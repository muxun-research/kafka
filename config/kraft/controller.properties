--- conflicted
+++ resolved
@@ -12,10 +12,12 @@
 # WITHOUT WARRANTIES OR CONDITIONS OF ANY KIND, either express or implied.
 # See the License for the specific language governing permissions and
 # limitations under the License.
+
 #
 # This configuration file is intended for use in KRaft mode, where
 # Apache ZooKeeper is not present.
 #
+
 ############################# Server Basics #############################
 # The role of this server. Setting this puts us in KRaft mode
 process.roles=controller
@@ -24,41 +26,23 @@
 # The connect string for the controller quorum
 controller.quorum.voters=1@localhost:9093
 ############################# Socket Server Settings #############################
-<<<<<<< HEAD
-# The address the socket server listens on. It will get the value returned from
-# java.net.InetAddress.getCanonicalHostName() if not configured.
-=======
-
 # The address the socket server listens on.
 # Note that only the controller listeners are allowed here when `process.roles=controller`, and this listener should be consistent with `controller.quorum.voters` value.
->>>>>>> 15418db6
 #   FORMAT:
 #     listeners = listener_name://host_name:port
 #   EXAMPLE:
 #     listeners = PLAINTEXT://your.host.name:9092
-<<<<<<< HEAD
-listeners=PLAINTEXT://:9093
-# Hostname and port the broker will advertise to producers and consumers. If not set,
-# it uses the value for "listeners" if configured.  Otherwise, it will use the value
-# returned from java.net.InetAddress.getCanonicalHostName().
-#advertised.listeners=PLAINTEXT://your.host.name:9092
-# Listener, host name, and port for the controller to advertise to the brokers. If
-# this server is a controller, this listener must be configured.
-controller.listener.names=PLAINTEXT
-=======
 listeners=CONTROLLER://:9093
-
 # A comma-separated list of the names of the listeners used by the controller.
 # This is required if running in KRaft mode.
 controller.listener.names=CONTROLLER
-
->>>>>>> 15418db6
 # Maps listener names to security protocols, the default is for them to be the same. See the config documentation for more details
 #listener.security.protocol.map=PLAINTEXT:PLAINTEXT,SSL:SSL,SASL_PLAINTEXT:SASL_PLAINTEXT,SASL_SSL:SASL_SSL
 # The number of threads that the server uses for receiving requests from the network and sending responses to the network
 num.network.threads=3
 # The number of threads that the server uses for processing requests, which may include disk I/O
 num.io.threads=8
+
 # The send buffer (SO_SNDBUF) used by the socket server
 socket.send.buffer.bytes=102400
 # The receive buffer (SO_RCVBUF) used by the socket server
@@ -67,12 +51,7 @@
 socket.request.max.bytes=104857600
 ############################# Log Basics #############################
 # A comma separated list of directories under which to store log files
-<<<<<<< HEAD
-log.dirs=/tmp/raft-controller-logs
-=======
 log.dirs=/tmp/kraft-controller-logs
-
->>>>>>> 15418db6
 # The default number of log partitions per topic. More partitions allow greater
 # parallelism for consumption, but this will also result in more files across
 # the brokers.
@@ -80,6 +59,7 @@
 # The number of threads per data directory to be used for log recovery at startup and flushing at shutdown.
 # This value is recommended to be increased for installations with data dirs located in RAID array.
 num.recovery.threads.per.data.dir=1
+
 ############################# Internal Topic Settings  #############################
 # The replication factor for the group metadata internal topics "__consumer_offsets" and "__transaction_state"
 # For anything other than development testing, a value greater than 1 is recommended to ensure availability such as 3.
