--- conflicted
+++ resolved
@@ -12,19 +12,6 @@
 # WITHOUT WARRANTIES OR CONDITIONS OF ANY KIND, either express or implied.
 # See the License for the specific language governing permissions and
 # limitations under the License.
-<<<<<<< HEAD
-#
-# This configuration file is intended for use in ZK-based mode, where Apache ZooKeeper is required.
-# See kafka.server.KafkaConfig for additional details and defaults
-#
-############################# Server Basics #############################
-# The id of the broker. This must be set to a unique integer for each broker.
-broker.id=0
-auto.leader.rebalance.enable=true
-############################# Socket Server Settings #############################
-# The address the socket server listens on. If not configured, the host name will be equal to the value of
-# java.net.InetAddress.getCanonicalHostName(), with PLAINTEXT listener name, and port 9092.
-=======
 
 ############################# Server Basics #############################
 
@@ -43,19 +30,10 @@
 # Combined nodes (i.e. those with `process.roles=broker,controller`) must list the controller listener here at a minimum.
 # If the broker listener is not defined, the default listener will use a host name that is equal to the value of java.net.InetAddress.getCanonicalHostName(),
 # with PLAINTEXT listener name, and port 9092.
->>>>>>> 9494bebe
 #   FORMAT:
 #     listeners = listener_name://host_name:port
 #   EXAMPLE:
 #     listeners = PLAINTEXT://your.host.name:9092
-<<<<<<< HEAD
-#listeners=PLAINTEXT://:9092
-# Listener name, hostname and port the broker will advertise to clients.
-# If not set, it uses the value for "listeners".
-#advertised.listeners=PLAINTEXT://your.host.name:9092
-# Maps listener names to security protocols, the default is for them to be the same. See the config documentation for more details
-#listener.security.protocol.map=PLAINTEXT:PLAINTEXT,SSL:SSL,SASL_PLAINTEXT:SASL_PLAINTEXT,SASL_SSL:SASL_SSL
-=======
 listeners=PLAINTEXT://:9092,CONTROLLER://:9093
 
 # Name of listener used for communication between brokers.
@@ -73,9 +51,9 @@
 # Maps listener names to security protocols, the default is for them to be the same. See the config documentation for more details
 listener.security.protocol.map=CONTROLLER:PLAINTEXT,PLAINTEXT:PLAINTEXT,SSL:SSL,SASL_PLAINTEXT:SASL_PLAINTEXT,SASL_SSL:SASL_SSL
 
->>>>>>> 9494bebe
 # The number of threads that the server uses for receiving requests from the network and sending responses to the network
 num.network.threads=3
+
 # The number of threads that the server uses for processing requests, which may include disk I/O
 num.io.threads=8
 
@@ -92,16 +70,12 @@
 ############################# Log Basics #############################
 
 # A comma separated list of directories under which to store log files
-<<<<<<< HEAD
-log.dirs=/Users/sunshine/logs/Kafka
-=======
 log.dirs=/tmp/kraft-combined-logs
->>>>>>> 9494bebe
 
 # The default number of log partitions per topic. More partitions allow greater
 # parallelism for consumption, but this will also result in more files across
 # the brokers.
-num.partitions=3
+num.partitions=1
 
 # The number of threads per data directory to be used for log recovery at startup and flushing at shutdown.
 # This value is recommended to be increased for installations with data dirs located in RAID array.
@@ -146,6 +120,7 @@
 # A size-based retention policy for logs. Segments are pruned from the log unless the remaining
 # segments drop below log.retention.bytes. Functions independently of log.retention.hours.
 #log.retention.bytes=1073741824
+
 # The maximum size of a log segment file. When this size is reached a new log segment will be created.
 log.segment.bytes=1073741824
 
