/*
 * Licensed to the Apache Software Foundation (ASF) under one or more
 * contributor license agreements. See the NOTICE file distributed with
 * this work for additional information regarding copyright ownership.
 * The ASF licenses this file to You under the Apache License, Version 2.0
 * (the "License"); you may not use this file except in compliance with
 * the License. You may obtain a copy of the License at
 *
 *    http://www.apache.org/licenses/LICENSE-2.0
 *
 * Unless required by applicable law or agreed to in writing, software
 * distributed under the License is distributed on an "AS IS" BASIS,
 * WITHOUT WARRANTIES OR CONDITIONS OF ANY KIND, either express or implied.
 * See the License for the specific language governing permissions and
 * limitations under the License.
 */
package org.apache.kafka.test;

import java.util.Objects;
import org.apache.kafka.common.utils.Bytes;
import org.apache.kafka.streams.processor.CommitCallback;
import org.apache.kafka.streams.processor.MockProcessorContext;
import org.apache.kafka.streams.processor.StateRestoreCallback;
import org.apache.kafka.streams.processor.StateStore;
import org.apache.kafka.streams.processor.TaskId;
import org.apache.kafka.streams.processor.To;
import org.apache.kafka.streams.processor.api.FixedKeyRecord;
import org.apache.kafka.streams.processor.api.Record;
import org.apache.kafka.streams.processor.api.RecordMetadata;
import org.apache.kafka.streams.processor.internals.InternalProcessorContext;
import org.apache.kafka.streams.processor.internals.ProcessorMetadata;
import org.apache.kafka.streams.processor.internals.ProcessorNode;
import org.apache.kafka.streams.processor.internals.ProcessorRecordContext;
import org.apache.kafka.streams.processor.internals.RecordCollector;
import org.apache.kafka.streams.processor.internals.StreamTask;
import org.apache.kafka.streams.processor.internals.Task.TaskType;
import org.apache.kafka.streams.processor.internals.metrics.StreamsMetricsImpl;
import org.apache.kafka.streams.query.Position;
import org.apache.kafka.streams.state.internals.ThreadCache;
import org.apache.kafka.streams.state.internals.ThreadCache.DirtyEntryFlushListener;

import java.io.File;
import java.util.LinkedHashMap;
import java.util.Map;
import java.util.Optional;
import java.util.Properties;
<<<<<<< HEAD

import org.apache.kafka.streams.state.internals.ThreadCache.DirtyEntryFlushListener;
=======
>>>>>>> 15418db6

public class MockInternalProcessorContext extends MockProcessorContext implements InternalProcessorContext<Object, Object> {

<<<<<<< HEAD
	private final Map<String, StateRestoreCallback> restoreCallbacks = new LinkedHashMap<>();
	private ProcessorNode currentNode;
	private RecordCollector recordCollector;
	private long currentSystemTimeMs;
	private TaskType taskType = TaskType.ACTIVE;

	public MockInternalProcessorContext() {
	}

	public MockInternalProcessorContext(final Properties config, final TaskId taskId, final File stateDir) {
		super(config, taskId, stateDir);
	}

	@Override
	public void setSystemTimeMs(long timeMs) {
		currentSystemTimeMs = timeMs;
	}

	@Override
	public long currentSystemTimeMs() {
		return currentSystemTimeMs;
	}

	@Override
	public StreamsMetricsImpl metrics() {
		return (StreamsMetricsImpl) super.metrics();
	}

	@Override
	public <K, V> void forward(final Record<K, V> record) {
		forward(record.key(), record.value(), To.all().withTimestamp(record.timestamp()));
	}

	@Override
	public <K, V> void forward(final Record<K, V> record, final String childName) {
		forward(record.key(), record.value(), To.child(childName).withTimestamp(record.timestamp()));
	}

	@Override
	public ProcessorRecordContext recordContext() {
		return new ProcessorRecordContext(timestamp(), offset(), partition(), topic(), headers());
	}

	@Override
	public Optional<RecordMetadata> recordMetadata() {
		return Optional.of(recordContext());
	}

	@Override
	public void setRecordContext(final ProcessorRecordContext recordContext) {
		setRecordMetadata(
				recordContext.topic(),
				recordContext.partition(),
				recordContext.offset(),
				recordContext.headers(),
				recordContext.timestamp()
		);
=======
    private final Map<String, StateRestoreCallback> restoreCallbacks = new LinkedHashMap<>();
    private ProcessorNode currentNode;
    private RecordCollector recordCollector;
    private long currentSystemTimeMs;
    private TaskType taskType = TaskType.ACTIVE;
    private ProcessorMetadata processorMetadata;

    public MockInternalProcessorContext() {
        processorMetadata = new ProcessorMetadata();
    }

    public MockInternalProcessorContext(final Properties config, final TaskId taskId, final File stateDir) {
        super(config, taskId, stateDir);
        processorMetadata = new ProcessorMetadata();
    }

    @Override
    public void setSystemTimeMs(long timeMs) {
        currentSystemTimeMs = timeMs;
    }

    @Override
    public long currentSystemTimeMs() {
        return currentSystemTimeMs;
    }

    @Override
    public StreamsMetricsImpl metrics() {
        return (StreamsMetricsImpl) super.metrics();
    }

    @Override
    public <K, V> void forward(final Record<K, V> record) {
        forward(record.key(), record.value(), To.all().withTimestamp(record.timestamp()));
    }

    @Override
    public <K, V> void forward(final Record<K, V> record, final String childName) {
        forward(record.key(), record.value(), To.child(childName).withTimestamp(record.timestamp()));
    }

    @Override
    public ProcessorRecordContext recordContext() {
        return new ProcessorRecordContext(timestamp(), offset(), partition(), topic(), headers());
    }

    @Override
    public Optional<RecordMetadata> recordMetadata() {
        return Optional.of(recordContext());
    }

    @Override
    public void setRecordContext(final ProcessorRecordContext recordContext) {
        setRecordMetadata(
            recordContext.topic(),
            recordContext.partition(),
            recordContext.offset(),
            recordContext.headers(),
            recordContext.timestamp()
        );
>>>>>>> 15418db6
    }

    @Override
    public void setCurrentNode(final ProcessorNode currentNode) {
        this.currentNode = currentNode;
    }

    @Override
    public ProcessorNode currentNode() {
        return currentNode;
    }

	@Override
	public ThreadCache cache() {
		return null;
	}

    @Override
    public void initialize() {}

    @Override
    public void uninitialize() {}

    @Override
    public RecordCollector recordCollector() {
        return recordCollector;
    }

    public void setRecordCollector(final RecordCollector recordCollector) {
        this.recordCollector = recordCollector;
    }

<<<<<<< HEAD
	@Override
	public void register(final StateStore store, final StateRestoreCallback stateRestoreCallback) {
		restoreCallbacks.put(store.name(), stateRestoreCallback);
		super.register(store, stateRestoreCallback);
	}

	public StateRestoreCallback stateRestoreCallback(final String storeName) {
		return restoreCallbacks.get(storeName);
	}

	@Override
	public TaskType taskType() {
		return taskType;
	}

	@Override
	public void logChange(final String storeName,
						  final Bytes key,
						  final byte[] value,
						  final long timestamp) {
	}

	@Override
	public void transitionToActive(final StreamTask streamTask, final RecordCollector recordCollector, final ThreadCache newCache) {
	}

	@Override
	public void transitionToStandby(final ThreadCache newCache) {
	}

	@Override
	public void registerCacheFlushListener(final String namespace, final DirtyEntryFlushListener listener) {
	}

	@Override
	public String changelogFor(final String storeName) {
		return "mock-changelog";
	}
=======
    @Override
    public void register(final StateStore store,
                         final StateRestoreCallback stateRestoreCallback) {
        restoreCallbacks.put(store.name(), stateRestoreCallback);
        super.register(store, stateRestoreCallback);
    }

    @Override
    public void register(final StateStore store,
                         final StateRestoreCallback stateRestoreCallback,
                         final CommitCallback checkpoint) {
        restoreCallbacks.put(store.name(), stateRestoreCallback);
        super.register(store, stateRestoreCallback);
    }

    public StateRestoreCallback stateRestoreCallback(final String storeName) {
        return restoreCallbacks.get(storeName);
    }

    @Override
    public TaskType taskType() {
        return taskType;
    }

    @Override
    public void logChange(final String storeName,
                          final Bytes key,
                          final byte[] value,
                          final long timestamp,
                          final Position position) {
    }

    @Override
    public void transitionToActive(final StreamTask streamTask, final RecordCollector recordCollector, final ThreadCache newCache) {
    }

    @Override
    public void transitionToStandby(final ThreadCache newCache) {
    }

    @Override
    public void registerCacheFlushListener(final String namespace, final DirtyEntryFlushListener listener) {
    }

    @Override
    public String changelogFor(final String storeName) {
        return "mock-changelog";
    }

    @Override
    public void addProcessorMetadataKeyValue(final String key, final long value) {
        processorMetadata.put(key, value);
    }

    @Override
    public Long processorMetadataForKey(final String key) {
        return processorMetadata.get(key);
    }

    @Override
    public void setProcessorMetadata(final ProcessorMetadata metadata) {
        Objects.requireNonNull(metadata);
        processorMetadata = metadata;
    }

    @Override
    public ProcessorMetadata getProcessorMetadata() {
        return processorMetadata;
    }

    @Override
    public <K, V> void forward(final FixedKeyRecord<K, V> record) {
        forward(new Record<>(record.key(), record.value(), record.timestamp(), record.headers()));
    }

    @Override
    public <K, V> void forward(final FixedKeyRecord<K, V> record, final String childName) {
        forward(
            new Record<>(record.key(), record.value(), record.timestamp(), record.headers()),
            childName
        );
    }
>>>>>>> 15418db6
}<|MERGE_RESOLUTION|>--- conflicted
+++ resolved
@@ -16,23 +16,12 @@
  */
 package org.apache.kafka.test;
 
-import java.util.Objects;
 import org.apache.kafka.common.utils.Bytes;
-import org.apache.kafka.streams.processor.CommitCallback;
-import org.apache.kafka.streams.processor.MockProcessorContext;
-import org.apache.kafka.streams.processor.StateRestoreCallback;
-import org.apache.kafka.streams.processor.StateStore;
-import org.apache.kafka.streams.processor.TaskId;
-import org.apache.kafka.streams.processor.To;
+import org.apache.kafka.streams.processor.*;
 import org.apache.kafka.streams.processor.api.FixedKeyRecord;
 import org.apache.kafka.streams.processor.api.Record;
 import org.apache.kafka.streams.processor.api.RecordMetadata;
-import org.apache.kafka.streams.processor.internals.InternalProcessorContext;
-import org.apache.kafka.streams.processor.internals.ProcessorMetadata;
-import org.apache.kafka.streams.processor.internals.ProcessorNode;
-import org.apache.kafka.streams.processor.internals.ProcessorRecordContext;
-import org.apache.kafka.streams.processor.internals.RecordCollector;
-import org.apache.kafka.streams.processor.internals.StreamTask;
+import org.apache.kafka.streams.processor.internals.*;
 import org.apache.kafka.streams.processor.internals.Task.TaskType;
 import org.apache.kafka.streams.processor.internals.metrics.StreamsMetricsImpl;
 import org.apache.kafka.streams.query.Position;
@@ -40,77 +29,10 @@
 import org.apache.kafka.streams.state.internals.ThreadCache.DirtyEntryFlushListener;
 
 import java.io.File;
-import java.util.LinkedHashMap;
-import java.util.Map;
-import java.util.Optional;
-import java.util.Properties;
-<<<<<<< HEAD
-
-import org.apache.kafka.streams.state.internals.ThreadCache.DirtyEntryFlushListener;
-=======
->>>>>>> 15418db6
+import java.util.*;
 
 public class MockInternalProcessorContext extends MockProcessorContext implements InternalProcessorContext<Object, Object> {
 
-<<<<<<< HEAD
-	private final Map<String, StateRestoreCallback> restoreCallbacks = new LinkedHashMap<>();
-	private ProcessorNode currentNode;
-	private RecordCollector recordCollector;
-	private long currentSystemTimeMs;
-	private TaskType taskType = TaskType.ACTIVE;
-
-	public MockInternalProcessorContext() {
-	}
-
-	public MockInternalProcessorContext(final Properties config, final TaskId taskId, final File stateDir) {
-		super(config, taskId, stateDir);
-	}
-
-	@Override
-	public void setSystemTimeMs(long timeMs) {
-		currentSystemTimeMs = timeMs;
-	}
-
-	@Override
-	public long currentSystemTimeMs() {
-		return currentSystemTimeMs;
-	}
-
-	@Override
-	public StreamsMetricsImpl metrics() {
-		return (StreamsMetricsImpl) super.metrics();
-	}
-
-	@Override
-	public <K, V> void forward(final Record<K, V> record) {
-		forward(record.key(), record.value(), To.all().withTimestamp(record.timestamp()));
-	}
-
-	@Override
-	public <K, V> void forward(final Record<K, V> record, final String childName) {
-		forward(record.key(), record.value(), To.child(childName).withTimestamp(record.timestamp()));
-	}
-
-	@Override
-	public ProcessorRecordContext recordContext() {
-		return new ProcessorRecordContext(timestamp(), offset(), partition(), topic(), headers());
-	}
-
-	@Override
-	public Optional<RecordMetadata> recordMetadata() {
-		return Optional.of(recordContext());
-	}
-
-	@Override
-	public void setRecordContext(final ProcessorRecordContext recordContext) {
-		setRecordMetadata(
-				recordContext.topic(),
-				recordContext.partition(),
-				recordContext.offset(),
-				recordContext.headers(),
-				recordContext.timestamp()
-		);
-=======
     private final Map<String, StateRestoreCallback> restoreCallbacks = new LinkedHashMap<>();
     private ProcessorNode currentNode;
     private RecordCollector recordCollector;
@@ -164,14 +86,7 @@
 
     @Override
     public void setRecordContext(final ProcessorRecordContext recordContext) {
-        setRecordMetadata(
-            recordContext.topic(),
-            recordContext.partition(),
-            recordContext.offset(),
-            recordContext.headers(),
-            recordContext.timestamp()
-        );
->>>>>>> 15418db6
+        setRecordMetadata(recordContext.topic(), recordContext.partition(), recordContext.offset(), recordContext.headers(), recordContext.timestamp());
     }
 
     @Override
@@ -184,16 +99,18 @@
         return currentNode;
     }
 
-	@Override
-	public ThreadCache cache() {
-		return null;
-	}
+    @Override
+    public ThreadCache cache() {
+        return null;
+    }
 
     @Override
-    public void initialize() {}
+    public void initialize() {
+    }
 
     @Override
-    public void uninitialize() {}
+    public void uninitialize() {
+    }
 
     @Override
     public RecordCollector recordCollector() {
@@ -204,57 +121,14 @@
         this.recordCollector = recordCollector;
     }
 
-<<<<<<< HEAD
-	@Override
-	public void register(final StateStore store, final StateRestoreCallback stateRestoreCallback) {
-		restoreCallbacks.put(store.name(), stateRestoreCallback);
-		super.register(store, stateRestoreCallback);
-	}
-
-	public StateRestoreCallback stateRestoreCallback(final String storeName) {
-		return restoreCallbacks.get(storeName);
-	}
-
-	@Override
-	public TaskType taskType() {
-		return taskType;
-	}
-
-	@Override
-	public void logChange(final String storeName,
-						  final Bytes key,
-						  final byte[] value,
-						  final long timestamp) {
-	}
-
-	@Override
-	public void transitionToActive(final StreamTask streamTask, final RecordCollector recordCollector, final ThreadCache newCache) {
-	}
-
-	@Override
-	public void transitionToStandby(final ThreadCache newCache) {
-	}
-
-	@Override
-	public void registerCacheFlushListener(final String namespace, final DirtyEntryFlushListener listener) {
-	}
-
-	@Override
-	public String changelogFor(final String storeName) {
-		return "mock-changelog";
-	}
-=======
     @Override
-    public void register(final StateStore store,
-                         final StateRestoreCallback stateRestoreCallback) {
+    public void register(final StateStore store, final StateRestoreCallback stateRestoreCallback) {
         restoreCallbacks.put(store.name(), stateRestoreCallback);
         super.register(store, stateRestoreCallback);
     }
 
     @Override
-    public void register(final StateStore store,
-                         final StateRestoreCallback stateRestoreCallback,
-                         final CommitCallback checkpoint) {
+    public void register(final StateStore store, final StateRestoreCallback stateRestoreCallback, final CommitCallback checkpoint) {
         restoreCallbacks.put(store.name(), stateRestoreCallback);
         super.register(store, stateRestoreCallback);
     }
@@ -269,11 +143,7 @@
     }
 
     @Override
-    public void logChange(final String storeName,
-                          final Bytes key,
-                          final byte[] value,
-                          final long timestamp,
-                          final Position position) {
+    public void logChange(final String storeName, final Bytes key, final byte[] value, final long timestamp, final Position position) {
     }
 
     @Override
@@ -321,10 +191,6 @@
 
     @Override
     public <K, V> void forward(final FixedKeyRecord<K, V> record, final String childName) {
-        forward(
-            new Record<>(record.key(), record.value(), record.timestamp(), record.headers()),
-            childName
-        );
+        forward(new Record<>(record.key(), record.value(), record.timestamp(), record.headers()), childName);
     }
->>>>>>> 15418db6
 }