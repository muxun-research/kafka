--- conflicted
+++ resolved
@@ -26,8 +26,12 @@
 import org.apache.kafka.streams.state.internals.DelegatingPeekingKeyValueIterator;
 import org.apache.kafka.streams.state.internals.WrappedStateStore;
 
-import java.util.*;
+import java.util.Iterator;
+import java.util.List;
+import java.util.Map;
 import java.util.Map.Entry;
+import java.util.NavigableMap;
+import java.util.TreeMap;
 
 /**
  * This class is a generic version of the in-memory key-value store that is useful for testing when you
@@ -57,12 +61,7 @@
     }
 
     @Override
-<<<<<<< HEAD
-    /* This is a "dummy" store used for testing;
-       it does not support restoring from changelog since we allow it to be serde-ignorant */ public void init(final ProcessorContext context, final StateStore root) {
-=======
     public void init(final StateStoreContext stateStoreContext, final StateStore root) {
->>>>>>> 9494bebe
         if (root != null) {
             stateStoreContext.register(root, null);
         }
