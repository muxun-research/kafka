--- conflicted
+++ resolved
@@ -27,11 +27,27 @@
 import org.apache.kafka.common.utils.Time;
 import org.apache.kafka.streams.KeyValue;
 import org.apache.kafka.streams.StreamsConfig;
-import org.apache.kafka.streams.processor.*;
+import org.apache.kafka.streams.processor.Cancellable;
+import org.apache.kafka.streams.processor.CommitCallback;
+import org.apache.kafka.streams.processor.PunctuationType;
+import org.apache.kafka.streams.processor.Punctuator;
+import org.apache.kafka.streams.processor.StateRestoreCallback;
+import org.apache.kafka.streams.processor.StateStore;
+import org.apache.kafka.streams.processor.TaskId;
+import org.apache.kafka.streams.processor.To;
 import org.apache.kafka.streams.processor.api.FixedKeyRecord;
 import org.apache.kafka.streams.processor.api.Record;
-import org.apache.kafka.streams.processor.internals.*;
+import org.apache.kafka.streams.processor.internals.AbstractProcessorContext;
+import org.apache.kafka.streams.processor.internals.ChangelogRecordDeserializationHelper;
+import org.apache.kafka.streams.processor.internals.ProcessorNode;
+import org.apache.kafka.streams.processor.internals.ProcessorRecordContext;
+import org.apache.kafka.streams.processor.internals.RecordBatchingStateRestoreCallback;
+import org.apache.kafka.streams.processor.internals.RecordCollector;
+import org.apache.kafka.streams.processor.internals.StateManager;
+import org.apache.kafka.streams.processor.internals.StateManagerStub;
+import org.apache.kafka.streams.processor.internals.StreamTask;
 import org.apache.kafka.streams.processor.internals.Task.TaskType;
+import org.apache.kafka.streams.processor.internals.ToInternal;
 import org.apache.kafka.streams.processor.internals.metrics.StreamsMetricsImpl;
 import org.apache.kafka.streams.query.Position;
 import org.apache.kafka.streams.state.StateSerdes;
@@ -41,12 +57,18 @@
 
 import java.io.File;
 import java.time.Duration;
-import java.util.*;
+import java.util.ArrayList;
+import java.util.HashMap;
+import java.util.LinkedHashMap;
+import java.util.List;
+import java.util.Map;
 
 import static org.apache.kafka.streams.StreamsConfig.InternalConfig.IQ_CONSISTENCY_OFFSET_VECTOR_ENABLED;
 import static org.apache.kafka.streams.processor.internals.StateRestoreCallbackAdapter.adapt;
 
-public class InternalMockProcessorContext<KOut, VOut> extends AbstractProcessorContext<KOut, VOut> implements RecordCollector.Supplier {
+public class InternalMockProcessorContext<KOut, VOut>
+    extends AbstractProcessorContext<KOut, VOut>
+    implements RecordCollector.Supplier {
 
     private StateManager stateManager = new StateManagerStub();
     private final File stateDir;
@@ -64,45 +86,6 @@
     private final boolean consistencyEnabled;
 
     public InternalMockProcessorContext() {
-<<<<<<< HEAD
-        this(null, null, null, new StreamsMetricsImpl(new Metrics(), "mock", StreamsConfig.METRICS_LATEST, new MockTime()), new StreamsConfig(StreamsTestUtils.getStreamsConfig()), null, null, Time.SYSTEM);
-    }
-
-    public InternalMockProcessorContext(final File stateDir, final StreamsConfig config) {
-        this(stateDir, null, null, new StreamsMetricsImpl(new Metrics(), "mock", config.getString(StreamsConfig.BUILT_IN_METRICS_VERSION_CONFIG), new MockTime()), config, null, null, Time.SYSTEM);
-    }
-
-    public InternalMockProcessorContext(final StreamsMetricsImpl streamsMetrics) {
-        this(null, null, null, streamsMetrics, new StreamsConfig(StreamsTestUtils.getStreamsConfig()), null, null, Time.SYSTEM);
-    }
-
-    public InternalMockProcessorContext(final File stateDir, final StreamsConfig config, final RecordCollector collector) {
-        this(stateDir, null, null, new StreamsMetricsImpl(new Metrics(), "mock", config.getString(StreamsConfig.BUILT_IN_METRICS_VERSION_CONFIG), new MockTime()), config, () -> collector, null, Time.SYSTEM);
-    }
-
-    public InternalMockProcessorContext(final File stateDir, final Serde<?> keySerde, final Serde<?> valueSerde, final StreamsConfig config) {
-        this(stateDir, keySerde, valueSerde, new StreamsMetricsImpl(new Metrics(), "mock", StreamsConfig.METRICS_LATEST, new MockTime()), config, null, null, Time.SYSTEM);
-    }
-
-    public InternalMockProcessorContext(final StateSerdes<?, ?> serdes, final RecordCollector collector) {
-        this(null, serdes.keySerde(), serdes.valueSerde(), collector, null);
-    }
-
-    public InternalMockProcessorContext(final StateSerdes<?, ?> serdes, final RecordCollector collector, final Metrics metrics) {
-        this(null, serdes.keySerde(), serdes.valueSerde(), new StreamsMetricsImpl(metrics, "mock", StreamsConfig.METRICS_LATEST, new MockTime()), new StreamsConfig(StreamsTestUtils.getStreamsConfig()), () -> collector, null, Time.SYSTEM);
-    }
-
-    public InternalMockProcessorContext(final File stateDir, final Serde<?> keySerde, final Serde<?> valueSerde, final RecordCollector collector, final ThreadCache cache) {
-        this(stateDir, keySerde, valueSerde, new StreamsMetricsImpl(new Metrics(), "mock", StreamsConfig.METRICS_LATEST, new MockTime()), new StreamsConfig(StreamsTestUtils.getStreamsConfig()), () -> collector, cache, Time.SYSTEM);
-    }
-
-    public InternalMockProcessorContext(final File stateDir, final Serde<?> keySerde, final Serde<?> valueSerde, final StreamsMetricsImpl metrics, final StreamsConfig config, final RecordCollector.Supplier collectorSupplier, final ThreadCache cache, final Time time) {
-        this(stateDir, keySerde, valueSerde, metrics, config, collectorSupplier, cache, time, new TaskId(0, 0));
-    }
-
-    public InternalMockProcessorContext(final File stateDir, final Serde<?> keySerde, final Serde<?> valueSerde, final StreamsMetricsImpl metrics, final StreamsConfig config, final RecordCollector.Supplier collectorSupplier, final ThreadCache cache, final Time time, final TaskId taskId) {
-        super(taskId, config, metrics, cache);
-=======
         this(null,
             null,
             null,
@@ -246,16 +229,12 @@
             metrics,
             cache
         );
->>>>>>> 9494bebe
         super.setCurrentNode(new ProcessorNode<>("TESTING_NODE"));
         this.stateDir = stateDir;
         this.keySerde = keySerde;
         this.valueSerde = valueSerde;
         this.recordCollectorSupplier = collectorSupplier;
         this.time = time;
-<<<<<<< HEAD
-        consistencyEnabled = StreamsConfig.InternalConfig.getBoolean(appConfigs(), IQ_CONSISTENCY_OFFSET_VECTOR_ENABLED, false);
-=======
         consistencyEnabled = StreamsConfig.InternalConfig.getBoolean(
                 appConfigs(),
                 IQ_CONSISTENCY_OFFSET_VECTOR_ENABLED,
@@ -267,7 +246,6 @@
                 "topic",
                 new RecordHeaders()
         );
->>>>>>> 9494bebe
     }
 
     @Override
@@ -309,8 +287,7 @@
 
     // state mgr will be overridden by the state dir and store maps
     @Override
-    public void initialize() {
-    }
+    public void initialize() {}
 
     @Override
     public File stateDir() {
@@ -321,7 +298,9 @@
     }
 
     @Override
-    public void register(final StateStore store, final StateRestoreCallback func, final CommitCallback checkpoint) {
+    public void register(final StateStore store,
+                         final StateRestoreCallback func,
+                         final CommitCallback checkpoint) {
         storeMap.put(store.name(), store);
         restoreFuncs.put(store.name(), func);
         stateManager().registerStore(store, func, checkpoint);
@@ -334,13 +313,14 @@
     }
 
     @Override
-    public Cancellable schedule(final Duration interval, final PunctuationType type, final Punctuator callback) throws IllegalArgumentException {
+    public Cancellable schedule(final Duration interval,
+                                final PunctuationType type,
+                                final Punctuator callback) throws IllegalArgumentException {
         throw new UnsupportedOperationException("schedule() not supported.");
     }
 
     @Override
-    public void commit() {
-    }
+    public void commit() {}
 
     @Override
     public <K extends KOut, V extends VOut> void forward(final Record<K, V> record) {
@@ -384,7 +364,7 @@
                     final Record<Object, Object> record = new Record<>(key, value, toInternal.timestamp(), headers());
                     ((ProcessorNode<Object, Object, ?, ?>) childNode).process(record);
                     toInternal.update(to); // need to reset because MockProcessorContext is shared over multiple
-                    // Processors and toInternal might have been modified
+                                           // Processors and toInternal might have been modified
                 }
             }
         } finally {
@@ -396,7 +376,13 @@
     // and also not throwing exceptions if record context is not available.
     public void setTime(final long timestamp) {
         if (recordContext != null) {
-            recordContext = new ProcessorRecordContext(timestamp, recordContext.offset(), recordContext.partition(), recordContext.topic(), recordContext.headers());
+            recordContext = new ProcessorRecordContext(
+                timestamp,
+                recordContext.offset(),
+                recordContext.partition(),
+                recordContext.topic(),
+                recordContext.headers()
+            );
         }
         this.timestamp = timestamp;
     }
@@ -457,7 +443,11 @@
     }
 
     @Override
-    public void logChange(final String storeName, final Bytes key, final byte[] value, final long timestamp, final Position position) {
+    public void logChange(final String storeName,
+                          final Bytes key,
+                          final byte[] value,
+                          final long timestamp,
+                          final Position position) {
 
         Headers headers = new RecordHeaders();
         if (!consistencyEnabled) {
@@ -465,10 +455,22 @@
         } else {
             // Add the vector clock to the header part of every record
             headers.add(ChangelogRecordDeserializationHelper.CHANGELOG_VERSION_HEADER_RECORD_CONSISTENCY);
-            headers.add(new RecordHeader(ChangelogRecordDeserializationHelper.CHANGELOG_POSITION_HEADER_KEY, PositionSerde.serialize(position).array()));
-        }
-
-        recordCollector().send(storeName + "-changelog", key, value, headers, taskId().partition(), timestamp, BYTES_KEY_SERIALIZER, BYTEARRAY_VALUE_SERIALIZER, null, null);
+            headers.add(new RecordHeader(
+                    ChangelogRecordDeserializationHelper.CHANGELOG_POSITION_HEADER_KEY,
+                    PositionSerde.serialize(position).array()));
+        }
+
+        recordCollector().send(
+            storeName + "-changelog",
+            key,
+            value,
+            headers,
+            taskId().partition(),
+            timestamp,
+            BYTES_KEY_SERIALIZER,
+            BYTEARRAY_VALUE_SERIALIZER,
+            null,
+            null);
     }
 
     @Override
@@ -516,7 +518,11 @@
     }
 
     @Override
-    public <K extends KOut, V extends VOut> void forward(final FixedKeyRecord<K, V> record, final String childName) {
-        forward(new Record<>(record.key(), record.value(), record.timestamp(), record.headers()), childName);
+    public <K extends KOut, V extends VOut> void forward(final FixedKeyRecord<K, V> record,
+                                                         final String childName) {
+        forward(
+            new Record<>(record.key(), record.value(), record.timestamp(), record.headers()),
+            childName
+        );
     }
 }