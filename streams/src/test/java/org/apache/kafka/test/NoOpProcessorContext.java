/*
 * Licensed to the Apache Software Foundation (ASF) under one or more
 * contributor license agreements. See the NOTICE file distributed with
 * this work for additional information regarding copyright ownership.
 * The ASF licenses this file to You under the Apache License, Version 2.0
 * (the "License"); you may not use this file except in compliance with
 * the License. You may obtain a copy of the License at
 *
 *    http://www.apache.org/licenses/LICENSE-2.0
 *
 * Unless required by applicable law or agreed to in writing, software
 * distributed under the License is distributed on an "AS IS" BASIS,
 * WITHOUT WARRANTIES OR CONDITIONS OF ANY KIND, either express or implied.
 * See the License for the specific language governing permissions and
 * limitations under the License.
 */
package org.apache.kafka.test;

import org.apache.kafka.common.metrics.Metrics;
import org.apache.kafka.common.utils.Bytes;
import org.apache.kafka.streams.StreamsConfig;
import org.apache.kafka.streams.processor.Cancellable;
import org.apache.kafka.streams.processor.CommitCallback;
import org.apache.kafka.streams.processor.PunctuationType;
import org.apache.kafka.streams.processor.Punctuator;
import org.apache.kafka.streams.processor.StateRestoreCallback;
import org.apache.kafka.streams.processor.StateStore;
import org.apache.kafka.streams.processor.TaskId;
import org.apache.kafka.streams.processor.To;
import org.apache.kafka.streams.processor.api.FixedKeyRecord;
import org.apache.kafka.streams.processor.api.Record;
import org.apache.kafka.streams.processor.internals.AbstractProcessorContext;
import org.apache.kafka.streams.processor.internals.MockStreamsMetrics;
import org.apache.kafka.streams.processor.internals.ProcessorStateManager;
import org.apache.kafka.streams.processor.internals.RecordCollector;
import org.apache.kafka.streams.processor.internals.StateManager;
import org.apache.kafka.streams.processor.internals.StateManagerStub;
import org.apache.kafka.streams.processor.internals.StreamTask;
import org.apache.kafka.streams.processor.internals.Task.TaskType;
import org.apache.kafka.streams.query.Position;
import org.apache.kafka.streams.state.internals.ThreadCache;
import org.apache.kafka.streams.state.internals.ThreadCache.DirtyEntryFlushListener;

<<<<<<< HEAD
public class NoOpProcessorContext extends AbstractProcessorContext {
	public boolean initialized;
	@SuppressWarnings("WeakerAccess")
	public Map<Object, Object> forwardedValues = new HashMap<>();

	public NoOpProcessorContext() {
		super(new TaskId(1, 1), streamsConfig(), new MockStreamsMetrics(new Metrics()), null);
	}

	private static StreamsConfig streamsConfig() {
		final Properties props = new Properties();
		props.put(StreamsConfig.APPLICATION_ID_CONFIG, "appId");
		props.put(StreamsConfig.BOOTSTRAP_SERVERS_CONFIG, "boot");
		return new StreamsConfig(props);
	}

	@Override
	protected StateManager stateManager() {
		return new StateManagerStub();
	}

	@Override
	public <S extends StateStore> S getStateStore(final String name) {
		return null;
	}

	@Override
	@Deprecated
	public Cancellable schedule(final long interval,
								final PunctuationType type,
								final Punctuator callback) {
		return null;
	}

	@Override
	public Cancellable schedule(final Duration interval,
								final PunctuationType type,
								final Punctuator callback) throws IllegalArgumentException {
		return null;
	}

	@Override
	public <K, V> void forward(final Record<K, V> record) {
		forward(record.key(), record.value());
	}

	@Override
	public <K, V> void forward(final Record<K, V> record, final String childName) {
		forward(record.key(), record.value());
	}

	@Override
	public <K, V> void forward(final K key, final V value) {
		forwardedValues.put(key, value);
	}

	@Override
	public <K, V> void forward(final K key, final V value, final To to) {
		forward(key, value);
	}

	@Override
	public void commit() {
	}

	@Override
	public long currentSystemTimeMs() {
		throw new UnsupportedOperationException("Not implemented yet.");
	}

	@Override
	public long currentStreamTimeMs() {
		throw new UnsupportedOperationException("Not implemented yet.");
	}

	@Override
	public void initialize() {
		initialized = true;
	}

	@Override
	public void register(final StateStore store,
						 final StateRestoreCallback stateRestoreCallback) {
	}

	@Override
	public TaskType taskType() {
		return TaskType.ACTIVE;
	}

	@Override
	public void logChange(final String storeName,
						  final Bytes key,
						  final byte[] value,
						  final long timestamp) {
	}

	@Override
	public void transitionToActive(final StreamTask streamTask, final RecordCollector recordCollector, final ThreadCache newCache) {
	}

	@Override
	public void transitionToStandby(final ThreadCache newCache) {
	}

	@Override
	public void registerCacheFlushListener(final String namespace, final DirtyEntryFlushListener listener) {
		cache.addDirtyEntryFlushListener(namespace, listener);
	}

	@Override
	public String changelogFor(final String storeName) {
		return ProcessorStateManager.storeChangelogTopic(applicationId(), storeName);
	}
=======
import java.time.Duration;
import java.util.HashMap;
import java.util.Map;
import java.util.Properties;

public class NoOpProcessorContext extends AbstractProcessorContext<Object, Object> {
    public boolean initialized;
    @SuppressWarnings("WeakerAccess")
    public Map<Object, Object> forwardedValues = new HashMap<>();

    public NoOpProcessorContext() {
        super(new TaskId(1, 1), streamsConfig(), new MockStreamsMetrics(new Metrics()), null);
    }

    private static StreamsConfig streamsConfig() {
        final Properties props = new Properties();
        props.put(StreamsConfig.APPLICATION_ID_CONFIG, "appId");
        props.put(StreamsConfig.BOOTSTRAP_SERVERS_CONFIG, "boot");
        return new StreamsConfig(props);
    }

    @Override
    protected StateManager stateManager() {
        return new StateManagerStub();
    }

    @Override
    public <S extends StateStore> S getStateStore(final String name) {
        return null;
    }

    @Override
    public Cancellable schedule(final Duration interval,
                                final PunctuationType type,
                                final Punctuator callback) throws IllegalArgumentException {
        return null;
    }

    @Override
    public <K, V> void forward(final Record<K, V> record) {
        forward(record.key(), record.value());
    }

    @Override
    public <K, V> void forward(final Record<K, V> record, final String childName) {
        forward(record.key(), record.value());
    }

    @Override
    public <K, V> void forward(final K key, final V value) {
        forwardedValues.put(key, value);
    }

    @Override
    public <K, V> void forward(final K key, final V value, final To to) {
        forward(key, value);
    }

    @Override
    public void commit() {}

    @Override
    public long currentSystemTimeMs() {
        throw new UnsupportedOperationException("Not implemented yet.");
    }

    @Override
    public long currentStreamTimeMs() {
        throw new UnsupportedOperationException("Not implemented yet.");
    }

    @Override
    public void initialize() {
        initialized = true;
    }

    @Override
    public void register(final StateStore store,
                         final StateRestoreCallback stateRestoreCallback,
                         final CommitCallback checkpoint) {
    }

    @Override
    public TaskType taskType() {
        return TaskType.ACTIVE;
    }

    @Override
    public void logChange(final String storeName,
                          final Bytes key,
                          final byte[] value,
                          final long timestamp,
                          final Position position) {
    }

    @Override
    public void transitionToActive(final StreamTask streamTask, final RecordCollector recordCollector, final ThreadCache newCache) {
    }

    @Override
    public void transitionToStandby(final ThreadCache newCache) {
    }

    @Override
    public void registerCacheFlushListener(final String namespace, final DirtyEntryFlushListener listener) {
        cache.addDirtyEntryFlushListener(namespace, listener);
    }

    @Override
    public String changelogFor(final String storeName) {
        return ProcessorStateManager.storeChangelogTopic(applicationId(), storeName, taskId().topologyName());
    }

    @Override
    public <K, V> void forward(final FixedKeyRecord<K, V> record) {
        forward(new Record<>(record.key(), record.value(), record.timestamp(), record.headers()));
    }

    @Override
    public <K, V> void forward(final FixedKeyRecord<K, V> record, final String childName) {
        forward(
            new Record<>(record.key(), record.value(), record.timestamp(), record.headers()),
            childName
        );
    }
>>>>>>> 15418db6
}<|MERGE_RESOLUTION|>--- conflicted
+++ resolved
@@ -19,144 +19,15 @@
 import org.apache.kafka.common.metrics.Metrics;
 import org.apache.kafka.common.utils.Bytes;
 import org.apache.kafka.streams.StreamsConfig;
-import org.apache.kafka.streams.processor.Cancellable;
-import org.apache.kafka.streams.processor.CommitCallback;
-import org.apache.kafka.streams.processor.PunctuationType;
-import org.apache.kafka.streams.processor.Punctuator;
-import org.apache.kafka.streams.processor.StateRestoreCallback;
-import org.apache.kafka.streams.processor.StateStore;
-import org.apache.kafka.streams.processor.TaskId;
-import org.apache.kafka.streams.processor.To;
+import org.apache.kafka.streams.processor.*;
 import org.apache.kafka.streams.processor.api.FixedKeyRecord;
 import org.apache.kafka.streams.processor.api.Record;
-import org.apache.kafka.streams.processor.internals.AbstractProcessorContext;
-import org.apache.kafka.streams.processor.internals.MockStreamsMetrics;
-import org.apache.kafka.streams.processor.internals.ProcessorStateManager;
-import org.apache.kafka.streams.processor.internals.RecordCollector;
-import org.apache.kafka.streams.processor.internals.StateManager;
-import org.apache.kafka.streams.processor.internals.StateManagerStub;
-import org.apache.kafka.streams.processor.internals.StreamTask;
+import org.apache.kafka.streams.processor.internals.*;
 import org.apache.kafka.streams.processor.internals.Task.TaskType;
 import org.apache.kafka.streams.query.Position;
 import org.apache.kafka.streams.state.internals.ThreadCache;
 import org.apache.kafka.streams.state.internals.ThreadCache.DirtyEntryFlushListener;
 
-<<<<<<< HEAD
-public class NoOpProcessorContext extends AbstractProcessorContext {
-	public boolean initialized;
-	@SuppressWarnings("WeakerAccess")
-	public Map<Object, Object> forwardedValues = new HashMap<>();
-
-	public NoOpProcessorContext() {
-		super(new TaskId(1, 1), streamsConfig(), new MockStreamsMetrics(new Metrics()), null);
-	}
-
-	private static StreamsConfig streamsConfig() {
-		final Properties props = new Properties();
-		props.put(StreamsConfig.APPLICATION_ID_CONFIG, "appId");
-		props.put(StreamsConfig.BOOTSTRAP_SERVERS_CONFIG, "boot");
-		return new StreamsConfig(props);
-	}
-
-	@Override
-	protected StateManager stateManager() {
-		return new StateManagerStub();
-	}
-
-	@Override
-	public <S extends StateStore> S getStateStore(final String name) {
-		return null;
-	}
-
-	@Override
-	@Deprecated
-	public Cancellable schedule(final long interval,
-								final PunctuationType type,
-								final Punctuator callback) {
-		return null;
-	}
-
-	@Override
-	public Cancellable schedule(final Duration interval,
-								final PunctuationType type,
-								final Punctuator callback) throws IllegalArgumentException {
-		return null;
-	}
-
-	@Override
-	public <K, V> void forward(final Record<K, V> record) {
-		forward(record.key(), record.value());
-	}
-
-	@Override
-	public <K, V> void forward(final Record<K, V> record, final String childName) {
-		forward(record.key(), record.value());
-	}
-
-	@Override
-	public <K, V> void forward(final K key, final V value) {
-		forwardedValues.put(key, value);
-	}
-
-	@Override
-	public <K, V> void forward(final K key, final V value, final To to) {
-		forward(key, value);
-	}
-
-	@Override
-	public void commit() {
-	}
-
-	@Override
-	public long currentSystemTimeMs() {
-		throw new UnsupportedOperationException("Not implemented yet.");
-	}
-
-	@Override
-	public long currentStreamTimeMs() {
-		throw new UnsupportedOperationException("Not implemented yet.");
-	}
-
-	@Override
-	public void initialize() {
-		initialized = true;
-	}
-
-	@Override
-	public void register(final StateStore store,
-						 final StateRestoreCallback stateRestoreCallback) {
-	}
-
-	@Override
-	public TaskType taskType() {
-		return TaskType.ACTIVE;
-	}
-
-	@Override
-	public void logChange(final String storeName,
-						  final Bytes key,
-						  final byte[] value,
-						  final long timestamp) {
-	}
-
-	@Override
-	public void transitionToActive(final StreamTask streamTask, final RecordCollector recordCollector, final ThreadCache newCache) {
-	}
-
-	@Override
-	public void transitionToStandby(final ThreadCache newCache) {
-	}
-
-	@Override
-	public void registerCacheFlushListener(final String namespace, final DirtyEntryFlushListener listener) {
-		cache.addDirtyEntryFlushListener(namespace, listener);
-	}
-
-	@Override
-	public String changelogFor(final String storeName) {
-		return ProcessorStateManager.storeChangelogTopic(applicationId(), storeName);
-	}
-=======
 import java.time.Duration;
 import java.util.HashMap;
 import java.util.Map;
@@ -189,9 +60,7 @@
     }
 
     @Override
-    public Cancellable schedule(final Duration interval,
-                                final PunctuationType type,
-                                final Punctuator callback) throws IllegalArgumentException {
+    public Cancellable schedule(final Duration interval, final PunctuationType type, final Punctuator callback) throws IllegalArgumentException {
         return null;
     }
 
@@ -216,7 +85,8 @@
     }
 
     @Override
-    public void commit() {}
+    public void commit() {
+    }
 
     @Override
     public long currentSystemTimeMs() {
@@ -234,9 +104,7 @@
     }
 
     @Override
-    public void register(final StateStore store,
-                         final StateRestoreCallback stateRestoreCallback,
-                         final CommitCallback checkpoint) {
+    public void register(final StateStore store, final StateRestoreCallback stateRestoreCallback, final CommitCallback checkpoint) {
     }
 
     @Override
@@ -245,11 +113,7 @@
     }
 
     @Override
-    public void logChange(final String storeName,
-                          final Bytes key,
-                          final byte[] value,
-                          final long timestamp,
-                          final Position position) {
+    public void logChange(final String storeName, final Bytes key, final byte[] value, final long timestamp, final Position position) {
     }
 
     @Override
@@ -277,10 +141,6 @@
 
     @Override
     public <K, V> void forward(final FixedKeyRecord<K, V> record, final String childName) {
-        forward(
-            new Record<>(record.key(), record.value(), record.timestamp(), record.headers()),
-            childName
-        );
+        forward(new Record<>(record.key(), record.value(), record.timestamp(), record.headers()), childName);
     }
->>>>>>> 15418db6
 }