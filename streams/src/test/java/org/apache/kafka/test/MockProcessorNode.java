/*
 * Licensed to the Apache Software Foundation (ASF) under one or more
 * contributor license agreements. See the NOTICE file distributed with
 * this work for additional information regarding copyright ownership.
 * The ASF licenses this file to You under the Apache License, Version 2.0
 * (the "License"); you may not use this file except in compliance with
 * the License. You may obtain a copy of the License at
 *
 *    http://www.apache.org/licenses/LICENSE-2.0
 *
 * Unless required by applicable law or agreed to in writing, software
 * distributed under the License is distributed on an "AS IS" BASIS,
 * WITHOUT WARRANTIES OR CONDITIONS OF ANY KIND, either express or implied.
 * See the License for the specific language governing permissions and
 * limitations under the License.
 */
package org.apache.kafka.test;

import java.util.Collections;
import java.util.concurrent.atomic.AtomicInteger;
import org.apache.kafka.streams.processor.PunctuationType;
import org.apache.kafka.streams.processor.api.Record;
import org.apache.kafka.streams.processor.internals.InternalProcessorContext;
import org.apache.kafka.streams.processor.internals.ProcessorAdapter;
import org.apache.kafka.streams.processor.internals.ProcessorNode;

public class MockProcessorNode<KIn, VIn, KOut, VOut> extends ProcessorNode<KIn, VIn, KOut, VOut> {

	private static final String NAME = "MOCK-PROCESS-";
	private static final AtomicInteger INDEX = new AtomicInteger(1);

	public final MockProcessor<KIn, VIn> mockProcessor;

	public boolean closed;
	public boolean initialized;

	public MockProcessorNode(final long scheduleInterval) {
        this(scheduleInterval, PunctuationType.STREAM_TIME);
    }

    public MockProcessorNode(final long scheduleInterval, final PunctuationType punctuationType) {
		this(new MockProcessor<>(punctuationType, scheduleInterval));
    }

    public MockProcessorNode() {
		this(new MockProcessor<>());
    }

<<<<<<< HEAD
	private MockProcessorNode(final MockProcessor<KIn, VIn> mockProcessor) {
		super(NAME + INDEX.getAndIncrement(), mockProcessor, Collections.<String>emptySet());
=======
    @SuppressWarnings("unchecked")
    private MockProcessorNode(final MockProcessor<KIn, VIn> mockProcessor) {
        super(NAME + INDEX.getAndIncrement(), ProcessorAdapter.adapt(mockProcessor), Collections.<String>emptySet());
>>>>>>> 15418db6

		this.mockProcessor = mockProcessor;
	}

    @Override
    public void init(final InternalProcessorContext<KOut, VOut> context) {
        super.init(context);
        initialized = true;
    }

<<<<<<< HEAD
	@Override
	public void process(final Record<KIn, VIn> record) {
		processor().process(record);
	}
=======
    @Override
    public void process(final Record<KIn, VIn> record) {
        mockProcessor.process(record.key(), record.value());
    }
>>>>>>> 15418db6

    @Override
    public void close() {
        super.close();
        this.closed = true;
    }
}<|MERGE_RESOLUTION|>--- conflicted
+++ resolved
@@ -16,47 +16,43 @@
  */
 package org.apache.kafka.test;
 
-import java.util.Collections;
-import java.util.concurrent.atomic.AtomicInteger;
 import org.apache.kafka.streams.processor.PunctuationType;
 import org.apache.kafka.streams.processor.api.Record;
 import org.apache.kafka.streams.processor.internals.InternalProcessorContext;
 import org.apache.kafka.streams.processor.internals.ProcessorAdapter;
 import org.apache.kafka.streams.processor.internals.ProcessorNode;
 
+import java.util.Collections;
+import java.util.concurrent.atomic.AtomicInteger;
+
 public class MockProcessorNode<KIn, VIn, KOut, VOut> extends ProcessorNode<KIn, VIn, KOut, VOut> {
 
-	private static final String NAME = "MOCK-PROCESS-";
-	private static final AtomicInteger INDEX = new AtomicInteger(1);
+    private static final String NAME = "MOCK-PROCESS-";
+    private static final AtomicInteger INDEX = new AtomicInteger(1);
 
-	public final MockProcessor<KIn, VIn> mockProcessor;
+    public final MockProcessor<KIn, VIn> mockProcessor;
 
-	public boolean closed;
-	public boolean initialized;
+    public boolean closed;
+    public boolean initialized;
 
-	public MockProcessorNode(final long scheduleInterval) {
+    public MockProcessorNode(final long scheduleInterval) {
         this(scheduleInterval, PunctuationType.STREAM_TIME);
     }
 
     public MockProcessorNode(final long scheduleInterval, final PunctuationType punctuationType) {
-		this(new MockProcessor<>(punctuationType, scheduleInterval));
+        this(new MockProcessor<>(punctuationType, scheduleInterval));
     }
 
     public MockProcessorNode() {
-		this(new MockProcessor<>());
+        this(new MockProcessor<>());
     }
 
-<<<<<<< HEAD
-	private MockProcessorNode(final MockProcessor<KIn, VIn> mockProcessor) {
-		super(NAME + INDEX.getAndIncrement(), mockProcessor, Collections.<String>emptySet());
-=======
     @SuppressWarnings("unchecked")
     private MockProcessorNode(final MockProcessor<KIn, VIn> mockProcessor) {
         super(NAME + INDEX.getAndIncrement(), ProcessorAdapter.adapt(mockProcessor), Collections.<String>emptySet());
->>>>>>> 15418db6
 
-		this.mockProcessor = mockProcessor;
-	}
+        this.mockProcessor = mockProcessor;
+    }
 
     @Override
     public void init(final InternalProcessorContext<KOut, VOut> context) {
@@ -64,17 +60,10 @@
         initialized = true;
     }
 
-<<<<<<< HEAD
-	@Override
-	public void process(final Record<KIn, VIn> record) {
-		processor().process(record);
-	}
-=======
     @Override
     public void process(final Record<KIn, VIn> record) {
         mockProcessor.process(record.key(), record.value());
     }
->>>>>>> 15418db6
 
     @Override
     public void close() {
