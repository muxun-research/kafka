--- conflicted
+++ resolved
@@ -26,30 +26,6 @@
 
 public class MockSourceNode<KIn, VIn> extends SourceNode<KIn, VIn> {
 
-<<<<<<< HEAD
-	private static final String NAME = "MOCK-SOURCE-";
-	private static final AtomicInteger INDEX = new AtomicInteger(1);
-
-	public int numReceived = 0;
-	public final ArrayList<KIn> keys = new ArrayList<>();
-	public final ArrayList<VIn> values = new ArrayList<>();
-	public boolean initialized;
-	public boolean closed;
-
-	public MockSourceNode(final Deserializer<KIn> keyDeserializer, final Deserializer<VIn> valDeserializer) {
-		super(NAME + INDEX.getAndIncrement(), keyDeserializer, valDeserializer);
-	}
-
-	@Override
-	public void process(final Record<KIn, VIn> record) {
-		numReceived++;
-		keys.add(record.key());
-		values.add(record.value());
-	}
-
-	@Override
-    public void init(final InternalProcessorContext context) {
-=======
     private static final String NAME = "MOCK-SOURCE-";
     private static final AtomicInteger INDEX = new AtomicInteger(1);
 
@@ -72,14 +48,13 @@
 
     @Override
     public void init(final InternalProcessorContext<KIn, VIn> context) {
->>>>>>> 15418db6
         super.init(context);
         initialized = true;
     }
 
     @Override
     public void close() {
-		super.close();
-		closed = true;
+        super.close();
+        closed = true;
     }
 }