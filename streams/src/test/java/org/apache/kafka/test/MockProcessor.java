/*
 * Licensed to the Apache Software Foundation (ASF) under one or more
 * contributor license agreements. See the NOTICE file distributed with
 * this work for additional information regarding copyright ownership.
 * The ASF licenses this file to You under the Apache License, Version 2.0
 * (the "License"); you may not use this file except in compliance with
 * the License. You may obtain a copy of the License at
 *
 *    http://www.apache.org/licenses/LICENSE-2.0
 *
 * Unless required by applicable law or agreed to in writing, software
 * distributed under the License is distributed on an "AS IS" BASIS,
 * WITHOUT WARRANTIES OR CONDITIONS OF ANY KIND, either express or implied.
 * See the License for the specific language governing permissions and
 * limitations under the License.
 */
package org.apache.kafka.test;

import org.apache.kafka.streams.KeyValueTimestamp;
import org.apache.kafka.streams.processor.Cancellable;
import org.apache.kafka.streams.processor.ProcessorContext;
import org.apache.kafka.streams.processor.PunctuationType;
import org.apache.kafka.streams.processor.api.Record;
import org.apache.kafka.streams.processor.internals.InternalProcessorContext;
import org.apache.kafka.streams.state.ValueAndTimestamp;

import java.util.ArrayList;
import java.util.List;
import java.util.Map;

<<<<<<< HEAD
public class MockProcessor<K, V> extends AbstractProcessor<K, V> {
	private final MockApiProcessor<K, V, Object, Object> delegate;
=======
@SuppressWarnings("deprecation") // Old PAPI. Needs to be migrated.
public class MockProcessor<K, V> extends org.apache.kafka.streams.processor.AbstractProcessor<K, V> {
    private final MockApiProcessor<K, V, Object, Object> delegate;
>>>>>>> 15418db6

    public MockProcessor(final PunctuationType punctuationType,
                         final long scheduleInterval) {
		delegate = new MockApiProcessor<>(punctuationType, scheduleInterval);
    }

    public MockProcessor() {
		delegate = new MockApiProcessor<>();
    }

	@SuppressWarnings("unchecked")
	@Override
	public void init(final ProcessorContext context) {
		super.init(context);
		delegate.init((org.apache.kafka.streams.processor.api.ProcessorContext<Object, Object>) context);
	}

	@Override
	public void process(final K key, final V value) {
		delegate.process(new Record<>(key, value, context.timestamp(), context.headers()));
	}

	public void checkAndClearProcessResult(final KeyValueTimestamp<?, ?>... expected) {
		delegate.checkAndClearProcessResult(expected);
	}

	public void requestCommit() {
		delegate.requestCommit();
	}

	public void checkEmptyAndClearProcessResult() {
		delegate.checkEmptyAndClearProcessResult();
	}

	public void checkAndClearPunctuateResult(final PunctuationType type, final long... expected) {
		delegate.checkAndClearPunctuateResult(type, expected);
	}

	public Map<K, ValueAndTimestamp<V>> lastValueAndTimestampPerKey() {
		return delegate.lastValueAndTimestampPerKey();
	}

	public List<Long> punctuatedStreamTime() {
		return delegate.punctuatedStreamTime();
	}

	public Cancellable scheduleCancellable() {
		return delegate.scheduleCancellable();
	}

<<<<<<< HEAD
	public ArrayList<KeyValueTimestamp<K, V>> processed() {
		return delegate.processed();
	}
=======
    public ArrayList<KeyValueTimestamp<K, V>> processed() {
        return delegate.processed();
    }

    @SuppressWarnings("unchecked")
    public void addProcessorMetadata(final String key, final long value) {
        if (context instanceof InternalProcessorContext) {
            ((InternalProcessorContext<K, V>) context).addProcessorMetadataKeyValue(key, value);
        }
    }
>>>>>>> 15418db6
}<|MERGE_RESOLUTION|>--- conflicted
+++ resolved
@@ -28,69 +28,58 @@
 import java.util.List;
 import java.util.Map;
 
-<<<<<<< HEAD
-public class MockProcessor<K, V> extends AbstractProcessor<K, V> {
-	private final MockApiProcessor<K, V, Object, Object> delegate;
-=======
 @SuppressWarnings("deprecation") // Old PAPI. Needs to be migrated.
 public class MockProcessor<K, V> extends org.apache.kafka.streams.processor.AbstractProcessor<K, V> {
     private final MockApiProcessor<K, V, Object, Object> delegate;
->>>>>>> 15418db6
 
-    public MockProcessor(final PunctuationType punctuationType,
-                         final long scheduleInterval) {
-		delegate = new MockApiProcessor<>(punctuationType, scheduleInterval);
+    public MockProcessor(final PunctuationType punctuationType, final long scheduleInterval) {
+        delegate = new MockApiProcessor<>(punctuationType, scheduleInterval);
     }
 
     public MockProcessor() {
-		delegate = new MockApiProcessor<>();
+        delegate = new MockApiProcessor<>();
     }
 
-	@SuppressWarnings("unchecked")
-	@Override
-	public void init(final ProcessorContext context) {
-		super.init(context);
-		delegate.init((org.apache.kafka.streams.processor.api.ProcessorContext<Object, Object>) context);
-	}
+    @SuppressWarnings("unchecked")
+    @Override
+    public void init(final ProcessorContext context) {
+        super.init(context);
+        delegate.init((org.apache.kafka.streams.processor.api.ProcessorContext<Object, Object>) context);
+    }
 
-	@Override
-	public void process(final K key, final V value) {
-		delegate.process(new Record<>(key, value, context.timestamp(), context.headers()));
-	}
+    @Override
+    public void process(final K key, final V value) {
+        delegate.process(new Record<>(key, value, context.timestamp(), context.headers()));
+    }
 
-	public void checkAndClearProcessResult(final KeyValueTimestamp<?, ?>... expected) {
-		delegate.checkAndClearProcessResult(expected);
-	}
+    public void checkAndClearProcessResult(final KeyValueTimestamp<?, ?>... expected) {
+        delegate.checkAndClearProcessResult(expected);
+    }
 
-	public void requestCommit() {
-		delegate.requestCommit();
-	}
+    public void requestCommit() {
+        delegate.requestCommit();
+    }
 
-	public void checkEmptyAndClearProcessResult() {
-		delegate.checkEmptyAndClearProcessResult();
-	}
+    public void checkEmptyAndClearProcessResult() {
+        delegate.checkEmptyAndClearProcessResult();
+    }
 
-	public void checkAndClearPunctuateResult(final PunctuationType type, final long... expected) {
-		delegate.checkAndClearPunctuateResult(type, expected);
-	}
+    public void checkAndClearPunctuateResult(final PunctuationType type, final long... expected) {
+        delegate.checkAndClearPunctuateResult(type, expected);
+    }
 
-	public Map<K, ValueAndTimestamp<V>> lastValueAndTimestampPerKey() {
-		return delegate.lastValueAndTimestampPerKey();
-	}
+    public Map<K, ValueAndTimestamp<V>> lastValueAndTimestampPerKey() {
+        return delegate.lastValueAndTimestampPerKey();
+    }
 
-	public List<Long> punctuatedStreamTime() {
-		return delegate.punctuatedStreamTime();
-	}
+    public List<Long> punctuatedStreamTime() {
+        return delegate.punctuatedStreamTime();
+    }
 
-	public Cancellable scheduleCancellable() {
-		return delegate.scheduleCancellable();
-	}
+    public Cancellable scheduleCancellable() {
+        return delegate.scheduleCancellable();
+    }
 
-<<<<<<< HEAD
-	public ArrayList<KeyValueTimestamp<K, V>> processed() {
-		return delegate.processed();
-	}
-=======
     public ArrayList<KeyValueTimestamp<K, V>> processed() {
         return delegate.processed();
     }
@@ -101,5 +90,4 @@
             ((InternalProcessorContext<K, V>) context).addProcessorMetadataKeyValue(key, value);
         }
     }
->>>>>>> 15418db6
 }