/*
 * Licensed to the Apache Software Foundation (ASF) under one or more
 * contributor license agreements. See the NOTICE file distributed with
 * this work for additional information regarding copyright ownership.
 * The ASF licenses this file to You under the Apache License, Version 2.0
 * (the "License"); you may not use this file except in compliance with
 * the License. You may obtain a copy of the License at
 *
 *    http://www.apache.org/licenses/LICENSE-2.0
 *
 * Unless required by applicable law or agreed to in writing, software
 * distributed under the License is distributed on an "AS IS" BASIS,
 * WITHOUT WARRANTIES OR CONDITIONS OF ANY KIND, either express or implied.
 * See the License for the specific language governing permissions and
 * limitations under the License.
 */
package org.apache.kafka.test;

import org.apache.kafka.common.serialization.Serializer;
import org.apache.kafka.streams.processor.StateStore;
import org.apache.kafka.streams.processor.StateStoreContext;
import org.apache.kafka.streams.query.Position;
import org.apache.kafka.streams.state.KeyValueIterator;
import org.apache.kafka.streams.state.ReadOnlyKeyValueStore;

import java.io.File;

public class NoOpReadOnlyStore<K, V> implements ReadOnlyKeyValueStore<K, V>, StateStore {
    private final String name;
    private final boolean rocksdbStore;
    private boolean open = true;
    public boolean initialized;
    public boolean flushed;

    public NoOpReadOnlyStore() {
        this("", false);
    }

    public NoOpReadOnlyStore(final String name) {
        this(name, false);
    }

    public NoOpReadOnlyStore(final String name,
                             final boolean rocksdbStore) {
        this.name = name;
        this.rocksdbStore = rocksdbStore;
    }

    @Override
    public V get(final K key) {
        return null;
    }

    @Override
    public KeyValueIterator<K, V> range(final K from, final K to) {
        return null;
    }

    @Override
    public <PS extends Serializer<P>, P> KeyValueIterator<K, V> prefixScan(P prefix, PS prefixKeySerializer) {
        return null;
    }

    @Override
    public KeyValueIterator<K, V> all() {
        return null;
    }

    @Override
    public long approximateNumEntries() {
        return 0L;
    }

    @Override
    public String name() {
        return name;
    }

<<<<<<< HEAD
	@Deprecated
	@Override
	public void init(final ProcessorContext context, final StateStore root) {
		if (rocksdbStore) {
			// cf. RocksDBStore
			new File(context.stateDir() + File.separator + "rocksdb" + File.separator + name).mkdirs();
		} else {
			new File(context.stateDir() + File.separator + name).mkdir();
		}
		this.initialized = true;
		context.register(root, (k, v) -> {
		});
	}
=======
    @Override
    public void init(final StateStoreContext stateStoreContext, final StateStore root) {
        if (rocksdbStore) {
            // cf. RocksDBStore
            new File(stateStoreContext.stateDir() + File.separator + "rocksdb" + File.separator + name).mkdirs();
        } else {
            new File(stateStoreContext.stateDir() + File.separator + name).mkdir();
        }
        this.initialized = true;
        stateStoreContext.register(root, (k, v) -> { });
    }
>>>>>>> 9494bebe

    @Override
    public void flush() {
        flushed = true;
    }

    @Override
    public void close() {
        open = false;
    }

    @Override
    public boolean persistent() {
        return rocksdbStore;
    }

    @Override
    public boolean isOpen() {
        return open;
    }

    @Override
    public Position getPosition() {
        throw new UnsupportedOperationException("Position handling not implemented");
    }

}<|MERGE_RESOLUTION|>--- conflicted
+++ resolved
@@ -76,21 +76,6 @@
         return name;
     }
 
-<<<<<<< HEAD
-	@Deprecated
-	@Override
-	public void init(final ProcessorContext context, final StateStore root) {
-		if (rocksdbStore) {
-			// cf. RocksDBStore
-			new File(context.stateDir() + File.separator + "rocksdb" + File.separator + name).mkdirs();
-		} else {
-			new File(context.stateDir() + File.separator + name).mkdir();
-		}
-		this.initialized = true;
-		context.register(root, (k, v) -> {
-		});
-	}
-=======
     @Override
     public void init(final StateStoreContext stateStoreContext, final StateStore root) {
         if (rocksdbStore) {
@@ -102,7 +87,6 @@
         this.initialized = true;
         stateStoreContext.register(root, (k, v) -> { });
     }
->>>>>>> 9494bebe
 
     @Override
     public void flush() {
