--- conflicted
+++ resolved
@@ -18,25 +18,18 @@
 
 import org.apache.kafka.streams.processor.ProcessorContext;
 
-<<<<<<< HEAD
-public class NoopValueTransformer<K, V, VR> implements ValueTransformer<V, VR> {
-	@Override
-	public void init(final ProcessorContext context) {
-	}
-=======
 @SuppressWarnings("deprecation")
 public class NoopValueTransformer<K, V, VR> implements org.apache.kafka.streams.kstream.ValueTransformer<V, VR> {
     @Override
     public void init(final ProcessorContext context) {
     }
->>>>>>> 9494bebe
 
-	@Override
-	public VR transform(final V value) {
-		return null;
-	}
+    @Override
+    public VR transform(final V value) {
+        return null;
+    }
 
-	@Override
-	public void close() {
-	}
+    @Override
+    public void close() {
+    }
 }