/*
 * Licensed to the Apache Software Foundation (ASF) under one or more
 * contributor license agreements. See the NOTICE file distributed with
 * this work for additional information regarding copyright ownership.
 * The ASF licenses this file to You under the Apache License, Version 2.0
 * (the "License"); you may not use this file except in compliance with
 * the License. You may obtain a copy of the License at
 *
 *    http://www.apache.org/licenses/LICENSE-2.0
 *
 * Unless required by applicable law or agreed to in writing, software
 * distributed under the License is distributed on an "AS IS" BASIS,
 * WITHOUT WARRANTIES OR CONDITIONS OF ANY KIND, either express or implied.
 * See the License for the specific language governing permissions and
 * limitations under the License.
 */
package org.apache.kafka.test;

import org.apache.kafka.streams.KeyValue;
import org.apache.kafka.streams.errors.InvalidStateStoreException;
import org.apache.kafka.streams.kstream.Windowed;
import org.apache.kafka.streams.processor.ProcessorContext;
import org.apache.kafka.streams.processor.StateStore;
import org.apache.kafka.streams.query.Position;
import org.apache.kafka.streams.state.KeyValueIterator;
import org.apache.kafka.streams.state.ReadOnlySessionStore;

import java.util.ArrayList;
import java.util.Collections;
import java.util.Iterator;
import java.util.List;
import java.util.NavigableMap;
import java.util.TreeMap;

public class ReadOnlySessionStoreStub<K, V> implements ReadOnlySessionStore<K, V>, StateStore {
<<<<<<< HEAD
	private final NavigableMap<K, List<KeyValue<Windowed<K>, V>>> sessions = new TreeMap<>();
	private boolean open = true;

	public void put(final Windowed<K> sessionKey, final V value) {
		if (!sessions.containsKey(sessionKey.key())) {
			sessions.put(sessionKey.key(), new ArrayList<>());
		}
		sessions.get(sessionKey.key()).add(KeyValue.pair(sessionKey, value));
	}

	@Override
	public KeyValueIterator<Windowed<K>, V> findSessions(K key, long earliestSessionEndTime, long latestSessionStartTime) {
		throw new UnsupportedOperationException("Moved from Session Store. Implement if needed");
	}

	@Override
	public KeyValueIterator<Windowed<K>, V> backwardFindSessions(K key, long earliestSessionEndTime, long latestSessionStartTime) {
		throw new UnsupportedOperationException("Moved from Session Store. Implement if needed");
	}

	@Override
	public KeyValueIterator<Windowed<K>, V> findSessions(K keyFrom, K keyTo, long earliestSessionEndTime, long latestSessionStartTime) {
		throw new UnsupportedOperationException("Moved from Session Store. Implement if needed");
	}

	@Override
	public KeyValueIterator<Windowed<K>, V> backwardFindSessions(K keyFrom, K keyTo, long earliestSessionEndTime, long latestSessionStartTime) {
		throw new UnsupportedOperationException("Moved from Session Store. Implement if needed");
	}

	@Override
	public V fetchSession(K key, long startTime, long endTime) {
		throw new UnsupportedOperationException("Moved from Session Store. Implement if needed");
	}

	@Override
	public KeyValueIterator<Windowed<K>, V> fetch(final K key) {
		if (!open) {
			throw new InvalidStateStoreException("not open");
		}
		if (!sessions.containsKey(key)) {
			return new KeyValueIteratorStub<>(Collections.<KeyValue<Windowed<K>, V>>emptyIterator());
		}
		return new KeyValueIteratorStub<>(sessions.get(key).iterator());
	}

	@Override
	public KeyValueIterator<Windowed<K>, V> backwardFetch(K key) {
		if (!open) {
			throw new InvalidStateStoreException("not open");
		}
		if (!sessions.containsKey(key)) {
			return new KeyValueIteratorStub<>(Collections.emptyIterator());
		}
		return new KeyValueIteratorStub<>(sessions.descendingMap().get(key).iterator());
	}

	@Override
	public KeyValueIterator<Windowed<K>, V> fetch(final K from, final K to) {
		if (!open) {
			throw new InvalidStateStoreException("not open");
		}
		if (sessions.subMap(from, true, to, true).isEmpty()) {
			return new KeyValueIteratorStub<>(Collections.<KeyValue<Windowed<K>, V>>emptyIterator());
		}
		final Iterator<List<KeyValue<Windowed<K>, V>>> keysIterator = sessions.subMap(from, true, to, true).values().iterator();
		return new KeyValueIteratorStub<>(
				new Iterator<KeyValue<Windowed<K>, V>>() {

					Iterator<KeyValue<Windowed<K>, V>> it;

					@Override
					public boolean hasNext() {
						while (it == null || !it.hasNext()) {
							if (!keysIterator.hasNext()) {
								return false;
							}
							it = keysIterator.next().iterator();
						}
						return true;
					}

					@Override
					public KeyValue<Windowed<K>, V> next() {
						return it.next();
					}

				}
		);
	}

	@Override
	public KeyValueIterator<Windowed<K>, V> backwardFetch(K from, K to) {
		if (!open) {
			throw new InvalidStateStoreException("not open");
		}
		if (sessions.subMap(from, true, to, true).isEmpty()) {
			return new KeyValueIteratorStub<>(Collections.emptyIterator());
		}
		final Iterator<List<KeyValue<Windowed<K>, V>>> keysIterator =
				sessions.subMap(from, true, to, true).descendingMap().values().iterator();
		return new KeyValueIteratorStub<>(
				new Iterator<KeyValue<Windowed<K>, V>>() {

					Iterator<KeyValue<Windowed<K>, V>> it;

					@Override
					public boolean hasNext() {
						while (it == null || !it.hasNext()) {
							if (!keysIterator.hasNext()) {
								return false;
							}
							it = keysIterator.next().iterator();
						}
						return true;
					}

					@Override
					public KeyValue<Windowed<K>, V> next() {
						return it.next();
					}
				}
		);
	}

	@Override
	public String name() {
		return "";
	}

	@Deprecated
	@Override
	public void init(final ProcessorContext context, final StateStore root) {

	}
=======
    private final NavigableMap<K, List<KeyValue<Windowed<K>, V>>> sessions = new TreeMap<>();
    private boolean open = true;

    public void put(final Windowed<K> sessionKey, final V value) {
        if (!sessions.containsKey(sessionKey.key())) {
            sessions.put(sessionKey.key(), new ArrayList<>());
        }
        sessions.get(sessionKey.key()).add(KeyValue.pair(sessionKey, value));
    }

    @Override
    public KeyValueIterator<Windowed<K>, V> findSessions(K key, long earliestSessionEndTime, long latestSessionStartTime) {
        throw new UnsupportedOperationException("Moved from Session Store. Implement if needed");
    }

    @Override
    public KeyValueIterator<Windowed<K>, V> backwardFindSessions(K key, long earliestSessionEndTime, long latestSessionStartTime) {
        throw new UnsupportedOperationException("Moved from Session Store. Implement if needed");
    }

    @Override
    public KeyValueIterator<Windowed<K>, V> findSessions(K keyFrom, K keyTo, long earliestSessionEndTime, long latestSessionStartTime) {
        throw new UnsupportedOperationException("Moved from Session Store. Implement if needed");
    }

    @Override
    public KeyValueIterator<Windowed<K>, V> backwardFindSessions(K keyFrom, K keyTo, long earliestSessionEndTime, long latestSessionStartTime) {
        throw new UnsupportedOperationException("Moved from Session Store. Implement if needed");
    }

    @Override
    public V fetchSession(K key, long earliestSessionEndTime, long latestSessionStartTime) {
        throw new UnsupportedOperationException("Moved from Session Store. Implement if needed");
    }

    @Override
    public KeyValueIterator<Windowed<K>, V> fetch(final K key) {
        if (!open) {
            throw new InvalidStateStoreException("not open");
        }
        if (!sessions.containsKey(key)) {
            return new KeyValueIteratorStub<>(Collections.<KeyValue<Windowed<K>, V>>emptyIterator());
        }
        return new KeyValueIteratorStub<>(sessions.get(key).iterator());
    }

    @Override
    public KeyValueIterator<Windowed<K>, V> backwardFetch(K key) {
        if (!open) {
            throw new InvalidStateStoreException("not open");
        }
        if (!sessions.containsKey(key)) {
            return new KeyValueIteratorStub<>(Collections.emptyIterator());
        }
        return new KeyValueIteratorStub<>(sessions.descendingMap().get(key).iterator());
    }

    @Override
    public KeyValueIterator<Windowed<K>, V> fetch(final K keyFrom, final K keyTo) {
        if (!open) {
            throw new InvalidStateStoreException("not open");
        }

        NavigableMap<K, List<KeyValue<Windowed<K>, V>>> subSessionsMap = getSubSessionsMap(keyFrom, keyTo);

        if (subSessionsMap.isEmpty()) {
            return new KeyValueIteratorStub<>(Collections.<KeyValue<Windowed<K>, V>>emptyIterator());
        }
        final Iterator<List<KeyValue<Windowed<K>, V>>> keysIterator = subSessionsMap.values().iterator();
        return new KeyValueIteratorStub<>(
            new Iterator<KeyValue<Windowed<K>, V>>() {

                Iterator<KeyValue<Windowed<K>, V>> it;

                @Override
                public boolean hasNext() {
                    while (it == null || !it.hasNext()) {
                        if (!keysIterator.hasNext()) {
                            return false;
                        }
                        it = keysIterator.next().iterator();
                    }
                    return true;
                }

                @Override
                public KeyValue<Windowed<K>, V> next() {
                    return it.next();
                }

            }
        );
    }

    private NavigableMap<K, List<KeyValue<Windowed<K>, V>>> getSubSessionsMap(final K keyFrom, final K keyTo) {
        final NavigableMap<K, List<KeyValue<Windowed<K>, V>>> subSessionsMap;
        if (keyFrom == null && keyTo == null) { // fetch all
            subSessionsMap = sessions;
        } else if (keyFrom == null) {
            subSessionsMap = sessions.headMap(keyTo, true);
        } else if (keyTo == null) {
            subSessionsMap = sessions.tailMap(keyFrom, true);
        } else {
            subSessionsMap = sessions.subMap(keyFrom, true, keyTo, true);
        }
        return subSessionsMap;
    }

    @Override
    public KeyValueIterator<Windowed<K>, V> backwardFetch(K keyFrom, K keyTo) {
        if (!open) {
            throw new InvalidStateStoreException("not open");
        }

        NavigableMap<K, List<KeyValue<Windowed<K>, V>>> subSessionsMap = getSubSessionsMap(keyFrom, keyTo);

        if (subSessionsMap.isEmpty()) {
            return new KeyValueIteratorStub<>(Collections.emptyIterator());
        }

        final Iterator<List<KeyValue<Windowed<K>, V>>> keysIterator = subSessionsMap.descendingMap().values().iterator();
        return new KeyValueIteratorStub<>(
            new Iterator<KeyValue<Windowed<K>, V>>() {

                Iterator<KeyValue<Windowed<K>, V>> it;

                @Override
                public boolean hasNext() {
                    while (it == null || !it.hasNext()) {
                        if (!keysIterator.hasNext()) {
                            return false;
                        }
                        it = keysIterator.next().iterator();
                    }
                    return true;
                }

                @Override
                public KeyValue<Windowed<K>, V> next() {
                    return it.next();
                }
            }
        );
    }

    @Override
    public String name() {
        return "";
    }

    @Deprecated
    @Override
    public void init(final ProcessorContext context, final StateStore root) {

    }
>>>>>>> 15418db6

    @Override
    public void flush() {

    }

    @Override
    public void close() {

    }

    @Override
    public boolean persistent() {
        return false;
    }

    @Override
    public boolean isOpen() {
        return open;
    }

    @Override
    public Position getPosition() {
        throw new UnsupportedOperationException("Position handling not implemented");
    }


    public void setOpen(final boolean open) {
        this.open = open;
    }
}<|MERGE_RESOLUTION|>--- conflicted
+++ resolved
@@ -25,151 +25,9 @@
 import org.apache.kafka.streams.state.KeyValueIterator;
 import org.apache.kafka.streams.state.ReadOnlySessionStore;
 
-import java.util.ArrayList;
-import java.util.Collections;
-import java.util.Iterator;
-import java.util.List;
-import java.util.NavigableMap;
-import java.util.TreeMap;
+import java.util.*;
 
 public class ReadOnlySessionStoreStub<K, V> implements ReadOnlySessionStore<K, V>, StateStore {
-<<<<<<< HEAD
-	private final NavigableMap<K, List<KeyValue<Windowed<K>, V>>> sessions = new TreeMap<>();
-	private boolean open = true;
-
-	public void put(final Windowed<K> sessionKey, final V value) {
-		if (!sessions.containsKey(sessionKey.key())) {
-			sessions.put(sessionKey.key(), new ArrayList<>());
-		}
-		sessions.get(sessionKey.key()).add(KeyValue.pair(sessionKey, value));
-	}
-
-	@Override
-	public KeyValueIterator<Windowed<K>, V> findSessions(K key, long earliestSessionEndTime, long latestSessionStartTime) {
-		throw new UnsupportedOperationException("Moved from Session Store. Implement if needed");
-	}
-
-	@Override
-	public KeyValueIterator<Windowed<K>, V> backwardFindSessions(K key, long earliestSessionEndTime, long latestSessionStartTime) {
-		throw new UnsupportedOperationException("Moved from Session Store. Implement if needed");
-	}
-
-	@Override
-	public KeyValueIterator<Windowed<K>, V> findSessions(K keyFrom, K keyTo, long earliestSessionEndTime, long latestSessionStartTime) {
-		throw new UnsupportedOperationException("Moved from Session Store. Implement if needed");
-	}
-
-	@Override
-	public KeyValueIterator<Windowed<K>, V> backwardFindSessions(K keyFrom, K keyTo, long earliestSessionEndTime, long latestSessionStartTime) {
-		throw new UnsupportedOperationException("Moved from Session Store. Implement if needed");
-	}
-
-	@Override
-	public V fetchSession(K key, long startTime, long endTime) {
-		throw new UnsupportedOperationException("Moved from Session Store. Implement if needed");
-	}
-
-	@Override
-	public KeyValueIterator<Windowed<K>, V> fetch(final K key) {
-		if (!open) {
-			throw new InvalidStateStoreException("not open");
-		}
-		if (!sessions.containsKey(key)) {
-			return new KeyValueIteratorStub<>(Collections.<KeyValue<Windowed<K>, V>>emptyIterator());
-		}
-		return new KeyValueIteratorStub<>(sessions.get(key).iterator());
-	}
-
-	@Override
-	public KeyValueIterator<Windowed<K>, V> backwardFetch(K key) {
-		if (!open) {
-			throw new InvalidStateStoreException("not open");
-		}
-		if (!sessions.containsKey(key)) {
-			return new KeyValueIteratorStub<>(Collections.emptyIterator());
-		}
-		return new KeyValueIteratorStub<>(sessions.descendingMap().get(key).iterator());
-	}
-
-	@Override
-	public KeyValueIterator<Windowed<K>, V> fetch(final K from, final K to) {
-		if (!open) {
-			throw new InvalidStateStoreException("not open");
-		}
-		if (sessions.subMap(from, true, to, true).isEmpty()) {
-			return new KeyValueIteratorStub<>(Collections.<KeyValue<Windowed<K>, V>>emptyIterator());
-		}
-		final Iterator<List<KeyValue<Windowed<K>, V>>> keysIterator = sessions.subMap(from, true, to, true).values().iterator();
-		return new KeyValueIteratorStub<>(
-				new Iterator<KeyValue<Windowed<K>, V>>() {
-
-					Iterator<KeyValue<Windowed<K>, V>> it;
-
-					@Override
-					public boolean hasNext() {
-						while (it == null || !it.hasNext()) {
-							if (!keysIterator.hasNext()) {
-								return false;
-							}
-							it = keysIterator.next().iterator();
-						}
-						return true;
-					}
-
-					@Override
-					public KeyValue<Windowed<K>, V> next() {
-						return it.next();
-					}
-
-				}
-		);
-	}
-
-	@Override
-	public KeyValueIterator<Windowed<K>, V> backwardFetch(K from, K to) {
-		if (!open) {
-			throw new InvalidStateStoreException("not open");
-		}
-		if (sessions.subMap(from, true, to, true).isEmpty()) {
-			return new KeyValueIteratorStub<>(Collections.emptyIterator());
-		}
-		final Iterator<List<KeyValue<Windowed<K>, V>>> keysIterator =
-				sessions.subMap(from, true, to, true).descendingMap().values().iterator();
-		return new KeyValueIteratorStub<>(
-				new Iterator<KeyValue<Windowed<K>, V>>() {
-
-					Iterator<KeyValue<Windowed<K>, V>> it;
-
-					@Override
-					public boolean hasNext() {
-						while (it == null || !it.hasNext()) {
-							if (!keysIterator.hasNext()) {
-								return false;
-							}
-							it = keysIterator.next().iterator();
-						}
-						return true;
-					}
-
-					@Override
-					public KeyValue<Windowed<K>, V> next() {
-						return it.next();
-					}
-				}
-		);
-	}
-
-	@Override
-	public String name() {
-		return "";
-	}
-
-	@Deprecated
-	@Override
-	public void init(final ProcessorContext context, final StateStore root) {
-
-	}
-=======
     private final NavigableMap<K, List<KeyValue<Windowed<K>, V>>> sessions = new TreeMap<>();
     private boolean open = true;
 
@@ -239,29 +97,27 @@
             return new KeyValueIteratorStub<>(Collections.<KeyValue<Windowed<K>, V>>emptyIterator());
         }
         final Iterator<List<KeyValue<Windowed<K>, V>>> keysIterator = subSessionsMap.values().iterator();
-        return new KeyValueIteratorStub<>(
-            new Iterator<KeyValue<Windowed<K>, V>>() {
-
-                Iterator<KeyValue<Windowed<K>, V>> it;
-
-                @Override
-                public boolean hasNext() {
-                    while (it == null || !it.hasNext()) {
-                        if (!keysIterator.hasNext()) {
-                            return false;
-                        }
-                        it = keysIterator.next().iterator();
+        return new KeyValueIteratorStub<>(new Iterator<KeyValue<Windowed<K>, V>>() {
+
+            Iterator<KeyValue<Windowed<K>, V>> it;
+
+            @Override
+            public boolean hasNext() {
+                while (it == null || !it.hasNext()) {
+                    if (!keysIterator.hasNext()) {
+                        return false;
                     }
-                    return true;
+                    it = keysIterator.next().iterator();
                 }
-
-                @Override
-                public KeyValue<Windowed<K>, V> next() {
-                    return it.next();
-                }
-
-            }
-        );
+                return true;
+            }
+
+            @Override
+            public KeyValue<Windowed<K>, V> next() {
+                return it.next();
+            }
+
+        });
     }
 
     private NavigableMap<K, List<KeyValue<Windowed<K>, V>>> getSubSessionsMap(final K keyFrom, final K keyTo) {
@@ -291,28 +147,26 @@
         }
 
         final Iterator<List<KeyValue<Windowed<K>, V>>> keysIterator = subSessionsMap.descendingMap().values().iterator();
-        return new KeyValueIteratorStub<>(
-            new Iterator<KeyValue<Windowed<K>, V>>() {
-
-                Iterator<KeyValue<Windowed<K>, V>> it;
-
-                @Override
-                public boolean hasNext() {
-                    while (it == null || !it.hasNext()) {
-                        if (!keysIterator.hasNext()) {
-                            return false;
-                        }
-                        it = keysIterator.next().iterator();
+        return new KeyValueIteratorStub<>(new Iterator<KeyValue<Windowed<K>, V>>() {
+
+            Iterator<KeyValue<Windowed<K>, V>> it;
+
+            @Override
+            public boolean hasNext() {
+                while (it == null || !it.hasNext()) {
+                    if (!keysIterator.hasNext()) {
+                        return false;
                     }
-                    return true;
+                    it = keysIterator.next().iterator();
                 }
-
-                @Override
-                public KeyValue<Windowed<K>, V> next() {
-                    return it.next();
-                }
-            }
-        );
+                return true;
+            }
+
+            @Override
+            public KeyValue<Windowed<K>, V> next() {
+                return it.next();
+            }
+        });
     }
 
     @Override
@@ -325,7 +179,6 @@
     public void init(final ProcessorContext context, final StateStore root) {
 
     }
->>>>>>> 15418db6
 
     @Override
     public void flush() {
