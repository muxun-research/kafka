/*
 * Licensed to the Apache Software Foundation (ASF) under one or more
 * contributor license agreements. See the NOTICE file distributed with
 * this work for additional information regarding copyright ownership.
 * The ASF licenses this file to You under the Apache License, Version 2.0
 * (the "License"); you may not use this file except in compliance with
 * the License. You may obtain a copy of the License at
 *
 *    http://www.apache.org/licenses/LICENSE-2.0
 *
 * Unless required by applicable law or agreed to in writing, software
 * distributed under the License is distributed on an "AS IS" BASIS,
 * WITHOUT WARRANTIES OR CONDITIONS OF ANY KIND, either express or implied.
 * See the License for the specific language governing permissions and
 * limitations under the License.
 */
package org.apache.kafka.test;

import org.apache.kafka.common.serialization.Serdes;
import org.apache.kafka.common.utils.MockTime;
import org.apache.kafka.streams.processor.internals.StoreBuilderWrapper;
import org.apache.kafka.streams.processor.internals.StoreFactory;
import org.apache.kafka.streams.state.KeyValueStore;
import org.apache.kafka.streams.state.internals.AbstractStoreBuilder;

public class MockKeyValueStoreBuilder extends AbstractStoreBuilder<Integer, byte[], KeyValueStore<Object, Object>> {

	private final boolean persistent;

	public MockKeyValueStoreBuilder(final String storeName, final boolean persistent) {
		super(storeName, Serdes.Integer(), Serdes.ByteArray(), new MockTime());

		this.persistent = persistent;
	}

<<<<<<< HEAD
	@Override
	public KeyValueStore<Object, Object> build() {
		return new MockKeyValueStore(name, persistent);
	}
}
=======
    @Override
    public MockKeyValueStore build() {
        return new MockKeyValueStore(name, persistent);
    }

    public StoreFactory asFactory() {
        return StoreBuilderWrapper.wrapStoreBuilder(this);
    }
}
>>>>>>> 9494bebe
<|MERGE_RESOLUTION|>--- conflicted
+++ resolved
@@ -25,21 +25,14 @@
 
 public class MockKeyValueStoreBuilder extends AbstractStoreBuilder<Integer, byte[], KeyValueStore<Object, Object>> {
 
-	private final boolean persistent;
+    private final boolean persistent;
 
-	public MockKeyValueStoreBuilder(final String storeName, final boolean persistent) {
-		super(storeName, Serdes.Integer(), Serdes.ByteArray(), new MockTime());
+    public MockKeyValueStoreBuilder(final String storeName, final boolean persistent) {
+        super(storeName, Serdes.Integer(), Serdes.ByteArray(), new MockTime());
 
-		this.persistent = persistent;
-	}
+        this.persistent = persistent;
+    }
 
-<<<<<<< HEAD
-	@Override
-	public KeyValueStore<Object, Object> build() {
-		return new MockKeyValueStore(name, persistent);
-	}
-}
-=======
     @Override
     public MockKeyValueStore build() {
         return new MockKeyValueStore(name, persistent);
@@ -48,5 +41,4 @@
     public StoreFactory asFactory() {
         return StoreBuilderWrapper.wrapStoreBuilder(this);
     }
-}
->>>>>>> 9494bebe
+}