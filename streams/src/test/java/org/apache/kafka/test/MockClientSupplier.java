/*
 * Licensed to the Apache Software Foundation (ASF) under one or more
 * contributor license agreements. See the NOTICE file distributed with
 * this work for additional information regarding copyright ownership.
 * The ASF licenses this file to You under the Apache License, Version 2.0
 * (the "License"); you may not use this file except in compliance with
 * the License. You may obtain a copy of the License at
 *
 *    http://www.apache.org/licenses/LICENSE-2.0
 *
 * Unless required by applicable law or agreed to in writing, software
 * distributed under the License is distributed on an "AS IS" BASIS,
 * WITHOUT WARRANTIES OR CONDITIONS OF ANY KIND, either express or implied.
 * See the License for the specific language governing permissions and
 * limitations under the License.
 */
package org.apache.kafka.test;

import org.apache.kafka.clients.admin.Admin;
import org.apache.kafka.clients.admin.MockAdminClient;
import org.apache.kafka.clients.consumer.Consumer;
import org.apache.kafka.clients.consumer.MockConsumer;
import org.apache.kafka.clients.consumer.OffsetResetStrategy;
import org.apache.kafka.clients.producer.MockProducer;
import org.apache.kafka.clients.producer.Producer;
import org.apache.kafka.clients.producer.ProducerConfig;
import org.apache.kafka.common.Cluster;
import org.apache.kafka.common.serialization.ByteArraySerializer;
import org.apache.kafka.streams.KafkaClientSupplier;

import java.util.LinkedList;
import java.util.List;
import java.util.Map;

import static org.hamcrest.CoreMatchers.startsWith;
import static org.hamcrest.MatcherAssert.assertThat;
import static org.junit.Assert.assertFalse;

public class MockClientSupplier implements KafkaClientSupplier {
	private static final ByteArraySerializer BYTE_ARRAY_SERIALIZER = new ByteArraySerializer();

	private Cluster cluster;
	private String applicationId;

	public MockAdminClient adminClient = new MockAdminClient();
	public final List<MockProducer<byte[], byte[]>> producers = new LinkedList<>();
	public final MockConsumer<byte[], byte[]> consumer = new MockConsumer<>(OffsetResetStrategy.EARLIEST);
	public final MockConsumer<byte[], byte[]> restoreConsumer = new MockConsumer<>(OffsetResetStrategy.LATEST);

	public void setApplicationIdForProducer(final String applicationId) {
		this.applicationId = applicationId;
	}

	public void setCluster(final Cluster cluster) {
		this.cluster = cluster;
		this.adminClient = new MockAdminClient(cluster.nodes(), cluster.nodeById(-1));
	}

	@Override
	public Admin getAdmin(final Map<String, Object> config) {
		return adminClient;
	}

    @Override
    public Producer<byte[], byte[]> getProducer(final Map<String, Object> config) {
        if (applicationId != null) {
            assertThat((String) config.get(ProducerConfig.TRANSACTIONAL_ID_CONFIG), startsWith(applicationId + "-"));
        } else {
            assertFalse(config.containsKey(ProducerConfig.TRANSACTIONAL_ID_CONFIG));
        }
<<<<<<< HEAD
		final MockProducer<byte[], byte[]> producer = new MockProducer<>(cluster, true, new DefaultPartitioner(), BYTE_ARRAY_SERIALIZER, BYTE_ARRAY_SERIALIZER);
=======
        final MockProducer<byte[], byte[]> producer = new MockProducer<>(cluster, true, BYTE_ARRAY_SERIALIZER, BYTE_ARRAY_SERIALIZER);
>>>>>>> 15418db6
        producers.add(producer);
        return producer;
    }

    @Override
    public Consumer<byte[], byte[]> getConsumer(final Map<String, Object> config) {
        return consumer;
    }

    @Override
    public Consumer<byte[], byte[]> getRestoreConsumer(final Map<String, Object> config) {
        return restoreConsumer;
    }

    @Override
    public Consumer<byte[], byte[]> getGlobalConsumer(final Map<String, Object> config) {
        return restoreConsumer;
    }
}<|MERGE_RESOLUTION|>--- conflicted
+++ resolved
@@ -37,29 +37,29 @@
 import static org.junit.Assert.assertFalse;
 
 public class MockClientSupplier implements KafkaClientSupplier {
-	private static final ByteArraySerializer BYTE_ARRAY_SERIALIZER = new ByteArraySerializer();
+    private static final ByteArraySerializer BYTE_ARRAY_SERIALIZER = new ByteArraySerializer();
 
-	private Cluster cluster;
-	private String applicationId;
+    private Cluster cluster;
+    private String applicationId;
 
-	public MockAdminClient adminClient = new MockAdminClient();
-	public final List<MockProducer<byte[], byte[]>> producers = new LinkedList<>();
-	public final MockConsumer<byte[], byte[]> consumer = new MockConsumer<>(OffsetResetStrategy.EARLIEST);
-	public final MockConsumer<byte[], byte[]> restoreConsumer = new MockConsumer<>(OffsetResetStrategy.LATEST);
+    public MockAdminClient adminClient = new MockAdminClient();
+    public final List<MockProducer<byte[], byte[]>> producers = new LinkedList<>();
+    public final MockConsumer<byte[], byte[]> consumer = new MockConsumer<>(OffsetResetStrategy.EARLIEST);
+    public final MockConsumer<byte[], byte[]> restoreConsumer = new MockConsumer<>(OffsetResetStrategy.LATEST);
 
-	public void setApplicationIdForProducer(final String applicationId) {
-		this.applicationId = applicationId;
-	}
+    public void setApplicationIdForProducer(final String applicationId) {
+        this.applicationId = applicationId;
+    }
 
-	public void setCluster(final Cluster cluster) {
-		this.cluster = cluster;
-		this.adminClient = new MockAdminClient(cluster.nodes(), cluster.nodeById(-1));
-	}
+    public void setCluster(final Cluster cluster) {
+        this.cluster = cluster;
+        this.adminClient = new MockAdminClient(cluster.nodes(), cluster.nodeById(-1));
+    }
 
-	@Override
-	public Admin getAdmin(final Map<String, Object> config) {
-		return adminClient;
-	}
+    @Override
+    public Admin getAdmin(final Map<String, Object> config) {
+        return adminClient;
+    }
 
     @Override
     public Producer<byte[], byte[]> getProducer(final Map<String, Object> config) {
@@ -68,11 +68,7 @@
         } else {
             assertFalse(config.containsKey(ProducerConfig.TRANSACTIONAL_ID_CONFIG));
         }
-<<<<<<< HEAD
-		final MockProducer<byte[], byte[]> producer = new MockProducer<>(cluster, true, new DefaultPartitioner(), BYTE_ARRAY_SERIALIZER, BYTE_ARRAY_SERIALIZER);
-=======
         final MockProducer<byte[], byte[]> producer = new MockProducer<>(cluster, true, BYTE_ARRAY_SERIALIZER, BYTE_ARRAY_SERIALIZER);
->>>>>>> 15418db6
         producers.add(producer);
         return producer;
     }
