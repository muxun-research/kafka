--- conflicted
+++ resolved
@@ -33,82 +33,6 @@
 
 public class MockRecordCollector implements RecordCollector {
 
-<<<<<<< HEAD
-	// remember all records that are collected so far
-	private final List<ProducerRecord<Object, Object>> collected = new LinkedList<>();
-
-	// remember if flushed is called
-	private boolean flushed = false;
-
-	@Override
-	public <K, V> void send(final String topic,
-							final K key,
-							final V value,
-							final Headers headers,
-							final Integer partition,
-							final Long timestamp,
-							final Serializer<K> keySerializer,
-							final Serializer<V> valueSerializer) {
-		collected.add(new ProducerRecord<>(topic,
-				partition,
-				timestamp,
-				key,
-				value,
-				headers));
-	}
-
-	@Override
-	public <K, V> void send(final String topic,
-							final K key,
-							final V value,
-							final Headers headers,
-							final Long timestamp,
-							final Serializer<K> keySerializer,
-							final Serializer<V> valueSerializer,
-							final StreamPartitioner<? super K, ? super V> partitioner) {
-		collected.add(new ProducerRecord<>(topic,
-				0, // partition id
-				timestamp,
-				key,
-				value,
-				headers));
-	}
-
-	@Override
-	public void initialize() {
-	}
-
-	@Override
-	public void flush() {
-		flushed = true;
-	}
-
-	@Override
-	public void closeClean() {
-	}
-
-	@Override
-	public void closeDirty() {
-	}
-
-	@Override
-	public Map<TopicPartition, Long> offsets() {
-		return Collections.emptyMap();
-	}
-
-	public List<ProducerRecord<Object, Object>> collected() {
-		return unmodifiableList(collected);
-	}
-
-	public boolean flushed() {
-		return flushed;
-	}
-
-	public void clear() {
-		this.flushed = false;
-		this.collected.clear();
-	}
-=======
     // remember all records that are collected so far
     private final List<ProducerRecord<Object, Object>> collected = new LinkedList<>();
 
@@ -116,49 +40,19 @@
     private boolean flushed = false;
 
     @Override
-    public <K, V> void send(final String topic,
-                            final K key,
-                            final V value,
-                            final Headers headers,
-                            final Integer partition,
-                            final Long timestamp,
-                            final Serializer<K> keySerializer,
-                            final Serializer<V> valueSerializer,
-                            final String processorNodeId,
-                            final InternalProcessorContext<Void, Void> context) {
-        collected.add(new ProducerRecord<>(
-            topic,
-            partition,
-            timestamp,
-            key,
-            value,
-            headers)
-        );
+    public <K, V> void send(final String topic, final K key, final V value, final Headers headers, final Integer partition, final Long timestamp, final Serializer<K> keySerializer, final Serializer<V> valueSerializer, final String processorNodeId, final InternalProcessorContext<Void, Void> context) {
+        collected.add(new ProducerRecord<>(topic, partition, timestamp, key, value, headers));
     }
 
     @Override
-    public <K, V> void send(final String topic,
-                            final K key,
-                            final V value,
-                            final Headers headers,
-                            final Long timestamp,
-                            final Serializer<K> keySerializer,
-                            final Serializer<V> valueSerializer,
-                            final String processorNodeId,
-                            final InternalProcessorContext<Void, Void> context,
-                            final StreamPartitioner<? super K, ? super V> partitioner) {
-        collected.add(new ProducerRecord<>(
-            topic,
-            0, // partition id
-            timestamp,
-            key,
-            value,
-            headers)
-        );
+    public <K, V> void send(final String topic, final K key, final V value, final Headers headers, final Long timestamp, final Serializer<K> keySerializer, final Serializer<V> valueSerializer, final String processorNodeId, final InternalProcessorContext<Void, Void> context, final StreamPartitioner<? super K, ? super V> partitioner) {
+        collected.add(new ProducerRecord<>(topic, 0, // partition id
+                timestamp, key, value, headers));
     }
 
     @Override
-    public void initialize() {}
+    public void initialize() {
+    }
 
     @Override
     public void flush() {
@@ -166,10 +60,12 @@
     }
 
     @Override
-    public void closeClean() {}
+    public void closeClean() {
+    }
 
     @Override
-    public void closeDirty() {}
+    public void closeDirty() {
+    }
 
     @Override
     public Map<TopicPartition, Long> offsets() {
@@ -188,5 +84,4 @@
         this.flushed = false;
         this.collected.clear();
     }
->>>>>>> 15418db6
 }