--- conflicted
+++ resolved
@@ -44,21 +44,16 @@
     }
 
     @Override
-<<<<<<< HEAD
-    public Processor<K, V> get() {
-		final MockProcessor<K, V> processor = new MockProcessor<>(punctuationType, scheduleInterval);
-=======
     public org.apache.kafka.streams.processor.Processor<K, V> get() {
         final MockProcessor<K, V> processor = new MockProcessor<>(punctuationType, scheduleInterval);
->>>>>>> 15418db6
 
-		// to keep tests simple, ignore calls from ApiUtils.checkSupplier
-		if (!StreamsTestUtils.isCheckSupplierCall()) {
-			processors.add(processor);
-		}
+        // to keep tests simple, ignore calls from ApiUtils.checkSupplier
+        if (!StreamsTestUtils.isCheckSupplierCall()) {
+            processors.add(processor);
+        }
 
-		return processor;
-	}
+        return processor;
+    }
 
     // get the captured processor assuming that only one processor gets returned from this supplier
     public MockProcessor<K, V> theCapturedProcessor() {
