--- conflicted
+++ resolved
@@ -45,7 +45,8 @@
     public final ArrayList<Integer> keys = new ArrayList<>();
     public final ArrayList<byte[]> values = new ArrayList<>();
 
-    public MockKeyValueStore(final String name, final boolean persistent) {
+    public MockKeyValueStore(final String name,
+                             final boolean persistent) {
         this.name = name;
         this.persistent = persistent;
     }
@@ -56,14 +57,9 @@
     }
 
     @Override
-<<<<<<< HEAD
-    public void init(final ProcessorContext context, final StateStore root) {
-        context.register(root, stateRestoreCallback);
-=======
     public void init(final StateStoreContext stateStoreContext,
                      final StateStore root) {
         stateStoreContext.register(root, stateRestoreCallback);
->>>>>>> 9494bebe
         initialized = true;
         closed = false;
     }
@@ -102,15 +98,15 @@
         private final Deserializer<Integer> deserializer = new IntegerDeserializer();
 
         @Override
-        public void restore(final byte[] key, final byte[] value) {
+        public void restore(final byte[] key,
+                            final byte[] value) {
             keys.add(deserializer.deserialize("", key));
             values.add(value);
         }
     };
 
     @Override
-    public void put(final Object key, final Object value) {
-    }
+    public void put(final Object key, final Object value) {}
 
     @Override
     public Object putIfAbsent(final Object key, final Object value) {
@@ -123,8 +119,7 @@
     }
 
     @Override
-    public void putAll(final List<KeyValue<Object, Object>> entries) {
-    }
+    public void putAll(final List<KeyValue<Object, Object>> entries) {}
 
     @Override
     public Object get(final Object key) {
