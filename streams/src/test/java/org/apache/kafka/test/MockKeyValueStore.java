--- conflicted
+++ resolved
@@ -32,21 +32,20 @@
 import java.util.concurrent.atomic.AtomicInteger;
 
 public class MockKeyValueStore implements KeyValueStore<Object, Object> {
-	// keep a global counter of flushes and a local reference to which store had which
-	// flush, so we can reason about the order in which stores get flushed.
-	private static final AtomicInteger GLOBAL_FLUSH_COUNTER = new AtomicInteger(0);
-	private final AtomicInteger instanceLastFlushCount = new AtomicInteger(-1);
-	private final String name;
-	private final boolean persistent;
+    // keep a global counter of flushes and a local reference to which store had which
+    // flush, so we can reason about the order in which stores get flushed.
+    private static final AtomicInteger GLOBAL_FLUSH_COUNTER = new AtomicInteger(0);
+    private final AtomicInteger instanceLastFlushCount = new AtomicInteger(-1);
+    private final String name;
+    private final boolean persistent;
 
-	public boolean initialized = false;
-	public boolean flushed = false;
-	public boolean closed = true;
+    public boolean initialized = false;
+    public boolean flushed = false;
+    public boolean closed = true;
     public final ArrayList<Integer> keys = new ArrayList<>();
     public final ArrayList<byte[]> values = new ArrayList<>();
 
-    public MockKeyValueStore(final String name,
-                             final boolean persistent) {
+    public MockKeyValueStore(final String name, final boolean persistent) {
         this.name = name;
         this.persistent = persistent;
     }
@@ -56,14 +55,13 @@
         return name;
     }
 
-	@Deprecated
-	@Override
-	public void init(final ProcessorContext context,
-					 final StateStore root) {
-		context.register(root, stateRestoreCallback);
-		initialized = true;
-		closed = false;
-	}
+    @Deprecated
+    @Override
+    public void init(final ProcessorContext context, final StateStore root) {
+        context.register(root, stateRestoreCallback);
+        initialized = true;
+        closed = false;
+    }
 
     @Override
     public void flush() {
@@ -99,16 +97,15 @@
         private final Deserializer<Integer> deserializer = new IntegerDeserializer();
 
         @Override
-        public void restore(final byte[] key,
-                            final byte[] value) {
+        public void restore(final byte[] key, final byte[] value) {
             keys.add(deserializer.deserialize("", key));
             values.add(value);
         }
     };
 
-	@Override
-	public void put(final Object key, final Object value) {
-	}
+    @Override
+    public void put(final Object key, final Object value) {
+    }
 
     @Override
     public Object putIfAbsent(final Object key, final Object value) {
@@ -120,26 +117,20 @@
         return null;
     }
 
-	@Override
-	public void putAll(final List<KeyValue<Object, Object>> entries) {
-	}
+    @Override
+    public void putAll(final List<KeyValue<Object, Object>> entries) {
+    }
 
     @Override
     public Object get(final Object key) {
         return null;
     }
 
-	@Override
-	public KeyValueIterator<Object, Object> range(final Object from, final Object to) {
-		return null;
-	}
+    @Override
+    public KeyValueIterator<Object, Object> range(final Object from, final Object to) {
+        return null;
+    }
 
-<<<<<<< HEAD
-	@Override
-	public KeyValueIterator<Object, Object> all() {
-		return null;
-	}
-=======
     @Override
     public <PS extends Serializer<P>, P> KeyValueIterator<Object, Object> prefixScan(P prefix, PS prefixKeySerializer) {
         return null;
@@ -149,7 +140,6 @@
     public KeyValueIterator<Object, Object> all() {
         return null;
     }
->>>>>>> 15418db6
 
     @Override
     public long approximateNumEntries() {
