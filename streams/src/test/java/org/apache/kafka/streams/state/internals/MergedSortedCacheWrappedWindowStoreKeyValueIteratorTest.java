--- conflicted
+++ resolved
@@ -29,27 +29,13 @@
 import org.apache.kafka.streams.state.internals.PrefixedWindowKeySchemas.KeyFirstWindowKeySchema;
 import org.apache.kafka.streams.state.internals.PrefixedWindowKeySchemas.TimeFirstWindowKeySchema;
 import org.apache.kafka.test.KeyValueIteratorStub;
-<<<<<<< HEAD
-import org.junit.Before;
-import org.junit.Test;
-import org.junit.runner.RunWith;
-import org.junit.runners.Parameterized;
-import org.junit.runners.Parameterized.Parameter;
-
-import java.util.Collection;
+
+import org.junit.jupiter.params.ParameterizedTest;
+import org.junit.jupiter.params.provider.EnumSource;
+
 import java.util.Collections;
 import java.util.Iterator;
 
-import static java.util.Arrays.asList;
-=======
-
-import org.junit.jupiter.params.ParameterizedTest;
-import org.junit.jupiter.params.provider.EnumSource;
-
-import java.util.Collections;
-import java.util.Iterator;
-
->>>>>>> 9494bebe
 import static org.hamcrest.CoreMatchers.equalTo;
 import static org.hamcrest.MatcherAssert.assertThat;
 import static org.junit.jupiter.api.Assertions.assertFalse;
@@ -75,7 +61,8 @@
     private final String cacheKey = "b";
 
     private final TimeWindow storeWindow = new TimeWindow(0, 1);
-    private final Iterator<KeyValue<Windowed<Bytes>, byte[]>> storeKvs = Collections.singleton(KeyValue.pair(new Windowed<>(Bytes.wrap(storeKey.getBytes()), storeWindow), storeKey.getBytes())).iterator();
+    private final Iterator<KeyValue<Windowed<Bytes>, byte[]>> storeKvs = Collections.singleton(
+        KeyValue.pair(new Windowed<>(Bytes.wrap(storeKey.getBytes()), storeWindow), storeKey.getBytes())).iterator();
     private final TimeWindow cacheWindow = new TimeWindow(10, 20);
     private Iterator<KeyValue<Bytes, LRUCacheEntry>> cacheKvs;
     private final Deserializer<String> deserializer = Serdes.String().deserializer();
@@ -85,23 +72,12 @@
     private WindowKeyToBytes windowKeyToBytes;
 
     private enum SchemaType {
-        WINDOW_KEY_SCHEMA, KEY_FIRST_SCHEMA, TIME_FIRST_SCHEMA
-    }
-
-<<<<<<< HEAD
-    @Parameter
-    public SchemaType schemaType;
-
-    @Parameterized.Parameters(name = "{0}")
-    public static Collection<Object[]> data() {
-        return asList(new Object[][]{{SchemaType.WINDOW_KEY_SCHEMA}, {SchemaType.KEY_FIRST_SCHEMA}, {SchemaType.TIME_FIRST_SCHEMA},});
-    }
-
-    @Before
-    public void setUp() {
-=======
+        WINDOW_KEY_SCHEMA,
+        KEY_FIRST_SCHEMA,
+        TIME_FIRST_SCHEMA
+    }
+
     public void setUp(final SchemaType schemaType) {
->>>>>>> 9494bebe
         switch (schemaType) {
             case KEY_FIRST_SCHEMA:
                 storeKeySerializer = KeyFirstWindowKeySchema::toStoreKeyBinary;
@@ -121,80 +97,16 @@
             default:
                 throw new IllegalStateException("Unknown schemaType: " + schemaType);
         }
-        cacheKvs = Collections.singleton(KeyValue.pair(SINGLE_SEGMENT_CACHE_FUNCTION.cacheKey(storeKeySerializer.serialize(new Windowed<>(cacheKey, cacheWindow), 0, new StateSerdes<>("dummy", Serdes.String(), Serdes.ByteArray()))), new LRUCacheEntry(cacheKey.getBytes()))).iterator();
-    }
-
-<<<<<<< HEAD
-    @Test
-    public void shouldHaveNextFromStore() {
-        final MergedSortedCacheWindowStoreKeyValueIterator mergeIterator = createIterator(storeKvs, Collections.emptyIterator(), false);
-        assertTrue(mergeIterator.hasNext());
-    }
-
-    @Test
-    public void shouldHaveNextFromReverseStore() {
-        final MergedSortedCacheWindowStoreKeyValueIterator mergeIterator = createIterator(storeKvs, Collections.emptyIterator(), true);
-        assertTrue(mergeIterator.hasNext());
-    }
-
-    @Test
-    public void shouldGetNextFromStore() {
-        final MergedSortedCacheWindowStoreKeyValueIterator mergeIterator = createIterator(storeKvs, Collections.emptyIterator(), false);
-        assertThat(convertKeyValuePair(mergeIterator.next()), equalTo(KeyValue.pair(new Windowed<>(storeKey, storeWindow), storeKey)));
-    }
-
-    @Test
-    public void shouldGetNextFromReverseStore() {
-        final MergedSortedCacheWindowStoreKeyValueIterator mergeIterator = createIterator(storeKvs, Collections.emptyIterator(), true);
-        assertThat(convertKeyValuePair(mergeIterator.next()), equalTo(KeyValue.pair(new Windowed<>(storeKey, storeWindow), storeKey)));
-    }
-
-    @Test
-    public void shouldPeekNextKeyFromStore() {
-        final MergedSortedCacheWindowStoreKeyValueIterator mergeIterator = createIterator(storeKvs, Collections.emptyIterator(), false);
-        assertThat(convertWindowedKey(mergeIterator.peekNextKey()), equalTo(new Windowed<>(storeKey, storeWindow)));
-    }
-
-    @Test
-    public void shouldPeekNextKeyFromReverseStore() {
-        final MergedSortedCacheWindowStoreKeyValueIterator mergeIterator = createIterator(storeKvs, Collections.emptyIterator(), true);
-        assertThat(convertWindowedKey(mergeIterator.peekNextKey()), equalTo(new Windowed<>(storeKey, storeWindow)));
-    }
-
-    @Test
-    public void shouldHaveNextFromCache() {
-        final MergedSortedCacheWindowStoreKeyValueIterator mergeIterator = createIterator(Collections.emptyIterator(), cacheKvs, false);
-        assertTrue(mergeIterator.hasNext());
-    }
-
-    @Test
-    public void shouldHaveNextFromReverseCache() {
-        final MergedSortedCacheWindowStoreKeyValueIterator mergeIterator = createIterator(Collections.emptyIterator(), cacheKvs, true);
-        assertTrue(mergeIterator.hasNext());
-    }
-
-    @Test
-    public void shouldGetNextFromCache() {
-        final MergedSortedCacheWindowStoreKeyValueIterator mergeIterator = createIterator(Collections.emptyIterator(), cacheKvs, false);
-        assertThat(convertKeyValuePair(mergeIterator.next()), equalTo(KeyValue.pair(new Windowed<>(cacheKey, cacheWindow), cacheKey)));
-    }
-
-    @Test
-    public void shouldGetNextFromReverseCache() {
-        final MergedSortedCacheWindowStoreKeyValueIterator mergeIterator = createIterator(Collections.emptyIterator(), cacheKvs, true);
-        assertThat(convertKeyValuePair(mergeIterator.next()), equalTo(KeyValue.pair(new Windowed<>(cacheKey, cacheWindow), cacheKey)));
-    }
-
-    @Test
-    public void shouldPeekNextKeyFromCache() {
-        final MergedSortedCacheWindowStoreKeyValueIterator mergeIterator = createIterator(Collections.emptyIterator(), cacheKvs, false);
-        assertThat(convertWindowedKey(mergeIterator.peekNextKey()), equalTo(new Windowed<>(cacheKey, cacheWindow)));
-    }
-
-    @Test
-    public void shouldPeekNextKeyFromReverseCache() {
-        final MergedSortedCacheWindowStoreKeyValueIterator mergeIterator = createIterator(Collections.emptyIterator(), cacheKvs, true);
-=======
+        cacheKvs = Collections.singleton(
+            KeyValue.pair(
+                SINGLE_SEGMENT_CACHE_FUNCTION.cacheKey(storeKeySerializer.serialize(
+                    new Windowed<>(cacheKey, cacheWindow), 0, new StateSerdes<>("dummy", Serdes.String(), Serdes.ByteArray()))
+                ),
+                new LRUCacheEntry(cacheKey.getBytes())
+            )
+        ).iterator();
+    }
+
     @ParameterizedTest
     @EnumSource(SchemaType.class)
     public void shouldHaveNextFromStore(final SchemaType schemaType) {
@@ -300,7 +212,6 @@
         setUp(schemaType);
         final MergedSortedCacheWindowStoreKeyValueIterator mergeIterator =
             createIterator(Collections.emptyIterator(), cacheKvs, true);
->>>>>>> 9494bebe
         assertThat(convertWindowedKey(mergeIterator.peekNextKey()), equalTo(new Windowed<>(cacheKey, cacheWindow)));
     }
 
@@ -335,10 +246,23 @@
     }
 
 
-    private MergedSortedCacheWindowStoreKeyValueIterator createIterator(final Iterator<KeyValue<Windowed<Bytes>, byte[]>> storeKvs, final Iterator<KeyValue<Bytes, LRUCacheEntry>> cacheKvs, final boolean forward) {
-        final DelegatingPeekingKeyValueIterator<Windowed<Bytes>, byte[]> storeIterator = new DelegatingPeekingKeyValueIterator<>("store", new KeyValueIteratorStub<>(storeKvs));
-
-        final PeekingKeyValueIterator<Bytes, LRUCacheEntry> cacheIterator = new DelegatingPeekingKeyValueIterator<>("cache", new KeyValueIteratorStub<>(cacheKvs));
-        return new MergedSortedCacheWindowStoreKeyValueIterator(cacheIterator, storeIterator, new StateSerdes<>("name", Serdes.Bytes(), Serdes.ByteArray()), WINDOW_SIZE, SINGLE_SEGMENT_CACHE_FUNCTION, forward, storeKeyToWindowKey, windowKeyToBytes);
+    private MergedSortedCacheWindowStoreKeyValueIterator createIterator(final Iterator<KeyValue<Windowed<Bytes>, byte[]>> storeKvs,
+                                                                        final Iterator<KeyValue<Bytes, LRUCacheEntry>> cacheKvs,
+                                                                        final boolean forward) {
+        final DelegatingPeekingKeyValueIterator<Windowed<Bytes>, byte[]> storeIterator =
+            new DelegatingPeekingKeyValueIterator<>("store", new KeyValueIteratorStub<>(storeKvs));
+
+        final PeekingKeyValueIterator<Bytes, LRUCacheEntry> cacheIterator =
+            new DelegatingPeekingKeyValueIterator<>("cache", new KeyValueIteratorStub<>(cacheKvs));
+        return new MergedSortedCacheWindowStoreKeyValueIterator(
+            cacheIterator,
+            storeIterator,
+            new StateSerdes<>("name", Serdes.Bytes(), Serdes.ByteArray()),
+            WINDOW_SIZE,
+            SINGLE_SEGMENT_CACHE_FUNCTION,
+            forward,
+            storeKeyToWindowKey,
+            windowKeyToBytes
+        );
     }
 }