/*
 * Licensed to the Apache Software Foundation (ASF) under one or more
 * contributor license agreements. See the NOTICE file distributed with
 * this work for additional information regarding copyright ownership.
 * The ASF licenses this file to You under the Apache License, Version 2.0
 * (the "License"); you may not use this file except in compliance with
 * the License. You may obtain a copy of the License at
 *
 *    http://www.apache.org/licenses/LICENSE-2.0
 *
 * Unless required by applicable law or agreed to in writing, software
 * distributed under the License is distributed on an "AS IS" BASIS,
 * WITHOUT WARRANTIES OR CONDITIONS OF ANY KIND, either express or implied.
 * See the License for the specific language governing permissions and
 * limitations under the License.
 */
package org.apache.kafka.streams.state.internals;

public class RocksDBTimestampedSegmentedBytesStoreTest
		extends AbstractRocksDBSegmentedBytesStoreTest<TimestampedSegment> {

<<<<<<< HEAD
	private final static String METRICS_SCOPE = "metrics-scope";
=======
    private static final String METRICS_SCOPE = "metrics-scope";
>>>>>>> 9494bebe

	RocksDBTimestampedSegmentedBytesStore getBytesStore() {
		return new RocksDBTimestampedSegmentedBytesStore(
				storeName,
				METRICS_SCOPE,
				retention,
				segmentInterval,
				schema
		);
	}

    @Override
    TimestampedSegments newSegments() {
		return new TimestampedSegments(storeName, METRICS_SCOPE, retention, segmentInterval);
    }
}<|MERGE_RESOLUTION|>--- conflicted
+++ resolved
@@ -17,26 +17,22 @@
 package org.apache.kafka.streams.state.internals;
 
 public class RocksDBTimestampedSegmentedBytesStoreTest
-		extends AbstractRocksDBSegmentedBytesStoreTest<TimestampedSegment> {
+    extends AbstractRocksDBSegmentedBytesStoreTest<TimestampedSegment> {
 
-<<<<<<< HEAD
-	private final static String METRICS_SCOPE = "metrics-scope";
-=======
     private static final String METRICS_SCOPE = "metrics-scope";
->>>>>>> 9494bebe
 
-	RocksDBTimestampedSegmentedBytesStore getBytesStore() {
-		return new RocksDBTimestampedSegmentedBytesStore(
-				storeName,
-				METRICS_SCOPE,
-				retention,
-				segmentInterval,
-				schema
-		);
-	}
+    RocksDBTimestampedSegmentedBytesStore getBytesStore() {
+        return new RocksDBTimestampedSegmentedBytesStore(
+            storeName,
+            METRICS_SCOPE,
+            retention,
+            segmentInterval,
+            schema
+        );
+    }
 
     @Override
     TimestampedSegments newSegments() {
-		return new TimestampedSegments(storeName, METRICS_SCOPE, retention, segmentInterval);
+        return new TimestampedSegments(storeName, METRICS_SCOPE, retention, segmentInterval);
     }
 }