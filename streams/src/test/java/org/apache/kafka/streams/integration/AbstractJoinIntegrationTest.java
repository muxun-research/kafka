/*
 * Licensed to the Apache Software Foundation (ASF) under one or more
 * contributor license agreements. See the NOTICE file distributed with
 * this work for additional information regarding copyright ownership.
 * The ASF licenses this file to You under the Apache License, Version 2.0
 * (the "License"); you may not use this file except in compliance with
 * the License. You may obtain a copy of the License at
 *
 *    http://www.apache.org/licenses/LICENSE-2.0
 *
 * Unless required by applicable law or agreed to in writing, software
 * distributed under the License is distributed on an "AS IS" BASIS,
 * WITHOUT WARRANTIES OR CONDITIONS OF ANY KIND, either express or implied.
 * See the License for the specific language governing permissions and
 * limitations under the License.
 */
package org.apache.kafka.streams.integration;

import java.util.Collections;
import org.apache.kafka.clients.consumer.ConsumerConfig;
import org.apache.kafka.common.serialization.LongDeserializer;
import org.apache.kafka.common.serialization.LongSerializer;
import org.apache.kafka.common.serialization.Serdes;
import org.apache.kafka.common.serialization.StringDeserializer;
import org.apache.kafka.common.serialization.StringSerializer;
import org.apache.kafka.common.utils.MockTime;
import org.apache.kafka.streams.KeyValue;
import org.apache.kafka.streams.StreamsBuilder;
import org.apache.kafka.streams.StreamsConfig;
import org.apache.kafka.streams.TestInputTopic;
import org.apache.kafka.streams.TestOutputTopic;
import org.apache.kafka.streams.TopologyTestDriver;
import org.apache.kafka.streams.kstream.ValueJoiner;
import org.apache.kafka.streams.state.KeyValueIterator;
import org.apache.kafka.streams.state.ReadOnlyKeyValueStore;
import org.apache.kafka.streams.state.ValueAndTimestamp;
import org.apache.kafka.streams.test.TestRecord;
import org.apache.kafka.test.IntegrationTest;
import org.apache.kafka.test.TestUtils;
import org.junit.BeforeClass;
import org.junit.Rule;
import org.junit.experimental.categories.Category;
import org.junit.rules.TemporaryFolder;
import org.junit.runner.RunWith;
import org.junit.runners.Parameterized;

import java.util.ArrayList;
import java.util.Arrays;
import java.util.Collection;
import java.util.HashMap;
import java.util.Iterator;
import java.util.LinkedList;
import java.util.List;
import java.util.Map;
import java.util.Properties;

import static org.hamcrest.MatcherAssert.assertThat;
import static org.hamcrest.core.Is.is;
import static org.hamcrest.core.IsEqual.equalTo;

/**
 * Tests all available joins of Kafka Streams DSL.
 */
@Category({IntegrationTest.class})
@RunWith(value = Parameterized.class)
public abstract class AbstractJoinIntegrationTest {
    @Rule
    public final TemporaryFolder testFolder = new TemporaryFolder(TestUtils.tempDirectory());

    @Parameterized.Parameters(name = "caching enabled = {0}")
    public static Collection<Object[]> data() {
        final List<Object[]> values = new ArrayList<>();
        for (final boolean cacheEnabled : Arrays.asList(true, false)) {
            values.add(new Object[]{cacheEnabled});
        }
        return values;
    }

    static String appID;

	private final MockTime time = new MockTime();
	private static final Long COMMIT_INTERVAL = 100L;
    static final Properties STREAMS_CONFIG = new Properties();
    static final String INPUT_TOPIC_RIGHT = "inputTopicRight";
    static final String INPUT_TOPIC_LEFT = "inputTopicLeft";
    static final String OUTPUT_TOPIC = "outputTopic";
    static final long ANY_UNIQUE_KEY = 0L;

    StreamsBuilder builder;

<<<<<<< HEAD
    private final List<Input<String>> input = Arrays.asList(
			new Input<>(INPUT_TOPIC_LEFT, null),
			new Input<>(INPUT_TOPIC_RIGHT, null),
			new Input<>(INPUT_TOPIC_LEFT, "A"),
			new Input<>(INPUT_TOPIC_RIGHT, "a"),
			new Input<>(INPUT_TOPIC_LEFT, "B"),
			new Input<>(INPUT_TOPIC_RIGHT, "b"),
			new Input<>(INPUT_TOPIC_LEFT, null),
			new Input<>(INPUT_TOPIC_RIGHT, null),
			new Input<>(INPUT_TOPIC_LEFT, "C"),
			new Input<>(INPUT_TOPIC_RIGHT, "c"),
			new Input<>(INPUT_TOPIC_RIGHT, null),
			new Input<>(INPUT_TOPIC_LEFT, null),
			new Input<>(INPUT_TOPIC_RIGHT, null),
			new Input<>(INPUT_TOPIC_RIGHT, "d"),
			new Input<>(INPUT_TOPIC_LEFT, "D")
	);
=======
    protected final List<Input<String>> input = Arrays.asList(
        new Input<>(INPUT_TOPIC_LEFT, null, 1),
        new Input<>(INPUT_TOPIC_RIGHT, null, 2),
        new Input<>(INPUT_TOPIC_LEFT, "A", 3),
        new Input<>(INPUT_TOPIC_RIGHT, "a", 4),
        new Input<>(INPUT_TOPIC_LEFT, "B", 5),
        new Input<>(INPUT_TOPIC_RIGHT, "b", 6),
        new Input<>(INPUT_TOPIC_LEFT, null, 7),
        new Input<>(INPUT_TOPIC_RIGHT, null, 8),
        new Input<>(INPUT_TOPIC_LEFT, "C", 9),
        new Input<>(INPUT_TOPIC_RIGHT, "c", 10),
        new Input<>(INPUT_TOPIC_RIGHT, null, 11),
        new Input<>(INPUT_TOPIC_LEFT, null, 12),
        new Input<>(INPUT_TOPIC_RIGHT, null, 13),
        new Input<>(INPUT_TOPIC_RIGHT, "d", 7), // out-of-order data with null as latest
        new Input<>(INPUT_TOPIC_LEFT, "D", 6),
        new Input<>(INPUT_TOPIC_LEFT, null, 2),
        new Input<>(INPUT_TOPIC_RIGHT, null, 3),
        new Input<>(INPUT_TOPIC_RIGHT, "e", 14),
        new Input<>(INPUT_TOPIC_LEFT, "E", 15),
        new Input<>(INPUT_TOPIC_LEFT, null, 10), // out-of-order data with non-null as latest
        new Input<>(INPUT_TOPIC_RIGHT, null, 9),
        new Input<>(INPUT_TOPIC_LEFT, "F", 4),
        new Input<>(INPUT_TOPIC_RIGHT, "f", 3)
    );
>>>>>>> 15418db6

    // used for stream-stream join tests where out-of-order data does not meaningfully affect
    // the result, and the main `input` list results in too many result records/test noise.
    // also used for table-table multi-join tests, since out-of-order data with table-table
    // joins is already tested in non-multi-join settings.
    protected final List<Input<String>> inputWithoutOutOfOrderData = Arrays.asList(
        new Input<>(INPUT_TOPIC_LEFT, null, 1),
        new Input<>(INPUT_TOPIC_RIGHT, null, 2),
        new Input<>(INPUT_TOPIC_LEFT, "A", 3),
        new Input<>(INPUT_TOPIC_RIGHT, "a", 4),
        new Input<>(INPUT_TOPIC_LEFT, "B", 5),
        new Input<>(INPUT_TOPIC_RIGHT, "b", 6),
        new Input<>(INPUT_TOPIC_LEFT, null, 7),
        new Input<>(INPUT_TOPIC_RIGHT, null, 8),
        new Input<>(INPUT_TOPIC_LEFT, "C", 9),
        new Input<>(INPUT_TOPIC_RIGHT, "c", 10),
        new Input<>(INPUT_TOPIC_RIGHT, null, 11),
        new Input<>(INPUT_TOPIC_LEFT, null, 12),
        new Input<>(INPUT_TOPIC_RIGHT, null, 13),
        new Input<>(INPUT_TOPIC_RIGHT, "d", 14),
        new Input<>(INPUT_TOPIC_LEFT, "D", 15)
    );

    // used for stream-stream self joins where only one input topic is needed
    private final List<Input<String>> leftInput = Arrays.asList(
        new Input<>(INPUT_TOPIC_LEFT, null, 1),
        new Input<>(INPUT_TOPIC_LEFT, "A", 2),
        new Input<>(INPUT_TOPIC_LEFT, "B", 3),
        new Input<>(INPUT_TOPIC_LEFT, null, 4),
        new Input<>(INPUT_TOPIC_LEFT, "C", 5),
        new Input<>(INPUT_TOPIC_LEFT, null, 6),
        new Input<>(INPUT_TOPIC_LEFT, "D", 7)
    );


    final ValueJoiner<String, String, String> valueJoiner = (value1, value2) -> value1 + "-" + value2;

    final boolean cacheEnabled;

    AbstractJoinIntegrationTest(final boolean cacheEnabled) {
        this.cacheEnabled = cacheEnabled;
    }

    @BeforeClass
    public static void setupConfigsAndUtils() {
        STREAMS_CONFIG.put(ConsumerConfig.AUTO_OFFSET_RESET_CONFIG, "earliest");
        STREAMS_CONFIG.put(StreamsConfig.DEFAULT_KEY_SERDE_CLASS_CONFIG, Serdes.Long().getClass());
        STREAMS_CONFIG.put(StreamsConfig.DEFAULT_VALUE_SERDE_CLASS_CONFIG, Serdes.String().getClass());
        STREAMS_CONFIG.put(StreamsConfig.COMMIT_INTERVAL_MS_CONFIG, COMMIT_INTERVAL);
<<<<<<< HEAD
	}

	void prepareEnvironment() throws InterruptedException {
		if (!cacheEnabled) {
			STREAMS_CONFIG.put(StreamsConfig.CACHE_MAX_BYTES_BUFFERING_CONFIG, 0);
		}

		STREAMS_CONFIG.put(StreamsConfig.STATE_DIR_CONFIG, testFolder.getRoot().getPath());
	}

	void runTestWithDriver(final List<List<TestRecord<Long, String>>> expectedResult) {
		runTestWithDriver(expectedResult, null);
	}

	void runTestWithDriver(final List<List<TestRecord<Long, String>>> expectedResult, final String storeName) {
		try (final TopologyTestDriver driver = new TopologyTestDriver(builder.build(STREAMS_CONFIG), STREAMS_CONFIG)) {
			final TestInputTopic<Long, String> right = driver.createInputTopic(INPUT_TOPIC_RIGHT, new LongSerializer(), new StringSerializer());
			final TestInputTopic<Long, String> left = driver.createInputTopic(INPUT_TOPIC_LEFT, new LongSerializer(), new StringSerializer());
			final TestOutputTopic<Long, String> outputTopic = driver.createOutputTopic(OUTPUT_TOPIC, new LongDeserializer(), new StringDeserializer());
			final Map<String, TestInputTopic<Long, String>> testInputTopicMap = new HashMap<>();

			testInputTopicMap.put(INPUT_TOPIC_RIGHT, right);
			testInputTopicMap.put(INPUT_TOPIC_LEFT, left);

			TestRecord<Long, String> expectedFinalResult = null;

			final long firstTimestamp = time.milliseconds();
			long eventTimestamp = firstTimestamp;
			final Iterator<List<TestRecord<Long, String>>> resultIterator = expectedResult.iterator();
			for (final Input<String> singleInputRecord : input) {
				testInputTopicMap.get(singleInputRecord.topic).pipeInput(singleInputRecord.record.key, singleInputRecord.record.value, ++eventTimestamp);

				final List<TestRecord<Long, String>> expected = resultIterator.next();
				if (expected != null) {
					final List<TestRecord<Long, String>> updatedExpected = new LinkedList<>();
					for (final TestRecord<Long, String> record : expected) {
						updatedExpected.add(new TestRecord<>(record.key(), record.value(), null, firstTimestamp + record.timestamp()));
					}

					final List<TestRecord<Long, String>> output = outputTopic.readRecordsToList();
					assertThat(output, equalTo(updatedExpected));
					expectedFinalResult = updatedExpected.get(expected.size() - 1);
				}
			}

			if (storeName != null) {
				checkQueryableStore(storeName, expectedFinalResult, driver);
			}
		}
	}

	void runTestWithDriver(final TestRecord<Long, String> expectedFinalResult, final String storeName) throws InterruptedException {
		try (final TopologyTestDriver driver = new TopologyTestDriver(builder.build(STREAMS_CONFIG), STREAMS_CONFIG)) {
			final TestInputTopic<Long, String> right = driver.createInputTopic(INPUT_TOPIC_RIGHT, new LongSerializer(), new StringSerializer());
			final TestInputTopic<Long, String> left = driver.createInputTopic(INPUT_TOPIC_LEFT, new LongSerializer(), new StringSerializer());
			final TestOutputTopic<Long, String> outputTopic = driver.createOutputTopic(OUTPUT_TOPIC, new LongDeserializer(), new StringDeserializer());
			final Map<String, TestInputTopic<Long, String>> testInputTopicMap = new HashMap<>();

			testInputTopicMap.put(INPUT_TOPIC_RIGHT, right);
			testInputTopicMap.put(INPUT_TOPIC_LEFT, left);

			final long firstTimestamp = time.milliseconds();
			long eventTimestamp = firstTimestamp;

			for (final Input<String> singleInputRecord : input) {
				testInputTopicMap.get(singleInputRecord.topic).pipeInput(singleInputRecord.record.key, singleInputRecord.record.value, ++eventTimestamp);
			}

			final TestRecord<Long, String> updatedExpectedFinalResult =
					new TestRecord<>(
							expectedFinalResult.key(),
							expectedFinalResult.value(),
							null,
							firstTimestamp + expectedFinalResult.timestamp());

			final List<TestRecord<Long, String>> output = outputTopic.readRecordsToList();

			assertThat(output.get(output.size() - 1), equalTo(updatedExpectedFinalResult));

			if (storeName != null) {
				checkQueryableStore(storeName, updatedExpectedFinalResult, driver);
			}
		}
	}

	private void checkQueryableStore(final String queryableName, final TestRecord<Long, String> expectedFinalResult, final TopologyTestDriver driver) {
		final ReadOnlyKeyValueStore<Long, ValueAndTimestamp<String>> store = driver.getTimestampedKeyValueStore(queryableName);

		final KeyValueIterator<Long, ValueAndTimestamp<String>> all = store.all();
		final KeyValue<Long, ValueAndTimestamp<String>> onlyEntry = all.next();

		try {
			assertThat(onlyEntry.key, is(expectedFinalResult.key()));
			assertThat(onlyEntry.value.value(), is(expectedFinalResult.value()));
			assertThat(onlyEntry.value.timestamp(), is(expectedFinalResult.timestamp()));
			assertThat(all.hasNext(), is(false));
		} finally {
=======
    }

    void prepareEnvironment() throws InterruptedException {
        if (!cacheEnabled) {
            STREAMS_CONFIG.put(StreamsConfig.STATESTORE_CACHE_MAX_BYTES_CONFIG, 0);
        }

        STREAMS_CONFIG.put(StreamsConfig.STATE_DIR_CONFIG, testFolder.getRoot().getPath());
    }

    void runTestWithDriver(final List<Input<String>> input, final List<List<TestRecord<Long, String>>> expectedResult) {
        runTestWithDriver(input, expectedResult, null);
    }

    void runTestWithDriver(final List<Input<String>> input, final List<List<TestRecord<Long, String>>> expectedResult, final String storeName) {
        try (final TopologyTestDriver driver = new TopologyTestDriver(builder.build(STREAMS_CONFIG), STREAMS_CONFIG)) {
            final TestInputTopic<Long, String> right = driver.createInputTopic(INPUT_TOPIC_RIGHT, new LongSerializer(), new StringSerializer());
            final TestInputTopic<Long, String> left = driver.createInputTopic(INPUT_TOPIC_LEFT, new LongSerializer(), new StringSerializer());
            final TestOutputTopic<Long, String> outputTopic = driver.createOutputTopic(OUTPUT_TOPIC, new LongDeserializer(), new StringDeserializer());
            final Map<String, TestInputTopic<Long, String>> testInputTopicMap = new HashMap<>();

            testInputTopicMap.put(INPUT_TOPIC_RIGHT, right);
            testInputTopicMap.put(INPUT_TOPIC_LEFT, left);

            TestRecord<Long, String> expectedFinalResult = null;

            final long baseTimestamp = time.milliseconds();
            final Iterator<List<TestRecord<Long, String>>> resultIterator = expectedResult.iterator();
            for (final Input<String> singleInputRecord : input) {
                testInputTopicMap.get(singleInputRecord.topic).pipeInput(singleInputRecord.record.key, singleInputRecord.record.value, baseTimestamp + singleInputRecord.timestamp);

                final List<TestRecord<Long, String>> expected = resultIterator.next();
                if (expected != null) {
                    final List<TestRecord<Long, String>> updatedExpected = new LinkedList<>();
                    for (final TestRecord<Long, String> record : expected) {
                        updatedExpected.add(new TestRecord<>(record.key(), record.value(), null, baseTimestamp + record.timestamp()));
                    }

                    final List<TestRecord<Long, String>> output = outputTopic.readRecordsToList();
                    assertThat(output, equalTo(updatedExpected));
                    expectedFinalResult = updatedExpected.get(expected.size() - 1);
                } else {
                    final List<TestRecord<Long, String>> output = outputTopic.readRecordsToList();
                    assertThat(output, equalTo(Collections.emptyList()));
                }
            }

            if (storeName != null) {
                checkQueryableStore(storeName, expectedFinalResult, driver);
            }
        }
    }

    void runTestWithDriver(final List<Input<String>> input, final TestRecord<Long, String> expectedFinalResult, final String storeName) throws InterruptedException {
        try (final TopologyTestDriver driver = new TopologyTestDriver(builder.build(STREAMS_CONFIG), STREAMS_CONFIG)) {
            final TestInputTopic<Long, String> right = driver.createInputTopic(INPUT_TOPIC_RIGHT, new LongSerializer(), new StringSerializer());
            final TestInputTopic<Long, String> left = driver.createInputTopic(INPUT_TOPIC_LEFT, new LongSerializer(), new StringSerializer());
            final TestOutputTopic<Long, String> outputTopic = driver.createOutputTopic(OUTPUT_TOPIC, new LongDeserializer(), new StringDeserializer());
            final Map<String, TestInputTopic<Long, String>> testInputTopicMap = new HashMap<>();

            testInputTopicMap.put(INPUT_TOPIC_RIGHT, right);
            testInputTopicMap.put(INPUT_TOPIC_LEFT, left);

            final long baseTimestamp = time.milliseconds();

            for (final Input<String> singleInputRecord : input) {
                testInputTopicMap.get(singleInputRecord.topic).pipeInput(singleInputRecord.record.key, singleInputRecord.record.value, baseTimestamp + singleInputRecord.timestamp);
            }

            final TestRecord<Long, String> updatedExpectedFinalResult =
                new TestRecord<>(
                    expectedFinalResult.key(),
                    expectedFinalResult.value(),
                    null,
                    baseTimestamp + expectedFinalResult.timestamp());

            final List<TestRecord<Long, String>> output = outputTopic.readRecordsToList();

            assertThat(output.get(output.size() - 1), equalTo(updatedExpectedFinalResult));

            if (storeName != null) {
                checkQueryableStore(storeName, updatedExpectedFinalResult, driver);
            }
        }
    }

    void runSelfJoinTestWithDriver(final List<List<TestRecord<Long, String>>> expectedResult) {
        try (final TopologyTestDriver driver = new TopologyTestDriver(builder.build(STREAMS_CONFIG), STREAMS_CONFIG)) {
            final TestInputTopic<Long, String> left = driver.createInputTopic(INPUT_TOPIC_LEFT, new LongSerializer(), new StringSerializer());
            final TestOutputTopic<Long, String> outputTopic = driver.createOutputTopic(OUTPUT_TOPIC, new LongDeserializer(), new StringDeserializer());

            final long firstTimestamp = time.milliseconds();
            long eventTimestamp = firstTimestamp;
            final Iterator<List<TestRecord<Long, String>>> resultIterator = expectedResult.iterator();
            for (final Input<String> singleInputRecord : leftInput) {
                left.pipeInput(singleInputRecord.record.key, singleInputRecord.record.value, ++eventTimestamp);

                final List<TestRecord<Long, String>> expected = resultIterator.next();
                if (expected != null) {
                    final List<TestRecord<Long, String>> updatedExpected = new LinkedList<>();
                    for (final TestRecord<Long, String> record : expected) {
                        updatedExpected.add(new TestRecord<>(record.key(), record.value(), null, firstTimestamp + record.timestamp()));
                    }

                    final List<TestRecord<Long, String>> output = outputTopic.readRecordsToList();
                    assertThat(output, equalTo(updatedExpected));
                }
            }
        }
    }

    private void checkQueryableStore(final String queryableName, final TestRecord<Long, String> expectedFinalResult, final TopologyTestDriver driver) {
        final ReadOnlyKeyValueStore<Long, ValueAndTimestamp<String>> store = driver.getTimestampedKeyValueStore(queryableName);

        final KeyValueIterator<Long, ValueAndTimestamp<String>> all = store.all();
        final KeyValue<Long, ValueAndTimestamp<String>> onlyEntry = all.next();

        try {
            assertThat(onlyEntry.key, is(expectedFinalResult.key()));
            assertThat(onlyEntry.value.value(), is(expectedFinalResult.value()));
            assertThat(onlyEntry.value.timestamp(), is(expectedFinalResult.timestamp()));
            assertThat(all.hasNext(), is(false));
        } finally {
>>>>>>> 15418db6
            all.close();
        }
    }

<<<<<<< HEAD
	private static final class Input<V> {
		String topic;
		KeyValue<Long, V> record;

		Input(final String topic, final V value) {
			this.topic = topic;
			record = KeyValue.pair(ANY_UNIQUE_KEY, value);
		}
	}
=======
    protected static final class Input<V> {
        String topic;
        KeyValue<Long, V> record;
        long timestamp;

        Input(final String topic, final V value, final long timestamp) {
            this.topic = topic;
            record = KeyValue.pair(ANY_UNIQUE_KEY, value);
            this.timestamp = timestamp;
        }
    }
>>>>>>> 15418db6
}<|MERGE_RESOLUTION|>--- conflicted
+++ resolved
@@ -16,20 +16,10 @@
  */
 package org.apache.kafka.streams.integration;
 
-import java.util.Collections;
 import org.apache.kafka.clients.consumer.ConsumerConfig;
-import org.apache.kafka.common.serialization.LongDeserializer;
-import org.apache.kafka.common.serialization.LongSerializer;
-import org.apache.kafka.common.serialization.Serdes;
-import org.apache.kafka.common.serialization.StringDeserializer;
-import org.apache.kafka.common.serialization.StringSerializer;
+import org.apache.kafka.common.serialization.*;
 import org.apache.kafka.common.utils.MockTime;
-import org.apache.kafka.streams.KeyValue;
-import org.apache.kafka.streams.StreamsBuilder;
-import org.apache.kafka.streams.StreamsConfig;
-import org.apache.kafka.streams.TestInputTopic;
-import org.apache.kafka.streams.TestOutputTopic;
-import org.apache.kafka.streams.TopologyTestDriver;
+import org.apache.kafka.streams.*;
 import org.apache.kafka.streams.kstream.ValueJoiner;
 import org.apache.kafka.streams.state.KeyValueIterator;
 import org.apache.kafka.streams.state.ReadOnlyKeyValueStore;
@@ -44,15 +34,7 @@
 import org.junit.runner.RunWith;
 import org.junit.runners.Parameterized;
 
-import java.util.ArrayList;
-import java.util.Arrays;
-import java.util.Collection;
-import java.util.HashMap;
-import java.util.Iterator;
-import java.util.LinkedList;
-import java.util.List;
-import java.util.Map;
-import java.util.Properties;
+import java.util.*;
 
 import static org.hamcrest.MatcherAssert.assertThat;
 import static org.hamcrest.core.Is.is;
@@ -78,8 +60,8 @@
 
     static String appID;
 
-	private final MockTime time = new MockTime();
-	private static final Long COMMIT_INTERVAL = 100L;
+    private final MockTime time = new MockTime();
+    private static final Long COMMIT_INTERVAL = 100L;
     static final Properties STREAMS_CONFIG = new Properties();
     static final String INPUT_TOPIC_RIGHT = "inputTopicRight";
     static final String INPUT_TOPIC_LEFT = "inputTopicLeft";
@@ -88,84 +70,18 @@
 
     StreamsBuilder builder;
 
-<<<<<<< HEAD
-    private final List<Input<String>> input = Arrays.asList(
-			new Input<>(INPUT_TOPIC_LEFT, null),
-			new Input<>(INPUT_TOPIC_RIGHT, null),
-			new Input<>(INPUT_TOPIC_LEFT, "A"),
-			new Input<>(INPUT_TOPIC_RIGHT, "a"),
-			new Input<>(INPUT_TOPIC_LEFT, "B"),
-			new Input<>(INPUT_TOPIC_RIGHT, "b"),
-			new Input<>(INPUT_TOPIC_LEFT, null),
-			new Input<>(INPUT_TOPIC_RIGHT, null),
-			new Input<>(INPUT_TOPIC_LEFT, "C"),
-			new Input<>(INPUT_TOPIC_RIGHT, "c"),
-			new Input<>(INPUT_TOPIC_RIGHT, null),
-			new Input<>(INPUT_TOPIC_LEFT, null),
-			new Input<>(INPUT_TOPIC_RIGHT, null),
-			new Input<>(INPUT_TOPIC_RIGHT, "d"),
-			new Input<>(INPUT_TOPIC_LEFT, "D")
-	);
-=======
-    protected final List<Input<String>> input = Arrays.asList(
-        new Input<>(INPUT_TOPIC_LEFT, null, 1),
-        new Input<>(INPUT_TOPIC_RIGHT, null, 2),
-        new Input<>(INPUT_TOPIC_LEFT, "A", 3),
-        new Input<>(INPUT_TOPIC_RIGHT, "a", 4),
-        new Input<>(INPUT_TOPIC_LEFT, "B", 5),
-        new Input<>(INPUT_TOPIC_RIGHT, "b", 6),
-        new Input<>(INPUT_TOPIC_LEFT, null, 7),
-        new Input<>(INPUT_TOPIC_RIGHT, null, 8),
-        new Input<>(INPUT_TOPIC_LEFT, "C", 9),
-        new Input<>(INPUT_TOPIC_RIGHT, "c", 10),
-        new Input<>(INPUT_TOPIC_RIGHT, null, 11),
-        new Input<>(INPUT_TOPIC_LEFT, null, 12),
-        new Input<>(INPUT_TOPIC_RIGHT, null, 13),
-        new Input<>(INPUT_TOPIC_RIGHT, "d", 7), // out-of-order data with null as latest
-        new Input<>(INPUT_TOPIC_LEFT, "D", 6),
-        new Input<>(INPUT_TOPIC_LEFT, null, 2),
-        new Input<>(INPUT_TOPIC_RIGHT, null, 3),
-        new Input<>(INPUT_TOPIC_RIGHT, "e", 14),
-        new Input<>(INPUT_TOPIC_LEFT, "E", 15),
-        new Input<>(INPUT_TOPIC_LEFT, null, 10), // out-of-order data with non-null as latest
-        new Input<>(INPUT_TOPIC_RIGHT, null, 9),
-        new Input<>(INPUT_TOPIC_LEFT, "F", 4),
-        new Input<>(INPUT_TOPIC_RIGHT, "f", 3)
-    );
->>>>>>> 15418db6
+    protected final List<Input<String>> input = Arrays.asList(new Input<>(INPUT_TOPIC_LEFT, null, 1), new Input<>(INPUT_TOPIC_RIGHT, null, 2), new Input<>(INPUT_TOPIC_LEFT, "A", 3), new Input<>(INPUT_TOPIC_RIGHT, "a", 4), new Input<>(INPUT_TOPIC_LEFT, "B", 5), new Input<>(INPUT_TOPIC_RIGHT, "b", 6), new Input<>(INPUT_TOPIC_LEFT, null, 7), new Input<>(INPUT_TOPIC_RIGHT, null, 8), new Input<>(INPUT_TOPIC_LEFT, "C", 9), new Input<>(INPUT_TOPIC_RIGHT, "c", 10), new Input<>(INPUT_TOPIC_RIGHT, null, 11), new Input<>(INPUT_TOPIC_LEFT, null, 12), new Input<>(INPUT_TOPIC_RIGHT, null, 13), new Input<>(INPUT_TOPIC_RIGHT, "d", 7), // out-of-order data with null as latest
+            new Input<>(INPUT_TOPIC_LEFT, "D", 6), new Input<>(INPUT_TOPIC_LEFT, null, 2), new Input<>(INPUT_TOPIC_RIGHT, null, 3), new Input<>(INPUT_TOPIC_RIGHT, "e", 14), new Input<>(INPUT_TOPIC_LEFT, "E", 15), new Input<>(INPUT_TOPIC_LEFT, null, 10), // out-of-order data with non-null as latest
+            new Input<>(INPUT_TOPIC_RIGHT, null, 9), new Input<>(INPUT_TOPIC_LEFT, "F", 4), new Input<>(INPUT_TOPIC_RIGHT, "f", 3));
 
     // used for stream-stream join tests where out-of-order data does not meaningfully affect
     // the result, and the main `input` list results in too many result records/test noise.
     // also used for table-table multi-join tests, since out-of-order data with table-table
     // joins is already tested in non-multi-join settings.
-    protected final List<Input<String>> inputWithoutOutOfOrderData = Arrays.asList(
-        new Input<>(INPUT_TOPIC_LEFT, null, 1),
-        new Input<>(INPUT_TOPIC_RIGHT, null, 2),
-        new Input<>(INPUT_TOPIC_LEFT, "A", 3),
-        new Input<>(INPUT_TOPIC_RIGHT, "a", 4),
-        new Input<>(INPUT_TOPIC_LEFT, "B", 5),
-        new Input<>(INPUT_TOPIC_RIGHT, "b", 6),
-        new Input<>(INPUT_TOPIC_LEFT, null, 7),
-        new Input<>(INPUT_TOPIC_RIGHT, null, 8),
-        new Input<>(INPUT_TOPIC_LEFT, "C", 9),
-        new Input<>(INPUT_TOPIC_RIGHT, "c", 10),
-        new Input<>(INPUT_TOPIC_RIGHT, null, 11),
-        new Input<>(INPUT_TOPIC_LEFT, null, 12),
-        new Input<>(INPUT_TOPIC_RIGHT, null, 13),
-        new Input<>(INPUT_TOPIC_RIGHT, "d", 14),
-        new Input<>(INPUT_TOPIC_LEFT, "D", 15)
-    );
+    protected final List<Input<String>> inputWithoutOutOfOrderData = Arrays.asList(new Input<>(INPUT_TOPIC_LEFT, null, 1), new Input<>(INPUT_TOPIC_RIGHT, null, 2), new Input<>(INPUT_TOPIC_LEFT, "A", 3), new Input<>(INPUT_TOPIC_RIGHT, "a", 4), new Input<>(INPUT_TOPIC_LEFT, "B", 5), new Input<>(INPUT_TOPIC_RIGHT, "b", 6), new Input<>(INPUT_TOPIC_LEFT, null, 7), new Input<>(INPUT_TOPIC_RIGHT, null, 8), new Input<>(INPUT_TOPIC_LEFT, "C", 9), new Input<>(INPUT_TOPIC_RIGHT, "c", 10), new Input<>(INPUT_TOPIC_RIGHT, null, 11), new Input<>(INPUT_TOPIC_LEFT, null, 12), new Input<>(INPUT_TOPIC_RIGHT, null, 13), new Input<>(INPUT_TOPIC_RIGHT, "d", 14), new Input<>(INPUT_TOPIC_LEFT, "D", 15));
 
     // used for stream-stream self joins where only one input topic is needed
-    private final List<Input<String>> leftInput = Arrays.asList(
-        new Input<>(INPUT_TOPIC_LEFT, null, 1),
-        new Input<>(INPUT_TOPIC_LEFT, "A", 2),
-        new Input<>(INPUT_TOPIC_LEFT, "B", 3),
-        new Input<>(INPUT_TOPIC_LEFT, null, 4),
-        new Input<>(INPUT_TOPIC_LEFT, "C", 5),
-        new Input<>(INPUT_TOPIC_LEFT, null, 6),
-        new Input<>(INPUT_TOPIC_LEFT, "D", 7)
-    );
+    private final List<Input<String>> leftInput = Arrays.asList(new Input<>(INPUT_TOPIC_LEFT, null, 1), new Input<>(INPUT_TOPIC_LEFT, "A", 2), new Input<>(INPUT_TOPIC_LEFT, "B", 3), new Input<>(INPUT_TOPIC_LEFT, null, 4), new Input<>(INPUT_TOPIC_LEFT, "C", 5), new Input<>(INPUT_TOPIC_LEFT, null, 6), new Input<>(INPUT_TOPIC_LEFT, "D", 7));
 
 
     final ValueJoiner<String, String, String> valueJoiner = (value1, value2) -> value1 + "-" + value2;
@@ -182,105 +98,6 @@
         STREAMS_CONFIG.put(StreamsConfig.DEFAULT_KEY_SERDE_CLASS_CONFIG, Serdes.Long().getClass());
         STREAMS_CONFIG.put(StreamsConfig.DEFAULT_VALUE_SERDE_CLASS_CONFIG, Serdes.String().getClass());
         STREAMS_CONFIG.put(StreamsConfig.COMMIT_INTERVAL_MS_CONFIG, COMMIT_INTERVAL);
-<<<<<<< HEAD
-	}
-
-	void prepareEnvironment() throws InterruptedException {
-		if (!cacheEnabled) {
-			STREAMS_CONFIG.put(StreamsConfig.CACHE_MAX_BYTES_BUFFERING_CONFIG, 0);
-		}
-
-		STREAMS_CONFIG.put(StreamsConfig.STATE_DIR_CONFIG, testFolder.getRoot().getPath());
-	}
-
-	void runTestWithDriver(final List<List<TestRecord<Long, String>>> expectedResult) {
-		runTestWithDriver(expectedResult, null);
-	}
-
-	void runTestWithDriver(final List<List<TestRecord<Long, String>>> expectedResult, final String storeName) {
-		try (final TopologyTestDriver driver = new TopologyTestDriver(builder.build(STREAMS_CONFIG), STREAMS_CONFIG)) {
-			final TestInputTopic<Long, String> right = driver.createInputTopic(INPUT_TOPIC_RIGHT, new LongSerializer(), new StringSerializer());
-			final TestInputTopic<Long, String> left = driver.createInputTopic(INPUT_TOPIC_LEFT, new LongSerializer(), new StringSerializer());
-			final TestOutputTopic<Long, String> outputTopic = driver.createOutputTopic(OUTPUT_TOPIC, new LongDeserializer(), new StringDeserializer());
-			final Map<String, TestInputTopic<Long, String>> testInputTopicMap = new HashMap<>();
-
-			testInputTopicMap.put(INPUT_TOPIC_RIGHT, right);
-			testInputTopicMap.put(INPUT_TOPIC_LEFT, left);
-
-			TestRecord<Long, String> expectedFinalResult = null;
-
-			final long firstTimestamp = time.milliseconds();
-			long eventTimestamp = firstTimestamp;
-			final Iterator<List<TestRecord<Long, String>>> resultIterator = expectedResult.iterator();
-			for (final Input<String> singleInputRecord : input) {
-				testInputTopicMap.get(singleInputRecord.topic).pipeInput(singleInputRecord.record.key, singleInputRecord.record.value, ++eventTimestamp);
-
-				final List<TestRecord<Long, String>> expected = resultIterator.next();
-				if (expected != null) {
-					final List<TestRecord<Long, String>> updatedExpected = new LinkedList<>();
-					for (final TestRecord<Long, String> record : expected) {
-						updatedExpected.add(new TestRecord<>(record.key(), record.value(), null, firstTimestamp + record.timestamp()));
-					}
-
-					final List<TestRecord<Long, String>> output = outputTopic.readRecordsToList();
-					assertThat(output, equalTo(updatedExpected));
-					expectedFinalResult = updatedExpected.get(expected.size() - 1);
-				}
-			}
-
-			if (storeName != null) {
-				checkQueryableStore(storeName, expectedFinalResult, driver);
-			}
-		}
-	}
-
-	void runTestWithDriver(final TestRecord<Long, String> expectedFinalResult, final String storeName) throws InterruptedException {
-		try (final TopologyTestDriver driver = new TopologyTestDriver(builder.build(STREAMS_CONFIG), STREAMS_CONFIG)) {
-			final TestInputTopic<Long, String> right = driver.createInputTopic(INPUT_TOPIC_RIGHT, new LongSerializer(), new StringSerializer());
-			final TestInputTopic<Long, String> left = driver.createInputTopic(INPUT_TOPIC_LEFT, new LongSerializer(), new StringSerializer());
-			final TestOutputTopic<Long, String> outputTopic = driver.createOutputTopic(OUTPUT_TOPIC, new LongDeserializer(), new StringDeserializer());
-			final Map<String, TestInputTopic<Long, String>> testInputTopicMap = new HashMap<>();
-
-			testInputTopicMap.put(INPUT_TOPIC_RIGHT, right);
-			testInputTopicMap.put(INPUT_TOPIC_LEFT, left);
-
-			final long firstTimestamp = time.milliseconds();
-			long eventTimestamp = firstTimestamp;
-
-			for (final Input<String> singleInputRecord : input) {
-				testInputTopicMap.get(singleInputRecord.topic).pipeInput(singleInputRecord.record.key, singleInputRecord.record.value, ++eventTimestamp);
-			}
-
-			final TestRecord<Long, String> updatedExpectedFinalResult =
-					new TestRecord<>(
-							expectedFinalResult.key(),
-							expectedFinalResult.value(),
-							null,
-							firstTimestamp + expectedFinalResult.timestamp());
-
-			final List<TestRecord<Long, String>> output = outputTopic.readRecordsToList();
-
-			assertThat(output.get(output.size() - 1), equalTo(updatedExpectedFinalResult));
-
-			if (storeName != null) {
-				checkQueryableStore(storeName, updatedExpectedFinalResult, driver);
-			}
-		}
-	}
-
-	private void checkQueryableStore(final String queryableName, final TestRecord<Long, String> expectedFinalResult, final TopologyTestDriver driver) {
-		final ReadOnlyKeyValueStore<Long, ValueAndTimestamp<String>> store = driver.getTimestampedKeyValueStore(queryableName);
-
-		final KeyValueIterator<Long, ValueAndTimestamp<String>> all = store.all();
-		final KeyValue<Long, ValueAndTimestamp<String>> onlyEntry = all.next();
-
-		try {
-			assertThat(onlyEntry.key, is(expectedFinalResult.key()));
-			assertThat(onlyEntry.value.value(), is(expectedFinalResult.value()));
-			assertThat(onlyEntry.value.timestamp(), is(expectedFinalResult.timestamp()));
-			assertThat(all.hasNext(), is(false));
-		} finally {
-=======
     }
 
     void prepareEnvironment() throws InterruptedException {
@@ -350,12 +167,7 @@
                 testInputTopicMap.get(singleInputRecord.topic).pipeInput(singleInputRecord.record.key, singleInputRecord.record.value, baseTimestamp + singleInputRecord.timestamp);
             }
 
-            final TestRecord<Long, String> updatedExpectedFinalResult =
-                new TestRecord<>(
-                    expectedFinalResult.key(),
-                    expectedFinalResult.value(),
-                    null,
-                    baseTimestamp + expectedFinalResult.timestamp());
+            final TestRecord<Long, String> updatedExpectedFinalResult = new TestRecord<>(expectedFinalResult.key(), expectedFinalResult.value(), null, baseTimestamp + expectedFinalResult.timestamp());
 
             final List<TestRecord<Long, String>> output = outputTopic.readRecordsToList();
 
@@ -404,22 +216,10 @@
             assertThat(onlyEntry.value.timestamp(), is(expectedFinalResult.timestamp()));
             assertThat(all.hasNext(), is(false));
         } finally {
->>>>>>> 15418db6
             all.close();
         }
     }
 
-<<<<<<< HEAD
-	private static final class Input<V> {
-		String topic;
-		KeyValue<Long, V> record;
-
-		Input(final String topic, final V value) {
-			this.topic = topic;
-			record = KeyValue.pair(ANY_UNIQUE_KEY, value);
-		}
-	}
-=======
     protected static final class Input<V> {
         String topic;
         KeyValue<Long, V> record;
@@ -431,5 +231,4 @@
             this.timestamp = timestamp;
         }
     }
->>>>>>> 15418db6
 }