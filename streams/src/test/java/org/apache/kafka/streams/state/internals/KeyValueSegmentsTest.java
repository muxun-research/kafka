--- conflicted
+++ resolved
@@ -37,49 +37,26 @@
 import static org.hamcrest.CoreMatchers.is;
 import static org.hamcrest.CoreMatchers.nullValue;
 import static org.hamcrest.MatcherAssert.assertThat;
-import static org.junit.Assert.assertEquals;
-import static org.junit.Assert.assertFalse;
-import static org.junit.Assert.assertNull;
-import static org.junit.Assert.assertTrue;
+import static org.junit.Assert.*;
 
 public class KeyValueSegmentsTest {
 
     private static final int NUM_SEGMENTS = 5;
     private static final long SEGMENT_INTERVAL = 100L;
-	private static final long RETENTION_PERIOD = 4 * SEGMENT_INTERVAL;
-	private static final String METRICS_SCOPE = "test-state-id";
-	private InternalMockProcessorContext context;
+    private static final long RETENTION_PERIOD = 4 * SEGMENT_INTERVAL;
+    private static final String METRICS_SCOPE = "test-state-id";
+    private InternalMockProcessorContext context;
     private KeyValueSegments segments;
     private File stateDirectory;
     private final String storeName = "test";
 
     @Before
     public void createContext() {
-<<<<<<< HEAD
-		stateDirectory = TestUtils.tempDirectory();
-		context = new InternalMockProcessorContext(
-				stateDirectory,
-				Serdes.String(),
-				Serdes.Long(),
-				new MockRecordCollector(),
-				new ThreadCache(new LogContext("testCache "), 0, new MockStreamsMetrics(new Metrics()))
-		);
-		segments = new KeyValueSegments(storeName, METRICS_SCOPE, RETENTION_PERIOD, SEGMENT_INTERVAL);
-		segments.openExisting(context, -1L);
-	}
-=======
         stateDirectory = TestUtils.tempDirectory();
-        context = new InternalMockProcessorContext<>(
-            stateDirectory,
-            Serdes.String(),
-            Serdes.Long(),
-            new MockRecordCollector(),
-            new ThreadCache(new LogContext("testCache "), 0, new MockStreamsMetrics(new Metrics()))
-        );
+        context = new InternalMockProcessorContext<>(stateDirectory, Serdes.String(), Serdes.Long(), new MockRecordCollector(), new ThreadCache(new LogContext("testCache "), 0, new MockStreamsMetrics(new Metrics())));
         segments = new KeyValueSegments(storeName, METRICS_SCOPE, RETENTION_PERIOD, SEGMENT_INTERVAL);
         segments.openExisting(context, -1L);
     }
->>>>>>> 15418db6
 
     @After
     public void close() {
@@ -96,7 +73,7 @@
 
     @Test
     public void shouldBaseSegmentIntervalOnRetentionAndNumSegments() {
-		final KeyValueSegments segments = new KeyValueSegments("test", METRICS_SCOPE, 8 * SEGMENT_INTERVAL, 2 * SEGMENT_INTERVAL);
+        final KeyValueSegments segments = new KeyValueSegments("test", METRICS_SCOPE, 8 * SEGMENT_INTERVAL, 2 * SEGMENT_INTERVAL);
         assertEquals(0, segments.segmentId(0));
         assertEquals(0, segments.segmentId(SEGMENT_INTERVAL));
         assertEquals(1, segments.segmentId(2 * SEGMENT_INTERVAL));
@@ -169,18 +146,18 @@
 
     @Test
     public void shouldOpenExistingSegments() {
-		segments = new KeyValueSegments("test", METRICS_SCOPE, 4, 1);
-		segments.openExisting(context, -1L);
-		segments.getOrCreateSegmentIfLive(0, context, -1L);
-		segments.getOrCreateSegmentIfLive(1, context, -1L);
-		segments.getOrCreateSegmentIfLive(2, context, -1L);
-		segments.getOrCreateSegmentIfLive(3, context, -1L);
-		segments.getOrCreateSegmentIfLive(4, context, -1L);
-		// close existing.
-		segments.close();
-
-		segments = new KeyValueSegments("test", METRICS_SCOPE, 4, 1);
-		segments.openExisting(context, -1L);
+        segments = new KeyValueSegments("test", METRICS_SCOPE, 4, 1);
+        segments.openExisting(context, -1L);
+        segments.getOrCreateSegmentIfLive(0, context, -1L);
+        segments.getOrCreateSegmentIfLive(1, context, -1L);
+        segments.getOrCreateSegmentIfLive(2, context, -1L);
+        segments.getOrCreateSegmentIfLive(3, context, -1L);
+        segments.getOrCreateSegmentIfLive(4, context, -1L);
+        // close existing.
+        segments.close();
+
+        segments = new KeyValueSegments("test", METRICS_SCOPE, 4, 1);
+        segments.openExisting(context, -1L);
 
         assertTrue(segments.getSegmentForTimestamp(0).isOpen());
         assertTrue(segments.getSegmentForTimestamp(1).isOpen());
@@ -199,75 +176,75 @@
         segments.getOrCreateSegmentIfLive(0, context, streamTime);
         segments.getOrCreateSegmentIfLive(1, context, streamTime);
         segments.getOrCreateSegmentIfLive(2, context, streamTime);
-		segments.getOrCreateSegmentIfLive(3, context, streamTime);
-		segments.getOrCreateSegmentIfLive(4, context, streamTime);
-
-		final List<KeyValueSegment> segments = this.segments.segments(0, 2 * SEGMENT_INTERVAL, true);
-		assertEquals(3, segments.size());
-		assertEquals(0, segments.get(0).id);
-		assertEquals(1, segments.get(1).id);
-		assertEquals(2, segments.get(2).id);
-	}
-
-	@Test
-	public void shouldGetSegmentsWithinBackwardTimeRange() {
-		updateStreamTimeAndCreateSegment(0);
-		updateStreamTimeAndCreateSegment(1);
-		updateStreamTimeAndCreateSegment(2);
-		updateStreamTimeAndCreateSegment(3);
-		final long streamTime = updateStreamTimeAndCreateSegment(4);
-		segments.getOrCreateSegmentIfLive(0, context, streamTime);
-		segments.getOrCreateSegmentIfLive(1, context, streamTime);
-		segments.getOrCreateSegmentIfLive(2, context, streamTime);
-		segments.getOrCreateSegmentIfLive(3, context, streamTime);
-		segments.getOrCreateSegmentIfLive(4, context, streamTime);
-
-		final List<KeyValueSegment> segments = this.segments.segments(0, 2 * SEGMENT_INTERVAL, false);
-		assertEquals(3, segments.size());
-		assertEquals(0, segments.get(2).id);
-		assertEquals(1, segments.get(1).id);
-		assertEquals(2, segments.get(0).id);
-	}
-
-	@Test
-	public void shouldGetSegmentsWithinTimeRangeOutOfOrder() {
-		updateStreamTimeAndCreateSegment(4);
-		updateStreamTimeAndCreateSegment(2);
-		updateStreamTimeAndCreateSegment(0);
-		updateStreamTimeAndCreateSegment(1);
-		updateStreamTimeAndCreateSegment(3);
-
-		final List<KeyValueSegment> segments = this.segments.segments(0, 2 * SEGMENT_INTERVAL, true);
-		assertEquals(3, segments.size());
-		assertEquals(0, segments.get(0).id);
-		assertEquals(1, segments.get(1).id);
-		assertEquals(2, segments.get(2).id);
-	}
-
-	@Test
-	public void shouldGetSegmentsWithinTimeBackwardRangeOutOfOrder() {
-		updateStreamTimeAndCreateSegment(4);
-		updateStreamTimeAndCreateSegment(2);
-		updateStreamTimeAndCreateSegment(0);
-		updateStreamTimeAndCreateSegment(1);
-		updateStreamTimeAndCreateSegment(3);
-
-		final List<KeyValueSegment> segments = this.segments.segments(0, 2 * SEGMENT_INTERVAL, false);
-		assertEquals(3, segments.size());
-		assertEquals(2, segments.get(0).id);
-		assertEquals(1, segments.get(1).id);
-		assertEquals(0, segments.get(2).id);
-	}
-
-	@Test
-	public void shouldRollSegments() {
-		updateStreamTimeAndCreateSegment(0);
-		verifyCorrectSegments(0, 1);
-		updateStreamTimeAndCreateSegment(1);
-		verifyCorrectSegments(0, 2);
-		updateStreamTimeAndCreateSegment(2);
-		verifyCorrectSegments(0, 3);
-		updateStreamTimeAndCreateSegment(3);
+        segments.getOrCreateSegmentIfLive(3, context, streamTime);
+        segments.getOrCreateSegmentIfLive(4, context, streamTime);
+
+        final List<KeyValueSegment> segments = this.segments.segments(0, 2 * SEGMENT_INTERVAL, true);
+        assertEquals(3, segments.size());
+        assertEquals(0, segments.get(0).id);
+        assertEquals(1, segments.get(1).id);
+        assertEquals(2, segments.get(2).id);
+    }
+
+    @Test
+    public void shouldGetSegmentsWithinBackwardTimeRange() {
+        updateStreamTimeAndCreateSegment(0);
+        updateStreamTimeAndCreateSegment(1);
+        updateStreamTimeAndCreateSegment(2);
+        updateStreamTimeAndCreateSegment(3);
+        final long streamTime = updateStreamTimeAndCreateSegment(4);
+        segments.getOrCreateSegmentIfLive(0, context, streamTime);
+        segments.getOrCreateSegmentIfLive(1, context, streamTime);
+        segments.getOrCreateSegmentIfLive(2, context, streamTime);
+        segments.getOrCreateSegmentIfLive(3, context, streamTime);
+        segments.getOrCreateSegmentIfLive(4, context, streamTime);
+
+        final List<KeyValueSegment> segments = this.segments.segments(0, 2 * SEGMENT_INTERVAL, false);
+        assertEquals(3, segments.size());
+        assertEquals(0, segments.get(2).id);
+        assertEquals(1, segments.get(1).id);
+        assertEquals(2, segments.get(0).id);
+    }
+
+    @Test
+    public void shouldGetSegmentsWithinTimeRangeOutOfOrder() {
+        updateStreamTimeAndCreateSegment(4);
+        updateStreamTimeAndCreateSegment(2);
+        updateStreamTimeAndCreateSegment(0);
+        updateStreamTimeAndCreateSegment(1);
+        updateStreamTimeAndCreateSegment(3);
+
+        final List<KeyValueSegment> segments = this.segments.segments(0, 2 * SEGMENT_INTERVAL, true);
+        assertEquals(3, segments.size());
+        assertEquals(0, segments.get(0).id);
+        assertEquals(1, segments.get(1).id);
+        assertEquals(2, segments.get(2).id);
+    }
+
+    @Test
+    public void shouldGetSegmentsWithinTimeBackwardRangeOutOfOrder() {
+        updateStreamTimeAndCreateSegment(4);
+        updateStreamTimeAndCreateSegment(2);
+        updateStreamTimeAndCreateSegment(0);
+        updateStreamTimeAndCreateSegment(1);
+        updateStreamTimeAndCreateSegment(3);
+
+        final List<KeyValueSegment> segments = this.segments.segments(0, 2 * SEGMENT_INTERVAL, false);
+        assertEquals(3, segments.size());
+        assertEquals(2, segments.get(0).id);
+        assertEquals(1, segments.get(1).id);
+        assertEquals(0, segments.get(2).id);
+    }
+
+    @Test
+    public void shouldRollSegments() {
+        updateStreamTimeAndCreateSegment(0);
+        verifyCorrectSegments(0, 1);
+        updateStreamTimeAndCreateSegment(1);
+        verifyCorrectSegments(0, 2);
+        updateStreamTimeAndCreateSegment(2);
+        verifyCorrectSegments(0, 3);
+        updateStreamTimeAndCreateSegment(3);
         verifyCorrectSegments(0, 4);
         updateStreamTimeAndCreateSegment(4);
         verifyCorrectSegments(0, 5);
@@ -305,7 +282,7 @@
     public void shouldUpdateSegmentFileNameFromOldDateFormatToNewFormat() throws Exception {
         final long segmentInterval = 60_000L; // the old segment file's naming system maxes out at 1 minute granularity.
 
-		segments = new KeyValueSegments(storeName, METRICS_SCOPE, NUM_SEGMENTS * segmentInterval, segmentInterval);
+        segments = new KeyValueSegments(storeName, METRICS_SCOPE, NUM_SEGMENTS * segmentInterval, segmentInterval);
 
         final String storeDirectoryPath = stateDirectory.getAbsolutePath() + File.separator + storeName;
         final File storeDirectory = new File(storeDirectoryPath);
@@ -359,7 +336,7 @@
     }
 
     private void verifyCorrectSegments(final long first, final int numSegments) {
-		final List<KeyValueSegment> result = this.segments.segments(0, Long.MAX_VALUE, true);
+        final List<KeyValueSegment> result = this.segments.segments(0, Long.MAX_VALUE, true);
         assertEquals(numSegments, result.size());
         for (int i = 0; i < numSegments; i++) {
             assertEquals(i + first, result.get(i).id);
