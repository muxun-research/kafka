--- conflicted
+++ resolved
@@ -23,13 +23,10 @@
 import org.apache.kafka.streams.kstream.Materialized;
 import org.apache.kafka.streams.processor.StateStore;
 import org.apache.kafka.streams.processor.internals.InternalTopologyBuilder;
-<<<<<<< HEAD
-=======
 import org.apache.kafka.streams.state.DslKeyValueParams;
 import org.apache.kafka.streams.state.DslSessionParams;
 import org.apache.kafka.streams.state.DslStoreSuppliers;
 import org.apache.kafka.streams.state.DslWindowParams;
->>>>>>> 9494bebe
 import org.apache.kafka.streams.state.KeyValueBytesStoreSupplier;
 import org.apache.kafka.streams.state.KeyValueStore;
 import org.apache.kafka.streams.state.SessionBytesStoreSupplier;
@@ -83,7 +80,8 @@
     public void shouldUseStoreNameOfSupplierWhenProvided() {
         final String storeName = "other-store-name";
         when(supplier.name()).thenReturn(storeName);
-        final MaterializedInternal<Object, Object, KeyValueStore<Bytes, byte[]>> materialized = new MaterializedInternal<>(Materialized.as(supplier), nameProvider, prefix);
+        final MaterializedInternal<Object, Object, KeyValueStore<Bytes, byte[]>> materialized =
+            new MaterializedInternal<>(Materialized.as(supplier), nameProvider, prefix);
         assertThat(materialized.storeName(), equalTo(storeName));
     }
 
@@ -94,14 +92,11 @@
         topologyOverrides.put(StreamsConfig.DEFAULT_DSL_STORE_CONFIG, StreamsConfig.IN_MEMORY);
         final StreamsConfig config = new StreamsConfig(StreamsTestUtils.getStreamsConfig());
 
-        final InternalTopologyBuilder topologyBuilder = new InternalTopologyBuilder(new TopologyConfig("my-topology", config, topologyOverrides));
+        final InternalTopologyBuilder topologyBuilder = new InternalTopologyBuilder(
+            new TopologyConfig("my-topology", config, topologyOverrides));
 
         final InternalStreamsBuilder internalStreamsBuilder = new InternalStreamsBuilder(topologyBuilder);
 
-<<<<<<< HEAD
-        final MaterializedInternal<Object, Object, KeyValueStore<Bytes, byte[]>> materialized = new MaterializedInternal<>(Materialized.as(supplier), internalStreamsBuilder, prefix);
-        assertThat(materialized.storeType(), equalTo(Materialized.StoreType.IN_MEMORY));
-=======
         final MaterializedInternal<Object, Object, KeyValueStore<Bytes, byte[]>> materialized =
             new MaterializedInternal<>(Materialized.as(supplier), internalStreamsBuilder, prefix);
         assertThat(materialized.dslStoreSuppliers(), equalTo(Optional.of(Materialized.StoreType.IN_MEMORY)));
@@ -157,6 +152,5 @@
         public SessionBytesStoreSupplier sessionStore(final DslSessionParams params) {
             return null;
         }
->>>>>>> 9494bebe
     }
 }