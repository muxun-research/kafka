/*
 * Licensed to the Apache Software Foundation (ASF) under one or more
 * contributor license agreements. See the NOTICE file distributed with
 * this work for additional information regarding copyright ownership.
 * The ASF licenses this file to You under the Apache License, Version 2.0
 * (the "License"); you may not use this file except in compliance with
 * the License. You may obtain a copy of the License at
 *
 *    http://www.apache.org/licenses/LICENSE-2.0
 *
 * Unless required by applicable law or agreed to in writing, software
 * distributed under the License is distributed on an "AS IS" BASIS,
 * WITHOUT WARRANTIES OR CONDITIONS OF ANY KIND, either express or implied.
 * See the License for the specific language governing permissions and
 * limitations under the License.
 */
package org.apache.kafka.streams.state.internals;


import org.apache.kafka.streams.StoreQueryParameters;
import org.apache.kafka.streams.errors.InvalidStateStoreException;
import org.apache.kafka.streams.processor.StateStore;
import org.apache.kafka.streams.state.NoOpWindowStore;
import org.apache.kafka.streams.state.QueryableStoreTypes;
import org.apache.kafka.test.NoOpReadOnlyStore;
import org.apache.kafka.test.StateStoreProviderStub;
import org.junit.Before;
import org.junit.Test;

import java.util.HashMap;

import static org.hamcrest.MatcherAssert.assertThat;
import static org.hamcrest.core.IsEqual.equalTo;
import static org.junit.Assert.assertThrows;
import static org.junit.Assert.assertNotNull;

public class QueryableStoreProviderTest {

    private final String keyValueStore = "key-value";
    private final String windowStore = "window-store";
    private QueryableStoreProvider storeProvider;
	private HashMap<String, StateStore> globalStateStores;
	private final int numStateStorePartitions = 2;

    @Before
    public void before() {
<<<<<<< HEAD
		final StateStoreProviderStub theStoreProvider = new StateStoreProviderStub(false);
		for (int partition = 0; partition < numStateStorePartitions; partition++) {
			theStoreProvider.addStore(keyValueStore, partition, new NoOpReadOnlyStore<>());
			theStoreProvider.addStore(windowStore, partition, new NoOpWindowStore());
		}
		globalStateStores = new HashMap<>();
		storeProvider =
				new QueryableStoreProvider(
						Collections.singletonList(theStoreProvider),
						new GlobalStateStoreProvider(globalStateStores)
				);
	}

	@Test
=======
        final StateStoreProviderStub theStoreProvider = new StateStoreProviderStub(false);
        for (int partition = 0; partition < numStateStorePartitions; partition++) {
            theStoreProvider.addStore(keyValueStore, partition, new NoOpReadOnlyStore<>());
            theStoreProvider.addStore(windowStore, partition, new NoOpWindowStore());
        }
        globalStateStores = new HashMap<>();
        storeProvider =
            new QueryableStoreProvider(
                new GlobalStateStoreProvider(globalStateStores)
            );
        storeProvider.addStoreProviderForThread("thread1", theStoreProvider);
    }

    @Test
>>>>>>> 15418db6
    public void shouldThrowExceptionIfKVStoreDoesntExist() {
		assertThrows(InvalidStateStoreException.class, () -> storeProvider.getStore(
				StoreQueryParameters.fromNameAndType("not-a-store", QueryableStoreTypes.keyValueStore())).get("1"));
	}

	@Test
    public void shouldThrowExceptionIfWindowStoreDoesntExist() {
		assertThrows(InvalidStateStoreException.class, () -> storeProvider.getStore(
				StoreQueryParameters.fromNameAndType("not-a-store", QueryableStoreTypes.windowStore())).fetch("1", System.currentTimeMillis()));
	}

    @Test
    public void shouldReturnKVStoreWhenItExists() {
		assertNotNull(storeProvider.getStore(StoreQueryParameters.fromNameAndType(keyValueStore, QueryableStoreTypes.keyValueStore())));
    }

    @Test
    public void shouldReturnWindowStoreWhenItExists() {
		assertNotNull(storeProvider.getStore(StoreQueryParameters.fromNameAndType(windowStore, QueryableStoreTypes.windowStore())));
    }

	@Test
    public void shouldThrowExceptionWhenLookingForWindowStoreWithDifferentType() {
		assertThrows(InvalidStateStoreException.class, () -> storeProvider.getStore(StoreQueryParameters.fromNameAndType(windowStore,
				QueryableStoreTypes.keyValueStore())).get("1"));
	}

	@Test
	public void shouldThrowExceptionWhenLookingForKVStoreWithDifferentType() {
		assertThrows(InvalidStateStoreException.class, () -> storeProvider.getStore(StoreQueryParameters.fromNameAndType(keyValueStore,
				QueryableStoreTypes.windowStore())).fetch("1", System.currentTimeMillis()));
	}

	@Test
	public void shouldFindGlobalStores() {
		globalStateStores.put("global", new NoOpReadOnlyStore<>());
		assertNotNull(storeProvider.getStore(StoreQueryParameters.fromNameAndType("global", QueryableStoreTypes.keyValueStore())));
	}

	@Test
	public void shouldReturnKVStoreWithPartitionWhenItExists() {
		assertNotNull(storeProvider.getStore(StoreQueryParameters.fromNameAndType(keyValueStore, QueryableStoreTypes.keyValueStore()).withPartition(numStateStorePartitions - 1)));
	}

	@Test
	public void shouldThrowExceptionWhenKVStoreWithPartitionDoesntExists() {
		final int partition = numStateStorePartitions + 1;
		final InvalidStateStoreException thrown = assertThrows(InvalidStateStoreException.class, () ->
				storeProvider.getStore(
						StoreQueryParameters
								.fromNameAndType(keyValueStore, QueryableStoreTypes.keyValueStore())
								.withPartition(partition)).get("1")
		);
		assertThat(thrown.getMessage(), equalTo(String.format("The specified partition %d for store %s does not exist.", partition, keyValueStore)));
	}

	@Test
	public void shouldReturnWindowStoreWithPartitionWhenItExists() {
		assertNotNull(storeProvider.getStore(StoreQueryParameters.fromNameAndType(windowStore, QueryableStoreTypes.windowStore()).withPartition(numStateStorePartitions - 1)));
	}

	@Test
	public void shouldThrowExceptionWhenWindowStoreWithPartitionDoesntExists() {
		final int partition = numStateStorePartitions + 1;
		final InvalidStateStoreException thrown = assertThrows(InvalidStateStoreException.class, () ->
				storeProvider.getStore(
						StoreQueryParameters
								.fromNameAndType(windowStore, QueryableStoreTypes.windowStore())
								.withPartition(partition)).fetch("1", System.currentTimeMillis())
		);
		assertThat(thrown.getMessage(), equalTo(String.format("The specified partition %d for store %s does not exist.", partition, windowStore)));
	}
}<|MERGE_RESOLUTION|>--- conflicted
+++ resolved
@@ -31,120 +31,86 @@
 
 import static org.hamcrest.MatcherAssert.assertThat;
 import static org.hamcrest.core.IsEqual.equalTo;
+import static org.junit.Assert.assertNotNull;
 import static org.junit.Assert.assertThrows;
-import static org.junit.Assert.assertNotNull;
 
 public class QueryableStoreProviderTest {
 
     private final String keyValueStore = "key-value";
     private final String windowStore = "window-store";
     private QueryableStoreProvider storeProvider;
-	private HashMap<String, StateStore> globalStateStores;
-	private final int numStateStorePartitions = 2;
+    private HashMap<String, StateStore> globalStateStores;
+    private final int numStateStorePartitions = 2;
 
     @Before
     public void before() {
-<<<<<<< HEAD
-		final StateStoreProviderStub theStoreProvider = new StateStoreProviderStub(false);
-		for (int partition = 0; partition < numStateStorePartitions; partition++) {
-			theStoreProvider.addStore(keyValueStore, partition, new NoOpReadOnlyStore<>());
-			theStoreProvider.addStore(windowStore, partition, new NoOpWindowStore());
-		}
-		globalStateStores = new HashMap<>();
-		storeProvider =
-				new QueryableStoreProvider(
-						Collections.singletonList(theStoreProvider),
-						new GlobalStateStoreProvider(globalStateStores)
-				);
-	}
-
-	@Test
-=======
         final StateStoreProviderStub theStoreProvider = new StateStoreProviderStub(false);
         for (int partition = 0; partition < numStateStorePartitions; partition++) {
             theStoreProvider.addStore(keyValueStore, partition, new NoOpReadOnlyStore<>());
             theStoreProvider.addStore(windowStore, partition, new NoOpWindowStore());
         }
         globalStateStores = new HashMap<>();
-        storeProvider =
-            new QueryableStoreProvider(
-                new GlobalStateStoreProvider(globalStateStores)
-            );
+        storeProvider = new QueryableStoreProvider(new GlobalStateStoreProvider(globalStateStores));
         storeProvider.addStoreProviderForThread("thread1", theStoreProvider);
     }
 
     @Test
->>>>>>> 15418db6
     public void shouldThrowExceptionIfKVStoreDoesntExist() {
-		assertThrows(InvalidStateStoreException.class, () -> storeProvider.getStore(
-				StoreQueryParameters.fromNameAndType("not-a-store", QueryableStoreTypes.keyValueStore())).get("1"));
-	}
+        assertThrows(InvalidStateStoreException.class, () -> storeProvider.getStore(StoreQueryParameters.fromNameAndType("not-a-store", QueryableStoreTypes.keyValueStore())).get("1"));
+    }
 
-	@Test
+    @Test
     public void shouldThrowExceptionIfWindowStoreDoesntExist() {
-		assertThrows(InvalidStateStoreException.class, () -> storeProvider.getStore(
-				StoreQueryParameters.fromNameAndType("not-a-store", QueryableStoreTypes.windowStore())).fetch("1", System.currentTimeMillis()));
-	}
+        assertThrows(InvalidStateStoreException.class, () -> storeProvider.getStore(StoreQueryParameters.fromNameAndType("not-a-store", QueryableStoreTypes.windowStore())).fetch("1", System.currentTimeMillis()));
+    }
 
     @Test
     public void shouldReturnKVStoreWhenItExists() {
-		assertNotNull(storeProvider.getStore(StoreQueryParameters.fromNameAndType(keyValueStore, QueryableStoreTypes.keyValueStore())));
+        assertNotNull(storeProvider.getStore(StoreQueryParameters.fromNameAndType(keyValueStore, QueryableStoreTypes.keyValueStore())));
     }
 
     @Test
     public void shouldReturnWindowStoreWhenItExists() {
-		assertNotNull(storeProvider.getStore(StoreQueryParameters.fromNameAndType(windowStore, QueryableStoreTypes.windowStore())));
+        assertNotNull(storeProvider.getStore(StoreQueryParameters.fromNameAndType(windowStore, QueryableStoreTypes.windowStore())));
     }
 
-	@Test
+    @Test
     public void shouldThrowExceptionWhenLookingForWindowStoreWithDifferentType() {
-		assertThrows(InvalidStateStoreException.class, () -> storeProvider.getStore(StoreQueryParameters.fromNameAndType(windowStore,
-				QueryableStoreTypes.keyValueStore())).get("1"));
-	}
+        assertThrows(InvalidStateStoreException.class, () -> storeProvider.getStore(StoreQueryParameters.fromNameAndType(windowStore, QueryableStoreTypes.keyValueStore())).get("1"));
+    }
 
-	@Test
-	public void shouldThrowExceptionWhenLookingForKVStoreWithDifferentType() {
-		assertThrows(InvalidStateStoreException.class, () -> storeProvider.getStore(StoreQueryParameters.fromNameAndType(keyValueStore,
-				QueryableStoreTypes.windowStore())).fetch("1", System.currentTimeMillis()));
-	}
+    @Test
+    public void shouldThrowExceptionWhenLookingForKVStoreWithDifferentType() {
+        assertThrows(InvalidStateStoreException.class, () -> storeProvider.getStore(StoreQueryParameters.fromNameAndType(keyValueStore, QueryableStoreTypes.windowStore())).fetch("1", System.currentTimeMillis()));
+    }
 
-	@Test
-	public void shouldFindGlobalStores() {
-		globalStateStores.put("global", new NoOpReadOnlyStore<>());
-		assertNotNull(storeProvider.getStore(StoreQueryParameters.fromNameAndType("global", QueryableStoreTypes.keyValueStore())));
-	}
+    @Test
+    public void shouldFindGlobalStores() {
+        globalStateStores.put("global", new NoOpReadOnlyStore<>());
+        assertNotNull(storeProvider.getStore(StoreQueryParameters.fromNameAndType("global", QueryableStoreTypes.keyValueStore())));
+    }
 
-	@Test
-	public void shouldReturnKVStoreWithPartitionWhenItExists() {
-		assertNotNull(storeProvider.getStore(StoreQueryParameters.fromNameAndType(keyValueStore, QueryableStoreTypes.keyValueStore()).withPartition(numStateStorePartitions - 1)));
-	}
+    @Test
+    public void shouldReturnKVStoreWithPartitionWhenItExists() {
+        assertNotNull(storeProvider.getStore(StoreQueryParameters.fromNameAndType(keyValueStore, QueryableStoreTypes.keyValueStore()).withPartition(numStateStorePartitions - 1)));
+    }
 
-	@Test
-	public void shouldThrowExceptionWhenKVStoreWithPartitionDoesntExists() {
-		final int partition = numStateStorePartitions + 1;
-		final InvalidStateStoreException thrown = assertThrows(InvalidStateStoreException.class, () ->
-				storeProvider.getStore(
-						StoreQueryParameters
-								.fromNameAndType(keyValueStore, QueryableStoreTypes.keyValueStore())
-								.withPartition(partition)).get("1")
-		);
-		assertThat(thrown.getMessage(), equalTo(String.format("The specified partition %d for store %s does not exist.", partition, keyValueStore)));
-	}
+    @Test
+    public void shouldThrowExceptionWhenKVStoreWithPartitionDoesntExists() {
+        final int partition = numStateStorePartitions + 1;
+        final InvalidStateStoreException thrown = assertThrows(InvalidStateStoreException.class, () -> storeProvider.getStore(StoreQueryParameters.fromNameAndType(keyValueStore, QueryableStoreTypes.keyValueStore()).withPartition(partition)).get("1"));
+        assertThat(thrown.getMessage(), equalTo(String.format("The specified partition %d for store %s does not exist.", partition, keyValueStore)));
+    }
 
-	@Test
-	public void shouldReturnWindowStoreWithPartitionWhenItExists() {
-		assertNotNull(storeProvider.getStore(StoreQueryParameters.fromNameAndType(windowStore, QueryableStoreTypes.windowStore()).withPartition(numStateStorePartitions - 1)));
-	}
+    @Test
+    public void shouldReturnWindowStoreWithPartitionWhenItExists() {
+        assertNotNull(storeProvider.getStore(StoreQueryParameters.fromNameAndType(windowStore, QueryableStoreTypes.windowStore()).withPartition(numStateStorePartitions - 1)));
+    }
 
-	@Test
-	public void shouldThrowExceptionWhenWindowStoreWithPartitionDoesntExists() {
-		final int partition = numStateStorePartitions + 1;
-		final InvalidStateStoreException thrown = assertThrows(InvalidStateStoreException.class, () ->
-				storeProvider.getStore(
-						StoreQueryParameters
-								.fromNameAndType(windowStore, QueryableStoreTypes.windowStore())
-								.withPartition(partition)).fetch("1", System.currentTimeMillis())
-		);
-		assertThat(thrown.getMessage(), equalTo(String.format("The specified partition %d for store %s does not exist.", partition, windowStore)));
-	}
+    @Test
+    public void shouldThrowExceptionWhenWindowStoreWithPartitionDoesntExists() {
+        final int partition = numStateStorePartitions + 1;
+        final InvalidStateStoreException thrown = assertThrows(InvalidStateStoreException.class, () -> storeProvider.getStore(StoreQueryParameters.fromNameAndType(windowStore, QueryableStoreTypes.windowStore()).withPartition(partition)).fetch("1", System.currentTimeMillis()));
+        assertThat(thrown.getMessage(), equalTo(String.format("The specified partition %d for store %s does not exist.", partition, windowStore)));
+    }
 }