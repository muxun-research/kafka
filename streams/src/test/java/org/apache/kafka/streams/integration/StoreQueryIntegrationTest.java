--- conflicted
+++ resolved
@@ -22,13 +22,8 @@
 import org.apache.kafka.common.serialization.Serdes;
 import org.apache.kafka.common.utils.Bytes;
 import org.apache.kafka.common.utils.MockTime;
-import org.apache.kafka.streams.KafkaStreams;
+import org.apache.kafka.streams.*;
 import org.apache.kafka.streams.KafkaStreams.State;
-import org.apache.kafka.streams.KeyQueryMetadata;
-import org.apache.kafka.streams.KeyValue;
-import org.apache.kafka.streams.StoreQueryParameters;
-import org.apache.kafka.streams.StreamsBuilder;
-import org.apache.kafka.streams.StreamsConfig;
 import org.apache.kafka.streams.errors.InvalidStateStoreException;
 import org.apache.kafka.streams.integration.utils.EmbeddedKafkaCluster;
 import org.apache.kafka.streams.integration.utils.IntegrationTestUtils;
@@ -44,45 +39,23 @@
 import org.apache.kafka.test.TestCondition;
 import org.apache.kafka.test.TestUtils;
 import org.hamcrest.Matcher;
-import org.junit.jupiter.api.BeforeAll;
-import org.junit.jupiter.api.AfterAll;
-import org.junit.jupiter.api.BeforeEach;
-import org.junit.jupiter.api.AfterEach;
-import org.junit.jupiter.api.Tag;
-import org.junit.jupiter.api.Test;
-import org.junit.jupiter.api.Timeout;
-import org.junit.jupiter.api.TestInfo;
+import org.junit.jupiter.api.*;
 import org.slf4j.Logger;
 import org.slf4j.LoggerFactory;
 
 import java.io.IOException;
 import java.time.Duration;
-import java.util.ArrayList;
-import java.util.Arrays;
-import java.util.List;
-import java.util.Optional;
-import java.util.Properties;
+import java.util.*;
 import java.util.concurrent.Semaphore;
 import java.util.concurrent.TimeUnit;
 import java.util.stream.Collectors;
 import java.util.stream.IntStream;
-import java.util.Set;
-import java.util.Collections;
 
 import static java.util.Collections.singletonList;
-import static org.apache.kafka.streams.integration.utils.IntegrationTestUtils.getStore;
-import static org.apache.kafka.streams.integration.utils.IntegrationTestUtils.safeUniqueTestName;
-import static org.apache.kafka.streams.integration.utils.IntegrationTestUtils.startApplicationAndWaitUntilRunning;
-import static org.apache.kafka.streams.integration.utils.IntegrationTestUtils.waitForApplicationState;
+import static org.apache.kafka.streams.integration.utils.IntegrationTestUtils.*;
 import static org.apache.kafka.streams.state.QueryableStoreTypes.keyValueStore;
 import static org.hamcrest.MatcherAssert.assertThat;
-import static org.hamcrest.Matchers.containsString;
-import static org.hamcrest.Matchers.equalTo;
-import static org.hamcrest.Matchers.greaterThan;
-import static org.hamcrest.Matchers.is;
-import static org.hamcrest.Matchers.notNullValue;
-import static org.hamcrest.Matchers.nullValue;
-import static org.hamcrest.Matchers.anyOf;
+import static org.hamcrest.Matchers.*;
 import static org.junit.Assert.assertThrows;
 import static org.junit.Assert.fail;
 
@@ -90,397 +63,6 @@
 @Tag("integration")
 public class StoreQueryIntegrationTest {
 
-<<<<<<< HEAD
-	private static final Logger LOG = LoggerFactory.getLogger(StoreQueryIntegrationTest.class);
-
-	private static final int NUM_BROKERS = 1;
-	private static int port = 0;
-	private static final String INPUT_TOPIC_NAME = "input-topic";
-	private static final String TABLE_NAME = "source-table";
-
-	public final EmbeddedKafkaCluster cluster = new EmbeddedKafkaCluster(NUM_BROKERS);
-
-	@Rule
-	public TestName testName = new TestName();
-
-	private final List<KafkaStreams> streamsToCleanup = new ArrayList<>();
-	private final MockTime mockTime = cluster.time;
-
-	@Before
-	public void before() throws InterruptedException, IOException {
-		cluster.start();
-		cluster.createTopic(INPUT_TOPIC_NAME, 2, 1);
-	}
-
-	@After
-	public void after() {
-		for (final KafkaStreams kafkaStreams : streamsToCleanup) {
-			kafkaStreams.close();
-		}
-		cluster.stop();
-	}
-
-	@Test
-	public void shouldQueryOnlyActivePartitionStoresByDefault() throws Exception {
-		final int batch1NumMessages = 100;
-		final int key = 1;
-		final Semaphore semaphore = new Semaphore(0);
-
-		final StreamsBuilder builder = new StreamsBuilder();
-		builder.table(INPUT_TOPIC_NAME, Consumed.with(Serdes.Integer(), Serdes.Integer()),
-				Materialized.<Integer, Integer, KeyValueStore<Bytes, byte[]>>as(TABLE_NAME)
-						.withCachingDisabled())
-				.toStream()
-				.peek((k, v) -> semaphore.release());
-
-		final KafkaStreams kafkaStreams1 = createKafkaStreams(builder, streamsConfiguration());
-		final KafkaStreams kafkaStreams2 = createKafkaStreams(builder, streamsConfiguration());
-		final List<KafkaStreams> kafkaStreamsList = Arrays.asList(kafkaStreams1, kafkaStreams2);
-
-		startApplicationAndWaitUntilRunning(kafkaStreamsList, Duration.ofSeconds(60));
-
-		produceValueRange(key, 0, batch1NumMessages);
-
-		// Assert that all messages in the first batch were processed in a timely manner
-		assertThat(semaphore.tryAcquire(batch1NumMessages, 60, TimeUnit.SECONDS), is(equalTo(true)));
-		until(() -> {
-
-			final KeyQueryMetadata keyQueryMetadata = kafkaStreams1.queryMetadataForKey(TABLE_NAME, key, (topic, somekey, value, numPartitions) -> 0);
-
-			final QueryableStoreType<ReadOnlyKeyValueStore<Integer, Integer>> queryableStoreType = keyValueStore();
-			final ReadOnlyKeyValueStore<Integer, Integer> store1 = getStore(TABLE_NAME, kafkaStreams1, queryableStoreType);
-			final ReadOnlyKeyValueStore<Integer, Integer> store2 = getStore(TABLE_NAME, kafkaStreams2, queryableStoreType);
-
-			final boolean kafkaStreams1IsActive = (keyQueryMetadata.activeHost().port() % 2) == 1;
-
-			try {
-				if (kafkaStreams1IsActive) {
-					assertThat(store1.get(key), is(notNullValue()));
-					assertThat(store2.get(key), is(nullValue()));
-				} else {
-					assertThat(store1.get(key), is(nullValue()));
-					assertThat(store2.get(key), is(notNullValue()));
-				}
-				return true;
-			} catch (final InvalidStateStoreException exception) {
-				assertThat(
-						exception.getMessage(),
-						containsString("Cannot get state store source-table because the stream thread is PARTITIONS_ASSIGNED, not RUNNING")
-				);
-				LOG.info("Streams wasn't running. Will try again.");
-				return false;
-			}
-		});
-	}
-
-	@Test
-	public void shouldQuerySpecificActivePartitionStores() throws Exception {
-		final int batch1NumMessages = 100;
-		final int key = 1;
-		final Semaphore semaphore = new Semaphore(0);
-
-		final StreamsBuilder builder = new StreamsBuilder();
-		builder.table(INPUT_TOPIC_NAME, Consumed.with(Serdes.Integer(), Serdes.Integer()),
-				Materialized.<Integer, Integer, KeyValueStore<Bytes, byte[]>>as(TABLE_NAME)
-						.withCachingDisabled())
-				.toStream()
-				.peek((k, v) -> semaphore.release());
-
-		final KafkaStreams kafkaStreams1 = createKafkaStreams(builder, streamsConfiguration());
-		final KafkaStreams kafkaStreams2 = createKafkaStreams(builder, streamsConfiguration());
-		final List<KafkaStreams> kafkaStreamsList = Arrays.asList(kafkaStreams1, kafkaStreams2);
-
-		startApplicationAndWaitUntilRunning(kafkaStreamsList, Duration.ofSeconds(60));
-
-		produceValueRange(key, 0, batch1NumMessages);
-
-		// Assert that all messages in the first batch were processed in a timely manner
-		assertThat(semaphore.tryAcquire(batch1NumMessages, 60, TimeUnit.SECONDS), is(equalTo(true)));
-		until(() -> {
-			final KeyQueryMetadata keyQueryMetadata = kafkaStreams1.queryMetadataForKey(TABLE_NAME, key, (topic, somekey, value, numPartitions) -> 0);
-
-			//key belongs to this partition
-			final int keyPartition = keyQueryMetadata.partition();
-
-			//key doesn't belongs to this partition
-			final int keyDontBelongPartition = (keyPartition == 0) ? 1 : 0;
-			final boolean kafkaStreams1IsActive = (keyQueryMetadata.activeHost().port() % 2) == 1;
-
-			final StoreQueryParameters<ReadOnlyKeyValueStore<Integer, Integer>> storeQueryParam =
-					StoreQueryParameters.<ReadOnlyKeyValueStore<Integer, Integer>>fromNameAndType(TABLE_NAME, keyValueStore())
-							.withPartition(keyPartition);
-			ReadOnlyKeyValueStore<Integer, Integer> store1 = null;
-			ReadOnlyKeyValueStore<Integer, Integer> store2 = null;
-			if (kafkaStreams1IsActive) {
-				store1 = getStore(kafkaStreams1, storeQueryParam);
-			} else {
-				store2 = getStore(kafkaStreams2, storeQueryParam);
-			}
-
-			if (kafkaStreams1IsActive) {
-				assertThat(store1, is(notNullValue()));
-				assertThat(store2, is(nullValue()));
-			} else {
-				assertThat(store2, is(notNullValue()));
-				assertThat(store1, is(nullValue()));
-			}
-
-			final StoreQueryParameters<ReadOnlyKeyValueStore<Integer, Integer>> storeQueryParam2 =
-					StoreQueryParameters.<ReadOnlyKeyValueStore<Integer, Integer>>fromNameAndType(TABLE_NAME, keyValueStore())
-							.withPartition(keyDontBelongPartition);
-
-			try {
-				// Assert that key is not served when wrong specific partition is requested
-				// If kafkaStreams1 is active for keyPartition, kafkaStreams2 would be active for keyDontBelongPartition
-				// So, in that case, store3 would be null and the store4 would not return the value for key as wrong partition was requested
-				if (kafkaStreams1IsActive) {
-					assertThat(store1.get(key), is(notNullValue()));
-					assertThat(getStore(kafkaStreams2, storeQueryParam2).get(key), is(nullValue()));
-					final InvalidStateStoreException exception =
-							assertThrows(InvalidStateStoreException.class, () -> getStore(kafkaStreams1, storeQueryParam2).get(key));
-					assertThat(
-							exception.getMessage(),
-							containsString("The specified partition 1 for store source-table does not exist.")
-					);
-				} else {
-					assertThat(store2.get(key), is(notNullValue()));
-					assertThat(getStore(kafkaStreams1, storeQueryParam2).get(key), is(nullValue()));
-					final InvalidStateStoreException exception =
-							assertThrows(InvalidStateStoreException.class, () -> getStore(kafkaStreams2, storeQueryParam2).get(key));
-					assertThat(
-							exception.getMessage(),
-							containsString("The specified partition 1 for store source-table does not exist.")
-					);
-				}
-				return true;
-			} catch (final InvalidStateStoreException exception) {
-				assertThat(
-						exception.getMessage(),
-						containsString("Cannot get state store source-table because the stream thread is PARTITIONS_ASSIGNED, not RUNNING")
-				);
-				LOG.info("Streams wasn't running. Will try again.");
-				return false;
-			}
-		});
-	}
-
-	@Test
-	public void shouldQueryAllStalePartitionStores() throws Exception {
-		final int batch1NumMessages = 100;
-		final int key = 1;
-		final Semaphore semaphore = new Semaphore(0);
-
-		final StreamsBuilder builder = new StreamsBuilder();
-		builder.table(INPUT_TOPIC_NAME, Consumed.with(Serdes.Integer(), Serdes.Integer()),
-				Materialized.<Integer, Integer, KeyValueStore<Bytes, byte[]>>as(TABLE_NAME)
-						.withCachingDisabled())
-				.toStream()
-				.peek((k, v) -> semaphore.release());
-
-		final KafkaStreams kafkaStreams1 = createKafkaStreams(builder, streamsConfiguration());
-		final KafkaStreams kafkaStreams2 = createKafkaStreams(builder, streamsConfiguration());
-		final List<KafkaStreams> kafkaStreamsList = Arrays.asList(kafkaStreams1, kafkaStreams2);
-
-		startApplicationAndWaitUntilRunning(kafkaStreamsList, Duration.ofSeconds(60));
-
-		produceValueRange(key, 0, batch1NumMessages);
-
-		// Assert that all messages in the first batch were processed in a timely manner
-		assertThat(semaphore.tryAcquire(batch1NumMessages, 60, TimeUnit.SECONDS), is(equalTo(true)));
-
-		final QueryableStoreType<ReadOnlyKeyValueStore<Integer, Integer>> queryableStoreType = keyValueStore();
-
-		// Assert that both active and standby are able to query for a key
-		TestUtils.waitForCondition(() -> {
-			final ReadOnlyKeyValueStore<Integer, Integer> store1 = getStore(TABLE_NAME, kafkaStreams1, true, queryableStoreType);
-			return store1.get(key) != null;
-		}, "store1 cannot find results for key");
-		TestUtils.waitForCondition(() -> {
-			final ReadOnlyKeyValueStore<Integer, Integer> store2 = getStore(TABLE_NAME, kafkaStreams2, true, queryableStoreType);
-			return store2.get(key) != null;
-		}, "store2 cannot find results for key");
-	}
-
-	@Test
-	public void shouldQuerySpecificStalePartitionStores() throws Exception {
-		final int batch1NumMessages = 100;
-		final int key = 1;
-		final Semaphore semaphore = new Semaphore(0);
-
-		final StreamsBuilder builder = new StreamsBuilder();
-		builder.table(INPUT_TOPIC_NAME, Consumed.with(Serdes.Integer(), Serdes.Integer()),
-				Materialized.<Integer, Integer, KeyValueStore<Bytes, byte[]>>as(TABLE_NAME)
-						.withCachingDisabled())
-				.toStream()
-				.peek((k, v) -> semaphore.release());
-
-		final KafkaStreams kafkaStreams1 = createKafkaStreams(builder, streamsConfiguration());
-		final KafkaStreams kafkaStreams2 = createKafkaStreams(builder, streamsConfiguration());
-		final List<KafkaStreams> kafkaStreamsList = Arrays.asList(kafkaStreams1, kafkaStreams2);
-
-		startApplicationAndWaitUntilRunning(kafkaStreamsList, Duration.ofSeconds(60));
-
-		produceValueRange(key, 0, batch1NumMessages);
-
-		// Assert that all messages in the first batch were processed in a timely manner
-		assertThat(semaphore.tryAcquire(batch1NumMessages, 60, TimeUnit.SECONDS), is(equalTo(true)));
-		final KeyQueryMetadata keyQueryMetadata = kafkaStreams1.queryMetadataForKey(TABLE_NAME, key, (topic, somekey, value, numPartitions) -> 0);
-
-		//key belongs to this partition
-		final int keyPartition = keyQueryMetadata.partition();
-
-		//key doesn't belongs to this partition
-		final int keyDontBelongPartition = (keyPartition == 0) ? 1 : 0;
-		final QueryableStoreType<ReadOnlyKeyValueStore<Integer, Integer>> queryableStoreType = keyValueStore();
-
-		// Assert that both active and standby are able to query for a key
-		final StoreQueryParameters<ReadOnlyKeyValueStore<Integer, Integer>> param = StoreQueryParameters
-				.fromNameAndType(TABLE_NAME, queryableStoreType)
-				.enableStaleStores()
-				.withPartition(keyPartition);
-		TestUtils.waitForCondition(() -> {
-			final ReadOnlyKeyValueStore<Integer, Integer> store1 = getStore(kafkaStreams1, param);
-			return store1.get(key) != null;
-		}, "store1 cannot find results for key");
-		TestUtils.waitForCondition(() -> {
-			final ReadOnlyKeyValueStore<Integer, Integer> store2 = getStore(kafkaStreams2, param);
-			return store2.get(key) != null;
-		}, "store2 cannot find results for key");
-
-		final StoreQueryParameters<ReadOnlyKeyValueStore<Integer, Integer>> otherParam = StoreQueryParameters
-				.fromNameAndType(TABLE_NAME, queryableStoreType)
-				.enableStaleStores()
-				.withPartition(keyDontBelongPartition);
-		final ReadOnlyKeyValueStore<Integer, Integer> store3 = getStore(kafkaStreams1, otherParam);
-		final ReadOnlyKeyValueStore<Integer, Integer> store4 = getStore(kafkaStreams2, otherParam);
-
-		// Assert that
-		assertThat(store3.get(key), is(nullValue()));
-		assertThat(store4.get(key), is(nullValue()));
-	}
-
-	@Test
-	public void shouldQuerySpecificStalePartitionStoresMultiStreamThreads() throws Exception {
-		final int batch1NumMessages = 100;
-		final int key = 1;
-		final Semaphore semaphore = new Semaphore(0);
-		final int numStreamThreads = 2;
-
-		final StreamsBuilder builder = new StreamsBuilder();
-		builder.table(INPUT_TOPIC_NAME, Consumed.with(Serdes.Integer(), Serdes.Integer()),
-				Materialized.<Integer, Integer, KeyValueStore<Bytes, byte[]>>as(TABLE_NAME)
-						.withCachingDisabled())
-				.toStream()
-				.peek((k, v) -> semaphore.release());
-
-		final Properties streamsConfiguration1 = streamsConfiguration();
-		streamsConfiguration1.put(StreamsConfig.NUM_STREAM_THREADS_CONFIG, numStreamThreads);
-
-		final Properties streamsConfiguration2 = streamsConfiguration();
-		streamsConfiguration2.put(StreamsConfig.NUM_STREAM_THREADS_CONFIG, numStreamThreads);
-
-		final KafkaStreams kafkaStreams1 = createKafkaStreams(builder, streamsConfiguration1);
-		final KafkaStreams kafkaStreams2 = createKafkaStreams(builder, streamsConfiguration2);
-		final List<KafkaStreams> kafkaStreamsList = Arrays.asList(kafkaStreams1, kafkaStreams2);
-
-		startApplicationAndWaitUntilRunning(kafkaStreamsList, Duration.ofSeconds(60));
-
-		assertTrue(kafkaStreams1.localThreadsMetadata().size() > 1);
-		assertTrue(kafkaStreams2.localThreadsMetadata().size() > 1);
-
-		produceValueRange(key, 0, batch1NumMessages);
-
-		// Assert that all messages in the first batch were processed in a timely manner
-		assertThat(semaphore.tryAcquire(batch1NumMessages, 60, TimeUnit.SECONDS), is(equalTo(true)));
-		final KeyQueryMetadata keyQueryMetadata = kafkaStreams1.queryMetadataForKey(TABLE_NAME, key, new IntegerSerializer());
-
-		//key belongs to this partition
-		final int keyPartition = keyQueryMetadata.partition();
-
-		//key doesn't belongs to this partition
-		final int keyDontBelongPartition = (keyPartition == 0) ? 1 : 0;
-		final QueryableStoreType<ReadOnlyKeyValueStore<Integer, Integer>> queryableStoreType = keyValueStore();
-
-		// Assert that both active and standby are able to query for a key
-		final StoreQueryParameters<ReadOnlyKeyValueStore<Integer, Integer>> param = StoreQueryParameters
-				.fromNameAndType(TABLE_NAME, queryableStoreType)
-				.enableStaleStores()
-				.withPartition(keyPartition);
-		TestUtils.waitForCondition(() -> {
-			final ReadOnlyKeyValueStore<Integer, Integer> store1 = getStore(kafkaStreams1, param);
-			return store1.get(key) != null;
-		}, "store1 cannot find results for key");
-		TestUtils.waitForCondition(() -> {
-			final ReadOnlyKeyValueStore<Integer, Integer> store2 = getStore(kafkaStreams2, param);
-			return store2.get(key) != null;
-		}, "store2 cannot find results for key");
-
-		final StoreQueryParameters<ReadOnlyKeyValueStore<Integer, Integer>> otherParam = StoreQueryParameters
-				.fromNameAndType(TABLE_NAME, queryableStoreType)
-				.enableStaleStores()
-				.withPartition(keyDontBelongPartition);
-		final ReadOnlyKeyValueStore<Integer, Integer> store3 = getStore(kafkaStreams1, otherParam);
-		final ReadOnlyKeyValueStore<Integer, Integer> store4 = getStore(kafkaStreams2, otherParam);
-
-		// Assert that
-		assertThat(store3.get(key), is(nullValue()));
-		assertThat(store4.get(key), is(nullValue()));
-	}
-
-	private static void until(final TestCondition condition) {
-		boolean success = false;
-		final long deadline = System.currentTimeMillis() + IntegrationTestUtils.DEFAULT_TIMEOUT;
-		while (!success && System.currentTimeMillis() < deadline) {
-			try {
-				success = condition.conditionMet();
-				Thread.sleep(500L);
-			} catch (final RuntimeException e) {
-				throw e;
-			} catch (final Exception e) {
-				throw new RuntimeException(e);
-			}
-		}
-	}
-
-	private KafkaStreams createKafkaStreams(final StreamsBuilder builder, final Properties config) {
-		final KafkaStreams streams = new KafkaStreams(builder.build(config), config);
-		streamsToCleanup.add(streams);
-		return streams;
-	}
-
-	private void produceValueRange(final int key, final int start, final int endExclusive) {
-		final Properties producerProps = new Properties();
-		producerProps.put(ProducerConfig.BOOTSTRAP_SERVERS_CONFIG, cluster.bootstrapServers());
-		producerProps.put(ProducerConfig.KEY_SERIALIZER_CLASS_CONFIG, IntegerSerializer.class);
-		producerProps.put(ProducerConfig.VALUE_SERIALIZER_CLASS_CONFIG, IntegerSerializer.class);
-
-		IntegrationTestUtils.produceKeyValuesSynchronously(
-				INPUT_TOPIC_NAME,
-				IntStream.range(start, endExclusive)
-						.mapToObj(i -> KeyValue.pair(key, i))
-						.collect(Collectors.toList()),
-				producerProps,
-				mockTime);
-	}
-
-	private Properties streamsConfiguration() {
-		final String safeTestName = safeUniqueTestName(getClass(), testName);
-		final Properties config = new Properties();
-		config.put(StreamsConfig.TOPOLOGY_OPTIMIZATION_CONFIG, StreamsConfig.OPTIMIZE);
-		config.put(StreamsConfig.APPLICATION_ID_CONFIG, "app-" + safeTestName);
-		config.put(StreamsConfig.APPLICATION_SERVER_CONFIG, "localhost:" + (++port));
-		config.put(StreamsConfig.BOOTSTRAP_SERVERS_CONFIG, cluster.bootstrapServers());
-		config.put(StreamsConfig.STATE_DIR_CONFIG, TestUtils.tempDirectory().getPath());
-		config.put(StreamsConfig.DEFAULT_KEY_SERDE_CLASS_CONFIG, Serdes.Integer().getClass());
-		config.put(StreamsConfig.DEFAULT_VALUE_SERDE_CLASS_CONFIG, Serdes.Integer().getClass());
-		config.put(StreamsConfig.NUM_STANDBY_REPLICAS_CONFIG, 1);
-		config.put(ConsumerConfig.MAX_POLL_RECORDS_CONFIG, 100);
-		config.put(ConsumerConfig.HEARTBEAT_INTERVAL_MS_CONFIG, 200);
-		config.put(ConsumerConfig.SESSION_TIMEOUT_MS_CONFIG, 1000);
-		config.put(StreamsConfig.COMMIT_INTERVAL_MS_CONFIG, 100);
-		return config;
-	}
-=======
     private static final Logger LOG = LoggerFactory.getLogger(StoreQueryIntegrationTest.class);
 
     private static final int NUM_BROKERS = 1;
@@ -596,9 +178,7 @@
             final int keyDontBelongPartition = (keyPartition == 0) ? 1 : 0;
             final boolean kafkaStreams1IsActive = keyQueryMetadata.activeHost().port() == kafkaStreams1Port;
 
-            final StoreQueryParameters<ReadOnlyKeyValueStore<Integer, Integer>> storeQueryParam =
-                StoreQueryParameters.<ReadOnlyKeyValueStore<Integer, Integer>>fromNameAndType(TABLE_NAME, keyValueStore())
-                    .withPartition(keyPartition);
+            final StoreQueryParameters<ReadOnlyKeyValueStore<Integer, Integer>> storeQueryParam = StoreQueryParameters.<ReadOnlyKeyValueStore<Integer, Integer>>fromNameAndType(TABLE_NAME, keyValueStore()).withPartition(keyPartition);
             ReadOnlyKeyValueStore<Integer, Integer> store1 = null;
             ReadOnlyKeyValueStore<Integer, Integer> store2 = null;
             if (kafkaStreams1IsActive) {
@@ -615,9 +195,7 @@
                 assertThat(store1, is(nullValue()));
             }
 
-            final StoreQueryParameters<ReadOnlyKeyValueStore<Integer, Integer>> storeQueryParam2 =
-                StoreQueryParameters.<ReadOnlyKeyValueStore<Integer, Integer>>fromNameAndType(TABLE_NAME, keyValueStore())
-                .withPartition(keyDontBelongPartition);
+            final StoreQueryParameters<ReadOnlyKeyValueStore<Integer, Integer>> storeQueryParam2 = StoreQueryParameters.<ReadOnlyKeyValueStore<Integer, Integer>>fromNameAndType(TABLE_NAME, keyValueStore()).withPartition(keyDontBelongPartition);
 
             try {
                 // Assert that key is not served when wrong specific partition is requested
@@ -626,21 +204,13 @@
                 if (kafkaStreams1IsActive) {
                     assertThat(store1.get(key), is(notNullValue()));
                     assertThat(getStore(kafkaStreams2, storeQueryParam2).get(key), is(nullValue()));
-                    final InvalidStateStoreException exception =
-                        assertThrows(InvalidStateStoreException.class, () -> getStore(kafkaStreams1, storeQueryParam2).get(key));
-                    assertThat(
-                        exception.getMessage(),
-                        containsString("The specified partition 1 for store source-table does not exist.")
-                    );
+                    final InvalidStateStoreException exception = assertThrows(InvalidStateStoreException.class, () -> getStore(kafkaStreams1, storeQueryParam2).get(key));
+                    assertThat(exception.getMessage(), containsString("The specified partition 1 for store source-table does not exist."));
                 } else {
                     assertThat(store2.get(key), is(notNullValue()));
                     assertThat(getStore(kafkaStreams1, storeQueryParam2).get(key), is(nullValue()));
-                    final InvalidStateStoreException exception =
-                        assertThrows(InvalidStateStoreException.class, () -> getStore(kafkaStreams2, storeQueryParam2).get(key));
-                    assertThat(
-                        exception.getMessage(),
-                        containsString("The specified partition 1 for store source-table does not exist.")
-                    );
+                    final InvalidStateStoreException exception = assertThrows(InvalidStateStoreException.class, () -> getStore(kafkaStreams2, storeQueryParam2).get(key));
+                    assertThat(exception.getMessage(), containsString("The specified partition 1 for store source-table does not exist."));
                 }
                 return true;
             } catch (final InvalidStateStoreException exception) {
@@ -713,10 +283,7 @@
         final QueryableStoreType<ReadOnlyKeyValueStore<Integer, Integer>> queryableStoreType = keyValueStore();
 
         // Assert that both active and standby are able to query for a key
-        final StoreQueryParameters<ReadOnlyKeyValueStore<Integer, Integer>> param = StoreQueryParameters
-            .fromNameAndType(TABLE_NAME, queryableStoreType)
-            .enableStaleStores()
-            .withPartition(keyPartition);
+        final StoreQueryParameters<ReadOnlyKeyValueStore<Integer, Integer>> param = StoreQueryParameters.fromNameAndType(TABLE_NAME, queryableStoreType).enableStaleStores().withPartition(keyPartition);
         TestUtils.waitForCondition(() -> {
             final ReadOnlyKeyValueStore<Integer, Integer> store1 = getStore(kafkaStreams1, param);
             return store1.get(key) != null;
@@ -726,10 +293,7 @@
             return store2.get(key) != null;
         }, "store2 cannot find results for key");
 
-        final StoreQueryParameters<ReadOnlyKeyValueStore<Integer, Integer>> otherParam = StoreQueryParameters
-            .fromNameAndType(TABLE_NAME, queryableStoreType)
-            .enableStaleStores()
-            .withPartition(keyDontBelongPartition);
+        final StoreQueryParameters<ReadOnlyKeyValueStore<Integer, Integer>> otherParam = StoreQueryParameters.fromNameAndType(TABLE_NAME, queryableStoreType).enableStaleStores().withPartition(keyDontBelongPartition);
         final ReadOnlyKeyValueStore<Integer, Integer> store3 = getStore(kafkaStreams1, otherParam);
         final ReadOnlyKeyValueStore<Integer, Integer> store4 = getStore(kafkaStreams2, otherParam);
 
@@ -777,10 +341,7 @@
         final QueryableStoreType<ReadOnlyKeyValueStore<Integer, Integer>> queryableStoreType = keyValueStore();
 
         // Assert that both active and standby are able to query for a key
-        final StoreQueryParameters<ReadOnlyKeyValueStore<Integer, Integer>> param = StoreQueryParameters
-            .fromNameAndType(TABLE_NAME, queryableStoreType)
-            .enableStaleStores()
-            .withPartition(keyPartition);
+        final StoreQueryParameters<ReadOnlyKeyValueStore<Integer, Integer>> param = StoreQueryParameters.fromNameAndType(TABLE_NAME, queryableStoreType).enableStaleStores().withPartition(keyPartition);
         TestUtils.waitForCondition(() -> {
             final ReadOnlyKeyValueStore<Integer, Integer> store1 = getStore(kafkaStreams1, param);
             return store1.get(key) != null;
@@ -790,10 +351,7 @@
             return store2.get(key) != null;
         }, "store2 cannot find results for key");
 
-        final StoreQueryParameters<ReadOnlyKeyValueStore<Integer, Integer>> otherParam = StoreQueryParameters
-            .fromNameAndType(TABLE_NAME, queryableStoreType)
-            .enableStaleStores()
-            .withPartition(keyDontBelongPartition);
+        final StoreQueryParameters<ReadOnlyKeyValueStore<Integer, Integer>> otherParam = StoreQueryParameters.fromNameAndType(TABLE_NAME, queryableStoreType).enableStaleStores().withPartition(keyDontBelongPartition);
         final ReadOnlyKeyValueStore<Integer, Integer> store3 = getStore(kafkaStreams1, otherParam);
         final ReadOnlyKeyValueStore<Integer, Integer> store4 = getStore(kafkaStreams2, otherParam);
 
@@ -848,10 +406,7 @@
         final QueryableStoreType<ReadOnlyKeyValueStore<Integer, Integer>> queryableStoreType = keyValueStore();
 
         // Assert that both active and standby are able to query for a key
-        final NamedTopologyStoreQueryParameters<ReadOnlyKeyValueStore<Integer, Integer>> param = NamedTopologyStoreQueryParameters
-            .fromNamedTopologyAndStoreNameAndType(topologyA, TABLE_NAME, queryableStoreType)
-            .enableStaleStores()
-            .withPartition(keyPartition);
+        final NamedTopologyStoreQueryParameters<ReadOnlyKeyValueStore<Integer, Integer>> param = NamedTopologyStoreQueryParameters.fromNamedTopologyAndStoreNameAndType(topologyA, TABLE_NAME, queryableStoreType).enableStaleStores().withPartition(keyPartition);
         TestUtils.waitForCondition(() -> {
             final ReadOnlyKeyValueStore<Integer, Integer> store1 = getStore(kafkaStreams1, param);
             return store1.get(key) != null;
@@ -861,10 +416,7 @@
             return store2.get(key) != null;
         }, "store2 cannot find results for key");
 
-        final NamedTopologyStoreQueryParameters<ReadOnlyKeyValueStore<Integer, Integer>> otherParam = NamedTopologyStoreQueryParameters
-            .fromNamedTopologyAndStoreNameAndType(topologyA, TABLE_NAME, queryableStoreType)
-            .enableStaleStores()
-            .withPartition(keyDontBelongPartition);
+        final NamedTopologyStoreQueryParameters<ReadOnlyKeyValueStore<Integer, Integer>> otherParam = NamedTopologyStoreQueryParameters.fromNamedTopologyAndStoreNameAndType(topologyA, TABLE_NAME, queryableStoreType).enableStaleStores().withPartition(keyDontBelongPartition);
         final ReadOnlyKeyValueStore<Integer, Integer> store3 = getStore(kafkaStreams1, otherParam);
         final ReadOnlyKeyValueStore<Integer, Integer> store4 = getStore(kafkaStreams2, otherParam);
 
@@ -976,22 +528,11 @@
 
 
     private Matcher<String> retriableException() {
-        return is(
-            anyOf(
-                containsString("Cannot get state store source-table because the stream thread is PARTITIONS_ASSIGNED, not RUNNING"),
-                containsString("The state store, source-table, may have migrated to another instance"),
-                containsString("Cannot get state store source-table because the stream thread is STARTING, not RUNNING"),
-                containsString("The specified partition 1 for store source-table does not exist.")
-            )
-        );
+        return is(anyOf(containsString("Cannot get state store source-table because the stream thread is PARTITIONS_ASSIGNED, not RUNNING"), containsString("The state store, source-table, may have migrated to another instance"), containsString("Cannot get state store source-table because the stream thread is STARTING, not RUNNING"), containsString("The specified partition 1 for store source-table does not exist.")));
     }
 
     private void verifyRetriableException(final Exception exception) {
-        assertThat(
-            "Unexpected exception thrown while getting the value from store.",
-            exception.getMessage(),
-            retriableException()
-        );
+        assertThat("Unexpected exception thrown while getting the value from store.", exception.getMessage(), retriableException());
     }
 
     private static void until(final TestCondition condition) {
@@ -1016,10 +557,7 @@
     }
 
     private void getStreamsBuilderWithTopology(final StreamsBuilder builder, final Semaphore semaphore) {
-        builder.table(INPUT_TOPIC_NAME, Consumed.with(Serdes.Integer(), Serdes.Integer()),
-            Materialized.<Integer, Integer, KeyValueStore<Bytes, byte[]>>as(TABLE_NAME).withCachingDisabled())
-            .toStream()
-            .peek((k, v) -> semaphore.release());
+        builder.table(INPUT_TOPIC_NAME, Consumed.with(Serdes.Integer(), Serdes.Integer()), Materialized.<Integer, Integer, KeyValueStore<Bytes, byte[]>>as(TABLE_NAME).withCachingDisabled()).toStream().peek((k, v) -> semaphore.release());
     }
 
     private KafkaStreams createKafkaStreams(final StreamsBuilder builder, final Properties config) {
@@ -1040,13 +578,7 @@
         producerProps.put(ProducerConfig.KEY_SERIALIZER_CLASS_CONFIG, IntegerSerializer.class);
         producerProps.put(ProducerConfig.VALUE_SERIALIZER_CLASS_CONFIG, IntegerSerializer.class);
 
-        IntegrationTestUtils.produceKeyValuesSynchronously(
-            INPUT_TOPIC_NAME,
-            IntStream.range(start, endExclusive)
-                     .mapToObj(i -> KeyValue.pair(key, i))
-                     .collect(Collectors.toList()),
-            producerProps,
-            mockTime);
+        IntegrationTestUtils.produceKeyValuesSynchronously(INPUT_TOPIC_NAME, IntStream.range(start, endExclusive).mapToObj(i -> KeyValue.pair(key, i)).collect(Collectors.toList()), producerProps, mockTime);
     }
 
     private Properties streamsConfiguration() {
@@ -1065,5 +597,4 @@
         config.put(StreamsConfig.COMMIT_INTERVAL_MS_CONFIG, 100L);
         return config;
     }
->>>>>>> 15418db6
 }