/*
 * Licensed to the Apache Software Foundation (ASF) under one or more
 * contributor license agreements. See the NOTICE file distributed with
 * this work for additional information regarding copyright ownership.
 * The ASF licenses this file to You under the Apache License, Version 2.0
 * (the "License"); you may not use this file except in compliance with
 * the License. You may obtain a copy of the License at
 *
 *    http://www.apache.org/licenses/LICENSE-2.0
 *
 * Unless required by applicable law or agreed to in writing, software
 * distributed under the License is distributed on an "AS IS" BASIS,
 * WITHOUT WARRANTIES OR CONDITIONS OF ANY KIND, either express or implied.
 * See the License for the specific language governing permissions and
 * limitations under the License.
 */
package org.apache.kafka.streams.processor.internals;

import org.apache.kafka.clients.admin.AdminClient;
import org.apache.kafka.clients.consumer.Consumer;
import org.apache.kafka.clients.consumer.ConsumerPartitionAssignor.Assignment;
import org.apache.kafka.clients.consumer.ConsumerPartitionAssignor.GroupSubscription;
import org.apache.kafka.clients.consumer.ConsumerPartitionAssignor.Subscription;
import org.apache.kafka.common.Cluster;
import org.apache.kafka.common.Node;
import org.apache.kafka.common.PartitionInfo;
import org.apache.kafka.common.TopicPartition;
import org.apache.kafka.common.TopicPartitionInfo;
import org.apache.kafka.common.utils.MockTime;
import org.apache.kafka.streams.StreamsConfig;
import org.apache.kafka.streams.StreamsConfig.InternalConfig;
<<<<<<< HEAD
import org.apache.kafka.streams.processor.internals.assignment.*;
import org.apache.kafka.test.*;
import org.junit.Test;
import org.junit.experimental.categories.Category;
import org.junit.runner.RunWith;
import org.mockito.junit.MockitoJUnitRunner;
import org.slf4j.Logger;
import org.slf4j.LoggerFactory;

import java.util.*;
=======
import org.apache.kafka.streams.processor.internals.assignment.AssignmentInfo;
import org.apache.kafka.streams.processor.internals.assignment.FallbackPriorTaskAssignor;
import org.apache.kafka.streams.processor.internals.assignment.HighAvailabilityTaskAssignor;
import org.apache.kafka.streams.processor.internals.assignment.LegacyStickyTaskAssignor;
import org.apache.kafka.streams.processor.internals.assignment.LegacyTaskAssignor;
import org.apache.kafka.streams.processor.internals.assignment.ReferenceContainer;
import org.apache.kafka.test.MockApiProcessorSupplier;
import org.apache.kafka.test.MockClientSupplier;
import org.apache.kafka.test.MockInternalTopicManager;
import org.apache.kafka.test.MockKeyValueStoreBuilder;

import org.junit.jupiter.api.Tag;
import org.junit.jupiter.api.Test;
import org.junit.jupiter.api.Timeout;
import org.junit.jupiter.api.extension.ExtendWith;
import org.mockito.junit.jupiter.MockitoExtension;
import org.mockito.junit.jupiter.MockitoSettings;
import org.mockito.quality.Strictness;
import org.slf4j.Logger;
import org.slf4j.LoggerFactory;

import java.util.ArrayList;
import java.util.Collections;
import java.util.HashMap;
import java.util.HashSet;
import java.util.List;
import java.util.Map;
import java.util.Optional;
import java.util.Set;
>>>>>>> 9494bebe

import static java.util.Arrays.asList;
import static java.util.Collections.emptySet;
import static java.util.Collections.singletonList;
<<<<<<< HEAD
import static org.apache.kafka.streams.processor.internals.assignment.AssignmentTestUtils.*;
=======
import static org.apache.kafka.clients.consumer.internals.AbstractStickyAssignor.DEFAULT_GENERATION;
import static org.apache.kafka.streams.processor.internals.assignment.AssignmentTestUtils.EMPTY_TASKS;
import static org.apache.kafka.streams.processor.internals.assignment.AssignmentTestUtils.createMockAdminClientForAssignor;
import static org.apache.kafka.streams.processor.internals.assignment.AssignmentTestUtils.getInfo;
import static org.apache.kafka.streams.processor.internals.assignment.AssignmentTestUtils.processIdForInt;
>>>>>>> 9494bebe
import static org.hamcrest.CoreMatchers.is;
import static org.hamcrest.MatcherAssert.assertThat;
import static org.mockito.ArgumentMatchers.anySet;
import static org.mockito.Mockito.lenient;
import static org.mockito.Mockito.mock;
import static org.mockito.Mockito.spy;
import static org.mockito.Mockito.when;

@Tag("integration")
@ExtendWith(MockitoExtension.class)
@MockitoSettings(strictness = Strictness.STRICT_STUBS)
public class StreamsAssignmentScaleTest {
    static final long MAX_ASSIGNMENT_DURATION = 120 * 1000L; // we should stay below `max.poll.interval.ms`
    static final String APPLICATION_ID = "streams-assignment-scale-test";

    private static final Logger log = LoggerFactory.getLogger(StreamsAssignmentScaleTest.class);

    /* HighAvailabilityTaskAssignor tests */

    @Test
    @Timeout(value = 300)
    public void testHighAvailabilityTaskAssignorLargePartitionCount() {
        completeLargeAssignment(6_000, 2, 1, 1, HighAvailabilityTaskAssignor.class);
    }

    @Test
    @Timeout(value = 300)
    public void testHighAvailabilityTaskAssignorLargeNumConsumers() {
        completeLargeAssignment(1_000, 1_000, 1, 1, HighAvailabilityTaskAssignor.class);
    }

    @Test
    @Timeout(value = 300)
    public void testHighAvailabilityTaskAssignorManyStandbys() {
        completeLargeAssignment(1_000, 100, 1, 50, HighAvailabilityTaskAssignor.class);
    }

    @Test
    @Timeout(value = 300)
    public void testHighAvailabilityTaskAssignorManyThreadsPerClient() {
        completeLargeAssignment(1_000, 10, 1000, 1, HighAvailabilityTaskAssignor.class);
    }

    /* LegacyStickyTaskAssignor tests */

    @Test
    @Timeout(value = 300)
    public void testStickyTaskAssignorLargePartitionCount() {
        completeLargeAssignment(2_000, 2, 1, 1, LegacyStickyTaskAssignor.class);
    }

    @Test
    @Timeout(value = 300)
    public void testStickyTaskAssignorLargeNumConsumers() {
        completeLargeAssignment(1_000, 1_000, 1, 1, LegacyStickyTaskAssignor.class);
    }

    @Test
    @Timeout(value = 300)
    public void testStickyTaskAssignorManyStandbys() {
        completeLargeAssignment(1_000, 100, 1, 20, LegacyStickyTaskAssignor.class);
    }

    @Test
    @Timeout(value = 300)
    public void testStickyTaskAssignorManyThreadsPerClient() {
        completeLargeAssignment(1_000, 10, 1000, 1, LegacyStickyTaskAssignor.class);
    }

    /* FallbackPriorTaskAssignor tests */

    @Test
    @Timeout(value = 300)
    public void testFallbackPriorTaskAssignorLargePartitionCount() {
        completeLargeAssignment(2_000, 2, 1, 1, FallbackPriorTaskAssignor.class);
    }

    @Test
    @Timeout(value = 300)
    public void testFallbackPriorTaskAssignorLargeNumConsumers() {
        completeLargeAssignment(1_000, 1_000, 1, 1, FallbackPriorTaskAssignor.class);
    }

    @Test
    @Timeout(value = 300)
    public void testFallbackPriorTaskAssignorManyStandbys() {
        completeLargeAssignment(1_000, 100, 1, 20, FallbackPriorTaskAssignor.class);
    }

    @Test
    @Timeout(value = 300)
    public void testFallbackPriorTaskAssignorManyThreadsPerClient() {
        completeLargeAssignment(1_000, 10, 1000, 1, FallbackPriorTaskAssignor.class);
    }

<<<<<<< HEAD
    private void completeLargeAssignment(final int numPartitions, final int numClients, final int numThreadsPerClient, final int numStandbys, final Class<? extends TaskAssignor> taskAssignor) {
=======
    private void completeLargeAssignment(final int numPartitions,
                                         final int numClients,
                                         final int numThreadsPerClient,
                                         final int numStandbys,
                                         final Class<? extends LegacyTaskAssignor> taskAssignor) {
>>>>>>> 9494bebe
        final List<String> topic = singletonList("topic");

        final Map<TopicPartition, Long> changelogEndOffsets = new HashMap<>();
        for (int p = 0; p < numPartitions; ++p) {
            changelogEndOffsets.put(new TopicPartition(APPLICATION_ID + "-store-changelog", p), 100_000L);
        }

        final List<PartitionInfo> partitionInfos = new ArrayList<>();
        for (int p = 0; p < numPartitions; ++p) {
            partitionInfos.add(new PartitionInfo("topic", p, Node.noNode(), new Node[0], new Node[0]));
        }

        final Cluster clusterMetadata = new Cluster("cluster", Collections.singletonList(Node.noNode()), partitionInfos, emptySet(), emptySet());
        final Map<String, Object> configMap = new HashMap<>();
        configMap.put(StreamsConfig.APPLICATION_ID_CONFIG, APPLICATION_ID);
        configMap.put(StreamsConfig.BOOTSTRAP_SERVERS_CONFIG, "localhost:8080");
        final InternalTopologyBuilder builder = new InternalTopologyBuilder();
        builder.addSource(null, "source", null, null, null, "topic");
        builder.addProcessor("processor", new MockApiProcessorSupplier<>(), "source");
        builder.addStateStore(new MockKeyValueStoreBuilder("store", false), "processor");
        final TopologyMetadata topologyMetadata = new TopologyMetadata(builder, new StreamsConfig(configMap));
        topologyMetadata.buildAndRewriteTopology();

        @SuppressWarnings("unchecked") final Consumer<byte[], byte[]> mainConsumer = mock(Consumer.class);
        final TaskManager taskManager = mock(TaskManager.class);
        when(taskManager.topologyMetadata()).thenReturn(topologyMetadata);

        final AdminClient adminClient = createMockAdminClientForAssignor(changelogEndOffsets, true);

        final ReferenceContainer referenceContainer = new ReferenceContainer();
        referenceContainer.mainConsumer = mainConsumer;
        referenceContainer.adminClient = adminClient;
        referenceContainer.taskManager = taskManager;
        referenceContainer.streamsMetadataState = mock(StreamsMetadataState.class);
        referenceContainer.time = new MockTime();
        configMap.put(InternalConfig.REFERENCE_CONTAINER_PARTITION_ASSIGNOR, referenceContainer);
        configMap.put(InternalConfig.INTERNAL_TASK_ASSIGNOR_CLASS, taskAssignor.getName());
        configMap.put(StreamsConfig.NUM_STANDBY_REPLICAS_CONFIG, numStandbys);

<<<<<<< HEAD
        final MockInternalTopicManager mockInternalTopicManager = new MockInternalTopicManager(new MockTime(), new StreamsConfig(configMap), new MockClientSupplier().restoreConsumer, false);
=======
        configMap.put(StreamsConfig.RACK_AWARE_ASSIGNMENT_STRATEGY_CONFIG,
            StreamsConfig.RACK_AWARE_ASSIGNMENT_STRATEGY_NONE);

        final MockInternalTopicManager mockInternalTopicManager = spy(new MockInternalTopicManager(
            new MockTime(),
            new StreamsConfig(configMap),
            new MockClientSupplier().restoreConsumer,
            false
        ));

        lenient().when(mockInternalTopicManager.getTopicPartitionInfo(anySet())).thenAnswer(
            invocation -> {
                final Map<String, List<TopicPartitionInfo>> answer = new HashMap<>();
                final Set<String> topics = invocation.getArgument(0);
                for (final String thisTopic : topics) {
                    final List<TopicPartitionInfo> topicPartitionInfos = new ArrayList<>();
                    partitionInfos.forEach(info -> {
                        final TopicPartitionInfo topicPartitionInfo = new TopicPartitionInfo(
                            info.partition(),
                            info.leader(),
                            singletonList(new Node(1, "host1", 80, "rack-1")),
                            asList(info.inSyncReplicas())
                        );
                        topicPartitionInfos.add(topicPartitionInfo);
                    });
                    answer.put(thisTopic, topicPartitionInfos);
                }
                return answer;
            }
        );
>>>>>>> 9494bebe

        final StreamsPartitionAssignor partitionAssignor = new StreamsPartitionAssignor();
        partitionAssignor.configure(configMap);
        partitionAssignor.setInternalTopicManager(mockInternalTopicManager);

        final Map<String, Subscription> subscriptions = new HashMap<>();
        for (int client = 0; client < numClients; ++client) {
            for (int i = 0; i < numThreadsPerClient; ++i) {
<<<<<<< HEAD
                subscriptions.put(getConsumerName(i, client), new Subscription(topic, getInfo(uuidForInt(client), EMPTY_TASKS, EMPTY_TASKS).encode()));
=======
                subscriptions.put(
                    getConsumerName(i, client),
                    new Subscription(
                        topic,
                        getInfo(processIdForInt(client), EMPTY_TASKS, EMPTY_TASKS).encode(),
                        Collections.emptyList(),
                        DEFAULT_GENERATION,
                        Optional.of(String.format("rack-%d", client % 31))
                    )
                );
>>>>>>> 9494bebe
            }
        }

        final long firstAssignmentStartMs = System.currentTimeMillis();
        final Map<String, Assignment> firstAssignments = partitionAssignor.assign(clusterMetadata, new GroupSubscription(subscriptions)).groupAssignment();
        final long firstAssignmentEndMs = System.currentTimeMillis();

        final long firstAssignmentDuration = firstAssignmentEndMs - firstAssignmentStartMs;
        if (firstAssignmentDuration > MAX_ASSIGNMENT_DURATION) {
            throw new AssertionError("The first assignment took too long to complete at " + firstAssignmentDuration + "ms.");
        } else {
            log.info("First assignment took {}ms.", firstAssignmentDuration);
        }

        // Use the assignment to generate the subscriptions' prev task data for the next rebalance
        for (int client = 0; client < numClients; ++client) {
            for (int i = 0; i < numThreadsPerClient; ++i) {
                final String consumer = getConsumerName(i, client);
                final Assignment assignment = firstAssignments.get(consumer);
                final AssignmentInfo info = AssignmentInfo.decode(assignment.userData());

<<<<<<< HEAD
                subscriptions.put(consumer, new Subscription(topic, getInfo(uuidForInt(client), new HashSet<>(info.activeTasks()), info.standbyTasks().keySet()).encode(), assignment.partitions()));
=======
                subscriptions.put(
                    consumer,
                    new Subscription(
                        topic,
                        getInfo(processIdForInt(client), new HashSet<>(info.activeTasks()), info.standbyTasks().keySet()).encode(),
                        assignment.partitions())
                );
>>>>>>> 9494bebe
            }
        }

        final long secondAssignmentStartMs = System.currentTimeMillis();
        final Map<String, Assignment> secondAssignments = partitionAssignor.assign(clusterMetadata, new GroupSubscription(subscriptions)).groupAssignment();
        final long secondAssignmentEndMs = System.currentTimeMillis();
        final long secondAssignmentDuration = secondAssignmentEndMs - secondAssignmentStartMs;
        if (secondAssignmentDuration > MAX_ASSIGNMENT_DURATION) {
            throw new AssertionError("The second assignment took too long to complete at " + secondAssignmentDuration + "ms.");
        } else {
            log.info("Second assignment took {}ms.", secondAssignmentDuration);
        }

        assertThat(secondAssignments.size(), is(numClients * numThreadsPerClient));
    }

    private String getConsumerName(final int consumerIndex, final int clientIndex) {
        return "consumer-" + clientIndex + "-" + consumerIndex;
    }
}<|MERGE_RESOLUTION|>--- conflicted
+++ resolved
@@ -29,18 +29,6 @@
 import org.apache.kafka.common.utils.MockTime;
 import org.apache.kafka.streams.StreamsConfig;
 import org.apache.kafka.streams.StreamsConfig.InternalConfig;
-<<<<<<< HEAD
-import org.apache.kafka.streams.processor.internals.assignment.*;
-import org.apache.kafka.test.*;
-import org.junit.Test;
-import org.junit.experimental.categories.Category;
-import org.junit.runner.RunWith;
-import org.mockito.junit.MockitoJUnitRunner;
-import org.slf4j.Logger;
-import org.slf4j.LoggerFactory;
-
-import java.util.*;
-=======
 import org.apache.kafka.streams.processor.internals.assignment.AssignmentInfo;
 import org.apache.kafka.streams.processor.internals.assignment.FallbackPriorTaskAssignor;
 import org.apache.kafka.streams.processor.internals.assignment.HighAvailabilityTaskAssignor;
@@ -70,20 +58,15 @@
 import java.util.Map;
 import java.util.Optional;
 import java.util.Set;
->>>>>>> 9494bebe
 
 import static java.util.Arrays.asList;
 import static java.util.Collections.emptySet;
 import static java.util.Collections.singletonList;
-<<<<<<< HEAD
-import static org.apache.kafka.streams.processor.internals.assignment.AssignmentTestUtils.*;
-=======
 import static org.apache.kafka.clients.consumer.internals.AbstractStickyAssignor.DEFAULT_GENERATION;
 import static org.apache.kafka.streams.processor.internals.assignment.AssignmentTestUtils.EMPTY_TASKS;
 import static org.apache.kafka.streams.processor.internals.assignment.AssignmentTestUtils.createMockAdminClientForAssignor;
 import static org.apache.kafka.streams.processor.internals.assignment.AssignmentTestUtils.getInfo;
 import static org.apache.kafka.streams.processor.internals.assignment.AssignmentTestUtils.processIdForInt;
->>>>>>> 9494bebe
 import static org.hamcrest.CoreMatchers.is;
 import static org.hamcrest.MatcherAssert.assertThat;
 import static org.mockito.ArgumentMatchers.anySet;
@@ -179,15 +162,11 @@
         completeLargeAssignment(1_000, 10, 1000, 1, FallbackPriorTaskAssignor.class);
     }
 
-<<<<<<< HEAD
-    private void completeLargeAssignment(final int numPartitions, final int numClients, final int numThreadsPerClient, final int numStandbys, final Class<? extends TaskAssignor> taskAssignor) {
-=======
     private void completeLargeAssignment(final int numPartitions,
                                          final int numClients,
                                          final int numThreadsPerClient,
                                          final int numStandbys,
                                          final Class<? extends LegacyTaskAssignor> taskAssignor) {
->>>>>>> 9494bebe
         final List<String> topic = singletonList("topic");
 
         final Map<TopicPartition, Long> changelogEndOffsets = new HashMap<>();
@@ -200,7 +179,13 @@
             partitionInfos.add(new PartitionInfo("topic", p, Node.noNode(), new Node[0], new Node[0]));
         }
 
-        final Cluster clusterMetadata = new Cluster("cluster", Collections.singletonList(Node.noNode()), partitionInfos, emptySet(), emptySet());
+        final Cluster clusterMetadata = new Cluster(
+            "cluster",
+            Collections.singletonList(Node.noNode()),
+            partitionInfos,
+            emptySet(),
+            emptySet()
+        );
         final Map<String, Object> configMap = new HashMap<>();
         configMap.put(StreamsConfig.APPLICATION_ID_CONFIG, APPLICATION_ID);
         configMap.put(StreamsConfig.BOOTSTRAP_SERVERS_CONFIG, "localhost:8080");
@@ -211,7 +196,8 @@
         final TopologyMetadata topologyMetadata = new TopologyMetadata(builder, new StreamsConfig(configMap));
         topologyMetadata.buildAndRewriteTopology();
 
-        @SuppressWarnings("unchecked") final Consumer<byte[], byte[]> mainConsumer = mock(Consumer.class);
+        @SuppressWarnings("unchecked")
+        final Consumer<byte[], byte[]> mainConsumer = mock(Consumer.class);
         final TaskManager taskManager = mock(TaskManager.class);
         when(taskManager.topologyMetadata()).thenReturn(topologyMetadata);
 
@@ -227,9 +213,6 @@
         configMap.put(InternalConfig.INTERNAL_TASK_ASSIGNOR_CLASS, taskAssignor.getName());
         configMap.put(StreamsConfig.NUM_STANDBY_REPLICAS_CONFIG, numStandbys);
 
-<<<<<<< HEAD
-        final MockInternalTopicManager mockInternalTopicManager = new MockInternalTopicManager(new MockTime(), new StreamsConfig(configMap), new MockClientSupplier().restoreConsumer, false);
-=======
         configMap.put(StreamsConfig.RACK_AWARE_ASSIGNMENT_STRATEGY_CONFIG,
             StreamsConfig.RACK_AWARE_ASSIGNMENT_STRATEGY_NONE);
 
@@ -260,7 +243,6 @@
                 return answer;
             }
         );
->>>>>>> 9494bebe
 
         final StreamsPartitionAssignor partitionAssignor = new StreamsPartitionAssignor();
         partitionAssignor.configure(configMap);
@@ -269,9 +251,6 @@
         final Map<String, Subscription> subscriptions = new HashMap<>();
         for (int client = 0; client < numClients; ++client) {
             for (int i = 0; i < numThreadsPerClient; ++i) {
-<<<<<<< HEAD
-                subscriptions.put(getConsumerName(i, client), new Subscription(topic, getInfo(uuidForInt(client), EMPTY_TASKS, EMPTY_TASKS).encode()));
-=======
                 subscriptions.put(
                     getConsumerName(i, client),
                     new Subscription(
@@ -282,7 +261,6 @@
                         Optional.of(String.format("rack-%d", client % 31))
                     )
                 );
->>>>>>> 9494bebe
             }
         }
 
@@ -304,9 +282,6 @@
                 final Assignment assignment = firstAssignments.get(consumer);
                 final AssignmentInfo info = AssignmentInfo.decode(assignment.userData());
 
-<<<<<<< HEAD
-                subscriptions.put(consumer, new Subscription(topic, getInfo(uuidForInt(client), new HashSet<>(info.activeTasks()), info.standbyTasks().keySet()).encode(), assignment.partitions()));
-=======
                 subscriptions.put(
                     consumer,
                     new Subscription(
@@ -314,7 +289,6 @@
                         getInfo(processIdForInt(client), new HashSet<>(info.activeTasks()), info.standbyTasks().keySet()).encode(),
                         assignment.partitions())
                 );
->>>>>>> 9494bebe
             }
         }
 
