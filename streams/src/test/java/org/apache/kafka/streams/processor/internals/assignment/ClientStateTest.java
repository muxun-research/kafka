/*
 * Licensed to the Apache Software Foundation (ASF) under one or more
 * contributor license agreements. See the NOTICE file distributed with
 * this work for additional information regarding copyright ownership.
 * The ASF licenses this file to You under the Apache License, Version 2.0
 * (the "License"); you may not use this file except in compliance with
 * the License. You may obtain a copy of the License at
 *
 *    http://www.apache.org/licenses/LICENSE-2.0
 *
 * Unless required by applicable law or agreed to in writing, software
 * distributed under the License is distributed on an "AS IS" BASIS,
 * WITHOUT WARRANTIES OR CONDITIONS OF ANY KIND, either express or implied.
 * See the License for the specific language governing permissions and
 * limitations under the License.
 */
package org.apache.kafka.streams.processor.internals.assignment;

import org.apache.kafka.common.TopicPartition;
import org.apache.kafka.common.utils.Utils;
import org.apache.kafka.streams.processor.TaskId;
import org.apache.kafka.streams.processor.internals.Task;
import org.junit.Test;

import java.util.ArrayList;
import java.util.Collections;
import java.util.List;
import java.util.Map;
import java.util.Set;

import static java.util.Arrays.asList;
import static org.apache.kafka.common.utils.Utils.mkEntry;
import static org.apache.kafka.common.utils.Utils.mkMap;
import static org.apache.kafka.common.utils.Utils.mkSet;
import static org.apache.kafka.common.utils.Utils.mkSortedSet;
import static org.apache.kafka.streams.processor.internals.assignment.AssignmentTestUtils.EMPTY_CLIENT_TAGS;
import static org.apache.kafka.streams.processor.internals.assignment.AssignmentTestUtils.NAMED_TASK_T0_0_0;
import static org.apache.kafka.streams.processor.internals.assignment.AssignmentTestUtils.NAMED_TASK_T1_0_0;
import static org.apache.kafka.streams.processor.internals.assignment.AssignmentTestUtils.TASK_0_0;
import static org.apache.kafka.streams.processor.internals.assignment.AssignmentTestUtils.TASK_0_1;
import static org.apache.kafka.streams.processor.internals.assignment.AssignmentTestUtils.TASK_0_2;
import static org.apache.kafka.streams.processor.internals.assignment.AssignmentTestUtils.TASK_0_3;
import static org.apache.kafka.streams.processor.internals.assignment.AssignmentTestUtils.TP_0_0;
import static org.apache.kafka.streams.processor.internals.assignment.AssignmentTestUtils.TP_0_1;
import static org.apache.kafka.streams.processor.internals.assignment.AssignmentTestUtils.TP_0_2;
import static org.apache.kafka.streams.processor.internals.assignment.AssignmentTestUtils.TP_1_0;
import static org.apache.kafka.streams.processor.internals.assignment.AssignmentTestUtils.TP_1_1;
import static org.apache.kafka.streams.processor.internals.assignment.AssignmentTestUtils.TP_1_2;
import static org.apache.kafka.streams.processor.internals.assignment.AssignmentTestUtils.hasActiveTasks;
import static org.apache.kafka.streams.processor.internals.assignment.AssignmentTestUtils.hasStandbyTasks;
import static org.apache.kafka.streams.processor.internals.assignment.SubscriptionInfo.UNKNOWN_OFFSET_SUM;
import static org.hamcrest.CoreMatchers.equalTo;
import static org.hamcrest.MatcherAssert.assertThat;
import static org.hamcrest.Matchers.empty;
import static org.hamcrest.Matchers.is;
import static org.junit.Assert.assertEquals;
import static org.junit.Assert.assertFalse;
import static org.junit.Assert.assertThrows;
import static org.junit.Assert.assertTrue;

public class ClientStateTest {
<<<<<<< HEAD
	private final ClientState client = new ClientState(1);
	private final ClientState zeroCapacityClient = new ClientState(0);

	@Test
	public void previousStateConstructorShouldCreateAValidObject() {
		final ClientState clientState = new ClientState(
				mkSet(TASK_0_0, TASK_0_1),
				mkSet(TASK_0_2, TASK_0_3),
				mkMap(mkEntry(TASK_0_0, 5L), mkEntry(TASK_0_2, -1L)),
				4
		);

		// all the "next assignment" fields should be empty
		assertThat(clientState.activeTaskCount(), is(0));
		assertThat(clientState.activeTaskLoad(), is(0.0));
		assertThat(clientState.activeTasks(), is(empty()));
		assertThat(clientState.standbyTaskCount(), is(0));
		assertThat(clientState.standbyTasks(), is(empty()));
		assertThat(clientState.assignedTaskCount(), is(0));
		assertThat(clientState.assignedTasks(), is(empty()));

		// and the "previous assignment" fields should match the constructor args
		assertThat(clientState.prevActiveTasks(), is(mkSet(TASK_0_0, TASK_0_1)));
		assertThat(clientState.prevStandbyTasks(), is(mkSet(TASK_0_2, TASK_0_3)));
		assertThat(clientState.previousAssignedTasks(), is(mkSet(TASK_0_0, TASK_0_1, TASK_0_2, TASK_0_3)));
		assertThat(clientState.capacity(), is(4));
		assertThat(clientState.lagFor(TASK_0_0), is(5L));
		assertThat(clientState.lagFor(TASK_0_2), is(-1L));
	}

	@Test
	public void shouldHaveNotReachedCapacityWhenAssignedTasksLessThanCapacity() {
		assertFalse(client.reachedCapacity());
	}

	@Test
	public void shouldHaveReachedCapacityWhenAssignedTasksGreaterThanOrEqualToCapacity() {
		client.assignActive(TASK_0_1);
		assertTrue(client.reachedCapacity());
	}

	@Test
	public void shouldRefuseDoubleActiveTask() {
		final ClientState clientState = new ClientState(1);
		clientState.assignActive(TASK_0_0);
		assertThrows(IllegalArgumentException.class, () -> clientState.assignActive(TASK_0_0));
	}

	@Test
	public void shouldRefuseActiveAndStandbyTask() {
		final ClientState clientState = new ClientState(1);
		clientState.assignActive(TASK_0_0);
		assertThrows(IllegalArgumentException.class, () -> clientState.assignStandby(TASK_0_0));
	}

	@Test
	public void shouldRefuseDoubleStandbyTask() {
		final ClientState clientState = new ClientState(1);
		clientState.assignStandby(TASK_0_0);
		assertThrows(IllegalArgumentException.class, () -> clientState.assignStandby(TASK_0_0));
	}

	@Test
	public void shouldRefuseStandbyAndActiveTask() {
		final ClientState clientState = new ClientState(1);
		clientState.assignStandby(TASK_0_0);
		assertThrows(IllegalArgumentException.class, () -> clientState.assignActive(TASK_0_0));
	}

	@Test
	public void shouldRefuseToUnassignNotAssignedActiveTask() {
		final ClientState clientState = new ClientState(1);
		assertThrows(IllegalArgumentException.class, () -> clientState.unassignActive(TASK_0_0));
	}

	@Test
	public void shouldRefuseToUnassignNotAssignedStandbyTask() {
		final ClientState clientState = new ClientState(1);
		assertThrows(IllegalArgumentException.class, () -> clientState.unassignStandby(TASK_0_0));
	}

	@Test
	public void shouldRefuseToUnassignActiveTaskAsStandby() {
		final ClientState clientState = new ClientState(1);
		clientState.assignActive(TASK_0_0);
		assertThrows(IllegalArgumentException.class, () -> clientState.unassignStandby(TASK_0_0));
	}

	@Test
	public void shouldRefuseToUnassignStandbyTaskAsActive() {
		final ClientState clientState = new ClientState(1);
		clientState.assignStandby(TASK_0_0);
		assertThrows(IllegalArgumentException.class, () -> clientState.unassignActive(TASK_0_0));
	}

	@Test
	public void shouldUnassignActiveTask() {
		final ClientState clientState = new ClientState(1);
		clientState.assignActive(TASK_0_0);
		assertThat(clientState, hasActiveTasks(1));
		clientState.unassignActive(TASK_0_0);
		assertThat(clientState, hasActiveTasks(0));
	}

	@Test
	public void shouldUnassignStandbyTask() {
		final ClientState clientState = new ClientState(1);
		clientState.assignStandby(TASK_0_0);
		assertThat(clientState, hasStandbyTasks(1));
		clientState.unassignStandby(TASK_0_0);
		assertThat(clientState, hasStandbyTasks(0));
	}

	@Test
	public void shouldNotModifyActiveView() {
		final ClientState clientState = new ClientState(1);
		final Set<TaskId> taskIds = clientState.activeTasks();
		assertThrows(UnsupportedOperationException.class, () -> taskIds.add(TASK_0_0));
		assertThat(clientState, hasActiveTasks(0));
	}

	@Test
	public void shouldNotModifyStandbyView() {
		final ClientState clientState = new ClientState(1);
		final Set<TaskId> taskIds = clientState.standbyTasks();
		assertThrows(UnsupportedOperationException.class, () -> taskIds.add(TASK_0_0));
		assertThat(clientState, hasStandbyTasks(0));
	}

	@Test
	public void shouldNotModifyAssignedView() {
		final ClientState clientState = new ClientState(1);
		final Set<TaskId> taskIds = clientState.assignedTasks();
		assertThrows(UnsupportedOperationException.class, () -> taskIds.add(TASK_0_0));
		assertThat(clientState, hasActiveTasks(0));
		assertThat(clientState, hasStandbyTasks(0));
	}

	@Test
	public void shouldAddActiveTasksToBothAssignedAndActive() {
		client.assignActive(TASK_0_1);
		assertThat(client.activeTasks(), equalTo(Collections.singleton(TASK_0_1)));
		assertThat(client.assignedTasks(), equalTo(Collections.singleton(TASK_0_1)));
		assertThat(client.assignedTaskCount(), equalTo(1));
		assertThat(client.standbyTasks().size(), equalTo(0));
	}

	@Test
	public void shouldAddStandbyTasksToBothStandbyAndAssigned() {
		client.assignStandby(TASK_0_1);
		assertThat(client.assignedTasks(), equalTo(Collections.singleton(TASK_0_1)));
		assertThat(client.standbyTasks(), equalTo(Collections.singleton(TASK_0_1)));
		assertThat(client.assignedTaskCount(), equalTo(1));
		assertThat(client.activeTasks().size(), equalTo(0));
	}
=======
    private final ClientState client = new ClientState(1);
    private final ClientState zeroCapacityClient = new ClientState(0);

    @Test
    public void previousStateConstructorShouldCreateAValidObject() {
        final ClientState clientState = new ClientState(
            mkSet(TASK_0_0, TASK_0_1),
            mkSet(TASK_0_2, TASK_0_3),
            mkMap(mkEntry(TASK_0_0, 5L), mkEntry(TASK_0_2, -1L)),
            EMPTY_CLIENT_TAGS,
            4
        );

        // all the "next assignment" fields should be empty
        assertThat(clientState.activeTaskCount(), is(0));
        assertThat(clientState.activeTaskLoad(), is(0.0));
        assertThat(clientState.activeTasks(), is(empty()));
        assertThat(clientState.standbyTaskCount(), is(0));
        assertThat(clientState.standbyTasks(), is(empty()));
        assertThat(clientState.assignedTaskCount(), is(0));
        assertThat(clientState.assignedTasks(), is(empty()));

        // and the "previous assignment" fields should match the constructor args
        assertThat(clientState.prevActiveTasks(), is(mkSet(TASK_0_0, TASK_0_1)));
        assertThat(clientState.prevStandbyTasks(), is(mkSet(TASK_0_2, TASK_0_3)));
        assertThat(clientState.previousAssignedTasks(), is(mkSet(TASK_0_0, TASK_0_1, TASK_0_2, TASK_0_3)));
        assertThat(clientState.capacity(), is(4));
        assertThat(clientState.lagFor(TASK_0_0), is(5L));
        assertThat(clientState.lagFor(TASK_0_2), is(-1L));
    }

    @Test
    public void shouldHaveNotReachedCapacityWhenAssignedTasksLessThanCapacity() {
        assertFalse(client.reachedCapacity());
    }

    @Test
    public void shouldHaveReachedCapacityWhenAssignedTasksGreaterThanOrEqualToCapacity() {
        client.assignActive(TASK_0_1);
        assertTrue(client.reachedCapacity());
    }

    @Test
    public void shouldRefuseDoubleActiveTask() {
        final ClientState clientState = new ClientState(1);
        clientState.assignActive(TASK_0_0);
        assertThrows(IllegalArgumentException.class, () -> clientState.assignActive(TASK_0_0));
    }

    @Test
    public void shouldRefuseActiveAndStandbyTask() {
        final ClientState clientState = new ClientState(1);
        clientState.assignActive(TASK_0_0);
        assertThrows(IllegalArgumentException.class, () -> clientState.assignStandby(TASK_0_0));
    }

    @Test
    public void shouldRefuseDoubleStandbyTask() {
        final ClientState clientState = new ClientState(1);
        clientState.assignStandby(TASK_0_0);
        assertThrows(IllegalArgumentException.class, () -> clientState.assignStandby(TASK_0_0));
    }

    @Test
    public void shouldRefuseStandbyAndActiveTask() {
        final ClientState clientState = new ClientState(1);
        clientState.assignStandby(TASK_0_0);
        assertThrows(IllegalArgumentException.class, () -> clientState.assignActive(TASK_0_0));
    }

    @Test
    public void shouldRefuseToUnassignNotAssignedActiveTask() {
        final ClientState clientState = new ClientState(1);
        assertThrows(IllegalArgumentException.class, () -> clientState.unassignActive(TASK_0_0));
    }

    @Test
    public void shouldRefuseToUnassignNotAssignedStandbyTask() {
        final ClientState clientState = new ClientState(1);
        assertThrows(IllegalArgumentException.class, () -> clientState.unassignStandby(TASK_0_0));
    }

    @Test
    public void shouldRefuseToUnassignActiveTaskAsStandby() {
        final ClientState clientState = new ClientState(1);
        clientState.assignActive(TASK_0_0);
        assertThrows(IllegalArgumentException.class, () -> clientState.unassignStandby(TASK_0_0));
    }

    @Test
    public void shouldRefuseToUnassignStandbyTaskAsActive() {
        final ClientState clientState = new ClientState(1);
        clientState.assignStandby(TASK_0_0);
        assertThrows(IllegalArgumentException.class, () -> clientState.unassignActive(TASK_0_0));
    }

    @Test
    public void shouldUnassignActiveTask() {
        final ClientState clientState = new ClientState(1);
        clientState.assignActive(TASK_0_0);
        assertThat(clientState, hasActiveTasks(1));
        clientState.unassignActive(TASK_0_0);
        assertThat(clientState, hasActiveTasks(0));
    }

    @Test
    public void shouldUnassignStandbyTask() {
        final ClientState clientState = new ClientState(1);
        clientState.assignStandby(TASK_0_0);
        assertThat(clientState, hasStandbyTasks(1));
        clientState.unassignStandby(TASK_0_0);
        assertThat(clientState, hasStandbyTasks(0));
    }

    @Test
    public void shouldNotModifyActiveView() {
        final ClientState clientState = new ClientState(1);
        final Set<TaskId> taskIds = clientState.activeTasks();
        assertThrows(UnsupportedOperationException.class, () -> taskIds.add(TASK_0_0));
        assertThat(clientState, hasActiveTasks(0));
    }

    @Test
    public void shouldNotModifyStandbyView() {
        final ClientState clientState = new ClientState(1);
        final Set<TaskId> taskIds = clientState.standbyTasks();
        assertThrows(UnsupportedOperationException.class, () -> taskIds.add(TASK_0_0));
        assertThat(clientState, hasStandbyTasks(0));
    }

    @Test
    public void shouldNotModifyAssignedView() {
        final ClientState clientState = new ClientState(1);
        final Set<TaskId> taskIds = clientState.assignedTasks();
        assertThrows(UnsupportedOperationException.class, () -> taskIds.add(TASK_0_0));
        assertThat(clientState, hasActiveTasks(0));
        assertThat(clientState, hasStandbyTasks(0));
    }

    @Test
    public void shouldAddActiveTasksToBothAssignedAndActive() {
        client.assignActive(TASK_0_1);
        assertThat(client.activeTasks(), equalTo(Collections.singleton(TASK_0_1)));
        assertThat(client.assignedTasks(), equalTo(Collections.singleton(TASK_0_1)));
        assertThat(client.assignedTaskCount(), equalTo(1));
        assertThat(client.standbyTasks().size(), equalTo(0));
    }

    @Test
    public void shouldAddStandbyTasksToBothStandbyAndAssigned() {
        client.assignStandby(TASK_0_1);
        assertThat(client.assignedTasks(), equalTo(Collections.singleton(TASK_0_1)));
        assertThat(client.standbyTasks(), equalTo(Collections.singleton(TASK_0_1)));
        assertThat(client.assignedTaskCount(), equalTo(1));
        assertThat(client.activeTasks().size(), equalTo(0));
    }
>>>>>>> 15418db6

    @Test
    public void shouldAddPreviousActiveTasksToPreviousAssignedAndPreviousActive() {
		client.addPreviousActiveTasks(Utils.mkSet(TASK_0_1, TASK_0_2));
		assertThat(client.prevActiveTasks(), equalTo(Utils.mkSet(TASK_0_1, TASK_0_2)));
		assertThat(client.previousAssignedTasks(), equalTo(Utils.mkSet(TASK_0_1, TASK_0_2)));
	}

	@Test
	public void shouldAddPreviousStandbyTasksToPreviousAssignedAndPreviousStandby() {
		client.addPreviousStandbyTasks(Utils.mkSet(TASK_0_1, TASK_0_2));
		assertThat(client.prevActiveTasks().size(), equalTo(0));
		assertThat(client.previousAssignedTasks(), equalTo(Utils.mkSet(TASK_0_1, TASK_0_2)));
	}

    @Test
    public void shouldHaveAssignedTaskIfActiveTaskAssigned() {
		client.assignActive(TASK_0_1);
		assertTrue(client.hasAssignedTask(TASK_0_1));
	}

    @Test
    public void shouldHaveAssignedTaskIfStandbyTaskAssigned() {
		client.assignStandby(TASK_0_1);
		assertTrue(client.hasAssignedTask(TASK_0_1));
	}

    @Test
    public void shouldNotHaveAssignedTaskIfTaskNotAssigned() {
		client.assignActive(TASK_0_1);
		assertFalse(client.hasAssignedTask(TASK_0_2));
	}

    @Test
    public void shouldHaveMoreAvailableCapacityWhenCapacityTheSameButFewerAssignedTasks() {
		final ClientState otherClient = new ClientState(1);
		client.assignActive(TASK_0_1);
		assertTrue(otherClient.hasMoreAvailableCapacityThan(client));
		assertFalse(client.hasMoreAvailableCapacityThan(otherClient));
	}

    @Test
    public void shouldHaveMoreAvailableCapacityWhenCapacityHigherAndSameAssignedTaskCount() {
		final ClientState otherClient = new ClientState(2);
		assertTrue(otherClient.hasMoreAvailableCapacityThan(client));
		assertFalse(client.hasMoreAvailableCapacityThan(otherClient));
	}

    @Test
    public void shouldUseMultiplesOfCapacityToDetermineClientWithMoreAvailableCapacity() {
		final ClientState otherClient = new ClientState(2);

        for (int i = 0; i < 7; i++) {
			otherClient.assignActive(new TaskId(0, i));
        }

        for (int i = 7; i < 11; i++) {
			client.assignActive(new TaskId(0, i));
        }

		assertTrue(otherClient.hasMoreAvailableCapacityThan(client));
    }

    @Test
    public void shouldHaveMoreAvailableCapacityWhenCapacityIsTheSameButAssignedTasksIsLess() {
		final ClientState client = new ClientState(3);
		final ClientState otherClient = new ClientState(3);
		for (int i = 0; i < 4; i++) {
			client.assignActive(new TaskId(0, i));
			otherClient.assignActive(new TaskId(0, i));
		}
		otherClient.assignActive(new TaskId(0, 5));
		assertTrue(client.hasMoreAvailableCapacityThan(otherClient));
	}

	@Test
    public void shouldThrowIllegalStateExceptionIfCapacityOfThisClientStateIsZero() {
		assertThrows(IllegalStateException.class, () -> zeroCapacityClient.hasMoreAvailableCapacityThan(client));
    }

	@Test
    public void shouldThrowIllegalStateExceptionIfCapacityOfOtherClientStateIsZero() {
		assertThrows(IllegalStateException.class, () -> client.hasMoreAvailableCapacityThan(zeroCapacityClient));
    }

    @Test
    public void shouldHaveUnfulfilledQuotaWhenActiveTaskSizeLessThanCapacityTimesTasksPerThread() {
<<<<<<< HEAD
		client.assignActive(new TaskId(0, 1));
		assertTrue(client.hasUnfulfilledQuota(2));
	}

	@Test
	public void shouldNotHaveUnfulfilledQuotaWhenActiveTaskSizeGreaterEqualThanCapacityTimesTasksPerThread() {
		client.assignActive(new TaskId(0, 1));
		assertFalse(client.hasUnfulfilledQuota(1));
	}

	@Test
	public void shouldAddTasksWithLatestOffsetToPrevActiveTasks() {
		final Map<TaskId, Long> taskOffsetSums = Collections.singletonMap(TASK_0_1, Task.LATEST_OFFSET);
		client.addPreviousTasksAndOffsetSums("c1", taskOffsetSums);
		client.initializePrevTasks(Collections.emptyMap());
		assertThat(client.prevActiveTasks(), equalTo(Collections.singleton(TASK_0_1)));
		assertThat(client.previousAssignedTasks(), equalTo(Collections.singleton(TASK_0_1)));
		assertTrue(client.prevStandbyTasks().isEmpty());
	}

	@Test
	public void shouldReturnPreviousStatefulTasksForConsumer() {
		client.addPreviousTasksAndOffsetSums("c1", mkMap(
				mkEntry(TASK_0_0, 100L),
				mkEntry(TASK_0_1, Task.LATEST_OFFSET)
		));
		client.addPreviousTasksAndOffsetSums("c2", Collections.singletonMap(TASK_0_2, 0L));
		client.addPreviousTasksAndOffsetSums("c3", Collections.emptyMap());

		client.initializePrevTasks(Collections.emptyMap());

		assertThat(client.prevOwnedStatefulTasksByConsumer("c1"), equalTo(mkSet(TASK_0_0, TASK_0_1)));
		assertThat(client.prevOwnedStatefulTasksByConsumer("c2"), equalTo(mkSet(TASK_0_2)));
		assertTrue(client.prevOwnedStatefulTasksByConsumer("c3").isEmpty());
	}

	@Test
	public void shouldReturnPreviousActiveStandbyTasksForConsumer() {
		client.addOwnedPartitions(mkSet(TP_0_1, TP_1_1), "c1");
		client.addOwnedPartitions(mkSet(TP_0_2, TP_1_2), "c2");
		client.initializePrevTasks(mkMap(
				mkEntry(TP_0_0, TASK_0_0),
				mkEntry(TP_0_1, TASK_0_1),
				mkEntry(TP_0_2, TASK_0_2),
				mkEntry(TP_1_0, TASK_0_0),
				mkEntry(TP_1_1, TASK_0_1),
				mkEntry(TP_1_2, TASK_0_2))
		);

		client.addPreviousTasksAndOffsetSums("c1", mkMap(
				mkEntry(TASK_0_1, Task.LATEST_OFFSET),
				mkEntry(TASK_0_0, 10L)));
		client.addPreviousTasksAndOffsetSums("c2", Collections.singletonMap(TASK_0_2, 0L));

		assertThat(client.prevOwnedStatefulTasksByConsumer("c1"), equalTo(mkSet(TASK_0_1, TASK_0_0)));
		assertThat(client.prevOwnedStatefulTasksByConsumer("c2"), equalTo(mkSet(TASK_0_2)));
		assertThat(client.prevOwnedActiveTasksByConsumer(), equalTo(
				mkMap(
						mkEntry("c1", Collections.singleton(TASK_0_1)),
						mkEntry("c2", Collections.singleton(TASK_0_2))
				))
		);
		assertThat(client.prevOwnedStandbyByConsumer(), equalTo(
				mkMap(
						mkEntry("c1", Collections.singleton(TASK_0_0)),
						mkEntry("c2", Collections.emptySet())
				))
		);
	}

	@Test
	public void shouldReturnAssignedTasksForConsumer() {
		final List<TaskId> allTasks = new ArrayList<>(asList(TASK_0_0, TASK_0_1, TASK_0_2));
		client.assignActiveTasks(allTasks);

		client.assignActiveToConsumer(TASK_0_0, "c1");
		// calling it multiple tasks should be idempotent
		client.assignActiveToConsumer(TASK_0_0, "c1");
		client.assignActiveToConsumer(TASK_0_1, "c1");
		client.assignActiveToConsumer(TASK_0_2, "c2");

		client.assignStandbyToConsumer(TASK_0_2, "c1");
		client.assignStandbyToConsumer(TASK_0_0, "c2");
		// calling it multiple tasks should be idempotent
		client.assignStandbyToConsumer(TASK_0_0, "c2");

		client.revokeActiveFromConsumer(TASK_0_1, "c1");
		// calling it multiple tasks should be idempotent
		client.revokeActiveFromConsumer(TASK_0_1, "c1");

		assertThat(client.assignedActiveTasksByConsumer(), equalTo(mkMap(
				mkEntry("c1", mkSet(TASK_0_0, TASK_0_1)),
				mkEntry("c2", mkSet(TASK_0_2))
		)));
		assertThat(client.assignedStandbyTasksByConsumer(), equalTo(mkMap(
				mkEntry("c1", mkSet(TASK_0_2)),
				mkEntry("c2", mkSet(TASK_0_0))
		)));
		assertThat(client.revokingActiveTasksByConsumer(), equalTo(Collections.singletonMap("c1", mkSet(TASK_0_1))));
	}

	@Test
	public void shouldAddTasksInOffsetSumsMapToPrevStandbyTasks() {
		final Map<TaskId, Long> taskOffsetSums = mkMap(
				mkEntry(TASK_0_1, 0L),
				mkEntry(TASK_0_2, 100L)
		);
		client.addPreviousTasksAndOffsetSums("c1", taskOffsetSums);
		client.initializePrevTasks(Collections.emptyMap());
		assertThat(client.prevStandbyTasks(), equalTo(mkSet(TASK_0_1, TASK_0_2)));
		assertThat(client.previousAssignedTasks(), equalTo(mkSet(TASK_0_1, TASK_0_2)));
		assertTrue(client.prevActiveTasks().isEmpty());
	}

	@Test
	public void shouldComputeTaskLags() {
		final Map<TaskId, Long> taskOffsetSums = mkMap(
				mkEntry(TASK_0_1, 0L),
				mkEntry(TASK_0_2, 100L)
		);
		final Map<TaskId, Long> allTaskEndOffsetSums = mkMap(
				mkEntry(TASK_0_1, 500L),
				mkEntry(TASK_0_2, 100L)
		);
		client.addPreviousTasksAndOffsetSums("c1", taskOffsetSums);
		client.computeTaskLags(null, allTaskEndOffsetSums);

		assertThat(client.lagFor(TASK_0_1), equalTo(500L));
		assertThat(client.lagFor(TASK_0_2), equalTo(0L));
	}

	@Test
	public void shouldReturnEndOffsetSumForLagOfTaskWeDidNotPreviouslyOwn() {
		final Map<TaskId, Long> taskOffsetSums = Collections.emptyMap();
		final Map<TaskId, Long> allTaskEndOffsetSums = Collections.singletonMap(TASK_0_1, 500L);
		client.addPreviousTasksAndOffsetSums("c1", taskOffsetSums);
		client.computeTaskLags(null, allTaskEndOffsetSums);
		assertThat(client.lagFor(TASK_0_1), equalTo(500L));
	}

	@Test
	public void shouldReturnLatestOffsetForLagOfPreviousActiveRunningTask() {
		final Map<TaskId, Long> taskOffsetSums = Collections.singletonMap(TASK_0_1, Task.LATEST_OFFSET);
		final Map<TaskId, Long> allTaskEndOffsetSums = Collections.singletonMap(TASK_0_1, 500L);
		client.addPreviousTasksAndOffsetSums("c1", taskOffsetSums);
		client.computeTaskLags(null, allTaskEndOffsetSums);
		assertThat(client.lagFor(TASK_0_1), equalTo(Task.LATEST_OFFSET));
	}

	@Test
	public void shouldReturnUnknownOffsetSumForLagOfTaskWithUnknownOffset() {
		final Map<TaskId, Long> taskOffsetSums = Collections.singletonMap(TASK_0_1, UNKNOWN_OFFSET_SUM);
		final Map<TaskId, Long> allTaskEndOffsetSums = Collections.singletonMap(TASK_0_1, 500L);
		client.addPreviousTasksAndOffsetSums("c1", taskOffsetSums);
		client.computeTaskLags(null, allTaskEndOffsetSums);
		assertThat(client.lagFor(TASK_0_1), equalTo(UNKNOWN_OFFSET_SUM));
	}

	@Test
	public void shouldReturnEndOffsetSumIfOffsetSumIsGreaterThanEndOffsetSum() {
		final Map<TaskId, Long> taskOffsetSums = Collections.singletonMap(TASK_0_1, 5L);
		final Map<TaskId, Long> allTaskEndOffsetSums = Collections.singletonMap(TASK_0_1, 1L);
		client.addPreviousTasksAndOffsetSums("c1", taskOffsetSums);
		client.computeTaskLags(null, allTaskEndOffsetSums);
		assertThat(client.lagFor(TASK_0_1), equalTo(1L));
	}

	@Test
	public void shouldThrowIllegalStateExceptionIfTaskLagsMapIsNotEmpty() {
		final Map<TaskId, Long> taskOffsetSums = Collections.singletonMap(TASK_0_1, 5L);
		final Map<TaskId, Long> allTaskEndOffsetSums = Collections.singletonMap(TASK_0_1, 1L);
		client.computeTaskLags(null, taskOffsetSums);
		assertThrows(IllegalStateException.class, () -> client.computeTaskLags(null, allTaskEndOffsetSums));
	}

	@Test
	public void shouldThrowIllegalStateExceptionOnLagForUnknownTask() {
		final Map<TaskId, Long> taskOffsetSums = Collections.singletonMap(TASK_0_1, 0L);
		final Map<TaskId, Long> allTaskEndOffsetSums = Collections.singletonMap(TASK_0_1, 500L);
		client.addPreviousTasksAndOffsetSums("c1", taskOffsetSums);
		client.computeTaskLags(null, allTaskEndOffsetSums);
		assertThrows(IllegalStateException.class, () -> client.lagFor(TASK_0_2));
	}

	@Test
	public void shouldThrowIllegalStateExceptionIfAttemptingToInitializeNonEmptyPrevTaskSets() {
		client.addPreviousActiveTasks(Collections.singleton(TASK_0_1));
		assertThrows(IllegalStateException.class, () -> client.initializePrevTasks(Collections.emptyMap()));
	}

	@Test
	public void shouldThrowIllegalStateExceptionIfAssignedTasksForConsumerToNonClientAssignActive() {
		assertThrows(IllegalStateException.class, () -> client.assignActiveToConsumer(TASK_0_0, "c1"));
	}
=======
        client.assignActive(new TaskId(0, 1));
        assertTrue(client.hasUnfulfilledQuota(2));
    }

    @Test
    public void shouldNotHaveUnfulfilledQuotaWhenActiveTaskSizeGreaterEqualThanCapacityTimesTasksPerThread() {
        client.assignActive(new TaskId(0, 1));
        assertFalse(client.hasUnfulfilledQuota(1));
    }

    @Test
    public void shouldAddTasksWithLatestOffsetToPrevActiveTasks() {
        final Map<TaskId, Long> taskOffsetSums = Collections.singletonMap(TASK_0_1, Task.LATEST_OFFSET);
        client.addPreviousTasksAndOffsetSums("c1", taskOffsetSums);
        client.initializePrevTasks(Collections.emptyMap(), false);
        assertThat(client.prevActiveTasks(), equalTo(Collections.singleton(TASK_0_1)));
        assertThat(client.previousAssignedTasks(), equalTo(Collections.singleton(TASK_0_1)));
        assertTrue(client.prevStandbyTasks().isEmpty());
    }

    @Test
    public void shouldThrowWhenSomeOwnedPartitionsAreNotRecognizedWhenInitializingPrevTasks() {
        final Map<TopicPartition, TaskId> taskForPartitionMap = Collections.singletonMap(TP_0_1, TASK_0_1);
        client.addOwnedPartitions(Collections.singleton(TP_0_0), "c1");
        client.addPreviousTasksAndOffsetSums("c1", Collections.emptyMap());
        assertThrows(IllegalStateException.class, () -> client.initializePrevTasks(taskForPartitionMap, false));
    }

    @Test
    public void shouldFilterOutUnrecognizedPartitionsAndInitializePrevTasksWhenUsingNamedTopologies() {
        final Map<TopicPartition, TaskId> taskForPartitionMap = Collections.singletonMap(TP_0_1, TASK_0_1);
        client.addOwnedPartitions(Collections.singleton(TP_0_0), "c1");
        client.addPreviousTasksAndOffsetSums("c1", Collections.emptyMap());
        client.initializePrevTasks(taskForPartitionMap, true);
        assertThat(client.prevActiveTasks().isEmpty(), is(true));
        assertThat(client.previousAssignedTasks().isEmpty(), is(true));
        assertThat(client.prevStandbyTasks().isEmpty(), is(true));
    }

    @Test
    public void shouldReturnPreviousStatefulTasksForConsumer() {
        client.addPreviousTasksAndOffsetSums("c1", mkMap(
                mkEntry(TASK_0_0, 100L),
                mkEntry(TASK_0_1, Task.LATEST_OFFSET)
        ));
        client.addPreviousTasksAndOffsetSums("c2", Collections.singletonMap(TASK_0_2, 0L));
        client.addPreviousTasksAndOffsetSums("c3", Collections.emptyMap());

        client.initializePrevTasks(Collections.emptyMap(), false);

        assertThat(client.prevOwnedStatefulTasksByConsumer("c1"), equalTo(mkSet(TASK_0_0, TASK_0_1)));
        assertThat(client.prevOwnedStatefulTasksByConsumer("c2"), equalTo(mkSet(TASK_0_2)));
        assertTrue(client.prevOwnedStatefulTasksByConsumer("c3").isEmpty());
    }

    @Test
    public void shouldReturnPreviousActiveStandbyTasksForConsumer() {
        client.addOwnedPartitions(mkSet(TP_0_1, TP_1_1), "c1");
        client.addOwnedPartitions(mkSet(TP_0_2, TP_1_2), "c2");
        client.initializePrevTasks(
            mkMap(
                mkEntry(TP_0_0, TASK_0_0),
                mkEntry(TP_0_1, TASK_0_1),
                mkEntry(TP_0_2, TASK_0_2),
                mkEntry(TP_1_0, TASK_0_0),
                mkEntry(TP_1_1, TASK_0_1),
                mkEntry(TP_1_2, TASK_0_2)),
            false
        );

        client.addPreviousTasksAndOffsetSums("c1", mkMap(
                mkEntry(TASK_0_1, Task.LATEST_OFFSET),
                mkEntry(TASK_0_0, 10L)));
        client.addPreviousTasksAndOffsetSums("c2", Collections.singletonMap(TASK_0_2, 0L));

        assertThat(client.prevOwnedStatefulTasksByConsumer("c1"), equalTo(mkSet(TASK_0_1, TASK_0_0)));
        assertThat(client.prevOwnedStatefulTasksByConsumer("c2"), equalTo(mkSet(TASK_0_2)));
        assertThat(client.prevOwnedActiveTasksByConsumer(), equalTo(
                mkMap(
                        mkEntry("c1", Collections.singleton(TASK_0_1)),
                        mkEntry("c2", Collections.singleton(TASK_0_2))
                ))
        );
        assertThat(client.prevOwnedStandbyByConsumer(), equalTo(
                mkMap(
                        mkEntry("c1", Collections.singleton(TASK_0_0)),
                        mkEntry("c2", Collections.emptySet())
                ))
        );
    }

    @Test
    public void shouldReturnAssignedTasksForConsumer() {
        final List<TaskId> allTasks = new ArrayList<>(asList(TASK_0_0, TASK_0_1, TASK_0_2));
        client.assignActiveTasks(allTasks);

        client.assignActiveToConsumer(TASK_0_0, "c1");
        // calling it multiple tasks should be idempotent
        client.assignActiveToConsumer(TASK_0_0, "c1");
        client.assignActiveToConsumer(TASK_0_1, "c1");
        client.assignActiveToConsumer(TASK_0_2, "c2");

        client.assignStandbyToConsumer(TASK_0_2, "c1");
        client.assignStandbyToConsumer(TASK_0_0, "c2");
        // calling it multiple tasks should be idempotent
        client.assignStandbyToConsumer(TASK_0_0, "c2");

        client.revokeActiveFromConsumer(TASK_0_1, "c1");
        // calling it multiple tasks should be idempotent
        client.revokeActiveFromConsumer(TASK_0_1, "c1");

        assertThat(client.assignedActiveTasksByConsumer(), equalTo(mkMap(
                mkEntry("c1", mkSet(TASK_0_0, TASK_0_1)),
                mkEntry("c2", mkSet(TASK_0_2))
        )));
        assertThat(client.assignedStandbyTasksByConsumer(), equalTo(mkMap(
                mkEntry("c1", mkSet(TASK_0_2)),
                mkEntry("c2", mkSet(TASK_0_0))
        )));
        assertThat(client.revokingActiveTasksByConsumer(), equalTo(Collections.singletonMap("c1", mkSet(TASK_0_1))));
    }

    @Test
    public void shouldAddTasksInOffsetSumsMapToPrevStandbyTasks() {
        final Map<TaskId, Long> taskOffsetSums = mkMap(
            mkEntry(TASK_0_1, 0L),
            mkEntry(TASK_0_2, 100L)
        );
        client.addPreviousTasksAndOffsetSums("c1", taskOffsetSums);
        client.initializePrevTasks(Collections.emptyMap(), false);
        assertThat(client.prevStandbyTasks(), equalTo(mkSet(TASK_0_1, TASK_0_2)));
        assertThat(client.previousAssignedTasks(), equalTo(mkSet(TASK_0_1, TASK_0_2)));
        assertTrue(client.prevActiveTasks().isEmpty());
    }

    @Test
    public void shouldComputeTaskLags() {
        final Map<TaskId, Long> taskOffsetSums = mkMap(
            mkEntry(TASK_0_1, 0L),
            mkEntry(TASK_0_2, 100L)
        );
        final Map<TaskId, Long> allTaskEndOffsetSums = mkMap(
            mkEntry(TASK_0_1, 500L),
            mkEntry(TASK_0_2, 100L)
        );
        client.addPreviousTasksAndOffsetSums("c1", taskOffsetSums);
        client.computeTaskLags(null, allTaskEndOffsetSums);

        assertThat(client.lagFor(TASK_0_1), equalTo(500L));
        assertThat(client.lagFor(TASK_0_2), equalTo(0L));
    }

    @Test
    public void shouldNotTryToLookupTasksThatWerePreviouslyAssignedButNoLongerExist() {
        final Map<TaskId, Long> clientReportedTaskEndOffsetSums = mkMap(
            mkEntry(NAMED_TASK_T0_0_0, 500L),
            mkEntry(NAMED_TASK_T1_0_0, 500L)
            );
        final Map<TaskId, Long> allTaskEndOffsetSumsComputedByAssignor = Collections.singletonMap(NAMED_TASK_T0_0_0, 500L);
        client.addPreviousTasksAndOffsetSums("c1", clientReportedTaskEndOffsetSums);
        client.computeTaskLags(null, allTaskEndOffsetSumsComputedByAssignor);

        assertThrows(IllegalStateException.class, () -> client.lagFor(NAMED_TASK_T1_0_0));

        client.assignActive(NAMED_TASK_T0_0_0);
        assertThat(client.prevTasksByLag("c1"), equalTo(mkSortedSet(NAMED_TASK_T0_0_0)));
    }

    @Test
    public void shouldReturnEndOffsetSumForLagOfTaskWeDidNotPreviouslyOwn() {
        final Map<TaskId, Long> taskOffsetSums = Collections.emptyMap();
        final Map<TaskId, Long> allTaskEndOffsetSums = Collections.singletonMap(TASK_0_1, 500L);
        client.addPreviousTasksAndOffsetSums("c1", taskOffsetSums);
        client.computeTaskLags(null, allTaskEndOffsetSums);
        assertThat(client.lagFor(TASK_0_1), equalTo(500L));
    }

    @Test
    public void shouldReturnLatestOffsetForLagOfPreviousActiveRunningTask() {
        final Map<TaskId, Long> taskOffsetSums = Collections.singletonMap(TASK_0_1, Task.LATEST_OFFSET);
        final Map<TaskId, Long> allTaskEndOffsetSums = Collections.singletonMap(TASK_0_1, 500L);
        client.addPreviousTasksAndOffsetSums("c1", taskOffsetSums);
        client.computeTaskLags(null, allTaskEndOffsetSums);
        assertThat(client.lagFor(TASK_0_1), equalTo(Task.LATEST_OFFSET));
    }

    @Test
    public void shouldReturnUnknownOffsetSumForLagOfTaskWithUnknownOffset() {
        final Map<TaskId, Long> taskOffsetSums = Collections.singletonMap(TASK_0_1, UNKNOWN_OFFSET_SUM);
        final Map<TaskId, Long> allTaskEndOffsetSums = Collections.singletonMap(TASK_0_1, 500L);
        client.addPreviousTasksAndOffsetSums("c1", taskOffsetSums);
        client.computeTaskLags(null, allTaskEndOffsetSums);
        assertThat(client.lagFor(TASK_0_1), equalTo(UNKNOWN_OFFSET_SUM));
    }

    @Test
    public void shouldReturnEndOffsetSumIfOffsetSumIsGreaterThanEndOffsetSum() {
        final Map<TaskId, Long> taskOffsetSums = Collections.singletonMap(TASK_0_1, 5L);
        final Map<TaskId, Long> allTaskEndOffsetSums = Collections.singletonMap(TASK_0_1, 1L);
        client.addPreviousTasksAndOffsetSums("c1", taskOffsetSums);
        client.computeTaskLags(null, allTaskEndOffsetSums);
        assertThat(client.lagFor(TASK_0_1), equalTo(1L));
    }

    @Test
    public void shouldThrowIllegalStateExceptionIfTaskLagsMapIsNotEmpty() {
        final Map<TaskId, Long> taskOffsetSums = Collections.singletonMap(TASK_0_1, 5L);
        final Map<TaskId, Long> allTaskEndOffsetSums = Collections.singletonMap(TASK_0_1, 1L);
        client.computeTaskLags(null, taskOffsetSums);
        assertThrows(IllegalStateException.class, () -> client.computeTaskLags(null, allTaskEndOffsetSums));
    }

    @Test
    public void shouldThrowIllegalStateExceptionOnLagForUnknownTask() {
        final Map<TaskId, Long> taskOffsetSums = Collections.singletonMap(TASK_0_1, 0L);
        final Map<TaskId, Long> allTaskEndOffsetSums = Collections.singletonMap(TASK_0_1, 500L);
        client.addPreviousTasksAndOffsetSums("c1", taskOffsetSums);
        client.computeTaskLags(null, allTaskEndOffsetSums);
        assertThrows(IllegalStateException.class, () -> client.lagFor(TASK_0_2));
    }

    @Test
    public void shouldThrowIllegalStateExceptionIfAttemptingToInitializeNonEmptyPrevTaskSets() {
        client.addPreviousActiveTasks(Collections.singleton(TASK_0_1));
        assertThrows(IllegalStateException.class, () -> client.initializePrevTasks(Collections.emptyMap(), false));
    }

    @Test
    public void shouldThrowIllegalStateExceptionIfAssignedTasksForConsumerToNonClientAssignActive() {
        assertThrows(IllegalStateException.class, () -> client.assignActiveToConsumer(TASK_0_0, "c1"));
    }
>>>>>>> 15418db6

    @Test
    public void shouldReturnClientTags() {
        final Map<String, String> clientTags = mkMap(mkEntry("k1", "v1"));
        assertEquals(clientTags, new ClientState(0, clientTags).clientTags());
    }

    @Test
    public void shouldReturnEmptyClientTagsMapByDefault() {
        assertTrue(new ClientState().clientTags().isEmpty());
    }

}<|MERGE_RESOLUTION|>--- conflicted
+++ resolved
@@ -22,212 +22,25 @@
 import org.apache.kafka.streams.processor.internals.Task;
 import org.junit.Test;
 
-import java.util.ArrayList;
-import java.util.Collections;
-import java.util.List;
-import java.util.Map;
-import java.util.Set;
+import java.util.*;
 
 import static java.util.Arrays.asList;
-import static org.apache.kafka.common.utils.Utils.mkEntry;
-import static org.apache.kafka.common.utils.Utils.mkMap;
-import static org.apache.kafka.common.utils.Utils.mkSet;
-import static org.apache.kafka.common.utils.Utils.mkSortedSet;
-import static org.apache.kafka.streams.processor.internals.assignment.AssignmentTestUtils.EMPTY_CLIENT_TAGS;
-import static org.apache.kafka.streams.processor.internals.assignment.AssignmentTestUtils.NAMED_TASK_T0_0_0;
-import static org.apache.kafka.streams.processor.internals.assignment.AssignmentTestUtils.NAMED_TASK_T1_0_0;
-import static org.apache.kafka.streams.processor.internals.assignment.AssignmentTestUtils.TASK_0_0;
-import static org.apache.kafka.streams.processor.internals.assignment.AssignmentTestUtils.TASK_0_1;
-import static org.apache.kafka.streams.processor.internals.assignment.AssignmentTestUtils.TASK_0_2;
-import static org.apache.kafka.streams.processor.internals.assignment.AssignmentTestUtils.TASK_0_3;
-import static org.apache.kafka.streams.processor.internals.assignment.AssignmentTestUtils.TP_0_0;
-import static org.apache.kafka.streams.processor.internals.assignment.AssignmentTestUtils.TP_0_1;
-import static org.apache.kafka.streams.processor.internals.assignment.AssignmentTestUtils.TP_0_2;
-import static org.apache.kafka.streams.processor.internals.assignment.AssignmentTestUtils.TP_1_0;
-import static org.apache.kafka.streams.processor.internals.assignment.AssignmentTestUtils.TP_1_1;
-import static org.apache.kafka.streams.processor.internals.assignment.AssignmentTestUtils.TP_1_2;
-import static org.apache.kafka.streams.processor.internals.assignment.AssignmentTestUtils.hasActiveTasks;
-import static org.apache.kafka.streams.processor.internals.assignment.AssignmentTestUtils.hasStandbyTasks;
+import static org.apache.kafka.common.utils.Utils.*;
+import static org.apache.kafka.streams.processor.internals.assignment.AssignmentTestUtils.*;
 import static org.apache.kafka.streams.processor.internals.assignment.SubscriptionInfo.UNKNOWN_OFFSET_SUM;
 import static org.hamcrest.CoreMatchers.equalTo;
 import static org.hamcrest.MatcherAssert.assertThat;
 import static org.hamcrest.Matchers.empty;
 import static org.hamcrest.Matchers.is;
-import static org.junit.Assert.assertEquals;
-import static org.junit.Assert.assertFalse;
-import static org.junit.Assert.assertThrows;
-import static org.junit.Assert.assertTrue;
+import static org.junit.Assert.*;
 
 public class ClientStateTest {
-<<<<<<< HEAD
-	private final ClientState client = new ClientState(1);
-	private final ClientState zeroCapacityClient = new ClientState(0);
-
-	@Test
-	public void previousStateConstructorShouldCreateAValidObject() {
-		final ClientState clientState = new ClientState(
-				mkSet(TASK_0_0, TASK_0_1),
-				mkSet(TASK_0_2, TASK_0_3),
-				mkMap(mkEntry(TASK_0_0, 5L), mkEntry(TASK_0_2, -1L)),
-				4
-		);
-
-		// all the "next assignment" fields should be empty
-		assertThat(clientState.activeTaskCount(), is(0));
-		assertThat(clientState.activeTaskLoad(), is(0.0));
-		assertThat(clientState.activeTasks(), is(empty()));
-		assertThat(clientState.standbyTaskCount(), is(0));
-		assertThat(clientState.standbyTasks(), is(empty()));
-		assertThat(clientState.assignedTaskCount(), is(0));
-		assertThat(clientState.assignedTasks(), is(empty()));
-
-		// and the "previous assignment" fields should match the constructor args
-		assertThat(clientState.prevActiveTasks(), is(mkSet(TASK_0_0, TASK_0_1)));
-		assertThat(clientState.prevStandbyTasks(), is(mkSet(TASK_0_2, TASK_0_3)));
-		assertThat(clientState.previousAssignedTasks(), is(mkSet(TASK_0_0, TASK_0_1, TASK_0_2, TASK_0_3)));
-		assertThat(clientState.capacity(), is(4));
-		assertThat(clientState.lagFor(TASK_0_0), is(5L));
-		assertThat(clientState.lagFor(TASK_0_2), is(-1L));
-	}
-
-	@Test
-	public void shouldHaveNotReachedCapacityWhenAssignedTasksLessThanCapacity() {
-		assertFalse(client.reachedCapacity());
-	}
-
-	@Test
-	public void shouldHaveReachedCapacityWhenAssignedTasksGreaterThanOrEqualToCapacity() {
-		client.assignActive(TASK_0_1);
-		assertTrue(client.reachedCapacity());
-	}
-
-	@Test
-	public void shouldRefuseDoubleActiveTask() {
-		final ClientState clientState = new ClientState(1);
-		clientState.assignActive(TASK_0_0);
-		assertThrows(IllegalArgumentException.class, () -> clientState.assignActive(TASK_0_0));
-	}
-
-	@Test
-	public void shouldRefuseActiveAndStandbyTask() {
-		final ClientState clientState = new ClientState(1);
-		clientState.assignActive(TASK_0_0);
-		assertThrows(IllegalArgumentException.class, () -> clientState.assignStandby(TASK_0_0));
-	}
-
-	@Test
-	public void shouldRefuseDoubleStandbyTask() {
-		final ClientState clientState = new ClientState(1);
-		clientState.assignStandby(TASK_0_0);
-		assertThrows(IllegalArgumentException.class, () -> clientState.assignStandby(TASK_0_0));
-	}
-
-	@Test
-	public void shouldRefuseStandbyAndActiveTask() {
-		final ClientState clientState = new ClientState(1);
-		clientState.assignStandby(TASK_0_0);
-		assertThrows(IllegalArgumentException.class, () -> clientState.assignActive(TASK_0_0));
-	}
-
-	@Test
-	public void shouldRefuseToUnassignNotAssignedActiveTask() {
-		final ClientState clientState = new ClientState(1);
-		assertThrows(IllegalArgumentException.class, () -> clientState.unassignActive(TASK_0_0));
-	}
-
-	@Test
-	public void shouldRefuseToUnassignNotAssignedStandbyTask() {
-		final ClientState clientState = new ClientState(1);
-		assertThrows(IllegalArgumentException.class, () -> clientState.unassignStandby(TASK_0_0));
-	}
-
-	@Test
-	public void shouldRefuseToUnassignActiveTaskAsStandby() {
-		final ClientState clientState = new ClientState(1);
-		clientState.assignActive(TASK_0_0);
-		assertThrows(IllegalArgumentException.class, () -> clientState.unassignStandby(TASK_0_0));
-	}
-
-	@Test
-	public void shouldRefuseToUnassignStandbyTaskAsActive() {
-		final ClientState clientState = new ClientState(1);
-		clientState.assignStandby(TASK_0_0);
-		assertThrows(IllegalArgumentException.class, () -> clientState.unassignActive(TASK_0_0));
-	}
-
-	@Test
-	public void shouldUnassignActiveTask() {
-		final ClientState clientState = new ClientState(1);
-		clientState.assignActive(TASK_0_0);
-		assertThat(clientState, hasActiveTasks(1));
-		clientState.unassignActive(TASK_0_0);
-		assertThat(clientState, hasActiveTasks(0));
-	}
-
-	@Test
-	public void shouldUnassignStandbyTask() {
-		final ClientState clientState = new ClientState(1);
-		clientState.assignStandby(TASK_0_0);
-		assertThat(clientState, hasStandbyTasks(1));
-		clientState.unassignStandby(TASK_0_0);
-		assertThat(clientState, hasStandbyTasks(0));
-	}
-
-	@Test
-	public void shouldNotModifyActiveView() {
-		final ClientState clientState = new ClientState(1);
-		final Set<TaskId> taskIds = clientState.activeTasks();
-		assertThrows(UnsupportedOperationException.class, () -> taskIds.add(TASK_0_0));
-		assertThat(clientState, hasActiveTasks(0));
-	}
-
-	@Test
-	public void shouldNotModifyStandbyView() {
-		final ClientState clientState = new ClientState(1);
-		final Set<TaskId> taskIds = clientState.standbyTasks();
-		assertThrows(UnsupportedOperationException.class, () -> taskIds.add(TASK_0_0));
-		assertThat(clientState, hasStandbyTasks(0));
-	}
-
-	@Test
-	public void shouldNotModifyAssignedView() {
-		final ClientState clientState = new ClientState(1);
-		final Set<TaskId> taskIds = clientState.assignedTasks();
-		assertThrows(UnsupportedOperationException.class, () -> taskIds.add(TASK_0_0));
-		assertThat(clientState, hasActiveTasks(0));
-		assertThat(clientState, hasStandbyTasks(0));
-	}
-
-	@Test
-	public void shouldAddActiveTasksToBothAssignedAndActive() {
-		client.assignActive(TASK_0_1);
-		assertThat(client.activeTasks(), equalTo(Collections.singleton(TASK_0_1)));
-		assertThat(client.assignedTasks(), equalTo(Collections.singleton(TASK_0_1)));
-		assertThat(client.assignedTaskCount(), equalTo(1));
-		assertThat(client.standbyTasks().size(), equalTo(0));
-	}
-
-	@Test
-	public void shouldAddStandbyTasksToBothStandbyAndAssigned() {
-		client.assignStandby(TASK_0_1);
-		assertThat(client.assignedTasks(), equalTo(Collections.singleton(TASK_0_1)));
-		assertThat(client.standbyTasks(), equalTo(Collections.singleton(TASK_0_1)));
-		assertThat(client.assignedTaskCount(), equalTo(1));
-		assertThat(client.activeTasks().size(), equalTo(0));
-	}
-=======
     private final ClientState client = new ClientState(1);
     private final ClientState zeroCapacityClient = new ClientState(0);
 
     @Test
     public void previousStateConstructorShouldCreateAValidObject() {
-        final ClientState clientState = new ClientState(
-            mkSet(TASK_0_0, TASK_0_1),
-            mkSet(TASK_0_2, TASK_0_3),
-            mkMap(mkEntry(TASK_0_0, 5L), mkEntry(TASK_0_2, -1L)),
-            EMPTY_CLIENT_TAGS,
-            4
-        );
+        final ClientState clientState = new ClientState(mkSet(TASK_0_0, TASK_0_1), mkSet(TASK_0_2, TASK_0_3), mkMap(mkEntry(TASK_0_0, 5L), mkEntry(TASK_0_2, -1L)), EMPTY_CLIENT_TAGS, 4);
 
         // all the "next assignment" fields should be empty
         assertThat(clientState.activeTaskCount(), is(0));
@@ -372,290 +185,93 @@
         assertThat(client.assignedTaskCount(), equalTo(1));
         assertThat(client.activeTasks().size(), equalTo(0));
     }
->>>>>>> 15418db6
 
     @Test
     public void shouldAddPreviousActiveTasksToPreviousAssignedAndPreviousActive() {
-		client.addPreviousActiveTasks(Utils.mkSet(TASK_0_1, TASK_0_2));
-		assertThat(client.prevActiveTasks(), equalTo(Utils.mkSet(TASK_0_1, TASK_0_2)));
-		assertThat(client.previousAssignedTasks(), equalTo(Utils.mkSet(TASK_0_1, TASK_0_2)));
-	}
-
-	@Test
-	public void shouldAddPreviousStandbyTasksToPreviousAssignedAndPreviousStandby() {
-		client.addPreviousStandbyTasks(Utils.mkSet(TASK_0_1, TASK_0_2));
-		assertThat(client.prevActiveTasks().size(), equalTo(0));
-		assertThat(client.previousAssignedTasks(), equalTo(Utils.mkSet(TASK_0_1, TASK_0_2)));
-	}
+        client.addPreviousActiveTasks(Utils.mkSet(TASK_0_1, TASK_0_2));
+        assertThat(client.prevActiveTasks(), equalTo(Utils.mkSet(TASK_0_1, TASK_0_2)));
+        assertThat(client.previousAssignedTasks(), equalTo(Utils.mkSet(TASK_0_1, TASK_0_2)));
+    }
+
+    @Test
+    public void shouldAddPreviousStandbyTasksToPreviousAssignedAndPreviousStandby() {
+        client.addPreviousStandbyTasks(Utils.mkSet(TASK_0_1, TASK_0_2));
+        assertThat(client.prevActiveTasks().size(), equalTo(0));
+        assertThat(client.previousAssignedTasks(), equalTo(Utils.mkSet(TASK_0_1, TASK_0_2)));
+    }
 
     @Test
     public void shouldHaveAssignedTaskIfActiveTaskAssigned() {
-		client.assignActive(TASK_0_1);
-		assertTrue(client.hasAssignedTask(TASK_0_1));
-	}
+        client.assignActive(TASK_0_1);
+        assertTrue(client.hasAssignedTask(TASK_0_1));
+    }
 
     @Test
     public void shouldHaveAssignedTaskIfStandbyTaskAssigned() {
-		client.assignStandby(TASK_0_1);
-		assertTrue(client.hasAssignedTask(TASK_0_1));
-	}
+        client.assignStandby(TASK_0_1);
+        assertTrue(client.hasAssignedTask(TASK_0_1));
+    }
 
     @Test
     public void shouldNotHaveAssignedTaskIfTaskNotAssigned() {
-		client.assignActive(TASK_0_1);
-		assertFalse(client.hasAssignedTask(TASK_0_2));
-	}
+        client.assignActive(TASK_0_1);
+        assertFalse(client.hasAssignedTask(TASK_0_2));
+    }
 
     @Test
     public void shouldHaveMoreAvailableCapacityWhenCapacityTheSameButFewerAssignedTasks() {
-		final ClientState otherClient = new ClientState(1);
-		client.assignActive(TASK_0_1);
-		assertTrue(otherClient.hasMoreAvailableCapacityThan(client));
-		assertFalse(client.hasMoreAvailableCapacityThan(otherClient));
-	}
+        final ClientState otherClient = new ClientState(1);
+        client.assignActive(TASK_0_1);
+        assertTrue(otherClient.hasMoreAvailableCapacityThan(client));
+        assertFalse(client.hasMoreAvailableCapacityThan(otherClient));
+    }
 
     @Test
     public void shouldHaveMoreAvailableCapacityWhenCapacityHigherAndSameAssignedTaskCount() {
-		final ClientState otherClient = new ClientState(2);
-		assertTrue(otherClient.hasMoreAvailableCapacityThan(client));
-		assertFalse(client.hasMoreAvailableCapacityThan(otherClient));
-	}
+        final ClientState otherClient = new ClientState(2);
+        assertTrue(otherClient.hasMoreAvailableCapacityThan(client));
+        assertFalse(client.hasMoreAvailableCapacityThan(otherClient));
+    }
 
     @Test
     public void shouldUseMultiplesOfCapacityToDetermineClientWithMoreAvailableCapacity() {
-		final ClientState otherClient = new ClientState(2);
+        final ClientState otherClient = new ClientState(2);
 
         for (int i = 0; i < 7; i++) {
-			otherClient.assignActive(new TaskId(0, i));
+            otherClient.assignActive(new TaskId(0, i));
         }
 
         for (int i = 7; i < 11; i++) {
-			client.assignActive(new TaskId(0, i));
+            client.assignActive(new TaskId(0, i));
         }
 
-		assertTrue(otherClient.hasMoreAvailableCapacityThan(client));
+        assertTrue(otherClient.hasMoreAvailableCapacityThan(client));
     }
 
     @Test
     public void shouldHaveMoreAvailableCapacityWhenCapacityIsTheSameButAssignedTasksIsLess() {
-		final ClientState client = new ClientState(3);
-		final ClientState otherClient = new ClientState(3);
-		for (int i = 0; i < 4; i++) {
-			client.assignActive(new TaskId(0, i));
-			otherClient.assignActive(new TaskId(0, i));
-		}
-		otherClient.assignActive(new TaskId(0, 5));
-		assertTrue(client.hasMoreAvailableCapacityThan(otherClient));
-	}
-
-	@Test
+        final ClientState client = new ClientState(3);
+        final ClientState otherClient = new ClientState(3);
+        for (int i = 0; i < 4; i++) {
+            client.assignActive(new TaskId(0, i));
+            otherClient.assignActive(new TaskId(0, i));
+        }
+        otherClient.assignActive(new TaskId(0, 5));
+        assertTrue(client.hasMoreAvailableCapacityThan(otherClient));
+    }
+
+    @Test
     public void shouldThrowIllegalStateExceptionIfCapacityOfThisClientStateIsZero() {
-		assertThrows(IllegalStateException.class, () -> zeroCapacityClient.hasMoreAvailableCapacityThan(client));
-    }
-
-	@Test
+        assertThrows(IllegalStateException.class, () -> zeroCapacityClient.hasMoreAvailableCapacityThan(client));
+    }
+
+    @Test
     public void shouldThrowIllegalStateExceptionIfCapacityOfOtherClientStateIsZero() {
-		assertThrows(IllegalStateException.class, () -> client.hasMoreAvailableCapacityThan(zeroCapacityClient));
+        assertThrows(IllegalStateException.class, () -> client.hasMoreAvailableCapacityThan(zeroCapacityClient));
     }
 
     @Test
     public void shouldHaveUnfulfilledQuotaWhenActiveTaskSizeLessThanCapacityTimesTasksPerThread() {
-<<<<<<< HEAD
-		client.assignActive(new TaskId(0, 1));
-		assertTrue(client.hasUnfulfilledQuota(2));
-	}
-
-	@Test
-	public void shouldNotHaveUnfulfilledQuotaWhenActiveTaskSizeGreaterEqualThanCapacityTimesTasksPerThread() {
-		client.assignActive(new TaskId(0, 1));
-		assertFalse(client.hasUnfulfilledQuota(1));
-	}
-
-	@Test
-	public void shouldAddTasksWithLatestOffsetToPrevActiveTasks() {
-		final Map<TaskId, Long> taskOffsetSums = Collections.singletonMap(TASK_0_1, Task.LATEST_OFFSET);
-		client.addPreviousTasksAndOffsetSums("c1", taskOffsetSums);
-		client.initializePrevTasks(Collections.emptyMap());
-		assertThat(client.prevActiveTasks(), equalTo(Collections.singleton(TASK_0_1)));
-		assertThat(client.previousAssignedTasks(), equalTo(Collections.singleton(TASK_0_1)));
-		assertTrue(client.prevStandbyTasks().isEmpty());
-	}
-
-	@Test
-	public void shouldReturnPreviousStatefulTasksForConsumer() {
-		client.addPreviousTasksAndOffsetSums("c1", mkMap(
-				mkEntry(TASK_0_0, 100L),
-				mkEntry(TASK_0_1, Task.LATEST_OFFSET)
-		));
-		client.addPreviousTasksAndOffsetSums("c2", Collections.singletonMap(TASK_0_2, 0L));
-		client.addPreviousTasksAndOffsetSums("c3", Collections.emptyMap());
-
-		client.initializePrevTasks(Collections.emptyMap());
-
-		assertThat(client.prevOwnedStatefulTasksByConsumer("c1"), equalTo(mkSet(TASK_0_0, TASK_0_1)));
-		assertThat(client.prevOwnedStatefulTasksByConsumer("c2"), equalTo(mkSet(TASK_0_2)));
-		assertTrue(client.prevOwnedStatefulTasksByConsumer("c3").isEmpty());
-	}
-
-	@Test
-	public void shouldReturnPreviousActiveStandbyTasksForConsumer() {
-		client.addOwnedPartitions(mkSet(TP_0_1, TP_1_1), "c1");
-		client.addOwnedPartitions(mkSet(TP_0_2, TP_1_2), "c2");
-		client.initializePrevTasks(mkMap(
-				mkEntry(TP_0_0, TASK_0_0),
-				mkEntry(TP_0_1, TASK_0_1),
-				mkEntry(TP_0_2, TASK_0_2),
-				mkEntry(TP_1_0, TASK_0_0),
-				mkEntry(TP_1_1, TASK_0_1),
-				mkEntry(TP_1_2, TASK_0_2))
-		);
-
-		client.addPreviousTasksAndOffsetSums("c1", mkMap(
-				mkEntry(TASK_0_1, Task.LATEST_OFFSET),
-				mkEntry(TASK_0_0, 10L)));
-		client.addPreviousTasksAndOffsetSums("c2", Collections.singletonMap(TASK_0_2, 0L));
-
-		assertThat(client.prevOwnedStatefulTasksByConsumer("c1"), equalTo(mkSet(TASK_0_1, TASK_0_0)));
-		assertThat(client.prevOwnedStatefulTasksByConsumer("c2"), equalTo(mkSet(TASK_0_2)));
-		assertThat(client.prevOwnedActiveTasksByConsumer(), equalTo(
-				mkMap(
-						mkEntry("c1", Collections.singleton(TASK_0_1)),
-						mkEntry("c2", Collections.singleton(TASK_0_2))
-				))
-		);
-		assertThat(client.prevOwnedStandbyByConsumer(), equalTo(
-				mkMap(
-						mkEntry("c1", Collections.singleton(TASK_0_0)),
-						mkEntry("c2", Collections.emptySet())
-				))
-		);
-	}
-
-	@Test
-	public void shouldReturnAssignedTasksForConsumer() {
-		final List<TaskId> allTasks = new ArrayList<>(asList(TASK_0_0, TASK_0_1, TASK_0_2));
-		client.assignActiveTasks(allTasks);
-
-		client.assignActiveToConsumer(TASK_0_0, "c1");
-		// calling it multiple tasks should be idempotent
-		client.assignActiveToConsumer(TASK_0_0, "c1");
-		client.assignActiveToConsumer(TASK_0_1, "c1");
-		client.assignActiveToConsumer(TASK_0_2, "c2");
-
-		client.assignStandbyToConsumer(TASK_0_2, "c1");
-		client.assignStandbyToConsumer(TASK_0_0, "c2");
-		// calling it multiple tasks should be idempotent
-		client.assignStandbyToConsumer(TASK_0_0, "c2");
-
-		client.revokeActiveFromConsumer(TASK_0_1, "c1");
-		// calling it multiple tasks should be idempotent
-		client.revokeActiveFromConsumer(TASK_0_1, "c1");
-
-		assertThat(client.assignedActiveTasksByConsumer(), equalTo(mkMap(
-				mkEntry("c1", mkSet(TASK_0_0, TASK_0_1)),
-				mkEntry("c2", mkSet(TASK_0_2))
-		)));
-		assertThat(client.assignedStandbyTasksByConsumer(), equalTo(mkMap(
-				mkEntry("c1", mkSet(TASK_0_2)),
-				mkEntry("c2", mkSet(TASK_0_0))
-		)));
-		assertThat(client.revokingActiveTasksByConsumer(), equalTo(Collections.singletonMap("c1", mkSet(TASK_0_1))));
-	}
-
-	@Test
-	public void shouldAddTasksInOffsetSumsMapToPrevStandbyTasks() {
-		final Map<TaskId, Long> taskOffsetSums = mkMap(
-				mkEntry(TASK_0_1, 0L),
-				mkEntry(TASK_0_2, 100L)
-		);
-		client.addPreviousTasksAndOffsetSums("c1", taskOffsetSums);
-		client.initializePrevTasks(Collections.emptyMap());
-		assertThat(client.prevStandbyTasks(), equalTo(mkSet(TASK_0_1, TASK_0_2)));
-		assertThat(client.previousAssignedTasks(), equalTo(mkSet(TASK_0_1, TASK_0_2)));
-		assertTrue(client.prevActiveTasks().isEmpty());
-	}
-
-	@Test
-	public void shouldComputeTaskLags() {
-		final Map<TaskId, Long> taskOffsetSums = mkMap(
-				mkEntry(TASK_0_1, 0L),
-				mkEntry(TASK_0_2, 100L)
-		);
-		final Map<TaskId, Long> allTaskEndOffsetSums = mkMap(
-				mkEntry(TASK_0_1, 500L),
-				mkEntry(TASK_0_2, 100L)
-		);
-		client.addPreviousTasksAndOffsetSums("c1", taskOffsetSums);
-		client.computeTaskLags(null, allTaskEndOffsetSums);
-
-		assertThat(client.lagFor(TASK_0_1), equalTo(500L));
-		assertThat(client.lagFor(TASK_0_2), equalTo(0L));
-	}
-
-	@Test
-	public void shouldReturnEndOffsetSumForLagOfTaskWeDidNotPreviouslyOwn() {
-		final Map<TaskId, Long> taskOffsetSums = Collections.emptyMap();
-		final Map<TaskId, Long> allTaskEndOffsetSums = Collections.singletonMap(TASK_0_1, 500L);
-		client.addPreviousTasksAndOffsetSums("c1", taskOffsetSums);
-		client.computeTaskLags(null, allTaskEndOffsetSums);
-		assertThat(client.lagFor(TASK_0_1), equalTo(500L));
-	}
-
-	@Test
-	public void shouldReturnLatestOffsetForLagOfPreviousActiveRunningTask() {
-		final Map<TaskId, Long> taskOffsetSums = Collections.singletonMap(TASK_0_1, Task.LATEST_OFFSET);
-		final Map<TaskId, Long> allTaskEndOffsetSums = Collections.singletonMap(TASK_0_1, 500L);
-		client.addPreviousTasksAndOffsetSums("c1", taskOffsetSums);
-		client.computeTaskLags(null, allTaskEndOffsetSums);
-		assertThat(client.lagFor(TASK_0_1), equalTo(Task.LATEST_OFFSET));
-	}
-
-	@Test
-	public void shouldReturnUnknownOffsetSumForLagOfTaskWithUnknownOffset() {
-		final Map<TaskId, Long> taskOffsetSums = Collections.singletonMap(TASK_0_1, UNKNOWN_OFFSET_SUM);
-		final Map<TaskId, Long> allTaskEndOffsetSums = Collections.singletonMap(TASK_0_1, 500L);
-		client.addPreviousTasksAndOffsetSums("c1", taskOffsetSums);
-		client.computeTaskLags(null, allTaskEndOffsetSums);
-		assertThat(client.lagFor(TASK_0_1), equalTo(UNKNOWN_OFFSET_SUM));
-	}
-
-	@Test
-	public void shouldReturnEndOffsetSumIfOffsetSumIsGreaterThanEndOffsetSum() {
-		final Map<TaskId, Long> taskOffsetSums = Collections.singletonMap(TASK_0_1, 5L);
-		final Map<TaskId, Long> allTaskEndOffsetSums = Collections.singletonMap(TASK_0_1, 1L);
-		client.addPreviousTasksAndOffsetSums("c1", taskOffsetSums);
-		client.computeTaskLags(null, allTaskEndOffsetSums);
-		assertThat(client.lagFor(TASK_0_1), equalTo(1L));
-	}
-
-	@Test
-	public void shouldThrowIllegalStateExceptionIfTaskLagsMapIsNotEmpty() {
-		final Map<TaskId, Long> taskOffsetSums = Collections.singletonMap(TASK_0_1, 5L);
-		final Map<TaskId, Long> allTaskEndOffsetSums = Collections.singletonMap(TASK_0_1, 1L);
-		client.computeTaskLags(null, taskOffsetSums);
-		assertThrows(IllegalStateException.class, () -> client.computeTaskLags(null, allTaskEndOffsetSums));
-	}
-
-	@Test
-	public void shouldThrowIllegalStateExceptionOnLagForUnknownTask() {
-		final Map<TaskId, Long> taskOffsetSums = Collections.singletonMap(TASK_0_1, 0L);
-		final Map<TaskId, Long> allTaskEndOffsetSums = Collections.singletonMap(TASK_0_1, 500L);
-		client.addPreviousTasksAndOffsetSums("c1", taskOffsetSums);
-		client.computeTaskLags(null, allTaskEndOffsetSums);
-		assertThrows(IllegalStateException.class, () -> client.lagFor(TASK_0_2));
-	}
-
-	@Test
-	public void shouldThrowIllegalStateExceptionIfAttemptingToInitializeNonEmptyPrevTaskSets() {
-		client.addPreviousActiveTasks(Collections.singleton(TASK_0_1));
-		assertThrows(IllegalStateException.class, () -> client.initializePrevTasks(Collections.emptyMap()));
-	}
-
-	@Test
-	public void shouldThrowIllegalStateExceptionIfAssignedTasksForConsumerToNonClientAssignActive() {
-		assertThrows(IllegalStateException.class, () -> client.assignActiveToConsumer(TASK_0_0, "c1"));
-	}
-=======
         client.assignActive(new TaskId(0, 1));
         assertTrue(client.hasUnfulfilledQuota(2));
     }
@@ -697,10 +313,7 @@
 
     @Test
     public void shouldReturnPreviousStatefulTasksForConsumer() {
-        client.addPreviousTasksAndOffsetSums("c1", mkMap(
-                mkEntry(TASK_0_0, 100L),
-                mkEntry(TASK_0_1, Task.LATEST_OFFSET)
-        ));
+        client.addPreviousTasksAndOffsetSums("c1", mkMap(mkEntry(TASK_0_0, 100L), mkEntry(TASK_0_1, Task.LATEST_OFFSET)));
         client.addPreviousTasksAndOffsetSums("c2", Collections.singletonMap(TASK_0_2, 0L));
         client.addPreviousTasksAndOffsetSums("c3", Collections.emptyMap());
 
@@ -715,36 +328,15 @@
     public void shouldReturnPreviousActiveStandbyTasksForConsumer() {
         client.addOwnedPartitions(mkSet(TP_0_1, TP_1_1), "c1");
         client.addOwnedPartitions(mkSet(TP_0_2, TP_1_2), "c2");
-        client.initializePrevTasks(
-            mkMap(
-                mkEntry(TP_0_0, TASK_0_0),
-                mkEntry(TP_0_1, TASK_0_1),
-                mkEntry(TP_0_2, TASK_0_2),
-                mkEntry(TP_1_0, TASK_0_0),
-                mkEntry(TP_1_1, TASK_0_1),
-                mkEntry(TP_1_2, TASK_0_2)),
-            false
-        );
-
-        client.addPreviousTasksAndOffsetSums("c1", mkMap(
-                mkEntry(TASK_0_1, Task.LATEST_OFFSET),
-                mkEntry(TASK_0_0, 10L)));
+        client.initializePrevTasks(mkMap(mkEntry(TP_0_0, TASK_0_0), mkEntry(TP_0_1, TASK_0_1), mkEntry(TP_0_2, TASK_0_2), mkEntry(TP_1_0, TASK_0_0), mkEntry(TP_1_1, TASK_0_1), mkEntry(TP_1_2, TASK_0_2)), false);
+
+        client.addPreviousTasksAndOffsetSums("c1", mkMap(mkEntry(TASK_0_1, Task.LATEST_OFFSET), mkEntry(TASK_0_0, 10L)));
         client.addPreviousTasksAndOffsetSums("c2", Collections.singletonMap(TASK_0_2, 0L));
 
         assertThat(client.prevOwnedStatefulTasksByConsumer("c1"), equalTo(mkSet(TASK_0_1, TASK_0_0)));
         assertThat(client.prevOwnedStatefulTasksByConsumer("c2"), equalTo(mkSet(TASK_0_2)));
-        assertThat(client.prevOwnedActiveTasksByConsumer(), equalTo(
-                mkMap(
-                        mkEntry("c1", Collections.singleton(TASK_0_1)),
-                        mkEntry("c2", Collections.singleton(TASK_0_2))
-                ))
-        );
-        assertThat(client.prevOwnedStandbyByConsumer(), equalTo(
-                mkMap(
-                        mkEntry("c1", Collections.singleton(TASK_0_0)),
-                        mkEntry("c2", Collections.emptySet())
-                ))
-        );
+        assertThat(client.prevOwnedActiveTasksByConsumer(), equalTo(mkMap(mkEntry("c1", Collections.singleton(TASK_0_1)), mkEntry("c2", Collections.singleton(TASK_0_2)))));
+        assertThat(client.prevOwnedStandbyByConsumer(), equalTo(mkMap(mkEntry("c1", Collections.singleton(TASK_0_0)), mkEntry("c2", Collections.emptySet()))));
     }
 
     @Test
@@ -767,23 +359,14 @@
         // calling it multiple tasks should be idempotent
         client.revokeActiveFromConsumer(TASK_0_1, "c1");
 
-        assertThat(client.assignedActiveTasksByConsumer(), equalTo(mkMap(
-                mkEntry("c1", mkSet(TASK_0_0, TASK_0_1)),
-                mkEntry("c2", mkSet(TASK_0_2))
-        )));
-        assertThat(client.assignedStandbyTasksByConsumer(), equalTo(mkMap(
-                mkEntry("c1", mkSet(TASK_0_2)),
-                mkEntry("c2", mkSet(TASK_0_0))
-        )));
+        assertThat(client.assignedActiveTasksByConsumer(), equalTo(mkMap(mkEntry("c1", mkSet(TASK_0_0, TASK_0_1)), mkEntry("c2", mkSet(TASK_0_2)))));
+        assertThat(client.assignedStandbyTasksByConsumer(), equalTo(mkMap(mkEntry("c1", mkSet(TASK_0_2)), mkEntry("c2", mkSet(TASK_0_0)))));
         assertThat(client.revokingActiveTasksByConsumer(), equalTo(Collections.singletonMap("c1", mkSet(TASK_0_1))));
     }
 
     @Test
     public void shouldAddTasksInOffsetSumsMapToPrevStandbyTasks() {
-        final Map<TaskId, Long> taskOffsetSums = mkMap(
-            mkEntry(TASK_0_1, 0L),
-            mkEntry(TASK_0_2, 100L)
-        );
+        final Map<TaskId, Long> taskOffsetSums = mkMap(mkEntry(TASK_0_1, 0L), mkEntry(TASK_0_2, 100L));
         client.addPreviousTasksAndOffsetSums("c1", taskOffsetSums);
         client.initializePrevTasks(Collections.emptyMap(), false);
         assertThat(client.prevStandbyTasks(), equalTo(mkSet(TASK_0_1, TASK_0_2)));
@@ -793,14 +376,8 @@
 
     @Test
     public void shouldComputeTaskLags() {
-        final Map<TaskId, Long> taskOffsetSums = mkMap(
-            mkEntry(TASK_0_1, 0L),
-            mkEntry(TASK_0_2, 100L)
-        );
-        final Map<TaskId, Long> allTaskEndOffsetSums = mkMap(
-            mkEntry(TASK_0_1, 500L),
-            mkEntry(TASK_0_2, 100L)
-        );
+        final Map<TaskId, Long> taskOffsetSums = mkMap(mkEntry(TASK_0_1, 0L), mkEntry(TASK_0_2, 100L));
+        final Map<TaskId, Long> allTaskEndOffsetSums = mkMap(mkEntry(TASK_0_1, 500L), mkEntry(TASK_0_2, 100L));
         client.addPreviousTasksAndOffsetSums("c1", taskOffsetSums);
         client.computeTaskLags(null, allTaskEndOffsetSums);
 
@@ -810,10 +387,7 @@
 
     @Test
     public void shouldNotTryToLookupTasksThatWerePreviouslyAssignedButNoLongerExist() {
-        final Map<TaskId, Long> clientReportedTaskEndOffsetSums = mkMap(
-            mkEntry(NAMED_TASK_T0_0_0, 500L),
-            mkEntry(NAMED_TASK_T1_0_0, 500L)
-            );
+        final Map<TaskId, Long> clientReportedTaskEndOffsetSums = mkMap(mkEntry(NAMED_TASK_T0_0_0, 500L), mkEntry(NAMED_TASK_T1_0_0, 500L));
         final Map<TaskId, Long> allTaskEndOffsetSumsComputedByAssignor = Collections.singletonMap(NAMED_TASK_T0_0_0, 500L);
         client.addPreviousTasksAndOffsetSums("c1", clientReportedTaskEndOffsetSums);
         client.computeTaskLags(null, allTaskEndOffsetSumsComputedByAssignor);
@@ -887,7 +461,6 @@
     public void shouldThrowIllegalStateExceptionIfAssignedTasksForConsumerToNonClientAssignActive() {
         assertThrows(IllegalStateException.class, () -> client.assignActiveToConsumer(TASK_0_0, "c1"));
     }
->>>>>>> 15418db6
 
     @Test
     public void shouldReturnClientTags() {
