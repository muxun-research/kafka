/*
 * Licensed to the Apache Software Foundation (ASF) under one or more
 * contributor license agreements. See the NOTICE file distributed with
 * this work for additional information regarding copyright ownership.
 * The ASF licenses this file to You under the Apache License, Version 2.0
 * (the "License"); you may not use this file except in compliance with
 * the License. You may obtain a copy of the License at
 *
 *    http://www.apache.org/licenses/LICENSE-2.0
 *
 * Unless required by applicable law or agreed to in writing, software
 * distributed under the License is distributed on an "AS IS" BASIS,
 * WITHOUT WARRANTIES OR CONDITIONS OF ANY KIND, either express or implied.
 * See the License for the specific language governing permissions and
 * limitations under the License.
 */
package org.apache.kafka.streams.kstream.internals;

import org.apache.kafka.streams.KeyValue;
import org.apache.kafka.streams.processor.api.Processor;
import org.apache.kafka.streams.processor.api.ProcessorContext;
import org.apache.kafka.streams.processor.api.Record;
import org.junit.Before;
import org.junit.Test;
import org.junit.runner.RunWith;
import org.mockito.Mock;
import org.mockito.junit.MockitoJUnitRunner;

import java.io.ByteArrayOutputStream;
import java.nio.charset.StandardCharsets;
import java.util.Arrays;
import java.util.List;

import static org.junit.Assert.assertEquals;

@RunWith(MockitoJUnitRunner.StrictStubs.class)
public class KStreamPrintTest {

	private ByteArrayOutputStream byteOutStream;
	private Processor<Integer, String, Void, Void> printProcessor;

    @Mock
    private ProcessorContext<Void, Void> processorContext;

    @Before
    public void setUp() {
        byteOutStream = new ByteArrayOutputStream();

        final KStreamPrint<Integer, String> kStreamPrint = new KStreamPrint<>(new PrintForeachAction<>(
            byteOutStream,
            (key, value) -> String.format("%d, %s", key, value),
            "test-stream"));

        printProcessor = kStreamPrint.get();
<<<<<<< HEAD
		final ProcessorContext<Void, Void> processorContext = EasyMock.createNiceMock(ProcessorContext.class);
        EasyMock.replay(processorContext);
=======
>>>>>>> 15418db6

        printProcessor.init(processorContext);
    }

    @Test
    public void testPrintStreamWithProvidedKeyValueMapper() {
        final List<KeyValue<Integer, String>> inputRecords = Arrays.asList(
                new KeyValue<>(0, "zero"),
                new KeyValue<>(1, "one"),
                new KeyValue<>(2, "two"),
                new KeyValue<>(3, "three"));

        final String[] expectedResult = {
            "[test-stream]: 0, zero",
            "[test-stream]: 1, one",
            "[test-stream]: 2, two",
            "[test-stream]: 3, three"};

        for (final KeyValue<Integer, String> record: inputRecords) {
			final Record<Integer, String> r = new Record<>(record.key, record.value, 0L);
			printProcessor.process(r);
		}
        printProcessor.close();

        final String[] flushOutDatas = new String(byteOutStream.toByteArray(), StandardCharsets.UTF_8).split("\\r*\\n");
        for (int i = 0; i < flushOutDatas.length; i++) {
            assertEquals(expectedResult[i], flushOutDatas[i]);
        }
    }

}<|MERGE_RESOLUTION|>--- conflicted
+++ resolved
@@ -36,8 +36,8 @@
 @RunWith(MockitoJUnitRunner.StrictStubs.class)
 public class KStreamPrintTest {
 
-	private ByteArrayOutputStream byteOutStream;
-	private Processor<Integer, String, Void, Void> printProcessor;
+    private ByteArrayOutputStream byteOutStream;
+    private Processor<Integer, String, Void, Void> printProcessor;
 
     @Mock
     private ProcessorContext<Void, Void> processorContext;
@@ -46,39 +46,23 @@
     public void setUp() {
         byteOutStream = new ByteArrayOutputStream();
 
-        final KStreamPrint<Integer, String> kStreamPrint = new KStreamPrint<>(new PrintForeachAction<>(
-            byteOutStream,
-            (key, value) -> String.format("%d, %s", key, value),
-            "test-stream"));
+        final KStreamPrint<Integer, String> kStreamPrint = new KStreamPrint<>(new PrintForeachAction<>(byteOutStream, (key, value) -> String.format("%d, %s", key, value), "test-stream"));
 
         printProcessor = kStreamPrint.get();
-<<<<<<< HEAD
-		final ProcessorContext<Void, Void> processorContext = EasyMock.createNiceMock(ProcessorContext.class);
-        EasyMock.replay(processorContext);
-=======
->>>>>>> 15418db6
 
         printProcessor.init(processorContext);
     }
 
     @Test
     public void testPrintStreamWithProvidedKeyValueMapper() {
-        final List<KeyValue<Integer, String>> inputRecords = Arrays.asList(
-                new KeyValue<>(0, "zero"),
-                new KeyValue<>(1, "one"),
-                new KeyValue<>(2, "two"),
-                new KeyValue<>(3, "three"));
+        final List<KeyValue<Integer, String>> inputRecords = Arrays.asList(new KeyValue<>(0, "zero"), new KeyValue<>(1, "one"), new KeyValue<>(2, "two"), new KeyValue<>(3, "three"));
 
-        final String[] expectedResult = {
-            "[test-stream]: 0, zero",
-            "[test-stream]: 1, one",
-            "[test-stream]: 2, two",
-            "[test-stream]: 3, three"};
+        final String[] expectedResult = {"[test-stream]: 0, zero", "[test-stream]: 1, one", "[test-stream]: 2, two", "[test-stream]: 3, three"};
 
         for (final KeyValue<Integer, String> record: inputRecords) {
-			final Record<Integer, String> r = new Record<>(record.key, record.value, 0L);
-			printProcessor.process(r);
-		}
+            final Record<Integer, String> r = new Record<>(record.key, record.value, 0L);
+            printProcessor.process(r);
+        }
         printProcessor.close();
 
         final String[] flushOutDatas = new String(byteOutStream.toByteArray(), StandardCharsets.UTF_8).split("\\r*\\n");
