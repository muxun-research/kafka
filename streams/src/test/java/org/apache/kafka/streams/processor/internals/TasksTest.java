--- conflicted
+++ resolved
@@ -27,11 +27,6 @@
 import java.util.HashSet;
 import java.util.Set;
 
-<<<<<<< HEAD
-import static org.apache.kafka.common.utils.Utils.*;
-import static org.apache.kafka.test.StreamsTestUtils.TaskBuilder.*;
-import static org.junit.jupiter.api.Assertions.*;
-=======
 import static org.apache.kafka.common.utils.Utils.mkEntry;
 import static org.apache.kafka.common.utils.Utils.mkMap;
 import static org.apache.kafka.test.StreamsTestUtils.TaskBuilder.standbyTask;
@@ -42,7 +37,6 @@
 import static org.junit.jupiter.api.Assertions.assertFalse;
 import static org.junit.jupiter.api.Assertions.assertThrows;
 import static org.junit.jupiter.api.Assertions.assertTrue;
->>>>>>> 9494bebe
 
 public class TasksTest {
 
@@ -84,13 +78,6 @@
         assertEquals(statelessTask, tasks.task(statelessTask.id()));
         assertEquals(standbyTask, tasks.task(standbyTask.id()));
 
-<<<<<<< HEAD
-        assertEquals(mkSet(statefulTask, statelessTask), new HashSet<>(tasks.activeTasks()));
-        assertEquals(mkSet(statefulTask, statelessTask, standbyTask), tasks.allTasks());
-        assertEquals(mkSet(statefulTask, standbyTask), tasks.tasks(mkSet(statefulTask.id(), standbyTask.id())));
-        assertEquals(mkSet(statefulTask.id(), statelessTask.id(), standbyTask.id()), tasks.allTaskIds());
-        assertEquals(mkMap(mkEntry(statefulTask.id(), statefulTask), mkEntry(statelessTask.id(), statelessTask), mkEntry(standbyTask.id(), standbyTask)), tasks.allTasksPerId());
-=======
         assertEquals(Set.of(statefulTask, statelessTask), new HashSet<>(tasks.activeTasks()));
         assertEquals(Set.of(statefulTask, statelessTask, standbyTask), tasks.allTasks());
         assertEquals(Set.of(statefulTask, standbyTask), tasks.tasks(Set.of(statefulTask.id(), standbyTask.id())));
@@ -102,7 +89,6 @@
                 mkEntry(standbyTask.id(), standbyTask)
             ),
             tasks.allTasksPerId());
->>>>>>> 9494bebe
         assertTrue(tasks.contains(statefulTask.id()));
         assertTrue(tasks.contains(statelessTask.id()));
         assertTrue(tasks.contains(statefulTask.id()));
@@ -110,15 +96,6 @@
 
     @Test
     public void shouldDrainPendingTasksToCreate() {
-<<<<<<< HEAD
-        tasks.addPendingActiveTasksToCreate(mkMap(mkEntry(new TaskId(0, 0, "A"), mkSet(TOPIC_PARTITION_A_0)), mkEntry(new TaskId(0, 1, "A"), mkSet(TOPIC_PARTITION_A_1)), mkEntry(new TaskId(0, 0, "B"), mkSet(TOPIC_PARTITION_B_0)), mkEntry(new TaskId(0, 1, "B"), mkSet(TOPIC_PARTITION_B_1))));
-
-        tasks.addPendingStandbyTasksToCreate(mkMap(mkEntry(new TaskId(0, 0, "A"), mkSet(TOPIC_PARTITION_A_0)), mkEntry(new TaskId(0, 1, "A"), mkSet(TOPIC_PARTITION_A_1)), mkEntry(new TaskId(0, 0, "B"), mkSet(TOPIC_PARTITION_B_0)), mkEntry(new TaskId(0, 1, "B"), mkSet(TOPIC_PARTITION_B_1))));
-
-        assertEquals(mkMap(mkEntry(new TaskId(0, 0, "A"), mkSet(TOPIC_PARTITION_A_0)), mkEntry(new TaskId(0, 1, "A"), mkSet(TOPIC_PARTITION_A_1))), tasks.drainPendingActiveTasksForTopologies(mkSet("A")));
-
-        assertEquals(mkMap(mkEntry(new TaskId(0, 0, "A"), mkSet(TOPIC_PARTITION_A_0)), mkEntry(new TaskId(0, 1, "A"), mkSet(TOPIC_PARTITION_A_1))), tasks.drainPendingStandbyTasksForTopologies(mkSet("A")));
-=======
         tasks.addPendingActiveTasksToCreate(mkMap(
             mkEntry(new TaskId(0, 0, "A"), Set.of(TOPIC_PARTITION_A_0)),
             mkEntry(new TaskId(0, 1, "A"), Set.of(TOPIC_PARTITION_A_1)),
@@ -142,7 +119,6 @@
             mkEntry(new TaskId(0, 0, "A"), Set.of(TOPIC_PARTITION_A_0)),
             mkEntry(new TaskId(0, 1, "A"), Set.of(TOPIC_PARTITION_A_1))
         ), tasks.drainPendingStandbyTasksForTopologies(Set.of("A")));
->>>>>>> 9494bebe
 
         tasks.clearPendingTasksToCreate();
 
