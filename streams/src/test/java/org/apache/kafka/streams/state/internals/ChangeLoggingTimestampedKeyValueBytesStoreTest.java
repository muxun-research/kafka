/*
 * Licensed to the Apache Software Foundation (ASF) under one or more
 * contributor license agreements. See the NOTICE file distributed with
 * this work for additional information regarding copyright ownership.
 * The ASF licenses this file to You under the Apache License, Version 2.0
 * (the "License"); you may not use this file except in compliance with
 * the License. You may obtain a copy of the License at
 *
 *    http://www.apache.org/licenses/LICENSE-2.0
 *
 * Unless required by applicable law or agreed to in writing, software
 * distributed under the License is distributed on an "AS IS" BASIS,
 * WITHOUT WARRANTIES OR CONDITIONS OF ANY KIND, either express or implied.
 * See the License for the specific language governing permissions and
 * limitations under the License.
 */
package org.apache.kafka.streams.state.internals;

import org.apache.kafka.common.metrics.Metrics;
import org.apache.kafka.common.serialization.Serdes;
import org.apache.kafka.common.utils.Bytes;
import org.apache.kafka.common.utils.LogContext;
import org.apache.kafka.streams.KeyValue;
import org.apache.kafka.streams.processor.StateStore;
import org.apache.kafka.streams.processor.internals.MockStreamsMetrics;
import org.apache.kafka.streams.state.KeyValueStore;
import org.apache.kafka.streams.state.ValueAndTimestamp;
import org.apache.kafka.test.InternalMockProcessorContext;
import org.apache.kafka.test.MockRecordCollector;
import org.apache.kafka.test.TestUtils;

import org.junit.jupiter.api.AfterEach;
import org.junit.jupiter.api.BeforeEach;
import org.junit.jupiter.api.Test;
import org.junit.jupiter.api.extension.ExtendWith;
import org.mockito.junit.jupiter.MockitoExtension;
import org.mockito.junit.jupiter.MockitoSettings;
import org.mockito.quality.Strictness;

import java.util.Arrays;

import static org.hamcrest.CoreMatchers.*;
import static org.hamcrest.MatcherAssert.assertThat;
import static org.mockito.Mockito.mock;
import static org.mockito.Mockito.verify;

@ExtendWith(MockitoExtension.class)
@MockitoSettings(strictness = Strictness.STRICT_STUBS)
public class ChangeLoggingTimestampedKeyValueBytesStoreTest {

    private final MockRecordCollector collector = new MockRecordCollector();
    private final InMemoryKeyValueStore root = new InMemoryKeyValueStore("kv");
    private final ChangeLoggingTimestampedKeyValueBytesStore store = new ChangeLoggingTimestampedKeyValueBytesStore(root);
    private final Bytes hi = Bytes.wrap("hi".getBytes());
    private final Bytes hello = Bytes.wrap("hello".getBytes());
    private final ValueAndTimestamp<byte[]> there = ValueAndTimestamp.make("there".getBytes(), 97L);
    // timestamp is 97 what is ASCII of 'a'
    private final byte[] rawThere = "\0\0\0\0\0\0\0athere".getBytes();
    private final ValueAndTimestamp<byte[]> world = ValueAndTimestamp.make("world".getBytes(), 98L);
    // timestamp is 98 what is ASCII of 'b'
    private final byte[] rawWorld = "\0\0\0\0\0\0\0bworld".getBytes();

    @BeforeEach
    public void before() {
        final InternalMockProcessorContext<String, Long> context = mockContext();
        context.setTime(0);
        store.init(context, store);
    }

<<<<<<< HEAD
    private InternalMockProcessorContext mockContext() {
        return new InternalMockProcessorContext<>(TestUtils.tempDirectory(), Serdes.String(), Serdes.Long(), collector, new ThreadCache(new LogContext("testCache "), 0, new MockStreamsMetrics(new Metrics())));
=======
    private InternalMockProcessorContext<String, Long> mockContext() {
        return new InternalMockProcessorContext<>(
            TestUtils.tempDirectory(),
            Serdes.String(),
            Serdes.Long(),
            collector,
            new ThreadCache(new LogContext("testCache "), 0, new MockStreamsMetrics(new Metrics()))
        );
>>>>>>> 9494bebe
    }

    @AfterEach
    public void after() {
        store.close();
    }

    @Test
    public void shouldDelegateInit() {
        final InternalMockProcessorContext<String, Long> context = mockContext();
        final KeyValueStore<Bytes, byte[]> inner = mock(InMemoryKeyValueStore.class);
        final StateStore outer = new ChangeLoggingTimestampedKeyValueBytesStore(inner);

        outer.init(context, outer);
        verify(inner).init(context, outer);
    }

    @Test
    public void shouldWriteKeyValueBytesToInnerStoreOnPut() {
        store.put(hi, rawThere);

        assertThat(root.get(hi), equalTo(rawThere));
        assertThat(collector.collected().size(), equalTo(1));
        assertThat(collector.collected().get(0).key(), equalTo(hi));
        assertThat(collector.collected().get(0).value(), equalTo(there.value()));
        assertThat(collector.collected().get(0).timestamp(), equalTo(there.timestamp()));
    }

    @Test
    public void shouldWriteAllKeyValueToInnerStoreOnPutAll() {
        store.putAll(Arrays.asList(KeyValue.pair(hi, rawThere), KeyValue.pair(hello, rawWorld)));
        assertThat(root.get(hi), equalTo(rawThere));
        assertThat(root.get(hello), equalTo(rawWorld));
    }

    @Test
    public void shouldLogChangesOnPutAll() {
        store.putAll(Arrays.asList(KeyValue.pair(hi, rawThere), KeyValue.pair(hello, rawWorld)));

        assertThat(collector.collected().size(), equalTo(2));
        assertThat(collector.collected().get(0).key(), equalTo(hi));
        assertThat(collector.collected().get(0).value(), equalTo(there.value()));
        assertThat(collector.collected().get(0).timestamp(), equalTo(there.timestamp()));
        assertThat(collector.collected().get(1).key(), equalTo(hello));
        assertThat(collector.collected().get(1).value(), equalTo(world.value()));
        assertThat(collector.collected().get(1).timestamp(), equalTo(world.timestamp()));
    }

    @Test
    public void shouldPropagateDelete() {
        store.put(hi, rawThere);
        store.delete(hi);
        assertThat(root.approximateNumEntries(), equalTo(0L));
        assertThat(root.get(hi), nullValue());
    }

    @Test
    public void shouldReturnOldValueOnDelete() {
        store.put(hi, rawThere);
        assertThat(store.delete(hi), equalTo(rawThere));
    }

    @Test
    public void shouldLogKeyNullOnDelete() {
        store.put(hi, rawThere);
        store.delete(hi);

        assertThat(collector.collected().size(), equalTo(2));
        assertThat(collector.collected().get(0).key(), equalTo(hi));
        assertThat(collector.collected().get(0).value(), equalTo(there.value()));
        assertThat(collector.collected().get(0).timestamp(), equalTo(there.timestamp()));
        assertThat(collector.collected().get(1).key(), equalTo(hi));
        assertThat(collector.collected().get(1).value(), nullValue());
        assertThat(collector.collected().get(1).timestamp(), equalTo(0L));

    }

    @Test
    public void shouldWriteToInnerOnPutIfAbsentNoPreviousValue() {
        store.putIfAbsent(hi, rawThere);
        assertThat(root.get(hi), equalTo(rawThere));
    }

    @Test
    public void shouldNotWriteToInnerOnPutIfAbsentWhenValueForKeyExists() {
        store.put(hi, rawThere);
        store.putIfAbsent(hi, rawWorld);
        assertThat(root.get(hi), equalTo(rawThere));
    }

    @Test
    public void shouldWriteToChangelogOnPutIfAbsentWhenNoPreviousValue() {
        store.putIfAbsent(hi, rawThere);

        assertThat(collector.collected().size(), equalTo(1));
        assertThat(collector.collected().get(0).key(), equalTo(hi));
        assertThat(collector.collected().get(0).value(), equalTo(there.value()));
        assertThat(collector.collected().get(0).timestamp(), equalTo(there.timestamp()));
    }

    @Test
    public void shouldNotWriteToChangeLogOnPutIfAbsentWhenValueForKeyExists() {
        store.put(hi, rawThere);
        store.putIfAbsent(hi, rawWorld);

        assertThat(collector.collected().size(), equalTo(1));
        assertThat(collector.collected().get(0).key(), equalTo(hi));
        assertThat(collector.collected().get(0).value(), equalTo(there.value()));
        assertThat(collector.collected().get(0).timestamp(), equalTo(there.timestamp()));
    }

    @Test
    public void shouldReturnCurrentValueOnPutIfAbsent() {
        store.put(hi, rawThere);
        assertThat(store.putIfAbsent(hi, rawWorld), equalTo(rawThere));
    }

    @Test
    public void shouldReturnNullOnPutIfAbsentWhenNoPreviousValue() {
        assertThat(store.putIfAbsent(hi, rawThere), is(nullValue()));
    }

    @Test
    public void shouldReturnValueOnGetWhenExists() {
        store.put(hello, rawWorld);
        assertThat(store.get(hello), equalTo(rawWorld));
    }

    @Test
    public void shouldReturnNullOnGetWhenDoesntExist() {
        assertThat(store.get(hello), is(nullValue()));
    }
}<|MERGE_RESOLUTION|>--- conflicted
+++ resolved
@@ -39,7 +39,9 @@
 
 import java.util.Arrays;
 
-import static org.hamcrest.CoreMatchers.*;
+import static org.hamcrest.CoreMatchers.equalTo;
+import static org.hamcrest.CoreMatchers.is;
+import static org.hamcrest.CoreMatchers.nullValue;
 import static org.hamcrest.MatcherAssert.assertThat;
 import static org.mockito.Mockito.mock;
 import static org.mockito.Mockito.verify;
@@ -67,10 +69,6 @@
         store.init(context, store);
     }
 
-<<<<<<< HEAD
-    private InternalMockProcessorContext mockContext() {
-        return new InternalMockProcessorContext<>(TestUtils.tempDirectory(), Serdes.String(), Serdes.Long(), collector, new ThreadCache(new LogContext("testCache "), 0, new MockStreamsMetrics(new Metrics())));
-=======
     private InternalMockProcessorContext<String, Long> mockContext() {
         return new InternalMockProcessorContext<>(
             TestUtils.tempDirectory(),
@@ -79,7 +77,6 @@
             collector,
             new ThreadCache(new LogContext("testCache "), 0, new MockStreamsMetrics(new Metrics()))
         );
->>>>>>> 9494bebe
     }
 
     @AfterEach
@@ -110,14 +107,16 @@
 
     @Test
     public void shouldWriteAllKeyValueToInnerStoreOnPutAll() {
-        store.putAll(Arrays.asList(KeyValue.pair(hi, rawThere), KeyValue.pair(hello, rawWorld)));
+        store.putAll(Arrays.asList(KeyValue.pair(hi, rawThere),
+                                   KeyValue.pair(hello, rawWorld)));
         assertThat(root.get(hi), equalTo(rawThere));
         assertThat(root.get(hello), equalTo(rawWorld));
     }
 
     @Test
     public void shouldLogChangesOnPutAll() {
-        store.putAll(Arrays.asList(KeyValue.pair(hi, rawThere), KeyValue.pair(hello, rawWorld)));
+        store.putAll(Arrays.asList(KeyValue.pair(hi, rawThere),
+                                   KeyValue.pair(hello, rawWorld)));
 
         assertThat(collector.collected().size(), equalTo(2));
         assertThat(collector.collected().get(0).key(), equalTo(hi));
