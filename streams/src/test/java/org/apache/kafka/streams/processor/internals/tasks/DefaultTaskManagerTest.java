--- conflicted
+++ resolved
@@ -37,12 +37,6 @@
 import java.util.concurrent.TimeUnit;
 import java.util.concurrent.atomic.AtomicBoolean;
 
-<<<<<<< HEAD
-import static org.apache.kafka.common.utils.Utils.*;
-import static org.junit.jupiter.api.Assertions.*;
-import static org.mockito.ArgumentMatchers.anyLong;
-import static org.mockito.Mockito.*;
-=======
 import static org.junit.jupiter.api.Assertions.assertEquals;
 import static org.junit.jupiter.api.Assertions.assertFalse;
 import static org.junit.jupiter.api.Assertions.assertNotNull;
@@ -56,7 +50,6 @@
 import static org.mockito.Mockito.timeout;
 import static org.mockito.Mockito.verify;
 import static org.mockito.Mockito.when;
->>>>>>> 9494bebe
 
 public class DefaultTaskManagerTest {
 
@@ -70,17 +63,8 @@
     private final StreamsException exception = mock(StreamsException.class);
     private final TaskExecutionMetadata taskExecutionMetadata = mock(TaskExecutionMetadata.class);
 
-<<<<<<< HEAD
-    private final StreamsConfig config = new StreamsConfig(configProps());
-    private final TaskManager taskManager = new DefaultTaskManager(time, "TaskManager", tasks, config, (taskManager, name, time) -> taskExecutor);
-
-    private Properties configProps() {
-        return mkObjectProperties(mkMap(mkEntry(StreamsConfig.APPLICATION_ID_CONFIG, "appId"), mkEntry(StreamsConfig.BOOTSTRAP_SERVERS_CONFIG, "localhost:2171"), mkEntry(StreamsConfig.PROCESSING_GUARANTEE_CONFIG, StreamsConfig.EXACTLY_ONCE_V2)));
-    }
-=======
     private final TaskManager taskManager = new DefaultTaskManager(time, "TaskManager", tasks,
         (taskManager, name, time, taskExecutionMetadata) -> taskExecutor, taskExecutionMetadata, 1);
->>>>>>> 9494bebe
 
     @BeforeEach
     public void setUp() {
