/*
 * Licensed to the Apache Software Foundation (ASF) under one or more
 * contributor license agreements. See the NOTICE file distributed with
 * this work for additional information regarding copyright ownership.
 * The ASF licenses this file to You under the Apache License, Version 2.0
 * (the "License"); you may not use this file except in compliance with
 * the License. You may obtain a copy of the License at
 *
 *    http://www.apache.org/licenses/LICENSE-2.0
 *
 * Unless required by applicable law or agreed to in writing, software
 * distributed under the License is distributed on an "AS IS" BASIS,
 * WITHOUT WARRANTIES OR CONDITIONS OF ANY KIND, either express or implied.
 * See the License for the specific language governing permissions and
 * limitations under the License.
 */
package org.apache.kafka.streams.processor.internals;

<<<<<<< HEAD
import com.fasterxml.jackson.annotation.JsonProperty;
import com.fasterxml.jackson.databind.ObjectMapper;
import org.apache.kafka.common.TopicPartition;
import org.apache.kafka.common.utils.LogCaptureAppender;
=======
import org.apache.kafka.common.TopicPartition;
import org.apache.kafka.common.metrics.Metrics;
import org.apache.kafka.common.utils.LogCaptureAppender;
import org.apache.kafka.common.utils.LogContext;
>>>>>>> 9494bebe
import org.apache.kafka.common.utils.MockTime;
import org.apache.kafka.common.utils.Utils;
import org.apache.kafka.streams.StreamsConfig;
import org.apache.kafka.streams.TopologyConfig;
import org.apache.kafka.streams.errors.ProcessorStateException;
import org.apache.kafka.streams.processor.StateStore;
import org.apache.kafka.streams.processor.TaskId;
import org.apache.kafka.streams.processor.internals.StateDirectory.TaskDirectory;
<<<<<<< HEAD
=======
import org.apache.kafka.streams.processor.internals.metrics.StreamsMetricsImpl;
>>>>>>> 9494bebe
import org.apache.kafka.streams.state.internals.OffsetCheckpoint;
import org.apache.kafka.test.MockKeyValueStore;
import org.apache.kafka.test.TestUtils;
<<<<<<< HEAD
import org.junit.After;
import org.junit.Before;
import org.junit.Test;

import java.io.*;
=======

import com.fasterxml.jackson.annotation.JsonProperty;
import com.fasterxml.jackson.databind.ObjectMapper;

import org.junit.jupiter.api.AfterEach;
import org.junit.jupiter.api.BeforeEach;
import org.junit.jupiter.api.Test;
import org.mockito.ArgumentMatchers;
import org.mockito.Mockito;
import org.slf4j.Logger;
import org.slf4j.LoggerFactory;

import java.io.BufferedWriter;
import java.io.File;
import java.io.FileOutputStream;
import java.io.IOException;
import java.io.OutputStreamWriter;
>>>>>>> 9494bebe
import java.nio.charset.StandardCharsets;
import java.nio.file.Files;
import java.nio.file.Path;
import java.nio.file.attribute.PosixFilePermission;
import java.time.Duration;
<<<<<<< HEAD
import java.util.*;
=======
import java.util.Arrays;
import java.util.Collections;
import java.util.EnumSet;
import java.util.HashSet;
import java.util.List;
import java.util.Objects;
import java.util.Properties;
import java.util.Set;
import java.util.UUID;
>>>>>>> 9494bebe
import java.util.concurrent.CountDownLatch;
import java.util.concurrent.TimeUnit;
import java.util.concurrent.atomic.AtomicBoolean;
import java.util.concurrent.atomic.AtomicReference;
import java.util.stream.Collectors;

<<<<<<< HEAD
import static java.util.Collections.*;
import static org.apache.kafka.common.utils.Utils.*;
import static org.apache.kafka.streams.processor.internals.StateDirectory.PROCESS_FILE_NAME;
import static org.apache.kafka.streams.processor.internals.StateManagerUtil.CHECKPOINT_FILE_NAME;
import static org.apache.kafka.streams.processor.internals.StateManagerUtil.toTaskDirString;
import static org.hamcrest.CoreMatchers.*;
import static org.hamcrest.MatcherAssert.assertThat;
import static org.junit.Assert.*;
=======
import static java.util.Collections.emptyList;
import static java.util.Collections.singleton;
import static java.util.Collections.singletonList;
import static org.apache.kafka.common.utils.Utils.mkEntry;
import static org.apache.kafka.common.utils.Utils.mkMap;
import static org.apache.kafka.streams.processor.internals.StateDirectory.PROCESS_FILE_NAME;
import static org.apache.kafka.streams.processor.internals.StateManagerUtil.CHECKPOINT_FILE_NAME;
import static org.apache.kafka.streams.processor.internals.StateManagerUtil.toTaskDirString;
import static org.hamcrest.CoreMatchers.containsString;
import static org.hamcrest.CoreMatchers.endsWith;
import static org.hamcrest.CoreMatchers.equalTo;
import static org.hamcrest.CoreMatchers.hasItem;
import static org.hamcrest.CoreMatchers.instanceOf;
import static org.hamcrest.CoreMatchers.is;
import static org.hamcrest.CoreMatchers.not;
import static org.hamcrest.MatcherAssert.assertThat;
import static org.junit.jupiter.api.Assertions.assertEquals;
import static org.junit.jupiter.api.Assertions.assertFalse;
import static org.junit.jupiter.api.Assertions.assertNotNull;
import static org.junit.jupiter.api.Assertions.assertNull;
import static org.junit.jupiter.api.Assertions.assertThrows;
import static org.junit.jupiter.api.Assertions.assertTrue;
import static org.junit.jupiter.api.Assertions.fail;
>>>>>>> 9494bebe

public class StateDirectoryTest {

    private static final Logger log = LoggerFactory.getLogger(StateDirectoryTest.class);
    private final MockTime time = new MockTime();
    private File stateDir;
    private final String applicationId = "applicationId";
    private StreamsConfig config;
    private StateDirectory directory;
    private File appDir;

    private void initializeStateDirectory(final boolean createStateDirectory, final boolean hasNamedTopology) throws IOException {
        stateDir = new File(TestUtils.IO_TMP_DIR, "kafka-" + TestUtils.randomString(5));
        if (!createStateDirectory) {
            cleanup();
        }
<<<<<<< HEAD
        directory = new StateDirectory(new StreamsConfig(new Properties() {
=======
        config = new StreamsConfig(new Properties() {
>>>>>>> 9494bebe
            {
                put(StreamsConfig.APPLICATION_ID_CONFIG, applicationId);
                put(StreamsConfig.BOOTSTRAP_SERVERS_CONFIG, "dummy:1234");
                put(StreamsConfig.STATE_DIR_CONFIG, stateDir.getPath());
            }
<<<<<<< HEAD
        }), time, createStateDirectory, hasNamedTopology);
=======
        });
        directory = new StateDirectory(config, time, createStateDirectory, hasNamedTopology);
>>>>>>> 9494bebe
        appDir = new File(stateDir, applicationId);
    }

    @BeforeEach
    public void before() throws IOException {
        initializeStateDirectory(true, false);
    }

    @AfterEach
    public void cleanup() throws IOException {
        Utils.delete(stateDir);
    }

    @Test
    public void shouldCreateBaseDirectory() {
        assertTrue(stateDir.exists());
        assertTrue(stateDir.isDirectory());
        assertTrue(appDir.exists());
        assertTrue(appDir.isDirectory());
    }

    @Test
    public void shouldHaveSecurePermissions() {
        assertPermissions(stateDir);
        assertPermissions(appDir);
    }

    private void assertPermissions(final File file) {
        final Path path = file.toPath();
        if (path.getFileSystem().supportedFileAttributeViews().contains("posix")) {
            final Set<PosixFilePermission> expectedPermissions = EnumSet.of(PosixFilePermission.OWNER_EXECUTE, PosixFilePermission.GROUP_READ, PosixFilePermission.OWNER_WRITE, PosixFilePermission.GROUP_EXECUTE, PosixFilePermission.OWNER_READ);
            try {
                final Set<PosixFilePermission> filePermissions = Files.getPosixFilePermissions(path);
                assertThat(expectedPermissions, equalTo(filePermissions));
            } catch (final IOException e) {
                fail("Should create correct files and set correct permissions");
            }
        } else {
            assertThat(file.canRead(), is(true));
            assertThat(file.canWrite(), is(true));
            assertThat(file.canExecute(), is(true));
        }
    }

    @Test
    public void shouldParseUnnamedTaskId() {
        final TaskId task = new TaskId(1, 0);
        assertThat(TaskId.parse(task.toString()), equalTo(task));
    }

    @Test
    public void shouldParseNamedTaskId() {
        final TaskId task = new TaskId(1, 0, "namedTopology");
        assertThat(TaskId.parse(task.toString()), equalTo(task));
    }

    @Test
    public void shouldCreateTaskStateDirectory() {
        final TaskId taskId = new TaskId(0, 0);
        final File taskDirectory = directory.getOrCreateDirectoryForTask(taskId);
        assertTrue(taskDirectory.exists());
        assertTrue(taskDirectory.isDirectory());
    }

    @Test
    public void shouldBeTrueIfAlreadyHoldsLock() {
        final TaskId taskId = new TaskId(0, 0);
        directory.getOrCreateDirectoryForTask(taskId);
        directory.lock(taskId);
        try {
            assertTrue(directory.lock(taskId));
        } finally {
            directory.unlock(taskId);
        }
    }

    @Test
    public void shouldBeAbleToUnlockEvenWithoutLocking() {
        final TaskId taskId = new TaskId(0, 0);
        directory.unlock(taskId);
    }

    @Test
    public void shouldReportDirectoryEmpty() throws IOException {
        final TaskId taskId = new TaskId(0, 0);

        // when task dir first created, it should be empty
        assertTrue(directory.directoryForTaskIsEmpty(taskId));

        // after locking, it should still be empty
        directory.lock(taskId);
        assertTrue(directory.directoryForTaskIsEmpty(taskId));

        // after writing checkpoint, it should still be empty
        final OffsetCheckpoint checkpointFile = new OffsetCheckpoint(new File(directory.getOrCreateDirectoryForTask(taskId), CHECKPOINT_FILE_NAME));
        assertTrue(directory.directoryForTaskIsEmpty(taskId));

        checkpointFile.write(Collections.singletonMap(new TopicPartition("topic", 0), 0L));
        assertTrue(directory.directoryForTaskIsEmpty(taskId));

        // if some store dir is created, it should not be empty
        final File dbDir = new File(new File(directory.getOrCreateDirectoryForTask(taskId), "db"), "store1");

        Files.createDirectories(dbDir.getParentFile().toPath());
        Files.createDirectories(dbDir.getAbsoluteFile().toPath());

        assertFalse(directory.directoryForTaskIsEmpty(taskId));

        // after wiping out the state dir, the dir should show as empty again
        Utils.delete(dbDir.getParentFile());
        assertTrue(directory.directoryForTaskIsEmpty(taskId));

        directory.unlock(taskId);
        assertTrue(directory.directoryForTaskIsEmpty(taskId));
    }

    @Test
    public void shouldThrowProcessorStateException() throws IOException {
        final TaskId taskId = new TaskId(0, 0);

        Utils.delete(stateDir);

        assertThrows(ProcessorStateException.class, () -> directory.getOrCreateDirectoryForTask(taskId));
    }

    @Test
    public void shouldThrowProcessorStateExceptionIfStateDirOccupied() throws IOException {
        final TaskId taskId = new TaskId(0, 0);

        // Replace application's stateDir to regular file
        Utils.delete(appDir);
        Files.createFile(appDir.toPath());

        assertThrows(ProcessorStateException.class, () -> directory.getOrCreateDirectoryForTask(taskId));
    }

    @Test
    public void shouldThrowProcessorStateExceptionIfTestDirOccupied() throws IOException {
        final TaskId taskId = new TaskId(0, 0);

        // Replace taskDir to a regular file
        final File taskDir = new File(appDir, toTaskDirString(taskId));
        Utils.delete(taskDir);
        Files.createFile(taskDir.toPath());

        // Error: ProcessorStateException should be thrown.
        assertThrows(ProcessorStateException.class, () -> directory.getOrCreateDirectoryForTask(taskId));
    }

    @Test
    public void shouldNotThrowIfStateDirectoryHasBeenDeleted() throws IOException {
        final TaskId taskId = new TaskId(0, 0);

        Utils.delete(stateDir);
        assertThrows(IllegalStateException.class, () -> directory.lock(taskId));
    }

    @Test
    public void shouldLockMultipleTaskDirectories() {
        final TaskId taskId = new TaskId(0, 0);
        final TaskId taskId2 = new TaskId(1, 0);

        assertThat(directory.lock(taskId), is(true));
        assertThat(directory.lock(taskId2), is(true));
        directory.unlock(taskId);
        directory.unlock(taskId2);
    }

    @Test
    public void shouldCleanUpTaskStateDirectoriesThatAreNotCurrentlyLocked() {
        final TaskId task0 = new TaskId(0, 0);
        final TaskId task1 = new TaskId(1, 0);
        final TaskId task2 = new TaskId(2, 0);
        try {
            assertTrue(new File(directory.getOrCreateDirectoryForTask(task0), "store").mkdir());
            assertTrue(new File(directory.getOrCreateDirectoryForTask(task1), "store").mkdir());
            assertTrue(new File(directory.getOrCreateDirectoryForTask(task2), "store").mkdir());

            directory.lock(task0);
            directory.lock(task1);

            final TaskDirectory dir0 = new TaskDirectory(new File(appDir, toTaskDirString(task0)), null);
            final TaskDirectory dir1 = new TaskDirectory(new File(appDir, toTaskDirString(task1)), null);
            final TaskDirectory dir2 = new TaskDirectory(new File(appDir, toTaskDirString(task2)), null);

            List<TaskDirectory> files = directory.listAllTaskDirectories();
            assertEquals(Set.of(dir0, dir1, dir2), new HashSet<>(files));

            files = directory.listNonEmptyTaskDirectories();
            assertEquals(Set.of(dir0, dir1, dir2), new HashSet<>(files));

            time.sleep(5000);
            directory.cleanRemovedTasks(0);

            files = directory.listAllTaskDirectories();
            assertEquals(Set.of(dir0, dir1), new HashSet<>(files));

            files = directory.listNonEmptyTaskDirectories();
            assertEquals(Set.of(dir0, dir1), new HashSet<>(files));
        } finally {
            directory.unlock(task0);
            directory.unlock(task1);
        }
    }

    @Test
    public void shouldCleanupStateDirectoriesWhenLastModifiedIsLessThanNowMinusCleanupDelay() {
        final File dir = directory.getOrCreateDirectoryForTask(new TaskId(2, 0));
        assertTrue(new File(dir, "store").mkdir());

        final int cleanupDelayMs = 60000;
        directory.cleanRemovedTasks(cleanupDelayMs);
        assertTrue(dir.exists());
        assertEquals(1, directory.listAllTaskDirectories().size());
        assertEquals(1, directory.listNonEmptyTaskDirectories().size());

        time.sleep(cleanupDelayMs + 1000);
        directory.cleanRemovedTasks(cleanupDelayMs);
        assertFalse(dir.exists());
        assertEquals(0, directory.listAllTaskDirectories().size());
        assertEquals(0, directory.listNonEmptyTaskDirectories().size());
    }

    @Test
    public void shouldCleanupObsoleteTaskDirectoriesAndDeleteTheDirectoryItself() {
        final File dir = directory.getOrCreateDirectoryForTask(new TaskId(2, 0));
        assertTrue(new File(dir, "store").mkdir());
        assertEquals(1, directory.listAllTaskDirectories().size());
        assertEquals(1, directory.listNonEmptyTaskDirectories().size());

        try (final LogCaptureAppender appender = LogCaptureAppender.createAndRegister(StateDirectory.class)) {
            time.sleep(5000);
            directory.cleanRemovedTasks(0);
            assertFalse(dir.exists());
            assertEquals(0, directory.listAllTaskDirectories().size());
            assertEquals(0, directory.listNonEmptyTaskDirectories().size());
            assertThat(appender.getMessages(), hasItem(containsString("Deleting obsolete state directory")));
        }
    }

    @Test
    public void shouldNotRemoveNonTaskDirectoriesAndFiles() {
        final File otherDir = TestUtils.tempDirectory(stateDir.toPath(), "foo");
        directory.cleanRemovedTasks(0);
        assertTrue(otherDir.exists());
    }

    @Test
    public void shouldReturnEmptyArrayForNonPersistentApp() throws IOException {
        initializeStateDirectory(false, false);
        assertTrue(directory.listAllTaskDirectories().isEmpty());
    }

    @Test
    public void shouldReturnEmptyArrayIfStateDirDoesntExist() throws IOException {
        cleanup();
        assertFalse(stateDir.exists());
        assertTrue(directory.listAllTaskDirectories().isEmpty());
    }

    @Test
    public void shouldReturnEmptyArrayIfListFilesReturnsNull() throws IOException {
        stateDir = new File(TestUtils.IO_TMP_DIR, "kafka-" + TestUtils.randomString(5));
        directory = new StateDirectory(new StreamsConfig(new Properties() {
            {
                put(StreamsConfig.APPLICATION_ID_CONFIG, applicationId);
                put(StreamsConfig.BOOTSTRAP_SERVERS_CONFIG, "dummy:1234");
                put(StreamsConfig.STATE_DIR_CONFIG, stateDir.getPath());
            }
        }), time, true, false);
        appDir = new File(stateDir, applicationId);

        // make sure the File#listFiles returns null and StateDirectory#listAllTaskDirectories is able to handle null
        Utils.delete(appDir);
        Files.createFile(appDir.toPath());
        assertTrue(Files.exists(appDir.toPath()));
        assertNull(appDir.listFiles());
        assertEquals(0, directory.listAllTaskDirectories().size());
    }

    @Test
    public void shouldOnlyListNonEmptyTaskDirectories() throws IOException {
        TestUtils.tempDirectory(stateDir.toPath(), "foo");
        final TaskDirectory taskDir1 = new TaskDirectory(directory.getOrCreateDirectoryForTask(new TaskId(0, 0)), null);
        final TaskDirectory taskDir2 = new TaskDirectory(directory.getOrCreateDirectoryForTask(new TaskId(0, 1)), null);

        final File storeDir = new File(taskDir1.file(), "store");
        assertTrue(storeDir.mkdir());

        assertThat(Set.of(taskDir1, taskDir2), equalTo(new HashSet<>(directory.listAllTaskDirectories())));
        assertThat(singletonList(taskDir1), equalTo(directory.listNonEmptyTaskDirectories()));

        Utils.delete(taskDir1.file());

        assertThat(singleton(taskDir2), equalTo(new HashSet<>(directory.listAllTaskDirectories())));
        assertThat(emptyList(), equalTo(directory.listNonEmptyTaskDirectories()));
    }

    @Test
    public void shouldCreateDirectoriesIfParentDoesntExist() {
        final File tempDir = TestUtils.tempDirectory();
        final File stateDir = new File(new File(tempDir, "foo"), "state-dir");
        final StateDirectory stateDirectory = new StateDirectory(new StreamsConfig(new Properties() {
            {
                put(StreamsConfig.APPLICATION_ID_CONFIG, applicationId);
                put(StreamsConfig.BOOTSTRAP_SERVERS_CONFIG, "dummy:1234");
                put(StreamsConfig.STATE_DIR_CONFIG, stateDir.getPath());
            }
        }), time, true, false);
        final File taskDir = stateDirectory.getOrCreateDirectoryForTask(new TaskId(0, 0));
        assertTrue(stateDir.exists());
        assertTrue(taskDir.exists());
    }

    @Test
    public void shouldNotLockStateDirLockedByAnotherThread() throws Exception {
        final TaskId taskId = new TaskId(0, 0);
        final Thread thread = new Thread(() -> directory.lock(taskId));
        thread.start();
        thread.join(30000);
        assertFalse(directory.lock(taskId));
    }

    @Test
    public void shouldNotUnLockStateDirLockedByAnotherThread() throws Exception {
        final TaskId taskId = new TaskId(0, 0);
        final CountDownLatch lockLatch = new CountDownLatch(1);
        final CountDownLatch unlockLatch = new CountDownLatch(1);
        final AtomicReference<Exception> exceptionOnThread = new AtomicReference<>();
        final Thread thread = new Thread(() -> {
            try {
                directory.lock(taskId);
                lockLatch.countDown();
                unlockLatch.await();
                directory.unlock(taskId);
            } catch (final Exception e) {
                exceptionOnThread.set(e);
            }
        });
        thread.start();
        lockLatch.await(5, TimeUnit.SECONDS);

        assertNull(exceptionOnThread.get(), "should not have had an exception on other thread");
        directory.unlock(taskId);
        assertFalse(directory.lock(taskId));

        unlockLatch.countDown();
        thread.join(30000);

        assertNull(exceptionOnThread.get(), "should not have had an exception on other thread");
        assertTrue(directory.lock(taskId));
    }

    @Test
    public void shouldCleanupAllTaskDirectoriesIncludingGlobalOne() {
        final TaskId id = new TaskId(1, 0);
        directory.getOrCreateDirectoryForTask(id);
        directory.globalStateDir();

        final File dir0 = new File(appDir, id.toString());
        final File globalDir = new File(appDir, "global");
<<<<<<< HEAD
        assertEquals(mkSet(dir0, globalDir), Arrays.stream(Objects.requireNonNull(appDir.listFiles())).collect(Collectors.toSet()));
=======
        assertEquals(Set.of(dir0, globalDir), Arrays.stream(
            Objects.requireNonNull(appDir.listFiles())).collect(Collectors.toSet()));
>>>>>>> 9494bebe

        directory.clean();

        // if appDir is empty, it is deleted in StateDirectory#clean process.
        assertFalse(appDir.exists());
    }

    @Test
    public void shouldNotCreateBaseDirectory() throws IOException {
        try (final LogCaptureAppender appender = LogCaptureAppender.createAndRegister(StateDirectory.class)) {
            initializeStateDirectory(false, false);
            assertThat(stateDir.exists(), is(false));
            assertThat(appDir.exists(), is(false));
            assertThat(appender.getMessages(), not(hasItem(containsString("Error changing permissions for the state or base directory"))));
        }
    }

    @Test
    public void shouldNotCreateTaskStateDirectory() throws IOException {
        initializeStateDirectory(false, false);
        final TaskId taskId = new TaskId(0, 0);
        final File taskDirectory = directory.getOrCreateDirectoryForTask(taskId);
        assertFalse(taskDirectory.exists());
    }

    @Test
    public void shouldNotCreateGlobalStateDirectory() throws IOException {
        initializeStateDirectory(false, false);
        final File globalStateDir = directory.globalStateDir();
        assertFalse(globalStateDir.exists());
    }

    @Test
    public void shouldLockTaskStateDirectoryWhenDirectoryCreationDisabled() throws IOException {
        initializeStateDirectory(false, false);
        final TaskId taskId = new TaskId(0, 0);
        assertTrue(directory.lock(taskId));
    }

    @Test
    public void shouldNotFailWhenCreatingTaskDirectoryInParallel() throws Exception {
        final TaskId taskId = new TaskId(0, 0);
        final AtomicBoolean passed = new AtomicBoolean(true);

        final CreateTaskDirRunner runner = new CreateTaskDirRunner(directory, taskId, passed);

        final Thread t1 = new Thread(runner);
        final Thread t2 = new Thread(runner);

        t1.start();
        t2.start();

        t1.join(Duration.ofMillis(500L).toMillis());
        t2.join(Duration.ofMillis(500L).toMillis());

        assertNotNull(runner.taskDirectory);
        assertTrue(passed.get());
        assertTrue(runner.taskDirectory.exists());
        assertTrue(runner.taskDirectory.isDirectory());
    }

    @Test
    public void shouldDeleteAppDirWhenCleanUpIfEmpty() {
        final TaskId taskId = new TaskId(0, 0);
        final File taskDirectory = directory.getOrCreateDirectoryForTask(taskId);
        final File testFile = new File(taskDirectory, "testFile");
        assertThat(testFile.mkdir(), is(true));
        assertThat(directory.directoryForTaskIsEmpty(taskId), is(false));

        // call StateDirectory#clean
        directory.clean();

        // if appDir is empty, it is deleted in StateDirectory#clean process.
        assertFalse(appDir.exists());
    }

    @Test
    public void shouldNotDeleteAppDirWhenCleanUpIfNotEmpty() throws IOException {
        final TaskId taskId = new TaskId(0, 0);
        final File taskDirectory = directory.getOrCreateDirectoryForTask(taskId);
        final File testFile = new File(taskDirectory, "testFile");
        assertThat(testFile.mkdir(), is(true));
        assertThat(directory.directoryForTaskIsEmpty(taskId), is(false));

        // Create a dummy file in appDir; for this, appDir will not be empty after cleanup.
        final File dummyFile = new File(appDir, "dummy");
        Files.createFile(dummyFile.toPath());

        try (final LogCaptureAppender appender = LogCaptureAppender.createAndRegister(StateDirectory.class)) {
            // call StateDirectory#clean
            directory.clean();
            assertThat(appender.getMessages(), hasItem(endsWith(String.format("Failed to delete state store directory of %s for it is not empty", appDir.getAbsolutePath()))));
        }
    }

    @Test
    public void shouldLogManualUserCallMessage() {
        final TaskId taskId = new TaskId(0, 0);
        final File taskDirectory = directory.getOrCreateDirectoryForTask(taskId);
        final File testFile = new File(taskDirectory, "testFile");
        assertThat(testFile.mkdir(), is(true));
        assertThat(directory.directoryForTaskIsEmpty(taskId), is(false));

        try (final LogCaptureAppender appender = LogCaptureAppender.createAndRegister(StateDirectory.class)) {
            directory.clean();
            assertThat(appender.getMessages(), hasItem(endsWith("as user calling cleanup.")));
        }
    }

    @Test
    public void shouldLogStateDirCleanerMessage() {
        final TaskId taskId = new TaskId(0, 0);
        final File taskDirectory = directory.getOrCreateDirectoryForTask(taskId);
        final File testFile = new File(taskDirectory, "testFile");
        assertThat(testFile.mkdir(), is(true));
        assertThat(directory.directoryForTaskIsEmpty(taskId), is(false));

        try (final LogCaptureAppender appender = LogCaptureAppender.createAndRegister(StateDirectory.class)) {
            final long cleanupDelayMs = 0;
            time.sleep(5000);
            directory.cleanRemovedTasks(cleanupDelayMs);
            assertThat(appender.getMessages(), hasItem(endsWith("ms has elapsed (cleanup delay is " + cleanupDelayMs + "ms).")));
        }
    }

    @Test
    public void shouldLogTempDirMessage() {
        try (final LogCaptureAppender appender = LogCaptureAppender.createAndRegister(StateDirectory.class)) {
            new StateDirectory(new StreamsConfig(mkMap(mkEntry(StreamsConfig.BOOTSTRAP_SERVERS_CONFIG, ""), mkEntry(StreamsConfig.APPLICATION_ID_CONFIG, ""))), new MockTime(), true, false);
            assertThat(appender.getMessages(), hasItem("Using an OS temp directory in the state.dir property can cause failures with writing the" + " checkpoint file due to the fact that this directory can be cleared by the OS." + " Resolved state.dir: [" + System.getProperty("java.io.tmpdir") + "/kafka-streams]"));
        }
    }

    /* Named Topology Tests */

    @Test
    public void shouldCreateTaskDirectoriesUnderNamedTopologyDirs() throws IOException {
        initializeStateDirectory(true, true);

        directory.getOrCreateDirectoryForTask(new TaskId(0, 0, "topology1"));
        directory.getOrCreateDirectoryForTask(new TaskId(0, 1, "topology1"));
        directory.getOrCreateDirectoryForTask(new TaskId(0, 0, "topology2"));

        assertThat(new File(appDir, "__topology1__").exists(), is(true));
        assertThat(new File(appDir, "__topology1__").isDirectory(), is(true));
        assertThat(new File(appDir, "__topology2__").exists(), is(true));
        assertThat(new File(appDir, "__topology2__").isDirectory(), is(true));

        assertThat(new File(new File(appDir, "__topology1__"), "0_0").exists(), is(true));
        assertThat(new File(new File(appDir, "__topology1__"), "0_0").isDirectory(), is(true));
        assertThat(new File(new File(appDir, "__topology1__"), "0_1").exists(), is(true));
        assertThat(new File(new File(appDir, "__topology1__"), "0_1").isDirectory(), is(true));
        assertThat(new File(new File(appDir, "__topology2__"), "0_0").exists(), is(true));
        assertThat(new File(new File(appDir, "__topology2__"), "0_0").isDirectory(), is(true));
    }

    @Test
    public void shouldOnlyListNonEmptyTaskDirectoriesInNamedTopologies() throws IOException {
        initializeStateDirectory(true, true);

        TestUtils.tempDirectory(appDir.toPath(), "foo");
        final TaskDirectory taskDir1 = new TaskDirectory(directory.getOrCreateDirectoryForTask(new TaskId(0, 0, "topology1")), "topology1");
        final TaskDirectory taskDir2 = new TaskDirectory(directory.getOrCreateDirectoryForTask(new TaskId(0, 1, "topology1")), "topology1");
        final TaskDirectory taskDir3 = new TaskDirectory(directory.getOrCreateDirectoryForTask(new TaskId(0, 0, "topology2")), "topology2");

        final File storeDir = new File(taskDir1.file(), "store");
        assertTrue(storeDir.mkdir());

        assertThat(new HashSet<>(directory.listAllTaskDirectories()), equalTo(Set.of(taskDir1, taskDir2, taskDir3)));
        assertThat(directory.listNonEmptyTaskDirectories(), equalTo(singletonList(taskDir1)));

        Utils.delete(taskDir1.file());

        assertThat(new HashSet<>(directory.listAllTaskDirectories()), equalTo(Set.of(taskDir2, taskDir3)));
        assertThat(directory.listNonEmptyTaskDirectories(), equalTo(emptyList()));
    }

    @Test
    public void shouldRemoveNonEmptyNamedTopologyDirsWhenCallingClean() throws Exception {
        initializeStateDirectory(true, true);
        final File taskDir = directory.getOrCreateDirectoryForTask(new TaskId(2, 0, "topology1"));
        final File namedTopologyDir = new File(appDir, "__topology1__");

        assertThat(taskDir.exists(), is(true));
        assertThat(namedTopologyDir.exists(), is(true));
        directory.clean();
        assertThat(taskDir.exists(), is(false));
        assertThat(namedTopologyDir.exists(), is(false));
    }

    @Test
    public void shouldRemoveEmptyNamedTopologyDirsWhenCallingClean() throws IOException {
        initializeStateDirectory(true, true);
        final File namedTopologyDir = new File(appDir, "__topology1__");
        assertThat(namedTopologyDir.mkdir(), is(true));
        assertThat(namedTopologyDir.exists(), is(true));
        directory.clean();
        assertThat(namedTopologyDir.exists(), is(false));
    }

    @Test
    public void shouldRemoveNonEmptyNamedTopologyDirsWhenCallingClearLocalStateForNamedTopology() throws Exception {
        initializeStateDirectory(true, true);
        final String topologyName = "topology1";
        final File taskDir = directory.getOrCreateDirectoryForTask(new TaskId(2, 0, topologyName));
        final File namedTopologyDir = new File(appDir, "__" + topologyName + "__");

        assertThat(taskDir.exists(), is(true));
        assertThat(namedTopologyDir.exists(), is(true));
        directory.clearLocalStateForNamedTopology(topologyName);
        assertThat(taskDir.exists(), is(false));
        assertThat(namedTopologyDir.exists(), is(false));
    }

    @Test
    public void shouldRemoveEmptyNamedTopologyDirsWhenCallingClearLocalStateForNamedTopology() throws IOException {
        initializeStateDirectory(true, true);
        final String topologyName = "topology1";
        final File namedTopologyDir = new File(appDir, "__" + topologyName + "__");
        assertThat(namedTopologyDir.mkdir(), is(true));
        assertThat(namedTopologyDir.exists(), is(true));
        directory.clearLocalStateForNamedTopology(topologyName);
        assertThat(namedTopologyDir.exists(), is(false));
    }

    @Test
    public void shouldNotRemoveDirsThatDoNotMatchNamedTopologyDirsWhenCallingClean() throws IOException {
        initializeStateDirectory(true, true);
        final File someDir = new File(appDir, "_not-a-valid-named-topology_dir_name_");
        assertThat(someDir.mkdir(), is(true));
        assertThat(someDir.exists(), is(true));
        directory.clean();
        assertThat(someDir.exists(), is(true));
    }

    @Test
    public void shouldCleanupObsoleteTaskDirectoriesInNamedTopologiesAndDeleteTheParentDirectories() throws IOException {
        initializeStateDirectory(true, true);

        final File taskDir = directory.getOrCreateDirectoryForTask(new TaskId(2, 0, "topology1"));
        final File namedTopologyDir = new File(appDir, "__topology1__");
        assertThat(namedTopologyDir.exists(), is(true));
        assertThat(taskDir.exists(), is(true));
        assertTrue(new File(taskDir, "store").mkdir());
        assertThat(directory.listAllTaskDirectories().size(), is(1));
        assertThat(directory.listNonEmptyTaskDirectories().size(), is(1));

        try (final LogCaptureAppender appender = LogCaptureAppender.createAndRegister(StateDirectory.class)) {
            time.sleep(5000);
            directory.cleanRemovedTasks(0);
            assertThat(taskDir.exists(), is(false));
            assertThat(namedTopologyDir.exists(), is(false));
            assertThat(directory.listAllTaskDirectories().size(), is(0));
            assertThat(directory.listNonEmptyTaskDirectories().size(), is(0));
            assertThat(appender.getMessages(), hasItem(containsString("Deleting obsolete state directory")));
        }
    }

    @Test
    public void shouldPersistProcessIdAcrossRestart() {
        final UUID processId = directory.initializeProcessId();
        directory.close();
        assertThat(directory.initializeProcessId(), equalTo(processId));
    }

    @Test
    public void shouldGetFreshProcessIdIfProcessFileDeleted() {
        final UUID processId = directory.initializeProcessId();
        directory.close();

        final File processFile = new File(appDir, PROCESS_FILE_NAME);
        assertThat(processFile.exists(), is(true));
        assertThat(processFile.delete(), is(true));

        assertThat(directory.initializeProcessId(), not(processId));
    }

    @Test
    public void shouldGetFreshProcessIdIfJsonUnreadable() throws Exception {
        final File processFile = new File(appDir, PROCESS_FILE_NAME);
        Files.createFile(processFile.toPath());
        final UUID processId = UUID.randomUUID();

        final FileOutputStream fileOutputStream = new FileOutputStream(processFile);
        try (final BufferedWriter writer = new BufferedWriter(new OutputStreamWriter(fileOutputStream, StandardCharsets.UTF_8))) {
            writer.write(processId.toString());
            writer.flush();
            fileOutputStream.getFD().sync();
        }

        assertThat(directory.initializeProcessId(), not(processId));
    }

    @Test
    public void shouldReadFutureProcessFileFormat() throws Exception {
        final File processFile = new File(appDir, PROCESS_FILE_NAME);
        final ObjectMapper mapper = new ObjectMapper();
        final UUID processId = UUID.randomUUID();
        mapper.writeValue(processFile, new FutureStateDirectoryProcessFile(processId, "some random junk"));

        assertThat(directory.initializeProcessId(), equalTo(processId));
    }

    @Test
    public void shouldNotInitializeStandbyTasksWhenNoLocalState() {
        final TaskId taskId = new TaskId(0, 0);
        initializeStartupTasks(new TaskId(0, 0), false);
        assertFalse(directory.hasStartupTasks());
        assertNull(directory.removeStartupTask(taskId));
        assertFalse(directory.hasStartupTasks());
    }

    @Test
    public void shouldInitializeStandbyTasksForLocalState() {
        final TaskId taskId = new TaskId(0, 0);
        initializeStartupTasks(new TaskId(0, 0), true);
        assertTrue(directory.hasStartupTasks());
        assertNotNull(directory.removeStartupTask(taskId));
        assertFalse(directory.hasStartupTasks());
        assertNull(directory.removeStartupTask(taskId));
    }

    @Test
    public void shouldNotAssignStartupTasksWeDontHave() {
        final TaskId taskId = new TaskId(0, 0);
        initializeStartupTasks(taskId, false);
        final Task task = directory.removeStartupTask(taskId);
        assertNull(task);
    }

    private class FakeStreamThread extends Thread {
        private final TaskId taskId;
        private final AtomicReference<Task> result;

        private FakeStreamThread(final TaskId taskId, final AtomicReference<Task> result) {
            this.taskId = taskId;
            this.result = result;
        }

        @Override
        public void run() {
            result.set(directory.removeStartupTask(taskId));
        }
    }

    @Test
    public void shouldAssignStartupTaskToStreamThread() throws InterruptedException {
        final TaskId taskId = new TaskId(0, 0);

        initializeStartupTasks(taskId, true);

        // main thread owns the newly initialized tasks
        assertThat(directory.lockOwner(taskId), is(Thread.currentThread()));

        // spawn off a "fake" StreamThread, so we can verify the lock was updated to the correct thread
        final AtomicReference<Task> result = new AtomicReference<>();
        final Thread streamThread = new FakeStreamThread(taskId, result);
        streamThread.start();
        streamThread.join();
        final Task task = result.get();

        assertNotNull(task);
        assertThat(task, instanceOf(StandbyTask.class));

        // verify the owner of the task directory lock has been shifted over to our assigned StreamThread
        assertThat(directory.lockOwner(taskId), is(instanceOf(FakeStreamThread.class)));
    }

    @Test
    public void shouldUnlockStartupTasksOnClose() {
        final TaskId taskId = new TaskId(0, 0);
        initializeStartupTasks(taskId, true);

        assertEquals(Thread.currentThread(), directory.lockOwner(taskId));
        directory.closeStartupTasks();
        assertNull(directory.lockOwner(taskId));
    }

    @Test
    public void shouldCloseStartupTasksOnDirectoryClose() {
        final StateStore store = initializeStartupTasks(new TaskId(0, 0), true);

        assertTrue(directory.hasStartupTasks());
        assertTrue(store.isOpen());

        directory.close();

        assertFalse(directory.hasStartupTasks());
        assertFalse(store.isOpen());
    }

    @Test
    public void shouldNotCloseStartupTasksOnAutoCleanUp() {
        // we need to set this because the auto-cleanup uses the last-modified time from the filesystem,
        // which can't be mocked
        time.setCurrentTimeMs(System.currentTimeMillis());

        final StateStore store = initializeStartupTasks(new TaskId(0, 0), true);

        assertTrue(directory.hasStartupTasks());
        assertTrue(store.isOpen());

        time.sleep(10000);

        directory.cleanRemovedTasks(1000);

        assertTrue(directory.hasStartupTasks());
        assertTrue(store.isOpen());
    }

    private StateStore initializeStartupTasks(final TaskId taskId, final boolean createTaskDir) {
        directory.initializeProcessId();
        final TopologyMetadata metadata = Mockito.mock(TopologyMetadata.class);
        final TopologyConfig topologyConfig = new TopologyConfig(config);

        final StateStore store = new MockKeyValueStore("test", true);

        if (createTaskDir) {
            final File taskDir = directory.getOrCreateDirectoryForTask(taskId);
            final File storeDir = new File(taskDir, store.name());
            storeDir.mkdir();
        }

        final ProcessorTopology processorTopology = new ProcessorTopology(
                Collections.emptyList(),
                Collections.emptyMap(),
                Collections.emptyMap(),
                Collections.singletonList(store),
                Collections.emptyList(),
                Collections.singletonMap(store.name(), store.name() + "-changelog"),
                Collections.emptySet(),
                Collections.emptyMap()
        );
        Mockito.when(metadata.buildSubtopology(ArgumentMatchers.any())).thenReturn(processorTopology);
        Mockito.when(metadata.taskConfig(ArgumentMatchers.any())).thenReturn(topologyConfig.getTaskConfig());

        directory.initializeStartupTasks(metadata, new StreamsMetricsImpl(new Metrics(), "test", "processId", time), new LogContext("test"));

        return store;
    }

    private static class FutureStateDirectoryProcessFile {

        @JsonProperty
        private final UUID processId;

        @JsonProperty
        private final String newField;

        // required by jackson -- do not remove, your IDE may be warning that this is unused but it's lying to you
        public FutureStateDirectoryProcessFile() {
            this.processId = null;
            this.newField = null;
        }

        FutureStateDirectoryProcessFile(final UUID processId, final String newField) {
            this.processId = processId;
            this.newField = newField;

        }
    }

    private static class CreateTaskDirRunner implements Runnable {
        private final StateDirectory directory;
        private final TaskId taskId;
        private final AtomicBoolean passed;

        private File taskDirectory;

        private CreateTaskDirRunner(final StateDirectory directory, final TaskId taskId, final AtomicBoolean passed) {
            this.directory = directory;
            this.taskId = taskId;
            this.passed = passed;
        }

        @Override
        public void run() {
            try {
                taskDirectory = directory.getOrCreateDirectoryForTask(taskId);
            } catch (final ProcessorStateException error) {
                passed.set(false);
            }
        }
    }
}<|MERGE_RESOLUTION|>--- conflicted
+++ resolved
@@ -16,17 +16,10 @@
  */
 package org.apache.kafka.streams.processor.internals;
 
-<<<<<<< HEAD
-import com.fasterxml.jackson.annotation.JsonProperty;
-import com.fasterxml.jackson.databind.ObjectMapper;
-import org.apache.kafka.common.TopicPartition;
-import org.apache.kafka.common.utils.LogCaptureAppender;
-=======
 import org.apache.kafka.common.TopicPartition;
 import org.apache.kafka.common.metrics.Metrics;
 import org.apache.kafka.common.utils.LogCaptureAppender;
 import org.apache.kafka.common.utils.LogContext;
->>>>>>> 9494bebe
 import org.apache.kafka.common.utils.MockTime;
 import org.apache.kafka.common.utils.Utils;
 import org.apache.kafka.streams.StreamsConfig;
@@ -35,20 +28,10 @@
 import org.apache.kafka.streams.processor.StateStore;
 import org.apache.kafka.streams.processor.TaskId;
 import org.apache.kafka.streams.processor.internals.StateDirectory.TaskDirectory;
-<<<<<<< HEAD
-=======
 import org.apache.kafka.streams.processor.internals.metrics.StreamsMetricsImpl;
->>>>>>> 9494bebe
 import org.apache.kafka.streams.state.internals.OffsetCheckpoint;
 import org.apache.kafka.test.MockKeyValueStore;
 import org.apache.kafka.test.TestUtils;
-<<<<<<< HEAD
-import org.junit.After;
-import org.junit.Before;
-import org.junit.Test;
-
-import java.io.*;
-=======
 
 import com.fasterxml.jackson.annotation.JsonProperty;
 import com.fasterxml.jackson.databind.ObjectMapper;
@@ -66,15 +49,11 @@
 import java.io.FileOutputStream;
 import java.io.IOException;
 import java.io.OutputStreamWriter;
->>>>>>> 9494bebe
 import java.nio.charset.StandardCharsets;
 import java.nio.file.Files;
 import java.nio.file.Path;
 import java.nio.file.attribute.PosixFilePermission;
 import java.time.Duration;
-<<<<<<< HEAD
-import java.util.*;
-=======
 import java.util.Arrays;
 import java.util.Collections;
 import java.util.EnumSet;
@@ -84,23 +63,12 @@
 import java.util.Properties;
 import java.util.Set;
 import java.util.UUID;
->>>>>>> 9494bebe
 import java.util.concurrent.CountDownLatch;
 import java.util.concurrent.TimeUnit;
 import java.util.concurrent.atomic.AtomicBoolean;
 import java.util.concurrent.atomic.AtomicReference;
 import java.util.stream.Collectors;
 
-<<<<<<< HEAD
-import static java.util.Collections.*;
-import static org.apache.kafka.common.utils.Utils.*;
-import static org.apache.kafka.streams.processor.internals.StateDirectory.PROCESS_FILE_NAME;
-import static org.apache.kafka.streams.processor.internals.StateManagerUtil.CHECKPOINT_FILE_NAME;
-import static org.apache.kafka.streams.processor.internals.StateManagerUtil.toTaskDirString;
-import static org.hamcrest.CoreMatchers.*;
-import static org.hamcrest.MatcherAssert.assertThat;
-import static org.junit.Assert.*;
-=======
 import static java.util.Collections.emptyList;
 import static java.util.Collections.singleton;
 import static java.util.Collections.singletonList;
@@ -124,7 +92,6 @@
 import static org.junit.jupiter.api.Assertions.assertThrows;
 import static org.junit.jupiter.api.Assertions.assertTrue;
 import static org.junit.jupiter.api.Assertions.fail;
->>>>>>> 9494bebe
 
 public class StateDirectoryTest {
 
@@ -141,22 +108,14 @@
         if (!createStateDirectory) {
             cleanup();
         }
-<<<<<<< HEAD
-        directory = new StateDirectory(new StreamsConfig(new Properties() {
-=======
         config = new StreamsConfig(new Properties() {
->>>>>>> 9494bebe
             {
                 put(StreamsConfig.APPLICATION_ID_CONFIG, applicationId);
                 put(StreamsConfig.BOOTSTRAP_SERVERS_CONFIG, "dummy:1234");
                 put(StreamsConfig.STATE_DIR_CONFIG, stateDir.getPath());
             }
-<<<<<<< HEAD
-        }), time, createStateDirectory, hasNamedTopology);
-=======
         });
         directory = new StateDirectory(config, time, createStateDirectory, hasNamedTopology);
->>>>>>> 9494bebe
         appDir = new File(stateDir, applicationId);
     }
 
@@ -183,11 +142,16 @@
         assertPermissions(stateDir);
         assertPermissions(appDir);
     }
-
+    
     private void assertPermissions(final File file) {
         final Path path = file.toPath();
         if (path.getFileSystem().supportedFileAttributeViews().contains("posix")) {
-            final Set<PosixFilePermission> expectedPermissions = EnumSet.of(PosixFilePermission.OWNER_EXECUTE, PosixFilePermission.GROUP_READ, PosixFilePermission.OWNER_WRITE, PosixFilePermission.GROUP_EXECUTE, PosixFilePermission.OWNER_READ);
+            final Set<PosixFilePermission> expectedPermissions = EnumSet.of(
+                    PosixFilePermission.OWNER_EXECUTE,
+                    PosixFilePermission.GROUP_READ,
+                    PosixFilePermission.OWNER_WRITE,
+                    PosixFilePermission.GROUP_EXECUTE,
+                    PosixFilePermission.OWNER_READ);
             try {
                 final Set<PosixFilePermission> filePermissions = Files.getPosixFilePermissions(path);
                 assertThat(expectedPermissions, equalTo(filePermissions));
@@ -393,7 +357,10 @@
             assertFalse(dir.exists());
             assertEquals(0, directory.listAllTaskDirectories().size());
             assertEquals(0, directory.listNonEmptyTaskDirectories().size());
-            assertThat(appender.getMessages(), hasItem(containsString("Deleting obsolete state directory")));
+            assertThat(
+                appender.getMessages(),
+                hasItem(containsString("Deleting obsolete state directory"))
+            );
         }
     }
 
@@ -420,13 +387,17 @@
     @Test
     public void shouldReturnEmptyArrayIfListFilesReturnsNull() throws IOException {
         stateDir = new File(TestUtils.IO_TMP_DIR, "kafka-" + TestUtils.randomString(5));
-        directory = new StateDirectory(new StreamsConfig(new Properties() {
-            {
-                put(StreamsConfig.APPLICATION_ID_CONFIG, applicationId);
-                put(StreamsConfig.BOOTSTRAP_SERVERS_CONFIG, "dummy:1234");
-                put(StreamsConfig.STATE_DIR_CONFIG, stateDir.getPath());
-            }
-        }), time, true, false);
+        directory = new StateDirectory(
+            new StreamsConfig(new Properties() {
+                {
+                    put(StreamsConfig.APPLICATION_ID_CONFIG, applicationId);
+                    put(StreamsConfig.BOOTSTRAP_SERVERS_CONFIG, "dummy:1234");
+                    put(StreamsConfig.STATE_DIR_CONFIG, stateDir.getPath());
+                }
+            }),
+            time,
+            true,
+            false);
         appDir = new File(stateDir, applicationId);
 
         // make sure the File#listFiles returns null and StateDirectory#listAllTaskDirectories is able to handle null
@@ -459,13 +430,17 @@
     public void shouldCreateDirectoriesIfParentDoesntExist() {
         final File tempDir = TestUtils.tempDirectory();
         final File stateDir = new File(new File(tempDir, "foo"), "state-dir");
-        final StateDirectory stateDirectory = new StateDirectory(new StreamsConfig(new Properties() {
-            {
-                put(StreamsConfig.APPLICATION_ID_CONFIG, applicationId);
-                put(StreamsConfig.BOOTSTRAP_SERVERS_CONFIG, "dummy:1234");
-                put(StreamsConfig.STATE_DIR_CONFIG, stateDir.getPath());
-            }
-        }), time, true, false);
+        final StateDirectory stateDirectory = new StateDirectory(
+            new StreamsConfig(new Properties() {
+                {
+                    put(StreamsConfig.APPLICATION_ID_CONFIG, applicationId);
+                    put(StreamsConfig.BOOTSTRAP_SERVERS_CONFIG, "dummy:1234");
+                    put(StreamsConfig.STATE_DIR_CONFIG, stateDir.getPath());
+                }
+            }),
+            time,
+            true,
+            false);
         final File taskDir = stateDirectory.getOrCreateDirectoryForTask(new TaskId(0, 0));
         assertTrue(stateDir.exists());
         assertTrue(taskDir.exists());
@@ -518,12 +493,8 @@
 
         final File dir0 = new File(appDir, id.toString());
         final File globalDir = new File(appDir, "global");
-<<<<<<< HEAD
-        assertEquals(mkSet(dir0, globalDir), Arrays.stream(Objects.requireNonNull(appDir.listFiles())).collect(Collectors.toSet()));
-=======
         assertEquals(Set.of(dir0, globalDir), Arrays.stream(
             Objects.requireNonNull(appDir.listFiles())).collect(Collectors.toSet()));
->>>>>>> 9494bebe
 
         directory.clean();
 
@@ -537,7 +508,8 @@
             initializeStateDirectory(false, false);
             assertThat(stateDir.exists(), is(false));
             assertThat(appDir.exists(), is(false));
-            assertThat(appender.getMessages(), not(hasItem(containsString("Error changing permissions for the state or base directory"))));
+            assertThat(appender.getMessages(),
+                not(hasItem(containsString("Error changing permissions for the state or base directory"))));
         }
     }
 
@@ -615,7 +587,10 @@
         try (final LogCaptureAppender appender = LogCaptureAppender.createAndRegister(StateDirectory.class)) {
             // call StateDirectory#clean
             directory.clean();
-            assertThat(appender.getMessages(), hasItem(endsWith(String.format("Failed to delete state store directory of %s for it is not empty", appDir.getAbsolutePath()))));
+            assertThat(
+                appender.getMessages(),
+                hasItem(endsWith(String.format("Failed to delete state store directory of %s for it is not empty", appDir.getAbsolutePath())))
+            );
         }
     }
 
@@ -629,7 +604,10 @@
 
         try (final LogCaptureAppender appender = LogCaptureAppender.createAndRegister(StateDirectory.class)) {
             directory.clean();
-            assertThat(appender.getMessages(), hasItem(endsWith("as user calling cleanup.")));
+            assertThat(
+                appender.getMessages(),
+                hasItem(endsWith("as user calling cleanup."))
+            );
         }
     }
 
@@ -652,8 +630,23 @@
     @Test
     public void shouldLogTempDirMessage() {
         try (final LogCaptureAppender appender = LogCaptureAppender.createAndRegister(StateDirectory.class)) {
-            new StateDirectory(new StreamsConfig(mkMap(mkEntry(StreamsConfig.BOOTSTRAP_SERVERS_CONFIG, ""), mkEntry(StreamsConfig.APPLICATION_ID_CONFIG, ""))), new MockTime(), true, false);
-            assertThat(appender.getMessages(), hasItem("Using an OS temp directory in the state.dir property can cause failures with writing the" + " checkpoint file due to the fact that this directory can be cleared by the OS." + " Resolved state.dir: [" + System.getProperty("java.io.tmpdir") + "/kafka-streams]"));
+            new StateDirectory(
+                new StreamsConfig(
+                    mkMap(
+                        mkEntry(StreamsConfig.BOOTSTRAP_SERVERS_CONFIG, ""),
+                        mkEntry(StreamsConfig.APPLICATION_ID_CONFIG, "")
+                    )
+                ),
+                new MockTime(),
+                true,
+                false
+            );
+            assertThat(
+                appender.getMessages(),
+                hasItem("Using an OS temp directory in the state.dir property can cause failures with writing the" +
+                            " checkpoint file due to the fact that this directory can be cleared by the OS." +
+                            " Resolved state.dir: [" + System.getProperty("java.io.tmpdir") + "/kafka-streams]")
+            );
         }
     }
 
@@ -778,7 +771,10 @@
             assertThat(namedTopologyDir.exists(), is(false));
             assertThat(directory.listAllTaskDirectories().size(), is(0));
             assertThat(directory.listNonEmptyTaskDirectories().size(), is(0));
-            assertThat(appender.getMessages(), hasItem(containsString("Deleting obsolete state directory")));
+            assertThat(
+                appender.getMessages(),
+                hasItem(containsString("Deleting obsolete state directory"))
+            );
         }
     }
 
@@ -808,7 +804,8 @@
         final UUID processId = UUID.randomUUID();
 
         final FileOutputStream fileOutputStream = new FileOutputStream(processFile);
-        try (final BufferedWriter writer = new BufferedWriter(new OutputStreamWriter(fileOutputStream, StandardCharsets.UTF_8))) {
+        try (final BufferedWriter writer = new BufferedWriter(
+            new OutputStreamWriter(fileOutputStream, StandardCharsets.UTF_8))) {
             writer.write(processId.toString());
             writer.flush();
             fileOutputStream.getFD().sync();
@@ -993,7 +990,9 @@
 
         private File taskDirectory;
 
-        private CreateTaskDirRunner(final StateDirectory directory, final TaskId taskId, final AtomicBoolean passed) {
+        private CreateTaskDirRunner(final StateDirectory directory,
+                                    final TaskId taskId,
+                                    final AtomicBoolean passed) {
             this.directory = directory;
             this.taskId = taskId;
             this.passed = passed;
