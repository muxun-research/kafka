--- conflicted
+++ resolved
@@ -50,36 +50,30 @@
 
     public static void main(final String[] args) throws IOException {
         if (args.length < 2) {
-			System.err.println("BrokerCompatibilityTest are expecting two parameters: propFile, processingMode; but only see " + args.length + " parameter");
-			Exit.exit(1);
-		}
+            System.err.println("BrokerCompatibilityTest are expecting two parameters: propFile, processingMode; but only see " + args.length + " parameter");
+            Exit.exit(1);
+        }
 
         System.out.println("StreamsTest instance started");
 
-		final String propFileName = args[0];
-		final String processingMode = args[1];
+        final String propFileName = args[0];
+        final String processingMode = args[1];
 
         final Properties streamsProperties = Utils.loadProps(propFileName);
         final String kafka = streamsProperties.getProperty(StreamsConfig.BOOTSTRAP_SERVERS_CONFIG);
 
         if (kafka == null) {
-			System.err.println("No bootstrap kafka servers specified in " + StreamsConfig.BOOTSTRAP_SERVERS_CONFIG);
-			Exit.exit(1);
+            System.err.println("No bootstrap kafka servers specified in " + StreamsConfig.BOOTSTRAP_SERVERS_CONFIG);
+            Exit.exit(1);
         }
 
         streamsProperties.put(StreamsConfig.APPLICATION_ID_CONFIG, "kafka-streams-system-test-broker-compatibility");
         streamsProperties.put(ConsumerConfig.AUTO_OFFSET_RESET_CONFIG, "earliest");
         streamsProperties.put(StreamsConfig.DEFAULT_KEY_SERDE_CLASS_CONFIG, Serdes.String().getClass());
         streamsProperties.put(StreamsConfig.DEFAULT_VALUE_SERDE_CLASS_CONFIG, Serdes.String().getClass());
-<<<<<<< HEAD
-        streamsProperties.put(StreamsConfig.COMMIT_INTERVAL_MS_CONFIG, 100);
-		streamsProperties.put(StreamsConfig.CACHE_MAX_BYTES_BUFFERING_CONFIG, 0);
-		streamsProperties.put(StreamsConfig.PROCESSING_GUARANTEE_CONFIG, processingMode);
-=======
         streamsProperties.put(StreamsConfig.COMMIT_INTERVAL_MS_CONFIG, 100L);
         streamsProperties.put(StreamsConfig.STATESTORE_CACHE_MAX_BYTES_CONFIG, 0);
         streamsProperties.put(StreamsConfig.PROCESSING_GUARANTEE_CONFIG, processingMode);
->>>>>>> 15418db6
         final int timeout = 6000;
         streamsProperties.put(StreamsConfig.consumerPrefix(ConsumerConfig.SESSION_TIMEOUT_MS_CONFIG), timeout);
         streamsProperties.put(StreamsConfig.consumerPrefix(ConsumerConfig.FETCH_MAX_WAIT_MS_CONFIG), timeout);
@@ -87,64 +81,8 @@
         final Serde<String> stringSerde = Serdes.String();
 
 
-<<<<<<< HEAD
-		final StreamsBuilder builder = new StreamsBuilder();
-		builder.<String, String>stream(SOURCE_TOPIC).groupByKey(Grouped.with(stringSerde, stringSerde))
-				.count()
-				.toStream()
-				.mapValues(Object::toString)
-				.to(SINK_TOPIC);
-
-		final KafkaStreams streams = new KafkaStreams(builder.build(), streamsProperties);
-		streams.setUncaughtExceptionHandler(e -> {
-			Throwable cause = e;
-			if (cause instanceof StreamsException) {
-				while (cause.getCause() != null) {
-					cause = cause.getCause();
-				}
-			}
-			System.err.println("FATAL: An unexpected exception " + cause);
-			e.printStackTrace(System.err);
-			System.err.flush();
-			return StreamsUncaughtExceptionHandler.StreamThreadExceptionResponse.SHUTDOWN_CLIENT;
-		});
-		System.out.println("start Kafka Streams");
-		streams.start();
-
-		final boolean eosEnabled = processingMode.startsWith(StreamsConfig.EXACTLY_ONCE);
-
-		System.out.println("send data");
-		final Properties producerProperties = new Properties();
-		producerProperties.put(ProducerConfig.BOOTSTRAP_SERVERS_CONFIG, kafka);
-		producerProperties.put(ProducerConfig.KEY_SERIALIZER_CLASS_CONFIG, StringSerializer.class);
-		producerProperties.put(ProducerConfig.VALUE_SERIALIZER_CLASS_CONFIG, StringSerializer.class);
-		if (eosEnabled) {
-			producerProperties.put(ProducerConfig.TRANSACTIONAL_ID_CONFIG, "broker-compatibility-producer-tx");
-		}
-
-		try {
-			try (final KafkaProducer<String, String> producer = new KafkaProducer<>(producerProperties)) {
-				if (eosEnabled) {
-					producer.initTransactions();
-					producer.beginTransaction();
-				}
-				producer.send(new ProducerRecord<>(SOURCE_TOPIC, "key", "value"));
-				if (eosEnabled) {
-					producer.commitTransaction();
-				}
-
-				System.out.println("wait for result");
-				loopUntilRecordReceived(kafka, eosEnabled);
-				System.out.println("close Kafka Streams");
-				streams.close();
-			}
-=======
         final StreamsBuilder builder = new StreamsBuilder();
-        builder.<String, String>stream(SOURCE_TOPIC).groupByKey(Grouped.with(stringSerde, stringSerde))
-            .count()
-            .toStream()
-            .mapValues(Object::toString)
-            .to(SINK_TOPIC);
+        builder.<String, String>stream(SOURCE_TOPIC).groupByKey(Grouped.with(stringSerde, stringSerde)).count().toStream().mapValues(Object::toString).to(SINK_TOPIC);
 
         final KafkaStreams streams = new KafkaStreams(builder.build(), streamsProperties);
         streams.setUncaughtExceptionHandler(e -> {
@@ -189,7 +127,6 @@
                 System.out.println("close Kafka Streams");
                 streams.close();
             }
->>>>>>> 15418db6
         } catch (final RuntimeException e) {
             System.err.println("Non-Streams exception occurred: ");
             e.printStackTrace(System.err);
