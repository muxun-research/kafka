/*
 * Licensed to the Apache Software Foundation (ASF) under one or more
 * contributor license agreements. See the NOTICE file distributed with
 * this work for additional information regarding copyright ownership.
 * The ASF licenses this file to You under the Apache License, Version 2.0
 * (the "License"); you may not use this file except in compliance with
 * the License. You may obtain a copy of the License at
 *
 *    http://www.apache.org/licenses/LICENSE-2.0
 *
 * Unless required by applicable law or agreed to in writing, software
 * distributed under the License is distributed on an "AS IS" BASIS,
 * WITHOUT WARRANTIES OR CONDITIONS OF ANY KIND, either express or implied.
 * See the License for the specific language governing permissions and
 * limitations under the License.
 */
package org.apache.kafka.streams.kstream.internals;

import org.apache.kafka.common.serialization.IntegerDeserializer;
import org.apache.kafka.common.serialization.IntegerSerializer;
import org.apache.kafka.common.serialization.Serdes;
import org.apache.kafka.common.serialization.StringDeserializer;
import org.apache.kafka.common.serialization.StringSerializer;
import org.apache.kafka.streams.StreamsBuilder;
import org.apache.kafka.streams.TestInputTopic;
import org.apache.kafka.streams.TestOutputTopic;
import org.apache.kafka.streams.Topology;
import org.apache.kafka.streams.TopologyTestDriver;
import org.apache.kafka.streams.kstream.Branched;
import org.apache.kafka.streams.kstream.Consumed;
import org.apache.kafka.streams.kstream.KStream;
import org.apache.kafka.streams.kstream.Named;
import org.apache.kafka.streams.kstream.Predicate;
import org.apache.kafka.test.StreamsTestUtils;
import org.junit.Test;

import java.util.Arrays;
import java.util.Map;
import java.util.Properties;
import java.util.function.Consumer;

import static org.junit.Assert.assertEquals;

public class KStreamSplitTest {

<<<<<<< HEAD
	private final String topicName = "topic";
	private final Properties props = StreamsTestUtils.getStreamsConfig(Serdes.String(), Serdes.String());
	private final StreamsBuilder builder = new StreamsBuilder();
	private final Predicate<Integer, String> isEven = (key, value) -> (key % 2) == 0;
	private final Predicate<Integer, String> isMultipleOfThree = (key, value) -> (key % 3) == 0;
	private final Predicate<Integer, String> isMultipleOfFive = (key, value) -> (key % 5) == 0;
	private final Predicate<Integer, String> isMultipleOfSeven = (key, value) -> (key % 7) == 0;
	private final KStream<Integer, String> source = builder.stream(topicName, Consumed.with(Serdes.Integer(), Serdes.String()));
=======
    private final String topicName = "topic";
    private final Properties props = StreamsTestUtils.getStreamsConfig(Serdes.String(), Serdes.String());
    private final StreamsBuilder builder = new StreamsBuilder();
    private final Predicate<Integer, String> isEven = (key, value) -> (key % 2) == 0;
    private final Predicate<Integer, String> isMultipleOfThree = (key, value) -> (key % 3) == 0;
    private final Predicate<Integer, String> isMultipleOfFive = (key, value) -> (key % 5) == 0;
    private final Predicate<Integer, String> isMultipleOfSeven = (key, value) -> (key % 7) == 0;
    private final Predicate<Integer, String> isNegative = (key, value) -> key < 0;
    private final KStream<Integer, String> source = builder.stream(topicName, Consumed.with(Serdes.Integer(), Serdes.String()));
>>>>>>> 15418db6

	@Test
	public void testKStreamSplit() {
		final Map<String, KStream<Integer, String>> branches =
				source.split()
						.branch(isEven, Branched.withConsumer(ks -> ks.to("x2")))
						.branch(isMultipleOfThree, Branched.withConsumer(ks -> ks.to("x3")))
						.branch(isMultipleOfFive, Branched.withConsumer(ks -> ks.to("x5"))).noDefaultBranch();

		assertEquals(0, branches.size());

		builder.build();

<<<<<<< HEAD
		withDriver(driver -> {
			final TestOutputTopic<Integer, String> x2 = driver.createOutputTopic("x2", new IntegerDeserializer(), new StringDeserializer());
			final TestOutputTopic<Integer, String> x3 = driver.createOutputTopic("x3", new IntegerDeserializer(), new StringDeserializer());
			final TestOutputTopic<Integer, String> x5 = driver.createOutputTopic("x5", new IntegerDeserializer(), new StringDeserializer());
			assertEquals(Arrays.asList("V2", "V4", "V6"), x2.readValuesToList());
			assertEquals(Arrays.asList("V3"), x3.readValuesToList());
			assertEquals(Arrays.asList("V5"), x5.readValuesToList());
		});
	}

	private void withDriver(final Consumer<TopologyTestDriver> test) {
		final int[] expectedKeys = new int[]{1, 2, 3, 4, 5, 6, 7};
		final Topology topology = builder.build();
		try (final TopologyTestDriver driver = new TopologyTestDriver(topology, props)) {
			final TestInputTopic<Integer, String> inputTopic = driver.createInputTopic(topicName, new IntegerSerializer(), new StringSerializer());
			for (final int expectedKey : expectedKeys) {
				inputTopic.pipeInput(expectedKey, "V" + expectedKey);
			}
			test.accept(driver);
		}
	}
=======
        withDriver(driver -> {
            final TestOutputTopic<Integer, String> x2 = driver.createOutputTopic("x2", new IntegerDeserializer(), new StringDeserializer());
            final TestOutputTopic<Integer, String> x3 = driver.createOutputTopic("x3", new IntegerDeserializer(), new StringDeserializer());
            final TestOutputTopic<Integer, String> x5 = driver.createOutputTopic("x5", new IntegerDeserializer(), new StringDeserializer());
            assertEquals(Arrays.asList("V0", "V2", "V4", "V6"), x2.readValuesToList());
            assertEquals(Arrays.asList("V3"), x3.readValuesToList());
            assertEquals(Arrays.asList("V5"), x5.readValuesToList());
        });
    }

    private void withDriver(final Consumer<TopologyTestDriver> test) {
        final int[] expectedKeys = new int[]{-1, 0, 1, 2, 3, 4, 5, 6, 7};
        final Topology topology = builder.build();
        try (final TopologyTestDriver driver = new TopologyTestDriver(topology, props)) {
            final TestInputTopic<Integer, String> inputTopic = driver.createInputTopic(topicName, new IntegerSerializer(), new StringSerializer());
            for (final int expectedKey : expectedKeys) {
                inputTopic.pipeInput(expectedKey, "V" + expectedKey);
            }
            test.accept(driver);
        }
    }
>>>>>>> 15418db6

	@Test
	public void testTypeVariance() {
		final Predicate<Number, Object> positive = (key, value) -> key.doubleValue() > 0;
		final Predicate<Number, Object> negative = (key, value) -> key.doubleValue() < 0;
		new StreamsBuilder()
				.<Integer, String>stream("empty")
				.split()
				.branch(positive)
				.branch(negative);
	}

<<<<<<< HEAD
	@Test
	public void testResultingMap() {
		final Map<String, KStream<Integer, String>> branches =
				source.split(Named.as("foo-"))
						// "foo-bar"
						.branch(isEven, Branched.as("bar"))
						// no entry: a Consumer is provided
						.branch(isMultipleOfThree, Branched.withConsumer(ks -> {
						}))
						// no entry: chain function returns null
						.branch(isMultipleOfFive, Branched.withFunction(ks -> null))
						// "foo-4": name defaults to the branch position
						.branch(isMultipleOfSeven)
						// "foo-0": "0" is the default name for the default branch
						.defaultBranch();
		assertEquals(3, branches.size());
		branches.get("foo-bar").to("foo-bar");
		branches.get("foo-4").to("foo-4");
		branches.get("foo-0").to("foo-0");
		builder.build();

		withDriver(driver -> {
			final TestOutputTopic<Integer, String> even = driver.createOutputTopic("foo-bar", new IntegerDeserializer(), new StringDeserializer());
			final TestOutputTopic<Integer, String> x7 = driver.createOutputTopic("foo-4", new IntegerDeserializer(), new StringDeserializer());
			final TestOutputTopic<Integer, String> defaultBranch = driver.createOutputTopic("foo-0", new IntegerDeserializer(), new StringDeserializer());
			assertEquals(Arrays.asList("V2", "V4", "V6"), even.readValuesToList());
			assertEquals(Arrays.asList("V7"), x7.readValuesToList());
			assertEquals(Arrays.asList("V1"), defaultBranch.readValuesToList());
		});
	}

	@Test
	public void testBranchingWithNoTerminalOperation() {
		source.split()
				.branch(isEven, Branched.withConsumer(ks -> ks.to("output")))
				.branch(isMultipleOfFive, Branched.withConsumer(ks -> ks.to("output")));
		builder.build();
		withDriver(driver -> {
			final TestOutputTopic<Integer, String> outputTopic =
					driver.createOutputTopic("output", new IntegerDeserializer(), new StringDeserializer());
			assertEquals(Arrays.asList("V2", "V4", "V5", "V6"), outputTopic.readValuesToList());
		});
	}
=======
    @Test
    public void testResultingMap() {
        final Map<String, KStream<Integer, String>> branches =
                source.split(Named.as("foo-"))
                        // "foo-bar"
                        .branch(isEven, Branched.as("bar"))
                        // no entry: a Consumer is provided
                        .branch(isMultipleOfThree, Branched.withConsumer(ks -> { }))
                        // no entry: chain function returns null
                        .branch(isMultipleOfFive, Branched.withFunction(ks -> null))
                        // "foo-4": chain function returns non-null value
                        .branch(isNegative, Branched.withFunction(ks -> ks))
                        // "foo-5": name defaults to the branch position
                        .branch(isMultipleOfSeven)
                        // "foo-0": "0" is the default name for the default branch
                        .defaultBranch();
        assertEquals(4, branches.size());
        // direct the branched streams into different topics named with branch name
        for (final Map.Entry<String, KStream<Integer, String>> branch: branches.entrySet()) {
            branch.getValue().to(branch.getKey());
        }
        builder.build();

        withDriver(driver -> {
            final TestOutputTopic<Integer, String> even = driver.createOutputTopic("foo-bar", new IntegerDeserializer(), new StringDeserializer());
            final TestOutputTopic<Integer, String> negative = driver.createOutputTopic("foo-4", new IntegerDeserializer(), new StringDeserializer());
            final TestOutputTopic<Integer, String> x7 = driver.createOutputTopic("foo-5", new IntegerDeserializer(), new StringDeserializer());
            final TestOutputTopic<Integer, String> defaultBranch = driver.createOutputTopic("foo-0", new IntegerDeserializer(), new StringDeserializer());
            assertEquals(Arrays.asList("V0", "V2", "V4", "V6"), even.readValuesToList());
            assertEquals(Arrays.asList("V-1"), negative.readValuesToList());
            assertEquals(Arrays.asList("V7"), x7.readValuesToList());
            assertEquals(Arrays.asList("V1"), defaultBranch.readValuesToList());
        });
    }

    @Test
    public void testBranchingWithNoTerminalOperation() {
        final String outputTopicName = "output";
        source.split()
                .branch(isEven, Branched.withConsumer(ks -> ks.to(outputTopicName)))
                .branch(isMultipleOfFive, Branched.withConsumer(ks -> ks.to(outputTopicName)));
        builder.build();
        withDriver(driver -> {
            final TestOutputTopic<Integer, String> outputTopic =
                    driver.createOutputTopic(outputTopicName, new IntegerDeserializer(), new StringDeserializer());
            assertEquals(Arrays.asList("V0", "V2", "V4", "V5", "V6"), outputTopic.readValuesToList());
        });
    }
>>>>>>> 15418db6
}<|MERGE_RESOLUTION|>--- conflicted
+++ resolved
@@ -16,21 +16,9 @@
  */
 package org.apache.kafka.streams.kstream.internals;
 
-import org.apache.kafka.common.serialization.IntegerDeserializer;
-import org.apache.kafka.common.serialization.IntegerSerializer;
-import org.apache.kafka.common.serialization.Serdes;
-import org.apache.kafka.common.serialization.StringDeserializer;
-import org.apache.kafka.common.serialization.StringSerializer;
-import org.apache.kafka.streams.StreamsBuilder;
-import org.apache.kafka.streams.TestInputTopic;
-import org.apache.kafka.streams.TestOutputTopic;
-import org.apache.kafka.streams.Topology;
-import org.apache.kafka.streams.TopologyTestDriver;
-import org.apache.kafka.streams.kstream.Branched;
-import org.apache.kafka.streams.kstream.Consumed;
-import org.apache.kafka.streams.kstream.KStream;
-import org.apache.kafka.streams.kstream.Named;
-import org.apache.kafka.streams.kstream.Predicate;
+import org.apache.kafka.common.serialization.*;
+import org.apache.kafka.streams.*;
+import org.apache.kafka.streams.kstream.*;
 import org.apache.kafka.test.StreamsTestUtils;
 import org.junit.Test;
 
@@ -43,16 +31,6 @@
 
 public class KStreamSplitTest {
 
-<<<<<<< HEAD
-	private final String topicName = "topic";
-	private final Properties props = StreamsTestUtils.getStreamsConfig(Serdes.String(), Serdes.String());
-	private final StreamsBuilder builder = new StreamsBuilder();
-	private final Predicate<Integer, String> isEven = (key, value) -> (key % 2) == 0;
-	private final Predicate<Integer, String> isMultipleOfThree = (key, value) -> (key % 3) == 0;
-	private final Predicate<Integer, String> isMultipleOfFive = (key, value) -> (key % 5) == 0;
-	private final Predicate<Integer, String> isMultipleOfSeven = (key, value) -> (key % 7) == 0;
-	private final KStream<Integer, String> source = builder.stream(topicName, Consumed.with(Serdes.Integer(), Serdes.String()));
-=======
     private final String topicName = "topic";
     private final Properties props = StreamsTestUtils.getStreamsConfig(Serdes.String(), Serdes.String());
     private final StreamsBuilder builder = new StreamsBuilder();
@@ -62,43 +40,15 @@
     private final Predicate<Integer, String> isMultipleOfSeven = (key, value) -> (key % 7) == 0;
     private final Predicate<Integer, String> isNegative = (key, value) -> key < 0;
     private final KStream<Integer, String> source = builder.stream(topicName, Consumed.with(Serdes.Integer(), Serdes.String()));
->>>>>>> 15418db6
 
-	@Test
-	public void testKStreamSplit() {
-		final Map<String, KStream<Integer, String>> branches =
-				source.split()
-						.branch(isEven, Branched.withConsumer(ks -> ks.to("x2")))
-						.branch(isMultipleOfThree, Branched.withConsumer(ks -> ks.to("x3")))
-						.branch(isMultipleOfFive, Branched.withConsumer(ks -> ks.to("x5"))).noDefaultBranch();
+    @Test
+    public void testKStreamSplit() {
+        final Map<String, KStream<Integer, String>> branches = source.split().branch(isEven, Branched.withConsumer(ks -> ks.to("x2"))).branch(isMultipleOfThree, Branched.withConsumer(ks -> ks.to("x3"))).branch(isMultipleOfFive, Branched.withConsumer(ks -> ks.to("x5"))).noDefaultBranch();
 
-		assertEquals(0, branches.size());
+        assertEquals(0, branches.size());
 
-		builder.build();
+        builder.build();
 
-<<<<<<< HEAD
-		withDriver(driver -> {
-			final TestOutputTopic<Integer, String> x2 = driver.createOutputTopic("x2", new IntegerDeserializer(), new StringDeserializer());
-			final TestOutputTopic<Integer, String> x3 = driver.createOutputTopic("x3", new IntegerDeserializer(), new StringDeserializer());
-			final TestOutputTopic<Integer, String> x5 = driver.createOutputTopic("x5", new IntegerDeserializer(), new StringDeserializer());
-			assertEquals(Arrays.asList("V2", "V4", "V6"), x2.readValuesToList());
-			assertEquals(Arrays.asList("V3"), x3.readValuesToList());
-			assertEquals(Arrays.asList("V5"), x5.readValuesToList());
-		});
-	}
-
-	private void withDriver(final Consumer<TopologyTestDriver> test) {
-		final int[] expectedKeys = new int[]{1, 2, 3, 4, 5, 6, 7};
-		final Topology topology = builder.build();
-		try (final TopologyTestDriver driver = new TopologyTestDriver(topology, props)) {
-			final TestInputTopic<Integer, String> inputTopic = driver.createInputTopic(topicName, new IntegerSerializer(), new StringSerializer());
-			for (final int expectedKey : expectedKeys) {
-				inputTopic.pipeInput(expectedKey, "V" + expectedKey);
-			}
-			test.accept(driver);
-		}
-	}
-=======
         withDriver(driver -> {
             final TestOutputTopic<Integer, String> x2 = driver.createOutputTopic("x2", new IntegerDeserializer(), new StringDeserializer());
             final TestOutputTopic<Integer, String> x3 = driver.createOutputTopic("x3", new IntegerDeserializer(), new StringDeserializer());
@@ -120,83 +70,33 @@
             test.accept(driver);
         }
     }
->>>>>>> 15418db6
 
-	@Test
-	public void testTypeVariance() {
-		final Predicate<Number, Object> positive = (key, value) -> key.doubleValue() > 0;
-		final Predicate<Number, Object> negative = (key, value) -> key.doubleValue() < 0;
-		new StreamsBuilder()
-				.<Integer, String>stream("empty")
-				.split()
-				.branch(positive)
-				.branch(negative);
-	}
+    @Test
+    public void testTypeVariance() {
+        final Predicate<Number, Object> positive = (key, value) -> key.doubleValue() > 0;
+        final Predicate<Number, Object> negative = (key, value) -> key.doubleValue() < 0;
+        new StreamsBuilder().<Integer, String>stream("empty").split().branch(positive).branch(negative);
+    }
 
-<<<<<<< HEAD
-	@Test
-	public void testResultingMap() {
-		final Map<String, KStream<Integer, String>> branches =
-				source.split(Named.as("foo-"))
-						// "foo-bar"
-						.branch(isEven, Branched.as("bar"))
-						// no entry: a Consumer is provided
-						.branch(isMultipleOfThree, Branched.withConsumer(ks -> {
-						}))
-						// no entry: chain function returns null
-						.branch(isMultipleOfFive, Branched.withFunction(ks -> null))
-						// "foo-4": name defaults to the branch position
-						.branch(isMultipleOfSeven)
-						// "foo-0": "0" is the default name for the default branch
-						.defaultBranch();
-		assertEquals(3, branches.size());
-		branches.get("foo-bar").to("foo-bar");
-		branches.get("foo-4").to("foo-4");
-		branches.get("foo-0").to("foo-0");
-		builder.build();
-
-		withDriver(driver -> {
-			final TestOutputTopic<Integer, String> even = driver.createOutputTopic("foo-bar", new IntegerDeserializer(), new StringDeserializer());
-			final TestOutputTopic<Integer, String> x7 = driver.createOutputTopic("foo-4", new IntegerDeserializer(), new StringDeserializer());
-			final TestOutputTopic<Integer, String> defaultBranch = driver.createOutputTopic("foo-0", new IntegerDeserializer(), new StringDeserializer());
-			assertEquals(Arrays.asList("V2", "V4", "V6"), even.readValuesToList());
-			assertEquals(Arrays.asList("V7"), x7.readValuesToList());
-			assertEquals(Arrays.asList("V1"), defaultBranch.readValuesToList());
-		});
-	}
-
-	@Test
-	public void testBranchingWithNoTerminalOperation() {
-		source.split()
-				.branch(isEven, Branched.withConsumer(ks -> ks.to("output")))
-				.branch(isMultipleOfFive, Branched.withConsumer(ks -> ks.to("output")));
-		builder.build();
-		withDriver(driver -> {
-			final TestOutputTopic<Integer, String> outputTopic =
-					driver.createOutputTopic("output", new IntegerDeserializer(), new StringDeserializer());
-			assertEquals(Arrays.asList("V2", "V4", "V5", "V6"), outputTopic.readValuesToList());
-		});
-	}
-=======
     @Test
     public void testResultingMap() {
-        final Map<String, KStream<Integer, String>> branches =
-                source.split(Named.as("foo-"))
-                        // "foo-bar"
-                        .branch(isEven, Branched.as("bar"))
-                        // no entry: a Consumer is provided
-                        .branch(isMultipleOfThree, Branched.withConsumer(ks -> { }))
-                        // no entry: chain function returns null
-                        .branch(isMultipleOfFive, Branched.withFunction(ks -> null))
-                        // "foo-4": chain function returns non-null value
-                        .branch(isNegative, Branched.withFunction(ks -> ks))
-                        // "foo-5": name defaults to the branch position
-                        .branch(isMultipleOfSeven)
-                        // "foo-0": "0" is the default name for the default branch
-                        .defaultBranch();
+        final Map<String, KStream<Integer, String>> branches = source.split(Named.as("foo-"))
+                // "foo-bar"
+                .branch(isEven, Branched.as("bar"))
+                // no entry: a Consumer is provided
+                .branch(isMultipleOfThree, Branched.withConsumer(ks -> {
+                }))
+                // no entry: chain function returns null
+                .branch(isMultipleOfFive, Branched.withFunction(ks -> null))
+                // "foo-4": chain function returns non-null value
+                .branch(isNegative, Branched.withFunction(ks -> ks))
+                // "foo-5": name defaults to the branch position
+                .branch(isMultipleOfSeven)
+                // "foo-0": "0" is the default name for the default branch
+                .defaultBranch();
         assertEquals(4, branches.size());
         // direct the branched streams into different topics named with branch name
-        for (final Map.Entry<String, KStream<Integer, String>> branch: branches.entrySet()) {
+        for (final Map.Entry<String, KStream<Integer, String>> branch : branches.entrySet()) {
             branch.getValue().to(branch.getKey());
         }
         builder.build();
@@ -216,15 +116,11 @@
     @Test
     public void testBranchingWithNoTerminalOperation() {
         final String outputTopicName = "output";
-        source.split()
-                .branch(isEven, Branched.withConsumer(ks -> ks.to(outputTopicName)))
-                .branch(isMultipleOfFive, Branched.withConsumer(ks -> ks.to(outputTopicName)));
+        source.split().branch(isEven, Branched.withConsumer(ks -> ks.to(outputTopicName))).branch(isMultipleOfFive, Branched.withConsumer(ks -> ks.to(outputTopicName)));
         builder.build();
         withDriver(driver -> {
-            final TestOutputTopic<Integer, String> outputTopic =
-                    driver.createOutputTopic(outputTopicName, new IntegerDeserializer(), new StringDeserializer());
+            final TestOutputTopic<Integer, String> outputTopic = driver.createOutputTopic(outputTopicName, new IntegerDeserializer(), new StringDeserializer());
             assertEquals(Arrays.asList("V0", "V2", "V4", "V5", "V6"), outputTopic.readValuesToList());
         });
     }
->>>>>>> 15418db6
 }