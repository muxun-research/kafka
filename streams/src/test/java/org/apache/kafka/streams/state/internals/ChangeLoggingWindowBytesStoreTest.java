/*
 * Licensed to the Apache Software Foundation (ASF) under one or more
 * contributor license agreements. See the NOTICE file distributed with
 * this work for additional information regarding copyright ownership.
 * The ASF licenses this file to You under the Apache License, Version 2.0
 * (the "License"); you may not use this file except in compliance with
 * the License. You may obtain a copy of the License at
 *
 *    http://www.apache.org/licenses/LICENSE-2.0
 *
 * Unless required by applicable law or agreed to in writing, software
 * distributed under the License is distributed on an "AS IS" BASIS,
 * WITHOUT WARRANTIES OR CONDITIONS OF ANY KIND, either express or implied.
 * See the License for the specific language governing permissions and
 * limitations under the License.
 */

package org.apache.kafka.streams.state.internals;

import org.apache.kafka.common.utils.Bytes;
import org.apache.kafka.streams.processor.ProcessorContext;
import org.apache.kafka.streams.processor.StateStoreContext;
import org.apache.kafka.streams.processor.internals.ProcessorContextImpl;
import org.apache.kafka.streams.query.Position;
import org.apache.kafka.streams.state.WindowStore;
import org.junit.After;
import org.junit.Before;
import org.junit.Test;
import org.junit.runner.RunWith;
import org.mockito.Mock;
import org.mockito.junit.MockitoJUnitRunner;

import static java.time.Instant.ofEpochMilli;
import static org.apache.kafka.common.utils.Utils.mkEntry;
import static org.apache.kafka.common.utils.Utils.mkMap;
import static org.mockito.Mockito.times;
import static org.mockito.Mockito.verify;
import static org.mockito.Mockito.when;

@RunWith(MockitoJUnitRunner.StrictStubs.class)
public class ChangeLoggingWindowBytesStoreTest {

<<<<<<< HEAD
	private final TaskId taskId = new TaskId(0, 0);
	private final MockRecordCollector collector = new MockRecordCollector();

=======
>>>>>>> 15418db6
    private final byte[] value = {0};
    private final Bytes bytesKey = Bytes.wrap(value);

    @Mock
    private WindowStore<Bytes, byte[]> inner;
    @Mock
    private ProcessorContextImpl context;
    private ChangeLoggingWindowBytesStore store;

    private final static Position POSITION = Position.fromMap(mkMap(mkEntry("", mkMap(mkEntry(0, 1L)))));

    @Before
    public void setUp() {
<<<<<<< HEAD
		store = new ChangeLoggingWindowBytesStore(inner, false, WindowKeySchema::toStoreKeyBinary);
	}

	private void init() {
		EasyMock.expect(context.taskId()).andReturn(taskId);
		EasyMock.expect(context.recordCollector()).andReturn(collector);
		inner.init((StateStoreContext) context, store);
		EasyMock.expectLastCall();
		EasyMock.replay(inner, context);

		store.init((StateStoreContext) context, store);
	}

	@SuppressWarnings("deprecation")
	@Test
	public void shouldDelegateDeprecatedInit() {
		inner.init((ProcessorContext) context, store);
		EasyMock.expectLastCall();
		EasyMock.replay(inner);
		store.init((ProcessorContext) context, store);
		EasyMock.verify(inner);
	}

	@Test
	public void shouldDelegateInit() {
		inner.init((StateStoreContext) context, store);
		EasyMock.expectLastCall();
		EasyMock.replay(inner);
		store.init((StateStoreContext) context, store);
		EasyMock.verify(inner);
	}

	@Test
	public void shouldLogPuts() {
		inner.put(bytesKey, value, 0);
		EasyMock.expectLastCall();

		init();

		final Bytes key = WindowKeySchema.toStoreKeyBinary(bytesKey, 0, 0);

		EasyMock.reset(context);
		EasyMock.expect(context.timestamp()).andStubReturn(0L);
		context.logChange(store.name(), key, value, 0L);

		EasyMock.replay(context);
		store.put(bytesKey, value, context.timestamp());

		EasyMock.verify(inner, context);
	}

    @Test
	public void shouldDelegateToUnderlyingStoreWhenFetching() {
		EasyMock
				.expect(inner.fetch(bytesKey, 0, 10))
				.andReturn(KeyValueIterators.emptyWindowStoreIterator());

		init();

		store.fetch(bytesKey, ofEpochMilli(0), ofEpochMilli(10));
		EasyMock.verify(inner);
	}

	@Test
	public void shouldDelegateToUnderlyingStoreWhenBackwardFetching() {
		EasyMock
				.expect(inner.backwardFetch(bytesKey, 0, 10))
				.andReturn(KeyValueIterators.emptyWindowStoreIterator());

		init();

		store.backwardFetch(bytesKey, ofEpochMilli(0), ofEpochMilli(10));
		EasyMock.verify(inner);
	}

	@Test
	public void shouldDelegateToUnderlyingStoreWhenFetchingRange() {
		EasyMock
				.expect(inner.fetch(bytesKey, bytesKey, 0, 1))
				.andReturn(KeyValueIterators.emptyIterator());

		init();

		store.fetch(bytesKey, bytesKey, ofEpochMilli(0), ofEpochMilli(1));
		EasyMock.verify(inner);
	}

	@Test
	public void shouldDelegateToUnderlyingStoreWhenBackwardFetchingRange() {
		EasyMock
				.expect(inner.backwardFetch(bytesKey, bytesKey, 0, 1))
				.andReturn(KeyValueIterators.emptyIterator());

		init();

		store.backwardFetch(bytesKey, bytesKey, ofEpochMilli(0), ofEpochMilli(1));
		EasyMock.verify(inner);
	}

	@Test
	public void shouldRetainDuplicatesWhenSet() {
		store = new ChangeLoggingWindowBytesStore(inner, true, WindowKeySchema::toStoreKeyBinary);

		inner.put(bytesKey, value, 0);
		EasyMock.expectLastCall().times(2);

		init();
=======
        store = new ChangeLoggingWindowBytesStore(inner, false, WindowKeySchema::toStoreKeyBinary);
        store.init((StateStoreContext) context, store);
    }

    @After
    public void tearDown() {
        verify(inner).init((StateStoreContext) context, store);
    }

    @SuppressWarnings("deprecation")
    @Test
    public void shouldDelegateDeprecatedInit() {
        store.init((ProcessorContext) context, store);

        verify(inner).init((ProcessorContext) context, store);
    }

    @Test
    public void shouldDelegateInit() {
        // testing the combination of setUp and tearDown
    }

    @Test
    public void shouldLogPuts() {
        final Bytes key = WindowKeySchema.toStoreKeyBinary(bytesKey, 0, 0);
        when(inner.getPosition()).thenReturn(Position.emptyPosition());

        store.put(bytesKey, value, context.timestamp());

        verify(inner).put(bytesKey, value, 0);
        verify(context).logChange(store.name(), key, value, 0L, Position.emptyPosition());
    }

    @Test
    public void shouldLogPutsWithPosition() {
        final Bytes key = WindowKeySchema.toStoreKeyBinary(bytesKey, 0, 0);
        when(inner.getPosition()).thenReturn(POSITION);

        store.put(bytesKey, value, context.timestamp());

        verify(inner).put(bytesKey, value, 0);
        verify(context).logChange(store.name(), key, value, 0L, POSITION);
    }

    @Test
    public void shouldDelegateToUnderlyingStoreWhenFetching() {
        store.fetch(bytesKey, ofEpochMilli(0), ofEpochMilli(10));

        verify(inner).fetch(bytesKey, 0, 10);
    }

    @Test
    public void shouldDelegateToUnderlyingStoreWhenBackwardFetching() {
        store.backwardFetch(bytesKey, ofEpochMilli(0), ofEpochMilli(10));

        verify(inner).backwardFetch(bytesKey, 0, 10);
    }

    @Test
    public void shouldDelegateToUnderlyingStoreWhenFetchingRange() {
        store.fetch(bytesKey, bytesKey, ofEpochMilli(0), ofEpochMilli(1));

        verify(inner).fetch(bytesKey, bytesKey, 0, 1);
    }

    @Test
    public void shouldDelegateToUnderlyingStoreWhenBackwardFetchingRange() {
        store.backwardFetch(bytesKey, bytesKey, ofEpochMilli(0), ofEpochMilli(1));

        verify(inner).backwardFetch(bytesKey, bytesKey, 0, 1);
    }

    @Test
    public void shouldRetainDuplicatesWhenSet() {
        store = new ChangeLoggingWindowBytesStore(inner, true, WindowKeySchema::toStoreKeyBinary);
        store.init((StateStoreContext) context, store);
        when(inner.getPosition()).thenReturn(Position.emptyPosition());
>>>>>>> 15418db6

		final Bytes key1 = WindowKeySchema.toStoreKeyBinary(bytesKey, 0, 1);
		final Bytes key2 = WindowKeySchema.toStoreKeyBinary(bytesKey, 0, 2);

<<<<<<< HEAD
		EasyMock.reset(context);
		EasyMock.expect(context.timestamp()).andStubReturn(0L);
		context.logChange(store.name(), key1, value, 0L);
		context.logChange(store.name(), key2, value, 0L);

		EasyMock.replay(context);

		store.put(bytesKey, value, context.timestamp());
		store.put(bytesKey, value, context.timestamp());

		EasyMock.verify(inner, context);
	}
=======
        store.put(bytesKey, value, context.timestamp());
        store.put(bytesKey, value, context.timestamp());

        verify(inner, times(2)).put(bytesKey, value, 0);
        verify(context).logChange(store.name(), key1, value, 0L, Position.emptyPosition());
        verify(context).logChange(store.name(), key2, value, 0L, Position.emptyPosition());
    }
>>>>>>> 15418db6

}<|MERGE_RESOLUTION|>--- conflicted
+++ resolved
@@ -33,19 +33,11 @@
 import static java.time.Instant.ofEpochMilli;
 import static org.apache.kafka.common.utils.Utils.mkEntry;
 import static org.apache.kafka.common.utils.Utils.mkMap;
-import static org.mockito.Mockito.times;
-import static org.mockito.Mockito.verify;
-import static org.mockito.Mockito.when;
+import static org.mockito.Mockito.*;
 
 @RunWith(MockitoJUnitRunner.StrictStubs.class)
 public class ChangeLoggingWindowBytesStoreTest {
 
-<<<<<<< HEAD
-	private final TaskId taskId = new TaskId(0, 0);
-	private final MockRecordCollector collector = new MockRecordCollector();
-
-=======
->>>>>>> 15418db6
     private final byte[] value = {0};
     private final Bytes bytesKey = Bytes.wrap(value);
 
@@ -59,115 +51,6 @@
 
     @Before
     public void setUp() {
-<<<<<<< HEAD
-		store = new ChangeLoggingWindowBytesStore(inner, false, WindowKeySchema::toStoreKeyBinary);
-	}
-
-	private void init() {
-		EasyMock.expect(context.taskId()).andReturn(taskId);
-		EasyMock.expect(context.recordCollector()).andReturn(collector);
-		inner.init((StateStoreContext) context, store);
-		EasyMock.expectLastCall();
-		EasyMock.replay(inner, context);
-
-		store.init((StateStoreContext) context, store);
-	}
-
-	@SuppressWarnings("deprecation")
-	@Test
-	public void shouldDelegateDeprecatedInit() {
-		inner.init((ProcessorContext) context, store);
-		EasyMock.expectLastCall();
-		EasyMock.replay(inner);
-		store.init((ProcessorContext) context, store);
-		EasyMock.verify(inner);
-	}
-
-	@Test
-	public void shouldDelegateInit() {
-		inner.init((StateStoreContext) context, store);
-		EasyMock.expectLastCall();
-		EasyMock.replay(inner);
-		store.init((StateStoreContext) context, store);
-		EasyMock.verify(inner);
-	}
-
-	@Test
-	public void shouldLogPuts() {
-		inner.put(bytesKey, value, 0);
-		EasyMock.expectLastCall();
-
-		init();
-
-		final Bytes key = WindowKeySchema.toStoreKeyBinary(bytesKey, 0, 0);
-
-		EasyMock.reset(context);
-		EasyMock.expect(context.timestamp()).andStubReturn(0L);
-		context.logChange(store.name(), key, value, 0L);
-
-		EasyMock.replay(context);
-		store.put(bytesKey, value, context.timestamp());
-
-		EasyMock.verify(inner, context);
-	}
-
-    @Test
-	public void shouldDelegateToUnderlyingStoreWhenFetching() {
-		EasyMock
-				.expect(inner.fetch(bytesKey, 0, 10))
-				.andReturn(KeyValueIterators.emptyWindowStoreIterator());
-
-		init();
-
-		store.fetch(bytesKey, ofEpochMilli(0), ofEpochMilli(10));
-		EasyMock.verify(inner);
-	}
-
-	@Test
-	public void shouldDelegateToUnderlyingStoreWhenBackwardFetching() {
-		EasyMock
-				.expect(inner.backwardFetch(bytesKey, 0, 10))
-				.andReturn(KeyValueIterators.emptyWindowStoreIterator());
-
-		init();
-
-		store.backwardFetch(bytesKey, ofEpochMilli(0), ofEpochMilli(10));
-		EasyMock.verify(inner);
-	}
-
-	@Test
-	public void shouldDelegateToUnderlyingStoreWhenFetchingRange() {
-		EasyMock
-				.expect(inner.fetch(bytesKey, bytesKey, 0, 1))
-				.andReturn(KeyValueIterators.emptyIterator());
-
-		init();
-
-		store.fetch(bytesKey, bytesKey, ofEpochMilli(0), ofEpochMilli(1));
-		EasyMock.verify(inner);
-	}
-
-	@Test
-	public void shouldDelegateToUnderlyingStoreWhenBackwardFetchingRange() {
-		EasyMock
-				.expect(inner.backwardFetch(bytesKey, bytesKey, 0, 1))
-				.andReturn(KeyValueIterators.emptyIterator());
-
-		init();
-
-		store.backwardFetch(bytesKey, bytesKey, ofEpochMilli(0), ofEpochMilli(1));
-		EasyMock.verify(inner);
-	}
-
-	@Test
-	public void shouldRetainDuplicatesWhenSet() {
-		store = new ChangeLoggingWindowBytesStore(inner, true, WindowKeySchema::toStoreKeyBinary);
-
-		inner.put(bytesKey, value, 0);
-		EasyMock.expectLastCall().times(2);
-
-		init();
-=======
         store = new ChangeLoggingWindowBytesStore(inner, false, WindowKeySchema::toStoreKeyBinary);
         store.init((StateStoreContext) context, store);
     }
@@ -245,25 +128,10 @@
         store = new ChangeLoggingWindowBytesStore(inner, true, WindowKeySchema::toStoreKeyBinary);
         store.init((StateStoreContext) context, store);
         when(inner.getPosition()).thenReturn(Position.emptyPosition());
->>>>>>> 15418db6
 
-		final Bytes key1 = WindowKeySchema.toStoreKeyBinary(bytesKey, 0, 1);
-		final Bytes key2 = WindowKeySchema.toStoreKeyBinary(bytesKey, 0, 2);
+        final Bytes key1 = WindowKeySchema.toStoreKeyBinary(bytesKey, 0, 1);
+        final Bytes key2 = WindowKeySchema.toStoreKeyBinary(bytesKey, 0, 2);
 
-<<<<<<< HEAD
-		EasyMock.reset(context);
-		EasyMock.expect(context.timestamp()).andStubReturn(0L);
-		context.logChange(store.name(), key1, value, 0L);
-		context.logChange(store.name(), key2, value, 0L);
-
-		EasyMock.replay(context);
-
-		store.put(bytesKey, value, context.timestamp());
-		store.put(bytesKey, value, context.timestamp());
-
-		EasyMock.verify(inner, context);
-	}
-=======
         store.put(bytesKey, value, context.timestamp());
         store.put(bytesKey, value, context.timestamp());
 
@@ -271,6 +139,5 @@
         verify(context).logChange(store.name(), key1, value, 0L, Position.emptyPosition());
         verify(context).logChange(store.name(), key2, value, 0L, Position.emptyPosition());
     }
->>>>>>> 15418db6
 
 }