/*
 * Licensed to the Apache Software Foundation (ASF) under one or more
 * contributor license agreements. See the NOTICE file distributed with
 * this work for additional information regarding copyright ownership.
 * The ASF licenses this file to You under the Apache License, Version 2.0
 * (the "License"); you may not use this file except in compliance with
 * the License. You may obtain a copy of the License at
 *
 *    http://www.apache.org/licenses/LICENSE-2.0
 *
 * Unless required by applicable law or agreed to in writing, software
 * distributed under the License is distributed on an "AS IS" BASIS,
 * WITHOUT WARRANTIES OR CONDITIONS OF ANY KIND, either express or implied.
 * See the License for the specific language governing permissions and
 * limitations under the License.
 */
package org.apache.kafka.streams.kstream.internals;

import org.apache.kafka.common.serialization.IntegerSerializer;
import org.apache.kafka.common.serialization.Serdes;
import org.apache.kafka.common.serialization.StringSerializer;
import org.apache.kafka.common.utils.Bytes;
import org.apache.kafka.streams.KeyValueTimestamp;
import org.apache.kafka.streams.StreamsBuilder;
import org.apache.kafka.streams.StreamsConfig;
import org.apache.kafka.streams.TestInputTopic;
import org.apache.kafka.streams.Topology;
import org.apache.kafka.streams.TopologyTestDriver;
import org.apache.kafka.streams.TopologyTestDriverWrapper;
import org.apache.kafka.streams.TopologyWrapper;
import org.apache.kafka.streams.kstream.Consumed;
import org.apache.kafka.streams.kstream.KTable;
import org.apache.kafka.streams.kstream.Materialized;
import org.apache.kafka.streams.kstream.Predicate;
import org.apache.kafka.streams.processor.internals.InternalTopologyBuilder;
import org.apache.kafka.streams.state.KeyValueStore;
import org.apache.kafka.streams.state.Stores;
import org.apache.kafka.streams.state.ValueAndTimestamp;
import org.apache.kafka.test.MockApiProcessor;
import org.apache.kafka.test.MockApiProcessorSupplier;
import org.apache.kafka.test.MockMapper;
import org.apache.kafka.test.MockReducer;
import org.apache.kafka.test.StreamsTestUtils;
import org.junit.Before;
import org.junit.Test;

import java.time.Duration;
import java.time.Instant;
import java.util.List;
import java.util.Properties;

import static org.hamcrest.MatcherAssert.assertThat;
import static org.hamcrest.Matchers.is;
import static org.junit.Assert.assertEquals;
import static org.junit.Assert.assertNull;

@SuppressWarnings("unchecked")
public class KTableFilterTest {
    private final Consumed<String, Integer> consumed = Consumed.with(Serdes.String(), Serdes.Integer());
    private final Properties props = StreamsTestUtils.getStreamsConfig(Serdes.String(), Serdes.Integer());

    @Before
    public void setUp() {
        // disable caching at the config level
        props.setProperty(StreamsConfig.STATESTORE_CACHE_MAX_BYTES_CONFIG, "0");
    }

    private final Predicate<String, Integer> predicate = (key, value) -> (value % 2) == 0;

    private void doTestKTable(final StreamsBuilder builder,
                              final KTable<String, Integer> table2,
                              final KTable<String, Integer> table3,
                              final String topic) {
        final MockApiProcessorSupplier<String, Integer, Void, Void> supplier = new MockApiProcessorSupplier<>();
        table2.toStream().process(supplier);
        table3.toStream().process(supplier);

        try (final TopologyTestDriver driver = new TopologyTestDriver(builder.build(), props)) {
			final TestInputTopic<String, Integer> inputTopic =
					driver.createInputTopic(topic, new StringSerializer(), new IntegerSerializer(), Instant.ofEpochMilli(0L), Duration.ZERO);
			inputTopic.pipeInput("A", 1, 10L);
			inputTopic.pipeInput("B", 2, 5L);
			inputTopic.pipeInput("C", 3, 8L);
			inputTopic.pipeInput("D", 4, 14L);
			inputTopic.pipeInput("A", null, 18L);
			inputTopic.pipeInput("B", null, 15L);
		}

        final List<MockApiProcessor<String, Integer, Void, Void>> processors = supplier.capturedProcessors(2);

        processors.get(0).checkAndClearProcessResult(new KeyValueTimestamp<>("A", null, 10),
            new KeyValueTimestamp<>("B", 2, 5),
            new KeyValueTimestamp<>("C", null, 8),
            new KeyValueTimestamp<>("D", 4, 14),
            new KeyValueTimestamp<>("A", null, 18),
            new KeyValueTimestamp<>("B", null, 15));
        processors.get(1).checkAndClearProcessResult(new KeyValueTimestamp<>("A", 1, 10),
            new KeyValueTimestamp<>("B", null, 5),
            new KeyValueTimestamp<>("C", 3, 8),
            new KeyValueTimestamp<>("D", null, 14),
            new KeyValueTimestamp<>("A", null, 18),
            new KeyValueTimestamp<>("B", null, 15));
    }

    @Test
    public void shouldPassThroughWithoutMaterialization() {
        final StreamsBuilder builder = new StreamsBuilder();
        final String topic1 = "topic1";

        final KTable<String, Integer> table1 = builder.table(topic1, consumed);
        final KTable<String, Integer> table2 = table1.filter(predicate);
        final KTable<String, Integer> table3 = table1.filterNot(predicate);

        assertNull(table1.queryableStoreName());
        assertNull(table2.queryableStoreName());
        assertNull(table3.queryableStoreName());

        doTestKTable(builder, table2, table3, topic1);
    }

    @Test
    public void shouldPassThroughOnMaterialization() {
        final StreamsBuilder builder = new StreamsBuilder();
        final String topic1 = "topic1";

        final KTable<String, Integer> table1 = builder.table(topic1, consumed);
        final KTable<String, Integer> table2 = table1.filter(predicate, Materialized.as("store2"));
        final KTable<String, Integer> table3 = table1.filterNot(predicate);

        assertNull(table1.queryableStoreName());
        assertEquals("store2", table2.queryableStoreName());
        assertNull(table3.queryableStoreName());

        doTestKTable(builder, table2, table3, topic1);
    }

    private void doTestValueGetter(final StreamsBuilder builder,
                                   final KTableImpl<String, Integer, Integer> table2,
                                   final KTableImpl<String, Integer, Integer> table3,
                                   final String topic1) {

        final Topology topology = builder.build();

        final KTableValueGetterSupplier<String, Integer> getterSupplier2 = table2.valueGetterSupplier();
        final KTableValueGetterSupplier<String, Integer> getterSupplier3 = table3.valueGetterSupplier();

        final InternalTopologyBuilder topologyBuilder = TopologyWrapper.getInternalTopologyBuilder(topology);
        topologyBuilder.connectProcessorAndStateStores(table2.name, getterSupplier2.storeNames());
        topologyBuilder.connectProcessorAndStateStores(table3.name, getterSupplier3.storeNames());

        try (final TopologyTestDriverWrapper driver = new TopologyTestDriverWrapper(topology, props)) {
			final TestInputTopic<String, Integer> inputTopic =
					driver.createInputTopic(topic1, new StringSerializer(), new IntegerSerializer(), Instant.ofEpochMilli(0L), Duration.ZERO);

			final KTableValueGetter<String, Integer> getter2 = getterSupplier2.get();
			final KTableValueGetter<String, Integer> getter3 = getterSupplier3.get();

			getter2.init(driver.setCurrentNodeForProcessorContext(table2.name));
			getter3.init(driver.setCurrentNodeForProcessorContext(table3.name));

			inputTopic.pipeInput("A", 1, 5L);
			inputTopic.pipeInput("B", 1, 10L);
			inputTopic.pipeInput("C", 1, 15L);

			assertNull(getter2.get("A"));
			assertNull(getter2.get("B"));
			assertNull(getter2.get("C"));

			assertEquals(ValueAndTimestamp.make(1, 5L), getter3.get("A"));
			assertEquals(ValueAndTimestamp.make(1, 10L), getter3.get("B"));
			assertEquals(ValueAndTimestamp.make(1, 15L), getter3.get("C"));

			inputTopic.pipeInput("A", 2, 10L);
			inputTopic.pipeInput("B", 2, 5L);

			assertEquals(ValueAndTimestamp.make(2, 10L), getter2.get("A"));
			assertEquals(ValueAndTimestamp.make(2, 5L), getter2.get("B"));
			assertNull(getter2.get("C"));

			assertNull(getter3.get("A"));
			assertNull(getter3.get("B"));
			assertEquals(ValueAndTimestamp.make(1, 15L), getter3.get("C"));

			inputTopic.pipeInput("A", 3, 15L);

			assertNull(getter2.get("A"));
			assertEquals(ValueAndTimestamp.make(2, 5L), getter2.get("B"));
			assertNull(getter2.get("C"));

			assertEquals(ValueAndTimestamp.make(3, 15L), getter3.get("A"));
			assertNull(getter3.get("B"));
			assertEquals(ValueAndTimestamp.make(1, 15L), getter3.get("C"));

			inputTopic.pipeInput("A", null, 10L);
			inputTopic.pipeInput("B", null, 20L);

			assertNull(getter2.get("A"));
			assertNull(getter2.get("B"));
			assertNull(getter2.get("C"));

			assertNull(getter3.get("A"));
			assertNull(getter3.get("B"));
			assertEquals(ValueAndTimestamp.make(1, 15L), getter3.get("C"));
		}
    }

    @Test
    public void shouldGetValuesOnMaterialization() {
        final StreamsBuilder builder = new StreamsBuilder();
        final String topic1 = "topic1";

        final KTableImpl<String, Integer, Integer> table1 =
            (KTableImpl<String, Integer, Integer>) builder.table(topic1, consumed);
        final KTableImpl<String, Integer, Integer> table2 =
            (KTableImpl<String, Integer, Integer>) table1.filter(predicate, Materialized.as("store2"));
        final KTableImpl<String, Integer, Integer> table3 =
            (KTableImpl<String, Integer, Integer>) table1.filterNot(predicate, Materialized.as("store3"));
        final KTableImpl<String, Integer, Integer> table4 =
            (KTableImpl<String, Integer, Integer>) table1.filterNot(predicate);

        assertNull(table1.queryableStoreName());
        assertEquals("store2", table2.queryableStoreName());
        assertEquals("store3", table3.queryableStoreName());
        assertNull(table4.queryableStoreName());

        doTestValueGetter(builder, table2, table3, topic1);
    }

    private void doTestNotSendingOldValue(final StreamsBuilder builder,
                                          final KTableImpl<String, Integer, Integer> table1,
                                          final KTableImpl<String, Integer, Integer> table2,
                                          final String topic1) {
		final MockApiProcessorSupplier<String, Integer, Void, Void> supplier = new MockApiProcessorSupplier<>();

        builder.build().addProcessor("proc1", supplier, table1.name);
        builder.build().addProcessor("proc2", supplier, table2.name);

        try (final TopologyTestDriver driver = new TopologyTestDriver(builder.build(), props)) {
			final TestInputTopic<String, Integer> inputTopic =
					driver.createInputTopic(topic1, new StringSerializer(), new IntegerSerializer(), Instant.ofEpochMilli(0L), Duration.ZERO);

			inputTopic.pipeInput("A", 1, 5L);
			inputTopic.pipeInput("B", 1, 10L);
			inputTopic.pipeInput("C", 1, 15L);

			final List<MockApiProcessor<String, Integer, Void, Void>> processors = supplier.capturedProcessors(2);

			processors.get(0).checkAndClearProcessResult(new KeyValueTimestamp<>("A", new Change<>(1, null), 5),
					new KeyValueTimestamp<>("B", new Change<>(1, null), 10),
					new KeyValueTimestamp<>("C", new Change<>(1, null), 15));
			processors.get(1).checkAndClearProcessResult(new KeyValueTimestamp<>("A", new Change<>(null, null), 5),
					new KeyValueTimestamp<>("B", new Change<>(null, null), 10),
					new KeyValueTimestamp<>("C", new Change<>(null, null), 15));

			inputTopic.pipeInput("A", 2, 15L);
			inputTopic.pipeInput("B", 2, 8L);

			processors.get(0).checkAndClearProcessResult(new KeyValueTimestamp<>("A", new Change<>(2, null), 15),
					new KeyValueTimestamp<>("B", new Change<>(2, null), 8));
			processors.get(1).checkAndClearProcessResult(new KeyValueTimestamp<>("A", new Change<>(2, null), 15),
					new KeyValueTimestamp<>("B", new Change<>(2, null), 8));

			inputTopic.pipeInput("A", 3, 20L);

			processors.get(0).checkAndClearProcessResult(new KeyValueTimestamp<>("A", new Change<>(3, null), 20));
			processors.get(1).checkAndClearProcessResult(new KeyValueTimestamp<>("A", new Change<>(null, null), 20));
			inputTopic.pipeInput("A", null, 10L);
			inputTopic.pipeInput("B", null, 20L);

			processors.get(0).checkAndClearProcessResult(new KeyValueTimestamp<>("A", new Change<>(null, null), 10),
					new KeyValueTimestamp<>("B", new Change<>(null, null), 20));
			processors.get(1).checkAndClearProcessResult(new KeyValueTimestamp<>("A", new Change<>(null, null), 10),
					new KeyValueTimestamp<>("B", new Change<>(null, null), 20));
		}
    }


    @Test
    public void shouldNotSendOldValuesWithoutMaterialization() {
        final StreamsBuilder builder = new StreamsBuilder();
        final String topic1 = "topic1";

        final KTableImpl<String, Integer, Integer> table1 =
            (KTableImpl<String, Integer, Integer>) builder.table(topic1, consumed);
        final KTableImpl<String, Integer, Integer> table2 = (KTableImpl<String, Integer, Integer>) table1.filter(predicate);

        doTestNotSendingOldValue(builder, table1, table2, topic1);
    }

    @Test
    public void shouldNotSendOldValuesOnMaterialization() {
        final StreamsBuilder builder = new StreamsBuilder();
		final String topic1 = "topic1";

		final KTableImpl<String, Integer, Integer> table1 =
				(KTableImpl<String, Integer, Integer>) builder.table(topic1, consumed);
		final KTableImpl<String, Integer, Integer> table2 =
				(KTableImpl<String, Integer, Integer>) table1.filter(predicate, Materialized.as("store2"));

		doTestNotSendingOldValue(builder, table1, table2, topic1);
	}

	@Test
	public void shouldNotEnableSendingOldValuesIfNotAlreadyMaterializedAndNotForcedToMaterialize() {
		final StreamsBuilder builder = new StreamsBuilder();
		final String topic1 = "topic1";

		final KTableImpl<String, Integer, Integer> table1 =
				(KTableImpl<String, Integer, Integer>) builder.table(topic1, consumed);
		final KTableImpl<String, Integer, Integer> table2 = (KTableImpl<String, Integer, Integer>) table1.filter(predicate);

		table2.enableSendingOldValues(false);

		doTestNotSendingOldValue(builder, table1, table2, topic1);
	}

	private void doTestSendingOldValue(final StreamsBuilder builder,
									   final KTableImpl<String, Integer, Integer> table1,
									   final KTableImpl<String, Integer, Integer> table2,
									   final String topic1) {
		final MockApiProcessorSupplier<String, Integer, Void, Void> supplier = new MockApiProcessorSupplier<>();
		final Topology topology = builder.build();

		topology.addProcessor("proc1", supplier, table1.name);
		topology.addProcessor("proc2", supplier, table2.name);

		final boolean parentSendOldVals = table1.sendingOldValueEnabled();

		try (final TopologyTestDriver driver = new TopologyTestDriver(topology, props)) {
			final TestInputTopic<String, Integer> inputTopic =
					driver.createInputTopic(topic1, new StringSerializer(), new IntegerSerializer(), Instant.ofEpochMilli(0L), Duration.ZERO);

			inputTopic.pipeInput("A", 1, 5L);
			inputTopic.pipeInput("B", 1, 10L);
			inputTopic.pipeInput("C", 1, 15L);

			final List<MockApiProcessor<String, Integer, Void, Void>> processors = supplier.capturedProcessors(2);
			final MockApiProcessor<String, Integer, Void, Void> table1Output = processors.get(0);
			final MockApiProcessor<String, Integer, Void, Void> table2Output = processors.get(1);

			table1Output.checkAndClearProcessResult(
					new KeyValueTimestamp<>("A", new Change<>(1, null), 5),
					new KeyValueTimestamp<>("B", new Change<>(1, null), 10),
					new KeyValueTimestamp<>("C", new Change<>(1, null), 15)
			);
			table2Output.checkEmptyAndClearProcessResult();

			inputTopic.pipeInput("A", 2, 15L);
			inputTopic.pipeInput("B", 2, 8L);

			table1Output.checkAndClearProcessResult(
					new KeyValueTimestamp<>("A", new Change<>(2, parentSendOldVals ? 1 : null), 15),
					new KeyValueTimestamp<>("B", new Change<>(2, parentSendOldVals ? 1 : null), 8)
			);
			table2Output.checkAndClearProcessResult(
					new KeyValueTimestamp<>("A", new Change<>(2, null), 15),
					new KeyValueTimestamp<>("B", new Change<>(2, null), 8)
			);

			inputTopic.pipeInput("A", 3, 20L);

			table1Output.checkAndClearProcessResult(
					new KeyValueTimestamp<>("A", new Change<>(3, parentSendOldVals ? 2 : null), 20)
			);
			table2Output.checkAndClearProcessResult(
					new KeyValueTimestamp<>("A", new Change<>(null, 2), 20)
			);

			inputTopic.pipeInput("A", null, 10L);
			inputTopic.pipeInput("B", null, 20L);

			table1Output.checkAndClearProcessResult(
					new KeyValueTimestamp<>("A", new Change<>(null, parentSendOldVals ? 3 : null), 10),
					new KeyValueTimestamp<>("B", new Change<>(null, parentSendOldVals ? 2 : null), 20)
			);
			table2Output.checkAndClearProcessResult(
					new KeyValueTimestamp<>("B", new Change<>(null, 2), 20)
			);
		}
    }

	@Test
	public void shouldEnableSendOldValuesWhenNotMaterializedAlreadyButForcedToMaterialize() {
		final StreamsBuilder builder = new StreamsBuilder();
		final String topic1 = "topic1";

		final KTableImpl<String, Integer, Integer> table1 =
				(KTableImpl<String, Integer, Integer>) builder.table(topic1, consumed);
		final KTableImpl<String, Integer, Integer> table2 =
				(KTableImpl<String, Integer, Integer>) table1.filter(predicate);

		table2.enableSendingOldValues(true);

		assertThat(table1.sendingOldValueEnabled(), is(true));
		assertThat(table2.sendingOldValueEnabled(), is(true));

		doTestSendingOldValue(builder, table1, table2, topic1);
	}

	@Test
	public void shouldEnableSendOldValuesWhenMaterializedAlreadyAndForcedToMaterialize() {
		final StreamsBuilder builder = new StreamsBuilder();
		final String topic1 = "topic1";

		final KTableImpl<String, Integer, Integer> table1 =
				(KTableImpl<String, Integer, Integer>) builder.table(topic1, consumed);
		final KTableImpl<String, Integer, Integer> table2 =
				(KTableImpl<String, Integer, Integer>) table1.filter(predicate, Materialized.as("store2"));

		table2.enableSendingOldValues(true);

		assertThat(table1.sendingOldValueEnabled(), is(false));
		assertThat(table2.sendingOldValueEnabled(), is(true));

		doTestSendingOldValue(builder, table1, table2, topic1);
	}

	@Test
	public void shouldSendOldValuesWhenEnabledOnUpStreamMaterialization() {
		final StreamsBuilder builder = new StreamsBuilder();
		final String topic1 = "topic1";

		final KTableImpl<String, Integer, Integer> table1 =
				(KTableImpl<String, Integer, Integer>) builder.table(topic1, consumed, Materialized.as("store2"));
		final KTableImpl<String, Integer, Integer> table2 =
				(KTableImpl<String, Integer, Integer>) table1.filter(predicate);

		table2.enableSendingOldValues(false);

		assertThat(table1.sendingOldValueEnabled(), is(true));
		assertThat(table2.sendingOldValueEnabled(), is(true));

		doTestSendingOldValue(builder, table1, table2, topic1);
	}

<<<<<<< HEAD
	private void doTestSkipNullOnMaterialization(final StreamsBuilder builder,
												 final KTableImpl<String, String, String> table1,
												 final KTableImpl<String, String, String> table2,
												 final String topic1) {
		final MockApiProcessorSupplier<String, String, Void, Void> supplier = new MockApiProcessorSupplier<>();
		final Topology topology = builder.build();
=======
    @Test
    public void shouldSendOldValuesWhenEnabledOnUpStreamMaterialization() {
        final StreamsBuilder builder = new StreamsBuilder();
        final String topic1 = "topic1";

        final KTableImpl<String, Integer, Integer> table1 =
            (KTableImpl<String, Integer, Integer>) builder.table(topic1, consumed, Materialized.as("store2"));
        final KTableImpl<String, Integer, Integer> table2 =
            (KTableImpl<String, Integer, Integer>) table1.filter(predicate);

        table2.enableSendingOldValues(false);

        assertThat(table1.sendingOldValueEnabled(), is(true));
        assertThat(table2.sendingOldValueEnabled(), is(true));

        doTestSendingOldValue(builder, table1, table2, topic1);
    }

    private void doTestSkipNullOnMaterialization(final StreamsBuilder builder,
                                                 final KTableImpl<String, String, String> table1,
                                                 final KTableImpl<String, String, String> table2,
                                                 final String topic1,
                                                 final boolean shouldSkip) {
        final MockApiProcessorSupplier<String, String, Void, Void> supplier = new MockApiProcessorSupplier<>();
        final Topology topology = builder.build();
>>>>>>> 15418db6

        topology.addProcessor("proc1", supplier, table1.name);
        topology.addProcessor("proc2", supplier, table2.name);

        try (final TopologyTestDriver driver = new TopologyTestDriver(topology, props)) {
			final TestInputTopic<String, String> stringinputTopic =
					driver.createInputTopic(topic1, new StringSerializer(), new StringSerializer(), Instant.ofEpochMilli(0L), Duration.ZERO);

			stringinputTopic.pipeInput("A", "reject", 5L);
			stringinputTopic.pipeInput("B", "reject", 10L);
			stringinputTopic.pipeInput("C", "reject", 20L);
		}

		final List<MockApiProcessor<String, String, Void, Void>> processors = supplier.capturedProcessors(2);
        processors.get(0).checkAndClearProcessResult(new KeyValueTimestamp<>("A", new Change<>("reject", null), 5),
            new KeyValueTimestamp<>("B", new Change<>("reject", null), 10),
            new KeyValueTimestamp<>("C", new Change<>("reject", null), 20));
        if (shouldSkip) {
            processors.get(1).checkEmptyAndClearProcessResult();
        } else {
            processors.get(1).checkAndClearProcessResult(new KeyValueTimestamp<>("A", new Change<>(null, null), 5),
                new KeyValueTimestamp<>("B", new Change<>(null, null), 10),
                new KeyValueTimestamp<>("C", new Change<>(null, null), 20));
        }
    }

    @Test
    public void shouldSkipNullToRepartitionWithoutMaterialization() {
        // Do not explicitly set enableSendingOldValues. Let a further downstream stateful operator trigger it instead.
        final StreamsBuilder builder = new StreamsBuilder();

        final String topic1 = "topic1";

        final Consumed<String, String> consumed = Consumed.with(Serdes.String(), Serdes.String());
        final KTableImpl<String, String, String> table1 =
            (KTableImpl<String, String, String>) builder.table(topic1, consumed);
        final KTableImpl<String, String, String> table2 =
            (KTableImpl<String, String, String>) table1.filter((key, value) -> value.equalsIgnoreCase("accept"));
        table2.groupBy(MockMapper.noOpKeyValueMapper())
            .reduce(MockReducer.STRING_ADDER, MockReducer.STRING_REMOVER);

        doTestSkipNullOnMaterialization(builder, table1, table2, topic1, true);
    }

    @Test
    public void shouldSkipNullToRepartitionOnMaterialization() {
        // Do not explicitly set enableSendingOldValues. Let a further downstream stateful operator trigger it instead.
        final StreamsBuilder builder = new StreamsBuilder();

        final String topic1 = "topic1";

        final Consumed<String, String> consumed = Consumed.with(Serdes.String(), Serdes.String());
        final KTableImpl<String, String, String> table1 =
            (KTableImpl<String, String, String>) builder.table(topic1, consumed);
        final KTableImpl<String, String, String> table2 =
            (KTableImpl<String, String, String>) table1.filter((key, value) -> value.equalsIgnoreCase("accept"), Materialized.as("store2"));
        table2.groupBy(MockMapper.noOpKeyValueMapper())
            .reduce(MockReducer.STRING_ADDER, MockReducer.STRING_REMOVER, Materialized.as("mock-result"));

        doTestSkipNullOnMaterialization(builder, table1, table2, topic1, true);
    }

    @Test
    public void shouldNotSkipNullIfVersionedUpstream() {
        // stateful downstream operation enables sendOldValues, but duplicate nulls will still
        // be sent because the source table is versioned
        final StreamsBuilder builder = new StreamsBuilder();

        final String topic1 = "topic1";
        final Materialized<String, String, KeyValueStore<Bytes, byte[]>> versionedMaterialize =
            Materialized.as(Stores.persistentVersionedKeyValueStore("versioned", Duration.ofMinutes(5)));
        final Consumed<String, String> consumed = Consumed.with(Serdes.String(), Serdes.String());

        final KTableImpl<String, String, String> table1 =
            (KTableImpl<String, String, String>) builder.table(topic1, consumed, versionedMaterialize);
        final KTableImpl<String, String, String> table2 =
            (KTableImpl<String, String, String>) table1.filter((key, value) -> value.equalsIgnoreCase("accept"));
        table2.groupBy(MockMapper.noOpKeyValueMapper())
            .reduce(MockReducer.STRING_ADDER, MockReducer.STRING_REMOVER);

        doTestSkipNullOnMaterialization(builder, table1, table2, topic1, false);
    }

    @Test
    public void shouldSkipNullIfVersionedDownstream() {
        // materializing the result of the filter as a versioned store does not prevent duplicate
        // tombstones from being sent, as it's whether the input table is versioned or not that
        // determines whether the optimization is enabled
        final StreamsBuilder builder = new StreamsBuilder();

        final String topic1 = "topic1";
        final Materialized<String, String, KeyValueStore<Bytes, byte[]>> versionedMaterialize =
            Materialized.as(Stores.persistentVersionedKeyValueStore("versioned", Duration.ofMinutes(5)));
        final Consumed<String, String> consumed = Consumed.with(Serdes.String(), Serdes.String());

        final KTableImpl<String, String, String> table1 =
            (KTableImpl<String, String, String>) builder.table(topic1, consumed, Materialized.as("store"));
        final KTableImpl<String, String, String> table2 =
            (KTableImpl<String, String, String>) table1.filter((key, value) -> value.equalsIgnoreCase("accept"), versionedMaterialize);
        table2.groupBy(MockMapper.noOpKeyValueMapper())
            .reduce(MockReducer.STRING_ADDER, MockReducer.STRING_REMOVER);

        doTestSkipNullOnMaterialization(builder, table1, table2, topic1, true);
    }

    @Test
    public void testTypeVariance() {
        final Predicate<Number, Object> numberKeyPredicate = (key, value) -> false;

        new StreamsBuilder()
            .<Integer, String>table("empty")
            .filter(numberKeyPredicate)
            .filterNot(numberKeyPredicate)
            .toStream()
            .to("nirvana");
    }
}<|MERGE_RESOLUTION|>--- conflicted
+++ resolved
@@ -20,14 +20,7 @@
 import org.apache.kafka.common.serialization.Serdes;
 import org.apache.kafka.common.serialization.StringSerializer;
 import org.apache.kafka.common.utils.Bytes;
-import org.apache.kafka.streams.KeyValueTimestamp;
-import org.apache.kafka.streams.StreamsBuilder;
-import org.apache.kafka.streams.StreamsConfig;
-import org.apache.kafka.streams.TestInputTopic;
-import org.apache.kafka.streams.Topology;
-import org.apache.kafka.streams.TopologyTestDriver;
-import org.apache.kafka.streams.TopologyTestDriverWrapper;
-import org.apache.kafka.streams.TopologyWrapper;
+import org.apache.kafka.streams.*;
 import org.apache.kafka.streams.kstream.Consumed;
 import org.apache.kafka.streams.kstream.KTable;
 import org.apache.kafka.streams.kstream.Materialized;
@@ -36,11 +29,7 @@
 import org.apache.kafka.streams.state.KeyValueStore;
 import org.apache.kafka.streams.state.Stores;
 import org.apache.kafka.streams.state.ValueAndTimestamp;
-import org.apache.kafka.test.MockApiProcessor;
-import org.apache.kafka.test.MockApiProcessorSupplier;
-import org.apache.kafka.test.MockMapper;
-import org.apache.kafka.test.MockReducer;
-import org.apache.kafka.test.StreamsTestUtils;
+import org.apache.kafka.test.*;
 import org.junit.Before;
 import org.junit.Test;
 
@@ -76,15 +65,14 @@
         table3.toStream().process(supplier);
 
         try (final TopologyTestDriver driver = new TopologyTestDriver(builder.build(), props)) {
-			final TestInputTopic<String, Integer> inputTopic =
-					driver.createInputTopic(topic, new StringSerializer(), new IntegerSerializer(), Instant.ofEpochMilli(0L), Duration.ZERO);
-			inputTopic.pipeInput("A", 1, 10L);
-			inputTopic.pipeInput("B", 2, 5L);
-			inputTopic.pipeInput("C", 3, 8L);
-			inputTopic.pipeInput("D", 4, 14L);
-			inputTopic.pipeInput("A", null, 18L);
-			inputTopic.pipeInput("B", null, 15L);
-		}
+            final TestInputTopic<String, Integer> inputTopic = driver.createInputTopic(topic, new StringSerializer(), new IntegerSerializer(), Instant.ofEpochMilli(0L), Duration.ZERO);
+            inputTopic.pipeInput("A", 1, 10L);
+            inputTopic.pipeInput("B", 2, 5L);
+            inputTopic.pipeInput("C", 3, 8L);
+            inputTopic.pipeInput("D", 4, 14L);
+            inputTopic.pipeInput("A", null, 18L);
+            inputTopic.pipeInput("B", null, 15L);
+        }
 
         final List<MockApiProcessor<String, Integer, Void, Void>> processors = supplier.capturedProcessors(2);
 
@@ -149,59 +137,58 @@
         topologyBuilder.connectProcessorAndStateStores(table3.name, getterSupplier3.storeNames());
 
         try (final TopologyTestDriverWrapper driver = new TopologyTestDriverWrapper(topology, props)) {
-			final TestInputTopic<String, Integer> inputTopic =
-					driver.createInputTopic(topic1, new StringSerializer(), new IntegerSerializer(), Instant.ofEpochMilli(0L), Duration.ZERO);
-
-			final KTableValueGetter<String, Integer> getter2 = getterSupplier2.get();
-			final KTableValueGetter<String, Integer> getter3 = getterSupplier3.get();
-
-			getter2.init(driver.setCurrentNodeForProcessorContext(table2.name));
-			getter3.init(driver.setCurrentNodeForProcessorContext(table3.name));
-
-			inputTopic.pipeInput("A", 1, 5L);
-			inputTopic.pipeInput("B", 1, 10L);
-			inputTopic.pipeInput("C", 1, 15L);
-
-			assertNull(getter2.get("A"));
-			assertNull(getter2.get("B"));
-			assertNull(getter2.get("C"));
-
-			assertEquals(ValueAndTimestamp.make(1, 5L), getter3.get("A"));
-			assertEquals(ValueAndTimestamp.make(1, 10L), getter3.get("B"));
-			assertEquals(ValueAndTimestamp.make(1, 15L), getter3.get("C"));
-
-			inputTopic.pipeInput("A", 2, 10L);
-			inputTopic.pipeInput("B", 2, 5L);
-
-			assertEquals(ValueAndTimestamp.make(2, 10L), getter2.get("A"));
-			assertEquals(ValueAndTimestamp.make(2, 5L), getter2.get("B"));
-			assertNull(getter2.get("C"));
-
-			assertNull(getter3.get("A"));
-			assertNull(getter3.get("B"));
-			assertEquals(ValueAndTimestamp.make(1, 15L), getter3.get("C"));
-
-			inputTopic.pipeInput("A", 3, 15L);
-
-			assertNull(getter2.get("A"));
-			assertEquals(ValueAndTimestamp.make(2, 5L), getter2.get("B"));
-			assertNull(getter2.get("C"));
-
-			assertEquals(ValueAndTimestamp.make(3, 15L), getter3.get("A"));
-			assertNull(getter3.get("B"));
-			assertEquals(ValueAndTimestamp.make(1, 15L), getter3.get("C"));
-
-			inputTopic.pipeInput("A", null, 10L);
-			inputTopic.pipeInput("B", null, 20L);
-
-			assertNull(getter2.get("A"));
-			assertNull(getter2.get("B"));
-			assertNull(getter2.get("C"));
-
-			assertNull(getter3.get("A"));
-			assertNull(getter3.get("B"));
-			assertEquals(ValueAndTimestamp.make(1, 15L), getter3.get("C"));
-		}
+            final TestInputTopic<String, Integer> inputTopic = driver.createInputTopic(topic1, new StringSerializer(), new IntegerSerializer(), Instant.ofEpochMilli(0L), Duration.ZERO);
+
+            final KTableValueGetter<String, Integer> getter2 = getterSupplier2.get();
+            final KTableValueGetter<String, Integer> getter3 = getterSupplier3.get();
+
+            getter2.init(driver.setCurrentNodeForProcessorContext(table2.name));
+            getter3.init(driver.setCurrentNodeForProcessorContext(table3.name));
+
+            inputTopic.pipeInput("A", 1, 5L);
+            inputTopic.pipeInput("B", 1, 10L);
+            inputTopic.pipeInput("C", 1, 15L);
+
+            assertNull(getter2.get("A"));
+            assertNull(getter2.get("B"));
+            assertNull(getter2.get("C"));
+
+            assertEquals(ValueAndTimestamp.make(1, 5L), getter3.get("A"));
+            assertEquals(ValueAndTimestamp.make(1, 10L), getter3.get("B"));
+            assertEquals(ValueAndTimestamp.make(1, 15L), getter3.get("C"));
+
+            inputTopic.pipeInput("A", 2, 10L);
+            inputTopic.pipeInput("B", 2, 5L);
+
+            assertEquals(ValueAndTimestamp.make(2, 10L), getter2.get("A"));
+            assertEquals(ValueAndTimestamp.make(2, 5L), getter2.get("B"));
+            assertNull(getter2.get("C"));
+
+            assertNull(getter3.get("A"));
+            assertNull(getter3.get("B"));
+            assertEquals(ValueAndTimestamp.make(1, 15L), getter3.get("C"));
+
+            inputTopic.pipeInput("A", 3, 15L);
+
+            assertNull(getter2.get("A"));
+            assertEquals(ValueAndTimestamp.make(2, 5L), getter2.get("B"));
+            assertNull(getter2.get("C"));
+
+            assertEquals(ValueAndTimestamp.make(3, 15L), getter3.get("A"));
+            assertNull(getter3.get("B"));
+            assertEquals(ValueAndTimestamp.make(1, 15L), getter3.get("C"));
+
+            inputTopic.pipeInput("A", null, 10L);
+            inputTopic.pipeInput("B", null, 20L);
+
+            assertNull(getter2.get("A"));
+            assertNull(getter2.get("B"));
+            assertNull(getter2.get("C"));
+
+            assertNull(getter3.get("A"));
+            assertNull(getter3.get("B"));
+            assertEquals(ValueAndTimestamp.make(1, 15L), getter3.get("C"));
+        }
     }
 
     @Test
@@ -230,48 +217,39 @@
                                           final KTableImpl<String, Integer, Integer> table1,
                                           final KTableImpl<String, Integer, Integer> table2,
                                           final String topic1) {
-		final MockApiProcessorSupplier<String, Integer, Void, Void> supplier = new MockApiProcessorSupplier<>();
+        final MockApiProcessorSupplier<String, Integer, Void, Void> supplier = new MockApiProcessorSupplier<>();
 
         builder.build().addProcessor("proc1", supplier, table1.name);
         builder.build().addProcessor("proc2", supplier, table2.name);
 
         try (final TopologyTestDriver driver = new TopologyTestDriver(builder.build(), props)) {
-			final TestInputTopic<String, Integer> inputTopic =
-					driver.createInputTopic(topic1, new StringSerializer(), new IntegerSerializer(), Instant.ofEpochMilli(0L), Duration.ZERO);
-
-			inputTopic.pipeInput("A", 1, 5L);
-			inputTopic.pipeInput("B", 1, 10L);
-			inputTopic.pipeInput("C", 1, 15L);
-
-			final List<MockApiProcessor<String, Integer, Void, Void>> processors = supplier.capturedProcessors(2);
-
-			processors.get(0).checkAndClearProcessResult(new KeyValueTimestamp<>("A", new Change<>(1, null), 5),
-					new KeyValueTimestamp<>("B", new Change<>(1, null), 10),
-					new KeyValueTimestamp<>("C", new Change<>(1, null), 15));
-			processors.get(1).checkAndClearProcessResult(new KeyValueTimestamp<>("A", new Change<>(null, null), 5),
-					new KeyValueTimestamp<>("B", new Change<>(null, null), 10),
-					new KeyValueTimestamp<>("C", new Change<>(null, null), 15));
-
-			inputTopic.pipeInput("A", 2, 15L);
-			inputTopic.pipeInput("B", 2, 8L);
-
-			processors.get(0).checkAndClearProcessResult(new KeyValueTimestamp<>("A", new Change<>(2, null), 15),
-					new KeyValueTimestamp<>("B", new Change<>(2, null), 8));
-			processors.get(1).checkAndClearProcessResult(new KeyValueTimestamp<>("A", new Change<>(2, null), 15),
-					new KeyValueTimestamp<>("B", new Change<>(2, null), 8));
-
-			inputTopic.pipeInput("A", 3, 20L);
-
-			processors.get(0).checkAndClearProcessResult(new KeyValueTimestamp<>("A", new Change<>(3, null), 20));
-			processors.get(1).checkAndClearProcessResult(new KeyValueTimestamp<>("A", new Change<>(null, null), 20));
-			inputTopic.pipeInput("A", null, 10L);
-			inputTopic.pipeInput("B", null, 20L);
-
-			processors.get(0).checkAndClearProcessResult(new KeyValueTimestamp<>("A", new Change<>(null, null), 10),
-					new KeyValueTimestamp<>("B", new Change<>(null, null), 20));
-			processors.get(1).checkAndClearProcessResult(new KeyValueTimestamp<>("A", new Change<>(null, null), 10),
-					new KeyValueTimestamp<>("B", new Change<>(null, null), 20));
-		}
+            final TestInputTopic<String, Integer> inputTopic = driver.createInputTopic(topic1, new StringSerializer(), new IntegerSerializer(), Instant.ofEpochMilli(0L), Duration.ZERO);
+
+            inputTopic.pipeInput("A", 1, 5L);
+            inputTopic.pipeInput("B", 1, 10L);
+            inputTopic.pipeInput("C", 1, 15L);
+
+            final List<MockApiProcessor<String, Integer, Void, Void>> processors = supplier.capturedProcessors(2);
+
+            processors.get(0).checkAndClearProcessResult(new KeyValueTimestamp<>("A", new Change<>(1, null), 5), new KeyValueTimestamp<>("B", new Change<>(1, null), 10), new KeyValueTimestamp<>("C", new Change<>(1, null), 15));
+            processors.get(1).checkAndClearProcessResult(new KeyValueTimestamp<>("A", new Change<>(null, null), 5), new KeyValueTimestamp<>("B", new Change<>(null, null), 10), new KeyValueTimestamp<>("C", new Change<>(null, null), 15));
+
+            inputTopic.pipeInput("A", 2, 15L);
+            inputTopic.pipeInput("B", 2, 8L);
+
+            processors.get(0).checkAndClearProcessResult(new KeyValueTimestamp<>("A", new Change<>(2, null), 15), new KeyValueTimestamp<>("B", new Change<>(2, null), 8));
+            processors.get(1).checkAndClearProcessResult(new KeyValueTimestamp<>("A", new Change<>(2, null), 15), new KeyValueTimestamp<>("B", new Change<>(2, null), 8));
+
+            inputTopic.pipeInput("A", 3, 20L);
+
+            processors.get(0).checkAndClearProcessResult(new KeyValueTimestamp<>("A", new Change<>(3, null), 20));
+            processors.get(1).checkAndClearProcessResult(new KeyValueTimestamp<>("A", new Change<>(null, null), 20));
+            inputTopic.pipeInput("A", null, 10L);
+            inputTopic.pipeInput("B", null, 20L);
+
+            processors.get(0).checkAndClearProcessResult(new KeyValueTimestamp<>("A", new Change<>(null, null), 10), new KeyValueTimestamp<>("B", new Change<>(null, null), 20));
+            processors.get(1).checkAndClearProcessResult(new KeyValueTimestamp<>("A", new Change<>(null, null), 10), new KeyValueTimestamp<>("B", new Change<>(null, null), 20));
+        }
     }
 
 
@@ -290,168 +268,78 @@
     @Test
     public void shouldNotSendOldValuesOnMaterialization() {
         final StreamsBuilder builder = new StreamsBuilder();
-		final String topic1 = "topic1";
-
-		final KTableImpl<String, Integer, Integer> table1 =
-				(KTableImpl<String, Integer, Integer>) builder.table(topic1, consumed);
-		final KTableImpl<String, Integer, Integer> table2 =
-				(KTableImpl<String, Integer, Integer>) table1.filter(predicate, Materialized.as("store2"));
-
-		doTestNotSendingOldValue(builder, table1, table2, topic1);
-	}
-
-	@Test
-	public void shouldNotEnableSendingOldValuesIfNotAlreadyMaterializedAndNotForcedToMaterialize() {
-		final StreamsBuilder builder = new StreamsBuilder();
-		final String topic1 = "topic1";
-
-		final KTableImpl<String, Integer, Integer> table1 =
-				(KTableImpl<String, Integer, Integer>) builder.table(topic1, consumed);
-		final KTableImpl<String, Integer, Integer> table2 = (KTableImpl<String, Integer, Integer>) table1.filter(predicate);
-
-		table2.enableSendingOldValues(false);
-
-		doTestNotSendingOldValue(builder, table1, table2, topic1);
-	}
-
-	private void doTestSendingOldValue(final StreamsBuilder builder,
-									   final KTableImpl<String, Integer, Integer> table1,
-									   final KTableImpl<String, Integer, Integer> table2,
-									   final String topic1) {
-		final MockApiProcessorSupplier<String, Integer, Void, Void> supplier = new MockApiProcessorSupplier<>();
-		final Topology topology = builder.build();
-
-		topology.addProcessor("proc1", supplier, table1.name);
-		topology.addProcessor("proc2", supplier, table2.name);
-
-		final boolean parentSendOldVals = table1.sendingOldValueEnabled();
-
-		try (final TopologyTestDriver driver = new TopologyTestDriver(topology, props)) {
-			final TestInputTopic<String, Integer> inputTopic =
-					driver.createInputTopic(topic1, new StringSerializer(), new IntegerSerializer(), Instant.ofEpochMilli(0L), Duration.ZERO);
-
-			inputTopic.pipeInput("A", 1, 5L);
-			inputTopic.pipeInput("B", 1, 10L);
-			inputTopic.pipeInput("C", 1, 15L);
-
-			final List<MockApiProcessor<String, Integer, Void, Void>> processors = supplier.capturedProcessors(2);
-			final MockApiProcessor<String, Integer, Void, Void> table1Output = processors.get(0);
-			final MockApiProcessor<String, Integer, Void, Void> table2Output = processors.get(1);
-
-			table1Output.checkAndClearProcessResult(
-					new KeyValueTimestamp<>("A", new Change<>(1, null), 5),
-					new KeyValueTimestamp<>("B", new Change<>(1, null), 10),
-					new KeyValueTimestamp<>("C", new Change<>(1, null), 15)
-			);
-			table2Output.checkEmptyAndClearProcessResult();
-
-			inputTopic.pipeInput("A", 2, 15L);
-			inputTopic.pipeInput("B", 2, 8L);
-
-			table1Output.checkAndClearProcessResult(
-					new KeyValueTimestamp<>("A", new Change<>(2, parentSendOldVals ? 1 : null), 15),
-					new KeyValueTimestamp<>("B", new Change<>(2, parentSendOldVals ? 1 : null), 8)
-			);
-			table2Output.checkAndClearProcessResult(
-					new KeyValueTimestamp<>("A", new Change<>(2, null), 15),
-					new KeyValueTimestamp<>("B", new Change<>(2, null), 8)
-			);
-
-			inputTopic.pipeInput("A", 3, 20L);
-
-			table1Output.checkAndClearProcessResult(
-					new KeyValueTimestamp<>("A", new Change<>(3, parentSendOldVals ? 2 : null), 20)
-			);
-			table2Output.checkAndClearProcessResult(
-					new KeyValueTimestamp<>("A", new Change<>(null, 2), 20)
-			);
-
-			inputTopic.pipeInput("A", null, 10L);
-			inputTopic.pipeInput("B", null, 20L);
-
-			table1Output.checkAndClearProcessResult(
-					new KeyValueTimestamp<>("A", new Change<>(null, parentSendOldVals ? 3 : null), 10),
-					new KeyValueTimestamp<>("B", new Change<>(null, parentSendOldVals ? 2 : null), 20)
-			);
-			table2Output.checkAndClearProcessResult(
-					new KeyValueTimestamp<>("B", new Change<>(null, 2), 20)
-			);
-		}
-    }
-
-	@Test
-	public void shouldEnableSendOldValuesWhenNotMaterializedAlreadyButForcedToMaterialize() {
-		final StreamsBuilder builder = new StreamsBuilder();
-		final String topic1 = "topic1";
-
-		final KTableImpl<String, Integer, Integer> table1 =
-				(KTableImpl<String, Integer, Integer>) builder.table(topic1, consumed);
-		final KTableImpl<String, Integer, Integer> table2 =
-				(KTableImpl<String, Integer, Integer>) table1.filter(predicate);
-
-		table2.enableSendingOldValues(true);
-
-		assertThat(table1.sendingOldValueEnabled(), is(true));
-		assertThat(table2.sendingOldValueEnabled(), is(true));
-
-		doTestSendingOldValue(builder, table1, table2, topic1);
-	}
-
-	@Test
-	public void shouldEnableSendOldValuesWhenMaterializedAlreadyAndForcedToMaterialize() {
-		final StreamsBuilder builder = new StreamsBuilder();
-		final String topic1 = "topic1";
-
-		final KTableImpl<String, Integer, Integer> table1 =
-				(KTableImpl<String, Integer, Integer>) builder.table(topic1, consumed);
-		final KTableImpl<String, Integer, Integer> table2 =
-				(KTableImpl<String, Integer, Integer>) table1.filter(predicate, Materialized.as("store2"));
-
-		table2.enableSendingOldValues(true);
-
-		assertThat(table1.sendingOldValueEnabled(), is(false));
-		assertThat(table2.sendingOldValueEnabled(), is(true));
-
-		doTestSendingOldValue(builder, table1, table2, topic1);
-	}
-
-	@Test
-	public void shouldSendOldValuesWhenEnabledOnUpStreamMaterialization() {
-		final StreamsBuilder builder = new StreamsBuilder();
-		final String topic1 = "topic1";
-
-		final KTableImpl<String, Integer, Integer> table1 =
-				(KTableImpl<String, Integer, Integer>) builder.table(topic1, consumed, Materialized.as("store2"));
-		final KTableImpl<String, Integer, Integer> table2 =
-				(KTableImpl<String, Integer, Integer>) table1.filter(predicate);
-
-		table2.enableSendingOldValues(false);
-
-		assertThat(table1.sendingOldValueEnabled(), is(true));
-		assertThat(table2.sendingOldValueEnabled(), is(true));
-
-		doTestSendingOldValue(builder, table1, table2, topic1);
-	}
-
-<<<<<<< HEAD
-	private void doTestSkipNullOnMaterialization(final StreamsBuilder builder,
-												 final KTableImpl<String, String, String> table1,
-												 final KTableImpl<String, String, String> table2,
-												 final String topic1) {
-		final MockApiProcessorSupplier<String, String, Void, Void> supplier = new MockApiProcessorSupplier<>();
-		final Topology topology = builder.build();
-=======
-    @Test
-    public void shouldSendOldValuesWhenEnabledOnUpStreamMaterialization() {
-        final StreamsBuilder builder = new StreamsBuilder();
-        final String topic1 = "topic1";
-
-        final KTableImpl<String, Integer, Integer> table1 =
-            (KTableImpl<String, Integer, Integer>) builder.table(topic1, consumed, Materialized.as("store2"));
-        final KTableImpl<String, Integer, Integer> table2 =
-            (KTableImpl<String, Integer, Integer>) table1.filter(predicate);
+        final String topic1 = "topic1";
+
+        final KTableImpl<String, Integer, Integer> table1 = (KTableImpl<String, Integer, Integer>) builder.table(topic1, consumed);
+        final KTableImpl<String, Integer, Integer> table2 = (KTableImpl<String, Integer, Integer>) table1.filter(predicate, Materialized.as("store2"));
+
+        doTestNotSendingOldValue(builder, table1, table2, topic1);
+    }
+
+    @Test
+    public void shouldNotEnableSendingOldValuesIfNotAlreadyMaterializedAndNotForcedToMaterialize() {
+        final StreamsBuilder builder = new StreamsBuilder();
+        final String topic1 = "topic1";
+
+        final KTableImpl<String, Integer, Integer> table1 = (KTableImpl<String, Integer, Integer>) builder.table(topic1, consumed);
+        final KTableImpl<String, Integer, Integer> table2 = (KTableImpl<String, Integer, Integer>) table1.filter(predicate);
 
         table2.enableSendingOldValues(false);
+
+        doTestNotSendingOldValue(builder, table1, table2, topic1);
+    }
+
+    private void doTestSendingOldValue(final StreamsBuilder builder, final KTableImpl<String, Integer, Integer> table1, final KTableImpl<String, Integer, Integer> table2, final String topic1) {
+        final MockApiProcessorSupplier<String, Integer, Void, Void> supplier = new MockApiProcessorSupplier<>();
+        final Topology topology = builder.build();
+
+        topology.addProcessor("proc1", supplier, table1.name);
+        topology.addProcessor("proc2", supplier, table2.name);
+
+        final boolean parentSendOldVals = table1.sendingOldValueEnabled();
+
+        try (final TopologyTestDriver driver = new TopologyTestDriver(topology, props)) {
+            final TestInputTopic<String, Integer> inputTopic = driver.createInputTopic(topic1, new StringSerializer(), new IntegerSerializer(), Instant.ofEpochMilli(0L), Duration.ZERO);
+
+            inputTopic.pipeInput("A", 1, 5L);
+            inputTopic.pipeInput("B", 1, 10L);
+            inputTopic.pipeInput("C", 1, 15L);
+
+            final List<MockApiProcessor<String, Integer, Void, Void>> processors = supplier.capturedProcessors(2);
+            final MockApiProcessor<String, Integer, Void, Void> table1Output = processors.get(0);
+            final MockApiProcessor<String, Integer, Void, Void> table2Output = processors.get(1);
+
+            table1Output.checkAndClearProcessResult(new KeyValueTimestamp<>("A", new Change<>(1, null), 5), new KeyValueTimestamp<>("B", new Change<>(1, null), 10), new KeyValueTimestamp<>("C", new Change<>(1, null), 15));
+            table2Output.checkEmptyAndClearProcessResult();
+
+            inputTopic.pipeInput("A", 2, 15L);
+            inputTopic.pipeInput("B", 2, 8L);
+
+            table1Output.checkAndClearProcessResult(new KeyValueTimestamp<>("A", new Change<>(2, parentSendOldVals ? 1 : null), 15), new KeyValueTimestamp<>("B", new Change<>(2, parentSendOldVals ? 1 : null), 8));
+            table2Output.checkAndClearProcessResult(new KeyValueTimestamp<>("A", new Change<>(2, null), 15), new KeyValueTimestamp<>("B", new Change<>(2, null), 8));
+
+            inputTopic.pipeInput("A", 3, 20L);
+
+            table1Output.checkAndClearProcessResult(new KeyValueTimestamp<>("A", new Change<>(3, parentSendOldVals ? 2 : null), 20));
+            table2Output.checkAndClearProcessResult(new KeyValueTimestamp<>("A", new Change<>(null, 2), 20));
+
+            inputTopic.pipeInput("A", null, 10L);
+            inputTopic.pipeInput("B", null, 20L);
+
+            table1Output.checkAndClearProcessResult(new KeyValueTimestamp<>("A", new Change<>(null, parentSendOldVals ? 3 : null), 10), new KeyValueTimestamp<>("B", new Change<>(null, parentSendOldVals ? 2 : null), 20));
+            table2Output.checkAndClearProcessResult(new KeyValueTimestamp<>("B", new Change<>(null, 2), 20));
+        }
+    }
+
+    @Test
+    public void shouldEnableSendOldValuesWhenNotMaterializedAlreadyButForcedToMaterialize() {
+        final StreamsBuilder builder = new StreamsBuilder();
+        final String topic1 = "topic1";
+
+        final KTableImpl<String, Integer, Integer> table1 = (KTableImpl<String, Integer, Integer>) builder.table(topic1, consumed);
+        final KTableImpl<String, Integer, Integer> table2 = (KTableImpl<String, Integer, Integer>) table1.filter(predicate);
+
+        table2.enableSendingOldValues(true);
 
         assertThat(table1.sendingOldValueEnabled(), is(true));
         assertThat(table2.sendingOldValueEnabled(), is(true));
@@ -459,37 +347,59 @@
         doTestSendingOldValue(builder, table1, table2, topic1);
     }
 
-    private void doTestSkipNullOnMaterialization(final StreamsBuilder builder,
-                                                 final KTableImpl<String, String, String> table1,
-                                                 final KTableImpl<String, String, String> table2,
-                                                 final String topic1,
-                                                 final boolean shouldSkip) {
+    @Test
+    public void shouldEnableSendOldValuesWhenMaterializedAlreadyAndForcedToMaterialize() {
+        final StreamsBuilder builder = new StreamsBuilder();
+        final String topic1 = "topic1";
+
+        final KTableImpl<String, Integer, Integer> table1 = (KTableImpl<String, Integer, Integer>) builder.table(topic1, consumed);
+        final KTableImpl<String, Integer, Integer> table2 = (KTableImpl<String, Integer, Integer>) table1.filter(predicate, Materialized.as("store2"));
+
+        table2.enableSendingOldValues(true);
+
+        assertThat(table1.sendingOldValueEnabled(), is(false));
+        assertThat(table2.sendingOldValueEnabled(), is(true));
+
+        doTestSendingOldValue(builder, table1, table2, topic1);
+    }
+
+    @Test
+    public void shouldSendOldValuesWhenEnabledOnUpStreamMaterialization() {
+        final StreamsBuilder builder = new StreamsBuilder();
+        final String topic1 = "topic1";
+
+        final KTableImpl<String, Integer, Integer> table1 = (KTableImpl<String, Integer, Integer>) builder.table(topic1, consumed, Materialized.as("store2"));
+        final KTableImpl<String, Integer, Integer> table2 = (KTableImpl<String, Integer, Integer>) table1.filter(predicate);
+
+        table2.enableSendingOldValues(false);
+
+        assertThat(table1.sendingOldValueEnabled(), is(true));
+        assertThat(table2.sendingOldValueEnabled(), is(true));
+
+        doTestSendingOldValue(builder, table1, table2, topic1);
+    }
+
+    private void doTestSkipNullOnMaterialization(final StreamsBuilder builder, final KTableImpl<String, String, String> table1, final KTableImpl<String, String, String> table2, final String topic1, final boolean shouldSkip) {
         final MockApiProcessorSupplier<String, String, Void, Void> supplier = new MockApiProcessorSupplier<>();
         final Topology topology = builder.build();
->>>>>>> 15418db6
 
         topology.addProcessor("proc1", supplier, table1.name);
         topology.addProcessor("proc2", supplier, table2.name);
 
         try (final TopologyTestDriver driver = new TopologyTestDriver(topology, props)) {
-			final TestInputTopic<String, String> stringinputTopic =
-					driver.createInputTopic(topic1, new StringSerializer(), new StringSerializer(), Instant.ofEpochMilli(0L), Duration.ZERO);
-
-			stringinputTopic.pipeInput("A", "reject", 5L);
-			stringinputTopic.pipeInput("B", "reject", 10L);
-			stringinputTopic.pipeInput("C", "reject", 20L);
-		}
-
-		final List<MockApiProcessor<String, String, Void, Void>> processors = supplier.capturedProcessors(2);
-        processors.get(0).checkAndClearProcessResult(new KeyValueTimestamp<>("A", new Change<>("reject", null), 5),
-            new KeyValueTimestamp<>("B", new Change<>("reject", null), 10),
-            new KeyValueTimestamp<>("C", new Change<>("reject", null), 20));
+            final TestInputTopic<String, String> stringinputTopic = driver.createInputTopic(topic1, new StringSerializer(), new StringSerializer(), Instant.ofEpochMilli(0L), Duration.ZERO);
+
+            stringinputTopic.pipeInput("A", "reject", 5L);
+            stringinputTopic.pipeInput("B", "reject", 10L);
+            stringinputTopic.pipeInput("C", "reject", 20L);
+        }
+
+        final List<MockApiProcessor<String, String, Void, Void>> processors = supplier.capturedProcessors(2);
+        processors.get(0).checkAndClearProcessResult(new KeyValueTimestamp<>("A", new Change<>("reject", null), 5), new KeyValueTimestamp<>("B", new Change<>("reject", null), 10), new KeyValueTimestamp<>("C", new Change<>("reject", null), 20));
         if (shouldSkip) {
             processors.get(1).checkEmptyAndClearProcessResult();
         } else {
-            processors.get(1).checkAndClearProcessResult(new KeyValueTimestamp<>("A", new Change<>(null, null), 5),
-                new KeyValueTimestamp<>("B", new Change<>(null, null), 10),
-                new KeyValueTimestamp<>("C", new Change<>(null, null), 20));
+            processors.get(1).checkAndClearProcessResult(new KeyValueTimestamp<>("A", new Change<>(null, null), 5), new KeyValueTimestamp<>("B", new Change<>(null, null), 10), new KeyValueTimestamp<>("C", new Change<>(null, null), 20));
         }
     }
 
@@ -501,12 +411,9 @@
         final String topic1 = "topic1";
 
         final Consumed<String, String> consumed = Consumed.with(Serdes.String(), Serdes.String());
-        final KTableImpl<String, String, String> table1 =
-            (KTableImpl<String, String, String>) builder.table(topic1, consumed);
-        final KTableImpl<String, String, String> table2 =
-            (KTableImpl<String, String, String>) table1.filter((key, value) -> value.equalsIgnoreCase("accept"));
-        table2.groupBy(MockMapper.noOpKeyValueMapper())
-            .reduce(MockReducer.STRING_ADDER, MockReducer.STRING_REMOVER);
+        final KTableImpl<String, String, String> table1 = (KTableImpl<String, String, String>) builder.table(topic1, consumed);
+        final KTableImpl<String, String, String> table2 = (KTableImpl<String, String, String>) table1.filter((key, value) -> value.equalsIgnoreCase("accept"));
+        table2.groupBy(MockMapper.noOpKeyValueMapper()).reduce(MockReducer.STRING_ADDER, MockReducer.STRING_REMOVER);
 
         doTestSkipNullOnMaterialization(builder, table1, table2, topic1, true);
     }
@@ -519,12 +426,9 @@
         final String topic1 = "topic1";
 
         final Consumed<String, String> consumed = Consumed.with(Serdes.String(), Serdes.String());
-        final KTableImpl<String, String, String> table1 =
-            (KTableImpl<String, String, String>) builder.table(topic1, consumed);
-        final KTableImpl<String, String, String> table2 =
-            (KTableImpl<String, String, String>) table1.filter((key, value) -> value.equalsIgnoreCase("accept"), Materialized.as("store2"));
-        table2.groupBy(MockMapper.noOpKeyValueMapper())
-            .reduce(MockReducer.STRING_ADDER, MockReducer.STRING_REMOVER, Materialized.as("mock-result"));
+        final KTableImpl<String, String, String> table1 = (KTableImpl<String, String, String>) builder.table(topic1, consumed);
+        final KTableImpl<String, String, String> table2 = (KTableImpl<String, String, String>) table1.filter((key, value) -> value.equalsIgnoreCase("accept"), Materialized.as("store2"));
+        table2.groupBy(MockMapper.noOpKeyValueMapper()).reduce(MockReducer.STRING_ADDER, MockReducer.STRING_REMOVER, Materialized.as("mock-result"));
 
         doTestSkipNullOnMaterialization(builder, table1, table2, topic1, true);
     }
@@ -536,16 +440,12 @@
         final StreamsBuilder builder = new StreamsBuilder();
 
         final String topic1 = "topic1";
-        final Materialized<String, String, KeyValueStore<Bytes, byte[]>> versionedMaterialize =
-            Materialized.as(Stores.persistentVersionedKeyValueStore("versioned", Duration.ofMinutes(5)));
+        final Materialized<String, String, KeyValueStore<Bytes, byte[]>> versionedMaterialize = Materialized.as(Stores.persistentVersionedKeyValueStore("versioned", Duration.ofMinutes(5)));
         final Consumed<String, String> consumed = Consumed.with(Serdes.String(), Serdes.String());
 
-        final KTableImpl<String, String, String> table1 =
-            (KTableImpl<String, String, String>) builder.table(topic1, consumed, versionedMaterialize);
-        final KTableImpl<String, String, String> table2 =
-            (KTableImpl<String, String, String>) table1.filter((key, value) -> value.equalsIgnoreCase("accept"));
-        table2.groupBy(MockMapper.noOpKeyValueMapper())
-            .reduce(MockReducer.STRING_ADDER, MockReducer.STRING_REMOVER);
+        final KTableImpl<String, String, String> table1 = (KTableImpl<String, String, String>) builder.table(topic1, consumed, versionedMaterialize);
+        final KTableImpl<String, String, String> table2 = (KTableImpl<String, String, String>) table1.filter((key, value) -> value.equalsIgnoreCase("accept"));
+        table2.groupBy(MockMapper.noOpKeyValueMapper()).reduce(MockReducer.STRING_ADDER, MockReducer.STRING_REMOVER);
 
         doTestSkipNullOnMaterialization(builder, table1, table2, topic1, false);
     }
@@ -558,16 +458,12 @@
         final StreamsBuilder builder = new StreamsBuilder();
 
         final String topic1 = "topic1";
-        final Materialized<String, String, KeyValueStore<Bytes, byte[]>> versionedMaterialize =
-            Materialized.as(Stores.persistentVersionedKeyValueStore("versioned", Duration.ofMinutes(5)));
+        final Materialized<String, String, KeyValueStore<Bytes, byte[]>> versionedMaterialize = Materialized.as(Stores.persistentVersionedKeyValueStore("versioned", Duration.ofMinutes(5)));
         final Consumed<String, String> consumed = Consumed.with(Serdes.String(), Serdes.String());
 
-        final KTableImpl<String, String, String> table1 =
-            (KTableImpl<String, String, String>) builder.table(topic1, consumed, Materialized.as("store"));
-        final KTableImpl<String, String, String> table2 =
-            (KTableImpl<String, String, String>) table1.filter((key, value) -> value.equalsIgnoreCase("accept"), versionedMaterialize);
-        table2.groupBy(MockMapper.noOpKeyValueMapper())
-            .reduce(MockReducer.STRING_ADDER, MockReducer.STRING_REMOVER);
+        final KTableImpl<String, String, String> table1 = (KTableImpl<String, String, String>) builder.table(topic1, consumed, Materialized.as("store"));
+        final KTableImpl<String, String, String> table2 = (KTableImpl<String, String, String>) table1.filter((key, value) -> value.equalsIgnoreCase("accept"), versionedMaterialize);
+        table2.groupBy(MockMapper.noOpKeyValueMapper()).reduce(MockReducer.STRING_ADDER, MockReducer.STRING_REMOVER);
 
         doTestSkipNullOnMaterialization(builder, table1, table2, topic1, true);
     }
@@ -576,10 +472,7 @@
     public void testTypeVariance() {
         final Predicate<Number, Object> numberKeyPredicate = (key, value) -> false;
 
-        new StreamsBuilder()
-            .<Integer, String>table("empty")
-            .filter(numberKeyPredicate)
-            .filterNot(numberKeyPredicate)
+        new StreamsBuilder().<Integer, String>table("empty").filter(numberKeyPredicate).filterNot(numberKeyPredicate)
             .toStream()
             .to("nirvana");
     }
