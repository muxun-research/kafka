/*
 * Licensed to the Apache Software Foundation (ASF) under one or more
 * contributor license agreements. See the NOTICE file distributed with
 * this work for additional information regarding copyright ownership.
 * The ASF licenses this file to You under the Apache License, Version 2.0
 * (the "License"); you may not use this file except in compliance with
 * the License. You may obtain a copy of the License at
 *
 *    http://www.apache.org/licenses/LICENSE-2.0
 *
 * Unless required by applicable law or agreed to in writing, software
 * distributed under the License is distributed on an "AS IS" BASIS,
 * WITHOUT WARRANTIES OR CONDITIONS OF ANY KIND, either express or implied.
 * See the License for the specific language governing permissions and
 * limitations under the License.
 */

package org.apache.kafka.streams.kstream;

import org.apache.kafka.streams.errors.TopologyException;
import org.apache.kafka.streams.kstream.internals.PrintedInternal;
import org.apache.kafka.streams.processor.api.Processor;
import org.apache.kafka.streams.processor.api.ProcessorSupplier;
import org.apache.kafka.streams.processor.api.Record;
import org.apache.kafka.test.TestUtils;

import org.junit.jupiter.api.AfterEach;
import org.junit.jupiter.api.BeforeEach;
import org.junit.jupiter.api.Test;

import java.io.ByteArrayOutputStream;
import java.io.File;
import java.io.IOException;
import java.io.InputStream;
import java.io.PrintStream;
import java.io.UnsupportedEncodingException;
import java.nio.charset.StandardCharsets;
import java.nio.file.Files;

import static org.hamcrest.CoreMatchers.equalTo;
import static org.hamcrest.MatcherAssert.assertThat;
import static org.junit.jupiter.api.Assertions.assertThrows;

public class PrintedTest {

    private final PrintStream originalSysOut = System.out;
    private final ByteArrayOutputStream sysOut = new ByteArrayOutputStream();
    private Printed<String, Integer> sysOutPrinter;

    @BeforeEach
    public void before() {
        System.setOut(new PrintStream(sysOut));
        sysOutPrinter = Printed.toSysOut();
    }

    @AfterEach
    public void after() {
        System.setOut(originalSysOut);
    }

    @Test
    public void shouldCreateProcessorThatPrintsToFile() throws IOException {
<<<<<<< HEAD
		final File file = TestUtils.tempFile();
		final ProcessorSupplier<String, Integer, Void, Void> processorSupplier = new PrintedInternal<>(
				Printed.<String, Integer>toFile(file.getPath()))
				.build("processor");
		final Processor<String, Integer, Void, Void> processor = processorSupplier.get();
		processor.process(new Record<>("hi", 1, 0L));
		processor.close();
		try (final InputStream stream = Files.newInputStream(file.toPath())) {
			final byte[] data = new byte[stream.available()];
			stream.read(data);
			assertThat(new String(data, StandardCharsets.UTF_8.name()), equalTo("[processor]: hi, 1\n"));
		}
	}
=======
        final File file = TestUtils.tempFile();
        final ProcessorSupplier<String, Integer, Void, Void> processorSupplier = new PrintedInternal<>(
                Printed.<String, Integer>toFile(file.getPath()))
                .build("processor");
        final Processor<String, Integer, Void, Void> processor = processorSupplier.get();
        processor.process(new Record<>("hi", 1, 0L));
        processor.close();
        try (final InputStream stream = Files.newInputStream(file.toPath())) {
            final byte[] data = new byte[stream.available()];
            stream.read(data);
            assertThat(new String(data, StandardCharsets.UTF_8), equalTo("[processor]: hi, 1\n"));
        }
    }
>>>>>>> 9494bebe

    @Test
    public void shouldCreateProcessorThatPrintsToStdOut() throws UnsupportedEncodingException {
		final ProcessorSupplier<String, Integer, Void, Void> supplier = new PrintedInternal<>(sysOutPrinter).build("processor");
		final Processor<String, Integer, Void, Void> processor = supplier.get();

		processor.process(new Record<>("good", 2, 0L));
		processor.close();
		assertThat(sysOut.toString(StandardCharsets.UTF_8.name()), equalTo("[processor]: good, 2\n"));
	}

    @Test
    public void shouldPrintWithLabel() throws UnsupportedEncodingException {
		final Processor<String, Integer, Void, Void> processor = new PrintedInternal<>(sysOutPrinter.withLabel("label"))
				.build("processor")
				.get();

		processor.process(new Record<>("hello", 3, 0L));
		processor.close();
        assertThat(sysOut.toString(StandardCharsets.UTF_8.name()), equalTo("[label]: hello, 3\n"));
    }

    @Test
    public void shouldPrintWithKeyValueMapper() throws UnsupportedEncodingException {
		final Processor<String, Integer, Void, Void> processor = new PrintedInternal<>(
				sysOutPrinter.withKeyValueMapper((key, value) -> String.format("%s -> %d", key, value))
		).build("processor").get();
		processor.process(new Record<>("hello", 1, 0L));
		processor.close();
		assertThat(sysOut.toString(StandardCharsets.UTF_8.name()), equalTo("[processor]: hello -> 1\n"));
	}

	@Test
    public void shouldThrowNullPointerExceptionIfFilePathIsNull() {
		assertThrows(NullPointerException.class, () -> Printed.toFile(null));
    }

	@Test
    public void shouldThrowNullPointerExceptionIfMapperIsNull() {
		assertThrows(NullPointerException.class, () -> sysOutPrinter.withKeyValueMapper(null));
    }

	@Test
    public void shouldThrowNullPointerExceptionIfLabelIsNull() {
		assertThrows(NullPointerException.class, () -> sysOutPrinter.withLabel(null));
    }

	@Test
    public void shouldThrowTopologyExceptionIfFilePathIsEmpty() {
		assertThrows(TopologyException.class, () -> Printed.toFile(""));
    }

	@Test
    public void shouldThrowTopologyExceptionIfFilePathDoesntExist() {
		assertThrows(TopologyException.class, () -> Printed.toFile("/this/should/not/exist"));
    }
}<|MERGE_RESOLUTION|>--- conflicted
+++ resolved
@@ -60,21 +60,6 @@
 
     @Test
     public void shouldCreateProcessorThatPrintsToFile() throws IOException {
-<<<<<<< HEAD
-		final File file = TestUtils.tempFile();
-		final ProcessorSupplier<String, Integer, Void, Void> processorSupplier = new PrintedInternal<>(
-				Printed.<String, Integer>toFile(file.getPath()))
-				.build("processor");
-		final Processor<String, Integer, Void, Void> processor = processorSupplier.get();
-		processor.process(new Record<>("hi", 1, 0L));
-		processor.close();
-		try (final InputStream stream = Files.newInputStream(file.toPath())) {
-			final byte[] data = new byte[stream.available()];
-			stream.read(data);
-			assertThat(new String(data, StandardCharsets.UTF_8.name()), equalTo("[processor]: hi, 1\n"));
-		}
-	}
-=======
         final File file = TestUtils.tempFile();
         final ProcessorSupplier<String, Integer, Void, Void> processorSupplier = new PrintedInternal<>(
                 Printed.<String, Integer>toFile(file.getPath()))
@@ -88,61 +73,60 @@
             assertThat(new String(data, StandardCharsets.UTF_8), equalTo("[processor]: hi, 1\n"));
         }
     }
->>>>>>> 9494bebe
 
     @Test
     public void shouldCreateProcessorThatPrintsToStdOut() throws UnsupportedEncodingException {
-		final ProcessorSupplier<String, Integer, Void, Void> supplier = new PrintedInternal<>(sysOutPrinter).build("processor");
-		final Processor<String, Integer, Void, Void> processor = supplier.get();
+        final ProcessorSupplier<String, Integer, Void, Void> supplier = new PrintedInternal<>(sysOutPrinter).build("processor");
+        final Processor<String, Integer, Void, Void> processor = supplier.get();
 
-		processor.process(new Record<>("good", 2, 0L));
-		processor.close();
-		assertThat(sysOut.toString(StandardCharsets.UTF_8.name()), equalTo("[processor]: good, 2\n"));
-	}
+        processor.process(new Record<>("good", 2, 0L));
+        processor.close();
+        assertThat(sysOut.toString(StandardCharsets.UTF_8.name()), equalTo("[processor]: good, 2\n"));
+    }
 
     @Test
     public void shouldPrintWithLabel() throws UnsupportedEncodingException {
-		final Processor<String, Integer, Void, Void> processor = new PrintedInternal<>(sysOutPrinter.withLabel("label"))
-				.build("processor")
-				.get();
+        final Processor<String, Integer, Void, Void> processor = new PrintedInternal<>(sysOutPrinter.withLabel("label"))
+                .build("processor")
+                .get();
 
-		processor.process(new Record<>("hello", 3, 0L));
-		processor.close();
+        processor.process(new Record<>("hello", 3, 0L));
+        processor.close();
         assertThat(sysOut.toString(StandardCharsets.UTF_8.name()), equalTo("[label]: hello, 3\n"));
     }
 
     @Test
     public void shouldPrintWithKeyValueMapper() throws UnsupportedEncodingException {
-		final Processor<String, Integer, Void, Void> processor = new PrintedInternal<>(
-				sysOutPrinter.withKeyValueMapper((key, value) -> String.format("%s -> %d", key, value))
-		).build("processor").get();
-		processor.process(new Record<>("hello", 1, 0L));
-		processor.close();
-		assertThat(sysOut.toString(StandardCharsets.UTF_8.name()), equalTo("[processor]: hello -> 1\n"));
-	}
-
-	@Test
-    public void shouldThrowNullPointerExceptionIfFilePathIsNull() {
-		assertThrows(NullPointerException.class, () -> Printed.toFile(null));
+        final Processor<String, Integer, Void, Void> processor = new PrintedInternal<>(
+            sysOutPrinter.withKeyValueMapper((key, value) -> String.format("%s -> %d", key, value))
+        ).build("processor").get();
+        processor.process(new Record<>("hello", 1, 0L));
+        processor.close();
+        assertThat(sysOut.toString(StandardCharsets.UTF_8.name()), equalTo("[processor]: hello -> 1\n"));
     }
 
-	@Test
-    public void shouldThrowNullPointerExceptionIfMapperIsNull() {
-		assertThrows(NullPointerException.class, () -> sysOutPrinter.withKeyValueMapper(null));
+    @Test
+    public void shouldThrowNullPointerExceptionIfFilePathIsNull() {
+        assertThrows(NullPointerException.class, () -> Printed.toFile(null));
     }
 
-	@Test
-    public void shouldThrowNullPointerExceptionIfLabelIsNull() {
-		assertThrows(NullPointerException.class, () -> sysOutPrinter.withLabel(null));
+    @Test
+    public void shouldThrowNullPointerExceptionIfMapperIsNull() {
+        assertThrows(NullPointerException.class, () -> sysOutPrinter.withKeyValueMapper(null));
     }
 
-	@Test
-    public void shouldThrowTopologyExceptionIfFilePathIsEmpty() {
-		assertThrows(TopologyException.class, () -> Printed.toFile(""));
+    @Test
+    public void shouldThrowNullPointerExceptionIfLabelIsNull() {
+        assertThrows(NullPointerException.class, () -> sysOutPrinter.withLabel(null));
     }
 
-	@Test
+    @Test
+    public void shouldThrowTopologyExceptionIfFilePathIsEmpty() {
+        assertThrows(TopologyException.class, () -> Printed.toFile(""));
+    }
+
+    @Test
     public void shouldThrowTopologyExceptionIfFilePathDoesntExist() {
-		assertThrows(TopologyException.class, () -> Printed.toFile("/this/should/not/exist"));
+        assertThrows(TopologyException.class, () -> Printed.toFile("/this/should/not/exist"));
     }
 }