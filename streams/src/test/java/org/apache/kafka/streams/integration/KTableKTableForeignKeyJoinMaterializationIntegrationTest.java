/*
 * Licensed to the Apache Software Foundation (ASF) under one or more
 * contributor license agreements. See the NOTICE file distributed with
 * this work for additional information regarding copyright ownership.
 * The ASF licenses this file to You under the Apache License, Version 2.0
 * (the "License"); you may not use this file except in compliance with
 * the License. You may obtain a copy of the License at
 *
 *    http://www.apache.org/licenses/LICENSE-2.0
 *
 * Unless required by applicable law or agreed to in writing, software
 * distributed under the License is distributed on an "AS IS" BASIS,
 * WITHOUT WARRANTIES OR CONDITIONS OF ANY KIND, either express or implied.
 * See the License for the specific language governing permissions and
 * limitations under the License.
 */
package org.apache.kafka.streams.integration;

import org.apache.kafka.common.serialization.Serdes;
import org.apache.kafka.common.serialization.StringDeserializer;
import org.apache.kafka.common.serialization.StringSerializer;
import org.apache.kafka.common.utils.Bytes;
import org.apache.kafka.streams.StreamsBuilder;
import org.apache.kafka.streams.StreamsConfig;
import org.apache.kafka.streams.TestInputTopic;
import org.apache.kafka.streams.TestOutputTopic;
import org.apache.kafka.streams.Topology;
import org.apache.kafka.streams.TopologyTestDriver;
import org.apache.kafka.streams.kstream.Consumed;
import org.apache.kafka.streams.kstream.KTable;
import org.apache.kafka.streams.kstream.Materialized;
import org.apache.kafka.streams.kstream.Produced;
import org.apache.kafka.streams.kstream.ValueJoiner;
import org.apache.kafka.streams.state.KeyValueStore;
import org.apache.kafka.test.IntegrationTest;
import org.apache.kafka.test.TestUtils;
import org.junit.Before;
import org.junit.Rule;
import org.junit.Test;
import org.junit.experimental.categories.Category;
import org.junit.rules.TestName;
import org.junit.rules.Timeout;
import org.junit.runner.RunWith;
import org.junit.runners.Parameterized;

import java.util.Arrays;
import java.util.Collection;
import java.util.HashMap;
import java.util.Map;
import java.util.Properties;
import java.util.function.Function;

import static java.util.Collections.emptyMap;
import static org.apache.kafka.common.utils.Utils.mkEntry;
import static org.apache.kafka.common.utils.Utils.mkMap;
import static org.apache.kafka.common.utils.Utils.mkProperties;
import static org.apache.kafka.streams.integration.utils.IntegrationTestUtils.safeUniqueTestName;
import static org.hamcrest.CoreMatchers.is;
import static org.hamcrest.MatcherAssert.assertThat;


@RunWith(Parameterized.class)
@Category(IntegrationTest.class)
public class KTableKTableForeignKeyJoinMaterializationIntegrationTest {
<<<<<<< HEAD

	private static final String LEFT_TABLE = "left_table";
	private static final String RIGHT_TABLE = "right_table";
	private static final String OUTPUT = "output-topic";
	private final boolean materialized;
	private final boolean queryable;

	private Properties streamsConfig;

	public KTableKTableForeignKeyJoinMaterializationIntegrationTest(final boolean materialized, final boolean queryable) {
		this.materialized = materialized;
		this.queryable = queryable;
	}

	@Rule
	public TestName testName = new TestName();

	@Before
	public void before() {
		final String safeTestName = safeUniqueTestName(getClass(), testName);
		streamsConfig = mkProperties(mkMap(
				mkEntry(StreamsConfig.STATE_DIR_CONFIG, TestUtils.tempDirectory().getPath())
		));
	}


	@Parameterized.Parameters(name = "materialized={0}, queryable={1}")
	public static Collection<Object[]> data() {
		return Arrays.asList(
				new Object[]{false, false},
				new Object[]{true, false},
				new Object[]{true, true}
		);
	}

	@Test
	public void shouldEmitTombstoneWhenDeletingNonJoiningRecords() {
		final Topology topology = getTopology(streamsConfig, "store");
		try (final TopologyTestDriver driver = new TopologyTestDriver(topology, streamsConfig)) {
			final TestInputTopic<String, String> left = driver.createInputTopic(LEFT_TABLE, new StringSerializer(), new StringSerializer());
			final TestOutputTopic<String, String> outputTopic = driver.createOutputTopic(OUTPUT, new StringDeserializer(), new StringDeserializer());
			final KeyValueStore<String, String> store = driver.getKeyValueStore("store");

			left.pipeInput("lhs1", "lhsValue1|rhs1");

			assertThat(
					outputTopic.readKeyValuesToMap(),
					is(emptyMap())
			);
			if (materialized && queryable) {
				assertThat(
						asMap(store),
						is(emptyMap())
				);
			}

			// Deleting a non-joining record produces an unnecessary tombstone for inner joins, because
			// it's not possible to know whether a result was previously emitted.
			left.pipeInput("lhs1", (String) null);
			{
				if (materialized && queryable) {
					// in only this specific case, the record cache will actually be activated and
					// suppress the unnecessary tombstone. This is because the cache is able to determine
					// for sure that there has never been a previous result. (Because the "old" and "new" values
					// are both null, and the underlying store is also missing the record in question).
					assertThat(
							outputTopic.readKeyValuesToMap(),
							is(emptyMap())
					);

					assertThat(
							asMap(store),
							is(emptyMap())
					);
				} else {
					assertThat(
							outputTopic.readKeyValuesToMap(),
							is(mkMap(mkEntry("lhs1", null)))
					);
				}
			}

			// Deleting a non-existing record is idempotent
			left.pipeInput("lhs1", (String) null);
			{
				assertThat(
						outputTopic.readKeyValuesToMap(),
						is(emptyMap())
				);
				if (materialized && queryable) {
					assertThat(
							asMap(store),
							is(emptyMap())
					);
				}
			}
		}
	}

	private static Map<String, String> asMap(final KeyValueStore<String, String> store) {
		final HashMap<String, String> result = new HashMap<>();
		store.all().forEachRemaining(kv -> result.put(kv.key, kv.value));
		return result;
	}

	private Topology getTopology(final Properties streamsConfig,
								 final String queryableStoreName) {
		final StreamsBuilder builder = new StreamsBuilder();

		final KTable<String, String> left = builder.table(LEFT_TABLE, Consumed.with(Serdes.String(), Serdes.String()));
		final KTable<String, String> right = builder.table(RIGHT_TABLE, Consumed.with(Serdes.String(), Serdes.String()));

		final Function<String, String> extractor = value -> value.split("\\|")[1];
		final ValueJoiner<String, String, String> joiner = (value1, value2) -> "(" + value1 + "," + value2 + ")";

		final Materialized<String, String, KeyValueStore<Bytes, byte[]>> materialized;
		if (queryable) {
			materialized = Materialized.<String, String, KeyValueStore<Bytes, byte[]>>as(queryableStoreName).withValueSerde(Serdes.String());
		} else {
			materialized = Materialized.with(null, Serdes.String());
		}

		final KTable<String, String> joinResult;
		if (this.materialized) {
			joinResult = left.join(
					right,
					extractor,
					joiner,
					materialized
			);
		} else {
			joinResult = left.join(
					right,
					extractor,
					joiner
			);
		}

		joinResult
				.toStream()
				.to(OUTPUT);

		return builder.build(streamsConfig);
	}
=======
    @Rule
    public Timeout globalTimeout = Timeout.seconds(600);
    private static final String LEFT_TABLE = "left_table";
    private static final String RIGHT_TABLE = "right_table";
    private static final String OUTPUT = "output-topic";
    private final boolean materialized;
    private final boolean queryable;

    private Properties streamsConfig;

    public KTableKTableForeignKeyJoinMaterializationIntegrationTest(final boolean materialized, final boolean queryable) {
        this.materialized = materialized;
        this.queryable = queryable;
    }

    @Rule
    public TestName testName = new TestName();

    @Before
    public void before() {
        final String safeTestName = safeUniqueTestName(getClass(), testName);
        streamsConfig = mkProperties(mkMap(
            mkEntry(StreamsConfig.STATE_DIR_CONFIG, TestUtils.tempDirectory().getPath())
        ));
    }


    @Parameterized.Parameters(name = "materialized={0}, queryable={1}")
    public static Collection<Object[]> data() {
        return Arrays.asList(
            new Object[] {false, false},
            new Object[] {true, false},
            new Object[] {true, true}
        );
    }

    @Test
    public void shouldEmitTombstoneWhenDeletingNonJoiningRecords() {
        final Topology topology = getTopology(streamsConfig, "store");
        try (final TopologyTestDriver driver = new TopologyTestDriver(topology, streamsConfig)) {
            final TestInputTopic<String, String> left = driver.createInputTopic(LEFT_TABLE, new StringSerializer(), new StringSerializer());
            final TestOutputTopic<String, String> outputTopic = driver.createOutputTopic(OUTPUT, new StringDeserializer(), new StringDeserializer());
            final KeyValueStore<String, String> store = driver.getKeyValueStore("store");

            left.pipeInput("lhs1", "lhsValue1|rhs1");

            assertThat(
                outputTopic.readKeyValuesToMap(),
                is(emptyMap())
            );
            if (materialized && queryable) {
                assertThat(
                    asMap(store),
                    is(emptyMap())
                );
            }

            // Deleting a non-joining record produces an unnecessary tombstone for inner joins, because
            // it's not possible to know whether a result was previously emitted.
            left.pipeInput("lhs1", (String) null);
            {
                if (materialized && queryable) {
                    // in only this specific case, the record cache will actually be activated and
                    // suppress the unnecessary tombstone. This is because the cache is able to determine
                    // for sure that there has never been a previous result. (Because the "old" and "new" values
                    // are both null, and the underlying store is also missing the record in question).
                    assertThat(
                        outputTopic.readKeyValuesToMap(),
                        is(emptyMap())
                    );

                    assertThat(
                        asMap(store),
                        is(emptyMap())
                    );
                } else {
                    assertThat(
                        outputTopic.readKeyValuesToMap(),
                        is(mkMap(mkEntry("lhs1", null)))
                    );
                }
            }

            // Deleting a non-existing record is idempotent
            left.pipeInput("lhs1", (String) null);
            {
                assertThat(
                    outputTopic.readKeyValuesToMap(),
                    is(emptyMap())
                );
                if (materialized && queryable) {
                    assertThat(
                        asMap(store),
                        is(emptyMap())
                    );
                }
            }
        }
    }

    private static Map<String, String> asMap(final KeyValueStore<String, String> store) {
        final HashMap<String, String> result = new HashMap<>();
        store.all().forEachRemaining(kv -> result.put(kv.key, kv.value));
        return result;
    }

    private Topology getTopology(final Properties streamsConfig,
                                 final String queryableStoreName) {
        final StreamsBuilder builder = new StreamsBuilder();

        final KTable<String, String> left = builder.table(LEFT_TABLE, Consumed.with(Serdes.String(), Serdes.String()));
        final KTable<String, String> right = builder.table(RIGHT_TABLE, Consumed.with(Serdes.String(), Serdes.String()));

        final Function<String, String> extractor = value -> value.split("\\|")[1];
        final ValueJoiner<String, String, String> joiner = (value1, value2) -> "(" + value1 + "," + value2 + ")";

        final Materialized<String, String, KeyValueStore<Bytes, byte[]>> materialized;
        if (queryable) {
            materialized = Materialized.<String, String, KeyValueStore<Bytes, byte[]>>as(queryableStoreName).withValueSerde(Serdes.String());
        } else {
            materialized = Materialized.with(null, Serdes.String());
        }

        final KTable<String, String> joinResult;
        if (this.materialized) {
            joinResult = left.join(
                right,
                extractor,
                joiner,
                materialized
            );
        } else {
            joinResult = left.join(
                right,
                extractor,
                joiner
            );
        }

        joinResult
            .toStream()
            .to(OUTPUT, Produced.with(null, Serdes.String()));

        return builder.build(streamsConfig);
    }
>>>>>>> 15418db6
}<|MERGE_RESOLUTION|>--- conflicted
+++ resolved
@@ -20,17 +20,8 @@
 import org.apache.kafka.common.serialization.StringDeserializer;
 import org.apache.kafka.common.serialization.StringSerializer;
 import org.apache.kafka.common.utils.Bytes;
-import org.apache.kafka.streams.StreamsBuilder;
-import org.apache.kafka.streams.StreamsConfig;
-import org.apache.kafka.streams.TestInputTopic;
-import org.apache.kafka.streams.TestOutputTopic;
-import org.apache.kafka.streams.Topology;
-import org.apache.kafka.streams.TopologyTestDriver;
-import org.apache.kafka.streams.kstream.Consumed;
-import org.apache.kafka.streams.kstream.KTable;
-import org.apache.kafka.streams.kstream.Materialized;
-import org.apache.kafka.streams.kstream.Produced;
-import org.apache.kafka.streams.kstream.ValueJoiner;
+import org.apache.kafka.streams.*;
+import org.apache.kafka.streams.kstream.*;
 import org.apache.kafka.streams.state.KeyValueStore;
 import org.apache.kafka.test.IntegrationTest;
 import org.apache.kafka.test.TestUtils;
@@ -43,17 +34,11 @@
 import org.junit.runner.RunWith;
 import org.junit.runners.Parameterized;
 
-import java.util.Arrays;
-import java.util.Collection;
-import java.util.HashMap;
-import java.util.Map;
-import java.util.Properties;
+import java.util.*;
 import java.util.function.Function;
 
 import static java.util.Collections.emptyMap;
-import static org.apache.kafka.common.utils.Utils.mkEntry;
-import static org.apache.kafka.common.utils.Utils.mkMap;
-import static org.apache.kafka.common.utils.Utils.mkProperties;
+import static org.apache.kafka.common.utils.Utils.*;
 import static org.apache.kafka.streams.integration.utils.IntegrationTestUtils.safeUniqueTestName;
 import static org.hamcrest.CoreMatchers.is;
 import static org.hamcrest.MatcherAssert.assertThat;
@@ -62,152 +47,6 @@
 @RunWith(Parameterized.class)
 @Category(IntegrationTest.class)
 public class KTableKTableForeignKeyJoinMaterializationIntegrationTest {
-<<<<<<< HEAD
-
-	private static final String LEFT_TABLE = "left_table";
-	private static final String RIGHT_TABLE = "right_table";
-	private static final String OUTPUT = "output-topic";
-	private final boolean materialized;
-	private final boolean queryable;
-
-	private Properties streamsConfig;
-
-	public KTableKTableForeignKeyJoinMaterializationIntegrationTest(final boolean materialized, final boolean queryable) {
-		this.materialized = materialized;
-		this.queryable = queryable;
-	}
-
-	@Rule
-	public TestName testName = new TestName();
-
-	@Before
-	public void before() {
-		final String safeTestName = safeUniqueTestName(getClass(), testName);
-		streamsConfig = mkProperties(mkMap(
-				mkEntry(StreamsConfig.STATE_DIR_CONFIG, TestUtils.tempDirectory().getPath())
-		));
-	}
-
-
-	@Parameterized.Parameters(name = "materialized={0}, queryable={1}")
-	public static Collection<Object[]> data() {
-		return Arrays.asList(
-				new Object[]{false, false},
-				new Object[]{true, false},
-				new Object[]{true, true}
-		);
-	}
-
-	@Test
-	public void shouldEmitTombstoneWhenDeletingNonJoiningRecords() {
-		final Topology topology = getTopology(streamsConfig, "store");
-		try (final TopologyTestDriver driver = new TopologyTestDriver(topology, streamsConfig)) {
-			final TestInputTopic<String, String> left = driver.createInputTopic(LEFT_TABLE, new StringSerializer(), new StringSerializer());
-			final TestOutputTopic<String, String> outputTopic = driver.createOutputTopic(OUTPUT, new StringDeserializer(), new StringDeserializer());
-			final KeyValueStore<String, String> store = driver.getKeyValueStore("store");
-
-			left.pipeInput("lhs1", "lhsValue1|rhs1");
-
-			assertThat(
-					outputTopic.readKeyValuesToMap(),
-					is(emptyMap())
-			);
-			if (materialized && queryable) {
-				assertThat(
-						asMap(store),
-						is(emptyMap())
-				);
-			}
-
-			// Deleting a non-joining record produces an unnecessary tombstone for inner joins, because
-			// it's not possible to know whether a result was previously emitted.
-			left.pipeInput("lhs1", (String) null);
-			{
-				if (materialized && queryable) {
-					// in only this specific case, the record cache will actually be activated and
-					// suppress the unnecessary tombstone. This is because the cache is able to determine
-					// for sure that there has never been a previous result. (Because the "old" and "new" values
-					// are both null, and the underlying store is also missing the record in question).
-					assertThat(
-							outputTopic.readKeyValuesToMap(),
-							is(emptyMap())
-					);
-
-					assertThat(
-							asMap(store),
-							is(emptyMap())
-					);
-				} else {
-					assertThat(
-							outputTopic.readKeyValuesToMap(),
-							is(mkMap(mkEntry("lhs1", null)))
-					);
-				}
-			}
-
-			// Deleting a non-existing record is idempotent
-			left.pipeInput("lhs1", (String) null);
-			{
-				assertThat(
-						outputTopic.readKeyValuesToMap(),
-						is(emptyMap())
-				);
-				if (materialized && queryable) {
-					assertThat(
-							asMap(store),
-							is(emptyMap())
-					);
-				}
-			}
-		}
-	}
-
-	private static Map<String, String> asMap(final KeyValueStore<String, String> store) {
-		final HashMap<String, String> result = new HashMap<>();
-		store.all().forEachRemaining(kv -> result.put(kv.key, kv.value));
-		return result;
-	}
-
-	private Topology getTopology(final Properties streamsConfig,
-								 final String queryableStoreName) {
-		final StreamsBuilder builder = new StreamsBuilder();
-
-		final KTable<String, String> left = builder.table(LEFT_TABLE, Consumed.with(Serdes.String(), Serdes.String()));
-		final KTable<String, String> right = builder.table(RIGHT_TABLE, Consumed.with(Serdes.String(), Serdes.String()));
-
-		final Function<String, String> extractor = value -> value.split("\\|")[1];
-		final ValueJoiner<String, String, String> joiner = (value1, value2) -> "(" + value1 + "," + value2 + ")";
-
-		final Materialized<String, String, KeyValueStore<Bytes, byte[]>> materialized;
-		if (queryable) {
-			materialized = Materialized.<String, String, KeyValueStore<Bytes, byte[]>>as(queryableStoreName).withValueSerde(Serdes.String());
-		} else {
-			materialized = Materialized.with(null, Serdes.String());
-		}
-
-		final KTable<String, String> joinResult;
-		if (this.materialized) {
-			joinResult = left.join(
-					right,
-					extractor,
-					joiner,
-					materialized
-			);
-		} else {
-			joinResult = left.join(
-					right,
-					extractor,
-					joiner
-			);
-		}
-
-		joinResult
-				.toStream()
-				.to(OUTPUT);
-
-		return builder.build(streamsConfig);
-	}
-=======
     @Rule
     public Timeout globalTimeout = Timeout.seconds(600);
     private static final String LEFT_TABLE = "left_table";
@@ -229,19 +68,13 @@
     @Before
     public void before() {
         final String safeTestName = safeUniqueTestName(getClass(), testName);
-        streamsConfig = mkProperties(mkMap(
-            mkEntry(StreamsConfig.STATE_DIR_CONFIG, TestUtils.tempDirectory().getPath())
-        ));
+        streamsConfig = mkProperties(mkMap(mkEntry(StreamsConfig.STATE_DIR_CONFIG, TestUtils.tempDirectory().getPath())));
     }
 
 
     @Parameterized.Parameters(name = "materialized={0}, queryable={1}")
     public static Collection<Object[]> data() {
-        return Arrays.asList(
-            new Object[] {false, false},
-            new Object[] {true, false},
-            new Object[] {true, true}
-        );
+        return Arrays.asList(new Object[]{false, false}, new Object[]{true, false}, new Object[]{true, true});
     }
 
     @Test
@@ -254,15 +87,9 @@
 
             left.pipeInput("lhs1", "lhsValue1|rhs1");
 
-            assertThat(
-                outputTopic.readKeyValuesToMap(),
-                is(emptyMap())
-            );
+            assertThat(outputTopic.readKeyValuesToMap(), is(emptyMap()));
             if (materialized && queryable) {
-                assertThat(
-                    asMap(store),
-                    is(emptyMap())
-                );
+                assertThat(asMap(store), is(emptyMap()));
             }
 
             // Deleting a non-joining record produces an unnecessary tombstone for inner joins, because
@@ -274,35 +101,20 @@
                     // suppress the unnecessary tombstone. This is because the cache is able to determine
                     // for sure that there has never been a previous result. (Because the "old" and "new" values
                     // are both null, and the underlying store is also missing the record in question).
-                    assertThat(
-                        outputTopic.readKeyValuesToMap(),
-                        is(emptyMap())
-                    );
+                    assertThat(outputTopic.readKeyValuesToMap(), is(emptyMap()));
 
-                    assertThat(
-                        asMap(store),
-                        is(emptyMap())
-                    );
+                    assertThat(asMap(store), is(emptyMap()));
                 } else {
-                    assertThat(
-                        outputTopic.readKeyValuesToMap(),
-                        is(mkMap(mkEntry("lhs1", null)))
-                    );
+                    assertThat(outputTopic.readKeyValuesToMap(), is(mkMap(mkEntry("lhs1", null))));
                 }
             }
 
             // Deleting a non-existing record is idempotent
             left.pipeInput("lhs1", (String) null);
             {
-                assertThat(
-                    outputTopic.readKeyValuesToMap(),
-                    is(emptyMap())
-                );
+                assertThat(outputTopic.readKeyValuesToMap(), is(emptyMap()));
                 if (materialized && queryable) {
-                    assertThat(
-                        asMap(store),
-                        is(emptyMap())
-                    );
+                    assertThat(asMap(store), is(emptyMap()));
                 }
             }
         }
@@ -314,8 +126,7 @@
         return result;
     }
 
-    private Topology getTopology(final Properties streamsConfig,
-                                 final String queryableStoreName) {
+    private Topology getTopology(final Properties streamsConfig, final String queryableStoreName) {
         final StreamsBuilder builder = new StreamsBuilder();
 
         final KTable<String, String> left = builder.table(LEFT_TABLE, Consumed.with(Serdes.String(), Serdes.String()));
@@ -333,25 +144,13 @@
 
         final KTable<String, String> joinResult;
         if (this.materialized) {
-            joinResult = left.join(
-                right,
-                extractor,
-                joiner,
-                materialized
-            );
+            joinResult = left.join(right, extractor, joiner, materialized);
         } else {
-            joinResult = left.join(
-                right,
-                extractor,
-                joiner
-            );
+            joinResult = left.join(right, extractor, joiner);
         }
 
-        joinResult
-            .toStream()
-            .to(OUTPUT, Produced.with(null, Serdes.String()));
+        joinResult.toStream().to(OUTPUT, Produced.with(null, Serdes.String()));
 
         return builder.build(streamsConfig);
     }
->>>>>>> 15418db6
 }