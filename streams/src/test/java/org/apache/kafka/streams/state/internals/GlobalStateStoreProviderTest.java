--- conflicted
+++ resolved
@@ -25,7 +25,14 @@
 import org.apache.kafka.streams.processor.TaskId;
 import org.apache.kafka.streams.processor.internals.InternalProcessorContext;
 import org.apache.kafka.streams.processor.internals.metrics.StreamsMetricsImpl;
-import org.apache.kafka.streams.state.*;
+import org.apache.kafka.streams.state.QueryableStoreTypes;
+import org.apache.kafka.streams.state.ReadOnlyKeyValueStore;
+import org.apache.kafka.streams.state.ReadOnlySessionStore;
+import org.apache.kafka.streams.state.ReadOnlyWindowStore;
+import org.apache.kafka.streams.state.Stores;
+import org.apache.kafka.streams.state.TimestampedKeyValueStore;
+import org.apache.kafka.streams.state.TimestampedWindowStore;
+import org.apache.kafka.streams.state.ValueAndTimestamp;
 import org.apache.kafka.test.NoOpReadOnlyStore;
 
 import org.junit.jupiter.api.BeforeEach;
@@ -43,18 +50,6 @@
 
 import static org.apache.kafka.common.utils.Utils.mkEntry;
 import static org.apache.kafka.common.utils.Utils.mkMap;
-<<<<<<< HEAD
-import static org.easymock.EasyMock.*;
-import static org.hamcrest.MatcherAssert.assertThat;
-import static org.hamcrest.Matchers.instanceOf;
-import static org.hamcrest.Matchers.not;
-import static org.junit.Assert.*;
-
-
-public class GlobalStateStoreProviderTest {
-    private final Map<String, StateStore> stores = new HashMap<>();
-    private final static Map<String, Object> CONFIGS = mkMap(mkEntry(StreamsConfig.InternalConfig.TOPIC_PREFIX_ALTERNATIVE, "appId"));
-=======
 import static org.hamcrest.MatcherAssert.assertThat;
 import static org.hamcrest.Matchers.instanceOf;
 import static org.hamcrest.Matchers.not;
@@ -69,7 +64,6 @@
 public class GlobalStateStoreProviderTest {
     private final Map<String, StateStore> stores = new HashMap<>();
     private static final Map<String, Object> CONFIGS =  mkMap(mkEntry(StreamsConfig.InternalConfig.TOPIC_PREFIX_ALTERNATIVE, "appId"));
->>>>>>> 9494bebe
 
     @BeforeEach
     public void before() {
@@ -85,20 +79,35 @@
                 Stores.inMemoryKeyValueStore("ts-kv-store"),
                 Serdes.String(),
                 Serdes.String()).build());
-        stores.put("w-store", Stores.windowStoreBuilder(Stores.inMemoryWindowStore("w-store", Duration.ofMillis(10L), Duration.ofMillis(2L), false), Serdes.String(), Serdes.String()).build());
-        stores.put("ts-w-store", Stores.timestampedWindowStoreBuilder(Stores.inMemoryWindowStore("ts-w-store", Duration.ofMillis(10L), Duration.ofMillis(2L), false), Serdes.String(), Serdes.String()).build());
-        stores.put("s-store", Stores.sessionStoreBuilder(Stores.inMemorySessionStore("s-store", Duration.ofMillis(10L)), Serdes.String(), Serdes.String()).build());
-
-<<<<<<< HEAD
-        final ProcessorContextImpl mockContext = niceMock(ProcessorContextImpl.class);
-        expect(mockContext.applicationId()).andStubReturn("appId");
-        expect(mockContext.metrics()).andStubReturn(new StreamsMetricsImpl(new Metrics(), "threadName", StreamsConfig.METRICS_LATEST, new MockTime()));
-        expect(mockContext.taskId()).andStubReturn(new TaskId(0, 0));
-        expect(mockContext.recordCollector()).andStubReturn(null);
-        expect(mockContext.appConfigs()).andStubReturn(CONFIGS);
-        expectSerdes(mockContext);
-        replay(mockContext);
-=======
+        stores.put(
+            "w-store",
+            Stores.windowStoreBuilder(
+                Stores.inMemoryWindowStore(
+                    "w-store",
+                    Duration.ofMillis(10L),
+                    Duration.ofMillis(2L),
+                    false),
+                Serdes.String(),
+                Serdes.String()).build());
+        stores.put(
+            "ts-w-store",
+            Stores.timestampedWindowStoreBuilder(
+                Stores.inMemoryWindowStore(
+                    "ts-w-store",
+                    Duration.ofMillis(10L),
+                    Duration.ofMillis(2L),
+                    false),
+                Serdes.String(),
+                Serdes.String()).build());
+        stores.put(
+            "s-store",
+            Stores.sessionStoreBuilder(
+                Stores.inMemorySessionStore(
+                    "s-store",
+                    Duration.ofMillis(10L)),
+                Serdes.String(),
+                Serdes.String()).build());
+
         final InternalProcessorContext<?, ?> mockContext = mock(InternalProcessorContext.class);
         when(mockContext.applicationId()).thenReturn("appId");
         when(mockContext.metrics())
@@ -107,7 +116,6 @@
             );
         when(mockContext.taskId()).thenReturn(new TaskId(0, 0));
         when(mockContext.appConfigs()).thenReturn(CONFIGS);
->>>>>>> 9494bebe
         for (final StateStore store : stores.values()) {
             store.init(mockContext, null);
         }
@@ -115,23 +123,18 @@
 
     @Test
     public void shouldReturnSingleItemListIfStoreExists() {
-<<<<<<< HEAD
-        final GlobalStateStoreProvider provider = new GlobalStateStoreProvider(Collections.singletonMap("global", new NoOpReadOnlyStore<>()));
-        final List<ReadOnlyKeyValueStore<Object, Object>> stores = provider.stores("global", QueryableStoreTypes.keyValueStore());
-        assertEquals(stores.size(), 1);
-=======
         final GlobalStateStoreProvider provider =
             new GlobalStateStoreProvider(Collections.singletonMap("global", new NoOpReadOnlyStore<>()));
         final List<ReadOnlyKeyValueStore<Object, Object>> stores =
             provider.stores("global", QueryableStoreTypes.keyValueStore());
         assertEquals(1, stores.size());
->>>>>>> 9494bebe
     }
 
     @Test
     public void shouldReturnEmptyItemListIfStoreDoesntExist() {
         final GlobalStateStoreProvider provider = new GlobalStateStoreProvider(Collections.emptyMap());
-        final List<ReadOnlyKeyValueStore<Object, Object>> stores = provider.stores("global", QueryableStoreTypes.keyValueStore());
+        final List<ReadOnlyKeyValueStore<Object, Object>> stores =
+            provider.stores("global", QueryableStoreTypes.keyValueStore());
         assertTrue(stores.isEmpty());
     }
 
@@ -139,8 +142,10 @@
     public void shouldThrowExceptionIfStoreIsntOpen() {
         final NoOpReadOnlyStore<Object, Object> store = new NoOpReadOnlyStore<>();
         store.close();
-        final GlobalStateStoreProvider provider = new GlobalStateStoreProvider(Collections.singletonMap("global", store));
-        assertThrows(InvalidStateStoreException.class, () -> provider.stores("global", QueryableStoreTypes.keyValueStore()));
+        final GlobalStateStoreProvider provider =
+            new GlobalStateStoreProvider(Collections.singletonMap("global", store));
+        assertThrows(InvalidStateStoreException.class, () -> provider.stores("global",
+            QueryableStoreTypes.keyValueStore()));
     }
 
     @Test
@@ -178,7 +183,8 @@
     @Test
     public void shouldReturnTimestampedKeyValueStoreAsKeyValueStore() {
         final GlobalStateStoreProvider provider = new GlobalStateStoreProvider(stores);
-        final List<ReadOnlyKeyValueStore<String, ValueAndTimestamp<String>>> stores = provider.stores("ts-kv-store", QueryableStoreTypes.keyValueStore());
+        final List<ReadOnlyKeyValueStore<String, ValueAndTimestamp<String>>> stores =
+            provider.stores("ts-kv-store", QueryableStoreTypes.keyValueStore());
         assertEquals(1, stores.size());
         for (final ReadOnlyKeyValueStore<String, ValueAndTimestamp<String>> store : stores) {
             assertThat(store, instanceOf(ReadOnlyKeyValueStore.class));
@@ -189,7 +195,8 @@
     @Test
     public void shouldReturnWindowStore() {
         final GlobalStateStoreProvider provider = new GlobalStateStoreProvider(stores);
-        final List<ReadOnlyWindowStore<String, String>> stores = provider.stores("w-store", QueryableStoreTypes.windowStore());
+        final List<ReadOnlyWindowStore<String, String>> stores =
+                provider.stores("w-store", QueryableStoreTypes.windowStore());
         assertEquals(1, stores.size());
         for (final ReadOnlyWindowStore<String, String> store : stores) {
             assertThat(store, instanceOf(ReadOnlyWindowStore.class));
@@ -200,14 +207,16 @@
     @Test
     public void shouldNotReturnWindowStoreAsTimestampedStore() {
         final GlobalStateStoreProvider provider = new GlobalStateStoreProvider(stores);
-        final List<ReadOnlyWindowStore<String, ValueAndTimestamp<String>>> stores = provider.stores("w-store", QueryableStoreTypes.timestampedWindowStore());
+        final List<ReadOnlyWindowStore<String, ValueAndTimestamp<String>>> stores =
+                provider.stores("w-store", QueryableStoreTypes.timestampedWindowStore());
         assertEquals(0, stores.size());
     }
 
     @Test
     public void shouldReturnTimestampedWindowStoreAsWindowStore() {
         final GlobalStateStoreProvider provider = new GlobalStateStoreProvider(stores);
-        final List<ReadOnlyWindowStore<String, ValueAndTimestamp<String>>> stores = provider.stores("ts-w-store", QueryableStoreTypes.windowStore());
+        final List<ReadOnlyWindowStore<String, ValueAndTimestamp<String>>> stores =
+            provider.stores("ts-w-store", QueryableStoreTypes.windowStore());
         assertEquals(1, stores.size());
         for (final ReadOnlyWindowStore<String, ValueAndTimestamp<String>> store : stores) {
             assertThat(store, instanceOf(ReadOnlyWindowStore.class));
@@ -218,7 +227,8 @@
     @Test
     public void shouldReturnSessionStore() {
         final GlobalStateStoreProvider provider = new GlobalStateStoreProvider(stores);
-        final List<ReadOnlySessionStore<String, String>> stores = provider.stores("s-store", QueryableStoreTypes.sessionStore());
+        final List<ReadOnlySessionStore<String, String>> stores =
+                provider.stores("s-store", QueryableStoreTypes.sessionStore());
         assertEquals(1, stores.size());
         for (final ReadOnlySessionStore<String, String> store : stores) {
             assertThat(store, instanceOf(ReadOnlySessionStore.class));
