/*
 * Licensed to the Apache Software Foundation (ASF) under one or more
 * contributor license agreements. See the NOTICE file distributed with
 * this work for additional information regarding copyright ownership.
 * The ASF licenses this file to You under the Apache License, Version 2.0
 * (the "License"); you may not use this file except in compliance with
 * the License. You may obtain a copy of the License at
 *
 *    http://www.apache.org/licenses/LICENSE-2.0
 *
 * Unless required by applicable law or agreed to in writing, software
 * distributed under the License is distributed on an "AS IS" BASIS,
 * WITHOUT WARRANTIES OR CONDITIONS OF ANY KIND, either express or implied.
 * See the License for the specific language governing permissions and
 * limitations under the License.
 */
package org.apache.kafka.streams.kstream.internals;

import org.apache.kafka.common.serialization.Serdes;
import org.apache.kafka.common.utils.LogCaptureAppender;
<<<<<<< HEAD
import org.apache.kafka.streams.*;
=======
import org.apache.kafka.streams.KeyValueTimestamp;
import org.apache.kafka.streams.StreamsBuilder;
import org.apache.kafka.streams.TestInputTopic;
import org.apache.kafka.streams.TestOutputTopic;
import org.apache.kafka.streams.Topology;
import org.apache.kafka.streams.TopologyTestDriver;
import org.apache.kafka.streams.TopologyWrapper;
>>>>>>> 9494bebe
import org.apache.kafka.streams.kstream.Consumed;
import org.apache.kafka.streams.kstream.KTable;
import org.apache.kafka.streams.processor.api.MockProcessorContext;
import org.apache.kafka.streams.processor.api.Processor;
import org.apache.kafka.streams.processor.api.Record;
import org.apache.kafka.streams.test.TestRecord;
import org.apache.kafka.test.MockApiProcessor;
import org.apache.kafka.test.MockApiProcessorSupplier;
import org.apache.kafka.test.MockValueJoiner;
import org.apache.kafka.test.StreamsTestUtils;

import org.junit.jupiter.api.Test;

import java.time.Duration;
import java.time.Instant;
import java.util.*;

import static org.hamcrest.CoreMatchers.equalTo;
import static org.hamcrest.CoreMatchers.hasItem;
import static org.hamcrest.MatcherAssert.assertThat;
<<<<<<< HEAD
import static org.junit.Assert.*;
=======
import static org.junit.jupiter.api.Assertions.assertEquals;
import static org.junit.jupiter.api.Assertions.assertFalse;
import static org.junit.jupiter.api.Assertions.assertTrue;
>>>>>>> 9494bebe

public class KTableKTableOuterJoinTest {
    private final String topic1 = "topic1";
    private final String topic2 = "topic2";
    private final String output = "output";
    private final Consumed<Integer, String> consumed = Consumed.with(Serdes.Integer(), Serdes.String());
    private final Properties props = StreamsTestUtils.getStreamsConfig(Serdes.Integer(), Serdes.String());

    @Test
    public void testJoin() {
        final StreamsBuilder builder = new StreamsBuilder();

        final int[] expectedKeys = new int[]{0, 1, 2, 3};

        final KTable<Integer, String> table1;
        final KTable<Integer, String> table2;
        final KTable<Integer, String> joined;

        table1 = builder.table(topic1, consumed);
        table2 = builder.table(topic2, consumed);
        joined = table1.outerJoin(table2, MockValueJoiner.TOSTRING_JOINER);
        joined.toStream().to(output);

        final Collection<Set<String>> copartitionGroups =
                TopologyWrapper.getInternalTopologyBuilder(builder.build()).copartitionGroups();

        assertEquals(1, copartitionGroups.size());
        assertEquals(new HashSet<>(Arrays.asList(topic1, topic2)), copartitionGroups.iterator().next());

        try (final TopologyTestDriver driver = new TopologyTestDriver(builder.build(), props)) {
            final TestInputTopic<Integer, String> inputTopic1 = driver.createInputTopic(topic1, Serdes.Integer().serializer(), Serdes.String().serializer(), Instant.ofEpochMilli(0L), Duration.ZERO);
            final TestInputTopic<Integer, String> inputTopic2 = driver.createInputTopic(topic2, Serdes.Integer().serializer(), Serdes.String().serializer(), Instant.ofEpochMilli(0L), Duration.ZERO);
            final TestOutputTopic<Integer, String> outputTopic = driver.createOutputTopic(output, Serdes.Integer().deserializer(), Serdes.String().deserializer());
            // push two items to the primary stream. the other table is empty
            for (int i = 0; i < 2; i++) {
                inputTopic1.pipeInput(expectedKeys[i], "X" + expectedKeys[i], 5L + i);
            }
            // pass tuple with null key, it will be discarded in join process
            inputTopic1.pipeInput(null, "SomeVal", 42L);
            // left: X0:0 (ts: 5), X1:1 (ts: 6)
            // right:
            assertOutputKeyValueTimestamp(outputTopic, 0, "X0+null", 5L);
            assertOutputKeyValueTimestamp(outputTopic, 1, "X1+null", 6L);
            assertTrue(outputTopic.isEmpty());

            // push two items to the other stream. this should produce two items.
            for (int i = 0; i < 2; i++) {
                inputTopic2.pipeInput(expectedKeys[i], "Y" + expectedKeys[i], 10L * i);
            }
            // pass tuple with null key, it will be discarded in join process
            inputTopic2.pipeInput(null, "AnotherVal", 73L);
            // left: X0:0 (ts: 5), X1:1 (ts: 6)
            // right: Y0:0 (ts: 0), Y1:1 (ts: 10)
            assertOutputKeyValueTimestamp(outputTopic, 0, "X0+Y0", 5L);
            assertOutputKeyValueTimestamp(outputTopic, 1, "X1+Y1", 10L);
            assertTrue(outputTopic.isEmpty());

            // push all four items to the primary stream. this should produce four items.
            for (final int expectedKey : expectedKeys) {
                inputTopic1.pipeInput(expectedKey, "XX" + expectedKey, 7L);
            }
            // left: XX0:0 (ts: 7), XX1:1 (ts: 7), XX2:2 (ts: 7), XX3:3 (ts: 7)
            // right: Y0:0 (ts: 0), Y1:1 (ts: 10)
            assertOutputKeyValueTimestamp(outputTopic, 0, "XX0+Y0", 7L);
            assertOutputKeyValueTimestamp(outputTopic, 1, "XX1+Y1", 10L);
            assertOutputKeyValueTimestamp(outputTopic, 2, "XX2+null", 7L);
            assertOutputKeyValueTimestamp(outputTopic, 3, "XX3+null", 7L);
            assertTrue(outputTopic.isEmpty());

            // push all items to the other stream. this should produce four items.
            for (final int expectedKey : expectedKeys) {
                inputTopic2.pipeInput(expectedKey, "YY" + expectedKey, expectedKey * 5L);
            }
            // left: XX0:0 (ts: 7), XX1:1 (ts: 7), XX2:2 (ts: 7), XX3:3 (ts: 7)
            // right: YY0:0 (ts: 0), YY1:1 (ts: 5), YY2:2 (ts: 10), YY3:3 (ts: 15)
            assertOutputKeyValueTimestamp(outputTopic, 0, "XX0+YY0", 7L);
            assertOutputKeyValueTimestamp(outputTopic, 1, "XX1+YY1", 7L);
            assertOutputKeyValueTimestamp(outputTopic, 2, "XX2+YY2", 10L);
            assertOutputKeyValueTimestamp(outputTopic, 3, "XX3+YY3", 15L);
            assertTrue(outputTopic.isEmpty());

            // push all four items to the primary stream. this should produce four items.
            for (final int expectedKey : expectedKeys) {
                inputTopic1.pipeInput(expectedKey, "XXX" + expectedKey, 6L);
            }
            // left: XXX0:0 (ts: 6), XXX1:1 (ts: 6), XXX2:2 (ts: 6), XXX3:3 (ts: 6)
            // right: YY0:0 (ts: 0), YY1:1 (ts: 5), YY2:2 (ts: 10), YY3:3 (ts: 15)
            assertOutputKeyValueTimestamp(outputTopic, 0, "XXX0+YY0", 6L);
            assertOutputKeyValueTimestamp(outputTopic, 1, "XXX1+YY1", 6L);
            assertOutputKeyValueTimestamp(outputTopic, 2, "XXX2+YY2", 10L);
            assertOutputKeyValueTimestamp(outputTopic, 3, "XXX3+YY3", 15L);
            assertTrue(outputTopic.isEmpty());

            // push two items with null to the other stream as deletes. this should produce two item.
            inputTopic2.pipeInput(expectedKeys[0], null, 5L);
            inputTopic2.pipeInput(expectedKeys[1], null, 7L);
            // left: XXX0:0 (ts: 6), XXX1:1 (ts: 6), XXX2:2 (ts: 6), XXX3:3 (ts: 6)
            // right: YY2:2 (ts: 10), YY3:3 (ts: 15)
            assertOutputKeyValueTimestamp(outputTopic, 0, "XXX0+null", 6L);
            assertOutputKeyValueTimestamp(outputTopic, 1, "XXX1+null", 7L);
            assertTrue(outputTopic.isEmpty());

            // push all four items to the primary stream. this should produce four items.
            for (final int expectedKey : expectedKeys) {
                inputTopic1.pipeInput(expectedKey, "XXXX" + expectedKey, 13L);
            }
            // left: XXXX0:0 (ts: 13), XXXX1:1 (ts: 13), XXXX2:2 (ts: 13), XXXX3:3 (ts: 13)
            // right: YY2:2 (ts: 10), YY3:3 (ts: 15)
            assertOutputKeyValueTimestamp(outputTopic, 0, "XXXX0+null", 13L);
            assertOutputKeyValueTimestamp(outputTopic, 1, "XXXX1+null", 13L);
            assertOutputKeyValueTimestamp(outputTopic, 2, "XXXX2+YY2", 13L);
            assertOutputKeyValueTimestamp(outputTopic, 3, "XXXX3+YY3", 15L);
            assertTrue(outputTopic.isEmpty());

            // push four items to the primary stream with null. this should produce four items.
            inputTopic1.pipeInput(expectedKeys[0], null, 0L);
            inputTopic1.pipeInput(expectedKeys[1], null, 42L);
            inputTopic1.pipeInput(expectedKeys[2], null, 5L);
            inputTopic1.pipeInput(expectedKeys[3], null, 20L);
            // left:
            // right: YY2:2 (ts: 10), YY3:3 (ts: 15)
            assertOutputKeyValueTimestamp(outputTopic, 0, null, 0L);
            assertOutputKeyValueTimestamp(outputTopic, 1, null, 42L);
            assertOutputKeyValueTimestamp(outputTopic, 2, "null+YY2", 10L);
            assertOutputKeyValueTimestamp(outputTopic, 3, "null+YY3", 20L);
            assertTrue(outputTopic.isEmpty());
        }
    }

    @Test
    public void testNotSendingOldValue() {
        final StreamsBuilder builder = new StreamsBuilder();

        final int[] expectedKeys = new int[]{0, 1, 2, 3};

        final KTable<Integer, String> table1;
        final KTable<Integer, String> table2;
        final KTable<Integer, String> joined;
        final MockApiProcessorSupplier<Integer, String, Void, Void> supplier = new MockApiProcessorSupplier<>();

        table1 = builder.table(topic1, consumed);
        table2 = builder.table(topic2, consumed);
        joined = table1.outerJoin(table2, MockValueJoiner.TOSTRING_JOINER);

        final Topology topology = builder.build().addProcessor("proc", supplier, ((KTableImpl<?, ?, ?>) joined).name);

        try (final TopologyTestDriver driver = new TopologyTestDriver(topology, props)) {
            final TestInputTopic<Integer, String> inputTopic1 = driver.createInputTopic(topic1, Serdes.Integer().serializer(), Serdes.String().serializer(), Instant.ofEpochMilli(0L), Duration.ZERO);
            final TestInputTopic<Integer, String> inputTopic2 = driver.createInputTopic(topic2, Serdes.Integer().serializer(), Serdes.String().serializer(), Instant.ofEpochMilli(0L), Duration.ZERO);
            final MockApiProcessor<Integer, String, Void, Void> proc = supplier.theCapturedProcessor();

            assertTrue(((KTableImpl<?, ?, ?>) table1).sendingOldValueEnabled());
            assertTrue(((KTableImpl<?, ?, ?>) table2).sendingOldValueEnabled());
            assertFalse(((KTableImpl<?, ?, ?>) joined).sendingOldValueEnabled());

            // push two items to the primary stream. the other table is empty
            for (int i = 0; i < 2; i++) {
                inputTopic1.pipeInput(expectedKeys[i], "X" + expectedKeys[i], 5L + i);
            }
            // pass tuple with null key, it will be discarded in join process
            inputTopic1.pipeInput(null, "SomeVal", 42L);
            // left: X0:0 (ts: 5), X1:1 (ts: 6)
            // right:
            proc.checkAndClearProcessResult(new KeyValueTimestamp<>(0, new Change<>("X0+null", null), 5), new KeyValueTimestamp<>(1, new Change<>("X1+null", null), 6));
            // push two items to the other stream. this should produce two items.
            for (int i = 0; i < 2; i++) {
                inputTopic2.pipeInput(expectedKeys[i], "Y" + expectedKeys[i], 10L * i);
            }
            // pass tuple with null key, it will be discarded in join process
            inputTopic2.pipeInput(null, "AnotherVal", 73L);
            // left: X0:0 (ts: 5), X1:1 (ts: 6)
            // right: Y0:0 (ts: 0), Y1:1 (ts: 10)
            proc.checkAndClearProcessResult(new KeyValueTimestamp<>(0, new Change<>("X0+Y0", null), 5),
                    new KeyValueTimestamp<>(1, new Change<>("X1+Y1", null), 10));
            // push all four items to the primary stream. this should produce four items.
            for (final int expectedKey : expectedKeys) {
                inputTopic1.pipeInput(expectedKey, "XX" + expectedKey, 7L);
            }
            // left: XX0:0 (ts: 7), XX1:1 (ts: 7), XX2:2 (ts: 7), XX3:3 (ts: 7)
            // right: Y0:0 (ts: 0), Y1:1 (ts: 10)
            proc.checkAndClearProcessResult(new KeyValueTimestamp<>(0, new Change<>("XX0+Y0", null), 7),
                    new KeyValueTimestamp<>(1, new Change<>("XX1+Y1", null), 10),
                    new KeyValueTimestamp<>(2, new Change<>("XX2+null", null), 7),
                    new KeyValueTimestamp<>(3, new Change<>("XX3+null", null), 7));
            // push all items to the other stream. this should produce four items.
            for (final int expectedKey : expectedKeys) {
                inputTopic2.pipeInput(expectedKey, "YY" + expectedKey, expectedKey * 5L);
            }
            // left: XX0:0 (ts: 7), XX1:1 (ts: 7), XX2:2 (ts: 7), XX3:3 (ts: 7)
            // right: YY0:0 (ts: 0), YY1:1 (ts: 5), YY2:2 (ts: 10), YY3:3 (ts: 15)
            proc.checkAndClearProcessResult(new KeyValueTimestamp<>(0, new Change<>("XX0+YY0", null), 7), new KeyValueTimestamp<>(1, new Change<>("XX1+YY1", null), 7), new KeyValueTimestamp<>(2, new Change<>("XX2+YY2", null), 10), new KeyValueTimestamp<>(3, new Change<>("XX3+YY3", null), 15));
            // push all four items to the primary stream. this should produce four items.
            for (final int expectedKey : expectedKeys) {
                inputTopic1.pipeInput(expectedKey, "XXX" + expectedKey, 6L);
            }
            // left: XXX0:0 (ts: 6), XXX1:1 (ts: 6), XXX2:2 (ts: 6), XXX3:3 (ts: 6)
            // right: YY0:0 (ts: 0), YY1:1 (ts: 5), YY2:2 (ts: 10), YY3:3 (ts: 15)
            proc.checkAndClearProcessResult(new KeyValueTimestamp<>(0, new Change<>("XXX0+YY0", null), 6), new KeyValueTimestamp<>(1, new Change<>("XXX1+YY1", null), 6), new KeyValueTimestamp<>(2, new Change<>("XXX2+YY2", null), 10), new KeyValueTimestamp<>(3, new Change<>("XXX3+YY3", null), 15));
            // push two items with null to the other stream as deletes. this should produce two item.
            inputTopic2.pipeInput(expectedKeys[0], null, 5L);
            inputTopic2.pipeInput(expectedKeys[1], null, 7L);
            // left: XXX0:0 (ts: 6), XXX1:1 (ts: 6), XXX2:2 (ts: 6), XXX3:3 (ts: 6)
            // right: YY2:2 (ts: 10), YY3:3 (ts: 15)
            proc.checkAndClearProcessResult(new KeyValueTimestamp<>(0, new Change<>("XXX0+null", null), 6), new KeyValueTimestamp<>(1, new Change<>("XXX1+null", null), 7));
            // push all four items to the primary stream. this should produce four items.
            for (final int expectedKey : expectedKeys) {
                inputTopic1.pipeInput(expectedKey, "XXXX" + expectedKey, 13L);
            }
            // left: XXXX0:0 (ts: 13), XXXX1:1 (ts: 13), XXXX2:2 (ts: 13), XXXX3:3 (ts: 13)
            // right: YY2:2 (ts: 10), YY3:3 (ts: 15)
            proc.checkAndClearProcessResult(new KeyValueTimestamp<>(0, new Change<>("XXXX0+null", null), 13), new KeyValueTimestamp<>(1, new Change<>("XXXX1+null", null), 13), new KeyValueTimestamp<>(2, new Change<>("XXXX2+YY2", null), 13), new KeyValueTimestamp<>(3, new Change<>("XXXX3+YY3", null), 15));
            // push four items to the primary stream with null. this should produce four items.
            inputTopic1.pipeInput(expectedKeys[0], null, 0L);
            inputTopic1.pipeInput(expectedKeys[1], null, 42L);
            inputTopic1.pipeInput(expectedKeys[2], null, 5L);
            inputTopic1.pipeInput(expectedKeys[3], null, 20L);
            // left:
            // right: YY2:2 (ts: 10), YY3:3 (ts: 15)
            proc.checkAndClearProcessResult(new KeyValueTimestamp<>(0, new Change<>(null, null), 0), new KeyValueTimestamp<>(1, new Change<>(null, null), 42), new KeyValueTimestamp<>(2, new Change<>("null+YY2", null), 10), new KeyValueTimestamp<>(3, new Change<>("null+YY3", null), 20));
        }
    }

    @Test
    public void testSendingOldValue() {
        final StreamsBuilder builder = new StreamsBuilder();

        final int[] expectedKeys = new int[]{0, 1, 2, 3};

        final KTable<Integer, String> table1;
        final KTable<Integer, String> table2;
        final KTable<Integer, String> joined;
        final MockApiProcessorSupplier<Integer, String, Void, Void> supplier = new MockApiProcessorSupplier<>();

        table1 = builder.table(topic1, consumed);
        table2 = builder.table(topic2, consumed);
        joined = table1.outerJoin(table2, MockValueJoiner.TOSTRING_JOINER);

        ((KTableImpl<?, ?, ?>) joined).enableSendingOldValues(true);

        final Topology topology = builder.build().addProcessor("proc", supplier, ((KTableImpl<?, ?, ?>) joined).name);

        try (final TopologyTestDriver driver = new TopologyTestDriver(topology, props)) {
            final TestInputTopic<Integer, String> inputTopic1 = driver.createInputTopic(topic1, Serdes.Integer().serializer(), Serdes.String().serializer(), Instant.ofEpochMilli(0L), Duration.ZERO);
            final TestInputTopic<Integer, String> inputTopic2 = driver.createInputTopic(topic2, Serdes.Integer().serializer(), Serdes.String().serializer(), Instant.ofEpochMilli(0L), Duration.ZERO);
            final MockApiProcessor<Integer, String, Void, Void> proc = supplier.theCapturedProcessor();

            assertTrue(((KTableImpl<?, ?, ?>) table1).sendingOldValueEnabled());
            assertTrue(((KTableImpl<?, ?, ?>) table2).sendingOldValueEnabled());
            assertTrue(((KTableImpl<?, ?, ?>) joined).sendingOldValueEnabled());

            // push two items to the primary stream. the other table is empty
            for (int i = 0; i < 2; i++) {
                inputTopic1.pipeInput(expectedKeys[i], "X" + expectedKeys[i], 5L + i);
            }
            // pass tuple with null key, it will be discarded in join process
            inputTopic1.pipeInput(null, "SomeVal", 42L);
            // left: X0:0 (ts: 5), X1:1 (ts: 6)
            // right:
            proc.checkAndClearProcessResult(new KeyValueTimestamp<>(0, new Change<>("X0+null", null), 5), new KeyValueTimestamp<>(1, new Change<>("X1+null", null), 6));
            // push two items to the other stream. this should produce two items.
            for (int i = 0; i < 2; i++) {
                inputTopic2.pipeInput(expectedKeys[i], "Y" + expectedKeys[i], 10L * i);
            }
            // pass tuple with null key, it will be discarded in join process
            inputTopic2.pipeInput(null, "AnotherVal", 73L);
            // left: X0:0 (ts: 5), X1:1 (ts: 6)
            // right: Y0:0 (ts: 0), Y1:1 (ts: 10)
            proc.checkAndClearProcessResult(new KeyValueTimestamp<>(0, new Change<>("X0+Y0", "X0+null"), 5),
                    new KeyValueTimestamp<>(1, new Change<>("X1+Y1", "X1+null"), 10));
            // push all four items to the primary stream. this should produce four items.
            for (final int expectedKey : expectedKeys) {
                inputTopic1.pipeInput(expectedKey, "XX" + expectedKey, 7L);
            }
            // left: XX0:0 (ts: 7), XX1:1 (ts: 7), XX2:2 (ts: 7), XX3:3 (ts: 7)
            // right: Y0:0 (ts: 0), Y1:1 (ts: 10)
            proc.checkAndClearProcessResult(new KeyValueTimestamp<>(0, new Change<>("XX0+Y0", "X0+Y0"), 7),
                    new KeyValueTimestamp<>(1, new Change<>("XX1+Y1", "X1+Y1"), 10),
                    new KeyValueTimestamp<>(2, new Change<>("XX2+null", null), 7),
                    new KeyValueTimestamp<>(3, new Change<>("XX3+null", null), 7));
            // push all items to the other stream. this should produce four items.
            for (final int expectedKey : expectedKeys) {
                inputTopic2.pipeInput(expectedKey, "YY" + expectedKey, expectedKey * 5L);
            }
            // left: XX0:0 (ts: 7), XX1:1 (ts: 7), XX2:2 (ts: 7), XX3:3 (ts: 7)
            // right: YY0:0 (ts: 0), YY1:1 (ts: 5), YY2:2 (ts: 10), YY3:3 (ts: 15)
            proc.checkAndClearProcessResult(new KeyValueTimestamp<>(0, new Change<>("XX0+YY0", "XX0+Y0"), 7), new KeyValueTimestamp<>(1, new Change<>("XX1+YY1", "XX1+Y1"), 7), new KeyValueTimestamp<>(2, new Change<>("XX2+YY2", "XX2+null"), 10), new KeyValueTimestamp<>(3, new Change<>("XX3+YY3", "XX3+null"), 15));
            // push all four items to the primary stream. this should produce four items.
            for (final int expectedKey : expectedKeys) {
                inputTopic1.pipeInput(expectedKey, "XXX" + expectedKey, 6L);
            }
            // left: XXX0:0 (ts: 6), XXX1:1 (ts: 6), XXX2:2 (ts: 6), XXX3:3 (ts: 6)
            // right: YY0:0 (ts: 0), YY1:1 (ts: 5), YY2:2 (ts: 10), YY3:3 (ts: 15)
            proc.checkAndClearProcessResult(new KeyValueTimestamp<>(0, new Change<>("XXX0+YY0", "XX0+YY0"), 6), new KeyValueTimestamp<>(1, new Change<>("XXX1+YY1", "XX1+YY1"), 6), new KeyValueTimestamp<>(2, new Change<>("XXX2+YY2", "XX2+YY2"), 10), new KeyValueTimestamp<>(3, new Change<>("XXX3+YY3", "XX3+YY3"), 15));
            // push two items with null to the other stream as deletes. this should produce two item.
            inputTopic2.pipeInput(expectedKeys[0], null, 5L);
            inputTopic2.pipeInput(expectedKeys[1], null, 7L);
            // left: XXX0:0 (ts: 6), XXX1:1 (ts: 6), XXX2:2 (ts: 6), XXX3:3 (ts: 6)
            // right: YY2:2 (ts: 10), YY3:3 (ts: 15)
            proc.checkAndClearProcessResult(new KeyValueTimestamp<>(0, new Change<>("XXX0+null", "XXX0+YY0"), 6), new KeyValueTimestamp<>(1, new Change<>("XXX1+null", "XXX1+YY1"), 7));
            // push all four items to the primary stream. this should produce four items.
            for (final int expectedKey : expectedKeys) {
                inputTopic1.pipeInput(expectedKey, "XXXX" + expectedKey, 13L);
            }
            // left: XXXX0:0 (ts: 13), XXXX1:1 (ts: 13), XXXX2:2 (ts: 13), XXXX3:3 (ts: 13)
            // right: YY2:2 (ts: 10), YY3:3 (ts: 15)
            proc.checkAndClearProcessResult(new KeyValueTimestamp<>(0, new Change<>("XXXX0+null", "XXX0+null"), 13), new KeyValueTimestamp<>(1, new Change<>("XXXX1+null", "XXX1+null"), 13), new KeyValueTimestamp<>(2, new Change<>("XXXX2+YY2", "XXX2+YY2"), 13), new KeyValueTimestamp<>(3, new Change<>("XXXX3+YY3", "XXX3+YY3"), 15));
            // push four items to the primary stream with null. this should produce four items.
            inputTopic1.pipeInput(expectedKeys[0], null, 0L);
            inputTopic1.pipeInput(expectedKeys[1], null, 42L);
            inputTopic1.pipeInput(expectedKeys[2], null, 5L);
            inputTopic1.pipeInput(expectedKeys[3], null, 20L);
            // left:
            // right: YY2:2 (ts: 10), YY3:3 (ts: 15)
            proc.checkAndClearProcessResult(new KeyValueTimestamp<>(0, new Change<>(null, "XXXX0+null"), 0), new KeyValueTimestamp<>(1, new Change<>(null, "XXXX1+null"), 42), new KeyValueTimestamp<>(2, new Change<>("null+YY2", "XXXX2+YY2"), 10), new KeyValueTimestamp<>(3, new Change<>("null+YY3", "XXXX3+YY3"), 20));
        }
    }

    @Test
    public void shouldLogAndMeterSkippedRecordsDueToNullLeftKey() {
        final StreamsBuilder builder = new StreamsBuilder();

        @SuppressWarnings("unchecked") final Processor<String, Change<String>, String, Change<Object>> join = new KTableKTableOuterJoin<>((KTableImpl<String, String, String>) builder.table("left", Consumed.with(Serdes.String(), Serdes.String())), (KTableImpl<String, String, String>) builder.table("right", Consumed.with(Serdes.String(), Serdes.String())), null).get();

        final MockProcessorContext<String, Change<Object>> context = new MockProcessorContext<>(props);
        context.setRecordMetadata("left", -1, -2);
        join.init(context);

        try (final LogCaptureAppender appender = LogCaptureAppender.createAndRegister(KTableKTableOuterJoin.class)) {
            join.process(new Record<>(null, new Change<>("new", "old"), 0));

            assertThat(appender.getMessages(), hasItem("Skipping record due to null key. topic=[left] partition=[-1] offset=[-2]"));
        }
    }

    private void assertOutputKeyValueTimestamp(final TestOutputTopic<Integer, String> outputTopic, final Integer expectedKey, final String expectedValue, final long expectedTimestamp) {
        assertThat(outputTopic.readRecord(), equalTo(new TestRecord<>(expectedKey, expectedValue, null, expectedTimestamp)));
    }

}<|MERGE_RESOLUTION|>--- conflicted
+++ resolved
@@ -18,9 +18,6 @@
 
 import org.apache.kafka.common.serialization.Serdes;
 import org.apache.kafka.common.utils.LogCaptureAppender;
-<<<<<<< HEAD
-import org.apache.kafka.streams.*;
-=======
 import org.apache.kafka.streams.KeyValueTimestamp;
 import org.apache.kafka.streams.StreamsBuilder;
 import org.apache.kafka.streams.TestInputTopic;
@@ -28,7 +25,6 @@
 import org.apache.kafka.streams.Topology;
 import org.apache.kafka.streams.TopologyTestDriver;
 import org.apache.kafka.streams.TopologyWrapper;
->>>>>>> 9494bebe
 import org.apache.kafka.streams.kstream.Consumed;
 import org.apache.kafka.streams.kstream.KTable;
 import org.apache.kafka.streams.processor.api.MockProcessorContext;
@@ -44,18 +40,18 @@
 
 import java.time.Duration;
 import java.time.Instant;
-import java.util.*;
+import java.util.Arrays;
+import java.util.Collection;
+import java.util.HashSet;
+import java.util.Properties;
+import java.util.Set;
 
 import static org.hamcrest.CoreMatchers.equalTo;
 import static org.hamcrest.CoreMatchers.hasItem;
 import static org.hamcrest.MatcherAssert.assertThat;
-<<<<<<< HEAD
-import static org.junit.Assert.*;
-=======
 import static org.junit.jupiter.api.Assertions.assertEquals;
 import static org.junit.jupiter.api.Assertions.assertFalse;
 import static org.junit.jupiter.api.Assertions.assertTrue;
->>>>>>> 9494bebe
 
 public class KTableKTableOuterJoinTest {
     private final String topic1 = "topic1";
@@ -86,9 +82,12 @@
         assertEquals(new HashSet<>(Arrays.asList(topic1, topic2)), copartitionGroups.iterator().next());
 
         try (final TopologyTestDriver driver = new TopologyTestDriver(builder.build(), props)) {
-            final TestInputTopic<Integer, String> inputTopic1 = driver.createInputTopic(topic1, Serdes.Integer().serializer(), Serdes.String().serializer(), Instant.ofEpochMilli(0L), Duration.ZERO);
-            final TestInputTopic<Integer, String> inputTopic2 = driver.createInputTopic(topic2, Serdes.Integer().serializer(), Serdes.String().serializer(), Instant.ofEpochMilli(0L), Duration.ZERO);
-            final TestOutputTopic<Integer, String> outputTopic = driver.createOutputTopic(output, Serdes.Integer().deserializer(), Serdes.String().deserializer());
+            final TestInputTopic<Integer, String> inputTopic1 =
+                    driver.createInputTopic(topic1, Serdes.Integer().serializer(), Serdes.String().serializer(), Instant.ofEpochMilli(0L), Duration.ZERO);
+            final TestInputTopic<Integer, String> inputTopic2 =
+                    driver.createInputTopic(topic2, Serdes.Integer().serializer(), Serdes.String().serializer(), Instant.ofEpochMilli(0L), Duration.ZERO);
+            final TestOutputTopic<Integer, String> outputTopic =
+                    driver.createOutputTopic(output, Serdes.Integer().deserializer(), Serdes.String().deserializer());
             // push two items to the primary stream. the other table is empty
             for (int i = 0; i < 2; i++) {
                 inputTopic1.pipeInput(expectedKeys[i], "X" + expectedKeys[i], 5L + i);
@@ -203,8 +202,10 @@
         final Topology topology = builder.build().addProcessor("proc", supplier, ((KTableImpl<?, ?, ?>) joined).name);
 
         try (final TopologyTestDriver driver = new TopologyTestDriver(topology, props)) {
-            final TestInputTopic<Integer, String> inputTopic1 = driver.createInputTopic(topic1, Serdes.Integer().serializer(), Serdes.String().serializer(), Instant.ofEpochMilli(0L), Duration.ZERO);
-            final TestInputTopic<Integer, String> inputTopic2 = driver.createInputTopic(topic2, Serdes.Integer().serializer(), Serdes.String().serializer(), Instant.ofEpochMilli(0L), Duration.ZERO);
+            final TestInputTopic<Integer, String> inputTopic1 =
+                    driver.createInputTopic(topic1, Serdes.Integer().serializer(), Serdes.String().serializer(), Instant.ofEpochMilli(0L), Duration.ZERO);
+            final TestInputTopic<Integer, String> inputTopic2 =
+                    driver.createInputTopic(topic2, Serdes.Integer().serializer(), Serdes.String().serializer(), Instant.ofEpochMilli(0L), Duration.ZERO);
             final MockApiProcessor<Integer, String, Void, Void> proc = supplier.theCapturedProcessor();
 
             assertTrue(((KTableImpl<?, ?, ?>) table1).sendingOldValueEnabled());
@@ -219,7 +220,8 @@
             inputTopic1.pipeInput(null, "SomeVal", 42L);
             // left: X0:0 (ts: 5), X1:1 (ts: 6)
             // right:
-            proc.checkAndClearProcessResult(new KeyValueTimestamp<>(0, new Change<>("X0+null", null), 5), new KeyValueTimestamp<>(1, new Change<>("X1+null", null), 6));
+            proc.checkAndClearProcessResult(new KeyValueTimestamp<>(0, new Change<>("X0+null", null), 5),
+                    new KeyValueTimestamp<>(1, new Change<>("X1+null", null), 6));
             // push two items to the other stream. this should produce two items.
             for (int i = 0; i < 2; i++) {
                 inputTopic2.pipeInput(expectedKeys[i], "Y" + expectedKeys[i], 10L * i);
@@ -246,27 +248,37 @@
             }
             // left: XX0:0 (ts: 7), XX1:1 (ts: 7), XX2:2 (ts: 7), XX3:3 (ts: 7)
             // right: YY0:0 (ts: 0), YY1:1 (ts: 5), YY2:2 (ts: 10), YY3:3 (ts: 15)
-            proc.checkAndClearProcessResult(new KeyValueTimestamp<>(0, new Change<>("XX0+YY0", null), 7), new KeyValueTimestamp<>(1, new Change<>("XX1+YY1", null), 7), new KeyValueTimestamp<>(2, new Change<>("XX2+YY2", null), 10), new KeyValueTimestamp<>(3, new Change<>("XX3+YY3", null), 15));
+            proc.checkAndClearProcessResult(new KeyValueTimestamp<>(0, new Change<>("XX0+YY0", null), 7),
+                    new KeyValueTimestamp<>(1, new Change<>("XX1+YY1", null), 7),
+                    new KeyValueTimestamp<>(2, new Change<>("XX2+YY2", null), 10),
+                    new KeyValueTimestamp<>(3, new Change<>("XX3+YY3", null), 15));
             // push all four items to the primary stream. this should produce four items.
             for (final int expectedKey : expectedKeys) {
                 inputTopic1.pipeInput(expectedKey, "XXX" + expectedKey, 6L);
             }
             // left: XXX0:0 (ts: 6), XXX1:1 (ts: 6), XXX2:2 (ts: 6), XXX3:3 (ts: 6)
             // right: YY0:0 (ts: 0), YY1:1 (ts: 5), YY2:2 (ts: 10), YY3:3 (ts: 15)
-            proc.checkAndClearProcessResult(new KeyValueTimestamp<>(0, new Change<>("XXX0+YY0", null), 6), new KeyValueTimestamp<>(1, new Change<>("XXX1+YY1", null), 6), new KeyValueTimestamp<>(2, new Change<>("XXX2+YY2", null), 10), new KeyValueTimestamp<>(3, new Change<>("XXX3+YY3", null), 15));
+            proc.checkAndClearProcessResult(new KeyValueTimestamp<>(0, new Change<>("XXX0+YY0", null), 6),
+                    new KeyValueTimestamp<>(1, new Change<>("XXX1+YY1", null), 6),
+                    new KeyValueTimestamp<>(2, new Change<>("XXX2+YY2", null), 10),
+                    new KeyValueTimestamp<>(3, new Change<>("XXX3+YY3", null), 15));
             // push two items with null to the other stream as deletes. this should produce two item.
             inputTopic2.pipeInput(expectedKeys[0], null, 5L);
             inputTopic2.pipeInput(expectedKeys[1], null, 7L);
             // left: XXX0:0 (ts: 6), XXX1:1 (ts: 6), XXX2:2 (ts: 6), XXX3:3 (ts: 6)
             // right: YY2:2 (ts: 10), YY3:3 (ts: 15)
-            proc.checkAndClearProcessResult(new KeyValueTimestamp<>(0, new Change<>("XXX0+null", null), 6), new KeyValueTimestamp<>(1, new Change<>("XXX1+null", null), 7));
+            proc.checkAndClearProcessResult(new KeyValueTimestamp<>(0, new Change<>("XXX0+null", null), 6),
+                    new KeyValueTimestamp<>(1, new Change<>("XXX1+null", null), 7));
             // push all four items to the primary stream. this should produce four items.
             for (final int expectedKey : expectedKeys) {
                 inputTopic1.pipeInput(expectedKey, "XXXX" + expectedKey, 13L);
             }
             // left: XXXX0:0 (ts: 13), XXXX1:1 (ts: 13), XXXX2:2 (ts: 13), XXXX3:3 (ts: 13)
             // right: YY2:2 (ts: 10), YY3:3 (ts: 15)
-            proc.checkAndClearProcessResult(new KeyValueTimestamp<>(0, new Change<>("XXXX0+null", null), 13), new KeyValueTimestamp<>(1, new Change<>("XXXX1+null", null), 13), new KeyValueTimestamp<>(2, new Change<>("XXXX2+YY2", null), 13), new KeyValueTimestamp<>(3, new Change<>("XXXX3+YY3", null), 15));
+            proc.checkAndClearProcessResult(new KeyValueTimestamp<>(0, new Change<>("XXXX0+null", null), 13),
+                    new KeyValueTimestamp<>(1, new Change<>("XXXX1+null", null), 13),
+                    new KeyValueTimestamp<>(2, new Change<>("XXXX2+YY2", null), 13),
+                    new KeyValueTimestamp<>(3, new Change<>("XXXX3+YY3", null), 15));
             // push four items to the primary stream with null. this should produce four items.
             inputTopic1.pipeInput(expectedKeys[0], null, 0L);
             inputTopic1.pipeInput(expectedKeys[1], null, 42L);
@@ -274,7 +286,10 @@
             inputTopic1.pipeInput(expectedKeys[3], null, 20L);
             // left:
             // right: YY2:2 (ts: 10), YY3:3 (ts: 15)
-            proc.checkAndClearProcessResult(new KeyValueTimestamp<>(0, new Change<>(null, null), 0), new KeyValueTimestamp<>(1, new Change<>(null, null), 42), new KeyValueTimestamp<>(2, new Change<>("null+YY2", null), 10), new KeyValueTimestamp<>(3, new Change<>("null+YY3", null), 20));
+            proc.checkAndClearProcessResult(new KeyValueTimestamp<>(0, new Change<>(null, null), 0),
+                    new KeyValueTimestamp<>(1, new Change<>(null, null), 42),
+                    new KeyValueTimestamp<>(2, new Change<>("null+YY2", null), 10),
+                    new KeyValueTimestamp<>(3, new Change<>("null+YY3", null), 20));
         }
     }
 
@@ -298,8 +313,10 @@
         final Topology topology = builder.build().addProcessor("proc", supplier, ((KTableImpl<?, ?, ?>) joined).name);
 
         try (final TopologyTestDriver driver = new TopologyTestDriver(topology, props)) {
-            final TestInputTopic<Integer, String> inputTopic1 = driver.createInputTopic(topic1, Serdes.Integer().serializer(), Serdes.String().serializer(), Instant.ofEpochMilli(0L), Duration.ZERO);
-            final TestInputTopic<Integer, String> inputTopic2 = driver.createInputTopic(topic2, Serdes.Integer().serializer(), Serdes.String().serializer(), Instant.ofEpochMilli(0L), Duration.ZERO);
+            final TestInputTopic<Integer, String> inputTopic1 =
+                    driver.createInputTopic(topic1, Serdes.Integer().serializer(), Serdes.String().serializer(), Instant.ofEpochMilli(0L), Duration.ZERO);
+            final TestInputTopic<Integer, String> inputTopic2 =
+                    driver.createInputTopic(topic2, Serdes.Integer().serializer(), Serdes.String().serializer(), Instant.ofEpochMilli(0L), Duration.ZERO);
             final MockApiProcessor<Integer, String, Void, Void> proc = supplier.theCapturedProcessor();
 
             assertTrue(((KTableImpl<?, ?, ?>) table1).sendingOldValueEnabled());
@@ -314,7 +331,8 @@
             inputTopic1.pipeInput(null, "SomeVal", 42L);
             // left: X0:0 (ts: 5), X1:1 (ts: 6)
             // right:
-            proc.checkAndClearProcessResult(new KeyValueTimestamp<>(0, new Change<>("X0+null", null), 5), new KeyValueTimestamp<>(1, new Change<>("X1+null", null), 6));
+            proc.checkAndClearProcessResult(new KeyValueTimestamp<>(0, new Change<>("X0+null", null), 5),
+                    new KeyValueTimestamp<>(1, new Change<>("X1+null", null), 6));
             // push two items to the other stream. this should produce two items.
             for (int i = 0; i < 2; i++) {
                 inputTopic2.pipeInput(expectedKeys[i], "Y" + expectedKeys[i], 10L * i);
@@ -341,27 +359,37 @@
             }
             // left: XX0:0 (ts: 7), XX1:1 (ts: 7), XX2:2 (ts: 7), XX3:3 (ts: 7)
             // right: YY0:0 (ts: 0), YY1:1 (ts: 5), YY2:2 (ts: 10), YY3:3 (ts: 15)
-            proc.checkAndClearProcessResult(new KeyValueTimestamp<>(0, new Change<>("XX0+YY0", "XX0+Y0"), 7), new KeyValueTimestamp<>(1, new Change<>("XX1+YY1", "XX1+Y1"), 7), new KeyValueTimestamp<>(2, new Change<>("XX2+YY2", "XX2+null"), 10), new KeyValueTimestamp<>(3, new Change<>("XX3+YY3", "XX3+null"), 15));
+            proc.checkAndClearProcessResult(new KeyValueTimestamp<>(0, new Change<>("XX0+YY0", "XX0+Y0"), 7),
+                    new KeyValueTimestamp<>(1, new Change<>("XX1+YY1", "XX1+Y1"), 7),
+                    new KeyValueTimestamp<>(2, new Change<>("XX2+YY2", "XX2+null"), 10),
+                    new KeyValueTimestamp<>(3, new Change<>("XX3+YY3", "XX3+null"), 15));
             // push all four items to the primary stream. this should produce four items.
             for (final int expectedKey : expectedKeys) {
                 inputTopic1.pipeInput(expectedKey, "XXX" + expectedKey, 6L);
             }
             // left: XXX0:0 (ts: 6), XXX1:1 (ts: 6), XXX2:2 (ts: 6), XXX3:3 (ts: 6)
             // right: YY0:0 (ts: 0), YY1:1 (ts: 5), YY2:2 (ts: 10), YY3:3 (ts: 15)
-            proc.checkAndClearProcessResult(new KeyValueTimestamp<>(0, new Change<>("XXX0+YY0", "XX0+YY0"), 6), new KeyValueTimestamp<>(1, new Change<>("XXX1+YY1", "XX1+YY1"), 6), new KeyValueTimestamp<>(2, new Change<>("XXX2+YY2", "XX2+YY2"), 10), new KeyValueTimestamp<>(3, new Change<>("XXX3+YY3", "XX3+YY3"), 15));
+            proc.checkAndClearProcessResult(new KeyValueTimestamp<>(0, new Change<>("XXX0+YY0", "XX0+YY0"), 6),
+                    new KeyValueTimestamp<>(1, new Change<>("XXX1+YY1", "XX1+YY1"), 6),
+                    new KeyValueTimestamp<>(2, new Change<>("XXX2+YY2", "XX2+YY2"), 10),
+                    new KeyValueTimestamp<>(3, new Change<>("XXX3+YY3", "XX3+YY3"), 15));
             // push two items with null to the other stream as deletes. this should produce two item.
             inputTopic2.pipeInput(expectedKeys[0], null, 5L);
             inputTopic2.pipeInput(expectedKeys[1], null, 7L);
             // left: XXX0:0 (ts: 6), XXX1:1 (ts: 6), XXX2:2 (ts: 6), XXX3:3 (ts: 6)
             // right: YY2:2 (ts: 10), YY3:3 (ts: 15)
-            proc.checkAndClearProcessResult(new KeyValueTimestamp<>(0, new Change<>("XXX0+null", "XXX0+YY0"), 6), new KeyValueTimestamp<>(1, new Change<>("XXX1+null", "XXX1+YY1"), 7));
+            proc.checkAndClearProcessResult(new KeyValueTimestamp<>(0, new Change<>("XXX0+null", "XXX0+YY0"), 6),
+                    new KeyValueTimestamp<>(1, new Change<>("XXX1+null", "XXX1+YY1"), 7));
             // push all four items to the primary stream. this should produce four items.
             for (final int expectedKey : expectedKeys) {
                 inputTopic1.pipeInput(expectedKey, "XXXX" + expectedKey, 13L);
             }
             // left: XXXX0:0 (ts: 13), XXXX1:1 (ts: 13), XXXX2:2 (ts: 13), XXXX3:3 (ts: 13)
             // right: YY2:2 (ts: 10), YY3:3 (ts: 15)
-            proc.checkAndClearProcessResult(new KeyValueTimestamp<>(0, new Change<>("XXXX0+null", "XXX0+null"), 13), new KeyValueTimestamp<>(1, new Change<>("XXXX1+null", "XXX1+null"), 13), new KeyValueTimestamp<>(2, new Change<>("XXXX2+YY2", "XXX2+YY2"), 13), new KeyValueTimestamp<>(3, new Change<>("XXXX3+YY3", "XXX3+YY3"), 15));
+            proc.checkAndClearProcessResult(new KeyValueTimestamp<>(0, new Change<>("XXXX0+null", "XXX0+null"), 13),
+                    new KeyValueTimestamp<>(1, new Change<>("XXXX1+null", "XXX1+null"), 13),
+                    new KeyValueTimestamp<>(2, new Change<>("XXXX2+YY2", "XXX2+YY2"), 13),
+                    new KeyValueTimestamp<>(3, new Change<>("XXXX3+YY3", "XXX3+YY3"), 15));
             // push four items to the primary stream with null. this should produce four items.
             inputTopic1.pipeInput(expectedKeys[0], null, 0L);
             inputTopic1.pipeInput(expectedKeys[1], null, 42L);
@@ -369,7 +397,10 @@
             inputTopic1.pipeInput(expectedKeys[3], null, 20L);
             // left:
             // right: YY2:2 (ts: 10), YY3:3 (ts: 15)
-            proc.checkAndClearProcessResult(new KeyValueTimestamp<>(0, new Change<>(null, "XXXX0+null"), 0), new KeyValueTimestamp<>(1, new Change<>(null, "XXXX1+null"), 42), new KeyValueTimestamp<>(2, new Change<>("null+YY2", "XXXX2+YY2"), 10), new KeyValueTimestamp<>(3, new Change<>("null+YY3", "XXXX3+YY3"), 20));
+            proc.checkAndClearProcessResult(new KeyValueTimestamp<>(0, new Change<>(null, "XXXX0+null"), 0),
+                    new KeyValueTimestamp<>(1, new Change<>(null, "XXXX1+null"), 42),
+                    new KeyValueTimestamp<>(2, new Change<>("null+YY2", "XXXX2+YY2"), 10),
+                    new KeyValueTimestamp<>(3, new Change<>("null+YY3", "XXXX3+YY3"), 20));
         }
     }
 
@@ -377,7 +408,12 @@
     public void shouldLogAndMeterSkippedRecordsDueToNullLeftKey() {
         final StreamsBuilder builder = new StreamsBuilder();
 
-        @SuppressWarnings("unchecked") final Processor<String, Change<String>, String, Change<Object>> join = new KTableKTableOuterJoin<>((KTableImpl<String, String, String>) builder.table("left", Consumed.with(Serdes.String(), Serdes.String())), (KTableImpl<String, String, String>) builder.table("right", Consumed.with(Serdes.String(), Serdes.String())), null).get();
+        @SuppressWarnings("unchecked")
+        final Processor<String, Change<String>, String, Change<Object>> join = new KTableKTableOuterJoin<>(
+                (KTableImpl<String, String, String>) builder.table("left", Consumed.with(Serdes.String(), Serdes.String())),
+                (KTableImpl<String, String, String>) builder.table("right", Consumed.with(Serdes.String(), Serdes.String())),
+                null
+        ).get();
 
         final MockProcessorContext<String, Change<Object>> context = new MockProcessorContext<>(props);
         context.setRecordMetadata("left", -1, -2);
@@ -386,11 +422,17 @@
         try (final LogCaptureAppender appender = LogCaptureAppender.createAndRegister(KTableKTableOuterJoin.class)) {
             join.process(new Record<>(null, new Change<>("new", "old"), 0));
 
-            assertThat(appender.getMessages(), hasItem("Skipping record due to null key. topic=[left] partition=[-1] offset=[-2]"));
+            assertThat(
+                appender.getMessages(),
+                hasItem("Skipping record due to null key. topic=[left] partition=[-1] offset=[-2]")
+            );
         }
     }
 
-    private void assertOutputKeyValueTimestamp(final TestOutputTopic<Integer, String> outputTopic, final Integer expectedKey, final String expectedValue, final long expectedTimestamp) {
+    private void assertOutputKeyValueTimestamp(final TestOutputTopic<Integer, String> outputTopic,
+                                               final Integer expectedKey,
+                                               final String expectedValue,
+                                               final long expectedTimestamp) {
         assertThat(outputTopic.readRecord(), equalTo(new TestRecord<>(expectedKey, expectedValue, null, expectedTimestamp)));
     }
 
