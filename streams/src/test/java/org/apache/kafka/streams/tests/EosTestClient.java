--- conflicted
+++ resolved
@@ -51,46 +51,46 @@
     private volatile boolean isRunning = true;
 
     public void start() {
-		Exit.addShutdownHook("streams-shutdown-hook", () -> {
-			isRunning = false;
-			streams.close(Duration.ofSeconds(300));
+        Exit.addShutdownHook("streams-shutdown-hook", () -> {
+            isRunning = false;
+            streams.close(Duration.ofSeconds(300));
 
-			// need to wait for callback to avoid race condition
-			// -> make sure the callback printout to stdout is there as it is expected test output
-			waitForStateTransitionCallback();
+            // need to wait for callback to avoid race condition
+            // -> make sure the callback printout to stdout is there as it is expected test output
+            waitForStateTransitionCallback();
 
-			// do not remove these printouts since they are needed for health scripts
-			if (!uncaughtException) {
-				System.out.println(System.currentTimeMillis());
-				System.out.println("EOS-TEST-CLIENT-CLOSED");
-				System.out.flush();
-			}
-		});
+            // do not remove these printouts since they are needed for health scripts
+            if (!uncaughtException) {
+                System.out.println(System.currentTimeMillis());
+                System.out.println("EOS-TEST-CLIENT-CLOSED");
+                System.out.flush();
+            }
+        });
 
         while (isRunning) {
             if (streams == null) {
-				uncaughtException = false;
+                uncaughtException = false;
 
-				streams = createKafkaStreams(properties);
-				streams.setUncaughtExceptionHandler(e -> {
-					System.out.println(System.currentTimeMillis());
-					System.out.println("EOS-TEST-CLIENT-EXCEPTION");
-					e.printStackTrace();
-					System.out.flush();
-					uncaughtException = true;
-					return StreamsUncaughtExceptionHandler.StreamThreadExceptionResponse.SHUTDOWN_CLIENT;
-				});
-				streams.setStateListener((newState, oldState) -> {
-					// don't remove this -- it's required test output
-					System.out.println(System.currentTimeMillis());
-					System.out.println("StateChange: " + oldState + " -> " + newState);
-					System.out.flush();
-					if (newState == KafkaStreams.State.NOT_RUNNING) {
-						notRunningCallbackReceived.set(true);
-					}
-				});
-				streams.start();
-			}
+                streams = createKafkaStreams(properties);
+                streams.setUncaughtExceptionHandler(e -> {
+                    System.out.println(System.currentTimeMillis());
+                    System.out.println("EOS-TEST-CLIENT-EXCEPTION");
+                    e.printStackTrace();
+                    System.out.flush();
+                    uncaughtException = true;
+                    return StreamsUncaughtExceptionHandler.StreamThreadExceptionResponse.SHUTDOWN_CLIENT;
+                });
+                streams.setStateListener((newState, oldState) -> {
+                    // don't remove this -- it's required test output
+                    System.out.println(System.currentTimeMillis());
+                    System.out.println("StateChange: " + oldState + " -> " + newState);
+                    System.out.flush();
+                    if (newState == KafkaStreams.State.NOT_RUNNING) {
+                        notRunningCallbackReceived.set(true);
+                    }
+                });
+                streams.start();
+            }
             if (uncaughtException) {
                 streams.close(Duration.ofSeconds(60_000L));
                 streams = null;
@@ -106,15 +106,9 @@
         props.put(StreamsConfig.PROBING_REBALANCE_INTERVAL_MS_CONFIG, Duration.ofMinutes(1).toMillis());
         props.put(StreamsConfig.MAX_WARMUP_REPLICAS_CONFIG, Integer.MAX_VALUE);
         props.put(StreamsConfig.REPLICATION_FACTOR_CONFIG, 3);
-<<<<<<< HEAD
-		props.put(StreamsConfig.CACHE_MAX_BYTES_BUFFERING_CONFIG, 0);
-		props.put(StreamsConfig.COMMIT_INTERVAL_MS_CONFIG, 5000); // increase commit interval to make sure a client is killed having an open transaction
-		props.put(StreamsConfig.DEFAULT_KEY_SERDE_CLASS_CONFIG, Serdes.String().getClass());
-=======
         props.put(StreamsConfig.STATESTORE_CACHE_MAX_BYTES_CONFIG, 0);
         props.put(StreamsConfig.COMMIT_INTERVAL_MS_CONFIG, 5000L); // increase commit interval to make sure a client is killed having an open transaction
         props.put(StreamsConfig.DEFAULT_KEY_SERDE_CLASS_CONFIG, Serdes.String().getClass());
->>>>>>> 15418db6
         props.put(StreamsConfig.DEFAULT_VALUE_SERDE_CLASS_CONFIG, Serdes.Integer().getClass());
 
         final StreamsBuilder builder = new StreamsBuilder();
@@ -126,41 +120,27 @@
         final KGroupedStream<String, Integer> groupedData = data.groupByKey();
         // min
         groupedData
-            .aggregate(
-					() -> Integer.MAX_VALUE,
-					(aggKey, value, aggregate) -> (value < aggregate) ? value : aggregate,
-					Materialized.with(null, intSerde))
+            .aggregate(() -> Integer.MAX_VALUE, (aggKey, value, aggregate) -> (value < aggregate) ? value : aggregate, Materialized.with(null, intSerde))
             .toStream()
             .to("min", Produced.with(stringSerde, intSerde));
 
         // sum
-        groupedData.aggregate(
-				() -> 0L,
-				(aggKey, value, aggregate) -> (long) value + aggregate,
-				Materialized.with(null, longSerde))
+        groupedData.aggregate(() -> 0L, (aggKey, value, aggregate) -> (long) value + aggregate, Materialized.with(null, longSerde))
             .toStream()
             .to("sum", Produced.with(stringSerde, longSerde));
 
         if (withRepartitioning) {
-			data.to("repartition");
-			final KStream<String, Integer> repartitionedData = builder.stream("repartition");
+            data.to("repartition");
+            final KStream<String, Integer> repartitionedData = builder.stream("repartition");
 
-			repartitionedData.process(SmokeTestUtil.printProcessorSupplier("repartition"));
+            repartitionedData.process(SmokeTestUtil.printProcessorSupplier("repartition"));
 
-			final KGroupedStream<String, Integer> groupedDataAfterRepartitioning = repartitionedData.groupByKey();
-			// max
-			groupedDataAfterRepartitioning
-					.aggregate(
-							() -> Integer.MIN_VALUE,
-							(aggKey, value, aggregate) -> (value > aggregate) ? value : aggregate,
-							Materialized.with(null, intSerde))
-                .toStream()
-                .to("max", Produced.with(stringSerde, intSerde));
+            final KGroupedStream<String, Integer> groupedDataAfterRepartitioning = repartitionedData.groupByKey();
+            // max
+            groupedDataAfterRepartitioning.aggregate(() -> Integer.MIN_VALUE, (aggKey, value, aggregate) -> (value > aggregate) ? value : aggregate, Materialized.with(null, intSerde)).toStream().to("max", Produced.with(stringSerde, intSerde));
 
             // count
-            groupedDataAfterRepartitioning.count()
-                .toStream()
-                .to("cnt", Produced.with(stringSerde, longSerde));
+            groupedDataAfterRepartitioning.count().toStream().to("cnt", Produced.with(stringSerde, longSerde));
         }
 
         return new KafkaStreams(builder.build(), props);
