--- conflicted
+++ resolved
@@ -56,148 +56,6 @@
 
 public class EosTestDriver extends SmokeTestUtil {
 
-<<<<<<< HEAD
-	private static final int MAX_NUMBER_OF_KEYS = 20000;
-	private static final long MAX_IDLE_TIME_MS = 600000L;
-
-	private volatile static boolean isRunning = true;
-	private static CountDownLatch terminated = new CountDownLatch(1);
-
-	private static int numRecordsProduced = 0;
-
-	private static synchronized void updateNumRecordsProduces(final int delta) {
-		numRecordsProduced += delta;
-	}
-
-	static void generate(final String kafka) {
-		Exit.addShutdownHook("streams-eos-test-driver-shutdown-hook", () -> {
-			System.out.println("Terminating");
-			isRunning = false;
-
-			try {
-				if (terminated.await(5L, TimeUnit.MINUTES)) {
-					System.out.println("Terminated");
-				} else {
-					System.out.println("Terminated with timeout");
-				}
-			} catch (final InterruptedException swallow) {
-				swallow.printStackTrace(System.err);
-				System.out.println("Terminated with error");
-			}
-			System.err.flush();
-			System.out.flush();
-		});
-
-		final Properties producerProps = new Properties();
-		producerProps.put(ProducerConfig.CLIENT_ID_CONFIG, "EosTest");
-		producerProps.put(ProducerConfig.BOOTSTRAP_SERVERS_CONFIG, kafka);
-		producerProps.put(ProducerConfig.KEY_SERIALIZER_CLASS_CONFIG, StringSerializer.class);
-		producerProps.put(ProducerConfig.VALUE_SERIALIZER_CLASS_CONFIG, IntegerSerializer.class);
-		producerProps.put(ProducerConfig.ENABLE_IDEMPOTENCE_CONFIG, true);
-
-		final Map<Integer, List<Long>> offsets = new HashMap<>();
-
-		try {
-			try (final KafkaProducer<String, Integer> producer = new KafkaProducer<>(producerProps)) {
-				final Random rand = new Random(System.currentTimeMillis());
-
-				while (isRunning) {
-					final String key = "" + rand.nextInt(MAX_NUMBER_OF_KEYS);
-					final int value = rand.nextInt(10000);
-
-					final ProducerRecord<String, Integer> record = new ProducerRecord<>("data", key, value);
-
-					producer.send(record, (metadata, exception) -> {
-						if (exception != null) {
-							exception.printStackTrace(System.err);
-							System.err.flush();
-							if (exception instanceof TimeoutException) {
-								try {
-									// message == org.apache.kafka.common.errors.TimeoutException: Expiring 4 record(s) for data-0: 30004 ms has passed since last attempt plus backoff time
-									final int expired = Integer.parseInt(exception.getMessage().split(" ")[2]);
-									updateNumRecordsProduces(-expired);
-								} catch (final Exception ignore) {
-								}
-							}
-						} else {
-							offsets.getOrDefault(metadata.partition(), new LinkedList<>()).add(metadata.offset());
-						}
-					});
-
-					updateNumRecordsProduces(1);
-					if (numRecordsProduced % 1000 == 0) {
-						System.out.println(numRecordsProduced + " records produced");
-						System.out.flush();
-					}
-					Utils.sleep(rand.nextInt(10));
-				}
-			}
-			System.out.println("Producer closed: " + numRecordsProduced + " records produced");
-			System.out.flush();
-
-			// verify offsets
-			for (final Map.Entry<Integer, List<Long>> offsetsOfPartition : offsets.entrySet()) {
-				offsetsOfPartition.getValue().sort(Long::compareTo);
-				for (int i = 0; i < offsetsOfPartition.getValue().size() - 1; ++i) {
-					if (offsetsOfPartition.getValue().get(i) != i) {
-						System.err.println("Offset for partition " + offsetsOfPartition.getKey() + " is not " + i + " as expected but " + offsetsOfPartition.getValue().get(i));
-						System.err.flush();
-					}
-				}
-				System.out.println("Max offset of partition " + offsetsOfPartition.getKey() + " is " + offsetsOfPartition.getValue().get(offsetsOfPartition.getValue().size() - 1));
-			}
-
-			final Properties props = new Properties();
-			props.put(ConsumerConfig.CLIENT_ID_CONFIG, "verifier");
-			props.put(ConsumerConfig.BOOTSTRAP_SERVERS_CONFIG, kafka);
-			props.put(ConsumerConfig.KEY_DESERIALIZER_CLASS_CONFIG, ByteArrayDeserializer.class);
-			props.put(ConsumerConfig.VALUE_DESERIALIZER_CLASS_CONFIG, ByteArrayDeserializer.class);
-			props.put(ConsumerConfig.ISOLATION_LEVEL_CONFIG, IsolationLevel.READ_COMMITTED.toString().toLowerCase(Locale.ROOT));
-
-			try (final KafkaConsumer<byte[], byte[]> consumer = new KafkaConsumer<>(props)) {
-				final List<TopicPartition> partitions = getAllPartitions(consumer, "data");
-				System.out.println("Partitions: " + partitions);
-				System.out.flush();
-				consumer.assign(partitions);
-				consumer.seekToEnd(partitions);
-
-				for (final TopicPartition tp : partitions) {
-					System.out.println("End-offset for " + tp + " is " + consumer.position(tp));
-					System.out.flush();
-				}
-			}
-			System.out.flush();
-		} finally {
-			terminated.countDown();
-		}
-    }
-
-    public static void verify(final String kafka, final boolean withRepartitioning) {
-		final Properties props = new Properties();
-		props.put(ConsumerConfig.CLIENT_ID_CONFIG, "verifier");
-		props.put(ConsumerConfig.BOOTSTRAP_SERVERS_CONFIG, kafka);
-		props.put(ConsumerConfig.KEY_DESERIALIZER_CLASS_CONFIG, ByteArrayDeserializer.class);
-		props.put(ConsumerConfig.VALUE_DESERIALIZER_CLASS_CONFIG, ByteArrayDeserializer.class);
-		props.put(ConsumerConfig.ISOLATION_LEVEL_CONFIG, IsolationLevel.READ_COMMITTED.toString().toLowerCase(Locale.ROOT));
-
-		try (final KafkaConsumer<byte[], byte[]> consumer = new KafkaConsumer<>(props)) {
-			verifyAllTransactionFinished(consumer, kafka, withRepartitioning);
-		} catch (final Exception e) {
-			e.printStackTrace(System.err);
-			System.out.println("FAILED");
-			return;
-		}
-
-		final Map<TopicPartition, Long> committedOffsets;
-		try (final Admin adminClient = Admin.create(props)) {
-			ensureStreamsApplicationDown(adminClient);
-
-			committedOffsets = getCommittedOffsets(adminClient, withRepartitioning);
-		}
-
-		final String[] allInputTopics;
-		final String[] allOutputTopics;
-=======
     private static final int MAX_NUMBER_OF_KEYS = 20000;
     private static final long MAX_IDLE_TIME_MS = 600000L;
 
@@ -338,7 +196,6 @@
 
         final String[] allInputTopics;
         final String[] allOutputTopics;
->>>>>>> 9494bebe
         if (withRepartitioning) {
             allInputTopics = new String[] {"data", "repartition"};
             allOutputTopics = new String[] {"echo", "min", "sum", "repartition", "max", "cnt"};
@@ -400,11 +257,11 @@
 
             if (System.currentTimeMillis() > maxWaitTime && !description.members().isEmpty()) {
                 throw new RuntimeException(
-						"Streams application not down after " + (MAX_IDLE_TIME_MS / 1000L) + " seconds. " +
-								"Group: " + description
+                    "Streams application not down after " + (MAX_IDLE_TIME_MS / 1000L) + " seconds. " +
+                        "Group: " + description
                 );
             }
-			sleep(1000L);
+            sleep(1000L);
         } while (!description.members().isEmpty());
     }
 
@@ -413,13 +270,13 @@
                                                                  final boolean withRepartitioning) {
         final Map<TopicPartition, OffsetAndMetadata> topicPartitionOffsetAndMetadataMap;
 
-		try {
-			final ListConsumerGroupOffsetsResult listConsumerGroupOffsetsResult = adminClient.listConsumerGroupOffsets(EosTestClient.APP_ID);
-			topicPartitionOffsetAndMetadataMap = listConsumerGroupOffsetsResult.partitionsToOffsetAndMetadata().get(10, TimeUnit.SECONDS);
-		} catch (final Exception e) {
-			e.printStackTrace();
-			throw new RuntimeException(e);
-		}
+        try {
+            final ListConsumerGroupOffsetsResult listConsumerGroupOffsetsResult = adminClient.listConsumerGroupOffsets(EosTestClient.APP_ID);
+            topicPartitionOffsetAndMetadataMap = listConsumerGroupOffsetsResult.partitionsToOffsetAndMetadata().get(10, TimeUnit.SECONDS);
+        } catch (final Exception e) {
+            e.printStackTrace();
+            throw new RuntimeException(e);
+        }
 
         final Map<TopicPartition, Long> committedOffsets = new HashMap<>();
 
@@ -437,7 +294,7 @@
                                                                                                      final Map<TopicPartition, Long> readEndOffsets,
                                                                                                      final boolean withRepartitioning,
                                                                                                      final boolean isInputTopic) {
-		System.out.println("read end offset: " + readEndOffsets);
+        System.out.println("read end offset: " + readEndOffsets);
         final Map<String, Map<TopicPartition, List<ConsumerRecord<byte[], byte[]>>>> recordPerTopicPerPartition = new HashMap<>();
         final Map<TopicPartition, Long> maxReceivedOffsetPerPartition = new HashMap<>();
         final Map<TopicPartition, Long> maxConsumerPositionPerPartition = new HashMap<>();
@@ -445,7 +302,7 @@
         long maxWaitTime = System.currentTimeMillis() + MAX_IDLE_TIME_MS;
         boolean allRecordsReceived = false;
         while (!allRecordsReceived && System.currentTimeMillis() < maxWaitTime) {
-			final ConsumerRecords<byte[], byte[]> receivedRecords = consumer.poll(Duration.ofSeconds(1L));
+            final ConsumerRecords<byte[], byte[]> receivedRecords = consumer.poll(Duration.ofSeconds(1L));
 
             for (final ConsumerRecord<byte[], byte[]> record : receivedRecords) {
                 maxWaitTime = System.currentTimeMillis() + MAX_IDLE_TIME_MS;
@@ -474,7 +331,7 @@
             System.err.println("Pause partitions (ie, received all data): " + consumer.paused());
             System.err.println("Max received offset per partition: " + maxReceivedOffsetPerPartition);
             System.err.println("Max consumer position per partition: " + maxConsumerPositionPerPartition);
-			throw new RuntimeException("FAIL: did not receive all records after " + (MAX_IDLE_TIME_MS / 1000L) + " sec idle time.");
+            throw new RuntimeException("FAIL: did not receive all records after " + (MAX_IDLE_TIME_MS / 1000L) + " sec idle time.");
         }
 
         return recordPerTopicPerPartition;
@@ -520,36 +377,36 @@
         final StringDeserializer stringDeserializer = new StringDeserializer();
         final IntegerDeserializer integerDeserializer = new IntegerDeserializer();
         for (final Map.Entry<TopicPartition, List<ConsumerRecord<byte[], byte[]>>> partitionRecords : receivedRecords.entrySet()) {
-			final TopicPartition inputTopicPartition = new TopicPartition("data", partitionRecords.getKey().partition());
-			final List<ConsumerRecord<byte[], byte[]>> receivedRecordsForPartition = partitionRecords.getValue();
-			final List<ConsumerRecord<byte[], byte[]>> expectedRecordsForPartition = expectedRecords.get(inputTopicPartition);
-
-			System.out.println(partitionRecords.getKey() + " with " + receivedRecordsForPartition.size() + ", " +
-					inputTopicPartition + " with " + expectedRecordsForPartition.size());
-
-			final Iterator<ConsumerRecord<byte[], byte[]>> expectedRecord = expectedRecordsForPartition.iterator();
-			RuntimeException exception = null;
-			for (final ConsumerRecord<byte[], byte[]> receivedRecord : receivedRecordsForPartition) {
-				if (!expectedRecord.hasNext()) {
-					exception = new RuntimeException("Result verification failed for " + receivedRecord + " since there's no more expected record");
-				}
-
-				final ConsumerRecord<byte[], byte[]> expected = expectedRecord.next();
-
-				final String receivedKey = stringDeserializer.deserialize(receivedRecord.topic(), receivedRecord.key());
-				final int receivedValue = integerDeserializer.deserialize(receivedRecord.topic(), receivedRecord.value());
-				final String expectedKey = stringDeserializer.deserialize(expected.topic(), expected.key());
-				final int expectedValue = integerDeserializer.deserialize(expected.topic(), expected.value());
-
-				if (!receivedKey.equals(expectedKey) || receivedValue != expectedValue) {
-					exception = new RuntimeException("Result verification failed for " + receivedRecord + " expected <" + expectedKey + "," + expectedValue + "> but was <" + receivedKey + "," + receivedValue + ">");
-				}
-			}
-
-			if (exception != null) {
-				throw exception;
-			}
-		}
+            final TopicPartition inputTopicPartition = new TopicPartition("data", partitionRecords.getKey().partition());
+            final List<ConsumerRecord<byte[], byte[]>> receivedRecordsForPartition = partitionRecords.getValue();
+            final List<ConsumerRecord<byte[], byte[]>> expectedRecordsForPartition = expectedRecords.get(inputTopicPartition);
+
+            System.out.println(partitionRecords.getKey() + " with " + receivedRecordsForPartition.size() + ", " +
+                    inputTopicPartition + " with " + expectedRecordsForPartition.size());
+
+            final Iterator<ConsumerRecord<byte[], byte[]>> expectedRecord = expectedRecordsForPartition.iterator();
+            RuntimeException exception = null;
+            for (final ConsumerRecord<byte[], byte[]> receivedRecord : receivedRecordsForPartition) {
+                if (!expectedRecord.hasNext()) {
+                    exception = new RuntimeException("Result verification failed for " + receivedRecord + " since there's no more expected record");
+                }
+
+                final ConsumerRecord<byte[], byte[]> expected = expectedRecord.next();
+
+                final String receivedKey = stringDeserializer.deserialize(receivedRecord.topic(), receivedRecord.key());
+                final int receivedValue = integerDeserializer.deserialize(receivedRecord.topic(), receivedRecord.value());
+                final String expectedKey = stringDeserializer.deserialize(expected.topic(), expected.key());
+                final int expectedValue = integerDeserializer.deserialize(expected.topic(), expected.value());
+
+                if (!receivedKey.equals(expectedKey) || receivedValue != expectedValue) {
+                    exception = new RuntimeException("Result verification failed for " + receivedRecord + " expected <" + expectedKey + "," + expectedValue + "> but was <" + receivedKey + "," + receivedValue + ">");
+                }
+            }
+
+            if (exception != null) {
+                throw exception;
+            }
+        }
     }
 
     private static void verifyMin(final Map<TopicPartition, List<ConsumerRecord<byte[], byte[]>>> inputPerTopicPerPartition,
@@ -721,49 +578,49 @@
         if (withRepartitioning) {
             topics = new String[] {"echo", "min", "sum", "repartition", "max", "cnt"};
         } else {
-			topics = new String[]{"echo", "min", "sum"};
-		}
-
-		final List<TopicPartition> partitions = getAllPartitions(consumer, topics);
-		consumer.assign(partitions);
-		consumer.seekToEnd(partitions);
-		for (final TopicPartition tp : partitions) {
-			System.out.println(tp + " at position " + consumer.position(tp));
-		}
-
-		final Properties consumerProps = new Properties();
-		consumerProps.put(ConsumerConfig.CLIENT_ID_CONFIG, "consumer-uncommitted");
-		consumerProps.put(ConsumerConfig.BOOTSTRAP_SERVERS_CONFIG, kafka);
-		consumerProps.put(ConsumerConfig.KEY_DESERIALIZER_CLASS_CONFIG, ByteArrayDeserializer.class);
-		consumerProps.put(ConsumerConfig.VALUE_DESERIALIZER_CLASS_CONFIG, ByteArrayDeserializer.class);
-
-
-		final long maxWaitTime = System.currentTimeMillis() + MAX_IDLE_TIME_MS;
-		try (final KafkaConsumer<byte[], byte[]> consumerUncommitted = new KafkaConsumer<>(consumerProps)) {
-			while (!partitions.isEmpty() && System.currentTimeMillis() < maxWaitTime) {
-				consumer.seekToEnd(partitions);
-				final Map<TopicPartition, Long> topicEndOffsets = consumerUncommitted.endOffsets(partitions);
-
-				final Iterator<TopicPartition> iterator = partitions.iterator();
-				while (iterator.hasNext()) {
-					final TopicPartition topicPartition = iterator.next();
-					final long position = consumer.position(topicPartition);
-
-					if (position == topicEndOffsets.get(topicPartition)) {
-						iterator.remove();
-						System.out.println("Removing " + topicPartition + " at position " + position);
-					} else if (consumer.position(topicPartition) > topicEndOffsets.get(topicPartition)) {
-						throw new IllegalStateException("Offset for partition " + topicPartition + " is larger than topic endOffset: " + position + " > " + topicEndOffsets.get(topicPartition));
-					} else {
-						System.out.println("Retry " + topicPartition + " at position " + position);
-					}
-				}
-				sleep(1000L);
+            topics = new String[] {"echo", "min", "sum"};
+        }
+
+        final List<TopicPartition> partitions = getAllPartitions(consumer, topics);
+        consumer.assign(partitions);
+        consumer.seekToEnd(partitions);
+        for (final TopicPartition tp : partitions) {
+            System.out.println(tp + " at position " + consumer.position(tp));
+        }
+
+        final Properties consumerProps = new Properties();
+        consumerProps.put(ConsumerConfig.CLIENT_ID_CONFIG, "consumer-uncommitted");
+        consumerProps.put(ConsumerConfig.BOOTSTRAP_SERVERS_CONFIG, kafka);
+        consumerProps.put(ConsumerConfig.KEY_DESERIALIZER_CLASS_CONFIG, ByteArrayDeserializer.class);
+        consumerProps.put(ConsumerConfig.VALUE_DESERIALIZER_CLASS_CONFIG, ByteArrayDeserializer.class);
+
+
+        final long maxWaitTime = System.currentTimeMillis() + MAX_IDLE_TIME_MS;
+        try (final KafkaConsumer<byte[], byte[]> consumerUncommitted = new KafkaConsumer<>(consumerProps)) {
+            while (!partitions.isEmpty() && System.currentTimeMillis() < maxWaitTime) {
+                consumer.seekToEnd(partitions);
+                final Map<TopicPartition, Long> topicEndOffsets = consumerUncommitted.endOffsets(partitions);
+
+                final Iterator<TopicPartition> iterator = partitions.iterator();
+                while (iterator.hasNext()) {
+                    final TopicPartition topicPartition = iterator.next();
+                    final long position = consumer.position(topicPartition);
+
+                    if (position == topicEndOffsets.get(topicPartition)) {
+                        iterator.remove();
+                        System.out.println("Removing " + topicPartition + " at position " + position);
+                    } else if (consumer.position(topicPartition) > topicEndOffsets.get(topicPartition)) {
+                        throw new IllegalStateException("Offset for partition " + topicPartition + " is larger than topic endOffset: " + position + " > " + topicEndOffsets.get(topicPartition));
+                    } else {
+                        System.out.println("Retry " + topicPartition + " at position " + position);
+                    }
+                }
+                sleep(1000L);
             }
         }
 
         if (!partitions.isEmpty()) {
-			throw new RuntimeException("Could not read all verification records. Did not receive any new record within the last " + (MAX_IDLE_TIME_MS / 1000L) + " sec.");
+            throw new RuntimeException("Could not read all verification records. Did not receive any new record within the last " + (MAX_IDLE_TIME_MS / 1000L) + " sec.");
         }
     }
 
