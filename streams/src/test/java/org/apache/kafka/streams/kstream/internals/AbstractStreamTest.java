--- conflicted
+++ resolved
@@ -32,16 +32,6 @@
 import org.apache.kafka.streams.processor.api.ProcessorSupplier;
 import org.apache.kafka.streams.processor.api.Record;
 import org.apache.kafka.test.MockApiProcessorSupplier;
-<<<<<<< HEAD
-import org.apache.kafka.test.NoopValueTransformer;
-import org.apache.kafka.test.NoopValueTransformerWithKey;
-import org.junit.Test;
-
-import java.util.Random;
-
-import static org.easymock.EasyMock.*;
-import static org.junit.Assert.assertTrue;
-=======
 import org.apache.kafka.test.NoopValueTransformerWithKey;
 
 import org.junit.jupiter.api.Test;
@@ -55,36 +45,16 @@
 import static org.junit.jupiter.api.Assertions.assertTrue;
 import static org.mockito.Mockito.mock;
 import static org.mockito.Mockito.when;
->>>>>>> 9494bebe
 
 @ExtendWith(MockitoExtension.class)
 @MockitoSettings(strictness = Strictness.STRICT_STUBS)
 public class AbstractStreamTest {
 
     @Test
-<<<<<<< HEAD
-    public void testToInternalValueTransformerSupplierSuppliesNewTransformers() {
-        final ValueTransformerSupplier<?, ?> valueTransformerSupplier = createMock(ValueTransformerSupplier.class);
-        expect(valueTransformerSupplier.get()).andAnswer(NoopValueTransformer::new).atLeastOnce();
-        replay(valueTransformerSupplier);
-        final ValueTransformerWithKeySupplier<?, ?, ?> valueTransformerWithKeySupplier = AbstractStream.toValueTransformerWithKeySupplier(valueTransformerSupplier);
-        valueTransformerWithKeySupplier.get();
-        valueTransformerWithKeySupplier.get();
-        valueTransformerWithKeySupplier.get();
-        verify(valueTransformerSupplier);
-    }
-
-    @Test
-    public void testToInternalValueTransformerWithKeySupplierSuppliesNewTransformers() {
-        final ValueTransformerWithKeySupplier<?, ?, ?> valueTransformerWithKeySupplier = createMock(ValueTransformerWithKeySupplier.class);
-        expect(valueTransformerWithKeySupplier.get()).andAnswer(NoopValueTransformerWithKey::new).atLeastOnce();
-        replay(valueTransformerWithKeySupplier);
-=======
     public void testToInternalValueTransformerWithKeySupplierSuppliesNewTransformers() {
         final ValueTransformerWithKeySupplier<?, ?, ?> valueTransformerWithKeySupplier =
             mock(ValueTransformerWithKeySupplier.class);
         when(valueTransformerWithKeySupplier.get()).thenReturn(new NoopValueTransformerWithKey<>());
->>>>>>> 9494bebe
         valueTransformerWithKeySupplier.get();
         valueTransformerWithKeySupplier.get();
         valueTransformerWithKeySupplier.get();
@@ -120,7 +90,9 @@
 
         KStream<K, V> randomFilter() {
             final String name = builder.newProcessorName("RANDOM-FILTER-");
-            final ProcessorGraphNode<K, V> processorNode = new ProcessorGraphNode<>(name, new ProcessorParameters<>(new ExtendedKStreamDummy<>(), name));
+            final ProcessorGraphNode<K, V> processorNode = new ProcessorGraphNode<>(
+                name,
+                new ProcessorParameters<>(new ExtendedKStreamDummy<>(), name));
             builder.addGraphNode(this.graphNode, processorNode);
             return new KStreamImpl<>(name, null, null, subTopologySourceNodes, false, processorNode, builder);
         }
