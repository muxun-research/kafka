/*
 * Licensed to the Apache Software Foundation (ASF) under one or more
 * contributor license agreements. See the NOTICE file distributed with
 * this work for additional information regarding copyright ownership.
 * The ASF licenses this file to You under the Apache License, Version 2.0
 * (the "License"); you may not use this file except in compliance with
 * the License. You may obtain a copy of the License at
 *
 *    http://www.apache.org/licenses/LICENSE-2.0
 *
 * Unless required by applicable law or agreed to in writing, software
 * distributed under the License is distributed on an "AS IS" BASIS,
 * WITHOUT WARRANTIES OR CONDITIONS OF ANY KIND, either express or implied.
 * See the License for the specific language governing permissions and
 * limitations under the License.
 */
package org.apache.kafka.streams.kstream.internals;

<<<<<<< HEAD
import org.apache.kafka.clients.consumer.OffsetResetStrategy;
=======
import org.apache.kafka.clients.consumer.internals.AutoOffsetResetStrategy;
>>>>>>> 9494bebe
import org.apache.kafka.common.utils.Bytes;
import org.apache.kafka.streams.AutoOffsetReset;
import org.apache.kafka.streams.KeyValue;
import org.apache.kafka.streams.StreamsConfig;
import org.apache.kafka.streams.errors.TopologyException;
<<<<<<< HEAD
import org.apache.kafka.streams.kstream.*;
import org.apache.kafka.streams.kstream.internals.foreignkeyjoin.ForeignTableJoinProcessorSupplier;
import org.apache.kafka.streams.kstream.internals.foreignkeyjoin.SubscriptionSendProcessorSupplier;
import org.apache.kafka.streams.kstream.internals.graph.*;
=======
import org.apache.kafka.streams.internals.AutoOffsetResetInternal;
import org.apache.kafka.streams.kstream.Consumed;
import org.apache.kafka.streams.kstream.GlobalKTable;
import org.apache.kafka.streams.kstream.JoinWindows;
import org.apache.kafka.streams.kstream.KStream;
import org.apache.kafka.streams.kstream.KTable;
import org.apache.kafka.streams.kstream.KeyValueMapper;
import org.apache.kafka.streams.kstream.Materialized;
import org.apache.kafka.streams.kstream.internals.foreignkeyjoin.ForeignTableJoinProcessorSupplier;
import org.apache.kafka.streams.kstream.internals.foreignkeyjoin.SubscriptionSendProcessorSupplier;
import org.apache.kafka.streams.kstream.internals.graph.ForeignJoinSubscriptionSendNode;
import org.apache.kafka.streams.kstream.internals.graph.ForeignTableJoinNode;
import org.apache.kafka.streams.kstream.internals.graph.GraphNode;
import org.apache.kafka.streams.kstream.internals.graph.KTableKTableJoinNode;
import org.apache.kafka.streams.kstream.internals.graph.StreamStreamJoinNode;
import org.apache.kafka.streams.kstream.internals.graph.TableFilterNode;
import org.apache.kafka.streams.kstream.internals.graph.TableRepartitionMapNode;
import org.apache.kafka.streams.kstream.internals.graph.WindowedStreamProcessorNode;
>>>>>>> 9494bebe
import org.apache.kafka.streams.processor.StateStore;
import org.apache.kafka.streams.processor.api.ProcessorSupplier;
import org.apache.kafka.streams.processor.internals.InternalTopologyBuilder;
import org.apache.kafka.streams.processor.internals.ProcessorTopology;
import org.apache.kafka.streams.state.KeyValueStore;
import org.apache.kafka.streams.state.Stores;
import org.apache.kafka.test.MockMapper;
import org.apache.kafka.test.MockTimestampExtractor;
import org.apache.kafka.test.MockValueJoiner;
import org.apache.kafka.test.StreamsTestUtils;

<<<<<<< HEAD
import java.time.Duration;
import java.util.*;
=======
import org.junit.jupiter.api.Test;

import java.time.Duration;
import java.util.ArrayList;
import java.util.Collections;
import java.util.HashSet;
import java.util.List;
import java.util.Map;
import java.util.Properties;
import java.util.Set;
>>>>>>> 9494bebe
import java.util.concurrent.atomic.AtomicInteger;
import java.util.regex.Pattern;

import static java.time.Duration.ofMillis;
import static java.util.Arrays.asList;
import static org.hamcrest.CoreMatchers.equalTo;
import static org.hamcrest.MatcherAssert.assertThat;
import static org.hamcrest.core.IsInstanceOf.instanceOf;
<<<<<<< HEAD
import static org.junit.Assert.*;
=======
import static org.junit.jupiter.api.Assertions.assertEquals;
import static org.junit.jupiter.api.Assertions.assertFalse;
import static org.junit.jupiter.api.Assertions.assertInstanceOf;
import static org.junit.jupiter.api.Assertions.assertNotNull;
import static org.junit.jupiter.api.Assertions.assertNull;
import static org.junit.jupiter.api.Assertions.assertThrows;
import static org.junit.jupiter.api.Assertions.assertTrue;
>>>>>>> 9494bebe

public class InternalStreamsBuilderTest {

    private static final String APP_ID = "app-id";

    private final InternalStreamsBuilder builder = new InternalStreamsBuilder(new InternalTopologyBuilder());
    private final ConsumedInternal<String, String> consumed = new ConsumedInternal<>(Consumed.with(null, null));
    private final String storePrefix = "prefix-";
    private final MaterializedInternal<String, String, KeyValueStore<Bytes, byte[]>> materialized = new MaterializedInternal<>(Materialized.as("test-store"), builder, storePrefix);
    private final Properties props = StreamsTestUtils.getStreamsConfig();

    @Test
    public void testNewName() {
        assertEquals("X-0000000000", builder.newProcessorName("X-"));
        assertEquals("Y-0000000001", builder.newProcessorName("Y-"));
        assertEquals("Z-0000000002", builder.newProcessorName("Z-"));

        final InternalStreamsBuilder newBuilder = new InternalStreamsBuilder(new InternalTopologyBuilder());

        assertEquals("X-0000000000", newBuilder.newProcessorName("X-"));
        assertEquals("Y-0000000001", newBuilder.newProcessorName("Y-"));
        assertEquals("Z-0000000002", newBuilder.newProcessorName("Z-"));
    }

    @Test
    public void testNewStoreName() {
        assertEquals("X-STATE-STORE-0000000000", builder.newStoreName("X-"));
        assertEquals("Y-STATE-STORE-0000000001", builder.newStoreName("Y-"));
        assertEquals("Z-STATE-STORE-0000000002", builder.newStoreName("Z-"));

        final InternalStreamsBuilder newBuilder = new InternalStreamsBuilder(new InternalTopologyBuilder());

        assertEquals("X-STATE-STORE-0000000000", newBuilder.newStoreName("X-"));
        assertEquals("Y-STATE-STORE-0000000001", newBuilder.newStoreName("Y-"));
        assertEquals("Z-STATE-STORE-0000000002", newBuilder.newStoreName("Z-"));
    }

    @Test
    public void shouldHaveCorrectSourceTopicsForTableFromMergedStream() {
        final String topic1 = "topic-1";
        final String topic2 = "topic-2";
        final String topic3 = "topic-3";
        final KStream<String, String> source1 = builder.stream(Collections.singleton(topic1), consumed);
        final KStream<String, String> source2 = builder.stream(Collections.singleton(topic2), consumed);
        final KStream<String, String> source3 = builder.stream(Collections.singleton(topic3), consumed);
        final KStream<String, String> processedSource1 = source1.mapValues(v -> v).filter((k, v) -> true);
        final KStream<String, String> processedSource2 = source2.filter((k, v) -> true);

        final KStream<String, String> merged = processedSource1.merge(processedSource2).merge(source3);
        merged.groupByKey().count(Materialized.as("my-table"));
        builder.buildAndOptimizeTopology();
        final Map<String, List<String>> actual = builder.internalTopologyBuilder.stateStoreNameToFullSourceTopicNames();
        assertEquals(asList("topic-1", "topic-2", "topic-3"), actual.get("my-table"));
    }

    @Test
    public void shouldNotMaterializeSourceKTableIfNotRequired() {
        final MaterializedInternal<String, String, KeyValueStore<Bytes, byte[]>> materializedInternal = new MaterializedInternal<>(Materialized.with(null, null), builder, storePrefix);
        final KTable<String, String> table1 = builder.table("topic2", consumed, materializedInternal);

        builder.buildAndOptimizeTopology();
        final ProcessorTopology topology = builder.internalTopologyBuilder.rewriteTopology(new StreamsConfig(StreamsTestUtils.getStreamsConfig(APP_ID))).buildTopology();

        assertEquals(0, topology.stateStores().size());
        assertEquals(0, topology.storeToChangelogTopic().size());
        assertNull(table1.queryableStoreName());
    }
    
    @Test
    public void shouldBuildGlobalTableWithNonQueryableStoreName() {
        final MaterializedInternal<String, String, KeyValueStore<Bytes, byte[]>> materializedInternal =
            new MaterializedInternal<>(Materialized.with(null, null), builder, storePrefix);

        final GlobalKTable<String, String> table1 = builder.globalTable("topic2", consumed, materializedInternal);

        assertNull(table1.queryableStoreName());
    }

    @Test
    public void shouldBuildGlobalTableWithQueryaIbleStoreName() {
        final MaterializedInternal<String, String, KeyValueStore<Bytes, byte[]>> materializedInternal =
            new MaterializedInternal<>(Materialized.as("globalTable"), builder, storePrefix);
        final GlobalKTable<String, String> table1 = builder.globalTable("topic2", consumed, materializedInternal);

        assertEquals("globalTable", table1.queryableStoreName());
    }

    @Test
    public void shouldBuildSimpleGlobalTableTopology() {
        final MaterializedInternal<String, String, KeyValueStore<Bytes, byte[]>> materializedInternal =
            new MaterializedInternal<>(Materialized.as("globalTable"), builder, storePrefix);
        builder.globalTable("table",
                            consumed,
            materializedInternal);

        builder.buildAndOptimizeTopology();
        final ProcessorTopology topology = builder.internalTopologyBuilder.rewriteTopology(new StreamsConfig(StreamsTestUtils.getStreamsConfig(APP_ID))).buildGlobalStateTopology();
        final List<StateStore> stateStores = topology.globalStateStores();

        assertEquals(1, stateStores.size());
        assertEquals("globalTable", stateStores.get(0).name());
    }

    @Test
    public void shouldThrowOnVersionedStoreSupplierForGlobalTable() {
        final MaterializedInternal<String, String, KeyValueStore<Bytes, byte[]>> materializedInternal = new MaterializedInternal<>(Materialized.as(Stores.persistentVersionedKeyValueStore("store", Duration.ZERO)), builder, storePrefix);

        assertThrows(TopologyException.class, () -> builder.globalTable("table", consumed, materializedInternal));
    }

    private void doBuildGlobalTopologyWithAllGlobalTables() {
        final ProcessorTopology topology = builder.internalTopologyBuilder.rewriteTopology(new StreamsConfig(StreamsTestUtils.getStreamsConfig(APP_ID))).buildGlobalStateTopology();

        final List<StateStore> stateStores = topology.globalStateStores();
        final Set<String> sourceTopics = topology.sourceTopics();

        assertEquals(Set.of("table", "table2"), sourceTopics);
        assertEquals(2, stateStores.size());
    }

    @Test
    public void shouldBuildGlobalTopologyWithAllGlobalTables() {
        {
            final MaterializedInternal<String, String, KeyValueStore<Bytes, byte[]>> materializedInternal =
                new MaterializedInternal<>(Materialized.as("global1"), builder, storePrefix);
            builder.globalTable("table", consumed, materializedInternal);
        }
        {
            final MaterializedInternal<String, String, KeyValueStore<Bytes, byte[]>> materializedInternal =
                new MaterializedInternal<>(Materialized.as("global2"), builder, storePrefix);
            builder.globalTable("table2", consumed, materializedInternal);
        }

        builder.buildAndOptimizeTopology();
        doBuildGlobalTopologyWithAllGlobalTables();
    }

    @Test
    public void shouldAddGlobalTablesToEachGroup() {
        final String one = "globalTable";
        final String two = "globalTable2";

        final MaterializedInternal<String, String, KeyValueStore<Bytes, byte[]>> materializedInternal =
            new MaterializedInternal<>(Materialized.as(one), builder, storePrefix);
        final GlobalKTable<String, String> globalTable = builder.globalTable("table", consumed, materializedInternal);

        final MaterializedInternal<String, String, KeyValueStore<Bytes, byte[]>> materializedInternal2 =
            new MaterializedInternal<>(Materialized.as(two), builder, storePrefix);
        final GlobalKTable<String, String> globalTable2 = builder.globalTable("table2", consumed, materializedInternal2);

        final MaterializedInternal<String, String, KeyValueStore<Bytes, byte[]>> materializedInternalNotGlobal =
            new MaterializedInternal<>(Materialized.as("not-global"), builder, storePrefix);
        builder.table("not-global", consumed, materializedInternalNotGlobal);

        final KeyValueMapper<String, String, String> kvMapper = (key, value) -> value;

        final KStream<String, String> stream = builder.stream(Collections.singleton("t1"), consumed);
        stream.leftJoin(globalTable, kvMapper, MockValueJoiner.TOSTRING_JOINER);
        final KStream<String, String> stream2 = builder.stream(Collections.singleton("t2"), consumed);
        stream2.leftJoin(globalTable2, kvMapper, MockValueJoiner.TOSTRING_JOINER);

        final Map<Integer, Set<String>> nodeGroups = builder.internalTopologyBuilder.nodeGroups();
        for (final Integer groupId : nodeGroups.keySet()) {
            final ProcessorTopology topology = builder.internalTopologyBuilder.buildSubtopology(groupId);
            final List<StateStore> stateStores = topology.globalStateStores();
            final Set<String> names = new HashSet<>();
            for (final StateStore stateStore : stateStores) {
                names.add(stateStore.name());
            }

            assertEquals(2, stateStores.size());
            assertTrue(names.contains(one));
            assertTrue(names.contains(two));
        }
    }

    @Test
    public void shouldMapStateStoresToCorrectSourceTopics() {
        final KStream<String, String> playEvents = builder.stream(Collections.singleton("events"), consumed);

        final MaterializedInternal<String, String, KeyValueStore<Bytes, byte[]>> materializedInternal = new MaterializedInternal<>(Materialized.as("table-store"), builder, storePrefix);
        final KTable<String, String> table = builder.table("table-topic", consumed, materializedInternal);

        final KStream<String, String> mapped = playEvents.map(MockMapper.selectValueKeyValueMapper());
        mapped.leftJoin(table, MockValueJoiner.TOSTRING_JOINER).groupByKey().count(Materialized.as("count"));
        builder.buildAndOptimizeTopology();
        builder.internalTopologyBuilder.rewriteTopology(new StreamsConfig(StreamsTestUtils.getStreamsConfig(APP_ID)));
        assertEquals(Collections.singletonList("table-topic"), builder.internalTopologyBuilder.sourceTopicsForStore("table-store"));
        assertEquals(Collections.singletonList(APP_ID + "-KSTREAM-MAP-0000000003-repartition"), builder.internalTopologyBuilder.sourceTopicsForStore("count"));
    }

    @Test
    public void shouldAddTopicToNoneAutoOffsetResetList() {
        final String topicName = "topic-1";
        final ConsumedInternal<String, String> consumed = new ConsumedInternal<>(Consumed.with(AutoOffsetReset.none()));
        builder.stream(Collections.singleton(topicName), consumed);
        builder.buildAndOptimizeTopology();

        assertThat(builder.internalTopologyBuilder.offsetResetStrategy(topicName), equalTo(AutoOffsetResetStrategy.NONE));
    }

    @Test
    public void shouldAddTopicToEarliestAutoOffsetResetList() {
        final String topicName = "topic-1";
        final ConsumedInternal<String, String> consumed = new ConsumedInternal<>(Consumed.with(AutoOffsetReset.earliest()));
        builder.stream(Collections.singleton(topicName), consumed);
        builder.buildAndOptimizeTopology();

        assertThat(builder.internalTopologyBuilder.offsetResetStrategy(topicName), equalTo(AutoOffsetResetStrategy.EARLIEST));
    }

    @Test
    public void shouldAddTopicToLatestAutoOffsetResetList() {
        final String topicName = "topic-1";

        final ConsumedInternal<String, String> consumed = new ConsumedInternal<>(Consumed.with(AutoOffsetReset.latest()));
        builder.stream(Collections.singleton(topicName), consumed);
        builder.buildAndOptimizeTopology();
        assertThat(builder.internalTopologyBuilder.offsetResetStrategy(topicName), equalTo(AutoOffsetResetStrategy.LATEST));
    }

    @Test
    public void shouldAddTopicToDurationAutoOffsetResetList() {
        final String topicName = "topic-1";

        final ConsumedInternal<String, String> consumed = new ConsumedInternal<>(Consumed.with(new AutoOffsetResetInternal(AutoOffsetReset.byDuration(Duration.ofSeconds(42L)))));
        builder.stream(Collections.singleton(topicName), consumed);
        builder.buildAndOptimizeTopology();
        assertThat(builder.internalTopologyBuilder.offsetResetStrategy(topicName).type(), equalTo(AutoOffsetResetStrategy.StrategyType.BY_DURATION));
        assertThat(builder.internalTopologyBuilder.offsetResetStrategy(topicName).duration().get().toSeconds(), equalTo(42L));
    }

    @Test
    public void shouldAddTableToNoneAutoOffsetResetList() {
        final String topicName = "topic-1";
        builder.table(topicName, new ConsumedInternal<>(Consumed.with(AutoOffsetReset.none())), materialized);
        builder.buildAndOptimizeTopology();
        assertThat(builder.internalTopologyBuilder.offsetResetStrategy(topicName), equalTo(AutoOffsetResetStrategy.NONE));
    }

    @Test
    public void shouldAddTableToEarliestAutoOffsetResetList() {
        final String topicName = "topic-1";
        builder.table(topicName, new ConsumedInternal<>(Consumed.with(AutoOffsetReset.earliest())), materialized);
        builder.buildAndOptimizeTopology();
        assertThat(builder.internalTopologyBuilder.offsetResetStrategy(topicName), equalTo(AutoOffsetResetStrategy.EARLIEST));
    }

    @Test
    public void shouldAddTableToLatestAutoOffsetResetList() {
        final String topicName = "topic-1";
        builder.table(topicName, new ConsumedInternal<>(Consumed.with(AutoOffsetReset.latest())), materialized);
        builder.buildAndOptimizeTopology();
        assertThat(builder.internalTopologyBuilder.offsetResetStrategy(topicName), equalTo(AutoOffsetResetStrategy.LATEST));
    }

    @Test
    public void shouldAddTableToDurationAutoOffsetResetList() {
        final String topicName = "topic-1";
        builder.table(topicName, new ConsumedInternal<>(Consumed.with(AutoOffsetResetInternal.byDuration(Duration.ofSeconds(42L)))), materialized);
        builder.buildAndOptimizeTopology();
        assertThat(builder.internalTopologyBuilder.offsetResetStrategy(topicName).type(), equalTo(AutoOffsetResetStrategy.StrategyType.BY_DURATION));
        assertThat(builder.internalTopologyBuilder.offsetResetStrategy(topicName).duration().get().toSeconds(), equalTo(42L));
    }

    @Test
    public void shouldNotAddTableToOffsetResetLists() {
        final String topicName = "topic-1";

        builder.table(topicName, consumed, materialized);
        builder.buildAndOptimizeTopology();

        assertThat(builder.internalTopologyBuilder.offsetResetStrategy(topicName), equalTo(null));
    }

    @Test
    public void shouldNotAddRegexTopicsToOffsetResetLists() {
        final Pattern topicPattern = Pattern.compile("topic-\\d");
        final String topic = "topic-5";

        builder.stream(topicPattern, consumed);
        builder.buildAndOptimizeTopology();

        assertThat(builder.internalTopologyBuilder.offsetResetStrategy(topic), equalTo(null));
    }

    @Test
    public void shouldAddRegexTopicToEarliestAutoOffsetResetList() {
        final Pattern topicPattern = Pattern.compile("topic-\\d+");
        final String topicTwo = "topic-500000";

        builder.stream(topicPattern, new ConsumedInternal<>(Consumed.with(AutoOffsetReset.earliest())));
        builder.buildAndOptimizeTopology();

        assertThat(builder.internalTopologyBuilder.offsetResetStrategy(topicTwo), equalTo(AutoOffsetResetStrategy.EARLIEST));
    }

    @Test
    public void shouldAddRegexTopicToLatestAutoOffsetResetList() {
        final Pattern topicPattern = Pattern.compile("topic-\\d+");
        final String topicTwo = "topic-1000000";

        builder.stream(topicPattern, new ConsumedInternal<>(Consumed.with(AutoOffsetReset.latest())));
        builder.buildAndOptimizeTopology();

        assertThat(builder.internalTopologyBuilder.offsetResetStrategy(topicTwo), equalTo(AutoOffsetResetStrategy.LATEST));
    }

    @Test
    public void shouldAddRegexTopicToDurationAutoOffsetResetList() {
        final Pattern topicPattern = Pattern.compile("topic-\\d+");
        final String topicTwo = "topic-1000000";

        builder.stream(topicPattern, new ConsumedInternal<>(Consumed.with(AutoOffsetResetInternal.byDuration(Duration.ofSeconds(42L)))));
        builder.buildAndOptimizeTopology();

        assertThat(builder.internalTopologyBuilder.offsetResetStrategy(topicTwo).type(), equalTo(AutoOffsetResetStrategy.StrategyType.BY_DURATION));
        assertThat(builder.internalTopologyBuilder.offsetResetStrategy(topicTwo).duration().get().toSeconds(), equalTo(42L));
    }

    @Test
    public void shouldHaveNullTimestampExtractorWhenNoneSupplied() {
        builder.stream(Collections.singleton("topic"), consumed);
        builder.buildAndOptimizeTopology();
        builder.internalTopologyBuilder.rewriteTopology(new StreamsConfig(StreamsTestUtils.getStreamsConfig(APP_ID)));
        final ProcessorTopology processorTopology = builder.internalTopologyBuilder.buildTopology();
        assertNull(processorTopology.source("topic").timestampExtractor());
    }

    @Test
    public void shouldUseProvidedTimestampExtractor() {
        final ConsumedInternal<String, String> consumed = new ConsumedInternal<>(Consumed.with(new MockTimestampExtractor()));
        builder.stream(Collections.singleton("topic"), consumed);
        builder.buildAndOptimizeTopology();
<<<<<<< HEAD
        final ProcessorTopology processorTopology = builder.internalTopologyBuilder.rewriteTopology(new StreamsConfig(StreamsTestUtils.getStreamsConfig(APP_ID))).buildTopology();
        assertThat(processorTopology.source("topic").getTimestampExtractor(), instanceOf(MockTimestampExtractor.class));
=======
        final ProcessorTopology processorTopology = builder.internalTopologyBuilder
            .rewriteTopology(new StreamsConfig(StreamsTestUtils.getStreamsConfig(APP_ID)))
            .buildTopology();
        assertThat(processorTopology.source("topic").timestampExtractor(), instanceOf(MockTimestampExtractor.class));
>>>>>>> 9494bebe
    }

    @Test
    public void ktableShouldHaveNullTimestampExtractorWhenNoneSupplied() {
        builder.table("topic", consumed, materialized);
        builder.buildAndOptimizeTopology();
<<<<<<< HEAD
        final ProcessorTopology processorTopology = builder.internalTopologyBuilder.rewriteTopology(new StreamsConfig(StreamsTestUtils.getStreamsConfig(APP_ID))).buildTopology();
        assertNull(processorTopology.source("topic").getTimestampExtractor());
=======
        final ProcessorTopology processorTopology = builder.internalTopologyBuilder
            .rewriteTopology(new StreamsConfig(StreamsTestUtils.getStreamsConfig(APP_ID)))
            .buildTopology();
        assertNull(processorTopology.source("topic").timestampExtractor());
>>>>>>> 9494bebe
    }

    @Test
    public void ktableShouldUseProvidedTimestampExtractor() {
        final ConsumedInternal<String, String> consumed = new ConsumedInternal<>(Consumed.with(new MockTimestampExtractor()));
        builder.table("topic", consumed, materialized);
        builder.buildAndOptimizeTopology();
<<<<<<< HEAD
        final ProcessorTopology processorTopology = builder.internalTopologyBuilder.rewriteTopology(new StreamsConfig(StreamsTestUtils.getStreamsConfig(APP_ID))).buildTopology();
        assertThat(processorTopology.source("topic").getTimestampExtractor(), instanceOf(MockTimestampExtractor.class));
=======
        final ProcessorTopology processorTopology = builder.internalTopologyBuilder
            .rewriteTopology(new StreamsConfig(StreamsTestUtils.getStreamsConfig(APP_ID)))
            .buildTopology();
        assertThat(processorTopology.source("topic").timestampExtractor(), instanceOf(MockTimestampExtractor.class));
>>>>>>> 9494bebe
    }

    @Test
    public void shouldMarkStreamStreamJoinAsSelfJoinSingleStream() {
        // Given:
        props.put(StreamsConfig.TOPOLOGY_OPTIMIZATION_CONFIG, StreamsConfig.OPTIMIZE);
        final KStream<String, String> stream = builder.stream(Collections.singleton("t1"), consumed);
        stream.join(stream, MockValueJoiner.TOSTRING_JOINER, JoinWindows.ofTimeDifferenceWithNoGrace(ofMillis(100)));

        // When:
        builder.buildAndOptimizeTopology(props);

        // Then:
        final GraphNode join = getNodeByType(builder.root, StreamStreamJoinNode.class, new HashSet<>());
        assertNotNull(join);
        assertTrue(((StreamStreamJoinNode) join).getSelfJoin());
        final GraphNode parent = join.parentNodes().stream().findFirst().get();
        final AtomicInteger count = new AtomicInteger();
        countJoinWindowNodes(count, builder.root, new HashSet<>());
        assertEquals(count.get(), 1);
    }

    @Test
    public void shouldMarkStreamStreamJoinAsSelfJoinTwoStreams() {
        // Given:
        props.put(StreamsConfig.TOPOLOGY_OPTIMIZATION_CONFIG, StreamsConfig.OPTIMIZE);
        final KStream<String, String> stream1 = builder.stream(Collections.singleton("t1"), consumed);
        final KStream<String, String> stream2 = builder.stream(Collections.singleton("t1"), consumed);
        stream1.join(stream2, MockValueJoiner.TOSTRING_JOINER, JoinWindows.ofTimeDifferenceWithNoGrace(ofMillis(100)));

        // When:
        builder.buildAndOptimizeTopology(props);

        // Then:
        final GraphNode join = getNodeByType(builder.root, StreamStreamJoinNode.class, new HashSet<>());
        assertNotNull(join);
        assertTrue(((StreamStreamJoinNode) join).getSelfJoin());
        final AtomicInteger count = new AtomicInteger();
        countJoinWindowNodes(count, builder.root, new HashSet<>());
        assertEquals(count.get(), 1);
    }

    @Test
    public void shouldMarkStreamStreamJoinAsSelfJoinMergeTwoStreams() {
        // Given:
        props.put(StreamsConfig.TOPOLOGY_OPTIMIZATION_CONFIG, StreamsConfig.OPTIMIZE);
        final KStream<String, String> stream1 = builder.stream(Collections.singleton("t1"), consumed);
        final KStream<String, String> stream2 = builder.stream(Collections.singleton("t2"), consumed);
        final KStream<String, String> stream3 = stream1.merge(stream2);
        stream3.join(stream3, MockValueJoiner.TOSTRING_JOINER, JoinWindows.ofTimeDifferenceWithNoGrace(ofMillis(100)));

        // When:
        builder.buildAndOptimizeTopology(props);

        // Then:
        final GraphNode join = getNodeByType(builder.root, StreamStreamJoinNode.class, new HashSet<>());
        assertNotNull(join);
        assertTrue(((StreamStreamJoinNode) join).getSelfJoin());
        final AtomicInteger count = new AtomicInteger();
        countJoinWindowNodes(count, builder.root, new HashSet<>());
        assertEquals(count.get(), 1);
    }

    @Test
    public void shouldMarkFirstStreamStreamJoinAsSelfJoin3WayJoin() {
        // Given:
        props.put(StreamsConfig.TOPOLOGY_OPTIMIZATION_CONFIG, StreamsConfig.OPTIMIZE);
        final KStream<String, String> stream1 = builder.stream(Collections.singleton("t1"), consumed);
        final KStream<String, String> stream2 = builder.stream(Collections.singleton("t1"), consumed);
        final KStream<String, String> stream3 = builder.stream(Collections.singleton("t3"), consumed);
        stream1.join(stream2, MockValueJoiner.TOSTRING_JOINER, JoinWindows.ofTimeDifferenceWithNoGrace(ofMillis(100))).join(stream3, MockValueJoiner.TOSTRING_JOINER, JoinWindows.ofTimeDifferenceWithNoGrace(ofMillis(100)));

        // When:
        builder.buildAndOptimizeTopology(props);

        // Then:
        final List<GraphNode> result = new ArrayList<>();
        getNodesByType(builder.root, StreamStreamJoinNode.class, new HashSet<>(), result);
        assertEquals(result.size(), 2);
        assertTrue(((StreamStreamJoinNode) result.get(0)).getSelfJoin());
        assertFalse(((StreamStreamJoinNode) result.get(1)).getSelfJoin());
        final AtomicInteger count = new AtomicInteger();
        countJoinWindowNodes(count, builder.root, new HashSet<>());
        assertEquals(count.get(), 3);
    }

    @Test
    public void shouldMarkAllStreamStreamJoinsAsSelfJoin() {
        // Given:
        props.put(StreamsConfig.TOPOLOGY_OPTIMIZATION_CONFIG, StreamsConfig.OPTIMIZE);
        final KStream<String, String> stream1 = builder.stream(Collections.singleton("t1"), consumed);
        final KStream<String, String> stream2 = builder.stream(Collections.singleton("t1"), consumed);
        final KStream<String, String> stream3 = builder.stream(Collections.singleton("t2"), consumed);
        final KStream<String, String> stream4 = builder.stream(Collections.singleton("t2"), consumed);

        final KStream<String, String> firstResult = stream1.join(stream2, MockValueJoiner.TOSTRING_JOINER, JoinWindows.ofTimeDifferenceWithNoGrace(ofMillis(100)));
        final KStream<String, String> secondResult = stream3.join(stream4, MockValueJoiner.TOSTRING_JOINER, JoinWindows.ofTimeDifferenceWithNoGrace(ofMillis(100)));
        firstResult.merge(secondResult);

        // When:
        builder.buildAndOptimizeTopology(props);

        // Then:
        final List<GraphNode> result = new ArrayList<>();
        getNodesByType(builder.root, StreamStreamJoinNode.class, new HashSet<>(), result);
        assertEquals(result.size(), 2);
        assertTrue(((StreamStreamJoinNode) result.get(0)).getSelfJoin());
        assertTrue(((StreamStreamJoinNode) result.get(1)).getSelfJoin());
        final AtomicInteger count = new AtomicInteger();
        countJoinWindowNodes(count, builder.root, new HashSet<>());
        assertEquals(count.get(), 2);
    }

    @Test
    public void shouldMarkFirstStreamStreamJoinAsSelfJoinNwaySameSource() {
        // Given:
        props.put(StreamsConfig.TOPOLOGY_OPTIMIZATION_CONFIG, StreamsConfig.OPTIMIZE);
        final KStream<String, String> stream1 = builder.stream(Collections.singleton("t1"), consumed);
        final KStream<String, String> stream2 = builder.stream(Collections.singleton("t1"), consumed);
        final KStream<String, String> stream3 = builder.stream(Collections.singleton("t1"), consumed);

        stream1.join(stream2, MockValueJoiner.TOSTRING_JOINER, JoinWindows.ofTimeDifferenceWithNoGrace(ofMillis(100))).join(stream3, MockValueJoiner.TOSTRING_JOINER, JoinWindows.ofTimeDifferenceWithNoGrace(ofMillis(100)));

        // When:
        builder.buildAndOptimizeTopology(props);

        // Then:
        final List<GraphNode> joinNodes = new ArrayList<>();
        getNodesByType(builder.root, StreamStreamJoinNode.class, new HashSet<>(), joinNodes);
        assertEquals(joinNodes.size(), 2);
        assertTrue(((StreamStreamJoinNode) joinNodes.get(0)).getSelfJoin());
        assertFalse(((StreamStreamJoinNode) joinNodes.get(1)).getSelfJoin());
        final AtomicInteger count = new AtomicInteger();
        countJoinWindowNodes(count, builder.root, new HashSet<>());
        assertEquals(count.get(), 3);
    }

    @Test
    public void shouldMarkFirstStreamStreamJoinAsSelfJoinNway() {
        // Given:
        props.put(StreamsConfig.TOPOLOGY_OPTIMIZATION_CONFIG, StreamsConfig.OPTIMIZE);
        final KStream<String, String> stream1 = builder.stream(Collections.singleton("t1"), consumed);
        final KStream<String, String> stream2 = builder.stream(Collections.singleton("t1"), consumed);
        final KStream<String, String> stream3 = builder.stream(Collections.singleton("t2"), consumed);

        stream1.join(stream2, MockValueJoiner.TOSTRING_JOINER, JoinWindows.ofTimeDifferenceWithNoGrace(ofMillis(100))).join(stream3, MockValueJoiner.TOSTRING_JOINER, JoinWindows.ofTimeDifferenceWithNoGrace(ofMillis(100)));

        // When:
        builder.buildAndOptimizeTopology(props);

        // Then:
        final List<GraphNode> joinNodes = new ArrayList<>();
        getNodesByType(builder.root, StreamStreamJoinNode.class, new HashSet<>(), joinNodes);
        assertEquals(joinNodes.size(), 2);
        assertTrue(((StreamStreamJoinNode) joinNodes.get(0)).getSelfJoin());
        assertFalse(((StreamStreamJoinNode) joinNodes.get(1)).getSelfJoin());
        final AtomicInteger count = new AtomicInteger();
        countJoinWindowNodes(count, builder.root, new HashSet<>());
        assertEquals(count.get(), 3);
    }


    @Test
    public void shouldMarkStreamStreamJoinAsSelfJoinTwoStreamsWithNoOpFilter() {
        // Given:
        props.put(StreamsConfig.TOPOLOGY_OPTIMIZATION_CONFIG, StreamsConfig.OPTIMIZE);
        final KStream<String, String> stream1 = builder.stream(Collections.singleton("t1"), consumed);
        final KStream<String, String> stream2 = builder.stream(Collections.singleton("t1"), consumed);
        stream1.filter((key, value) -> value != null);
        stream1.join(stream2, MockValueJoiner.TOSTRING_JOINER, JoinWindows.ofTimeDifferenceWithNoGrace(ofMillis(100)));

        // When:
        builder.buildAndOptimizeTopology(props);

        // Then:
        final GraphNode join = getNodeByType(builder.root, StreamStreamJoinNode.class, new HashSet<>());
        assertNotNull(join);
        assertTrue(((StreamStreamJoinNode) join).getSelfJoin());
        final AtomicInteger count = new AtomicInteger();
        countJoinWindowNodes(count, builder.root, new HashSet<>());
        assertEquals(count.get(), 1);
    }

    @Test
    public void shouldMarkStreamStreamJoinAsSelfJoinTwoJoinsSameSource() {
        // Given:
        props.put(StreamsConfig.TOPOLOGY_OPTIMIZATION_CONFIG, StreamsConfig.OPTIMIZE);
        final KStream<String, String> stream1 = builder.stream(Collections.singleton("t1"), consumed);
        final KStream<String, String> stream2 = builder.stream(Collections.singleton("t1"), consumed);
        final KStream<String, String> stream3 = builder.stream(Collections.singleton("t1"), consumed);
        final KStream<String, String> stream4 = builder.stream(Collections.singleton("t1"), consumed);
        stream1.join(stream2, MockValueJoiner.TOSTRING_JOINER, JoinWindows.ofTimeDifferenceWithNoGrace(ofMillis(100)));
        stream3.join(stream4, MockValueJoiner.TOSTRING_JOINER, JoinWindows.ofTimeDifferenceWithNoGrace(ofMillis(100)));

        // When:
        builder.buildAndOptimizeTopology(props);

        // Then:
        final List<GraphNode> joinNodes = new ArrayList<>();
        getNodesByType(builder.root, StreamStreamJoinNode.class, new HashSet<>(), joinNodes);
        assertEquals(joinNodes.size(), 2);
        assertTrue(((StreamStreamJoinNode) joinNodes.get(0)).getSelfJoin());
        assertTrue(((StreamStreamJoinNode) joinNodes.get(1)).getSelfJoin());
        final AtomicInteger count = new AtomicInteger();
        countJoinWindowNodes(count, builder.root, new HashSet<>());
        assertEquals(count.get(), 2);
    }

    /**
     * The join node has two parents and the graph looks like:
     * root ---> source (t1)
     * source ---> filter , windowed-4, join
     * filter ---> windowed-3, join
     */
    @Test
    public void shouldNotMarkStreamStreamJoinAsSelfJoinTwoStreamsWithFilter() {
        // Given:
        props.put(StreamsConfig.TOPOLOGY_OPTIMIZATION_CONFIG, StreamsConfig.OPTIMIZE);
        final KStream<String, String> stream1 = builder.stream(Collections.singleton("t1"), consumed);
        final KStream<String, String> stream2 = builder.stream(Collections.singleton("t1"), consumed);
        stream1.filter((key, value) -> value != null).join(stream2, MockValueJoiner.TOSTRING_JOINER, JoinWindows.ofTimeDifferenceWithNoGrace(ofMillis(100)));

        // When:
        builder.buildAndOptimizeTopology(props);

        // Then:
        final GraphNode join = getNodeByType(builder.root, StreamStreamJoinNode.class, new HashSet<>());
        assertNotNull(join);
        assertFalse(((StreamStreamJoinNode) join).getSelfJoin());
        final AtomicInteger count = new AtomicInteger();
        countJoinWindowNodes(count, builder.root, new HashSet<>());
        assertEquals(count.get(), 2);
    }

    /**
     * The join node has two parents and the graph looks like:
     * root ---> source (t1)
     * source ---> map , windowed-4, join
     * map ---> windowed-3, join
     */
    @Test
    public void shouldNotMarkStreamStreamJoinAsSelfJoinOneStreamWithMap() {
        // Given:
        props.put(StreamsConfig.TOPOLOGY_OPTIMIZATION_CONFIG, StreamsConfig.OPTIMIZE);
        final KStream<String, String> stream1 = builder.stream(Collections.singleton("t1"), consumed);
        final KStream<String, String> stream3 = stream1.mapValues(v -> v);
        final KStream<String, String> stream2 = builder.stream(Collections.singleton("t1"), consumed);
        stream3.join(stream2, MockValueJoiner.TOSTRING_JOINER, JoinWindows.ofTimeDifferenceWithNoGrace(ofMillis(100)));

        // When:
        builder.buildAndOptimizeTopology(props);

        // Then:
        final GraphNode join = getNodeByType(builder.root, StreamStreamJoinNode.class, new HashSet<>());
        assertNotNull(join);
        assertFalse(((StreamStreamJoinNode) join).getSelfJoin());
        final AtomicInteger count = new AtomicInteger();
        countJoinWindowNodes(count, builder.root, new HashSet<>());
        assertEquals(count.get(), 2);
    }

    @Test
    public void shouldNotMarkStreamStreamJoinAsSelfJoinMultipleSources() {
        // Given:
        props.put(StreamsConfig.TOPOLOGY_OPTIMIZATION_CONFIG, StreamsConfig.OPTIMIZE);
        final KStream<String, String> stream1 = builder.stream(Collections.singleton("t1"), consumed);
        final KStream<String, String> stream2 = builder.stream(Collections.singleton("t2"), consumed);
        stream1.join(stream2, MockValueJoiner.TOSTRING_JOINER, JoinWindows.ofTimeDifferenceWithNoGrace(ofMillis(100)));

        // When:
        builder.buildAndOptimizeTopology(props);

        // Then:
        final GraphNode join = getNodeByType(builder.root, StreamStreamJoinNode.class, new HashSet<>());
        assertNotNull(join);
        assertFalse(((StreamStreamJoinNode) join).getSelfJoin());
        final AtomicInteger count = new AtomicInteger();
        countJoinWindowNodes(count, builder.root, new HashSet<>());
        assertEquals(count.get(), 2);
    }

    @Test
    public void shouldOptimizeJoinWhenInConfig() {
        // Given:
        props.put(StreamsConfig.TOPOLOGY_OPTIMIZATION_CONFIG, StreamsConfig.SINGLE_STORE_SELF_JOIN);
        final KStream<String, String> stream1 = builder.stream(Collections.singleton("t1"), consumed);
        stream1.join(stream1, MockValueJoiner.TOSTRING_JOINER, JoinWindows.ofTimeDifferenceWithNoGrace(ofMillis(100)));

        // When:
        builder.buildAndOptimizeTopology(props);

        // Then:
        final GraphNode join = getNodeByType(builder.root, StreamStreamJoinNode.class, new HashSet<>());
        assertNotNull(join);
        assertTrue(((StreamStreamJoinNode) join).getSelfJoin());
        final AtomicInteger count = new AtomicInteger();
        countJoinWindowNodes(count, builder.root, new HashSet<>());
        assertEquals(count.get(), 1);
    }

    @Test
    public void shouldNotOptimizeJoinWhenNotInConfig() {
        // Given:
        final String value = String.join(",", StreamsConfig.REUSE_KTABLE_SOURCE_TOPICS, StreamsConfig.MERGE_REPARTITION_TOPICS);
        props.put(StreamsConfig.TOPOLOGY_OPTIMIZATION_CONFIG, value);
        final KStream<String, String> stream1 = builder.stream(Collections.singleton("t1"), consumed);
        stream1.join(stream1, MockValueJoiner.TOSTRING_JOINER, JoinWindows.ofTimeDifferenceWithNoGrace(ofMillis(100)));

        // When:
        builder.buildAndOptimizeTopology(props);

        // Then:
        final GraphNode join = getNodeByType(builder.root, StreamStreamJoinNode.class, new HashSet<>());
        assertNotNull(join);
        assertFalse(((StreamStreamJoinNode) join).getSelfJoin());
        final AtomicInteger count = new AtomicInteger();
        countJoinWindowNodes(count, builder.root, new HashSet<>());
        assertEquals(count.get(), 2);
    }

    @Test
    public void shouldSetUseVersionedSemanticsOnTableFilter() {
        // Given:
        final MaterializedInternal<String, String, KeyValueStore<Bytes, byte[]>> materializedInternal = new MaterializedInternal<>(Materialized.as(Stores.persistentVersionedKeyValueStore("store", Duration.ofMinutes(5))), builder, storePrefix);
        final KTable<String, String> table1 = builder.table("t1", consumed, materializedInternal);
        table1.filter((k, v) -> v != null);

        // When:
        builder.buildAndOptimizeTopology();

        // Then:
        final GraphNode filter = getNodeByType(builder.root, TableFilterNode.class, new HashSet<>());
        assertNotNull(filter);
        verifyVersionedSemantics((TableFilterNode<?, ?>) filter, true);
    }

    @Test
    public void shouldSetUseVersionedSemanticsWithIntermediateNode() {
        // Given:
        final MaterializedInternal<String, String, KeyValueStore<Bytes, byte[]>> versionedMaterialize = new MaterializedInternal<>(Materialized.as(Stores.persistentVersionedKeyValueStore("versioned", Duration.ofMinutes(5))), builder, storePrefix);
        final KTable<String, String> table1 = builder.table("t1", consumed, versionedMaterialize);
        final KTable<String, String> table2 = table1.mapValues(v -> v != null ? v + v : null);
        table2.filter((k, v) -> v != null);

        // When:
        builder.buildAndOptimizeTopology();

        // Then:
        final GraphNode filter = getNodeByType(builder.root, TableFilterNode.class, new HashSet<>());
        assertNotNull(filter);
        verifyVersionedSemantics((TableFilterNode<?, ?>) filter, true);
    }

    @Test
    public void shouldNotSetUseVersionedSemanticsWithMaterializedIntermediateNode() {
        // Given:
        final MaterializedInternal<String, String, KeyValueStore<Bytes, byte[]>> versionedMaterialize = new MaterializedInternal<>(Materialized.as(Stores.persistentVersionedKeyValueStore("versioned", Duration.ofMinutes(5))), builder, storePrefix);
        final MaterializedInternal<String, String, KeyValueStore<Bytes, byte[]>> unversionedMaterialize = new MaterializedInternal<>(Materialized.as("unversioned"), builder, storePrefix);
        final KTable<String, String> table1 = builder.table("t1", consumed, versionedMaterialize);
        final KTable<String, String> table2 = table1.mapValues(v -> v != null ? v + v : null, unversionedMaterialize);
        table2.filter((k, v) -> v != null);

        // When:
        builder.buildAndOptimizeTopology();

        // Then:
        final GraphNode filter = getNodeByType(builder.root, TableFilterNode.class, new HashSet<>());
        assertNotNull(filter);
        verifyVersionedSemantics((TableFilterNode<?, ?>) filter, false);
    }

    @Test
    public void shouldSetUseVersionedSemanticsWithIntermediateNodeMaterializedAsVersioned() {
        // Given:
        final MaterializedInternal<String, String, KeyValueStore<Bytes, byte[]>> versionedMaterialize = new MaterializedInternal<>(Materialized.as(Stores.persistentVersionedKeyValueStore("versioned", Duration.ofMinutes(5))), builder, storePrefix);
        final MaterializedInternal<String, String, KeyValueStore<Bytes, byte[]>> versionedMaterialize2 = new MaterializedInternal<>(Materialized.as(Stores.persistentVersionedKeyValueStore("versioned2", Duration.ofMinutes(5))), builder, storePrefix);
        final KTable<String, String> table1 = builder.table("t1", consumed, versionedMaterialize);
        final KTable<String, String> table2 = table1.mapValues(v -> v != null ? v + v : null, versionedMaterialize2);
        table2.filter((k, v) -> v != null);

        // When:
        builder.buildAndOptimizeTopology();

        // Then:
        final GraphNode filter = getNodeByType(builder.root, TableFilterNode.class, new HashSet<>());
        assertNotNull(filter);
        verifyVersionedSemantics((TableFilterNode<?, ?>) filter, true);
    }

    @Test
    public void shouldNotSetUseVersionedSemanticsWithIntermediateAggregation() {
        // Given:
        final MaterializedInternal<String, String, KeyValueStore<Bytes, byte[]>> versionedMaterialize = new MaterializedInternal<>(Materialized.as(Stores.persistentVersionedKeyValueStore("versioned", Duration.ofMinutes(5))), builder, storePrefix);
        final KTable<String, String> table1 = builder.table("t1", consumed, versionedMaterialize);
        final KTable<String, Long> table2 = table1.groupBy(KeyValue::new).count();
        table2.filter((k, v) -> v != null);

        // When:
        builder.buildAndOptimizeTopology();

        // Then:
        final GraphNode filter = getNodeByType(builder.root, TableFilterNode.class, new HashSet<>());
        assertNotNull(filter);
        verifyVersionedSemantics((TableFilterNode<?, ?>) filter, false);
    }

    @Test
    public void shouldSetUseVersionedSemanticsWithIntermediateAggregationMaterializedAsVersioned() {
        // Given:
        final MaterializedInternal<String, String, KeyValueStore<Bytes, byte[]>> versionedMaterialize = new MaterializedInternal<>(Materialized.as(Stores.persistentVersionedKeyValueStore("versioned", Duration.ofMinutes(5))), builder, storePrefix);
        final MaterializedInternal<String, Long, KeyValueStore<Bytes, byte[]>> versionedMaterialize2 = new MaterializedInternal<>(Materialized.as(Stores.persistentVersionedKeyValueStore("versioned2", Duration.ofMinutes(5))), builder, storePrefix);
        final KTable<String, String> table1 = builder.table("t1", consumed, versionedMaterialize);
        final KTable<String, Long> table2 = table1.groupBy(KeyValue::new).count(versionedMaterialize2);
        table2.filter((k, v) -> v != null);

        // When:
        builder.buildAndOptimizeTopology();

        // Then:
        final GraphNode filter = getNodeByType(builder.root, TableFilterNode.class, new HashSet<>());
        assertNotNull(filter);
        verifyVersionedSemantics((TableFilterNode<?, ?>) filter, true);
    }

    @Test
    public void shouldNotSetUseVersionedSemanticsWithIntermediateJoin() {
        // Given:
        final MaterializedInternal<String, String, KeyValueStore<Bytes, byte[]>> versionedMaterialize = new MaterializedInternal<>(Materialized.as(Stores.persistentVersionedKeyValueStore("versioned", Duration.ofMinutes(5))), builder, storePrefix);
        final MaterializedInternal<String, String, KeyValueStore<Bytes, byte[]>> versionedMaterialize2 = new MaterializedInternal<>(Materialized.as(Stores.persistentVersionedKeyValueStore("versioned2", Duration.ofMinutes(5))), builder, storePrefix);
        final KTable<String, String> table1 = builder.table("t1", consumed, versionedMaterialize);
        final KTable<String, String> table2 = builder.table("t2", consumed, versionedMaterialize2);
        final KTable<String, String> table3 = table1.join(table2, (v1, v2) -> v1 + v2);
        table3.filter((k, v) -> v != null);

        // When:
        builder.buildAndOptimizeTopology();

        // Then:
        final GraphNode filter = getNodeByType(builder.root, TableFilterNode.class, new HashSet<>());
        assertNotNull(filter);
        verifyVersionedSemantics((TableFilterNode<?, ?>) filter, false);
    }

    // not recommended to materialize join result as versioned since semantics are not correct,
    // but this test is included anyway for completeness
    @Test
    public void shouldSetUseVersionedSemanticsWithIntermediateJoinMaterializedAsVersioned() {
        // Given:
        final MaterializedInternal<String, String, KeyValueStore<Bytes, byte[]>> versionedMaterialize = new MaterializedInternal<>(Materialized.as(Stores.persistentVersionedKeyValueStore("versioned", Duration.ofMinutes(5))), builder, storePrefix);
        final MaterializedInternal<String, String, KeyValueStore<Bytes, byte[]>> versionedMaterialize2 = new MaterializedInternal<>(Materialized.as(Stores.persistentVersionedKeyValueStore("versioned2", Duration.ofMinutes(5))), builder, storePrefix);
        final MaterializedInternal<String, String, KeyValueStore<Bytes, byte[]>> versionedMaterialize3 = new MaterializedInternal<>(Materialized.as(Stores.persistentVersionedKeyValueStore("versioned3", Duration.ofMinutes(5))), builder, storePrefix);
        final KTable<String, String> table1 = builder.table("t1", consumed, versionedMaterialize);
        final KTable<String, String> table2 = builder.table("t2", consumed, versionedMaterialize2);
        final KTable<String, String> table3 = table1.join(table2, (v1, v2) -> v1 + v2, versionedMaterialize3);
        table3.filter((k, v) -> v != null);

        // When:
        builder.buildAndOptimizeTopology();

        // Then:
        final GraphNode filter = getNodeByType(builder.root, TableFilterNode.class, new HashSet<>());
        assertNotNull(filter);
        verifyVersionedSemantics((TableFilterNode<?, ?>) filter, true);
    }

    @Test
    public void shouldNotSetUseVersionedSemanticsWithIntermediateForeignKeyJoin() {
        // Given:
        final MaterializedInternal<String, String, KeyValueStore<Bytes, byte[]>> versionedMaterialize = new MaterializedInternal<>(Materialized.as(Stores.persistentVersionedKeyValueStore("versioned", Duration.ofMinutes(5))), builder, storePrefix);
        final MaterializedInternal<String, String, KeyValueStore<Bytes, byte[]>> versionedMaterialize2 = new MaterializedInternal<>(Materialized.as(Stores.persistentVersionedKeyValueStore("versioned2", Duration.ofMinutes(5))), builder, storePrefix);
        final KTable<String, String> table1 = builder.table("t1", consumed, versionedMaterialize);
        final KTable<String, String> table2 = builder.table("t2", consumed, versionedMaterialize2);
        final KTable<String, String> table3 = table1.join(table2, v -> v, (v1, v2) -> v1 + v2);
        table3.filter((k, v) -> v != null);

        // When:
        builder.buildAndOptimizeTopology();

        // Then:
        final GraphNode filter = getNodeByType(builder.root, TableFilterNode.class, new HashSet<>());
        assertNotNull(filter);
        verifyVersionedSemantics((TableFilterNode<?, ?>) filter, false);
    }

    // not recommended to materialize join result as versioned since semantics are not correct,
    // but this test is included anyway for completeness
    @Test
    public void shouldSetUseVersionedSemanticsWithIntermediateForeignKeyJoinMaterializedAsVersioned() {
        // Given:
        final MaterializedInternal<String, String, KeyValueStore<Bytes, byte[]>> versionedMaterialize = new MaterializedInternal<>(Materialized.as(Stores.persistentVersionedKeyValueStore("versioned", Duration.ofMinutes(5))), builder, storePrefix);
        final MaterializedInternal<String, String, KeyValueStore<Bytes, byte[]>> versionedMaterialize2 = new MaterializedInternal<>(Materialized.as(Stores.persistentVersionedKeyValueStore("versioned2", Duration.ofMinutes(5))), builder, storePrefix);
        final MaterializedInternal<String, String, KeyValueStore<Bytes, byte[]>> versionedMaterialize3 = new MaterializedInternal<>(Materialized.as(Stores.persistentVersionedKeyValueStore("versioned3", Duration.ofMinutes(5))), builder, storePrefix);
        final KTable<String, String> table1 = builder.table("t1", consumed, versionedMaterialize);
        final KTable<String, String> table2 = builder.table("t2", consumed, versionedMaterialize2);
        final KTable<String, String> table3 = table1.join(table2, v -> v, (v1, v2) -> v1 + v2, versionedMaterialize3);
        table3.filter((k, v) -> v != null);

        // When:
        builder.buildAndOptimizeTopology();

        // Then:
        final GraphNode filter = getNodeByType(builder.root, TableFilterNode.class, new HashSet<>());
        assertNotNull(filter);
        verifyVersionedSemantics((TableFilterNode<?, ?>) filter, true);
    }

    @Test
    public void shouldNotSetUseVersionedSemanticsWithToStreamAndBack() {
        // Given:
        final MaterializedInternal<String, String, KeyValueStore<Bytes, byte[]>> versionedMaterialize = new MaterializedInternal<>(Materialized.as(Stores.persistentVersionedKeyValueStore("versioned", Duration.ofMinutes(5))), builder, storePrefix);
        final KTable<String, String> table1 = builder.table("t1", consumed, versionedMaterialize);
        final KTable<String, String> table2 = table1.toStream().toTable();
        table2.filter((k, v) -> v != null);

        // When:
        builder.buildAndOptimizeTopology();

        // Then:
        final GraphNode filter = getNodeByType(builder.root, TableFilterNode.class, new HashSet<>());
        assertNotNull(filter);
        verifyVersionedSemantics((TableFilterNode<?, ?>) filter, false);
    }

    @Test
    public void shouldSetUseVersionedSemanticsWithToStreamAndBackIfMaterializedAsVersioned() {
        // Given:
        final MaterializedInternal<String, String, KeyValueStore<Bytes, byte[]>> versionedMaterialize = new MaterializedInternal<>(Materialized.as(Stores.persistentVersionedKeyValueStore("versioned", Duration.ofMinutes(5))), builder, storePrefix);
        final MaterializedInternal<String, String, KeyValueStore<Bytes, byte[]>> versionedMaterialize2 = new MaterializedInternal<>(Materialized.as(Stores.persistentVersionedKeyValueStore("versioned2", Duration.ofMinutes(5))), builder, storePrefix);
        final KTable<String, String> table1 = builder.table("t1", consumed, versionedMaterialize);
        final KTable<String, String> table2 = table1.toStream().toTable(versionedMaterialize2);
        table2.filter((k, v) -> v != null);

        // When:
        builder.buildAndOptimizeTopology();

        // Then:
        final GraphNode filter = getNodeByType(builder.root, TableFilterNode.class, new HashSet<>());
        assertNotNull(filter);
        verifyVersionedSemantics((TableFilterNode<?, ?>) filter, true);
    }

    @Test
    public void shouldSetUseVersionedSemanticsOnTableRepartitionMap() {
        // Given:
        final MaterializedInternal<String, String, KeyValueStore<Bytes, byte[]>> versionedMaterialize = new MaterializedInternal<>(Materialized.as(Stores.persistentVersionedKeyValueStore("versioned", Duration.ofMinutes(5))), builder, storePrefix);
        final KTable<String, String> table1 = builder.table("t1", consumed, versionedMaterialize);
        table1.groupBy(KeyValue::new).count();

        // When:
        builder.buildAndOptimizeTopology();

        // Then:
        final GraphNode repartitionMap = getNodeByType(builder.root, TableRepartitionMapNode.class, new HashSet<>());
        assertNotNull(repartitionMap);
        verifyVersionedSemantics((TableRepartitionMapNode<?, ?>) repartitionMap, true);
    }

    @Test
    public void shouldSetUseVersionedSemanticsOnTableRepartitionMapWithIntermediateNodes() {
        // Given:
        final MaterializedInternal<String, String, KeyValueStore<Bytes, byte[]>> versionedMaterialize = new MaterializedInternal<>(Materialized.as(Stores.persistentVersionedKeyValueStore("versioned", Duration.ofMinutes(5))), builder, storePrefix);
        final KTable<String, String> table1 = builder.table("t1", consumed, versionedMaterialize);
        final KTable<String, String> table2 = table1.filter((k, v) -> v != null).mapValues(v -> v + v);
        table2.groupBy(KeyValue::new).count();

        // When:
        builder.buildAndOptimizeTopology();

        // Then:
        final GraphNode repartitionMap = getNodeByType(builder.root, TableRepartitionMapNode.class, new HashSet<>());
        assertNotNull(repartitionMap);
        verifyVersionedSemantics((TableRepartitionMapNode<?, ?>) repartitionMap, true);
    }

    @Test
    public void shouldSetUseVersionedSemanticsOnTableJoin() {
        // Given:
        final MaterializedInternal<String, String, KeyValueStore<Bytes, byte[]>> versionedMaterialize = new MaterializedInternal<>(Materialized.as(Stores.persistentVersionedKeyValueStore("versioned", Duration.ofMinutes(5))), builder, storePrefix);
        final MaterializedInternal<String, String, KeyValueStore<Bytes, byte[]>> versionedMaterialize2 = new MaterializedInternal<>(Materialized.as(Stores.persistentVersionedKeyValueStore("versioned2", Duration.ofMinutes(5))), builder, storePrefix);
        final KTable<String, String> table1 = builder.table("t1", consumed, versionedMaterialize);
        final KTable<String, String> table2 = builder.table("t2", consumed, versionedMaterialize2);
        table1.join(table2, (v1, v2) -> v1 + v2);

        // When:
        builder.buildAndOptimizeTopology();

        // Then:
        final GraphNode join = getNodeByType(builder.root, KTableKTableJoinNode.class, new HashSet<>());
        assertNotNull(join);
        verifyVersionedSemantics((KTableKTableJoinNode<?, ?, ?, ?>) join, true, true);
    }

    @Test
    public void shouldSetUseVersionedSemanticsOnTableJoinLeftOnly() {
        // Given:
        final MaterializedInternal<String, String, KeyValueStore<Bytes, byte[]>> versionedMaterialize = new MaterializedInternal<>(Materialized.as(Stores.persistentVersionedKeyValueStore("versioned", Duration.ofMinutes(5))), builder, storePrefix);
        final MaterializedInternal<String, String, KeyValueStore<Bytes, byte[]>> unversionedMaterialize = new MaterializedInternal<>(Materialized.as("unversioned"), builder, storePrefix);
        final KTable<String, String> table1 = builder.table("t1", consumed, versionedMaterialize);
        final KTable<String, String> table2 = builder.table("t2", consumed, unversionedMaterialize);
        table1.join(table2, (v1, v2) -> v1 + v2);

        // When:
        builder.buildAndOptimizeTopology();

        // Then:
        final GraphNode join = getNodeByType(builder.root, KTableKTableJoinNode.class, new HashSet<>());
        assertNotNull(join);
        verifyVersionedSemantics((KTableKTableJoinNode<?, ?, ?, ?>) join, true, false);
    }

    @Test
    public void shouldSetUseVersionedSemanticsOnTableJoinRightOnly() {
        // Given:
        final MaterializedInternal<String, String, KeyValueStore<Bytes, byte[]>> versionedMaterialize = new MaterializedInternal<>(Materialized.as(Stores.persistentVersionedKeyValueStore("versioned", Duration.ofMinutes(5))), builder, storePrefix);
        final MaterializedInternal<String, String, KeyValueStore<Bytes, byte[]>> unversionedMaterialize = new MaterializedInternal<>(Materialized.as("unversioned"), builder, storePrefix);
        final KTable<String, String> table1 = builder.table("t1", consumed, unversionedMaterialize);
        final KTable<String, String> table2 = builder.table("t2", consumed, versionedMaterialize);
        table1.join(table2, (v1, v2) -> v1 + v2);

        // When:
        builder.buildAndOptimizeTopology();

        // Then:
        final GraphNode join = getNodeByType(builder.root, KTableKTableJoinNode.class, new HashSet<>());
        assertNotNull(join);
        verifyVersionedSemantics((KTableKTableJoinNode<?, ?, ?, ?>) join, false, true);
    }

    @Test
    public void shouldSetUseVersionedSemanticsOnTableSelfJoin() {
        // Given:
        final MaterializedInternal<String, String, KeyValueStore<Bytes, byte[]>> versionedMaterialize = new MaterializedInternal<>(Materialized.as(Stores.persistentVersionedKeyValueStore("versioned", Duration.ofMinutes(5))), builder, storePrefix);
        final KTable<String, String> table1 = builder.table("t1", consumed, versionedMaterialize);
        table1.join(table1, (v1, v2) -> v1 + v2);

        // When:
        builder.buildAndOptimizeTopology();

        // Then:
        final GraphNode join = getNodeByType(builder.root, KTableKTableJoinNode.class, new HashSet<>());
        assertNotNull(join);
        verifyVersionedSemantics((KTableKTableJoinNode<?, ?, ?, ?>) join, true, true);
    }

    @Test
    public void shouldSetUseVersionedSemanticsOnTableForeignJoin() {
        // Given:
        final MaterializedInternal<String, String, KeyValueStore<Bytes, byte[]>> versionedMaterialize = new MaterializedInternal<>(Materialized.as(Stores.persistentVersionedKeyValueStore("versioned", Duration.ofMinutes(5))), builder, storePrefix);
        final MaterializedInternal<String, String, KeyValueStore<Bytes, byte[]>> versionedMaterialize2 = new MaterializedInternal<>(Materialized.as(Stores.persistentVersionedKeyValueStore("versioned2", Duration.ofMinutes(5))), builder, storePrefix);
        final KTable<String, String> table1 = builder.table("t1", consumed, versionedMaterialize);
        final KTable<String, String> table2 = builder.table("t2", consumed, versionedMaterialize2);
        table1.join(table2, v -> v, (v1, v2) -> v1 + v2);

        // When:
        builder.buildAndOptimizeTopology();

        // Then:
        final GraphNode joinThis = getNodeByType(builder.root, ForeignJoinSubscriptionSendNode.class, new HashSet<>());
        assertNotNull(joinThis);
        verifyVersionedSemantics((ForeignJoinSubscriptionSendNode<?, ?>) joinThis, true);

        final GraphNode joinOther = getNodeByType(builder.root, ForeignTableJoinNode.class, new HashSet<>());
        assertNotNull(joinOther);
        verifyVersionedSemantics((ForeignTableJoinNode<?, ?>) joinOther, true);
    }

    @Test
    public void shouldSetUseVersionedSemanticsOnTableForeignJoinLeftOnly() {
        // Given:
        final MaterializedInternal<String, String, KeyValueStore<Bytes, byte[]>> versionedMaterialize = new MaterializedInternal<>(Materialized.as(Stores.persistentVersionedKeyValueStore("versioned", Duration.ofMinutes(5))), builder, storePrefix);
        final MaterializedInternal<String, String, KeyValueStore<Bytes, byte[]>> unversionedMaterialize = new MaterializedInternal<>(Materialized.as("unversioned"), builder, storePrefix);
        final KTable<String, String> table1 = builder.table("t1", consumed, versionedMaterialize);
        final KTable<String, String> table2 = builder.table("t2", consumed, unversionedMaterialize);
        table1.join(table2, v -> v, (v1, v2) -> v1 + v2);

        // When:
        builder.buildAndOptimizeTopology();

        // Then:
        final GraphNode joinThis = getNodeByType(builder.root, ForeignJoinSubscriptionSendNode.class, new HashSet<>());
        assertNotNull(joinThis);
        verifyVersionedSemantics((ForeignJoinSubscriptionSendNode<?, ?>) joinThis, true);

        final GraphNode joinOther = getNodeByType(builder.root, ForeignTableJoinNode.class, new HashSet<>());
        assertNotNull(joinOther);
        verifyVersionedSemantics((ForeignTableJoinNode<?, ?>) joinOther, false);
    }

    @Test
    public void shouldSetUseVersionedSemanticsOnTableForeignJoinRightOnly() {
        // Given:
        final MaterializedInternal<String, String, KeyValueStore<Bytes, byte[]>> versionedMaterialize = new MaterializedInternal<>(Materialized.as(Stores.persistentVersionedKeyValueStore("versioned", Duration.ofMinutes(5))), builder, storePrefix);
        final MaterializedInternal<String, String, KeyValueStore<Bytes, byte[]>> unversionedMaterialize = new MaterializedInternal<>(Materialized.as("unversioned"), builder, storePrefix);
        final KTable<String, String> table1 = builder.table("t1", consumed, unversionedMaterialize);
        final KTable<String, String> table2 = builder.table("t2", consumed, versionedMaterialize);
        table1.join(table2, v -> v, (v1, v2) -> v1 + v2);

        // When:
        builder.buildAndOptimizeTopology();

        // Then:
        final GraphNode joinThis = getNodeByType(builder.root, ForeignJoinSubscriptionSendNode.class, new HashSet<>());
        assertNotNull(joinThis);
        verifyVersionedSemantics((ForeignJoinSubscriptionSendNode<?, ?>) joinThis, false);

        final GraphNode joinOther = getNodeByType(builder.root, ForeignTableJoinNode.class, new HashSet<>());
        assertNotNull(joinOther);
        verifyVersionedSemantics((ForeignTableJoinNode<?, ?>) joinOther, true);
    }

    @Test
    public void shouldSetUseVersionedSemanticsOnTableForeignSelfJoin() {
        // Given:
        final MaterializedInternal<String, String, KeyValueStore<Bytes, byte[]>> versionedMaterialize = new MaterializedInternal<>(Materialized.as(Stores.persistentVersionedKeyValueStore("versioned", Duration.ofMinutes(5))), builder, storePrefix);
        final KTable<String, String> table1 = builder.table("t1", consumed, versionedMaterialize);
        table1.join(table1, v -> v, (v1, v2) -> v1 + v2);

        // When:
        builder.buildAndOptimizeTopology();

        // Then:
        final GraphNode joinThis = getNodeByType(builder.root, ForeignJoinSubscriptionSendNode.class, new HashSet<>());
        assertNotNull(joinThis);
        verifyVersionedSemantics((ForeignJoinSubscriptionSendNode<?, ?>) joinThis, true);

        final GraphNode joinOther = getNodeByType(builder.root, ForeignTableJoinNode.class, new HashSet<>());
        assertNotNull(joinOther);
        verifyVersionedSemantics((ForeignTableJoinNode<?, ?>) joinOther, true);
    }

    private void verifyVersionedSemantics(final TableFilterNode<?, ?> filterNode, final boolean expectedValue) {
        final ProcessorSupplier<?, ?, ?, ?> processorSupplier = filterNode.processorParameters().processorSupplier();
        assertInstanceOf(KTableFilter.class, processorSupplier);
        final KTableFilter<?, ?> tableFilter = (KTableFilter<?, ?>) processorSupplier;
        assertEquals(expectedValue, tableFilter.isUseVersionedSemantics());
    }

    private void verifyVersionedSemantics(final TableRepartitionMapNode<?, ?> repartitionMapNode, final boolean expectedValue) {
        final ProcessorSupplier<?, ?, ?, ?> processorSupplier = repartitionMapNode.processorParameters().processorSupplier();
        assertInstanceOf(KTableRepartitionMap.class, processorSupplier);
        final KTableRepartitionMap<?, ?, ?, ?> repartitionMap = (KTableRepartitionMap<?, ?, ?, ?>) processorSupplier;
        assertEquals(expectedValue, repartitionMap.isUseVersionedSemantics());
    }

    private void verifyVersionedSemantics(final KTableKTableJoinNode<?, ?, ?, ?> joinNode, final boolean expectedValueLeft, final boolean expectedValueRight) {
        final ProcessorSupplier<?, ?, ?, ?> thisProcessorSupplier = joinNode.thisProcessorParameters().processorSupplier();
        assertInstanceOf(KTableKTableAbstractJoin.class, thisProcessorSupplier);
        final KTableKTableAbstractJoin<?, ?, ?, ?> thisJoin = (KTableKTableAbstractJoin<?, ?, ?, ?>) thisProcessorSupplier;
        assertEquals(expectedValueLeft, thisJoin.isUseVersionedSemantics());

        final ProcessorSupplier<?, ?, ?, ?> otherProcessorSupplier = joinNode.otherProcessorParameters().processorSupplier();
        assertInstanceOf(KTableKTableAbstractJoin.class, otherProcessorSupplier);
        final KTableKTableAbstractJoin<?, ?, ?, ?> otherJoin = (KTableKTableAbstractJoin<?, ?, ?, ?>) otherProcessorSupplier;
        assertEquals(expectedValueRight, otherJoin.isUseVersionedSemantics());
    }

    private void verifyVersionedSemantics(final ForeignJoinSubscriptionSendNode<?, ?> joinThisNode, final boolean expectedValue) {
        final ProcessorSupplier<?, ?, ?, ?> thisProcessorSupplier = joinThisNode.processorParameters().processorSupplier();
        assertInstanceOf(SubscriptionSendProcessorSupplier.class, thisProcessorSupplier);
        final SubscriptionSendProcessorSupplier<?, ?, ?> joinThis = (SubscriptionSendProcessorSupplier<?, ?, ?>) thisProcessorSupplier;
        assertEquals(expectedValue, joinThis.isUseVersionedSemantics());
    }

    private void verifyVersionedSemantics(final ForeignTableJoinNode<?, ?> joinOtherNode, final boolean expectedValue) {
        final ProcessorSupplier<?, ?, ?, ?> otherProcessorSupplier = joinOtherNode.processorParameters().processorSupplier();
        assertInstanceOf(ForeignTableJoinProcessorSupplier.class, otherProcessorSupplier);
        final ForeignTableJoinProcessorSupplier<?, ?, ?> joinThis = (ForeignTableJoinProcessorSupplier<?, ?, ?>) otherProcessorSupplier;
        assertEquals(expectedValue, joinThis.isUseVersionedSemantics());
    }

    private GraphNode getNodeByType(final GraphNode currentNode, final Class<? extends GraphNode> clazz, final Set<GraphNode> visited) {

        if (clazz.isAssignableFrom(currentNode.getClass())) {
            return currentNode;
        }
<<<<<<< HEAD
        for (final GraphNode child : currentNode.children()) {
            if (!visited.contains(child)) {
                visited.add(child);
            }
=======
        for (final GraphNode child: currentNode.children()) {
            visited.add(child);
>>>>>>> 9494bebe
            final GraphNode result = getNodeByType(child, clazz, visited);
            if (result != null) {
                return result;
            }
        }
        return null;
    }

    private void getNodesByType(final GraphNode currentNode, final Class<? extends GraphNode> clazz, final Set<GraphNode> visited, final List<GraphNode> result) {

        if (clazz.isAssignableFrom(currentNode.getClass())) {
            result.add(currentNode);
        }
        for (final GraphNode child : currentNode.children()) {
            if (!visited.contains(child)) {
                visited.add(child);
                getNodesByType(child, clazz, visited, result);
            }
        }
    }

    private void countJoinWindowNodes(final AtomicInteger count, final GraphNode currentNode, final Set<GraphNode> visited) {

        if (currentNode instanceof WindowedStreamProcessorNode) {
            count.incrementAndGet();
        }

        for (final GraphNode child : currentNode.children()) {
            if (!visited.contains(child)) {
                visited.add(child);
                countJoinWindowNodes(count, child, visited);
            }
        }
    }
}<|MERGE_RESOLUTION|>--- conflicted
+++ resolved
@@ -16,22 +16,12 @@
  */
 package org.apache.kafka.streams.kstream.internals;
 
-<<<<<<< HEAD
-import org.apache.kafka.clients.consumer.OffsetResetStrategy;
-=======
 import org.apache.kafka.clients.consumer.internals.AutoOffsetResetStrategy;
->>>>>>> 9494bebe
 import org.apache.kafka.common.utils.Bytes;
 import org.apache.kafka.streams.AutoOffsetReset;
 import org.apache.kafka.streams.KeyValue;
 import org.apache.kafka.streams.StreamsConfig;
 import org.apache.kafka.streams.errors.TopologyException;
-<<<<<<< HEAD
-import org.apache.kafka.streams.kstream.*;
-import org.apache.kafka.streams.kstream.internals.foreignkeyjoin.ForeignTableJoinProcessorSupplier;
-import org.apache.kafka.streams.kstream.internals.foreignkeyjoin.SubscriptionSendProcessorSupplier;
-import org.apache.kafka.streams.kstream.internals.graph.*;
-=======
 import org.apache.kafka.streams.internals.AutoOffsetResetInternal;
 import org.apache.kafka.streams.kstream.Consumed;
 import org.apache.kafka.streams.kstream.GlobalKTable;
@@ -50,7 +40,6 @@
 import org.apache.kafka.streams.kstream.internals.graph.TableFilterNode;
 import org.apache.kafka.streams.kstream.internals.graph.TableRepartitionMapNode;
 import org.apache.kafka.streams.kstream.internals.graph.WindowedStreamProcessorNode;
->>>>>>> 9494bebe
 import org.apache.kafka.streams.processor.StateStore;
 import org.apache.kafka.streams.processor.api.ProcessorSupplier;
 import org.apache.kafka.streams.processor.internals.InternalTopologyBuilder;
@@ -62,10 +51,6 @@
 import org.apache.kafka.test.MockValueJoiner;
 import org.apache.kafka.test.StreamsTestUtils;
 
-<<<<<<< HEAD
-import java.time.Duration;
-import java.util.*;
-=======
 import org.junit.jupiter.api.Test;
 
 import java.time.Duration;
@@ -76,7 +61,6 @@
 import java.util.Map;
 import java.util.Properties;
 import java.util.Set;
->>>>>>> 9494bebe
 import java.util.concurrent.atomic.AtomicInteger;
 import java.util.regex.Pattern;
 
@@ -85,9 +69,6 @@
 import static org.hamcrest.CoreMatchers.equalTo;
 import static org.hamcrest.MatcherAssert.assertThat;
 import static org.hamcrest.core.IsInstanceOf.instanceOf;
-<<<<<<< HEAD
-import static org.junit.Assert.*;
-=======
 import static org.junit.jupiter.api.Assertions.assertEquals;
 import static org.junit.jupiter.api.Assertions.assertFalse;
 import static org.junit.jupiter.api.Assertions.assertInstanceOf;
@@ -95,7 +76,6 @@
 import static org.junit.jupiter.api.Assertions.assertNull;
 import static org.junit.jupiter.api.Assertions.assertThrows;
 import static org.junit.jupiter.api.Assertions.assertTrue;
->>>>>>> 9494bebe
 
 public class InternalStreamsBuilderTest {
 
@@ -141,7 +121,9 @@
         final KStream<String, String> source1 = builder.stream(Collections.singleton(topic1), consumed);
         final KStream<String, String> source2 = builder.stream(Collections.singleton(topic2), consumed);
         final KStream<String, String> source3 = builder.stream(Collections.singleton(topic3), consumed);
-        final KStream<String, String> processedSource1 = source1.mapValues(v -> v).filter((k, v) -> true);
+        final KStream<String, String> processedSource1 =
+                source1.mapValues(v -> v)
+                .filter((k, v) -> true);
         final KStream<String, String> processedSource2 = source2.filter((k, v) -> true);
 
         final KStream<String, String> merged = processedSource1.merge(processedSource2).merge(source3);
@@ -153,11 +135,14 @@
 
     @Test
     public void shouldNotMaterializeSourceKTableIfNotRequired() {
-        final MaterializedInternal<String, String, KeyValueStore<Bytes, byte[]>> materializedInternal = new MaterializedInternal<>(Materialized.with(null, null), builder, storePrefix);
+        final MaterializedInternal<String, String, KeyValueStore<Bytes, byte[]>> materializedInternal =
+            new MaterializedInternal<>(Materialized.with(null, null), builder, storePrefix);
         final KTable<String, String> table1 = builder.table("topic2", consumed, materializedInternal);
 
         builder.buildAndOptimizeTopology();
-        final ProcessorTopology topology = builder.internalTopologyBuilder.rewriteTopology(new StreamsConfig(StreamsTestUtils.getStreamsConfig(APP_ID))).buildTopology();
+        final ProcessorTopology topology = builder.internalTopologyBuilder
+            .rewriteTopology(new StreamsConfig(StreamsTestUtils.getStreamsConfig(APP_ID)))
+            .buildTopology();
 
         assertEquals(0, topology.stateStores().size());
         assertEquals(0, topology.storeToChangelogTopic().size());
@@ -192,7 +177,9 @@
             materializedInternal);
 
         builder.buildAndOptimizeTopology();
-        final ProcessorTopology topology = builder.internalTopologyBuilder.rewriteTopology(new StreamsConfig(StreamsTestUtils.getStreamsConfig(APP_ID))).buildGlobalStateTopology();
+        final ProcessorTopology topology = builder.internalTopologyBuilder
+            .rewriteTopology(new StreamsConfig(StreamsTestUtils.getStreamsConfig(APP_ID)))
+            .buildGlobalStateTopology();
         final List<StateStore> stateStores = topology.globalStateStores();
 
         assertEquals(1, stateStores.size());
@@ -201,13 +188,26 @@
 
     @Test
     public void shouldThrowOnVersionedStoreSupplierForGlobalTable() {
-        final MaterializedInternal<String, String, KeyValueStore<Bytes, byte[]>> materializedInternal = new MaterializedInternal<>(Materialized.as(Stores.persistentVersionedKeyValueStore("store", Duration.ZERO)), builder, storePrefix);
-
-        assertThrows(TopologyException.class, () -> builder.globalTable("table", consumed, materializedInternal));
+        final MaterializedInternal<String, String, KeyValueStore<Bytes, byte[]>> materializedInternal =
+                new MaterializedInternal<>(
+                        Materialized.as(Stores.persistentVersionedKeyValueStore("store", Duration.ZERO)),
+                        builder,
+                        storePrefix
+                );
+
+        assertThrows(
+            TopologyException.class,
+            () -> builder.globalTable(
+                "table",
+                consumed,
+                materializedInternal)
+        );
     }
 
     private void doBuildGlobalTopologyWithAllGlobalTables() {
-        final ProcessorTopology topology = builder.internalTopologyBuilder.rewriteTopology(new StreamsConfig(StreamsTestUtils.getStreamsConfig(APP_ID))).buildGlobalStateTopology();
+        final ProcessorTopology topology = builder.internalTopologyBuilder
+            .rewriteTopology(new StreamsConfig(StreamsTestUtils.getStreamsConfig(APP_ID)))
+            .buildGlobalStateTopology();
 
         final List<StateStore> stateStores = topology.globalStateStores();
         final Set<String> sourceTopics = topology.sourceTopics();
@@ -276,7 +276,8 @@
     public void shouldMapStateStoresToCorrectSourceTopics() {
         final KStream<String, String> playEvents = builder.stream(Collections.singleton("events"), consumed);
 
-        final MaterializedInternal<String, String, KeyValueStore<Bytes, byte[]>> materializedInternal = new MaterializedInternal<>(Materialized.as("table-store"), builder, storePrefix);
+        final MaterializedInternal<String, String, KeyValueStore<Bytes, byte[]>> materializedInternal =
+            new MaterializedInternal<>(Materialized.as("table-store"), builder, storePrefix);
         final KTable<String, String> table = builder.table("table-topic", consumed, materializedInternal);
 
         final KStream<String, String> mapped = playEvents.map(MockMapper.selectValueKeyValueMapper());
@@ -430,30 +431,20 @@
         final ConsumedInternal<String, String> consumed = new ConsumedInternal<>(Consumed.with(new MockTimestampExtractor()));
         builder.stream(Collections.singleton("topic"), consumed);
         builder.buildAndOptimizeTopology();
-<<<<<<< HEAD
-        final ProcessorTopology processorTopology = builder.internalTopologyBuilder.rewriteTopology(new StreamsConfig(StreamsTestUtils.getStreamsConfig(APP_ID))).buildTopology();
-        assertThat(processorTopology.source("topic").getTimestampExtractor(), instanceOf(MockTimestampExtractor.class));
-=======
         final ProcessorTopology processorTopology = builder.internalTopologyBuilder
             .rewriteTopology(new StreamsConfig(StreamsTestUtils.getStreamsConfig(APP_ID)))
             .buildTopology();
         assertThat(processorTopology.source("topic").timestampExtractor(), instanceOf(MockTimestampExtractor.class));
->>>>>>> 9494bebe
     }
 
     @Test
     public void ktableShouldHaveNullTimestampExtractorWhenNoneSupplied() {
         builder.table("topic", consumed, materialized);
         builder.buildAndOptimizeTopology();
-<<<<<<< HEAD
-        final ProcessorTopology processorTopology = builder.internalTopologyBuilder.rewriteTopology(new StreamsConfig(StreamsTestUtils.getStreamsConfig(APP_ID))).buildTopology();
-        assertNull(processorTopology.source("topic").getTimestampExtractor());
-=======
         final ProcessorTopology processorTopology = builder.internalTopologyBuilder
             .rewriteTopology(new StreamsConfig(StreamsTestUtils.getStreamsConfig(APP_ID)))
             .buildTopology();
         assertNull(processorTopology.source("topic").timestampExtractor());
->>>>>>> 9494bebe
     }
 
     @Test
@@ -461,15 +452,10 @@
         final ConsumedInternal<String, String> consumed = new ConsumedInternal<>(Consumed.with(new MockTimestampExtractor()));
         builder.table("topic", consumed, materialized);
         builder.buildAndOptimizeTopology();
-<<<<<<< HEAD
-        final ProcessorTopology processorTopology = builder.internalTopologyBuilder.rewriteTopology(new StreamsConfig(StreamsTestUtils.getStreamsConfig(APP_ID))).buildTopology();
-        assertThat(processorTopology.source("topic").getTimestampExtractor(), instanceOf(MockTimestampExtractor.class));
-=======
         final ProcessorTopology processorTopology = builder.internalTopologyBuilder
             .rewriteTopology(new StreamsConfig(StreamsTestUtils.getStreamsConfig(APP_ID)))
             .buildTopology();
         assertThat(processorTopology.source("topic").timestampExtractor(), instanceOf(MockTimestampExtractor.class));
->>>>>>> 9494bebe
     }
 
     @Test
@@ -540,7 +526,9 @@
         final KStream<String, String> stream1 = builder.stream(Collections.singleton("t1"), consumed);
         final KStream<String, String> stream2 = builder.stream(Collections.singleton("t1"), consumed);
         final KStream<String, String> stream3 = builder.stream(Collections.singleton("t3"), consumed);
-        stream1.join(stream2, MockValueJoiner.TOSTRING_JOINER, JoinWindows.ofTimeDifferenceWithNoGrace(ofMillis(100))).join(stream3, MockValueJoiner.TOSTRING_JOINER, JoinWindows.ofTimeDifferenceWithNoGrace(ofMillis(100)));
+        stream1
+            .join(stream2, MockValueJoiner.TOSTRING_JOINER, JoinWindows.ofTimeDifferenceWithNoGrace(ofMillis(100)))
+            .join(stream3, MockValueJoiner.TOSTRING_JOINER, JoinWindows.ofTimeDifferenceWithNoGrace(ofMillis(100)));
 
         // When:
         builder.buildAndOptimizeTopology(props);
@@ -565,8 +553,10 @@
         final KStream<String, String> stream3 = builder.stream(Collections.singleton("t2"), consumed);
         final KStream<String, String> stream4 = builder.stream(Collections.singleton("t2"), consumed);
 
-        final KStream<String, String> firstResult = stream1.join(stream2, MockValueJoiner.TOSTRING_JOINER, JoinWindows.ofTimeDifferenceWithNoGrace(ofMillis(100)));
-        final KStream<String, String> secondResult = stream3.join(stream4, MockValueJoiner.TOSTRING_JOINER, JoinWindows.ofTimeDifferenceWithNoGrace(ofMillis(100)));
+        final KStream<String, String> firstResult =
+            stream1.join(stream2, MockValueJoiner.TOSTRING_JOINER, JoinWindows.ofTimeDifferenceWithNoGrace(ofMillis(100)));
+        final KStream<String, String> secondResult =
+            stream3.join(stream4, MockValueJoiner.TOSTRING_JOINER, JoinWindows.ofTimeDifferenceWithNoGrace(ofMillis(100)));
         firstResult.merge(secondResult);
 
         // When:
@@ -591,7 +581,9 @@
         final KStream<String, String> stream2 = builder.stream(Collections.singleton("t1"), consumed);
         final KStream<String, String> stream3 = builder.stream(Collections.singleton("t1"), consumed);
 
-        stream1.join(stream2, MockValueJoiner.TOSTRING_JOINER, JoinWindows.ofTimeDifferenceWithNoGrace(ofMillis(100))).join(stream3, MockValueJoiner.TOSTRING_JOINER, JoinWindows.ofTimeDifferenceWithNoGrace(ofMillis(100)));
+        stream1
+            .join(stream2, MockValueJoiner.TOSTRING_JOINER, JoinWindows.ofTimeDifferenceWithNoGrace(ofMillis(100)))
+            .join(stream3, MockValueJoiner.TOSTRING_JOINER, JoinWindows.ofTimeDifferenceWithNoGrace(ofMillis(100)));
 
         // When:
         builder.buildAndOptimizeTopology(props);
@@ -615,7 +607,9 @@
         final KStream<String, String> stream2 = builder.stream(Collections.singleton("t1"), consumed);
         final KStream<String, String> stream3 = builder.stream(Collections.singleton("t2"), consumed);
 
-        stream1.join(stream2, MockValueJoiner.TOSTRING_JOINER, JoinWindows.ofTimeDifferenceWithNoGrace(ofMillis(100))).join(stream3, MockValueJoiner.TOSTRING_JOINER, JoinWindows.ofTimeDifferenceWithNoGrace(ofMillis(100)));
+        stream1
+            .join(stream2, MockValueJoiner.TOSTRING_JOINER, JoinWindows.ofTimeDifferenceWithNoGrace(ofMillis(100)))
+            .join(stream3, MockValueJoiner.TOSTRING_JOINER, JoinWindows.ofTimeDifferenceWithNoGrace(ofMillis(100)));
 
         // When:
         builder.buildAndOptimizeTopology(props);
@@ -690,7 +684,9 @@
         props.put(StreamsConfig.TOPOLOGY_OPTIMIZATION_CONFIG, StreamsConfig.OPTIMIZE);
         final KStream<String, String> stream1 = builder.stream(Collections.singleton("t1"), consumed);
         final KStream<String, String> stream2 = builder.stream(Collections.singleton("t1"), consumed);
-        stream1.filter((key, value) -> value != null).join(stream2, MockValueJoiner.TOSTRING_JOINER, JoinWindows.ofTimeDifferenceWithNoGrace(ofMillis(100)));
+        stream1
+            .filter((key, value) -> value != null)
+            .join(stream2, MockValueJoiner.TOSTRING_JOINER, JoinWindows.ofTimeDifferenceWithNoGrace(ofMillis(100)));
 
         // When:
         builder.buildAndOptimizeTopology(props);
@@ -773,7 +769,9 @@
     @Test
     public void shouldNotOptimizeJoinWhenNotInConfig() {
         // Given:
-        final String value = String.join(",", StreamsConfig.REUSE_KTABLE_SOURCE_TOPICS, StreamsConfig.MERGE_REPARTITION_TOPICS);
+        final String value = String.join(",",
+                                         StreamsConfig.REUSE_KTABLE_SOURCE_TOPICS,
+                                         StreamsConfig.MERGE_REPARTITION_TOPICS);
         props.put(StreamsConfig.TOPOLOGY_OPTIMIZATION_CONFIG, value);
         final KStream<String, String> stream1 = builder.stream(Collections.singleton("t1"), consumed);
         stream1.join(stream1, MockValueJoiner.TOSTRING_JOINER, JoinWindows.ofTimeDifferenceWithNoGrace(ofMillis(100)));
@@ -793,7 +791,8 @@
     @Test
     public void shouldSetUseVersionedSemanticsOnTableFilter() {
         // Given:
-        final MaterializedInternal<String, String, KeyValueStore<Bytes, byte[]>> materializedInternal = new MaterializedInternal<>(Materialized.as(Stores.persistentVersionedKeyValueStore("store", Duration.ofMinutes(5))), builder, storePrefix);
+        final MaterializedInternal<String, String, KeyValueStore<Bytes, byte[]>> materializedInternal =
+            new MaterializedInternal<>(Materialized.as(Stores.persistentVersionedKeyValueStore("store", Duration.ofMinutes(5))), builder, storePrefix);
         final KTable<String, String> table1 = builder.table("t1", consumed, materializedInternal);
         table1.filter((k, v) -> v != null);
 
@@ -809,7 +808,8 @@
     @Test
     public void shouldSetUseVersionedSemanticsWithIntermediateNode() {
         // Given:
-        final MaterializedInternal<String, String, KeyValueStore<Bytes, byte[]>> versionedMaterialize = new MaterializedInternal<>(Materialized.as(Stores.persistentVersionedKeyValueStore("versioned", Duration.ofMinutes(5))), builder, storePrefix);
+        final MaterializedInternal<String, String, KeyValueStore<Bytes, byte[]>> versionedMaterialize =
+            new MaterializedInternal<>(Materialized.as(Stores.persistentVersionedKeyValueStore("versioned", Duration.ofMinutes(5))), builder, storePrefix);
         final KTable<String, String> table1 = builder.table("t1", consumed, versionedMaterialize);
         final KTable<String, String> table2 = table1.mapValues(v -> v != null ? v + v : null);
         table2.filter((k, v) -> v != null);
@@ -826,8 +826,10 @@
     @Test
     public void shouldNotSetUseVersionedSemanticsWithMaterializedIntermediateNode() {
         // Given:
-        final MaterializedInternal<String, String, KeyValueStore<Bytes, byte[]>> versionedMaterialize = new MaterializedInternal<>(Materialized.as(Stores.persistentVersionedKeyValueStore("versioned", Duration.ofMinutes(5))), builder, storePrefix);
-        final MaterializedInternal<String, String, KeyValueStore<Bytes, byte[]>> unversionedMaterialize = new MaterializedInternal<>(Materialized.as("unversioned"), builder, storePrefix);
+        final MaterializedInternal<String, String, KeyValueStore<Bytes, byte[]>> versionedMaterialize =
+            new MaterializedInternal<>(Materialized.as(Stores.persistentVersionedKeyValueStore("versioned", Duration.ofMinutes(5))), builder, storePrefix);
+        final MaterializedInternal<String, String, KeyValueStore<Bytes, byte[]>> unversionedMaterialize =
+            new MaterializedInternal<>(Materialized.as("unversioned"), builder, storePrefix);
         final KTable<String, String> table1 = builder.table("t1", consumed, versionedMaterialize);
         final KTable<String, String> table2 = table1.mapValues(v -> v != null ? v + v : null, unversionedMaterialize);
         table2.filter((k, v) -> v != null);
@@ -844,8 +846,10 @@
     @Test
     public void shouldSetUseVersionedSemanticsWithIntermediateNodeMaterializedAsVersioned() {
         // Given:
-        final MaterializedInternal<String, String, KeyValueStore<Bytes, byte[]>> versionedMaterialize = new MaterializedInternal<>(Materialized.as(Stores.persistentVersionedKeyValueStore("versioned", Duration.ofMinutes(5))), builder, storePrefix);
-        final MaterializedInternal<String, String, KeyValueStore<Bytes, byte[]>> versionedMaterialize2 = new MaterializedInternal<>(Materialized.as(Stores.persistentVersionedKeyValueStore("versioned2", Duration.ofMinutes(5))), builder, storePrefix);
+        final MaterializedInternal<String, String, KeyValueStore<Bytes, byte[]>> versionedMaterialize =
+            new MaterializedInternal<>(Materialized.as(Stores.persistentVersionedKeyValueStore("versioned", Duration.ofMinutes(5))), builder, storePrefix);
+        final MaterializedInternal<String, String, KeyValueStore<Bytes, byte[]>> versionedMaterialize2 =
+            new MaterializedInternal<>(Materialized.as(Stores.persistentVersionedKeyValueStore("versioned2", Duration.ofMinutes(5))), builder, storePrefix);
         final KTable<String, String> table1 = builder.table("t1", consumed, versionedMaterialize);
         final KTable<String, String> table2 = table1.mapValues(v -> v != null ? v + v : null, versionedMaterialize2);
         table2.filter((k, v) -> v != null);
@@ -862,7 +866,8 @@
     @Test
     public void shouldNotSetUseVersionedSemanticsWithIntermediateAggregation() {
         // Given:
-        final MaterializedInternal<String, String, KeyValueStore<Bytes, byte[]>> versionedMaterialize = new MaterializedInternal<>(Materialized.as(Stores.persistentVersionedKeyValueStore("versioned", Duration.ofMinutes(5))), builder, storePrefix);
+        final MaterializedInternal<String, String, KeyValueStore<Bytes, byte[]>> versionedMaterialize =
+            new MaterializedInternal<>(Materialized.as(Stores.persistentVersionedKeyValueStore("versioned", Duration.ofMinutes(5))), builder, storePrefix);
         final KTable<String, String> table1 = builder.table("t1", consumed, versionedMaterialize);
         final KTable<String, Long> table2 = table1.groupBy(KeyValue::new).count();
         table2.filter((k, v) -> v != null);
@@ -879,8 +884,10 @@
     @Test
     public void shouldSetUseVersionedSemanticsWithIntermediateAggregationMaterializedAsVersioned() {
         // Given:
-        final MaterializedInternal<String, String, KeyValueStore<Bytes, byte[]>> versionedMaterialize = new MaterializedInternal<>(Materialized.as(Stores.persistentVersionedKeyValueStore("versioned", Duration.ofMinutes(5))), builder, storePrefix);
-        final MaterializedInternal<String, Long, KeyValueStore<Bytes, byte[]>> versionedMaterialize2 = new MaterializedInternal<>(Materialized.as(Stores.persistentVersionedKeyValueStore("versioned2", Duration.ofMinutes(5))), builder, storePrefix);
+        final MaterializedInternal<String, String, KeyValueStore<Bytes, byte[]>> versionedMaterialize =
+            new MaterializedInternal<>(Materialized.as(Stores.persistentVersionedKeyValueStore("versioned", Duration.ofMinutes(5))), builder, storePrefix);
+        final MaterializedInternal<String, Long, KeyValueStore<Bytes, byte[]>> versionedMaterialize2 =
+            new MaterializedInternal<>(Materialized.as(Stores.persistentVersionedKeyValueStore("versioned2", Duration.ofMinutes(5))), builder, storePrefix);
         final KTable<String, String> table1 = builder.table("t1", consumed, versionedMaterialize);
         final KTable<String, Long> table2 = table1.groupBy(KeyValue::new).count(versionedMaterialize2);
         table2.filter((k, v) -> v != null);
@@ -897,8 +904,10 @@
     @Test
     public void shouldNotSetUseVersionedSemanticsWithIntermediateJoin() {
         // Given:
-        final MaterializedInternal<String, String, KeyValueStore<Bytes, byte[]>> versionedMaterialize = new MaterializedInternal<>(Materialized.as(Stores.persistentVersionedKeyValueStore("versioned", Duration.ofMinutes(5))), builder, storePrefix);
-        final MaterializedInternal<String, String, KeyValueStore<Bytes, byte[]>> versionedMaterialize2 = new MaterializedInternal<>(Materialized.as(Stores.persistentVersionedKeyValueStore("versioned2", Duration.ofMinutes(5))), builder, storePrefix);
+        final MaterializedInternal<String, String, KeyValueStore<Bytes, byte[]>> versionedMaterialize =
+            new MaterializedInternal<>(Materialized.as(Stores.persistentVersionedKeyValueStore("versioned", Duration.ofMinutes(5))), builder, storePrefix);
+        final MaterializedInternal<String, String, KeyValueStore<Bytes, byte[]>> versionedMaterialize2 =
+            new MaterializedInternal<>(Materialized.as(Stores.persistentVersionedKeyValueStore("versioned2", Duration.ofMinutes(5))), builder, storePrefix);
         final KTable<String, String> table1 = builder.table("t1", consumed, versionedMaterialize);
         final KTable<String, String> table2 = builder.table("t2", consumed, versionedMaterialize2);
         final KTable<String, String> table3 = table1.join(table2, (v1, v2) -> v1 + v2);
@@ -918,9 +927,12 @@
     @Test
     public void shouldSetUseVersionedSemanticsWithIntermediateJoinMaterializedAsVersioned() {
         // Given:
-        final MaterializedInternal<String, String, KeyValueStore<Bytes, byte[]>> versionedMaterialize = new MaterializedInternal<>(Materialized.as(Stores.persistentVersionedKeyValueStore("versioned", Duration.ofMinutes(5))), builder, storePrefix);
-        final MaterializedInternal<String, String, KeyValueStore<Bytes, byte[]>> versionedMaterialize2 = new MaterializedInternal<>(Materialized.as(Stores.persistentVersionedKeyValueStore("versioned2", Duration.ofMinutes(5))), builder, storePrefix);
-        final MaterializedInternal<String, String, KeyValueStore<Bytes, byte[]>> versionedMaterialize3 = new MaterializedInternal<>(Materialized.as(Stores.persistentVersionedKeyValueStore("versioned3", Duration.ofMinutes(5))), builder, storePrefix);
+        final MaterializedInternal<String, String, KeyValueStore<Bytes, byte[]>> versionedMaterialize =
+            new MaterializedInternal<>(Materialized.as(Stores.persistentVersionedKeyValueStore("versioned", Duration.ofMinutes(5))), builder, storePrefix);
+        final MaterializedInternal<String, String, KeyValueStore<Bytes, byte[]>> versionedMaterialize2 =
+            new MaterializedInternal<>(Materialized.as(Stores.persistentVersionedKeyValueStore("versioned2", Duration.ofMinutes(5))), builder, storePrefix);
+        final MaterializedInternal<String, String, KeyValueStore<Bytes, byte[]>> versionedMaterialize3 =
+            new MaterializedInternal<>(Materialized.as(Stores.persistentVersionedKeyValueStore("versioned3", Duration.ofMinutes(5))), builder, storePrefix);
         final KTable<String, String> table1 = builder.table("t1", consumed, versionedMaterialize);
         final KTable<String, String> table2 = builder.table("t2", consumed, versionedMaterialize2);
         final KTable<String, String> table3 = table1.join(table2, (v1, v2) -> v1 + v2, versionedMaterialize3);
@@ -938,8 +950,10 @@
     @Test
     public void shouldNotSetUseVersionedSemanticsWithIntermediateForeignKeyJoin() {
         // Given:
-        final MaterializedInternal<String, String, KeyValueStore<Bytes, byte[]>> versionedMaterialize = new MaterializedInternal<>(Materialized.as(Stores.persistentVersionedKeyValueStore("versioned", Duration.ofMinutes(5))), builder, storePrefix);
-        final MaterializedInternal<String, String, KeyValueStore<Bytes, byte[]>> versionedMaterialize2 = new MaterializedInternal<>(Materialized.as(Stores.persistentVersionedKeyValueStore("versioned2", Duration.ofMinutes(5))), builder, storePrefix);
+        final MaterializedInternal<String, String, KeyValueStore<Bytes, byte[]>> versionedMaterialize =
+            new MaterializedInternal<>(Materialized.as(Stores.persistentVersionedKeyValueStore("versioned", Duration.ofMinutes(5))), builder, storePrefix);
+        final MaterializedInternal<String, String, KeyValueStore<Bytes, byte[]>> versionedMaterialize2 =
+            new MaterializedInternal<>(Materialized.as(Stores.persistentVersionedKeyValueStore("versioned2", Duration.ofMinutes(5))), builder, storePrefix);
         final KTable<String, String> table1 = builder.table("t1", consumed, versionedMaterialize);
         final KTable<String, String> table2 = builder.table("t2", consumed, versionedMaterialize2);
         final KTable<String, String> table3 = table1.join(table2, v -> v, (v1, v2) -> v1 + v2);
@@ -959,9 +973,12 @@
     @Test
     public void shouldSetUseVersionedSemanticsWithIntermediateForeignKeyJoinMaterializedAsVersioned() {
         // Given:
-        final MaterializedInternal<String, String, KeyValueStore<Bytes, byte[]>> versionedMaterialize = new MaterializedInternal<>(Materialized.as(Stores.persistentVersionedKeyValueStore("versioned", Duration.ofMinutes(5))), builder, storePrefix);
-        final MaterializedInternal<String, String, KeyValueStore<Bytes, byte[]>> versionedMaterialize2 = new MaterializedInternal<>(Materialized.as(Stores.persistentVersionedKeyValueStore("versioned2", Duration.ofMinutes(5))), builder, storePrefix);
-        final MaterializedInternal<String, String, KeyValueStore<Bytes, byte[]>> versionedMaterialize3 = new MaterializedInternal<>(Materialized.as(Stores.persistentVersionedKeyValueStore("versioned3", Duration.ofMinutes(5))), builder, storePrefix);
+        final MaterializedInternal<String, String, KeyValueStore<Bytes, byte[]>> versionedMaterialize =
+            new MaterializedInternal<>(Materialized.as(Stores.persistentVersionedKeyValueStore("versioned", Duration.ofMinutes(5))), builder, storePrefix);
+        final MaterializedInternal<String, String, KeyValueStore<Bytes, byte[]>> versionedMaterialize2 =
+            new MaterializedInternal<>(Materialized.as(Stores.persistentVersionedKeyValueStore("versioned2", Duration.ofMinutes(5))), builder, storePrefix);
+        final MaterializedInternal<String, String, KeyValueStore<Bytes, byte[]>> versionedMaterialize3 =
+            new MaterializedInternal<>(Materialized.as(Stores.persistentVersionedKeyValueStore("versioned3", Duration.ofMinutes(5))), builder, storePrefix);
         final KTable<String, String> table1 = builder.table("t1", consumed, versionedMaterialize);
         final KTable<String, String> table2 = builder.table("t2", consumed, versionedMaterialize2);
         final KTable<String, String> table3 = table1.join(table2, v -> v, (v1, v2) -> v1 + v2, versionedMaterialize3);
@@ -979,7 +996,8 @@
     @Test
     public void shouldNotSetUseVersionedSemanticsWithToStreamAndBack() {
         // Given:
-        final MaterializedInternal<String, String, KeyValueStore<Bytes, byte[]>> versionedMaterialize = new MaterializedInternal<>(Materialized.as(Stores.persistentVersionedKeyValueStore("versioned", Duration.ofMinutes(5))), builder, storePrefix);
+        final MaterializedInternal<String, String, KeyValueStore<Bytes, byte[]>> versionedMaterialize =
+            new MaterializedInternal<>(Materialized.as(Stores.persistentVersionedKeyValueStore("versioned", Duration.ofMinutes(5))), builder, storePrefix);
         final KTable<String, String> table1 = builder.table("t1", consumed, versionedMaterialize);
         final KTable<String, String> table2 = table1.toStream().toTable();
         table2.filter((k, v) -> v != null);
@@ -996,8 +1014,10 @@
     @Test
     public void shouldSetUseVersionedSemanticsWithToStreamAndBackIfMaterializedAsVersioned() {
         // Given:
-        final MaterializedInternal<String, String, KeyValueStore<Bytes, byte[]>> versionedMaterialize = new MaterializedInternal<>(Materialized.as(Stores.persistentVersionedKeyValueStore("versioned", Duration.ofMinutes(5))), builder, storePrefix);
-        final MaterializedInternal<String, String, KeyValueStore<Bytes, byte[]>> versionedMaterialize2 = new MaterializedInternal<>(Materialized.as(Stores.persistentVersionedKeyValueStore("versioned2", Duration.ofMinutes(5))), builder, storePrefix);
+        final MaterializedInternal<String, String, KeyValueStore<Bytes, byte[]>> versionedMaterialize =
+            new MaterializedInternal<>(Materialized.as(Stores.persistentVersionedKeyValueStore("versioned", Duration.ofMinutes(5))), builder, storePrefix);
+        final MaterializedInternal<String, String, KeyValueStore<Bytes, byte[]>> versionedMaterialize2 =
+            new MaterializedInternal<>(Materialized.as(Stores.persistentVersionedKeyValueStore("versioned2", Duration.ofMinutes(5))), builder, storePrefix);
         final KTable<String, String> table1 = builder.table("t1", consumed, versionedMaterialize);
         final KTable<String, String> table2 = table1.toStream().toTable(versionedMaterialize2);
         table2.filter((k, v) -> v != null);
@@ -1014,7 +1034,8 @@
     @Test
     public void shouldSetUseVersionedSemanticsOnTableRepartitionMap() {
         // Given:
-        final MaterializedInternal<String, String, KeyValueStore<Bytes, byte[]>> versionedMaterialize = new MaterializedInternal<>(Materialized.as(Stores.persistentVersionedKeyValueStore("versioned", Duration.ofMinutes(5))), builder, storePrefix);
+        final MaterializedInternal<String, String, KeyValueStore<Bytes, byte[]>> versionedMaterialize =
+            new MaterializedInternal<>(Materialized.as(Stores.persistentVersionedKeyValueStore("versioned", Duration.ofMinutes(5))), builder, storePrefix);
         final KTable<String, String> table1 = builder.table("t1", consumed, versionedMaterialize);
         table1.groupBy(KeyValue::new).count();
 
@@ -1030,7 +1051,8 @@
     @Test
     public void shouldSetUseVersionedSemanticsOnTableRepartitionMapWithIntermediateNodes() {
         // Given:
-        final MaterializedInternal<String, String, KeyValueStore<Bytes, byte[]>> versionedMaterialize = new MaterializedInternal<>(Materialized.as(Stores.persistentVersionedKeyValueStore("versioned", Duration.ofMinutes(5))), builder, storePrefix);
+        final MaterializedInternal<String, String, KeyValueStore<Bytes, byte[]>> versionedMaterialize =
+            new MaterializedInternal<>(Materialized.as(Stores.persistentVersionedKeyValueStore("versioned", Duration.ofMinutes(5))), builder, storePrefix);
         final KTable<String, String> table1 = builder.table("t1", consumed, versionedMaterialize);
         final KTable<String, String> table2 = table1.filter((k, v) -> v != null).mapValues(v -> v + v);
         table2.groupBy(KeyValue::new).count();
@@ -1047,8 +1069,10 @@
     @Test
     public void shouldSetUseVersionedSemanticsOnTableJoin() {
         // Given:
-        final MaterializedInternal<String, String, KeyValueStore<Bytes, byte[]>> versionedMaterialize = new MaterializedInternal<>(Materialized.as(Stores.persistentVersionedKeyValueStore("versioned", Duration.ofMinutes(5))), builder, storePrefix);
-        final MaterializedInternal<String, String, KeyValueStore<Bytes, byte[]>> versionedMaterialize2 = new MaterializedInternal<>(Materialized.as(Stores.persistentVersionedKeyValueStore("versioned2", Duration.ofMinutes(5))), builder, storePrefix);
+        final MaterializedInternal<String, String, KeyValueStore<Bytes, byte[]>> versionedMaterialize =
+            new MaterializedInternal<>(Materialized.as(Stores.persistentVersionedKeyValueStore("versioned", Duration.ofMinutes(5))), builder, storePrefix);
+        final MaterializedInternal<String, String, KeyValueStore<Bytes, byte[]>> versionedMaterialize2 =
+            new MaterializedInternal<>(Materialized.as(Stores.persistentVersionedKeyValueStore("versioned2", Duration.ofMinutes(5))), builder, storePrefix);
         final KTable<String, String> table1 = builder.table("t1", consumed, versionedMaterialize);
         final KTable<String, String> table2 = builder.table("t2", consumed, versionedMaterialize2);
         table1.join(table2, (v1, v2) -> v1 + v2);
@@ -1065,8 +1089,10 @@
     @Test
     public void shouldSetUseVersionedSemanticsOnTableJoinLeftOnly() {
         // Given:
-        final MaterializedInternal<String, String, KeyValueStore<Bytes, byte[]>> versionedMaterialize = new MaterializedInternal<>(Materialized.as(Stores.persistentVersionedKeyValueStore("versioned", Duration.ofMinutes(5))), builder, storePrefix);
-        final MaterializedInternal<String, String, KeyValueStore<Bytes, byte[]>> unversionedMaterialize = new MaterializedInternal<>(Materialized.as("unversioned"), builder, storePrefix);
+        final MaterializedInternal<String, String, KeyValueStore<Bytes, byte[]>> versionedMaterialize =
+            new MaterializedInternal<>(Materialized.as(Stores.persistentVersionedKeyValueStore("versioned", Duration.ofMinutes(5))), builder, storePrefix);
+        final MaterializedInternal<String, String, KeyValueStore<Bytes, byte[]>> unversionedMaterialize =
+            new MaterializedInternal<>(Materialized.as("unversioned"), builder, storePrefix);
         final KTable<String, String> table1 = builder.table("t1", consumed, versionedMaterialize);
         final KTable<String, String> table2 = builder.table("t2", consumed, unversionedMaterialize);
         table1.join(table2, (v1, v2) -> v1 + v2);
@@ -1083,8 +1109,10 @@
     @Test
     public void shouldSetUseVersionedSemanticsOnTableJoinRightOnly() {
         // Given:
-        final MaterializedInternal<String, String, KeyValueStore<Bytes, byte[]>> versionedMaterialize = new MaterializedInternal<>(Materialized.as(Stores.persistentVersionedKeyValueStore("versioned", Duration.ofMinutes(5))), builder, storePrefix);
-        final MaterializedInternal<String, String, KeyValueStore<Bytes, byte[]>> unversionedMaterialize = new MaterializedInternal<>(Materialized.as("unversioned"), builder, storePrefix);
+        final MaterializedInternal<String, String, KeyValueStore<Bytes, byte[]>> versionedMaterialize =
+            new MaterializedInternal<>(Materialized.as(Stores.persistentVersionedKeyValueStore("versioned", Duration.ofMinutes(5))), builder, storePrefix);
+        final MaterializedInternal<String, String, KeyValueStore<Bytes, byte[]>> unversionedMaterialize =
+            new MaterializedInternal<>(Materialized.as("unversioned"), builder, storePrefix);
         final KTable<String, String> table1 = builder.table("t1", consumed, unversionedMaterialize);
         final KTable<String, String> table2 = builder.table("t2", consumed, versionedMaterialize);
         table1.join(table2, (v1, v2) -> v1 + v2);
@@ -1101,7 +1129,8 @@
     @Test
     public void shouldSetUseVersionedSemanticsOnTableSelfJoin() {
         // Given:
-        final MaterializedInternal<String, String, KeyValueStore<Bytes, byte[]>> versionedMaterialize = new MaterializedInternal<>(Materialized.as(Stores.persistentVersionedKeyValueStore("versioned", Duration.ofMinutes(5))), builder, storePrefix);
+        final MaterializedInternal<String, String, KeyValueStore<Bytes, byte[]>> versionedMaterialize =
+            new MaterializedInternal<>(Materialized.as(Stores.persistentVersionedKeyValueStore("versioned", Duration.ofMinutes(5))), builder, storePrefix);
         final KTable<String, String> table1 = builder.table("t1", consumed, versionedMaterialize);
         table1.join(table1, (v1, v2) -> v1 + v2);
 
@@ -1117,8 +1146,10 @@
     @Test
     public void shouldSetUseVersionedSemanticsOnTableForeignJoin() {
         // Given:
-        final MaterializedInternal<String, String, KeyValueStore<Bytes, byte[]>> versionedMaterialize = new MaterializedInternal<>(Materialized.as(Stores.persistentVersionedKeyValueStore("versioned", Duration.ofMinutes(5))), builder, storePrefix);
-        final MaterializedInternal<String, String, KeyValueStore<Bytes, byte[]>> versionedMaterialize2 = new MaterializedInternal<>(Materialized.as(Stores.persistentVersionedKeyValueStore("versioned2", Duration.ofMinutes(5))), builder, storePrefix);
+        final MaterializedInternal<String, String, KeyValueStore<Bytes, byte[]>> versionedMaterialize =
+            new MaterializedInternal<>(Materialized.as(Stores.persistentVersionedKeyValueStore("versioned", Duration.ofMinutes(5))), builder, storePrefix);
+        final MaterializedInternal<String, String, KeyValueStore<Bytes, byte[]>> versionedMaterialize2 =
+            new MaterializedInternal<>(Materialized.as(Stores.persistentVersionedKeyValueStore("versioned2", Duration.ofMinutes(5))), builder, storePrefix);
         final KTable<String, String> table1 = builder.table("t1", consumed, versionedMaterialize);
         final KTable<String, String> table2 = builder.table("t2", consumed, versionedMaterialize2);
         table1.join(table2, v -> v, (v1, v2) -> v1 + v2);
@@ -1139,8 +1170,10 @@
     @Test
     public void shouldSetUseVersionedSemanticsOnTableForeignJoinLeftOnly() {
         // Given:
-        final MaterializedInternal<String, String, KeyValueStore<Bytes, byte[]>> versionedMaterialize = new MaterializedInternal<>(Materialized.as(Stores.persistentVersionedKeyValueStore("versioned", Duration.ofMinutes(5))), builder, storePrefix);
-        final MaterializedInternal<String, String, KeyValueStore<Bytes, byte[]>> unversionedMaterialize = new MaterializedInternal<>(Materialized.as("unversioned"), builder, storePrefix);
+        final MaterializedInternal<String, String, KeyValueStore<Bytes, byte[]>> versionedMaterialize =
+            new MaterializedInternal<>(Materialized.as(Stores.persistentVersionedKeyValueStore("versioned", Duration.ofMinutes(5))), builder, storePrefix);
+        final MaterializedInternal<String, String, KeyValueStore<Bytes, byte[]>> unversionedMaterialize =
+            new MaterializedInternal<>(Materialized.as("unversioned"), builder, storePrefix);
         final KTable<String, String> table1 = builder.table("t1", consumed, versionedMaterialize);
         final KTable<String, String> table2 = builder.table("t2", consumed, unversionedMaterialize);
         table1.join(table2, v -> v, (v1, v2) -> v1 + v2);
@@ -1161,8 +1194,10 @@
     @Test
     public void shouldSetUseVersionedSemanticsOnTableForeignJoinRightOnly() {
         // Given:
-        final MaterializedInternal<String, String, KeyValueStore<Bytes, byte[]>> versionedMaterialize = new MaterializedInternal<>(Materialized.as(Stores.persistentVersionedKeyValueStore("versioned", Duration.ofMinutes(5))), builder, storePrefix);
-        final MaterializedInternal<String, String, KeyValueStore<Bytes, byte[]>> unversionedMaterialize = new MaterializedInternal<>(Materialized.as("unversioned"), builder, storePrefix);
+        final MaterializedInternal<String, String, KeyValueStore<Bytes, byte[]>> versionedMaterialize =
+            new MaterializedInternal<>(Materialized.as(Stores.persistentVersionedKeyValueStore("versioned", Duration.ofMinutes(5))), builder, storePrefix);
+        final MaterializedInternal<String, String, KeyValueStore<Bytes, byte[]>> unversionedMaterialize =
+            new MaterializedInternal<>(Materialized.as("unversioned"), builder, storePrefix);
         final KTable<String, String> table1 = builder.table("t1", consumed, unversionedMaterialize);
         final KTable<String, String> table2 = builder.table("t2", consumed, versionedMaterialize);
         table1.join(table2, v -> v, (v1, v2) -> v1 + v2);
@@ -1183,7 +1218,8 @@
     @Test
     public void shouldSetUseVersionedSemanticsOnTableForeignSelfJoin() {
         // Given:
-        final MaterializedInternal<String, String, KeyValueStore<Bytes, byte[]>> versionedMaterialize = new MaterializedInternal<>(Materialized.as(Stores.persistentVersionedKeyValueStore("versioned", Duration.ofMinutes(5))), builder, storePrefix);
+        final MaterializedInternal<String, String, KeyValueStore<Bytes, byte[]>> versionedMaterialize =
+            new MaterializedInternal<>(Materialized.as(Stores.persistentVersionedKeyValueStore("versioned", Duration.ofMinutes(5))), builder, storePrefix);
         final KTable<String, String> table1 = builder.table("t1", consumed, versionedMaterialize);
         table1.join(table1, v -> v, (v1, v2) -> v1 + v2);
 
@@ -1240,20 +1276,16 @@
         assertEquals(expectedValue, joinThis.isUseVersionedSemantics());
     }
 
-    private GraphNode getNodeByType(final GraphNode currentNode, final Class<? extends GraphNode> clazz, final Set<GraphNode> visited) {
+    private GraphNode getNodeByType(
+        final GraphNode currentNode,
+        final Class<? extends GraphNode> clazz,
+        final Set<GraphNode> visited) {
 
         if (clazz.isAssignableFrom(currentNode.getClass())) {
             return currentNode;
         }
-<<<<<<< HEAD
-        for (final GraphNode child : currentNode.children()) {
-            if (!visited.contains(child)) {
-                visited.add(child);
-            }
-=======
         for (final GraphNode child: currentNode.children()) {
             visited.add(child);
->>>>>>> 9494bebe
             final GraphNode result = getNodeByType(child, clazz, visited);
             if (result != null) {
                 return result;
@@ -1262,12 +1294,16 @@
         return null;
     }
 
-    private void getNodesByType(final GraphNode currentNode, final Class<? extends GraphNode> clazz, final Set<GraphNode> visited, final List<GraphNode> result) {
+    private void getNodesByType(
+        final GraphNode currentNode,
+        final Class<? extends GraphNode> clazz,
+        final Set<GraphNode> visited,
+        final List<GraphNode> result) {
 
         if (clazz.isAssignableFrom(currentNode.getClass())) {
             result.add(currentNode);
         }
-        for (final GraphNode child : currentNode.children()) {
+        for (final GraphNode child: currentNode.children()) {
             if (!visited.contains(child)) {
                 visited.add(child);
                 getNodesByType(child, clazz, visited, result);
@@ -1275,13 +1311,16 @@
         }
     }
 
-    private void countJoinWindowNodes(final AtomicInteger count, final GraphNode currentNode, final Set<GraphNode> visited) {
+    private void countJoinWindowNodes(
+        final AtomicInteger count,
+        final GraphNode currentNode,
+        final Set<GraphNode> visited) {
 
         if (currentNode instanceof WindowedStreamProcessorNode) {
             count.incrementAndGet();
         }
 
-        for (final GraphNode child : currentNode.children()) {
+        for (final GraphNode child: currentNode.children()) {
             if (!visited.contains(child)) {
                 visited.add(child);
                 countJoinWindowNodes(count, child, visited);
