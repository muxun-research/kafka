/*
 * Licensed to the Apache Software Foundation (ASF) under one or more
 * contributor license agreements. See the NOTICE file distributed with
 * this work for additional information regarding copyright ownership.
 * The ASF licenses this file to You under the Apache License, Version 2.0
 * (the "License"); you may not use this file except in compliance with
 * the License. You may obtain a copy of the License at
 *
 *    http://www.apache.org/licenses/LICENSE-2.0
 *
 * Unless required by applicable law or agreed to in writing, software
 * distributed under the License is distributed on an "AS IS" BASIS,
 * WITHOUT WARRANTIES OR CONDITIONS OF ANY KIND, either express or implied.
 * See the License for the specific language governing permissions and
 * limitations under the License.
 */
package org.apache.kafka.streams.kstream.internals;

import org.apache.kafka.common.MetricName;
import org.apache.kafka.common.header.internals.RecordHeaders;
import org.apache.kafka.common.metrics.Metrics;
import org.apache.kafka.common.serialization.Serdes;
import org.apache.kafka.common.utils.LogCaptureAppender;
import org.apache.kafka.common.utils.LogCaptureAppender.Event;
import org.apache.kafka.common.utils.LogContext;
import org.apache.kafka.common.utils.MockTime;
import org.apache.kafka.streams.KeyValue;
import org.apache.kafka.streams.KeyValueTimestamp;
import org.apache.kafka.streams.StreamsConfig;
<<<<<<< HEAD
import org.apache.kafka.streams.kstream.*;
import org.apache.kafka.streams.processor.StateStoreContext;
=======
import org.apache.kafka.streams.kstream.Aggregator;
import org.apache.kafka.streams.kstream.EmitStrategy;
import org.apache.kafka.streams.kstream.Initializer;
import org.apache.kafka.streams.kstream.Merger;
import org.apache.kafka.streams.kstream.SessionWindows;
import org.apache.kafka.streams.kstream.Windowed;
>>>>>>> 9494bebe
import org.apache.kafka.streams.processor.api.Processor;
import org.apache.kafka.streams.processor.api.Record;
import org.apache.kafka.streams.processor.internals.ProcessorRecordContext;
import org.apache.kafka.streams.processor.internals.metrics.StreamsMetricsImpl;
import org.apache.kafka.streams.processor.internals.metrics.TaskMetrics;
<<<<<<< HEAD
import org.apache.kafka.streams.state.*;
=======
import org.apache.kafka.streams.state.KeyValueIterator;
import org.apache.kafka.streams.state.SessionBytesStoreSupplier;
import org.apache.kafka.streams.state.SessionStore;
import org.apache.kafka.streams.state.StoreBuilder;
import org.apache.kafka.streams.state.Stores;
>>>>>>> 9494bebe
import org.apache.kafka.streams.state.internals.RocksDbTimeOrderedSessionBytesStoreSupplier;
import org.apache.kafka.streams.state.internals.ThreadCache;
import org.apache.kafka.test.InternalMockProcessorContext;
import org.apache.kafka.test.MockRecordCollector;
import org.apache.kafka.test.StreamsTestUtils;
import org.apache.kafka.test.TestUtils;

import org.junit.jupiter.api.AfterEach;
import org.junit.jupiter.params.ParameterizedTest;
import org.junit.jupiter.params.provider.EnumSource;

<<<<<<< HEAD
import java.util.*;
=======
import java.util.ArrayList;
import java.util.Arrays;
import java.util.List;
import java.util.Properties;
>>>>>>> 9494bebe
import java.util.stream.Collectors;

import static java.time.Duration.ofMillis;
import static org.apache.kafka.common.utils.Utils.mkEntry;
import static org.apache.kafka.common.utils.Utils.mkMap;
import static org.apache.kafka.streams.utils.TestUtils.mockStoreFactory;
import static org.apache.kafka.test.StreamsTestUtils.getMetricByName;
import static org.hamcrest.CoreMatchers.hasItem;
import static org.hamcrest.CoreMatchers.is;
import static org.hamcrest.MatcherAssert.assertThat;
import static org.hamcrest.Matchers.greaterThan;
<<<<<<< HEAD
import static org.junit.Assert.*;
=======
import static org.junit.jupiter.api.Assertions.assertEquals;
import static org.junit.jupiter.api.Assertions.assertFalse;
import static org.junit.jupiter.api.Assertions.assertTrue;
>>>>>>> 9494bebe

public class KStreamSessionWindowAggregateProcessorTest {

    private static final long GAP_MS = 5 * 60 * 1000L;
    private static final String STORE_NAME = "session-store";

    private final MockTime time = new MockTime();
    private final Metrics metrics = new Metrics();
    private final StreamsMetricsImpl streamsMetrics = new StreamsMetricsImpl(metrics, "test", "processId", time);
    private final String threadId = Thread.currentThread().getName();
    private final Initializer<Long> initializer = () -> 0L;
    private final Aggregator<String, String, Long> aggregator = (aggKey, value, aggregate) -> aggregate + 1;
    private final Merger<String, Long> sessionMerger = (aggKey, aggOne, aggTwo) -> aggOne + aggTwo;
    private final List<KeyValueTimestamp<Windowed<String>, Change<Long>>> results = new ArrayList<>();

    private InternalMockProcessorContext<Windowed<String>, Change<Long>> mockContext;
    private KStreamSessionWindowAggregate<String, String, Long> sessionAggregator;
    private Processor<String, String, Windowed<String>, Change<Long>> processor;
    private SessionStore<String, Long> sessionStore;
    
    public EmitStrategy.StrategyType type;

<<<<<<< HEAD
    @Parameterized.Parameters(name = "{0}")
    public static Collection<Object[]> data() {
        return asList(new Object[][]{{EmitStrategy.StrategyType.ON_WINDOW_UPDATE}, {EmitStrategy.StrategyType.ON_WINDOW_CLOSE}});
    }

=======
>>>>>>> 9494bebe
    private EmitStrategy emitStrategy;
    private boolean emitFinal;

    private void setup(final EmitStrategy.StrategyType inputType, final boolean enableCaching) {
        type = inputType;
        // Always process
        final Properties prop = StreamsTestUtils.getStreamsConfig();
        prop.put(StreamsConfig.InternalConfig.EMIT_INTERVAL_MS_KSTREAMS_WINDOWED_AGGREGATION, 0);
        final StreamsConfig config = new StreamsConfig(prop);

<<<<<<< HEAD
        context = new InternalMockProcessorContext<Windowed<String>, Change<Long>>(TestUtils.tempDirectory(), Serdes.String(), Serdes.String(), streamsMetrics, config, MockRecordCollector::new, new ThreadCache(new LogContext("testCache "), 100000, streamsMetrics), time) {
=======
        mockContext = new InternalMockProcessorContext<>(
            TestUtils.tempDirectory(),
            Serdes.String(),
            Serdes.String(),
            streamsMetrics,
            config,
            MockRecordCollector::new,
            new ThreadCache(new LogContext("testCache "), 100000, streamsMetrics),
            time
        ) {
>>>>>>> 9494bebe
            @Override
            public <K extends Windowed<String>, V extends Change<Long>> void forward(final Record<K, V> record) {
                results.add(new KeyValueTimestamp<>(record.key(), record.value(), record.timestamp()));
            }
        };


        emitFinal = type.equals(EmitStrategy.StrategyType.ON_WINDOW_CLOSE);
        emitStrategy = EmitStrategy.StrategyType.forType(type);

<<<<<<< HEAD
        sessionAggregator = new KStreamSessionWindowAggregate<>(SessionWindows.ofInactivityGapWithNoGrace(ofMillis(GAP_MS)), STORE_NAME, emitStrategy, initializer, aggregator, sessionMerger);
=======
        sessionAggregator = new KStreamSessionWindowAggregate<>(
            SessionWindows.ofInactivityGapWithNoGrace(ofMillis(GAP_MS)),
            mockStoreFactory(STORE_NAME),
            emitStrategy,
            initializer,
            aggregator,
            sessionMerger);
>>>>>>> 9494bebe

        if (processor != null) {
            processor.close();
        }
        processor = sessionAggregator.get();

        // Set initial timestamp for CachingSessionStore to prepare entry from as default
        // InternalMockProcessorContext#timestamp returns -1.
        mockContext.setTime(0L);
        TaskMetrics.droppedRecordsSensor(threadId, mockContext.taskId().toString(), streamsMetrics);

        initStore(enableCaching);
        processor.init(mockContext);
    }

    private void initStore(final boolean enableCaching) {
        final SessionBytesStoreSupplier supplier = emitStrategy.type() == EmitStrategy.StrategyType.ON_WINDOW_CLOSE ? new RocksDbTimeOrderedSessionBytesStoreSupplier(STORE_NAME, GAP_MS * 3, true) : Stores.persistentSessionStore(STORE_NAME, ofMillis(GAP_MS * 3));

        final StoreBuilder<SessionStore<String, Long>> storeBuilder = Stores.sessionStoreBuilder(supplier, Serdes.String(), Serdes.Long()).withLoggingDisabled();

        if (enableCaching && emitStrategy.type() != EmitStrategy.StrategyType.ON_WINDOW_CLOSE) {
            storeBuilder.withCachingEnabled();
        }

        if (sessionStore != null) {
            sessionStore.close();
        }
        sessionStore = storeBuilder.build();
        sessionStore.init(mockContext, sessionStore);
    }

    @AfterEach
    public void closeStore() {
        sessionStore.close();
        processor.close();
    }

    @ParameterizedTest
    @EnumSource(EmitStrategy.StrategyType.class)
    public void shouldCreateSingleSessionWhenWithinGap(final EmitStrategy.StrategyType inputType) {
        setup(inputType, true);
        processor.process(new Record<>("john", "first", 0L));
        processor.process(new Record<>("john", "second", 500L));

        try (final KeyValueIterator<Windowed<String>, Long> values = sessionStore.findSessions("john", 0, 2000)) {
            assertTrue(values.hasNext());
            assertEquals(Long.valueOf(2), values.next().value);
        }
    }

    @ParameterizedTest
    @EnumSource(EmitStrategy.StrategyType.class)
    public void shouldMergeSessions(final EmitStrategy.StrategyType inputType) {
        setup(inputType, true);
        final String sessionId = "mel";
        processor.process(new Record<>(sessionId, "first", 0L));
        try (final KeyValueIterator<Windowed<String>, Long> iterator = sessionStore.findSessions(sessionId, 0, 0)) {
            assertTrue(iterator.hasNext());
        }

        // move time beyond gap
        processor.process(new Record<>(sessionId, "second", GAP_MS + 1));
        try (final KeyValueIterator<Windowed<String>, Long> iterator = sessionStore.findSessions(sessionId, GAP_MS + 1, GAP_MS + 1)) {
            assertTrue(iterator.hasNext());
        }
        // should still exist as not within gap
        try (final KeyValueIterator<Windowed<String>, Long> iterator = sessionStore.findSessions(sessionId, 0, 0)) {
            assertTrue(iterator.hasNext());
        }
        // move time back
        processor.process(new Record<>(sessionId, "third", GAP_MS / 2));

        try (final KeyValueIterator<Windowed<String>, Long> iterator = sessionStore.findSessions(sessionId, 0, GAP_MS + 1)) {
            final KeyValue<Windowed<String>, Long> kv = iterator.next();

            assertEquals(Long.valueOf(3), kv.value);
            assertFalse(iterator.hasNext());
        }
    }

    @ParameterizedTest
    @EnumSource(EmitStrategy.StrategyType.class)
    public void shouldUpdateSessionIfTheSameTime(final EmitStrategy.StrategyType inputType) {
        setup(inputType, true);
        processor.process(new Record<>("mel", "first", 0L));
        processor.process(new Record<>("mel", "second", 0L));
        try (final KeyValueIterator<Windowed<String>, Long> iterator = sessionStore.findSessions("mel", 0, 0)) {
            assertEquals(Long.valueOf(2L), iterator.next().value);
            assertFalse(iterator.hasNext());
        }
    }

    @ParameterizedTest
    @EnumSource(EmitStrategy.StrategyType.class)
    public void shouldHaveMultipleSessionsForSameIdWhenTimestampApartBySessionGap(final EmitStrategy.StrategyType inputType) {
        setup(inputType, true);
        final String sessionId = "mel";
        long now = 0;
        processor.process(new Record<>(sessionId, "first", now));
        now += GAP_MS + 1;
        processor.process(new Record<>(sessionId, "second", now));
        processor.process(new Record<>(sessionId, "second", now));
        now += GAP_MS + 1;
        processor.process(new Record<>(sessionId, "third", now));
        processor.process(new Record<>(sessionId, "third", now));
        processor.process(new Record<>(sessionId, "third", now));

        sessionStore.flush();

        if (emitFinal) {
            assertEquals(Arrays.asList(new KeyValueTimestamp<>(new Windowed<>(sessionId, new SessionWindow(0, 0)), new Change<>(1L, null), 0L), new KeyValueTimestamp<>(new Windowed<>(sessionId, new SessionWindow(GAP_MS + 1, GAP_MS + 1)), new Change<>(2L, null), GAP_MS + 1)), results);
        } else {
            assertEquals(Arrays.asList(new KeyValueTimestamp<>(new Windowed<>(sessionId, new SessionWindow(0, 0)), new Change<>(1L, null), 0L), new KeyValueTimestamp<>(new Windowed<>(sessionId, new SessionWindow(GAP_MS + 1, GAP_MS + 1)), new Change<>(2L, null), GAP_MS + 1), new KeyValueTimestamp<>(new Windowed<>(sessionId, new SessionWindow(now, now)), new Change<>(3L, null), now)), results);
        }
    }

    @ParameterizedTest
    @EnumSource(EmitStrategy.StrategyType.class)
    public void shouldRemoveMergedSessionsFromStateStore(final EmitStrategy.StrategyType inputType) {
        setup(inputType, true);
        processor.process(new Record<>("a", "1", 0L));

        // first ensure it is in the store
        try (final KeyValueIterator<Windowed<String>, Long> a1 = sessionStore.findSessions("a", 0, 0)) {
            assertEquals(KeyValue.pair(new Windowed<>("a", new SessionWindow(0, 0)), 1L), a1.next());
        }


        processor.process(new Record<>("a", "2", 100L));
        // a1 from above should have been removed
        // should have merged session in store
        try (final KeyValueIterator<Windowed<String>, Long> a2 = sessionStore.findSessions("a", 0, 100)) {
            assertEquals(KeyValue.pair(new Windowed<>("a", new SessionWindow(0, 100)), 2L), a2.next());
            assertFalse(a2.hasNext());
        }
    }

    @ParameterizedTest
    @EnumSource(EmitStrategy.StrategyType.class)
    public void shouldHandleMultipleSessionsAndMerging(final EmitStrategy.StrategyType inputType) {
        setup(inputType, true);
        processor.process(new Record<>("a", "1", 0L));
        processor.process(new Record<>("b", "1", 0L));
        processor.process(new Record<>("c", "1", 0L));
        processor.process(new Record<>("d", "1", 0L));
        processor.process(new Record<>("d", "2", GAP_MS / 2));
        processor.process(new Record<>("a", "2", GAP_MS + 1));
        processor.process(new Record<>("b", "2", GAP_MS + 1));
        processor.process(new Record<>("a", "3", GAP_MS + 1 + GAP_MS / 2));
        processor.process(new Record<>("c", "3", GAP_MS + 1 + GAP_MS / 2));

        sessionStore.flush();

        if (emitFinal) {
            assertEquals(Arrays.asList(new KeyValueTimestamp<>(new Windowed<>("a", new SessionWindow(0, 0)), new Change<>(1L, null), 0L), new KeyValueTimestamp<>(new Windowed<>("b", new SessionWindow(0, 0)), new Change<>(1L, null), 0L), new KeyValueTimestamp<>(new Windowed<>("c", new SessionWindow(0, 0)), new Change<>(1L, null), 0L), new KeyValueTimestamp<>(new Windowed<>("d", new SessionWindow(0, GAP_MS / 2)), new Change<>(2L, null), GAP_MS / 2)), results);
        } else {
            assertEquals(Arrays.asList(new KeyValueTimestamp<>(new Windowed<>("a", new SessionWindow(0, 0)), new Change<>(1L, null), 0L), new KeyValueTimestamp<>(new Windowed<>("b", new SessionWindow(0, 0)), new Change<>(1L, null), 0L), new KeyValueTimestamp<>(new Windowed<>("c", new SessionWindow(0, 0)), new Change<>(1L, null), 0L), new KeyValueTimestamp<>(new Windowed<>("d", new SessionWindow(0, GAP_MS / 2)), new Change<>(2L, null), GAP_MS / 2), new KeyValueTimestamp<>(new Windowed<>("b", new SessionWindow(GAP_MS + 1, GAP_MS + 1)), new Change<>(1L, null), GAP_MS + 1), new KeyValueTimestamp<>(new Windowed<>("a", new SessionWindow(GAP_MS + 1, GAP_MS + 1 + GAP_MS / 2)), new Change<>(2L, null), GAP_MS + 1 + GAP_MS / 2), new KeyValueTimestamp<>(new Windowed<>("c", new SessionWindow(GAP_MS + 1 + GAP_MS / 2, GAP_MS + 1 + GAP_MS / 2)), new Change<>(1L, null), GAP_MS + 1 + GAP_MS / 2)), results);
        }
    }

    @ParameterizedTest
    @EnumSource(EmitStrategy.StrategyType.class)
    public void shouldGetAggregatedValuesFromValueGetter(final EmitStrategy.StrategyType inputType) {
        setup(inputType, true);
        final KTableValueGetter<Windowed<String>, Long> getter = sessionAggregator.view().get();
        getter.init(mockContext);
        processor.process(new Record<>("a", "1", 0L));
        processor.process(new Record<>("a", "1", GAP_MS + 1));
        processor.process(new Record<>("a", "2", GAP_MS + 1));
        final long t0 = getter.get(new Windowed<>("a", new SessionWindow(0, 0))).value();
        final long t1 = getter.get(new Windowed<>("a", new SessionWindow(GAP_MS + 1, GAP_MS + 1))).value();
        assertEquals(1L, t0);
        assertEquals(2L, t1);
    }

    @ParameterizedTest
    @EnumSource(EmitStrategy.StrategyType.class)
    public void shouldImmediatelyForwardNewSessionWhenNonCachedStore(final EmitStrategy.StrategyType inputType) {
        setup(inputType, true);
        if (emitFinal)
            return;

        initStore(false);
        processor.init(mockContext);

        processor.process(new Record<>("a", "1", 0L));
        processor.process(new Record<>("b", "1", 0L));
        processor.process(new Record<>("c", "1", 0L));

        assertEquals(Arrays.asList(new KeyValueTimestamp<>(new Windowed<>("a", new SessionWindow(0, 0)), new Change<>(1L, null), 0L), new KeyValueTimestamp<>(new Windowed<>("b", new SessionWindow(0, 0)), new Change<>(1L, null), 0L), new KeyValueTimestamp<>(new Windowed<>("c", new SessionWindow(0, 0)), new Change<>(1L, null), 0L)), results);
    }

    @ParameterizedTest
    @EnumSource(EmitStrategy.StrategyType.class)
    public void shouldImmediatelyForwardRemovedSessionsWhenMerging(final EmitStrategy.StrategyType inputType) {
        setup(inputType, true);
        if (emitFinal)
            return;

        initStore(false);
        processor.init(mockContext);

        processor.process(new Record<>("a", "1", 0L));
        processor.process(new Record<>("a", "1", 5L));
        assertEquals(Arrays.asList(new KeyValueTimestamp<>(new Windowed<>("a", new SessionWindow(0, 0)), new Change<>(1L, null), 0L), new KeyValueTimestamp<>(new Windowed<>("a", new SessionWindow(0, 0)), new Change<>(null, null), 0L), new KeyValueTimestamp<>(new Windowed<>("a", new SessionWindow(0, 5)), new Change<>(2L, null), 5L)), results);
    }

<<<<<<< HEAD
    @Test
    public void shouldLogAndMeterWhenSkippingNullKeyWithBuiltInMetrics() {
        setup(false);
        context.setRecordContext(new ProcessorRecordContext(-1, -2, -3, "topic", new RecordHeaders()));
=======
    @ParameterizedTest
    @EnumSource(EmitStrategy.StrategyType.class)
    public void shouldLogAndMeterWhenSkippingNullKeyWithBuiltInMetrics(final EmitStrategy.StrategyType inputType) {
        setup(inputType, false);
        mockContext.setRecordContext(
            new ProcessorRecordContext(-1, -2, -3, "topic", new RecordHeaders())
        );
>>>>>>> 9494bebe

        try (final LogCaptureAppender appender = LogCaptureAppender.createAndRegister(KStreamSessionWindowAggregate.class)) {

            processor.process(new Record<>(null, "1", 0L));

            assertThat(appender.getEvents().stream().filter(e -> e.getLevel().equals("WARN")).map(Event::getMessage).collect(Collectors.toList()), hasItem("Skipping record due to null key. topic=[topic] partition=[-3] offset=[-2]"));
        }

<<<<<<< HEAD
        assertEquals(1.0, getMetricByName(context.metrics().metrics(), "dropped-records-total", "stream-task-metrics").metricValue());
    }

    @Test
    public void shouldLogAndMeterWhenSkippingLateRecordWithZeroGrace() {
        setup(false);
        final Processor<String, String, Windowed<String>, Change<Long>> processor = new KStreamSessionWindowAggregate<>(SessionWindows.ofInactivityGapAndGrace(ofMillis(10L), ofMillis(0L)), STORE_NAME, EmitStrategy.onWindowUpdate(), initializer, aggregator, sessionMerger).get();
        processor.init(context);
=======
        assertEquals(
            1.0,
            getMetricByName(mockContext.metrics().metrics(), "dropped-records-total", "stream-task-metrics").metricValue()
        );
    }

    @ParameterizedTest
    @EnumSource(EmitStrategy.StrategyType.class)
    public void shouldLogAndMeterWhenSkippingLateRecordWithZeroGrace(final EmitStrategy.StrategyType inputType) {
        setup(inputType, false);
        final Processor<String, String, Windowed<String>, Change<Long>> processor = new KStreamSessionWindowAggregate<>(
            SessionWindows.ofInactivityGapAndGrace(ofMillis(10L), ofMillis(0L)),
            mockStoreFactory(STORE_NAME),
            EmitStrategy.onWindowUpdate(),
            initializer,
            aggregator,
            sessionMerger
        ).get();
        processor.init(mockContext);
>>>>>>> 9494bebe

        // dummy record to establish stream time = 0
        mockContext.setRecordContext(new ProcessorRecordContext(0, -2, -3, "topic", new RecordHeaders()));
        processor.process(new Record<>("dummy", "dummy", 0L));

        // record arrives on time, should not be skipped
        mockContext.setRecordContext(new ProcessorRecordContext(0, -2, -3, "topic", new RecordHeaders()));
        processor.process(new Record<>("OnTime1", "1", 0L));

        // dummy record to advance stream time = 11, 10 for gap time plus 1 to place outside window
        mockContext.setRecordContext(new ProcessorRecordContext(11, -2, -3, "topic", new RecordHeaders()));
        processor.process(new Record<>("dummy", "dummy", 11L));

        try (final LogCaptureAppender appender = LogCaptureAppender.createAndRegister(KStreamSessionWindowAggregate.class)) {

            // record is late
            mockContext.setRecordContext(new ProcessorRecordContext(0, -2, -3, "topic", new RecordHeaders()));
            processor.process(new Record<>("Late1", "1", 0L));

            assertThat(appender.getMessages(), hasItem("Skipping record for expired window." + " topic=[topic] partition=[-3] offset=[-2] timestamp=[0] window=[0,0] expiration=[1] streamTime=[11]"));
        }

        final MetricName dropTotal;
        final MetricName dropRate;
        dropTotal = new MetricName("dropped-records-total", "stream-task-metrics", "The total number of dropped records", mkMap(mkEntry("thread-id", threadId), mkEntry("task-id", "0_0")));
        dropRate = new MetricName("dropped-records-rate", "stream-task-metrics", "The average number of dropped records per second", mkMap(mkEntry("thread-id", threadId), mkEntry("task-id", "0_0")));
        assertThat(metrics.metrics().get(dropTotal).metricValue(), is(1.0));
        assertThat((Double) metrics.metrics().get(dropRate).metricValue(), greaterThan(0.0));
    }

<<<<<<< HEAD
    @Test
    public void shouldLogAndMeterWhenSkippingLateRecordWithNonzeroGrace() {
        setup(false);
        final Processor<String, String, Windowed<String>, Change<Long>> processor = new KStreamSessionWindowAggregate<>(SessionWindows.ofInactivityGapAndGrace(ofMillis(10L), ofMillis(1L)), STORE_NAME, EmitStrategy.onWindowUpdate(), initializer, aggregator, sessionMerger).get();
        processor.init(context);
=======
    @ParameterizedTest
    @EnumSource(EmitStrategy.StrategyType.class)
    public void shouldLogAndMeterWhenSkippingLateRecordWithNonzeroGrace(final EmitStrategy.StrategyType inputType) {
        setup(inputType, false);
        final Processor<String, String, Windowed<String>, Change<Long>> processor = new KStreamSessionWindowAggregate<>(
            SessionWindows.ofInactivityGapAndGrace(ofMillis(10L), ofMillis(1L)),
            mockStoreFactory(STORE_NAME),
            EmitStrategy.onWindowUpdate(),
            initializer,
            aggregator,
            sessionMerger
        ).get();
        processor.init(mockContext);
>>>>>>> 9494bebe

        try (final LogCaptureAppender appender = LogCaptureAppender.createAndRegister(KStreamSessionWindowAggregate.class)) {

            // dummy record to establish stream time = 0
            mockContext.setRecordContext(new ProcessorRecordContext(0, -2, -3, "topic", new RecordHeaders()));
            processor.process(new Record<>("dummy", "dummy", 0L));

            // record arrives on time, should not be skipped
            mockContext.setRecordContext(new ProcessorRecordContext(0, -2, -3, "topic", new RecordHeaders()));
            processor.process(new Record<>("OnTime1", "1", 0L));

            // dummy record to advance stream time = 11, 10 for gap time plus 1 to place at edge of window
            mockContext.setRecordContext(new ProcessorRecordContext(11, -2, -3, "topic", new RecordHeaders()));
            processor.process(new Record<>("dummy", "dummy", 11L));

            // delayed record arrives on time, should not be skipped
            mockContext.setRecordContext(new ProcessorRecordContext(0, -2, -3, "topic", new RecordHeaders()));
            processor.process(new Record<>("OnTime2", "1", 0L));

            // dummy record to advance stream time = 12, 10 for gap time plus 2 to place outside window
            mockContext.setRecordContext(new ProcessorRecordContext(12, -2, -3, "topic", new RecordHeaders()));
            processor.process(new Record<>("dummy", "dummy", 12L));

            // delayed record arrives late
            mockContext.setRecordContext(new ProcessorRecordContext(0, -2, -3, "topic", new RecordHeaders()));
            processor.process(new Record<>("Late1", "1", 0L));

            assertThat(appender.getMessages(), hasItem("Skipping record for expired window." + " topic=[topic] partition=[-3] offset=[-2] timestamp=[0] window=[0,0] expiration=[1] streamTime=[12]"));
        }

        final MetricName dropTotal;
        final MetricName dropRate;
        dropTotal = new MetricName("dropped-records-total", "stream-task-metrics", "The total number of dropped records", mkMap(mkEntry("thread-id", threadId), mkEntry("task-id", "0_0")));
        dropRate = new MetricName("dropped-records-rate", "stream-task-metrics", "The average number of dropped records per second", mkMap(mkEntry("thread-id", threadId), mkEntry("task-id", "0_0")));

        assertThat(metrics.metrics().get(dropTotal).metricValue(), is(1.0));
        assertThat((Double) metrics.metrics().get(dropRate).metricValue(), greaterThan(0.0));
    }
}<|MERGE_RESOLUTION|>--- conflicted
+++ resolved
@@ -27,31 +27,22 @@
 import org.apache.kafka.streams.KeyValue;
 import org.apache.kafka.streams.KeyValueTimestamp;
 import org.apache.kafka.streams.StreamsConfig;
-<<<<<<< HEAD
-import org.apache.kafka.streams.kstream.*;
-import org.apache.kafka.streams.processor.StateStoreContext;
-=======
 import org.apache.kafka.streams.kstream.Aggregator;
 import org.apache.kafka.streams.kstream.EmitStrategy;
 import org.apache.kafka.streams.kstream.Initializer;
 import org.apache.kafka.streams.kstream.Merger;
 import org.apache.kafka.streams.kstream.SessionWindows;
 import org.apache.kafka.streams.kstream.Windowed;
->>>>>>> 9494bebe
 import org.apache.kafka.streams.processor.api.Processor;
 import org.apache.kafka.streams.processor.api.Record;
 import org.apache.kafka.streams.processor.internals.ProcessorRecordContext;
 import org.apache.kafka.streams.processor.internals.metrics.StreamsMetricsImpl;
 import org.apache.kafka.streams.processor.internals.metrics.TaskMetrics;
-<<<<<<< HEAD
-import org.apache.kafka.streams.state.*;
-=======
 import org.apache.kafka.streams.state.KeyValueIterator;
 import org.apache.kafka.streams.state.SessionBytesStoreSupplier;
 import org.apache.kafka.streams.state.SessionStore;
 import org.apache.kafka.streams.state.StoreBuilder;
 import org.apache.kafka.streams.state.Stores;
->>>>>>> 9494bebe
 import org.apache.kafka.streams.state.internals.RocksDbTimeOrderedSessionBytesStoreSupplier;
 import org.apache.kafka.streams.state.internals.ThreadCache;
 import org.apache.kafka.test.InternalMockProcessorContext;
@@ -63,14 +54,10 @@
 import org.junit.jupiter.params.ParameterizedTest;
 import org.junit.jupiter.params.provider.EnumSource;
 
-<<<<<<< HEAD
-import java.util.*;
-=======
 import java.util.ArrayList;
 import java.util.Arrays;
 import java.util.List;
 import java.util.Properties;
->>>>>>> 9494bebe
 import java.util.stream.Collectors;
 
 import static java.time.Duration.ofMillis;
@@ -82,13 +69,9 @@
 import static org.hamcrest.CoreMatchers.is;
 import static org.hamcrest.MatcherAssert.assertThat;
 import static org.hamcrest.Matchers.greaterThan;
-<<<<<<< HEAD
-import static org.junit.Assert.*;
-=======
 import static org.junit.jupiter.api.Assertions.assertEquals;
 import static org.junit.jupiter.api.Assertions.assertFalse;
 import static org.junit.jupiter.api.Assertions.assertTrue;
->>>>>>> 9494bebe
 
 public class KStreamSessionWindowAggregateProcessorTest {
 
@@ -111,14 +94,6 @@
     
     public EmitStrategy.StrategyType type;
 
-<<<<<<< HEAD
-    @Parameterized.Parameters(name = "{0}")
-    public static Collection<Object[]> data() {
-        return asList(new Object[][]{{EmitStrategy.StrategyType.ON_WINDOW_UPDATE}, {EmitStrategy.StrategyType.ON_WINDOW_CLOSE}});
-    }
-
-=======
->>>>>>> 9494bebe
     private EmitStrategy emitStrategy;
     private boolean emitFinal;
 
@@ -129,9 +104,6 @@
         prop.put(StreamsConfig.InternalConfig.EMIT_INTERVAL_MS_KSTREAMS_WINDOWED_AGGREGATION, 0);
         final StreamsConfig config = new StreamsConfig(prop);
 
-<<<<<<< HEAD
-        context = new InternalMockProcessorContext<Windowed<String>, Change<Long>>(TestUtils.tempDirectory(), Serdes.String(), Serdes.String(), streamsMetrics, config, MockRecordCollector::new, new ThreadCache(new LogContext("testCache "), 100000, streamsMetrics), time) {
-=======
         mockContext = new InternalMockProcessorContext<>(
             TestUtils.tempDirectory(),
             Serdes.String(),
@@ -142,7 +114,6 @@
             new ThreadCache(new LogContext("testCache "), 100000, streamsMetrics),
             time
         ) {
->>>>>>> 9494bebe
             @Override
             public <K extends Windowed<String>, V extends Change<Long>> void forward(final Record<K, V> record) {
                 results.add(new KeyValueTimestamp<>(record.key(), record.value(), record.timestamp()));
@@ -153,9 +124,6 @@
         emitFinal = type.equals(EmitStrategy.StrategyType.ON_WINDOW_CLOSE);
         emitStrategy = EmitStrategy.StrategyType.forType(type);
 
-<<<<<<< HEAD
-        sessionAggregator = new KStreamSessionWindowAggregate<>(SessionWindows.ofInactivityGapWithNoGrace(ofMillis(GAP_MS)), STORE_NAME, emitStrategy, initializer, aggregator, sessionMerger);
-=======
         sessionAggregator = new KStreamSessionWindowAggregate<>(
             SessionWindows.ofInactivityGapWithNoGrace(ofMillis(GAP_MS)),
             mockStoreFactory(STORE_NAME),
@@ -163,7 +131,6 @@
             initializer,
             aggregator,
             sessionMerger);
->>>>>>> 9494bebe
 
         if (processor != null) {
             processor.close();
@@ -180,9 +147,12 @@
     }
 
     private void initStore(final boolean enableCaching) {
-        final SessionBytesStoreSupplier supplier = emitStrategy.type() == EmitStrategy.StrategyType.ON_WINDOW_CLOSE ? new RocksDbTimeOrderedSessionBytesStoreSupplier(STORE_NAME, GAP_MS * 3, true) : Stores.persistentSessionStore(STORE_NAME, ofMillis(GAP_MS * 3));
-
-        final StoreBuilder<SessionStore<String, Long>> storeBuilder = Stores.sessionStoreBuilder(supplier, Serdes.String(), Serdes.Long()).withLoggingDisabled();
+        final SessionBytesStoreSupplier supplier = emitStrategy.type() == EmitStrategy.StrategyType.ON_WINDOW_CLOSE ?
+            new RocksDbTimeOrderedSessionBytesStoreSupplier(STORE_NAME, GAP_MS * 3, true) :
+            Stores.persistentSessionStore(STORE_NAME, ofMillis(GAP_MS * 3));
+
+        final StoreBuilder<SessionStore<String, Long>> storeBuilder = Stores.sessionStoreBuilder(supplier, Serdes.String(), Serdes.Long())
+            .withLoggingDisabled();
 
         if (enableCaching && emitStrategy.type() != EmitStrategy.StrategyType.ON_WINDOW_CLOSE) {
             storeBuilder.withCachingEnabled();
@@ -208,7 +178,8 @@
         processor.process(new Record<>("john", "first", 0L));
         processor.process(new Record<>("john", "second", 500L));
 
-        try (final KeyValueIterator<Windowed<String>, Long> values = sessionStore.findSessions("john", 0, 2000)) {
+        try (final KeyValueIterator<Windowed<String>, Long> values =
+                 sessionStore.findSessions("john", 0, 2000)) {
             assertTrue(values.hasNext());
             assertEquals(Long.valueOf(2), values.next().value);
         }
@@ -236,7 +207,8 @@
         // move time back
         processor.process(new Record<>(sessionId, "third", GAP_MS / 2));
 
-        try (final KeyValueIterator<Windowed<String>, Long> iterator = sessionStore.findSessions(sessionId, 0, GAP_MS + 1)) {
+        try (final KeyValueIterator<Windowed<String>, Long> iterator =
+                 sessionStore.findSessions(sessionId, 0, GAP_MS + 1)) {
             final KeyValue<Windowed<String>, Long> kv = iterator.next();
 
             assertEquals(Long.valueOf(3), kv.value);
@@ -250,7 +222,8 @@
         setup(inputType, true);
         processor.process(new Record<>("mel", "first", 0L));
         processor.process(new Record<>("mel", "second", 0L));
-        try (final KeyValueIterator<Windowed<String>, Long> iterator = sessionStore.findSessions("mel", 0, 0)) {
+        try (final KeyValueIterator<Windowed<String>, Long> iterator =
+                 sessionStore.findSessions("mel", 0, 0)) {
             assertEquals(Long.valueOf(2L), iterator.next().value);
             assertFalse(iterator.hasNext());
         }
@@ -274,9 +247,37 @@
         sessionStore.flush();
 
         if (emitFinal) {
-            assertEquals(Arrays.asList(new KeyValueTimestamp<>(new Windowed<>(sessionId, new SessionWindow(0, 0)), new Change<>(1L, null), 0L), new KeyValueTimestamp<>(new Windowed<>(sessionId, new SessionWindow(GAP_MS + 1, GAP_MS + 1)), new Change<>(2L, null), GAP_MS + 1)), results);
+            assertEquals(
+                Arrays.asList(
+                    new KeyValueTimestamp<>(
+                        new Windowed<>(sessionId, new SessionWindow(0, 0)),
+                        new Change<>(1L, null),
+                        0L),
+                    new KeyValueTimestamp<>(
+                        new Windowed<>(sessionId, new SessionWindow(GAP_MS + 1, GAP_MS + 1)),
+                        new Change<>(2L, null),
+                        GAP_MS + 1)
+                ),
+                results
+            );
         } else {
-            assertEquals(Arrays.asList(new KeyValueTimestamp<>(new Windowed<>(sessionId, new SessionWindow(0, 0)), new Change<>(1L, null), 0L), new KeyValueTimestamp<>(new Windowed<>(sessionId, new SessionWindow(GAP_MS + 1, GAP_MS + 1)), new Change<>(2L, null), GAP_MS + 1), new KeyValueTimestamp<>(new Windowed<>(sessionId, new SessionWindow(now, now)), new Change<>(3L, null), now)), results);
+            assertEquals(
+                Arrays.asList(
+                    new KeyValueTimestamp<>(
+                        new Windowed<>(sessionId, new SessionWindow(0, 0)),
+                        new Change<>(1L, null),
+                        0L),
+                    new KeyValueTimestamp<>(
+                        new Windowed<>(sessionId, new SessionWindow(GAP_MS + 1, GAP_MS + 1)),
+                        new Change<>(2L, null),
+                        GAP_MS + 1),
+                    new KeyValueTimestamp<>(
+                        new Windowed<>(sessionId, new SessionWindow(now, now)),
+                        new Change<>(3L, null),
+                        now)
+                ),
+                results
+            );
         }
     }
 
@@ -287,7 +288,8 @@
         processor.process(new Record<>("a", "1", 0L));
 
         // first ensure it is in the store
-        try (final KeyValueIterator<Windowed<String>, Long> a1 = sessionStore.findSessions("a", 0, 0)) {
+        try (final KeyValueIterator<Windowed<String>, Long> a1 =
+                 sessionStore.findSessions("a", 0, 0)) {
             assertEquals(KeyValue.pair(new Windowed<>("a", new SessionWindow(0, 0)), 1L), a1.next());
         }
 
@@ -295,7 +297,8 @@
         processor.process(new Record<>("a", "2", 100L));
         // a1 from above should have been removed
         // should have merged session in store
-        try (final KeyValueIterator<Windowed<String>, Long> a2 = sessionStore.findSessions("a", 0, 100)) {
+        try (final KeyValueIterator<Windowed<String>, Long> a2 =
+                 sessionStore.findSessions("a", 0, 100)) {
             assertEquals(KeyValue.pair(new Windowed<>("a", new SessionWindow(0, 100)), 2L), a2.next());
             assertFalse(a2.hasNext());
         }
@@ -318,9 +321,59 @@
         sessionStore.flush();
 
         if (emitFinal) {
-            assertEquals(Arrays.asList(new KeyValueTimestamp<>(new Windowed<>("a", new SessionWindow(0, 0)), new Change<>(1L, null), 0L), new KeyValueTimestamp<>(new Windowed<>("b", new SessionWindow(0, 0)), new Change<>(1L, null), 0L), new KeyValueTimestamp<>(new Windowed<>("c", new SessionWindow(0, 0)), new Change<>(1L, null), 0L), new KeyValueTimestamp<>(new Windowed<>("d", new SessionWindow(0, GAP_MS / 2)), new Change<>(2L, null), GAP_MS / 2)), results);
+            assertEquals(Arrays.asList(
+                new KeyValueTimestamp<>(
+                    new Windowed<>("a", new SessionWindow(0, 0)),
+                    new Change<>(1L, null),
+                    0L),
+                new KeyValueTimestamp<>(
+                    new Windowed<>("b", new SessionWindow(0, 0)),
+                    new Change<>(1L, null),
+                    0L),
+                new KeyValueTimestamp<>(
+                    new Windowed<>("c", new SessionWindow(0, 0)),
+                    new Change<>(1L, null),
+                    0L),
+                new KeyValueTimestamp<>(
+                    new Windowed<>("d", new SessionWindow(0, GAP_MS / 2)),
+                    new Change<>(2L, null),
+                    GAP_MS / 2)
+                ),
+                results);
         } else {
-            assertEquals(Arrays.asList(new KeyValueTimestamp<>(new Windowed<>("a", new SessionWindow(0, 0)), new Change<>(1L, null), 0L), new KeyValueTimestamp<>(new Windowed<>("b", new SessionWindow(0, 0)), new Change<>(1L, null), 0L), new KeyValueTimestamp<>(new Windowed<>("c", new SessionWindow(0, 0)), new Change<>(1L, null), 0L), new KeyValueTimestamp<>(new Windowed<>("d", new SessionWindow(0, GAP_MS / 2)), new Change<>(2L, null), GAP_MS / 2), new KeyValueTimestamp<>(new Windowed<>("b", new SessionWindow(GAP_MS + 1, GAP_MS + 1)), new Change<>(1L, null), GAP_MS + 1), new KeyValueTimestamp<>(new Windowed<>("a", new SessionWindow(GAP_MS + 1, GAP_MS + 1 + GAP_MS / 2)), new Change<>(2L, null), GAP_MS + 1 + GAP_MS / 2), new KeyValueTimestamp<>(new Windowed<>("c", new SessionWindow(GAP_MS + 1 + GAP_MS / 2, GAP_MS + 1 + GAP_MS / 2)), new Change<>(1L, null), GAP_MS + 1 + GAP_MS / 2)), results);
+            assertEquals(
+                Arrays.asList(
+                    new KeyValueTimestamp<>(
+                        new Windowed<>("a", new SessionWindow(0, 0)),
+                        new Change<>(1L, null),
+                        0L),
+                    new KeyValueTimestamp<>(
+                        new Windowed<>("b", new SessionWindow(0, 0)),
+                        new Change<>(1L, null),
+                        0L),
+                    new KeyValueTimestamp<>(
+                        new Windowed<>("c", new SessionWindow(0, 0)),
+                        new Change<>(1L, null),
+                       0L),
+                    new KeyValueTimestamp<>(
+                        new Windowed<>("d", new SessionWindow(0, GAP_MS / 2)),
+                        new Change<>(2L, null),
+                        GAP_MS / 2),
+                    new KeyValueTimestamp<>(
+                        new Windowed<>("b", new SessionWindow(GAP_MS + 1, GAP_MS + 1)),
+                        new Change<>(1L, null),
+                        GAP_MS + 1),
+                    new KeyValueTimestamp<>(
+                        new Windowed<>("a", new SessionWindow(GAP_MS + 1, GAP_MS + 1 + GAP_MS / 2)),
+                        new Change<>(2L, null),
+                        GAP_MS + 1 + GAP_MS / 2),
+                    new KeyValueTimestamp<>(new Windowed<>(
+                        "c",
+                        new SessionWindow(GAP_MS + 1 + GAP_MS / 2, GAP_MS + 1 + GAP_MS / 2)), new Change<>(1L, null),
+                        GAP_MS + 1 + GAP_MS / 2)
+                    ),
+                    results
+            );
         }
     }
 
@@ -353,7 +406,23 @@
         processor.process(new Record<>("b", "1", 0L));
         processor.process(new Record<>("c", "1", 0L));
 
-        assertEquals(Arrays.asList(new KeyValueTimestamp<>(new Windowed<>("a", new SessionWindow(0, 0)), new Change<>(1L, null), 0L), new KeyValueTimestamp<>(new Windowed<>("b", new SessionWindow(0, 0)), new Change<>(1L, null), 0L), new KeyValueTimestamp<>(new Windowed<>("c", new SessionWindow(0, 0)), new Change<>(1L, null), 0L)), results);
+        assertEquals(
+            Arrays.asList(
+                new KeyValueTimestamp<>(
+                    new Windowed<>("a", new SessionWindow(0, 0)),
+                    new Change<>(1L, null),
+                    0L),
+                new KeyValueTimestamp<>(
+                    new Windowed<>("b", new SessionWindow(0, 0)),
+                    new Change<>(1L, null),
+                    0L),
+                new KeyValueTimestamp<>(
+                    new Windowed<>("c", new SessionWindow(0, 0)),
+                    new Change<>(1L, null),
+                    0L)
+            ),
+            results
+        );
     }
 
     @ParameterizedTest
@@ -368,15 +437,25 @@
 
         processor.process(new Record<>("a", "1", 0L));
         processor.process(new Record<>("a", "1", 5L));
-        assertEquals(Arrays.asList(new KeyValueTimestamp<>(new Windowed<>("a", new SessionWindow(0, 0)), new Change<>(1L, null), 0L), new KeyValueTimestamp<>(new Windowed<>("a", new SessionWindow(0, 0)), new Change<>(null, null), 0L), new KeyValueTimestamp<>(new Windowed<>("a", new SessionWindow(0, 5)), new Change<>(2L, null), 5L)), results);
-    }
-
-<<<<<<< HEAD
-    @Test
-    public void shouldLogAndMeterWhenSkippingNullKeyWithBuiltInMetrics() {
-        setup(false);
-        context.setRecordContext(new ProcessorRecordContext(-1, -2, -3, "topic", new RecordHeaders()));
-=======
+        assertEquals(
+            Arrays.asList(
+                new KeyValueTimestamp<>(
+                    new Windowed<>("a", new SessionWindow(0, 0)),
+                    new Change<>(1L, null),
+                    0L),
+                new KeyValueTimestamp<>(
+                    new Windowed<>("a", new SessionWindow(0, 0)),
+                    new Change<>(null, null),
+                    0L),
+                new KeyValueTimestamp<>(
+                    new Windowed<>("a", new SessionWindow(0, 5)),
+                    new Change<>(2L, null),
+                    5L)
+            ),
+            results
+        );
+    }
+
     @ParameterizedTest
     @EnumSource(EmitStrategy.StrategyType.class)
     public void shouldLogAndMeterWhenSkippingNullKeyWithBuiltInMetrics(final EmitStrategy.StrategyType inputType) {
@@ -384,25 +463,21 @@
         mockContext.setRecordContext(
             new ProcessorRecordContext(-1, -2, -3, "topic", new RecordHeaders())
         );
->>>>>>> 9494bebe
-
-        try (final LogCaptureAppender appender = LogCaptureAppender.createAndRegister(KStreamSessionWindowAggregate.class)) {
+
+        try (final LogCaptureAppender appender =
+                 LogCaptureAppender.createAndRegister(KStreamSessionWindowAggregate.class)) {
 
             processor.process(new Record<>(null, "1", 0L));
 
-            assertThat(appender.getEvents().stream().filter(e -> e.getLevel().equals("WARN")).map(Event::getMessage).collect(Collectors.toList()), hasItem("Skipping record due to null key. topic=[topic] partition=[-3] offset=[-2]"));
-        }
-
-<<<<<<< HEAD
-        assertEquals(1.0, getMetricByName(context.metrics().metrics(), "dropped-records-total", "stream-task-metrics").metricValue());
-    }
-
-    @Test
-    public void shouldLogAndMeterWhenSkippingLateRecordWithZeroGrace() {
-        setup(false);
-        final Processor<String, String, Windowed<String>, Change<Long>> processor = new KStreamSessionWindowAggregate<>(SessionWindows.ofInactivityGapAndGrace(ofMillis(10L), ofMillis(0L)), STORE_NAME, EmitStrategy.onWindowUpdate(), initializer, aggregator, sessionMerger).get();
-        processor.init(context);
-=======
+            assertThat(
+                appender.getEvents().stream()
+                    .filter(e -> e.getLevel().equals("WARN"))
+                    .map(Event::getMessage)
+                    .collect(Collectors.toList()),
+                hasItem("Skipping record due to null key. topic=[topic] partition=[-3] offset=[-2]")
+            );
+        }
+
         assertEquals(
             1.0,
             getMetricByName(mockContext.metrics().metrics(), "dropped-records-total", "stream-task-metrics").metricValue()
@@ -422,7 +497,6 @@
             sessionMerger
         ).get();
         processor.init(mockContext);
->>>>>>> 9494bebe
 
         // dummy record to establish stream time = 0
         mockContext.setRecordContext(new ProcessorRecordContext(0, -2, -3, "topic", new RecordHeaders()));
@@ -436,30 +510,47 @@
         mockContext.setRecordContext(new ProcessorRecordContext(11, -2, -3, "topic", new RecordHeaders()));
         processor.process(new Record<>("dummy", "dummy", 11L));
 
-        try (final LogCaptureAppender appender = LogCaptureAppender.createAndRegister(KStreamSessionWindowAggregate.class)) {
+        try (final LogCaptureAppender appender =
+                 LogCaptureAppender.createAndRegister(KStreamSessionWindowAggregate.class)) {
 
             // record is late
             mockContext.setRecordContext(new ProcessorRecordContext(0, -2, -3, "topic", new RecordHeaders()));
             processor.process(new Record<>("Late1", "1", 0L));
 
-            assertThat(appender.getMessages(), hasItem("Skipping record for expired window." + " topic=[topic] partition=[-3] offset=[-2] timestamp=[0] window=[0,0] expiration=[1] streamTime=[11]"));
+            assertThat(
+                appender.getMessages(),
+                hasItem("Skipping record for expired window." +
+                    " topic=[topic] partition=[-3] offset=[-2] timestamp=[0] window=[0,0] expiration=[1] streamTime=[11]")
+            );
         }
 
         final MetricName dropTotal;
         final MetricName dropRate;
-        dropTotal = new MetricName("dropped-records-total", "stream-task-metrics", "The total number of dropped records", mkMap(mkEntry("thread-id", threadId), mkEntry("task-id", "0_0")));
-        dropRate = new MetricName("dropped-records-rate", "stream-task-metrics", "The average number of dropped records per second", mkMap(mkEntry("thread-id", threadId), mkEntry("task-id", "0_0")));
+        dropTotal = new MetricName(
+            "dropped-records-total",
+            "stream-task-metrics",
+            "The total number of dropped records",
+            mkMap(
+                mkEntry("thread-id", threadId),
+                mkEntry("task-id", "0_0")
+            )
+        );
+        dropRate = new MetricName(
+            "dropped-records-rate",
+            "stream-task-metrics",
+            "The average number of dropped records per second",
+            mkMap(
+                mkEntry("thread-id", threadId),
+                mkEntry("task-id", "0_0")
+            )
+        );
         assertThat(metrics.metrics().get(dropTotal).metricValue(), is(1.0));
-        assertThat((Double) metrics.metrics().get(dropRate).metricValue(), greaterThan(0.0));
-    }
-
-<<<<<<< HEAD
-    @Test
-    public void shouldLogAndMeterWhenSkippingLateRecordWithNonzeroGrace() {
-        setup(false);
-        final Processor<String, String, Windowed<String>, Change<Long>> processor = new KStreamSessionWindowAggregate<>(SessionWindows.ofInactivityGapAndGrace(ofMillis(10L), ofMillis(1L)), STORE_NAME, EmitStrategy.onWindowUpdate(), initializer, aggregator, sessionMerger).get();
-        processor.init(context);
-=======
+        assertThat(
+            (Double) metrics.metrics().get(dropRate).metricValue(),
+            greaterThan(0.0)
+        );
+    }
+
     @ParameterizedTest
     @EnumSource(EmitStrategy.StrategyType.class)
     public void shouldLogAndMeterWhenSkippingLateRecordWithNonzeroGrace(final EmitStrategy.StrategyType inputType) {
@@ -473,9 +564,9 @@
             sessionMerger
         ).get();
         processor.init(mockContext);
->>>>>>> 9494bebe
-
-        try (final LogCaptureAppender appender = LogCaptureAppender.createAndRegister(KStreamSessionWindowAggregate.class)) {
+
+        try (final LogCaptureAppender appender =
+                 LogCaptureAppender.createAndRegister(KStreamSessionWindowAggregate.class)) {
 
             // dummy record to establish stream time = 0
             mockContext.setRecordContext(new ProcessorRecordContext(0, -2, -3, "topic", new RecordHeaders()));
@@ -501,15 +592,37 @@
             mockContext.setRecordContext(new ProcessorRecordContext(0, -2, -3, "topic", new RecordHeaders()));
             processor.process(new Record<>("Late1", "1", 0L));
 
-            assertThat(appender.getMessages(), hasItem("Skipping record for expired window." + " topic=[topic] partition=[-3] offset=[-2] timestamp=[0] window=[0,0] expiration=[1] streamTime=[12]"));
+            assertThat(
+                appender.getMessages(),
+                hasItem("Skipping record for expired window." +
+                    " topic=[topic] partition=[-3] offset=[-2] timestamp=[0] window=[0,0] expiration=[1] streamTime=[12]")
+            );
         }
 
         final MetricName dropTotal;
         final MetricName dropRate;
-        dropTotal = new MetricName("dropped-records-total", "stream-task-metrics", "The total number of dropped records", mkMap(mkEntry("thread-id", threadId), mkEntry("task-id", "0_0")));
-        dropRate = new MetricName("dropped-records-rate", "stream-task-metrics", "The average number of dropped records per second", mkMap(mkEntry("thread-id", threadId), mkEntry("task-id", "0_0")));
+        dropTotal = new MetricName(
+            "dropped-records-total",
+            "stream-task-metrics",
+            "The total number of dropped records",
+            mkMap(
+                mkEntry("thread-id", threadId),
+                mkEntry("task-id", "0_0")
+            )
+        );
+        dropRate = new MetricName(
+            "dropped-records-rate",
+            "stream-task-metrics",
+            "The average number of dropped records per second",
+            mkMap(
+                mkEntry("thread-id", threadId),
+                mkEntry("task-id", "0_0")
+            )
+        );
 
         assertThat(metrics.metrics().get(dropTotal).metricValue(), is(1.0));
-        assertThat((Double) metrics.metrics().get(dropRate).metricValue(), greaterThan(0.0));
+        assertThat(
+            (Double) metrics.metrics().get(dropRate).metricValue(),
+            greaterThan(0.0));
     }
 }