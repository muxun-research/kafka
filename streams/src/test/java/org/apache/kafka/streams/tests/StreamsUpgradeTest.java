--- conflicted
+++ resolved
@@ -16,7 +16,11 @@
  */
 package org.apache.kafka.streams.tests;
 
-import org.apache.kafka.clients.consumer.*;
+import org.apache.kafka.clients.consumer.Consumer;
+import org.apache.kafka.clients.consumer.ConsumerConfig;
+import org.apache.kafka.clients.consumer.ConsumerGroupMetadata;
+import org.apache.kafka.clients.consumer.ConsumerPartitionAssignor;
+import org.apache.kafka.clients.consumer.KafkaConsumer;
 import org.apache.kafka.common.Cluster;
 import org.apache.kafka.common.TopicPartition;
 import org.apache.kafka.common.serialization.ByteArrayDeserializer;
@@ -51,7 +55,14 @@
 import java.io.IOException;
 import java.nio.BufferUnderflowException;
 import java.nio.ByteBuffer;
-import java.util.*;
+import java.util.ArrayList;
+import java.util.HashMap;
+import java.util.HashSet;
+import java.util.List;
+import java.util.Map;
+import java.util.Properties;
+import java.util.Set;
+import java.util.UUID;
 import java.util.concurrent.atomic.AtomicInteger;
 import java.util.concurrent.atomic.AtomicLong;
 
@@ -88,15 +99,19 @@
 
     public static KafkaStreams buildStreams(final Properties streamsProperties) {
         final StreamsBuilder builder = new StreamsBuilder();
-        final KTable<String, Integer> dataTable = builder.table("data", Consumed.with(stringSerde, intSerde));
+        final KTable<String, Integer> dataTable = builder.table(
+            "data", Consumed.with(stringSerde, intSerde));
         final KStream<String, Integer> dataStream = dataTable.toStream();
         dataStream.process(SmokeTestUtil.printProcessorSupplier("data"));
         dataStream.to("echo");
 
-        final boolean runFkJoin = Boolean.parseBoolean(streamsProperties.getProperty("test.run_fk_join", "false"));
+        final boolean runFkJoin = Boolean.parseBoolean(streamsProperties.getProperty(
+            "test.run_fk_join",
+            "false"));
         if (runFkJoin) {
             try {
-                final KTable<Integer, String> fkTable = builder.table("fk", Consumed.with(intSerde, stringSerde));
+                final KTable<Integer, String> fkTable = builder.table(
+                    "fk", Consumed.with(intSerde, stringSerde));
                 buildFKTable(dataStream, fkTable);
             } catch (final Exception e) {
                 System.err.println("Caught " + e.getMessage());
@@ -120,8 +135,11 @@
         return new KafkaStreams(builder.build(), config, kafkaClientSupplier);
     }
 
-    private static void buildFKTable(final KStream<String, Integer> primaryTable, final KTable<Integer, String> otherTable) {
-        final KStream<String, String> kStream = primaryTable.toTable().join(otherTable, v -> v, (k0, v0) -> v0).toStream();
+    private static void buildFKTable(final KStream<String, Integer> primaryTable,
+                                     final KTable<Integer, String> otherTable) {
+        final KStream<String, String> kStream = primaryTable.toTable()
+            .join(otherTable, v -> v, (k0, v0) -> v0)
+            .toStream();
         kStream.process(SmokeTestUtil.printProcessorSupplier("fk"));
         kStream.to("fk-result", Produced.with(stringSerde, stringSerde));
     }
@@ -171,11 +189,6 @@
             byte uniqueField = 0;
             if (usedSubscriptionMetadataVersion <= LATEST_SUPPORTED_VERSION) {
                 uniqueField++;
-<<<<<<< HEAD
-                return new SubscriptionInfo(usedSubscriptionMetadataVersion, LATEST_SUPPORTED_VERSION + 1, taskManager.processId(), userEndPoint(), taskManager.getTaskOffsetSums(), uniqueField, 0, CLIENT_TAGS).encode();
-            } else {
-                return new FutureSubscriptionInfo(usedSubscriptionMetadataVersion, taskManager.processId(), SubscriptionInfo.getActiveTasksFromTaskOffsetSumMap(taskManager.getTaskOffsetSums()), SubscriptionInfo.getStandbyTasksFromTaskOffsetSumMap(taskManager.getTaskOffsetSums()), userEndPoint()).encode();
-=======
                 return new SubscriptionInfo(
                     usedSubscriptionMetadataVersion,
                     LATEST_SUPPORTED_VERSION + 1,
@@ -194,12 +207,12 @@
                     SubscriptionInfo.getStandbyTasksFromTaskOffsetSumMap(taskManager.taskOffsetSums()),
                     userEndPoint())
                     .encode();
->>>>>>> 9494bebe
-            }
-        }
-
-        @Override
-        public void onAssignment(final ConsumerPartitionAssignor.Assignment assignment, final ConsumerGroupMetadata metadata) {
+            }
+        }
+
+        @Override
+        public void onAssignment(final ConsumerPartitionAssignor.Assignment assignment,
+                                 final ConsumerGroupMetadata metadata) {
             try {
                 super.onAssignment(assignment, metadata);
                 usedSubscriptionMetadataVersionPeek.set(usedSubscriptionMetadataVersion);
@@ -219,10 +232,12 @@
             }
 
             if (usedVersion > LATEST_SUPPORTED_VERSION + 1) {
-                throw new IllegalStateException("Unknown metadata version: " + usedVersion + "; latest supported version: " + LATEST_SUPPORTED_VERSION + 1);
-            }
-
-            final AssignmentInfo info = AssignmentInfo.decode(assignment.userData().putInt(0, LATEST_SUPPORTED_VERSION));
+                throw new IllegalStateException("Unknown metadata version: " + usedVersion
+                                                    + "; latest supported version: " + LATEST_SUPPORTED_VERSION + 1);
+            }
+
+            final AssignmentInfo info = AssignmentInfo.decode(
+                assignment.userData().putInt(0, LATEST_SUPPORTED_VERSION));
 
             if (maybeUpdateSubscriptionVersion(usedVersion, info.commonlySupportedVersion())) {
                 log.info("Requested to schedule immediate rebalance due to version probing.");
@@ -268,11 +283,6 @@
                 for (final Map.Entry<String, Subscription> entry : subscriptions.entrySet()) {
                     final Subscription subscription = entry.getValue();
 
-<<<<<<< HEAD
-                    final SubscriptionInfo info = SubscriptionInfo.decode(subscription.userData().putInt(0, LATEST_SUPPORTED_VERSION).putInt(4, LATEST_SUPPORTED_VERSION));
-
-                    downgradedSubscriptions.put(entry.getKey(), new Subscription(subscription.topics(), new SubscriptionInfo(LATEST_SUPPORTED_VERSION, LATEST_SUPPORTED_VERSION, info.processId(), info.userEndPoint(), taskManager().getTaskOffsetSums(), (byte) 0, 0, CLIENT_TAGS).encode(), subscription.ownedPartitions()));
-=======
                     final SubscriptionInfo info = SubscriptionInfo.decode(subscription.userData()
                         .putInt(0, LATEST_SUPPORTED_VERSION)
                         .putInt(4, LATEST_SUPPORTED_VERSION));
@@ -293,7 +303,6 @@
                             ).encode(),
                             subscription.ownedPartitions()
                         ));
->>>>>>> 9494bebe
                 }
                 assignment = super.assign(metadata, new GroupSubscription(downgradedSubscriptions)).groupAssignment();
                 bumpUsedVersion = true;
@@ -303,7 +312,15 @@
             final Map<String, Assignment> newAssignment = new HashMap<>();
             for (final Map.Entry<String, Assignment> entry : assignment.entrySet()) {
                 final Assignment singleAssignment = entry.getValue();
-                newAssignment.put(entry.getKey(), new Assignment(singleAssignment.partitions(), new FutureAssignmentInfo(bumpUsedVersion, bumpSupportedVersion, singleAssignment.userData()).encode()));
+                newAssignment.put(
+                    entry.getKey(),
+                    new Assignment(
+                        singleAssignment.partitions(),
+                        new FutureAssignmentInfo(
+                            bumpUsedVersion,
+                            bumpSupportedVersion,
+                            singleAssignment.userData())
+                            .encode()));
             }
 
             return new GroupAssignment(newAssignment);
@@ -318,7 +335,11 @@
         private final String userEndPoint;
 
         // for testing only; don't apply version checks
-        FutureSubscriptionInfo(final int version, final UUID processId, final Set<TaskId> activeTasks, final Set<TaskId> standbyTasks, final String userEndPoint) {
+        FutureSubscriptionInfo(final int version,
+                               final UUID processId,
+                               final Set<TaskId> activeTasks,
+                               final Set<TaskId> standbyTasks,
+                               final String userEndPoint) {
             this.version = version;
             this.processId = processId;
             this.activeTasks = activeTasks;
@@ -332,14 +353,15 @@
         private ByteBuffer encode() {
             final byte[] endPointBytes = LegacySubscriptionInfoSerde.prepareUserEndPoint(userEndPoint);
 
-            final ByteBuffer buf = ByteBuffer.allocate(4 + // used version
-                    4 + // latest supported version version
-                    16 + // client ID
-                    4 + activeTasks.size() * 8 +   // length + active tasks
-                    4 + standbyTasks.size() * 8 +  // length + standby tasks
-                    4 + endPointBytes.length +      // length + endpoint
-                    4 + //uniqueField
-                    4 //assignment error code
+            final ByteBuffer buf = ByteBuffer.allocate(
+                4 + // used version
+                4 + // latest supported version version
+                16 + // client ID
+                4 + activeTasks.size() * 8 +   // length + active tasks
+                4 + standbyTasks.size() * 8 +  // length + standby tasks
+                4 + endPointBytes.length +      // length + endpoint
+                4 + //uniqueField
+                4 //assignment error code
             );
 
             buf.putInt(version); // used version
