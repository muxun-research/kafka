--- conflicted
+++ resolved
@@ -21,7 +21,11 @@
 import org.apache.kafka.common.MetricName;
 import org.apache.kafka.common.header.internals.RecordHeaders;
 import org.apache.kafka.common.record.TimestampType;
-import org.apache.kafka.common.serialization.*;
+import org.apache.kafka.common.serialization.Deserializer;
+import org.apache.kafka.common.serialization.Serdes;
+import org.apache.kafka.common.serialization.Serializer;
+import org.apache.kafka.common.serialization.StringDeserializer;
+import org.apache.kafka.common.serialization.StringSerializer;
 import org.apache.kafka.common.utils.Bytes;
 import org.apache.kafka.streams.StreamsConfig;
 import org.apache.kafka.streams.query.ResultOrder;
@@ -50,20 +54,6 @@
 import static org.hamcrest.CoreMatchers.nullValue;
 import static org.hamcrest.MatcherAssert.assertThat;
 import static org.junit.jupiter.api.Assertions.assertEquals;
-
-import java.util.ArrayList;
-import java.util.List;
-import java.util.Map;
-import java.util.Optional;
-
-import static org.apache.kafka.common.utils.Utils.mkEntry;
-import static org.apache.kafka.common.utils.Utils.mkMap;
-import static org.apache.kafka.streams.state.VersionedKeyValueStore.PUT_RETURN_CODE_NOT_PUT;
-import static org.apache.kafka.streams.state.VersionedKeyValueStore.PUT_RETURN_CODE_VALID_TO_UNDEFINED;
-import static org.hamcrest.CoreMatchers.equalTo;
-import static org.hamcrest.CoreMatchers.nullValue;
-import static org.hamcrest.MatcherAssert.assertThat;
-import static org.junit.Assert.assertEquals;
 
 public class RocksDBVersionedStoreTest {
 
@@ -85,10 +75,18 @@
 
     @BeforeEach
     public void before() {
-        context = new InternalMockProcessorContext<>(TestUtils.tempDirectory(), Serdes.String(), Serdes.String(), new StreamsConfig(StreamsTestUtils.getStreamsConfig()));
+        context = new InternalMockProcessorContext<>(
+            TestUtils.tempDirectory(),
+            Serdes.String(),
+            Serdes.String(),
+            new StreamsConfig(StreamsTestUtils.getStreamsConfig())
+        );
         context.setTime(BASE_TIMESTAMP);
 
-        expectedMetricsTags = mkMap(mkEntry("thread-id", Thread.currentThread().getName()), mkEntry("task-id", context.taskId().toString()));
+        expectedMetricsTags = mkMap(
+            mkEntry("thread-id", Thread.currentThread().getName()),
+            mkEntry("task-id", context.taskId().toString())
+        );
 
         store = new RocksDBVersionedStore(STORE_NAME, METRICS_SCOPE, HISTORY_RETENTION, SEGMENT_INTERVAL);
         store.init(context, store);
@@ -834,22 +832,29 @@
     }
 
     private void putToStore(final String key, final String value, final long timestamp, final long expectedValidTo) {
-        final long validTo = store.put(new Bytes(STRING_SERIALIZER.serialize(null, key)), STRING_SERIALIZER.serialize(null, value), timestamp);
+        final long validTo = store.put(
+            new Bytes(STRING_SERIALIZER.serialize(null, key)),
+            STRING_SERIALIZER.serialize(null, value),
+            timestamp
+        );
         assertThat(validTo, equalTo(expectedValidTo));
     }
 
     private VersionedRecord<String> deleteFromStore(final String key, final long timestamp) {
-        final VersionedRecord<byte[]> versionedRecord = store.delete(new Bytes(STRING_SERIALIZER.serialize(null, key)), timestamp);
+        final VersionedRecord<byte[]> versionedRecord
+            = store.delete(new Bytes(STRING_SERIALIZER.serialize(null, key)), timestamp);
         return deserializedRecord(versionedRecord);
     }
 
     private VersionedRecord<String> getFromStore(final String key) {
-        final VersionedRecord<byte[]> versionedRecord = store.get(new Bytes(STRING_SERIALIZER.serialize(null, key)));
+        final VersionedRecord<byte[]> versionedRecord
+            = store.get(new Bytes(STRING_SERIALIZER.serialize(null, key)));
         return deserializedRecord(versionedRecord);
     }
 
     private VersionedRecord<String> getFromStore(final String key, final long asOfTimestamp) {
-        final VersionedRecord<byte[]> versionedRecord = store.get(new Bytes(STRING_SERIALIZER.serialize(null, key)), asOfTimestamp);
+        final VersionedRecord<byte[]> versionedRecord
+            = store.get(new Bytes(STRING_SERIALIZER.serialize(null, key)), asOfTimestamp);
         return deserializedRecord(versionedRecord);
     }
 
@@ -917,14 +922,13 @@
     }
 
     private void verifyExpiredRecordSensor(final int expectedValue) {
-        final Metric metric = context.metrics().metrics().get(new MetricName(DROPPED_RECORDS_METRIC, TASK_LEVEL_GROUP, "", expectedMetricsTags));
+        final Metric metric = context.metrics().metrics().get(
+            new MetricName(DROPPED_RECORDS_METRIC, TASK_LEVEL_GROUP, "", expectedMetricsTags)
+        );
         assertEquals((Double) metric.metricValue(), expectedValue, 0.001);
     }
 
     private static VersionedRecord<String> deserializedRecord(final VersionedRecord<byte[]> versionedRecord) {
-<<<<<<< HEAD
-        return versionedRecord == null ? null : new VersionedRecord<>(STRING_DESERIALIZER.deserialize(null, versionedRecord.value()), versionedRecord.timestamp());
-=======
         return versionedRecord == null
             ? null
             : versionedRecord.validTo().isPresent()
@@ -933,7 +937,6 @@
                                     versionedRecord.validTo().get())
             : new VersionedRecord<>(STRING_DESERIALIZER.deserialize(null, versionedRecord.value()),
                                     versionedRecord.timestamp());
->>>>>>> 9494bebe
     }
 
     private static List<ConsumerRecord<byte[], byte[]>> getChangelogRecords(final List<DataRecord> data) {
@@ -942,7 +945,19 @@
         for (final DataRecord d : data) {
             final byte[] rawKey = STRING_SERIALIZER.serialize(null, d.key);
             final byte[] rawValue = STRING_SERIALIZER.serialize(null, d.value);
-            records.add(new ConsumerRecord<>("", 0, 0L, d.timestamp, TimestampType.CREATE_TIME, rawKey.length, rawValue == null ? 0 : rawValue.length, rawKey, rawValue, new RecordHeaders(), Optional.empty()));
+            records.add(new ConsumerRecord<>(
+                "",
+                0,
+                0L,
+                d.timestamp,
+                TimestampType.CREATE_TIME,
+                rawKey.length,
+                rawValue == null ? 0 : rawValue.length,
+                rawKey,
+                rawValue,
+                new RecordHeaders(),
+                Optional.empty()
+            ));
         }
 
         return records;
