--- conflicted
+++ resolved
@@ -24,13 +24,6 @@
 import org.apache.kafka.streams.kstream.internals.KeyValueStoreMaterializer;
 import org.apache.kafka.streams.kstream.internals.MaterializedInternal;
 import org.apache.kafka.streams.processor.StateStore;
-<<<<<<< HEAD
-import org.apache.kafka.streams.state.*;
-import org.apache.kafka.streams.state.internals.*;
-import org.junit.Before;
-import org.junit.Test;
-import org.junit.runner.RunWith;
-=======
 import org.apache.kafka.streams.state.BuiltInDslStoreSuppliers;
 import org.apache.kafka.streams.state.DslStoreSuppliers;
 import org.apache.kafka.streams.state.KeyValueBytesStoreSupplier;
@@ -51,7 +44,6 @@
 import org.junit.jupiter.api.BeforeEach;
 import org.junit.jupiter.api.Test;
 import org.junit.jupiter.api.extension.ExtendWith;
->>>>>>> 9494bebe
 import org.mockito.Mock;
 import org.mockito.junit.jupiter.MockitoExtension;
 import org.mockito.junit.jupiter.MockitoSettings;
@@ -112,7 +104,8 @@
 
     @Test
     public void shouldCreateTimestampedBuilderWithCachingAndLoggingEnabledByDefault() {
-        final MaterializedInternal<String, String, KeyValueStore<Bytes, byte[]>> materialized = new MaterializedInternal<>(Materialized.as("store"), nameProvider, STORE_PREFIX);
+        final MaterializedInternal<String, String, KeyValueStore<Bytes, byte[]>> materialized =
+            new MaterializedInternal<>(Materialized.as("store"), nameProvider, STORE_PREFIX);
 
         final TimestampedKeyValueStore<String, String> store = getTimestampedStore(materialized);
 
@@ -125,7 +118,9 @@
 
     @Test
     public void shouldCreateDefaultTimestampedBuilderWithCachingDisabled() {
-        final MaterializedInternal<String, String, KeyValueStore<Bytes, byte[]>> materialized = new MaterializedInternal<>(Materialized.<String, String, KeyValueStore<Bytes, byte[]>>as("store").withCachingDisabled(), nameProvider, STORE_PREFIX);
+        final MaterializedInternal<String, String, KeyValueStore<Bytes, byte[]>> materialized = new MaterializedInternal<>(
+            Materialized.<String, String, KeyValueStore<Bytes, byte[]>>as("store").withCachingDisabled(), nameProvider, STORE_PREFIX
+        );
 
         final TimestampedKeyValueStore<String, String> store = getTimestampedStore(materialized);
 
@@ -135,7 +130,9 @@
 
     @Test
     public void shouldCreateDefaultTimestampedBuilderWithLoggingDisabled() {
-        final MaterializedInternal<String, String, KeyValueStore<Bytes, byte[]>> materialized = new MaterializedInternal<>(Materialized.<String, String, KeyValueStore<Bytes, byte[]>>as("store").withLoggingDisabled(), nameProvider, STORE_PREFIX);
+        final MaterializedInternal<String, String, KeyValueStore<Bytes, byte[]>> materialized = new MaterializedInternal<>(
+            Materialized.<String, String, KeyValueStore<Bytes, byte[]>>as("store").withLoggingDisabled(), nameProvider, STORE_PREFIX
+        );
 
         final TimestampedKeyValueStore<String, String> store = getTimestampedStore(materialized);
 
@@ -146,7 +143,9 @@
 
     @Test
     public void shouldCreateDefaultTimestampedBuilderWithCachingAndLoggingDisabled() {
-        final MaterializedInternal<String, String, KeyValueStore<Bytes, byte[]>> materialized = new MaterializedInternal<>(Materialized.<String, String, KeyValueStore<Bytes, byte[]>>as("store").withCachingDisabled().withLoggingDisabled(), nameProvider, STORE_PREFIX);
+        final MaterializedInternal<String, String, KeyValueStore<Bytes, byte[]>> materialized = new MaterializedInternal<>(
+            Materialized.<String, String, KeyValueStore<Bytes, byte[]>>as("store").withCachingDisabled().withLoggingDisabled(), nameProvider, STORE_PREFIX
+        );
 
         final TimestampedKeyValueStore<String, String> store = getTimestampedStore(materialized);
 
@@ -157,14 +156,10 @@
 
     @Test
     public void shouldCreateTimestampedStoreWithProvidedSupplierAndCachingAndLoggingEnabledByDefault() {
-<<<<<<< HEAD
-        final MaterializedInternal<String, String, KeyValueStore<Bytes, byte[]>> materialized = new MaterializedInternal<>(Materialized.as(keyValueStoreSupplier), nameProvider, STORE_PREFIX);
-=======
         mockKeyValueStoreSupplier();
 
         final MaterializedInternal<String, String, KeyValueStore<Bytes, byte[]>> materialized =
             new MaterializedInternal<>(Materialized.as(keyValueStoreSupplier), nameProvider, STORE_PREFIX);
->>>>>>> 9494bebe
 
         final TimestampedKeyValueStore<String, String> store = getTimestampedStore(materialized);
 
@@ -178,13 +173,9 @@
 
     @Test
     public void shouldCreateTimestampedStoreWithProvidedSupplierAndCachingDisabled() {
-<<<<<<< HEAD
-        final MaterializedInternal<String, String, KeyValueStore<Bytes, byte[]>> materialized = new MaterializedInternal<>(Materialized.<String, String>as(keyValueStoreSupplier).withCachingDisabled(), nameProvider, STORE_PREFIX);
-=======
         mockKeyValueStoreSupplier();
         final MaterializedInternal<String, String, KeyValueStore<Bytes, byte[]>> materialized =
             new MaterializedInternal<>(Materialized.<String, String>as(keyValueStoreSupplier).withCachingDisabled(), nameProvider, STORE_PREFIX);
->>>>>>> 9494bebe
 
         final TimestampedKeyValueStore<String, String> store = getTimestampedStore(materialized);
 
@@ -195,13 +186,9 @@
 
     @Test
     public void shouldCreateTimestampedStoreWithProvidedSupplierAndLoggingDisabled() {
-<<<<<<< HEAD
-        final MaterializedInternal<String, String, KeyValueStore<Bytes, byte[]>> materialized = new MaterializedInternal<>(Materialized.<String, String>as(keyValueStoreSupplier).withLoggingDisabled(), nameProvider, STORE_PREFIX);
-=======
         mockKeyValueStoreSupplier();
         final MaterializedInternal<String, String, KeyValueStore<Bytes, byte[]>> materialized =
             new MaterializedInternal<>(Materialized.<String, String>as(keyValueStoreSupplier).withLoggingDisabled(), nameProvider, STORE_PREFIX);
->>>>>>> 9494bebe
 
         final TimestampedKeyValueStore<String, String> store = getTimestampedStore(materialized);
 
@@ -213,13 +200,9 @@
 
     @Test
     public void shouldCreateTimestampedStoreWithProvidedSupplierAndCachingAndLoggingDisabled() {
-<<<<<<< HEAD
-        final MaterializedInternal<String, String, KeyValueStore<Bytes, byte[]>> materialized = new MaterializedInternal<>(Materialized.<String, String>as(keyValueStoreSupplier).withCachingDisabled().withLoggingDisabled(), nameProvider, STORE_PREFIX);
-=======
         mockKeyValueStoreSupplier();
         final MaterializedInternal<String, String, KeyValueStore<Bytes, byte[]>> materialized =
             new MaterializedInternal<>(Materialized.<String, String>as(keyValueStoreSupplier).withCachingDisabled().withLoggingDisabled(), nameProvider, STORE_PREFIX);
->>>>>>> 9494bebe
 
         final TimestampedKeyValueStore<String, String> store = getTimestampedStore(materialized);
 
@@ -231,13 +214,9 @@
 
     @Test
     public void shouldCreateVersionedStoreWithProvidedSupplierAndLoggingEnabledByDefault() {
-<<<<<<< HEAD
-        final MaterializedInternal<String, String, KeyValueStore<Bytes, byte[]>> materialized = new MaterializedInternal<>(Materialized.as(versionedStoreSupplier), nameProvider, STORE_PREFIX);
-=======
         mockInnerVersionedStore();
         final MaterializedInternal<String, String, KeyValueStore<Bytes, byte[]>> materialized =
             new MaterializedInternal<>(Materialized.as(versionedStoreSupplier), nameProvider, STORE_PREFIX);
->>>>>>> 9494bebe
 
         final VersionedKeyValueStore<String, String> store = getVersionedStore(materialized);
 
@@ -251,13 +230,9 @@
 
     @Test
     public void shouldCreateVersionedStoreWithProvidedSupplierAndLoggingDisabled() {
-<<<<<<< HEAD
-        final MaterializedInternal<String, String, KeyValueStore<Bytes, byte[]>> materialized = new MaterializedInternal<>(Materialized.<String, String>as(versionedStoreSupplier).withLoggingDisabled(), nameProvider, STORE_PREFIX);
-=======
         mockInnerVersionedStore();
         final MaterializedInternal<String, String, KeyValueStore<Bytes, byte[]>> materialized =
             new MaterializedInternal<>(Materialized.<String, String>as(versionedStoreSupplier).withLoggingDisabled(), nameProvider, STORE_PREFIX);
->>>>>>> 9494bebe
 
         final VersionedKeyValueStore<String, String> store = getVersionedStore(materialized);
 
@@ -269,13 +244,9 @@
 
     @Test
     public void shouldNotBuildVersionedStoreWithCachingEvenIfExplicitlySet() {
-<<<<<<< HEAD
-        final MaterializedInternal<String, String, KeyValueStore<Bytes, byte[]>> materialized = new MaterializedInternal<>(Materialized.<String, String>as(versionedStoreSupplier).withCachingEnabled(), nameProvider, STORE_PREFIX);
-=======
         mockInnerVersionedStore();
         final MaterializedInternal<String, String, KeyValueStore<Bytes, byte[]>> materialized =
             new MaterializedInternal<>(Materialized.<String, String>as(versionedStoreSupplier).withCachingEnabled(), nameProvider, STORE_PREFIX);
->>>>>>> 9494bebe
 
         final VersionedKeyValueStore<String, String> store = getVersionedStore(materialized);
 
@@ -288,24 +259,16 @@
     }
 
     @SuppressWarnings("unchecked")
-<<<<<<< HEAD
-    private static TimestampedKeyValueStore<String, String> getTimestampedStore(final MaterializedInternal<String, String, KeyValueStore<Bytes, byte[]>> materialized) {
-=======
     private TimestampedKeyValueStore<String, String> getTimestampedStore(
         final MaterializedInternal<String, String, KeyValueStore<Bytes, byte[]>> materialized) {
->>>>>>> 9494bebe
         final KeyValueStoreMaterializer<String, String> materializer = new KeyValueStoreMaterializer<>(materialized);
         materializer.configure(streamsConfig);
         return (TimestampedKeyValueStore<String, String>) materializer.builder().build();
     }
 
     @SuppressWarnings("unchecked")
-<<<<<<< HEAD
-    private static VersionedKeyValueStore<String, String> getVersionedStore(final MaterializedInternal<String, String, KeyValueStore<Bytes, byte[]>> materialized) {
-=======
     private VersionedKeyValueStore<String, String> getVersionedStore(
         final MaterializedInternal<String, String, KeyValueStore<Bytes, byte[]>> materialized) {
->>>>>>> 9494bebe
         final KeyValueStoreMaterializer<String, String> materializer = new KeyValueStoreMaterializer<>(materialized);
         materializer.configure(streamsConfig);
         return (VersionedKeyValueStore<String, String>) materializer.builder().build();
