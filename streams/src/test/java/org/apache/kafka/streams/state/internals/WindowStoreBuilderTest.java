/*
 * Licensed to the Apache Software Foundation (ASF) under one or more
 * contributor license agreements. See the NOTICE file distributed with
 * this work for additional information regarding copyright ownership.
 * The ASF licenses this file to You under the Apache License, Version 2.0
 * (the "License"); you may not use this file except in compliance with
 * the License. You may obtain a copy of the License at
 *
 *    http://www.apache.org/licenses/LICENSE-2.0
 *
 * Unless required by applicable law or agreed to in writing, software
 * distributed under the License is distributed on an "AS IS" BASIS,
 * WITHOUT WARRANTIES OR CONDITIONS OF ANY KIND, either express or implied.
 * See the License for the specific language governing permissions and
 * limitations under the License.
 */

package org.apache.kafka.streams.state.internals;

import java.time.Duration;
<<<<<<< HEAD

=======
import org.apache.kafka.common.config.TopicConfig;
>>>>>>> 15418db6
import org.apache.kafka.common.serialization.Serdes;
import org.apache.kafka.common.utils.Bytes;
import org.apache.kafka.common.utils.MockTime;
import org.apache.kafka.streams.processor.StateStore;
import org.apache.kafka.streams.state.StoreBuilder;
import org.apache.kafka.streams.state.Stores;
import org.apache.kafka.streams.state.WindowBytesStoreSupplier;
import org.apache.kafka.streams.state.WindowStore;
import org.easymock.EasyMockRunner;
import org.easymock.Mock;
import org.easymock.MockType;
import org.hamcrest.CoreMatchers;
import org.junit.Before;
import org.junit.Test;
import org.junit.runner.RunWith;

import java.util.Collections;

import static org.easymock.EasyMock.expect;
import static org.easymock.EasyMock.replay;
import static org.easymock.EasyMock.reset;
import static org.hamcrest.MatcherAssert.assertThat;
import static org.hamcrest.Matchers.equalTo;
import static org.hamcrest.core.IsInstanceOf.instanceOf;
import static org.junit.Assert.assertFalse;
import static org.junit.Assert.assertThrows;

@RunWith(EasyMockRunner.class)
public class WindowStoreBuilderTest {

    @Mock(type = MockType.NICE)
    private WindowBytesStoreSupplier supplier;
    @Mock(type = MockType.NICE)
    private WindowStore<Bytes, byte[]> inner;
    private WindowStoreBuilder<String, String> builder;

    @Before
    public void setUp() {
        expect(supplier.get()).andReturn(inner);
		expect(supplier.name()).andReturn("name");
		expect(supplier.metricsScope()).andReturn("metricScope");
		replay(supplier);

        builder = new WindowStoreBuilder<>(
            supplier,
            Serdes.String(),
            Serdes.String(),
            new MockTime());
    }

    @Test
    public void shouldHaveMeteredStoreAsOuterStore() {
        final WindowStore<String, String> store = builder.build();
        assertThat(store, instanceOf(MeteredWindowStore.class));
    }

    @Test
    public void shouldHaveChangeLoggingStoreByDefault() {
        final WindowStore<String, String> store = builder.build();
        final StateStore next = ((WrappedStateStore) store).wrapped();
        assertThat(next, instanceOf(ChangeLoggingWindowBytesStore.class));
    }

    @Test
    public void shouldNotHaveChangeLoggingStoreWhenDisabled() {
        final WindowStore<String, String> store = builder.withLoggingDisabled().build();
        final StateStore next = ((WrappedStateStore) store).wrapped();
        assertThat(next, CoreMatchers.equalTo(inner));
    }

    @Test
    public void shouldHaveCachingStoreWhenEnabled() {
        final WindowStore<String, String> store = builder.withCachingEnabled().build();
        final StateStore wrapped = ((WrappedStateStore) store).wrapped();
        assertThat(store, instanceOf(MeteredWindowStore.class));
        assertThat(wrapped, instanceOf(CachingWindowStore.class));
    }

    @Test
    public void shouldHaveChangeLoggingStoreWhenLoggingEnabled() {
        final WindowStore<String, String> store = builder
                .withLoggingEnabled(Collections.emptyMap())
                .build();
        final StateStore wrapped = ((WrappedStateStore) store).wrapped();
        assertThat(store, instanceOf(MeteredWindowStore.class));
        assertThat(wrapped, instanceOf(ChangeLoggingWindowBytesStore.class));
        assertThat(((WrappedStateStore) wrapped).wrapped(), CoreMatchers.equalTo(inner));
    }

    @Test
    public void shouldHaveCachingAndChangeLoggingWhenBothEnabled() {
        final WindowStore<String, String> store = builder
                .withLoggingEnabled(Collections.emptyMap())
<<<<<<< HEAD
				.withCachingEnabled()
				.build();
		final WrappedStateStore caching = (WrappedStateStore) ((WrappedStateStore) store).wrapped();
		final WrappedStateStore changeLogging = (WrappedStateStore) caching.wrapped();
		assertThat(store, instanceOf(MeteredWindowStore.class));
		assertThat(caching, instanceOf(CachingWindowStore.class));
		assertThat(changeLogging, instanceOf(ChangeLoggingWindowBytesStore.class));
		assertThat(changeLogging.wrapped(), CoreMatchers.equalTo(inner));
	}

	@SuppressWarnings("unchecked")
	@Test
	public void shouldDisableCachingWithRetainDuplicates() {
		supplier = Stores.persistentWindowStore("name", Duration.ofMillis(10L), Duration.ofMillis(10L), true);
		final StoreBuilder<WindowStore<String, String>> builder = new WindowStoreBuilder<>(
				supplier,
				Serdes.String(),
				Serdes.String(),
				new MockTime()
		).withCachingEnabled();

		builder.build();

		assertFalse(((AbstractStoreBuilder<String, String, WindowStore<String, String>>) builder).enableCaching);
	}

	@SuppressWarnings("all")
	@Test
	public void shouldThrowNullPointerIfInnerIsNull() {
		assertThrows(NullPointerException.class, () -> new WindowStoreBuilder<>(null, Serdes.String(), Serdes.String(), new MockTime()));
	}

	@Test
	public void shouldThrowNullPointerIfKeySerdeIsNull() {
		assertThrows(NullPointerException.class, () -> new WindowStoreBuilder<>(supplier, null, Serdes.String(), new MockTime()));
=======
                .withCachingEnabled()
                .build();
        final WrappedStateStore caching = (WrappedStateStore) ((WrappedStateStore) store).wrapped();
        final WrappedStateStore changeLogging = (WrappedStateStore) caching.wrapped();
        assertThat(store, instanceOf(MeteredWindowStore.class));
        assertThat(caching, instanceOf(CachingWindowStore.class));
        assertThat(changeLogging, instanceOf(ChangeLoggingWindowBytesStore.class));
        assertThat(changeLogging.wrapped(), CoreMatchers.equalTo(inner));
    }

    @SuppressWarnings("unchecked")
    @Test
    public void shouldDisableCachingWithRetainDuplicates() {
        supplier = Stores.persistentWindowStore("name", Duration.ofMillis(10L), Duration.ofMillis(10L), true);
        final StoreBuilder<WindowStore<String, String>> builder = new WindowStoreBuilder<>(
            supplier,
            Serdes.String(),
            Serdes.String(),
            new MockTime()
        ).withCachingEnabled();
        
        builder.build();

        assertFalse(((AbstractStoreBuilder<String, String, WindowStore<String, String>>) builder).enableCaching);
    }

    @Test
    public void shouldDisableLogCompactionWithRetainDuplicates() {
        supplier = Stores.persistentWindowStore(
            "name",
            Duration.ofMillis(10L),
            Duration.ofMillis(10L),
            true);
        final StoreBuilder<WindowStore<String, String>> builder = new WindowStoreBuilder<>(
            supplier,
            Serdes.String(),
            Serdes.String(),
            new MockTime()
        ).withCachingEnabled();

        assertThat(
            builder.logConfig().get(TopicConfig.CLEANUP_POLICY_CONFIG),
            equalTo(TopicConfig.CLEANUP_POLICY_DELETE)
        );
    }

    @SuppressWarnings("null")
    @Test
    public void shouldThrowNullPointerIfInnerIsNull() {
        assertThrows(NullPointerException.class, () -> new WindowStoreBuilder<>(null, Serdes.String(), Serdes.String(), new MockTime()));
    }

    @Test
    public void shouldThrowNullPointerIfKeySerdeIsNull() {
        assertThrows(NullPointerException.class, () -> new WindowStoreBuilder<>(supplier, null, Serdes.String(), new MockTime()));
>>>>>>> 15418db6
    }

	@Test
    public void shouldThrowNullPointerIfValueSerdeIsNull() {
		assertThrows(NullPointerException.class, () -> new WindowStoreBuilder<>(supplier, Serdes.String(),
				null, new MockTime()));
	}

	@Test
	public void shouldThrowNullPointerIfTimeIsNull() {
		assertThrows(NullPointerException.class, () -> new WindowStoreBuilder<>(supplier, Serdes.String(),
				Serdes.String(), null));
	}

	@Test
	public void shouldThrowNullPointerIfMetricsScopeIsNull() {
		reset(supplier);
		expect(supplier.get()).andReturn(new RocksDBWindowStore(
				new RocksDBSegmentedBytesStore(
						"name",
						null,
						10L,
						5L,
						new WindowKeySchema()),
				false,
				1L));
		expect(supplier.name()).andReturn("name");
		replay(supplier);

		final Exception e = assertThrows(NullPointerException.class,
				() -> new WindowStoreBuilder<>(supplier, Serdes.String(), Serdes.String(), new MockTime()));
		assertThat(e.getMessage(), equalTo("storeSupplier's metricsScope can't be null"));
	}
}<|MERGE_RESOLUTION|>--- conflicted
+++ resolved
@@ -17,12 +17,7 @@
 
 package org.apache.kafka.streams.state.internals;
 
-import java.time.Duration;
-<<<<<<< HEAD
-
-=======
 import org.apache.kafka.common.config.TopicConfig;
->>>>>>> 15418db6
 import org.apache.kafka.common.serialization.Serdes;
 import org.apache.kafka.common.utils.Bytes;
 import org.apache.kafka.common.utils.MockTime;
@@ -39,11 +34,10 @@
 import org.junit.Test;
 import org.junit.runner.RunWith;
 
+import java.time.Duration;
 import java.util.Collections;
 
-import static org.easymock.EasyMock.expect;
-import static org.easymock.EasyMock.replay;
-import static org.easymock.EasyMock.reset;
+import static org.easymock.EasyMock.*;
 import static org.hamcrest.MatcherAssert.assertThat;
 import static org.hamcrest.Matchers.equalTo;
 import static org.hamcrest.core.IsInstanceOf.instanceOf;
@@ -62,15 +56,11 @@
     @Before
     public void setUp() {
         expect(supplier.get()).andReturn(inner);
-		expect(supplier.name()).andReturn("name");
-		expect(supplier.metricsScope()).andReturn("metricScope");
-		replay(supplier);
+        expect(supplier.name()).andReturn("name");
+        expect(supplier.metricsScope()).andReturn("metricScope");
+        replay(supplier);
 
-        builder = new WindowStoreBuilder<>(
-            supplier,
-            Serdes.String(),
-            Serdes.String(),
-            new MockTime());
+        builder = new WindowStoreBuilder<>(supplier, Serdes.String(), Serdes.String(), new MockTime());
     }
 
     @Test
@@ -114,47 +104,7 @@
 
     @Test
     public void shouldHaveCachingAndChangeLoggingWhenBothEnabled() {
-        final WindowStore<String, String> store = builder
-                .withLoggingEnabled(Collections.emptyMap())
-<<<<<<< HEAD
-				.withCachingEnabled()
-				.build();
-		final WrappedStateStore caching = (WrappedStateStore) ((WrappedStateStore) store).wrapped();
-		final WrappedStateStore changeLogging = (WrappedStateStore) caching.wrapped();
-		assertThat(store, instanceOf(MeteredWindowStore.class));
-		assertThat(caching, instanceOf(CachingWindowStore.class));
-		assertThat(changeLogging, instanceOf(ChangeLoggingWindowBytesStore.class));
-		assertThat(changeLogging.wrapped(), CoreMatchers.equalTo(inner));
-	}
-
-	@SuppressWarnings("unchecked")
-	@Test
-	public void shouldDisableCachingWithRetainDuplicates() {
-		supplier = Stores.persistentWindowStore("name", Duration.ofMillis(10L), Duration.ofMillis(10L), true);
-		final StoreBuilder<WindowStore<String, String>> builder = new WindowStoreBuilder<>(
-				supplier,
-				Serdes.String(),
-				Serdes.String(),
-				new MockTime()
-		).withCachingEnabled();
-
-		builder.build();
-
-		assertFalse(((AbstractStoreBuilder<String, String, WindowStore<String, String>>) builder).enableCaching);
-	}
-
-	@SuppressWarnings("all")
-	@Test
-	public void shouldThrowNullPointerIfInnerIsNull() {
-		assertThrows(NullPointerException.class, () -> new WindowStoreBuilder<>(null, Serdes.String(), Serdes.String(), new MockTime()));
-	}
-
-	@Test
-	public void shouldThrowNullPointerIfKeySerdeIsNull() {
-		assertThrows(NullPointerException.class, () -> new WindowStoreBuilder<>(supplier, null, Serdes.String(), new MockTime()));
-=======
-                .withCachingEnabled()
-                .build();
+        final WindowStore<String, String> store = builder.withLoggingEnabled(Collections.emptyMap()).withCachingEnabled().build();
         final WrappedStateStore caching = (WrappedStateStore) ((WrappedStateStore) store).wrapped();
         final WrappedStateStore changeLogging = (WrappedStateStore) caching.wrapped();
         assertThat(store, instanceOf(MeteredWindowStore.class));
@@ -167,13 +117,8 @@
     @Test
     public void shouldDisableCachingWithRetainDuplicates() {
         supplier = Stores.persistentWindowStore("name", Duration.ofMillis(10L), Duration.ofMillis(10L), true);
-        final StoreBuilder<WindowStore<String, String>> builder = new WindowStoreBuilder<>(
-            supplier,
-            Serdes.String(),
-            Serdes.String(),
-            new MockTime()
-        ).withCachingEnabled();
-        
+        final StoreBuilder<WindowStore<String, String>> builder = new WindowStoreBuilder<>(supplier, Serdes.String(), Serdes.String(), new MockTime()).withCachingEnabled();
+
         builder.build();
 
         assertFalse(((AbstractStoreBuilder<String, String, WindowStore<String, String>>) builder).enableCaching);
@@ -181,22 +126,10 @@
 
     @Test
     public void shouldDisableLogCompactionWithRetainDuplicates() {
-        supplier = Stores.persistentWindowStore(
-            "name",
-            Duration.ofMillis(10L),
-            Duration.ofMillis(10L),
-            true);
-        final StoreBuilder<WindowStore<String, String>> builder = new WindowStoreBuilder<>(
-            supplier,
-            Serdes.String(),
-            Serdes.String(),
-            new MockTime()
-        ).withCachingEnabled();
+        supplier = Stores.persistentWindowStore("name", Duration.ofMillis(10L), Duration.ofMillis(10L), true);
+        final StoreBuilder<WindowStore<String, String>> builder = new WindowStoreBuilder<>(supplier, Serdes.String(), Serdes.String(), new MockTime()).withCachingEnabled();
 
-        assertThat(
-            builder.logConfig().get(TopicConfig.CLEANUP_POLICY_CONFIG),
-            equalTo(TopicConfig.CLEANUP_POLICY_DELETE)
-        );
+        assertThat(builder.logConfig().get(TopicConfig.CLEANUP_POLICY_CONFIG), equalTo(TopicConfig.CLEANUP_POLICY_DELETE));
     }
 
     @SuppressWarnings("null")
@@ -208,38 +141,26 @@
     @Test
     public void shouldThrowNullPointerIfKeySerdeIsNull() {
         assertThrows(NullPointerException.class, () -> new WindowStoreBuilder<>(supplier, null, Serdes.String(), new MockTime()));
->>>>>>> 15418db6
     }
 
-	@Test
+    @Test
     public void shouldThrowNullPointerIfValueSerdeIsNull() {
-		assertThrows(NullPointerException.class, () -> new WindowStoreBuilder<>(supplier, Serdes.String(),
-				null, new MockTime()));
-	}
+        assertThrows(NullPointerException.class, () -> new WindowStoreBuilder<>(supplier, Serdes.String(), null, new MockTime()));
+    }
 
-	@Test
-	public void shouldThrowNullPointerIfTimeIsNull() {
-		assertThrows(NullPointerException.class, () -> new WindowStoreBuilder<>(supplier, Serdes.String(),
-				Serdes.String(), null));
-	}
+    @Test
+    public void shouldThrowNullPointerIfTimeIsNull() {
+        assertThrows(NullPointerException.class, () -> new WindowStoreBuilder<>(supplier, Serdes.String(), Serdes.String(), null));
+    }
 
-	@Test
-	public void shouldThrowNullPointerIfMetricsScopeIsNull() {
-		reset(supplier);
-		expect(supplier.get()).andReturn(new RocksDBWindowStore(
-				new RocksDBSegmentedBytesStore(
-						"name",
-						null,
-						10L,
-						5L,
-						new WindowKeySchema()),
-				false,
-				1L));
-		expect(supplier.name()).andReturn("name");
-		replay(supplier);
+    @Test
+    public void shouldThrowNullPointerIfMetricsScopeIsNull() {
+        reset(supplier);
+        expect(supplier.get()).andReturn(new RocksDBWindowStore(new RocksDBSegmentedBytesStore("name", null, 10L, 5L, new WindowKeySchema()), false, 1L));
+        expect(supplier.name()).andReturn("name");
+        replay(supplier);
 
-		final Exception e = assertThrows(NullPointerException.class,
-				() -> new WindowStoreBuilder<>(supplier, Serdes.String(), Serdes.String(), new MockTime()));
-		assertThat(e.getMessage(), equalTo("storeSupplier's metricsScope can't be null"));
-	}
+        final Exception e = assertThrows(NullPointerException.class, () -> new WindowStoreBuilder<>(supplier, Serdes.String(), Serdes.String(), new MockTime()));
+        assertThat(e.getMessage(), equalTo("storeSupplier's metricsScope can't be null"));
+    }
 }