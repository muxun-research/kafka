--- conflicted
+++ resolved
@@ -23,13 +23,6 @@
 import org.apache.kafka.streams.state.Stores;
 import org.apache.kafka.streams.state.WindowBytesStoreSupplier;
 
-<<<<<<< HEAD
-import java.time.Duration;
-import java.time.temporal.ChronoUnit;
-
-import static org.junit.Assert.assertEquals;
-import static org.junit.Assert.assertThrows;
-=======
 import org.junit.jupiter.api.Test;
 
 import java.time.Duration;
@@ -37,7 +30,6 @@
 
 import static org.junit.jupiter.api.Assertions.assertEquals;
 import static org.junit.jupiter.api.Assertions.assertThrows;
->>>>>>> 9494bebe
 
 public class MaterializedTest {
 
@@ -51,49 +43,57 @@
     @Test
     public void shouldNotAllowInvalidTopicNames() {
         final String invalidName = "not:valid";
-        final TopologyException e = assertThrows(TopologyException.class, () -> Materialized.as(invalidName));
+        final TopologyException e = assertThrows(TopologyException.class,
+            () -> Materialized.as(invalidName));
 
-        assertEquals(e.getMessage(), "Invalid topology: Name \"" + invalidName + "\" is illegal, it contains a character other than " + "ASCII alphanumerics, '.', '_' and '-'");
+        assertEquals(e.getMessage(), "Invalid topology: Name \"" + invalidName +
+            "\" is illegal, it contains a character other than " + "ASCII alphanumerics, '.', '_' and '-'");
     }
 
     @Test
     public void shouldThrowNullPointerIfWindowBytesStoreSupplierIsNull() {
-        final NullPointerException e = assertThrows(NullPointerException.class, () -> Materialized.as((WindowBytesStoreSupplier) null));
+        final NullPointerException e = assertThrows(NullPointerException.class,
+            () -> Materialized.as((WindowBytesStoreSupplier) null));
 
         assertEquals(e.getMessage(), "supplier can't be null");
     }
 
     @Test
     public void shouldThrowNullPointerIfKeyValueBytesStoreSupplierIsNull() {
-        final NullPointerException e = assertThrows(NullPointerException.class, () -> Materialized.as((KeyValueBytesStoreSupplier) null));
+        final NullPointerException e = assertThrows(NullPointerException.class,
+            () -> Materialized.as((KeyValueBytesStoreSupplier) null));
 
         assertEquals(e.getMessage(), "supplier can't be null");
     }
 
     @Test
     public void shouldThrowNullPointerIfStoreTypeIsNull() {
-        final NullPointerException e = assertThrows(NullPointerException.class, () -> Materialized.as((Materialized.StoreType) null));
+        final NullPointerException e = assertThrows(NullPointerException.class,
+            () -> Materialized.as((Materialized.StoreType) null));
 
         assertEquals(e.getMessage(), "store type can't be null");
     }
 
     @Test
     public void shouldThrowNullPointerIfSessionBytesStoreSupplierIsNull() {
-        final NullPointerException e = assertThrows(NullPointerException.class, () -> Materialized.as((SessionBytesStoreSupplier) null));
+        final NullPointerException e = assertThrows(NullPointerException.class,
+            () -> Materialized.as((SessionBytesStoreSupplier) null));
 
         assertEquals(e.getMessage(), "supplier can't be null");
     }
 
     @Test
     public void shouldThrowIllegalArgumentExceptionIfRetentionIsNegative() {
-        final IllegalArgumentException e = assertThrows(IllegalArgumentException.class, () -> Materialized.as("valid-name").withRetention(Duration.of(-1, ChronoUnit.DAYS)));
+        final IllegalArgumentException e = assertThrows(IllegalArgumentException.class,
+            () -> Materialized.as("valid-name").withRetention(Duration.of(-1, ChronoUnit.DAYS)));
 
         assertEquals(e.getMessage(), "Retention must not be negative.");
     }
 
     @Test
     public void shouldThrowIllegalArgumentExceptionIfStoreSupplierAndStoreTypeBothSet() {
-        final IllegalArgumentException e = assertThrows(IllegalArgumentException.class, () -> Materialized.as(Stores.persistentKeyValueStore("test")).withStoreType(Materialized.StoreType.ROCKS_DB));
+        final IllegalArgumentException e = assertThrows(IllegalArgumentException.class,
+                () -> Materialized.as(Stores.persistentKeyValueStore("test")).withStoreType(Materialized.StoreType.ROCKS_DB));
 
         assertEquals(e.getMessage(), "Cannot set store type when store supplier is pre-configured.");
     }
@@ -103,7 +103,9 @@
         final int maxNameLength = 249;
         final String invalidStoreName = "a".repeat(maxNameLength + 1);
 
-        final TopologyException e = assertThrows(TopologyException.class, () -> Materialized.as(invalidStoreName));
-        assertEquals(e.getMessage(), "Invalid topology: Name is illegal, it can't be longer than " + maxNameLength + " characters, name: " + invalidStoreName);
+        final TopologyException e = assertThrows(TopologyException.class,
+            () -> Materialized.as(invalidStoreName));
+        assertEquals(e.getMessage(), "Invalid topology: Name is illegal, it can't be longer than " + maxNameLength +
+                " characters, name: " + invalidStoreName);
     }
 }