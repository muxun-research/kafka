/*
 * Licensed to the Apache Software Foundation (ASF) under one or more
 * contributor license agreements. See the NOTICE file distributed with
 * this work for additional information regarding copyright ownership.
 * The ASF licenses this file to You under the Apache License, Version 2.0
 * (the "License"); you may not use this file except in compliance with
 * the License. You may obtain a copy of the License at
 *
 *    http://www.apache.org/licenses/LICENSE-2.0
 *
 * Unless required by applicable law or agreed to in writing, software
 * distributed under the License is distributed on an "AS IS" BASIS,
 * WITHOUT WARRANTIES OR CONDITIONS OF ANY KIND, either express or implied.
 * See the License for the specific language governing permissions and
 * limitations under the License.
 */
package org.apache.kafka.streams.processor.internals.assignment;

import org.apache.kafka.streams.processor.assignment.AssignmentConfigs;

import org.junit.jupiter.api.extension.ExtendWith;
import org.junit.jupiter.params.ParameterizedTest;
import org.junit.jupiter.params.provider.EnumSource;
import org.mockito.junit.jupiter.MockitoExtension;
import org.mockito.junit.jupiter.MockitoSettings;
import org.mockito.quality.Strictness;

import java.util.Collections;
import java.util.List;

import static java.util.Collections.singletonList;
import static org.junit.jupiter.api.Assertions.assertInstanceOf;
import static org.mockito.Mockito.mock;
import static org.mockito.Mockito.never;
import static org.mockito.Mockito.times;
import static org.mockito.Mockito.verify;
import static org.mockito.Mockito.when;

@ExtendWith(MockitoExtension.class)
@MockitoSettings(strictness = Strictness.STRICT_STUBS)
public class StandbyTaskAssignorFactoryTest {
    private static final long ACCEPTABLE_RECOVERY_LAG = 0L;
    private static final int MAX_WARMUP_REPLICAS = 1;
    private static final int NUMBER_OF_STANDBY_REPLICAS = 1;
    private static final long PROBING_REBALANCE_INTERVAL_MS = 60000L;

    enum State {
        DISABLED,
        ENABLED,
        NULL
    }

    private RackAwareTaskAssignor rackAwareTaskAssignor;

    public void setUp(final State state, final boolean needValidRack) {
        if (state == State.ENABLED || state == State.DISABLED) {
            rackAwareTaskAssignor = mock(RackAwareTaskAssignor.class);
            if (needValidRack) {
                when(rackAwareTaskAssignor.validClientRack()).thenReturn(state.equals(State.ENABLED));
            }
        } else {
            rackAwareTaskAssignor = null;
        }
    }

    @ParameterizedTest
    @EnumSource(State.class)
    public void shouldReturnClientTagAwareStandbyTaskAssignorWhenRackAwareAssignmentTagsIsSet(final State state) {
        setUp(state, false);
        final StandbyTaskAssignor standbyTaskAssignor = StandbyTaskAssignorFactory.create(newAssignmentConfigs(singletonList("az")), rackAwareTaskAssignor);
        assertInstanceOf(ClientTagAwareStandbyTaskAssignor.class, standbyTaskAssignor);
        if (state != State.NULL) {
            verify(rackAwareTaskAssignor, never()).racksForProcess();
            verify(rackAwareTaskAssignor, never()).validClientRack();
        }
    }

    @ParameterizedTest
    @EnumSource(State.class)
    public void shouldReturnDefaultOrRackAwareStandbyTaskAssignorWhenRackAwareAssignmentTagsIsEmpty(final State state) {
        setUp(state, true);
        final StandbyTaskAssignor standbyTaskAssignor = StandbyTaskAssignorFactory.create(newAssignmentConfigs(Collections.emptyList()), rackAwareTaskAssignor);
        if (state == State.ENABLED) {
            assertInstanceOf(ClientTagAwareStandbyTaskAssignor.class, standbyTaskAssignor);
            verify(rackAwareTaskAssignor, times(1)).racksForProcess();
            verify(rackAwareTaskAssignor, times(1)).validClientRack();
        } else if (state == State.DISABLED) {
            assertInstanceOf(DefaultStandbyTaskAssignor.class, standbyTaskAssignor);
            verify(rackAwareTaskAssignor, never()).racksForProcess();
            verify(rackAwareTaskAssignor, times(1)).validClientRack();
        } else {
            assertInstanceOf(DefaultStandbyTaskAssignor.class, standbyTaskAssignor);
        }
    }

<<<<<<< HEAD
    private static AssignorConfiguration.AssignmentConfigs newAssignmentConfigs(final List<String> rackAwareAssignmentTags) {
        return new AssignorConfiguration.AssignmentConfigs(ACCEPTABLE_RECOVERY_LAG, MAX_WARMUP_REPLICAS, NUMBER_OF_STANDBY_REPLICAS, PROBING_REBALANCE_INTERVAL_MS, rackAwareAssignmentTags);
=======
    private static AssignmentConfigs newAssignmentConfigs(final List<String> rackAwareAssignmentTags) {
        return new AssignmentConfigs(ACCEPTABLE_RECOVERY_LAG,
                                     MAX_WARMUP_REPLICAS,
                                     NUMBER_OF_STANDBY_REPLICAS,
                                     PROBING_REBALANCE_INTERVAL_MS,
                                     rackAwareAssignmentTags);
>>>>>>> 9494bebe
    }
}<|MERGE_RESOLUTION|>--- conflicted
+++ resolved
@@ -93,16 +93,11 @@
         }
     }
 
-<<<<<<< HEAD
-    private static AssignorConfiguration.AssignmentConfigs newAssignmentConfigs(final List<String> rackAwareAssignmentTags) {
-        return new AssignorConfiguration.AssignmentConfigs(ACCEPTABLE_RECOVERY_LAG, MAX_WARMUP_REPLICAS, NUMBER_OF_STANDBY_REPLICAS, PROBING_REBALANCE_INTERVAL_MS, rackAwareAssignmentTags);
-=======
     private static AssignmentConfigs newAssignmentConfigs(final List<String> rackAwareAssignmentTags) {
         return new AssignmentConfigs(ACCEPTABLE_RECOVERY_LAG,
                                      MAX_WARMUP_REPLICAS,
                                      NUMBER_OF_STANDBY_REPLICAS,
                                      PROBING_REBALANCE_INTERVAL_MS,
                                      rackAwareAssignmentTags);
->>>>>>> 9494bebe
     }
 }