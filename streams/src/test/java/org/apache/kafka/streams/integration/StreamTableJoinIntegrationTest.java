/*
 * Licensed to the Apache Software Foundation (ASF) under one or more
 * contributor license agreements. See the NOTICE file distributed with
 * this work for additional information regarding copyright ownership.
 * The ASF licenses this file to You under the Apache License, Version 2.0
 * (the "License"); you may not use this file except in compliance with
 * the License. You may obtain a copy of the License at
 *
 *    http://www.apache.org/licenses/LICENSE-2.0
 *
 * Unless required by applicable law or agreed to in writing, software
 * distributed under the License is distributed on an "AS IS" BASIS,
 * WITHOUT WARRANTIES OR CONDITIONS OF ANY KIND, either express or implied.
 * See the License for the specific language governing permissions and
 * limitations under the License.
 */
package org.apache.kafka.streams.integration;

import java.time.Duration;
import org.apache.kafka.streams.StreamsBuilder;
import org.apache.kafka.streams.StreamsConfig;
import org.apache.kafka.streams.kstream.KStream;
import org.apache.kafka.streams.kstream.KTable;
import org.apache.kafka.streams.kstream.Materialized;
import org.apache.kafka.streams.state.Stores;
import org.apache.kafka.streams.test.TestRecord;
import org.apache.kafka.test.IntegrationTest;
import org.junit.Before;
import org.junit.Rule;
import org.junit.Test;
import org.junit.experimental.categories.Category;
import org.junit.rules.Timeout;
import org.junit.runner.RunWith;
import org.junit.runners.Parameterized;

import java.util.Arrays;
import java.util.Collections;
import java.util.List;

/**
 * Tests all available joins of Kafka Streams DSL.
 */
@Category({IntegrationTest.class})
@RunWith(value = Parameterized.class)
public class StreamTableJoinIntegrationTest extends AbstractJoinIntegrationTest {

    private static final String STORE_NAME = "table-store";

    @Rule
    public Timeout globalTimeout = Timeout.seconds(600);
    private KStream<Long, String> leftStream;
    private KTable<Long, String> rightTable;

    public StreamTableJoinIntegrationTest(final boolean cacheEnabled) {
        super(cacheEnabled);
    }

    @Before
    public void prepareTopology() throws InterruptedException {
        super.prepareEnvironment();

        appID = "stream-table-join-integration-test";

        builder = new StreamsBuilder();
    }

	@Test
	public void testInner() {
		STREAMS_CONFIG.put(StreamsConfig.APPLICATION_ID_CONFIG, appID + "-inner");

<<<<<<< HEAD
		final List<List<TestRecord<Long, String>>> expectedResult = Arrays.asList(
				null,
				null,
				null,
				null,
				Collections.singletonList(new TestRecord<>(ANY_UNIQUE_KEY, "B-a", null, 5L)),
				null,
				null,
				null,
				null,
				null,
				null,
				null,
				null,
				null,
				Collections.singletonList(new TestRecord<>(ANY_UNIQUE_KEY, "D-d", null, 15L))
        );

		leftStream.join(rightTable, valueJoiner).to(OUTPUT_TOPIC);
		runTestWithDriver(expectedResult);
=======
        leftStream = builder.stream(INPUT_TOPIC_LEFT);
        rightTable = builder.table(INPUT_TOPIC_RIGHT);
        leftStream.join(rightTable, valueJoiner).to(OUTPUT_TOPIC);

        final List<List<TestRecord<Long, String>>> expectedResult = Arrays.asList(
            null,
            null,
            null,
            null,
            Collections.singletonList(new TestRecord<>(ANY_UNIQUE_KEY, "B-a", null, 5L)),
            null,
            null,
            null,
            null,
            null,
            null,
            null,
            null,
            null,
            Collections.singletonList(new TestRecord<>(ANY_UNIQUE_KEY, "D-d", null,  6L)),
            null,
            null,
            null,
            Collections.singletonList(new TestRecord<>(ANY_UNIQUE_KEY, "E-e", null,  15L)),
            null,
            null,
            null,
            null
        );

        runTestWithDriver(input, expectedResult);
>>>>>>> 15418db6
    }

	@Test
	public void testLeft() {
		STREAMS_CONFIG.put(StreamsConfig.APPLICATION_ID_CONFIG, appID + "-left");

<<<<<<< HEAD
		final List<List<TestRecord<Long, String>>> expectedResult = Arrays.asList(
				null,
				null,
				Collections.singletonList(new TestRecord<>(ANY_UNIQUE_KEY, "A-null", null, 3L)),
				null,
				Collections.singletonList(new TestRecord<>(ANY_UNIQUE_KEY, "B-a", null, 5L)),
				null,
				null,
				null,
				Collections.singletonList(new TestRecord<>(ANY_UNIQUE_KEY, "C-null", null, 9L)),
				null,
				null,
				null,
				null,
				null,
				Collections.singletonList(new TestRecord<>(ANY_UNIQUE_KEY, "D-d", null, 15L))
		);
=======
        leftStream = builder.stream(INPUT_TOPIC_LEFT);
        rightTable = builder.table(INPUT_TOPIC_RIGHT);
        leftStream.leftJoin(rightTable, valueJoiner).to(OUTPUT_TOPIC);

        final List<List<TestRecord<Long, String>>> expectedResult = Arrays.asList(
            null,
            null,
            Collections.singletonList(new TestRecord<>(ANY_UNIQUE_KEY, "A-null", null, 3L)),
            null,
            Collections.singletonList(new TestRecord<>(ANY_UNIQUE_KEY, "B-a", null, 5L)),
            null,
            null,
            null,
            Collections.singletonList(new TestRecord<>(ANY_UNIQUE_KEY, "C-null", null, 9L)),
            null,
            null,
            null,
            null,
            null,
            Collections.singletonList(new TestRecord<>(ANY_UNIQUE_KEY, "D-d", null, 6L)),
            null,
            null,
            null,
            Collections.singletonList(new TestRecord<>(ANY_UNIQUE_KEY, "E-e", null,  15L)),
            null,
            null,
            Collections.singletonList(new TestRecord<>(ANY_UNIQUE_KEY, "F-null", null,  4L)),
            null
        );

        runTestWithDriver(input, expectedResult);
    }

    @Test
    public void testInnerWithVersionedStore() {
        STREAMS_CONFIG.put(StreamsConfig.APPLICATION_ID_CONFIG, appID + "-inner");

        leftStream = builder.stream(INPUT_TOPIC_LEFT);
        rightTable = builder.table(INPUT_TOPIC_RIGHT, Materialized.as(
            Stores.persistentVersionedKeyValueStore(STORE_NAME, Duration.ofMinutes(5))));
        leftStream.join(rightTable, valueJoiner).to(OUTPUT_TOPIC);

        final List<List<TestRecord<Long, String>>> expectedResult = Arrays.asList(
            null,
            null,
            null,
            null,
            Collections.singletonList(new TestRecord<>(ANY_UNIQUE_KEY, "B-a", null, 5L)),
            null,
            null,
            null,
            null,
            null,
            null,
            null,
            null,
            null,
            Collections.singletonList(new TestRecord<>(ANY_UNIQUE_KEY, "D-b", null,  6L)),
            null,
            null,
            null,
            Collections.singletonList(new TestRecord<>(ANY_UNIQUE_KEY, "E-e", null,  15L)),
            null,
            null,
            Collections.singletonList(new TestRecord<>(ANY_UNIQUE_KEY, "F-a", null,  4L)),
            null
        );
>>>>>>> 15418db6

        runTestWithDriver(input, expectedResult);
    }

    @Test
    public void testLeftWithVersionedStore() {
        STREAMS_CONFIG.put(StreamsConfig.APPLICATION_ID_CONFIG, appID + "-left");

        leftStream = builder.stream(INPUT_TOPIC_LEFT);
        rightTable = builder.table(INPUT_TOPIC_RIGHT, Materialized.as(
            Stores.persistentVersionedKeyValueStore(STORE_NAME, Duration.ofMinutes(5))));
        leftStream.leftJoin(rightTable, valueJoiner).to(OUTPUT_TOPIC);

<<<<<<< HEAD
		runTestWithDriver(expectedResult);
=======
        final List<List<TestRecord<Long, String>>> expectedResult = Arrays.asList(
            null,
            null,
            Collections.singletonList(new TestRecord<>(ANY_UNIQUE_KEY, "A-null", null, 3L)),
            null,
            Collections.singletonList(new TestRecord<>(ANY_UNIQUE_KEY, "B-a", null, 5L)),
            null,
            null,
            null,
            Collections.singletonList(new TestRecord<>(ANY_UNIQUE_KEY, "C-null", null, 9L)),
            null,
            null,
            null,
            null,
            null,
            Collections.singletonList(new TestRecord<>(ANY_UNIQUE_KEY, "D-b", null, 6L)),
            null,
            null,
            null,
            Collections.singletonList(new TestRecord<>(ANY_UNIQUE_KEY, "E-e", null,  15L)),
            null,
            null,
            Collections.singletonList(new TestRecord<>(ANY_UNIQUE_KEY, "F-a", null,  4L)),
            null
        );

        runTestWithDriver(input, expectedResult);
>>>>>>> 15418db6
    }
}<|MERGE_RESOLUTION|>--- conflicted
+++ resolved
@@ -16,7 +16,6 @@
  */
 package org.apache.kafka.streams.integration;
 
-import java.time.Duration;
 import org.apache.kafka.streams.StreamsBuilder;
 import org.apache.kafka.streams.StreamsConfig;
 import org.apache.kafka.streams.kstream.KStream;
@@ -33,6 +32,7 @@
 import org.junit.runner.RunWith;
 import org.junit.runners.Parameterized;
 
+import java.time.Duration;
 import java.util.Arrays;
 import java.util.Collections;
 import java.util.List;
@@ -64,118 +64,28 @@
         builder = new StreamsBuilder();
     }
 
-	@Test
-	public void testInner() {
-		STREAMS_CONFIG.put(StreamsConfig.APPLICATION_ID_CONFIG, appID + "-inner");
+    @Test
+    public void testInner() {
+        STREAMS_CONFIG.put(StreamsConfig.APPLICATION_ID_CONFIG, appID + "-inner");
 
-<<<<<<< HEAD
-		final List<List<TestRecord<Long, String>>> expectedResult = Arrays.asList(
-				null,
-				null,
-				null,
-				null,
-				Collections.singletonList(new TestRecord<>(ANY_UNIQUE_KEY, "B-a", null, 5L)),
-				null,
-				null,
-				null,
-				null,
-				null,
-				null,
-				null,
-				null,
-				null,
-				Collections.singletonList(new TestRecord<>(ANY_UNIQUE_KEY, "D-d", null, 15L))
-        );
-
-		leftStream.join(rightTable, valueJoiner).to(OUTPUT_TOPIC);
-		runTestWithDriver(expectedResult);
-=======
         leftStream = builder.stream(INPUT_TOPIC_LEFT);
         rightTable = builder.table(INPUT_TOPIC_RIGHT);
         leftStream.join(rightTable, valueJoiner).to(OUTPUT_TOPIC);
 
-        final List<List<TestRecord<Long, String>>> expectedResult = Arrays.asList(
-            null,
-            null,
-            null,
-            null,
-            Collections.singletonList(new TestRecord<>(ANY_UNIQUE_KEY, "B-a", null, 5L)),
-            null,
-            null,
-            null,
-            null,
-            null,
-            null,
-            null,
-            null,
-            null,
-            Collections.singletonList(new TestRecord<>(ANY_UNIQUE_KEY, "D-d", null,  6L)),
-            null,
-            null,
-            null,
-            Collections.singletonList(new TestRecord<>(ANY_UNIQUE_KEY, "E-e", null,  15L)),
-            null,
-            null,
-            null,
-            null
-        );
+        final List<List<TestRecord<Long, String>>> expectedResult = Arrays.asList(null, null, null, null, Collections.singletonList(new TestRecord<>(ANY_UNIQUE_KEY, "B-a", null, 5L)), null, null, null, null, null, null, null, null, null, Collections.singletonList(new TestRecord<>(ANY_UNIQUE_KEY, "D-d", null, 6L)), null, null, null, Collections.singletonList(new TestRecord<>(ANY_UNIQUE_KEY, "E-e", null, 15L)), null, null, null, null);
 
         runTestWithDriver(input, expectedResult);
->>>>>>> 15418db6
     }
 
-	@Test
-	public void testLeft() {
-		STREAMS_CONFIG.put(StreamsConfig.APPLICATION_ID_CONFIG, appID + "-left");
+    @Test
+    public void testLeft() {
+        STREAMS_CONFIG.put(StreamsConfig.APPLICATION_ID_CONFIG, appID + "-left");
 
-<<<<<<< HEAD
-		final List<List<TestRecord<Long, String>>> expectedResult = Arrays.asList(
-				null,
-				null,
-				Collections.singletonList(new TestRecord<>(ANY_UNIQUE_KEY, "A-null", null, 3L)),
-				null,
-				Collections.singletonList(new TestRecord<>(ANY_UNIQUE_KEY, "B-a", null, 5L)),
-				null,
-				null,
-				null,
-				Collections.singletonList(new TestRecord<>(ANY_UNIQUE_KEY, "C-null", null, 9L)),
-				null,
-				null,
-				null,
-				null,
-				null,
-				Collections.singletonList(new TestRecord<>(ANY_UNIQUE_KEY, "D-d", null, 15L))
-		);
-=======
         leftStream = builder.stream(INPUT_TOPIC_LEFT);
         rightTable = builder.table(INPUT_TOPIC_RIGHT);
         leftStream.leftJoin(rightTable, valueJoiner).to(OUTPUT_TOPIC);
 
-        final List<List<TestRecord<Long, String>>> expectedResult = Arrays.asList(
-            null,
-            null,
-            Collections.singletonList(new TestRecord<>(ANY_UNIQUE_KEY, "A-null", null, 3L)),
-            null,
-            Collections.singletonList(new TestRecord<>(ANY_UNIQUE_KEY, "B-a", null, 5L)),
-            null,
-            null,
-            null,
-            Collections.singletonList(new TestRecord<>(ANY_UNIQUE_KEY, "C-null", null, 9L)),
-            null,
-            null,
-            null,
-            null,
-            null,
-            Collections.singletonList(new TestRecord<>(ANY_UNIQUE_KEY, "D-d", null, 6L)),
-            null,
-            null,
-            null,
-            Collections.singletonList(new TestRecord<>(ANY_UNIQUE_KEY, "E-e", null,  15L)),
-            null,
-            null,
-            Collections.singletonList(new TestRecord<>(ANY_UNIQUE_KEY, "F-null", null,  4L)),
-            null
-        );
+        final List<List<TestRecord<Long, String>>> expectedResult = Arrays.asList(null, null, Collections.singletonList(new TestRecord<>(ANY_UNIQUE_KEY, "A-null", null, 3L)), null, Collections.singletonList(new TestRecord<>(ANY_UNIQUE_KEY, "B-a", null, 5L)), null, null, null, Collections.singletonList(new TestRecord<>(ANY_UNIQUE_KEY, "C-null", null, 9L)), null, null, null, null, null, Collections.singletonList(new TestRecord<>(ANY_UNIQUE_KEY, "D-d", null, 6L)), null, null, null, Collections.singletonList(new TestRecord<>(ANY_UNIQUE_KEY, "E-e", null, 15L)), null, null, Collections.singletonList(new TestRecord<>(ANY_UNIQUE_KEY, "F-null", null, 4L)), null);
 
         runTestWithDriver(input, expectedResult);
     }
@@ -185,36 +95,10 @@
         STREAMS_CONFIG.put(StreamsConfig.APPLICATION_ID_CONFIG, appID + "-inner");
 
         leftStream = builder.stream(INPUT_TOPIC_LEFT);
-        rightTable = builder.table(INPUT_TOPIC_RIGHT, Materialized.as(
-            Stores.persistentVersionedKeyValueStore(STORE_NAME, Duration.ofMinutes(5))));
+        rightTable = builder.table(INPUT_TOPIC_RIGHT, Materialized.as(Stores.persistentVersionedKeyValueStore(STORE_NAME, Duration.ofMinutes(5))));
         leftStream.join(rightTable, valueJoiner).to(OUTPUT_TOPIC);
 
-        final List<List<TestRecord<Long, String>>> expectedResult = Arrays.asList(
-            null,
-            null,
-            null,
-            null,
-            Collections.singletonList(new TestRecord<>(ANY_UNIQUE_KEY, "B-a", null, 5L)),
-            null,
-            null,
-            null,
-            null,
-            null,
-            null,
-            null,
-            null,
-            null,
-            Collections.singletonList(new TestRecord<>(ANY_UNIQUE_KEY, "D-b", null,  6L)),
-            null,
-            null,
-            null,
-            Collections.singletonList(new TestRecord<>(ANY_UNIQUE_KEY, "E-e", null,  15L)),
-            null,
-            null,
-            Collections.singletonList(new TestRecord<>(ANY_UNIQUE_KEY, "F-a", null,  4L)),
-            null
-        );
->>>>>>> 15418db6
+        final List<List<TestRecord<Long, String>>> expectedResult = Arrays.asList(null, null, null, null, Collections.singletonList(new TestRecord<>(ANY_UNIQUE_KEY, "B-a", null, 5L)), null, null, null, null, null, null, null, null, null, Collections.singletonList(new TestRecord<>(ANY_UNIQUE_KEY, "D-b", null, 6L)), null, null, null, Collections.singletonList(new TestRecord<>(ANY_UNIQUE_KEY, "E-e", null, 15L)), null, null, Collections.singletonList(new TestRecord<>(ANY_UNIQUE_KEY, "F-a", null, 4L)), null);
 
         runTestWithDriver(input, expectedResult);
     }
@@ -224,40 +108,11 @@
         STREAMS_CONFIG.put(StreamsConfig.APPLICATION_ID_CONFIG, appID + "-left");
 
         leftStream = builder.stream(INPUT_TOPIC_LEFT);
-        rightTable = builder.table(INPUT_TOPIC_RIGHT, Materialized.as(
-            Stores.persistentVersionedKeyValueStore(STORE_NAME, Duration.ofMinutes(5))));
+        rightTable = builder.table(INPUT_TOPIC_RIGHT, Materialized.as(Stores.persistentVersionedKeyValueStore(STORE_NAME, Duration.ofMinutes(5))));
         leftStream.leftJoin(rightTable, valueJoiner).to(OUTPUT_TOPIC);
 
-<<<<<<< HEAD
-		runTestWithDriver(expectedResult);
-=======
-        final List<List<TestRecord<Long, String>>> expectedResult = Arrays.asList(
-            null,
-            null,
-            Collections.singletonList(new TestRecord<>(ANY_UNIQUE_KEY, "A-null", null, 3L)),
-            null,
-            Collections.singletonList(new TestRecord<>(ANY_UNIQUE_KEY, "B-a", null, 5L)),
-            null,
-            null,
-            null,
-            Collections.singletonList(new TestRecord<>(ANY_UNIQUE_KEY, "C-null", null, 9L)),
-            null,
-            null,
-            null,
-            null,
-            null,
-            Collections.singletonList(new TestRecord<>(ANY_UNIQUE_KEY, "D-b", null, 6L)),
-            null,
-            null,
-            null,
-            Collections.singletonList(new TestRecord<>(ANY_UNIQUE_KEY, "E-e", null,  15L)),
-            null,
-            null,
-            Collections.singletonList(new TestRecord<>(ANY_UNIQUE_KEY, "F-a", null,  4L)),
-            null
-        );
+        final List<List<TestRecord<Long, String>>> expectedResult = Arrays.asList(null, null, Collections.singletonList(new TestRecord<>(ANY_UNIQUE_KEY, "A-null", null, 3L)), null, Collections.singletonList(new TestRecord<>(ANY_UNIQUE_KEY, "B-a", null, 5L)), null, null, null, Collections.singletonList(new TestRecord<>(ANY_UNIQUE_KEY, "C-null", null, 9L)), null, null, null, null, null, Collections.singletonList(new TestRecord<>(ANY_UNIQUE_KEY, "D-b", null, 6L)), null, null, null, Collections.singletonList(new TestRecord<>(ANY_UNIQUE_KEY, "E-e", null, 15L)), null, null, Collections.singletonList(new TestRecord<>(ANY_UNIQUE_KEY, "F-a", null, 4L)), null);
 
         runTestWithDriver(input, expectedResult);
->>>>>>> 15418db6
     }
 }