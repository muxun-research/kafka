--- conflicted
+++ resolved
@@ -17,20 +17,10 @@
 
 package org.apache.kafka.streams.state.internals;
 
-import java.time.Duration;
-<<<<<<< HEAD
-
-=======
-import java.util.Collection;
->>>>>>> 15418db6
 import org.apache.kafka.common.serialization.Serdes;
 import org.apache.kafka.common.utils.MockTime;
 import org.apache.kafka.streams.processor.StateStore;
-import org.apache.kafka.streams.state.StoreBuilder;
-import org.apache.kafka.streams.state.Stores;
-import org.apache.kafka.streams.state.TimestampedWindowStore;
-import org.apache.kafka.streams.state.WindowBytesStoreSupplier;
-import org.apache.kafka.streams.state.WindowStore;
+import org.apache.kafka.streams.state.*;
 import org.easymock.EasyMockRule;
 import org.easymock.Mock;
 import org.easymock.MockType;
@@ -39,15 +29,15 @@
 import org.junit.Rule;
 import org.junit.Test;
 import org.junit.runner.RunWith;
-
-import java.util.Collections;
 import org.junit.runners.Parameterized;
 import org.junit.runners.Parameterized.Parameter;
 
+import java.time.Duration;
+import java.util.Collection;
+import java.util.Collections;
+
 import static java.util.Arrays.asList;
-import static org.easymock.EasyMock.expect;
-import static org.easymock.EasyMock.replay;
-import static org.easymock.EasyMock.reset;
+import static org.easymock.EasyMock.*;
 import static org.hamcrest.MatcherAssert.assertThat;
 import static org.hamcrest.Matchers.equalTo;
 import static org.hamcrest.core.IsInstanceOf.instanceOf;
@@ -76,10 +66,7 @@
 
     @Parameterized.Parameters(name = "{0}")
     public static Collection<Object[]> data() {
-        return asList(new Object[][] {
-            {TIMESTAMP_STORE_NAME},
-            {TIMEORDERED_STORE_NAME}
-        });
+        return asList(new Object[][]{{TIMESTAMP_STORE_NAME}, {TIMEORDERED_STORE_NAME}});
     }
 
     @SuppressWarnings("unchecked")
@@ -88,16 +75,12 @@
         isTimeOrderedStore = TIMEORDERED_STORE_NAME.equals(storeName);
         inner = isTimeOrderedStore ? timeOrderedStore : timestampedStore;
         expect(supplier.get()).andReturn(inner);
-		expect(supplier.name()).andReturn("name");
-		expect(supplier.metricsScope()).andReturn("metricScope");
-		expect(inner.persistent()).andReturn(true).anyTimes();
+        expect(supplier.name()).andReturn("name");
+        expect(supplier.metricsScope()).andReturn("metricScope");
+        expect(inner.persistent()).andReturn(true).anyTimes();
         replay(supplier, inner);
 
-        builder = new TimestampedWindowStoreBuilder<>(
-            supplier,
-            Serdes.String(),
-            Serdes.String(),
-            new MockTime());
+        builder = new TimestampedWindowStoreBuilder<>(supplier, Serdes.String(), Serdes.String(), new MockTime());
     }
 
     @Test
@@ -145,10 +128,7 @@
 
     @Test
     public void shouldHaveCachingAndChangeLoggingWhenBothEnabled() {
-        final TimestampedWindowStore<String, String> store = builder
-                .withLoggingEnabled(Collections.emptyMap())
-                .withCachingEnabled()
-                .build();
+        final TimestampedWindowStore<String, String> store = builder.withLoggingEnabled(Collections.emptyMap()).withCachingEnabled().build();
         final WrappedStateStore caching = (WrappedStateStore) ((WrappedStateStore) store).wrapped();
         final WrappedStateStore changeLogging = (WrappedStateStore) caching.wrapped();
         assertThat(store, instanceOf(MeteredTimestampedWindowStore.class));
@@ -186,79 +166,54 @@
     @Test
     public void shouldWrapPlainKeyValueStoreAsTimestampStore() {
         reset(supplier);
-        expect(supplier.get()).andReturn(new RocksDBWindowStore(
-            new RocksDBSegmentedBytesStore(
-                "name",
-                "metric-scope",
-                10L,
-                5L,
-                new WindowKeySchema()),
-            false,
-            1L));
-		expect(supplier.name()).andReturn("name");
-		replay(supplier);
-
-		final TimestampedWindowStore<String, String> store = builder
-				.withLoggingDisabled()
-				.withCachingDisabled()
-				.build();
-		assertThat(((WrappedStateStore) store).wrapped(), instanceOf(WindowToTimestampedWindowByteStoreAdapter.class));
-	}
-
-	@SuppressWarnings("unchecked")
-	@Test
-	public void shouldDisableCachingWithRetainDuplicates() {
-		supplier = Stores.persistentTimestampedWindowStore("name", Duration.ofMillis(10L), Duration.ofMillis(10L), true);
-		final StoreBuilder<TimestampedWindowStore<String, String>> builder = new TimestampedWindowStoreBuilder<>(
-				supplier,
-				Serdes.String(),
-				Serdes.String(),
-				new MockTime()
-		).withCachingEnabled();
-
-		builder.build();
-
-		assertFalse(((AbstractStoreBuilder<String, String, TimestampedWindowStore<String, String>>) builder).enableCaching);
-	}
-
-	@SuppressWarnings("all")
-	@Test
-	public void shouldThrowNullPointerIfInnerIsNull() {
-		assertThrows(NullPointerException.class, () -> new TimestampedWindowStoreBuilder<>(null, Serdes.String(), Serdes.String(), new MockTime()));
-	}
-
-	@Test
-	public void shouldThrowNullPointerIfKeySerdeIsNull() {
-		assertThrows(NullPointerException.class, () -> new TimestampedWindowStoreBuilder<>(supplier, null, Serdes.String(), new MockTime()));
-	}
-
-	@Test
-	public void shouldThrowNullPointerIfValueSerdeIsNull() {
-		assertThrows(NullPointerException.class, () -> new TimestampedWindowStoreBuilder<>(supplier, Serdes.String(), null, new MockTime()));
-	}
-
-	@Test
-	public void shouldThrowNullPointerIfTimeIsNull() {
-		assertThrows(NullPointerException.class, () -> new TimestampedWindowStoreBuilder<>(supplier, Serdes.String(), Serdes.String(), null));
-	}
-
-	@Test
-	public void shouldThrowNullPointerIfMetricsScopeIsNull() {
-		reset(supplier);
-		expect(supplier.get()).andReturn(new RocksDBTimestampedWindowStore(
-				new RocksDBTimestampedSegmentedBytesStore(
-						"name",
-						null,
-						10L,
-						5L,
-						new WindowKeySchema()),
-				false,
-				1L));
-		expect(supplier.name()).andReturn("name");
-		replay(supplier);
-		final Exception e = assertThrows(NullPointerException.class,
-				() -> new TimestampedWindowStoreBuilder<>(supplier, Serdes.String(), Serdes.String(), new MockTime()));
-		assertThat(e.getMessage(), equalTo("storeSupplier's metricsScope can't be null"));
-	}
+        expect(supplier.get()).andReturn(new RocksDBWindowStore(new RocksDBSegmentedBytesStore("name", "metric-scope", 10L, 5L, new WindowKeySchema()), false, 1L));
+        expect(supplier.name()).andReturn("name");
+        replay(supplier);
+
+        final TimestampedWindowStore<String, String> store = builder.withLoggingDisabled().withCachingDisabled().build();
+        assertThat(((WrappedStateStore) store).wrapped(), instanceOf(WindowToTimestampedWindowByteStoreAdapter.class));
+    }
+
+    @SuppressWarnings("unchecked")
+    @Test
+    public void shouldDisableCachingWithRetainDuplicates() {
+        supplier = Stores.persistentTimestampedWindowStore("name", Duration.ofMillis(10L), Duration.ofMillis(10L), true);
+        final StoreBuilder<TimestampedWindowStore<String, String>> builder = new TimestampedWindowStoreBuilder<>(supplier, Serdes.String(), Serdes.String(), new MockTime()).withCachingEnabled();
+
+        builder.build();
+
+        assertFalse(((AbstractStoreBuilder<String, String, TimestampedWindowStore<String, String>>) builder).enableCaching);
+    }
+
+    @SuppressWarnings("all")
+    @Test
+    public void shouldThrowNullPointerIfInnerIsNull() {
+        assertThrows(NullPointerException.class, () -> new TimestampedWindowStoreBuilder<>(null, Serdes.String(), Serdes.String(), new MockTime()));
+    }
+
+    @Test
+    public void shouldThrowNullPointerIfKeySerdeIsNull() {
+        assertThrows(NullPointerException.class, () -> new TimestampedWindowStoreBuilder<>(supplier, null, Serdes.String(), new MockTime()));
+    }
+
+    @Test
+    public void shouldThrowNullPointerIfValueSerdeIsNull() {
+        assertThrows(NullPointerException.class, () -> new TimestampedWindowStoreBuilder<>(supplier, Serdes.String(), null, new MockTime()));
+    }
+
+    @Test
+    public void shouldThrowNullPointerIfTimeIsNull() {
+        assertThrows(NullPointerException.class, () -> new TimestampedWindowStoreBuilder<>(supplier, Serdes.String(), Serdes.String(), null));
+    }
+
+    @Test
+    public void shouldThrowNullPointerIfMetricsScopeIsNull() {
+        reset(supplier);
+        expect(supplier.get()).andReturn(new RocksDBTimestampedWindowStore(new RocksDBTimestampedSegmentedBytesStore("name", null, 10L, 5L, new WindowKeySchema()), false, 1L));
+        expect(supplier.name()).andReturn("name");
+        replay(supplier);
+        final Exception e = assertThrows(NullPointerException.class, () -> new TimestampedWindowStoreBuilder<>(supplier, Serdes.String(), Serdes.String(), new MockTime()));
+        assertThat(e.getMessage(), equalTo("storeSupplier's metricsScope can't be null"));
+    }
 
 }