--- conflicted
+++ resolved
@@ -25,11 +25,7 @@
 import org.junit.Before;
 import org.junit.Test;
 
-import java.util.Collections;
-import java.util.HashMap;
-import java.util.Map;
-import java.util.Optional;
-import java.util.TreeMap;
+import java.util.*;
 
 import static org.hamcrest.CoreMatchers.equalTo;
 import static org.hamcrest.MatcherAssert.assertThat;
@@ -38,207 +34,27 @@
 
 public class CopartitionedTopicsEnforcerTest {
 
-<<<<<<< HEAD
-	private final CopartitionedTopicsEnforcer validator = new CopartitionedTopicsEnforcer("thread ");
-	private final Map<TopicPartition, PartitionInfo> partitions = new HashMap<>();
-	private final Cluster cluster = Cluster.empty();
-
-	@Before
-	public void before() {
-		partitions.put(
-				new TopicPartition("first", 0),
-				new PartitionInfo("first", 0, null, null, null));
-		partitions.put(
-				new TopicPartition("first", 1),
-				new PartitionInfo("first", 1, null, null, null));
-		partitions.put(
-				new TopicPartition("second", 0),
-				new PartitionInfo("second", 0, null, null, null));
-		partitions.put(
-				new TopicPartition("second", 1),
-				new PartitionInfo("second", 1, null, null, null));
-	}
-
-	@Test
-	public void shouldThrowTopologyBuilderExceptionIfNoPartitionsFoundForCoPartitionedTopic() {
-		assertThrows(IllegalStateException.class, () -> validator.enforce(Collections.singleton("topic"),
-				Collections.emptyMap(), cluster));
-	}
-
-	@Test
-	public void shouldThrowTopologyBuilderExceptionIfPartitionCountsForCoPartitionedTopicsDontMatch() {
-		partitions.remove(new TopicPartition("second", 0));
-		assertThrows(TopologyException.class, () -> validator.enforce(Utils.mkSet("first", "second"),
-				Collections.emptyMap(),
-				cluster.withPartitions(partitions)));
-	}
-
-
-	@Test
-	public void shouldEnforceCopartitioningOnRepartitionTopics() {
-		final InternalTopicConfig config = createTopicConfig("repartitioned", 10);
-
-		validator.enforce(Utils.mkSet("first", "second", config.name()),
-				Collections.singletonMap(config.name(), config),
-				cluster.withPartitions(partitions));
-
-		assertThat(config.numberOfPartitions(), equalTo(Optional.of(2)));
-	}
-
-
-	@Test
-	public void shouldSetNumPartitionsToMaximumPartitionsWhenAllTopicsAreRepartitionTopics() {
-		final InternalTopicConfig one = createTopicConfig("one", 1);
-		final InternalTopicConfig two = createTopicConfig("two", 15);
-		final InternalTopicConfig three = createTopicConfig("three", 5);
-		final Map<String, InternalTopicConfig> repartitionTopicConfig = new HashMap<>();
-
-		repartitionTopicConfig.put(one.name(), one);
-		repartitionTopicConfig.put(two.name(), two);
-		repartitionTopicConfig.put(three.name(), three);
-
-		validator.enforce(Utils.mkSet(one.name(),
-				two.name(),
-				three.name()),
-				repartitionTopicConfig,
-				cluster
-		);
-
-		assertThat(one.numberOfPartitions(), equalTo(Optional.of(15)));
-		assertThat(two.numberOfPartitions(), equalTo(Optional.of(15)));
-		assertThat(three.numberOfPartitions(), equalTo(Optional.of(15)));
-	}
-
-	@Test
-	public void shouldThrowAnExceptionIfRepartitionTopicConfigsWithEnforcedNumOfPartitionsHaveDifferentNumOfPartitiones() {
-		final InternalTopicConfig topic1 = createRepartitionTopicConfigWithEnforcedNumberOfPartitions("repartitioned-1", 10);
-		final InternalTopicConfig topic2 = createRepartitionTopicConfigWithEnforcedNumberOfPartitions("repartitioned-2", 5);
-
-		final TopologyException ex = assertThrows(
-				TopologyException.class,
-				() -> validator.enforce(Utils.mkSet(topic1.name(), topic2.name()),
-						Utils.mkMap(Utils.mkEntry(topic1.name(), topic1),
-								Utils.mkEntry(topic2.name(), topic2)),
-						cluster.withPartitions(partitions))
-		);
-
-		final TreeMap<String, Integer> sorted = new TreeMap<>(
-				Utils.mkMap(Utils.mkEntry(topic1.name(), topic1.numberOfPartitions().get()),
-						Utils.mkEntry(topic2.name(), topic2.numberOfPartitions().get()))
-		);
-
-		assertEquals(String.format("Invalid topology: thread " +
-				"Following topics do not have the same number of partitions: " +
-				"[%s]", sorted), ex.getMessage());
-	}
-
-	@Test
-	public void shouldNotThrowAnExceptionWhenRepartitionTopicConfigsWithEnforcedNumOfPartitionsAreValid() {
-		final InternalTopicConfig topic1 = createRepartitionTopicConfigWithEnforcedNumberOfPartitions("repartitioned-1", 10);
-		final InternalTopicConfig topic2 = createRepartitionTopicConfigWithEnforcedNumberOfPartitions("repartitioned-2", 10);
-
-		validator.enforce(Utils.mkSet(topic1.name(), topic2.name()),
-				Utils.mkMap(Utils.mkEntry(topic1.name(), topic1),
-						Utils.mkEntry(topic2.name(), topic2)),
-				cluster.withPartitions(partitions));
-
-		assertThat(topic1.numberOfPartitions(), equalTo(Optional.of(10)));
-		assertThat(topic2.numberOfPartitions(), equalTo(Optional.of(10)));
-	}
-
-	@Test
-	public void shouldThrowAnExceptionWhenNumberOfPartitionsOfNonRepartitionTopicAndRepartitionTopicWithEnforcedNumOfPartitionsDoNotMatch() {
-		final InternalTopicConfig topic1 = createRepartitionTopicConfigWithEnforcedNumberOfPartitions("repartitioned-1", 10);
-
-		final TopologyException ex = assertThrows(
-				TopologyException.class,
-				() -> validator.enforce(Utils.mkSet(topic1.name(), "second"),
-						Utils.mkMap(Utils.mkEntry(topic1.name(), topic1)),
-						cluster.withPartitions(partitions))
-		);
-
-		assertEquals(String.format("Invalid topology: thread Number of partitions [%s] " +
-						"of repartition topic [%s] " +
-						"doesn't match number of partitions [%s] of the source topic.",
-				topic1.numberOfPartitions().get(), topic1.name(), 2), ex.getMessage());
-	}
-
-	@Test
-	public void shouldNotThrowAnExceptionWhenNumberOfPartitionsOfNonRepartitionTopicAndRepartitionTopicWithEnforcedNumOfPartitionsMatch() {
-		final InternalTopicConfig topic1 = createRepartitionTopicConfigWithEnforcedNumberOfPartitions("repartitioned-1", 2);
-
-		validator.enforce(Utils.mkSet(topic1.name(), "second"),
-				Utils.mkMap(Utils.mkEntry(topic1.name(), topic1)),
-				cluster.withPartitions(partitions));
-
-		assertThat(topic1.numberOfPartitions(), equalTo(Optional.of(2)));
-	}
-
-	@Test
-	public void shouldDeductNumberOfPartitionsFromRepartitionTopicWithEnforcedNumberOfPartitions() {
-		final InternalTopicConfig topic1 = createRepartitionTopicConfigWithEnforcedNumberOfPartitions("repartitioned-1", 2);
-		final InternalTopicConfig topic2 = createTopicConfig("repartitioned-2", 5);
-		final InternalTopicConfig topic3 = createRepartitionTopicConfigWithEnforcedNumberOfPartitions("repartitioned-3", 2);
-
-		validator.enforce(Utils.mkSet(topic1.name(), topic2.name()),
-				Utils.mkMap(Utils.mkEntry(topic1.name(), topic1),
-						Utils.mkEntry(topic2.name(), topic2),
-						Utils.mkEntry(topic3.name(), topic3)),
-				cluster.withPartitions(partitions));
-
-		assertEquals(topic1.numberOfPartitions(), topic2.numberOfPartitions());
-		assertEquals(topic2.numberOfPartitions(), topic3.numberOfPartitions());
-	}
-
-	private InternalTopicConfig createTopicConfig(final String repartitionTopic,
-												  final int partitions) {
-		final InternalTopicConfig repartitionTopicConfig =
-				new RepartitionTopicConfig(repartitionTopic, Collections.emptyMap());
-
-		repartitionTopicConfig.setNumberOfPartitions(partitions);
-		return repartitionTopicConfig;
-	}
-
-	private InternalTopicConfig createRepartitionTopicConfigWithEnforcedNumberOfPartitions(final String repartitionTopic,
-																						   final int partitions) {
-		return new RepartitionTopicConfig(repartitionTopic,
-				Collections.emptyMap(),
-				partitions,
-				true);
-	}
-=======
     private final CopartitionedTopicsEnforcer validator = new CopartitionedTopicsEnforcer("thread ");
     private final Map<TopicPartition, PartitionInfo> partitions = new HashMap<>();
     private final Cluster cluster = Cluster.empty();
 
     @Before
     public void before() {
-        partitions.put(
-            new TopicPartition("first", 0),
-            new PartitionInfo("first", 0, null, null, null));
-        partitions.put(
-            new TopicPartition("first", 1),
-            new PartitionInfo("first", 1, null, null, null));
-        partitions.put(
-            new TopicPartition("second", 0),
-            new PartitionInfo("second", 0, null, null, null));
-        partitions.put(
-            new TopicPartition("second", 1),
-            new PartitionInfo("second", 1, null, null, null));
+        partitions.put(new TopicPartition("first", 0), new PartitionInfo("first", 0, null, null, null));
+        partitions.put(new TopicPartition("first", 1), new PartitionInfo("first", 1, null, null, null));
+        partitions.put(new TopicPartition("second", 0), new PartitionInfo("second", 0, null, null, null));
+        partitions.put(new TopicPartition("second", 1), new PartitionInfo("second", 1, null, null, null));
     }
 
     @Test
     public void shouldThrowTopologyBuilderExceptionIfNoPartitionsFoundForCoPartitionedTopic() {
-        assertThrows(IllegalStateException.class, () -> validator.enforce(Collections.singleton("topic"),
-            Collections.emptyMap(), cluster));
+        assertThrows(IllegalStateException.class, () -> validator.enforce(Collections.singleton("topic"), Collections.emptyMap(), cluster));
     }
 
     @Test
     public void shouldThrowTopologyBuilderExceptionIfPartitionCountsForCoPartitionedTopicsDontMatch() {
         partitions.remove(new TopicPartition("second", 0));
-        assertThrows(TopologyException.class, () -> validator.enforce(Utils.mkSet("first", "second"),
-                          Collections.emptyMap(),
-                          cluster.withPartitions(partitions)));
+        assertThrows(TopologyException.class, () -> validator.enforce(Utils.mkSet("first", "second"), Collections.emptyMap(), cluster.withPartitions(partitions)));
     }
 
 
@@ -246,9 +62,7 @@
     public void shouldEnforceCopartitioningOnRepartitionTopics() {
         final InternalTopicConfig config = createTopicConfig("repartitioned", 10);
 
-        validator.enforce(Utils.mkSet("first", "second", config.name()),
-                          Collections.singletonMap(config.name(), config),
-                          cluster.withPartitions(partitions));
+        validator.enforce(Utils.mkSet("first", "second", config.name()), Collections.singletonMap(config.name(), config), cluster.withPartitions(partitions));
 
         assertThat(config.numberOfPartitions(), equalTo(Optional.of(2)));
     }
@@ -265,12 +79,7 @@
         repartitionTopicConfig.put(two.name(), two);
         repartitionTopicConfig.put(three.name(), three);
 
-        validator.enforce(Utils.mkSet(one.name(),
-                                      two.name(),
-                                      three.name()),
-                          repartitionTopicConfig,
-                          cluster
-        );
+        validator.enforce(Utils.mkSet(one.name(), two.name(), three.name()), repartitionTopicConfig, cluster);
 
         assertThat(one.numberOfPartitions(), equalTo(Optional.of(15)));
         assertThat(two.numberOfPartitions(), equalTo(Optional.of(15)));
@@ -282,22 +91,11 @@
         final InternalTopicConfig topic1 = createRepartitionTopicConfigWithEnforcedNumberOfPartitions("repartitioned-1", 10);
         final InternalTopicConfig topic2 = createRepartitionTopicConfigWithEnforcedNumberOfPartitions("repartitioned-2", 5);
 
-        final TopologyException ex = assertThrows(
-            TopologyException.class,
-            () -> validator.enforce(Utils.mkSet(topic1.name(), topic2.name()),
-                                    Utils.mkMap(Utils.mkEntry(topic1.name(), topic1),
-                                                Utils.mkEntry(topic2.name(), topic2)),
-                                    cluster.withPartitions(partitions))
-        );
+        final TopologyException ex = assertThrows(TopologyException.class, () -> validator.enforce(Utils.mkSet(topic1.name(), topic2.name()), Utils.mkMap(Utils.mkEntry(topic1.name(), topic1), Utils.mkEntry(topic2.name(), topic2)), cluster.withPartitions(partitions)));
 
-        final TreeMap<String, Integer> sorted = new TreeMap<>(
-            Utils.mkMap(Utils.mkEntry(topic1.name(), topic1.numberOfPartitions().get()),
-                        Utils.mkEntry(topic2.name(), topic2.numberOfPartitions().get()))
-        );
+        final TreeMap<String, Integer> sorted = new TreeMap<>(Utils.mkMap(Utils.mkEntry(topic1.name(), topic1.numberOfPartitions().get()), Utils.mkEntry(topic2.name(), topic2.numberOfPartitions().get())));
 
-        assertEquals(String.format("Invalid topology: thread " +
-                                   "Following topics do not have the same number of partitions: " +
-                                   "[%s]", sorted), ex.getMessage());
+        assertEquals(String.format("Invalid topology: thread " + "Following topics do not have the same number of partitions: " + "[%s]", sorted), ex.getMessage());
     }
 
     @Test
@@ -305,10 +103,7 @@
         final InternalTopicConfig topic1 = createRepartitionTopicConfigWithEnforcedNumberOfPartitions("repartitioned-1", 10);
         final InternalTopicConfig topic2 = createRepartitionTopicConfigWithEnforcedNumberOfPartitions("repartitioned-2", 10);
 
-        validator.enforce(Utils.mkSet(topic1.name(), topic2.name()),
-                          Utils.mkMap(Utils.mkEntry(topic1.name(), topic1),
-                                      Utils.mkEntry(topic2.name(), topic2)),
-                          cluster.withPartitions(partitions));
+        validator.enforce(Utils.mkSet(topic1.name(), topic2.name()), Utils.mkMap(Utils.mkEntry(topic1.name(), topic1), Utils.mkEntry(topic2.name(), topic2)), cluster.withPartitions(partitions));
 
         assertThat(topic1.numberOfPartitions(), equalTo(Optional.of(10)));
         assertThat(topic2.numberOfPartitions(), equalTo(Optional.of(10)));
@@ -318,26 +113,16 @@
     public void shouldThrowAnExceptionWhenNumberOfPartitionsOfNonRepartitionTopicAndRepartitionTopicWithEnforcedNumOfPartitionsDoNotMatch() {
         final InternalTopicConfig topic1 = createRepartitionTopicConfigWithEnforcedNumberOfPartitions("repartitioned-1", 10);
 
-        final TopologyException ex = assertThrows(
-            TopologyException.class,
-            () -> validator.enforce(Utils.mkSet(topic1.name(), "second"),
-                                    Utils.mkMap(Utils.mkEntry(topic1.name(), topic1)),
-                                    cluster.withPartitions(partitions))
-        );
+        final TopologyException ex = assertThrows(TopologyException.class, () -> validator.enforce(Utils.mkSet(topic1.name(), "second"), Utils.mkMap(Utils.mkEntry(topic1.name(), topic1)), cluster.withPartitions(partitions)));
 
-        assertEquals(String.format("Invalid topology: thread Number of partitions [%s] " +
-                                   "of repartition topic [%s] " +
-                                   "doesn't match number of partitions [%s] of the source topic.",
-                                   topic1.numberOfPartitions().get(), topic1.name(), 2), ex.getMessage());
+        assertEquals(String.format("Invalid topology: thread Number of partitions [%s] " + "of repartition topic [%s] " + "doesn't match number of partitions [%s] of the source topic.", topic1.numberOfPartitions().get(), topic1.name(), 2), ex.getMessage());
     }
 
     @Test
     public void shouldNotThrowAnExceptionWhenNumberOfPartitionsOfNonRepartitionTopicAndRepartitionTopicWithEnforcedNumOfPartitionsMatch() {
         final InternalTopicConfig topic1 = createRepartitionTopicConfigWithEnforcedNumberOfPartitions("repartitioned-1", 2);
 
-        validator.enforce(Utils.mkSet(topic1.name(), "second"),
-                          Utils.mkMap(Utils.mkEntry(topic1.name(), topic1)),
-                          cluster.withPartitions(partitions));
+        validator.enforce(Utils.mkSet(topic1.name(), "second"), Utils.mkMap(Utils.mkEntry(topic1.name(), topic1)), cluster.withPartitions(partitions));
 
         assertThat(topic1.numberOfPartitions(), equalTo(Optional.of(2)));
     }
@@ -348,32 +133,21 @@
         final InternalTopicConfig topic2 = createTopicConfig("repartitioned-2", 5);
         final InternalTopicConfig topic3 = createRepartitionTopicConfigWithEnforcedNumberOfPartitions("repartitioned-3", 2);
 
-        validator.enforce(Utils.mkSet(topic1.name(), topic2.name()),
-                          Utils.mkMap(Utils.mkEntry(topic1.name(), topic1),
-                                      Utils.mkEntry(topic2.name(), topic2),
-                                      Utils.mkEntry(topic3.name(), topic3)),
-                          cluster.withPartitions(partitions));
+        validator.enforce(Utils.mkSet(topic1.name(), topic2.name()), Utils.mkMap(Utils.mkEntry(topic1.name(), topic1), Utils.mkEntry(topic2.name(), topic2), Utils.mkEntry(topic3.name(), topic3)), cluster.withPartitions(partitions));
 
         assertEquals(topic1.numberOfPartitions(), topic2.numberOfPartitions());
         assertEquals(topic2.numberOfPartitions(), topic3.numberOfPartitions());
     }
 
-    private InternalTopicConfig createTopicConfig(final String repartitionTopic,
-                                                  final int partitions) {
-        final InternalTopicConfig repartitionTopicConfig =
-            new RepartitionTopicConfig(repartitionTopic, Collections.emptyMap());
+    private InternalTopicConfig createTopicConfig(final String repartitionTopic, final int partitions) {
+        final InternalTopicConfig repartitionTopicConfig = new RepartitionTopicConfig(repartitionTopic, Collections.emptyMap());
 
         repartitionTopicConfig.setNumberOfPartitions(partitions);
         return repartitionTopicConfig;
     }
 
-    private InternalTopicConfig createRepartitionTopicConfigWithEnforcedNumberOfPartitions(final String repartitionTopic,
-                                                                                           final int partitions) {
-        return new RepartitionTopicConfig(repartitionTopic,
-                                          Collections.emptyMap(),
-                                          partitions,
-                                          true);
+    private InternalTopicConfig createRepartitionTopicConfigWithEnforcedNumberOfPartitions(final String repartitionTopic, final int partitions) {
+        return new RepartitionTopicConfig(repartitionTopic, Collections.emptyMap(), partitions, true);
     }
->>>>>>> 15418db6
 
 }