--- conflicted
+++ resolved
@@ -16,23 +16,9 @@
  */
 package org.apache.kafka.streams.processor.internals;
 
-import org.apache.kafka.clients.producer.Callback;
-import org.apache.kafka.clients.producer.MockProducer;
-import org.apache.kafka.clients.producer.Producer;
-import org.apache.kafka.clients.producer.ProducerRecord;
-import org.apache.kafka.clients.producer.RecordMetadata;
-import org.apache.kafka.common.Cluster;
-import org.apache.kafka.common.KafkaException;
-import org.apache.kafka.common.Metric;
-import org.apache.kafka.common.MetricName;
-import org.apache.kafka.common.Node;
-import org.apache.kafka.common.PartitionInfo;
-import org.apache.kafka.common.TopicPartition;
-import org.apache.kafka.common.errors.AuthenticationException;
-import org.apache.kafka.common.errors.InvalidProducerEpochException;
-import org.apache.kafka.common.errors.ProducerFencedException;
-import org.apache.kafka.common.errors.SerializationException;
-import org.apache.kafka.common.errors.TimeoutException;
+import org.apache.kafka.clients.producer.*;
+import org.apache.kafka.common.*;
+import org.apache.kafka.common.errors.*;
 import org.apache.kafka.common.header.Header;
 import org.apache.kafka.common.header.Headers;
 import org.apache.kafka.common.header.internals.RecordHeader;
@@ -46,11 +32,7 @@
 import org.apache.kafka.common.utils.LogContext;
 import org.apache.kafka.common.utils.Time;
 import org.apache.kafka.streams.StreamsConfig;
-import org.apache.kafka.streams.errors.AlwaysContinueProductionExceptionHandler;
-import org.apache.kafka.streams.errors.DefaultProductionExceptionHandler;
-import org.apache.kafka.streams.errors.ProductionExceptionHandler;
-import org.apache.kafka.streams.errors.StreamsException;
-import org.apache.kafka.streams.errors.TaskMigratedException;
+import org.apache.kafka.streams.errors.*;
 import org.apache.kafka.streams.processor.StreamPartitioner;
 import org.apache.kafka.streams.processor.TaskId;
 import org.apache.kafka.streams.processor.internals.metrics.StreamsMetricsImpl;
@@ -60,921 +42,41 @@
 import org.junit.Before;
 import org.junit.Test;
 
-import java.util.Arrays;
-import java.util.Collections;
-import java.util.HashSet;
-import java.util.List;
-import java.util.Map;
-import java.util.Optional;
-import java.util.Set;
-import java.util.UUID;
+import java.util.*;
 import java.util.concurrent.Future;
 import java.util.concurrent.atomic.AtomicBoolean;
 import java.util.stream.Collectors;
 import java.util.stream.IntStream;
 
-import static java.util.Collections.emptyList;
-import static java.util.Collections.emptyMap;
-import static java.util.Collections.emptySet;
-import static java.util.Collections.singletonMap;
+import static java.util.Collections.*;
 import static org.apache.kafka.common.utils.Utils.mkEntry;
 import static org.apache.kafka.common.utils.Utils.mkMap;
 import static org.apache.kafka.streams.processor.internals.ClientUtils.producerRecordSizeInBytes;
 import static org.apache.kafka.streams.processor.internals.metrics.StreamsMetricsImpl.TOPIC_LEVEL_GROUP;
-import static org.easymock.EasyMock.expect;
-import static org.easymock.EasyMock.expectLastCall;
-import static org.easymock.EasyMock.mock;
-import static org.easymock.EasyMock.replay;
-import static org.easymock.EasyMock.verify;
+import static org.easymock.EasyMock.*;
 import static org.hamcrest.MatcherAssert.assertThat;
 import static org.hamcrest.core.IsEqual.equalTo;
 import static org.hamcrest.core.IsInstanceOf.instanceOf;
-import static org.junit.Assert.assertEquals;
-import static org.junit.Assert.assertFalse;
-import static org.junit.Assert.assertThrows;
-import static org.junit.Assert.assertTrue;
+import static org.junit.Assert.*;
 
 public class RecordCollectorTest {
 
-<<<<<<< HEAD
-	private final LogContext logContext = new LogContext("test ");
-	private final TaskId taskId = new TaskId(0, 0);
-	private final ProductionExceptionHandler productionExceptionHandler = new DefaultProductionExceptionHandler();
-	private final StreamsMetricsImpl streamsMetrics = new MockStreamsMetrics(new Metrics());
-	private final StreamsConfig config = new StreamsConfig(mkMap(
-			mkEntry(StreamsConfig.APPLICATION_ID_CONFIG, "appId"),
-			mkEntry(StreamsConfig.BOOTSTRAP_SERVERS_CONFIG, "dummy:1234")
-	));
-	private final StreamsConfig eosConfig = new StreamsConfig(mkMap(
-			mkEntry(StreamsConfig.APPLICATION_ID_CONFIG, "appId"),
-			mkEntry(StreamsConfig.BOOTSTRAP_SERVERS_CONFIG, "dummy:1234"),
-			mkEntry(StreamsConfig.PROCESSING_GUARANTEE_CONFIG, StreamsConfig.EXACTLY_ONCE)
-	));
-
-	private final String topic = "topic";
-	private final Cluster cluster = new Cluster(
-			"cluster",
-			Collections.singletonList(Node.noNode()),
-			Arrays.asList(
-					new PartitionInfo(topic, 0, Node.noNode(), new Node[0], new Node[0]),
-					new PartitionInfo(topic, 1, Node.noNode(), new Node[0], new Node[0]),
-					new PartitionInfo(topic, 2, Node.noNode(), new Node[0], new Node[0])
-			),
-			Collections.emptySet(),
-			Collections.emptySet()
-	);
-
-	private final StringSerializer stringSerializer = new StringSerializer();
-	private final ByteArraySerializer byteArraySerializer = new ByteArraySerializer();
-
-	private final StreamPartitioner<String, Object> streamPartitioner =
-			(topic, key, value, numPartitions) -> Integer.parseInt(key) % numPartitions;
-
-	private MockProducer<byte[], byte[]> mockProducer;
-	private StreamsProducer streamsProducer;
-
-	private RecordCollectorImpl collector;
-
-	@Before
-	public void setup() {
-		final MockClientSupplier clientSupplier = new MockClientSupplier();
-		clientSupplier.setCluster(cluster);
-		streamsProducer = new StreamsProducer(
-				config,
-				"threadId",
-				clientSupplier,
-				null,
-				null,
-				logContext
-		);
-		mockProducer = clientSupplier.producers.get(0);
-		collector = new RecordCollectorImpl(
-				logContext,
-				taskId,
-				streamsProducer,
-				productionExceptionHandler,
-				streamsMetrics);
-	}
-
-	@After
-	public void cleanup() {
-		collector.closeClean();
-	}
-
-	@Test
-	public void shouldSendToSpecificPartition() {
-		final Headers headers = new RecordHeaders(new Header[]{new RecordHeader("key", "value".getBytes())});
-
-		collector.send(topic, "999", "0", null, 0, null, stringSerializer, stringSerializer);
-		collector.send(topic, "999", "0", null, 0, null, stringSerializer, stringSerializer);
-		collector.send(topic, "999", "0", null, 0, null, stringSerializer, stringSerializer);
-		collector.send(topic, "999", "0", headers, 1, null, stringSerializer, stringSerializer);
-		collector.send(topic, "999", "0", headers, 1, null, stringSerializer, stringSerializer);
-		collector.send(topic, "999", "0", headers, 2, null, stringSerializer, stringSerializer);
-
-		Map<TopicPartition, Long> offsets = collector.offsets();
-
-		assertEquals(2L, (long) offsets.get(new TopicPartition(topic, 0)));
-		assertEquals(1L, (long) offsets.get(new TopicPartition(topic, 1)));
-		assertEquals(0L, (long) offsets.get(new TopicPartition(topic, 2)));
-		assertEquals(6, mockProducer.history().size());
-
-		collector.send(topic, "999", "0", null, 0, null, stringSerializer, stringSerializer);
-		collector.send(topic, "999", "0", null, 1, null, stringSerializer, stringSerializer);
-		collector.send(topic, "999", "0", headers, 2, null, stringSerializer, stringSerializer);
-
-		offsets = collector.offsets();
-
-		assertEquals(3L, (long) offsets.get(new TopicPartition(topic, 0)));
-		assertEquals(2L, (long) offsets.get(new TopicPartition(topic, 1)));
-		assertEquals(1L, (long) offsets.get(new TopicPartition(topic, 2)));
-		assertEquals(9, mockProducer.history().size());
-	}
-
-	@Test
-	public void shouldSendWithPartitioner() {
-		final Headers headers = new RecordHeaders(new Header[]{new RecordHeader("key", "value".getBytes())});
-
-		collector.send(topic, "3", "0", null, null, stringSerializer, stringSerializer, streamPartitioner);
-		collector.send(topic, "9", "0", null, null, stringSerializer, stringSerializer, streamPartitioner);
-		collector.send(topic, "27", "0", null, null, stringSerializer, stringSerializer, streamPartitioner);
-		collector.send(topic, "81", "0", null, null, stringSerializer, stringSerializer, streamPartitioner);
-		collector.send(topic, "243", "0", null, null, stringSerializer, stringSerializer, streamPartitioner);
-		collector.send(topic, "28", "0", headers, null, stringSerializer, stringSerializer, streamPartitioner);
-		collector.send(topic, "82", "0", headers, null, stringSerializer, stringSerializer, streamPartitioner);
-		collector.send(topic, "244", "0", headers, null, stringSerializer, stringSerializer, streamPartitioner);
-		collector.send(topic, "245", "0", null, null, stringSerializer, stringSerializer, streamPartitioner);
-
-		final Map<TopicPartition, Long> offsets = collector.offsets();
-
-		assertEquals(4L, (long) offsets.get(new TopicPartition(topic, 0)));
-		assertEquals(2L, (long) offsets.get(new TopicPartition(topic, 1)));
-		assertEquals(0L, (long) offsets.get(new TopicPartition(topic, 2)));
-		assertEquals(9, mockProducer.history().size());
-
-		// returned offsets should not be modified
-		final TopicPartition topicPartition = new TopicPartition(topic, 0);
-		assertThrows(UnsupportedOperationException.class, () -> offsets.put(topicPartition, 50L));
-	}
-
-	@Test
-	public void shouldSendWithNoPartition() {
-		final Headers headers = new RecordHeaders(new Header[]{new RecordHeader("key", "value".getBytes())});
-
-		collector.send(topic, "3", "0", headers, null, null, stringSerializer, stringSerializer);
-		collector.send(topic, "9", "0", headers, null, null, stringSerializer, stringSerializer);
-		collector.send(topic, "27", "0", headers, null, null, stringSerializer, stringSerializer);
-		collector.send(topic, "81", "0", headers, null, null, stringSerializer, stringSerializer);
-		collector.send(topic, "243", "0", headers, null, null, stringSerializer, stringSerializer);
-		collector.send(topic, "28", "0", headers, null, null, stringSerializer, stringSerializer);
-		collector.send(topic, "82", "0", headers, null, null, stringSerializer, stringSerializer);
-		collector.send(topic, "244", "0", headers, null, null, stringSerializer, stringSerializer);
-		collector.send(topic, "245", "0", headers, null, null, stringSerializer, stringSerializer);
-
-		final Map<TopicPartition, Long> offsets = collector.offsets();
-
-		// with mock producer without specific partition, we would use default producer partitioner with murmur hash
-		assertEquals(3L, (long) offsets.get(new TopicPartition(topic, 0)));
-		assertEquals(2L, (long) offsets.get(new TopicPartition(topic, 1)));
-		assertEquals(1L, (long) offsets.get(new TopicPartition(topic, 2)));
-		assertEquals(9, mockProducer.history().size());
-	}
-
-	@Test
-	public void shouldUpdateOffsetsUponCompletion() {
-		Map<TopicPartition, Long> offsets = collector.offsets();
-
-		collector.send(topic, "999", "0", null, 0, null, stringSerializer, stringSerializer);
-		collector.send(topic, "999", "0", null, 1, null, stringSerializer, stringSerializer);
-		collector.send(topic, "999", "0", null, 2, null, stringSerializer, stringSerializer);
-
-		assertEquals(Collections.<TopicPartition, Long>emptyMap(), offsets);
-
-		collector.flush();
-
-		offsets = collector.offsets();
-		assertEquals((Long) 0L, offsets.get(new TopicPartition(topic, 0)));
-		assertEquals((Long) 0L, offsets.get(new TopicPartition(topic, 1)));
-		assertEquals((Long) 0L, offsets.get(new TopicPartition(topic, 2)));
-	}
-
-	@Test
-	public void shouldPassThroughRecordHeaderToSerializer() {
-		final CustomStringSerializer keySerializer = new CustomStringSerializer();
-		final CustomStringSerializer valueSerializer = new CustomStringSerializer();
-		keySerializer.configure(Collections.emptyMap(), true);
-
-		collector.send(topic, "3", "0", new RecordHeaders(), null, keySerializer, valueSerializer, streamPartitioner);
-
-		final List<ProducerRecord<byte[], byte[]>> recordHistory = mockProducer.history();
-		for (final ProducerRecord<byte[], byte[]> sentRecord : recordHistory) {
-			final Headers headers = sentRecord.headers();
-			assertEquals(2, headers.toArray().length);
-			assertEquals(new RecordHeader("key", "key".getBytes()), headers.lastHeader("key"));
-			assertEquals(new RecordHeader("value", "value".getBytes()), headers.lastHeader("value"));
-		}
-	}
-
-	@Test
-	public void shouldForwardFlushToStreamsProducer() {
-		final StreamsProducer streamsProducer = mock(StreamsProducer.class);
-		expect(streamsProducer.eosEnabled()).andReturn(false);
-		streamsProducer.flush();
-		expectLastCall();
-		replay(streamsProducer);
-
-		final RecordCollector collector = new RecordCollectorImpl(
-				logContext,
-				taskId,
-				streamsProducer,
-				productionExceptionHandler,
-				streamsMetrics);
-
-		collector.flush();
-
-		verify(streamsProducer);
-	}
-
-	@Test
-	public void shouldForwardFlushToStreamsProducerEosEnabled() {
-		final StreamsProducer streamsProducer = mock(StreamsProducer.class);
-		expect(streamsProducer.eosEnabled()).andReturn(true);
-		streamsProducer.flush();
-		expectLastCall();
-		replay(streamsProducer);
-
-		final RecordCollector collector = new RecordCollectorImpl(
-				logContext,
-				taskId,
-				streamsProducer,
-				productionExceptionHandler,
-				streamsMetrics);
-
-		collector.flush();
-
-		verify(streamsProducer);
-	}
-
-	@Test
-	public void shouldNotAbortTxOnCloseCleanIfEosEnabled() {
-		final StreamsProducer streamsProducer = mock(StreamsProducer.class);
-		expect(streamsProducer.eosEnabled()).andReturn(true);
-		replay(streamsProducer);
-
-		final RecordCollector collector = new RecordCollectorImpl(
-				logContext,
-				taskId,
-				streamsProducer,
-				productionExceptionHandler,
-				streamsMetrics);
-
-		collector.closeClean();
-
-		verify(streamsProducer);
-	}
-
-	@Test
-	public void shouldAbortTxOnCloseDirtyIfEosEnabled() {
-		final StreamsProducer streamsProducer = mock(StreamsProducer.class);
-		expect(streamsProducer.eosEnabled()).andReturn(true);
-		streamsProducer.abortTransaction();
-		replay(streamsProducer);
-
-		final RecordCollector collector = new RecordCollectorImpl(
-				logContext,
-				taskId,
-				streamsProducer,
-				productionExceptionHandler,
-				streamsMetrics);
-
-		collector.closeDirty();
-
-		verify(streamsProducer);
-	}
-
-	@SuppressWarnings({"unchecked", "rawtypes"})
-	@Test
-	public void shouldThrowInformativeStreamsExceptionOnKeyClassCastException() {
-		final StreamsException expected = assertThrows(
-				StreamsException.class,
-				() -> this.collector.send(
-						"topic",
-						"key",
-						"value",
-						new RecordHeaders(),
-						0,
-						0L,
-						(Serializer) new LongSerializer(), // need to add cast to trigger `ClassCastException`
-						new StringSerializer())
-		);
-
-		assertThat(expected.getCause(), instanceOf(ClassCastException.class));
-		assertThat(
-				expected.getMessage(),
-				equalTo(
-						"ClassCastException while producing data to topic topic. " +
-								"A serializer (key: org.apache.kafka.common.serialization.LongSerializer / value: org.apache.kafka.common.serialization.StringSerializer) " +
-								"is not compatible to the actual key or value type (key type: java.lang.String / value type: java.lang.String). " +
-								"Change the default Serdes in StreamConfig or provide correct Serdes via method parameters " +
-								"(for example if using the DSL, `#to(String topic, Produced<K, V> produced)` with `Produced.keySerde(WindowedSerdes.timeWindowedSerdeFrom(String.class))`).")
-		);
-	}
-
-	@SuppressWarnings({"unchecked", "rawtypes"})
-	@Test
-	public void shouldThrowInformativeStreamsExceptionOnKeyAndNullValueClassCastException() {
-		final StreamsException expected = assertThrows(
-				StreamsException.class,
-				() -> this.collector.send(
-						"topic",
-						"key",
-						null,
-						new RecordHeaders(),
-						0,
-						0L,
-						(Serializer) new LongSerializer(), // need to add cast to trigger `ClassCastException`
-						new StringSerializer())
-		);
-
-		assertThat(expected.getCause(), instanceOf(ClassCastException.class));
-		assertThat(
-				expected.getMessage(),
-				equalTo(
-						"ClassCastException while producing data to topic topic. " +
-								"A serializer (key: org.apache.kafka.common.serialization.LongSerializer / value: org.apache.kafka.common.serialization.StringSerializer) " +
-								"is not compatible to the actual key or value type (key type: java.lang.String / value type: unknown because value is null). " +
-								"Change the default Serdes in StreamConfig or provide correct Serdes via method parameters " +
-								"(for example if using the DSL, `#to(String topic, Produced<K, V> produced)` with `Produced.keySerde(WindowedSerdes.timeWindowedSerdeFrom(String.class))`).")
-		);
-	}
-
-	@SuppressWarnings({"unchecked", "rawtypes"})
-	@Test
-	public void shouldThrowInformativeStreamsExceptionOnValueClassCastException() {
-		final StreamsException expected = assertThrows(
-				StreamsException.class,
-				() -> this.collector.send(
-						"topic",
-						"key",
-						"value",
-						new RecordHeaders(),
-						0,
-						0L,
-						new StringSerializer(),
-						(Serializer) new LongSerializer()) // need to add cast to trigger `ClassCastException`
-		);
-
-		assertThat(expected.getCause(), instanceOf(ClassCastException.class));
-		assertThat(
-				expected.getMessage(),
-				equalTo(
-						"ClassCastException while producing data to topic topic. " +
-								"A serializer (key: org.apache.kafka.common.serialization.StringSerializer / value: org.apache.kafka.common.serialization.LongSerializer) " +
-								"is not compatible to the actual key or value type (key type: java.lang.String / value type: java.lang.String). " +
-								"Change the default Serdes in StreamConfig or provide correct Serdes via method parameters " +
-								"(for example if using the DSL, `#to(String topic, Produced<K, V> produced)` with `Produced.keySerde(WindowedSerdes.timeWindowedSerdeFrom(String.class))`).")
-		);
-	}
-
-	@SuppressWarnings({"unchecked", "rawtypes"})
-	@Test
-	public void shouldThrowInformativeStreamsExceptionOnValueAndNullKeyClassCastException() {
-		final StreamsException expected = assertThrows(
-				StreamsException.class,
-				() -> this.collector.send(
-						"topic",
-						null,
-						"value",
-						new RecordHeaders(),
-						0,
-						0L,
-						new StringSerializer(),
-						(Serializer) new LongSerializer()) // need to add cast to trigger `ClassCastException`
-		);
-
-		assertThat(expected.getCause(), instanceOf(ClassCastException.class));
-		assertThat(
-				expected.getMessage(),
-				equalTo(
-						"ClassCastException while producing data to topic topic. " +
-								"A serializer (key: org.apache.kafka.common.serialization.StringSerializer / value: org.apache.kafka.common.serialization.LongSerializer) " +
-								"is not compatible to the actual key or value type (key type: unknown because key is null / value type: java.lang.String). " +
-								"Change the default Serdes in StreamConfig or provide correct Serdes via method parameters " +
-								"(for example if using the DSL, `#to(String topic, Produced<K, V> produced)` with `Produced.keySerde(WindowedSerdes.timeWindowedSerdeFrom(String.class))`).")
-		);
-	}
-
-	@Test
-	public void shouldThrowInformativeStreamsExceptionOnKafkaExceptionFromStreamPartitioner() {
-		final RecordCollector collector = new RecordCollectorImpl(
-				logContext,
-				taskId,
-				getExceptionalStreamProducerOnPartitionsFor(new KafkaException("Kaboom!")),
-				productionExceptionHandler,
-				streamsMetrics
-		);
-		collector.initialize();
-
-		final StreamsException exception = assertThrows(
-				StreamsException.class,
-				() -> collector.send(topic, "0", "0", null, null, stringSerializer, stringSerializer, streamPartitioner)
-		);
-		assertThat(
-				exception.getMessage(),
-				equalTo("Could not determine the number of partitions for topic '" + topic + "' for task " +
-						taskId + " due to org.apache.kafka.common.KafkaException: Kaboom!")
-		);
-	}
-
-	@Test
-	public void shouldForwardTimeoutExceptionFromStreamPartitionerWithoutWrappingIt() {
-		shouldForwardExceptionWithoutWrappingIt(new TimeoutException("Kaboom!"));
-	}
-
-	@Test
-	public void shouldForwardRuntimeExceptionFromStreamPartitionerWithoutWrappingIt() {
-		shouldForwardExceptionWithoutWrappingIt(new RuntimeException("Kaboom!"));
-	}
-
-	private <E extends RuntimeException> void shouldForwardExceptionWithoutWrappingIt(final E runtimeException) {
-		final RecordCollector collector = new RecordCollectorImpl(
-				logContext,
-				taskId,
-				getExceptionalStreamProducerOnPartitionsFor(runtimeException),
-				productionExceptionHandler,
-				streamsMetrics
-		);
-		collector.initialize();
-
-		final RuntimeException exception = assertThrows(
-				runtimeException.getClass(),
-				() -> collector.send(topic, "0", "0", null, null, stringSerializer, stringSerializer, streamPartitioner)
-		);
-		assertThat(exception.getMessage(), equalTo("Kaboom!"));
-	}
-
-	@Test
-	public void shouldThrowTaskMigratedExceptionOnSubsequentSendWhenProducerFencedInCallback() {
-		testThrowTaskMigratedExceptionOnSubsequentSend(new ProducerFencedException("KABOOM!"));
-	}
-
-	@Test
-	public void shouldThrowTaskMigratedExceptionOnSubsequentSendWhenInvalidEpochInCallback() {
-		testThrowTaskMigratedExceptionOnSubsequentSend(new InvalidProducerEpochException("KABOOM!"));
-	}
-
-	private void testThrowTaskMigratedExceptionOnSubsequentSend(final RuntimeException exception) {
-		final RecordCollector collector = new RecordCollectorImpl(
-				logContext,
-				taskId,
-				getExceptionalStreamsProducerOnSend(exception),
-				productionExceptionHandler,
-				streamsMetrics
-		);
-		collector.initialize();
-
-		collector.send(topic, "3", "0", null, null, stringSerializer, stringSerializer, streamPartitioner);
-
-		final TaskMigratedException thrown = assertThrows(
-				TaskMigratedException.class,
-				() -> collector.send(topic, "3", "0", null, null, stringSerializer, stringSerializer, streamPartitioner)
-		);
-		assertEquals(exception, thrown.getCause());
-	}
-
-	@Test
-	public void shouldThrowTaskMigratedExceptionOnSubsequentFlushWhenProducerFencedInCallback() {
-		testThrowTaskMigratedExceptionOnSubsequentFlush(new ProducerFencedException("KABOOM!"));
-	}
-
-	@Test
-	public void shouldThrowTaskMigratedExceptionOnSubsequentFlushWhenInvalidEpochInCallback() {
-		testThrowTaskMigratedExceptionOnSubsequentFlush(new InvalidProducerEpochException("KABOOM!"));
-	}
-
-	private void testThrowTaskMigratedExceptionOnSubsequentFlush(final RuntimeException exception) {
-		final RecordCollector collector = new RecordCollectorImpl(
-				logContext,
-				taskId,
-				getExceptionalStreamsProducerOnSend(exception),
-				productionExceptionHandler,
-				streamsMetrics
-		);
-		collector.initialize();
-
-		collector.send(topic, "3", "0", null, null, stringSerializer, stringSerializer, streamPartitioner);
-
-		final TaskMigratedException thrown = assertThrows(TaskMigratedException.class, collector::flush);
-		assertEquals(exception, thrown.getCause());
-	}
-
-	@Test
-	public void shouldThrowTaskMigratedExceptionOnSubsequentCloseWhenProducerFencedInCallback() {
-		testThrowTaskMigratedExceptionOnSubsequentClose(new ProducerFencedException("KABOOM!"));
-	}
-
-	@Test
-	public void shouldThrowTaskMigratedExceptionOnSubsequentCloseWhenInvalidEpochInCallback() {
-		testThrowTaskMigratedExceptionOnSubsequentClose(new InvalidProducerEpochException("KABOOM!"));
-	}
-
-	private void testThrowTaskMigratedExceptionOnSubsequentClose(final RuntimeException exception) {
-		final RecordCollector collector = new RecordCollectorImpl(
-				logContext,
-				taskId,
-				getExceptionalStreamsProducerOnSend(exception),
-				productionExceptionHandler,
-				streamsMetrics
-		);
-		collector.initialize();
-
-		collector.send(topic, "3", "0", null, null, stringSerializer, stringSerializer, streamPartitioner);
-
-		final TaskMigratedException thrown = assertThrows(TaskMigratedException.class, collector::closeClean);
-		assertEquals(exception, thrown.getCause());
-	}
-
-	@Test
-	public void shouldThrowStreamsExceptionOnSubsequentSendIfASendFailsWithDefaultExceptionHandler() {
-		final KafkaException exception = new KafkaException("KABOOM!");
-		final RecordCollector collector = new RecordCollectorImpl(
-				logContext,
-				taskId,
-				getExceptionalStreamsProducerOnSend(exception),
-				productionExceptionHandler,
-				streamsMetrics
-		);
-
-		collector.send(topic, "3", "0", null, null, stringSerializer, stringSerializer, streamPartitioner);
-
-		final StreamsException thrown = assertThrows(
-				StreamsException.class,
-				() -> collector.send(topic, "3", "0", null, null, stringSerializer, stringSerializer, streamPartitioner)
-		);
-		assertEquals(exception, thrown.getCause());
-		assertThat(
-				thrown.getMessage(),
-				equalTo("Error encountered sending record to topic topic for task 0_0 due to:" +
-						"\norg.apache.kafka.common.KafkaException: KABOOM!" +
-						"\nException handler choose to FAIL the processing, no more records would be sent.")
-		);
-	}
-
-	@Test
-	public void shouldThrowStreamsExceptionOnSubsequentFlushIfASendFailsWithDefaultExceptionHandler() {
-		final KafkaException exception = new KafkaException("KABOOM!");
-		final RecordCollector collector = new RecordCollectorImpl(
-				logContext,
-				taskId,
-				getExceptionalStreamsProducerOnSend(exception),
-				productionExceptionHandler,
-				streamsMetrics
-		);
-
-		collector.send(topic, "3", "0", null, null, stringSerializer, stringSerializer, streamPartitioner);
-
-		final StreamsException thrown = assertThrows(StreamsException.class, collector::flush);
-		assertEquals(exception, thrown.getCause());
-		assertThat(
-				thrown.getMessage(),
-				equalTo("Error encountered sending record to topic topic for task 0_0 due to:" +
-						"\norg.apache.kafka.common.KafkaException: KABOOM!" +
-						"\nException handler choose to FAIL the processing, no more records would be sent.")
-		);
-	}
-
-	@Test
-	public void shouldThrowStreamsExceptionOnSubsequentCloseIfASendFailsWithDefaultExceptionHandler() {
-		final KafkaException exception = new KafkaException("KABOOM!");
-		final RecordCollector collector = new RecordCollectorImpl(
-				logContext,
-				taskId,
-				getExceptionalStreamsProducerOnSend(exception),
-				productionExceptionHandler,
-				streamsMetrics
-		);
-
-		collector.send(topic, "3", "0", null, null, stringSerializer, stringSerializer, streamPartitioner);
-
-		final StreamsException thrown = assertThrows(StreamsException.class, collector::closeClean);
-		assertEquals(exception, thrown.getCause());
-		assertThat(
-				thrown.getMessage(),
-				equalTo("Error encountered sending record to topic topic for task 0_0 due to:" +
-						"\norg.apache.kafka.common.KafkaException: KABOOM!" +
-						"\nException handler choose to FAIL the processing, no more records would be sent.")
-		);
-	}
-
-	@Test
-	public void shouldThrowStreamsExceptionOnSubsequentSendIfFatalEvenWithContinueExceptionHandler() {
-		final KafkaException exception = new AuthenticationException("KABOOM!");
-		final RecordCollector collector = new RecordCollectorImpl(
-				logContext,
-				taskId,
-				getExceptionalStreamsProducerOnSend(exception),
-				new AlwaysContinueProductionExceptionHandler(),
-				streamsMetrics
-		);
-
-		collector.send(topic, "3", "0", null, null, stringSerializer, stringSerializer, streamPartitioner);
-
-		final StreamsException thrown = assertThrows(
-				StreamsException.class,
-				() -> collector.send(topic, "3", "0", null, null, stringSerializer, stringSerializer, streamPartitioner)
-		);
-		assertEquals(exception, thrown.getCause());
-		assertThat(
-				thrown.getMessage(),
-				equalTo("Error encountered sending record to topic topic for task 0_0 due to:" +
-						"\norg.apache.kafka.common.errors.AuthenticationException: KABOOM!" +
-						"\nWritten offsets would not be recorded and no more records would be sent since this is a fatal error.")
-		);
-	}
-
-	@Test
-	public void shouldThrowStreamsExceptionOnSubsequentFlushIfFatalEvenWithContinueExceptionHandler() {
-		final KafkaException exception = new AuthenticationException("KABOOM!");
-		final RecordCollector collector = new RecordCollectorImpl(
-				logContext,
-				taskId,
-				getExceptionalStreamsProducerOnSend(exception),
-				new AlwaysContinueProductionExceptionHandler(),
-				streamsMetrics
-		);
-
-		collector.send(topic, "3", "0", null, null, stringSerializer, stringSerializer, streamPartitioner);
-
-		final StreamsException thrown = assertThrows(StreamsException.class, collector::flush);
-		assertEquals(exception, thrown.getCause());
-		assertThat(
-				thrown.getMessage(),
-				equalTo("Error encountered sending record to topic topic for task 0_0 due to:" +
-						"\norg.apache.kafka.common.errors.AuthenticationException: KABOOM!" +
-						"\nWritten offsets would not be recorded and no more records would be sent since this is a fatal error.")
-		);
-	}
-
-	@Test
-	public void shouldThrowStreamsExceptionOnSubsequentCloseIfFatalEvenWithContinueExceptionHandler() {
-		final KafkaException exception = new AuthenticationException("KABOOM!");
-		final RecordCollector collector = new RecordCollectorImpl(
-				logContext,
-				taskId,
-				getExceptionalStreamsProducerOnSend(exception),
-				new AlwaysContinueProductionExceptionHandler(),
-				streamsMetrics
-		);
-
-		collector.send(topic, "3", "0", null, null, stringSerializer, stringSerializer, streamPartitioner);
-
-		final StreamsException thrown = assertThrows(StreamsException.class, collector::closeClean);
-		assertEquals(exception, thrown.getCause());
-		assertThat(
-				thrown.getMessage(),
-				equalTo("Error encountered sending record to topic topic for task 0_0 due to:" +
-						"\norg.apache.kafka.common.errors.AuthenticationException: KABOOM!" +
-						"\nWritten offsets would not be recorded and no more records would be sent since this is a fatal error.")
-		);
-	}
-
-	@Test
-	public void shouldNotThrowStreamsExceptionOnSubsequentCallIfASendFailsWithContinueExceptionHandler() {
-		final RecordCollector collector = new RecordCollectorImpl(
-				logContext,
-				taskId,
-				getExceptionalStreamsProducerOnSend(new Exception()),
-				new AlwaysContinueProductionExceptionHandler(),
-				streamsMetrics
-		);
-
-		try (final LogCaptureAppender logCaptureAppender =
-					 LogCaptureAppender.createAndRegister(RecordCollectorImpl.class)) {
-
-			collector.send(topic, "3", "0", null, null, stringSerializer, stringSerializer, streamPartitioner);
-			collector.flush();
-
-			final List<String> messages = logCaptureAppender.getMessages();
-			final StringBuilder errorMessage = new StringBuilder("Messages received:");
-			for (final String error : messages) {
-				errorMessage.append("\n - ").append(error);
-			}
-			assertTrue(
-					errorMessage.toString(),
-					messages.get(messages.size() - 1)
-							.endsWith("Exception handler choose to CONTINUE processing in spite of this error but written offsets would not be recorded.")
-			);
-		}
-
-		final Metric metric = streamsMetrics.metrics().get(new MetricName(
-				"dropped-records-total",
-				"stream-task-metrics",
-				"The total number of dropped records",
-				mkMap(
-						mkEntry("thread-id", Thread.currentThread().getName()),
-						mkEntry("task-id", taskId.toString())
-				)
-		));
-		assertEquals(1.0, metric.metricValue());
-
-		collector.send(topic, "3", "0", null, null, stringSerializer, stringSerializer, streamPartitioner);
-		collector.flush();
-		collector.closeClean();
-	}
-
-	@Test
-	public void shouldNotAbortTxnOnEOSCloseDirtyIfNothingSent() {
-		final AtomicBoolean functionCalled = new AtomicBoolean(false);
-		final RecordCollector collector = new RecordCollectorImpl(
-				logContext,
-				taskId,
-				new StreamsProducer(
-						eosConfig,
-						"threadId",
-						new MockClientSupplier() {
-							@Override
-							public Producer<byte[], byte[]> getProducer(final Map<String, Object> config) {
-								return new MockProducer<byte[], byte[]>(cluster, true, new DefaultPartitioner(), byteArraySerializer, byteArraySerializer) {
-									@Override
-									public void abortTransaction() {
-										functionCalled.set(true);
-									}
-								};
-							}
-						},
-						taskId,
-						null,
-						logContext
-				),
-				productionExceptionHandler,
-				streamsMetrics
-		);
-
-		collector.closeDirty();
-		assertFalse(functionCalled.get());
-	}
-
-	@Test
-	public void shouldThrowIfTopicIsUnknownOnSendWithPartitioner() {
-		final RecordCollector collector = new RecordCollectorImpl(
-				logContext,
-				taskId,
-				new StreamsProducer(
-						config,
-						"threadId",
-						new MockClientSupplier() {
-							@Override
-							public Producer<byte[], byte[]> getProducer(final Map<String, Object> config) {
-								return new MockProducer<byte[], byte[]>(cluster, true, new DefaultPartitioner(), byteArraySerializer, byteArraySerializer) {
-									@Override
-									public List<PartitionInfo> partitionsFor(final String topic) {
-										return Collections.emptyList();
-									}
-								};
-							}
-						},
-						null,
-						null,
-						logContext
-				),
-				productionExceptionHandler,
-				streamsMetrics
-		);
-		collector.initialize();
-
-		final StreamsException thrown = assertThrows(
-				StreamsException.class,
-				() -> collector.send(topic, "3", "0", null, null, stringSerializer, stringSerializer, streamPartitioner)
-		);
-		assertThat(
-				thrown.getMessage(),
-				equalTo("Could not get partition information for topic topic for task 0_0." +
-						" This can happen if the topic does not exist.")
-		);
-	}
-
-	@Test
-	public void shouldNotCloseInternalProducerForEOS() {
-		final RecordCollector collector = new RecordCollectorImpl(
-				logContext,
-				taskId,
-				new StreamsProducer(
-						eosConfig,
-						"threadId",
-						new MockClientSupplier() {
-							@Override
-							public Producer<byte[], byte[]> getProducer(final Map<String, Object> config) {
-								return mockProducer;
-							}
-						},
-						taskId,
-						null,
-						logContext
-				),
-				productionExceptionHandler,
-				streamsMetrics
-		);
-
-		collector.closeClean();
-
-		// Flush should not throw as producer is still alive.
-		streamsProducer.flush();
-	}
-
-	@Test
-	public void shouldNotCloseInternalProducerForNonEOS() {
-		collector.closeClean();
-
-		// Flush should not throw as producer is still alive.
-		streamsProducer.flush();
-	}
-
-	private StreamsProducer getExceptionalStreamsProducerOnSend(final Exception exception) {
-		return new StreamsProducer(
-				config,
-				"threadId",
-				new MockClientSupplier() {
-					@Override
-					public Producer<byte[], byte[]> getProducer(final Map<String, Object> config) {
-						return new MockProducer<byte[], byte[]>(cluster, true, new DefaultPartitioner(), byteArraySerializer, byteArraySerializer) {
-							@Override
-							public synchronized Future<RecordMetadata> send(final ProducerRecord<byte[], byte[]> record, final Callback callback) {
-								callback.onCompletion(null, exception);
-								return null;
-							}
-						};
-					}
-				},
-				null,
-				null,
-				logContext
-		);
-	}
-
-	private StreamsProducer getExceptionalStreamProducerOnPartitionsFor(final RuntimeException exception) {
-		return new StreamsProducer(
-				config,
-				"threadId",
-				new MockClientSupplier() {
-					@Override
-					public Producer<byte[], byte[]> getProducer(final Map<String, Object> config) {
-						return new MockProducer<byte[], byte[]>(cluster, true, new DefaultPartitioner(), byteArraySerializer, byteArraySerializer) {
-							@Override
-							public synchronized List<PartitionInfo> partitionsFor(final String topic) {
-								throw exception;
-							}
-						};
-					}
-				},
-				null,
-				null,
-				logContext
-		);
-	}
-
-	private static class CustomStringSerializer extends StringSerializer {
-		private boolean isKey;
-
-		@Override
-		public void configure(final Map<String, ?> configs, final boolean isKey) {
-			this.isKey = isKey;
-			super.configure(configs, isKey);
-		}
-=======
     private final LogContext logContext = new LogContext("test ");
     private final TaskId taskId = new TaskId(0, 0);
     private final ProductionExceptionHandler productionExceptionHandler = new DefaultProductionExceptionHandler();
     private final StreamsMetricsImpl streamsMetrics = new MockStreamsMetrics(new Metrics());
-    private final StreamsConfig config = new StreamsConfig(mkMap(
-        mkEntry(StreamsConfig.APPLICATION_ID_CONFIG, "appId"),
-        mkEntry(StreamsConfig.BOOTSTRAP_SERVERS_CONFIG, "dummy:1234")
-    ));
-    private final StreamsConfig eosConfig = new StreamsConfig(mkMap(
-        mkEntry(StreamsConfig.APPLICATION_ID_CONFIG, "appId"),
-        mkEntry(StreamsConfig.BOOTSTRAP_SERVERS_CONFIG, "dummy:1234"),
-        mkEntry(StreamsConfig.PROCESSING_GUARANTEE_CONFIG, StreamsConfig.EXACTLY_ONCE_V2)
-    ));
+    private final StreamsConfig config = new StreamsConfig(mkMap(mkEntry(StreamsConfig.APPLICATION_ID_CONFIG, "appId"), mkEntry(StreamsConfig.BOOTSTRAP_SERVERS_CONFIG, "dummy:1234")));
+    private final StreamsConfig eosConfig = new StreamsConfig(mkMap(mkEntry(StreamsConfig.APPLICATION_ID_CONFIG, "appId"), mkEntry(StreamsConfig.BOOTSTRAP_SERVERS_CONFIG, "dummy:1234"), mkEntry(StreamsConfig.PROCESSING_GUARANTEE_CONFIG, StreamsConfig.EXACTLY_ONCE_V2)));
 
     private final String topic = "topic";
     private final String sinkNodeName = "output-node";
-    private final Cluster cluster = new Cluster(
-        "cluster",
-        Collections.singletonList(Node.noNode()),
-        Arrays.asList(
-            new PartitionInfo(topic, 0, Node.noNode(), new Node[0], new Node[0]),
-            new PartitionInfo(topic, 1, Node.noNode(), new Node[0], new Node[0]),
-            new PartitionInfo(topic, 2, Node.noNode(), new Node[0], new Node[0])
-        ),
-        Collections.emptySet(),
-        Collections.emptySet()
-    );
+    private final Cluster cluster = new Cluster("cluster", Collections.singletonList(Node.noNode()), Arrays.asList(new PartitionInfo(topic, 0, Node.noNode(), new Node[0], new Node[0]), new PartitionInfo(topic, 1, Node.noNode(), new Node[0], new Node[0]), new PartitionInfo(topic, 2, Node.noNode(), new Node[0], new Node[0])), Collections.emptySet(), Collections.emptySet());
 
     private final StringSerializer stringSerializer = new StringSerializer();
     private final ByteArraySerializer byteArraySerializer = new ByteArraySerializer();
     private final UUID processId = UUID.randomUUID();
 
-    private final StreamPartitioner<String, Object> streamPartitioner =
-        (topic, key, value, numPartitions) -> Integer.parseInt(key) % numPartitions;
+    private final StreamPartitioner<String, Object> streamPartitioner = (topic, key, value, numPartitions) -> Integer.parseInt(key) % numPartitions;
 
     private MockProducer<byte[], byte[]> mockProducer;
     private StreamsProducer streamsProducer;
@@ -987,39 +89,11 @@
     public void setup() {
         final MockClientSupplier clientSupplier = new MockClientSupplier();
         clientSupplier.setCluster(cluster);
-        streamsProducer = new StreamsProducer(
-            config,
-            processId + "-StreamThread-1",
-            clientSupplier,
-            null,
-            processId,
-            logContext,
-            Time.SYSTEM
-        );
+        streamsProducer = new StreamsProducer(config, processId + "-StreamThread-1", clientSupplier, null, processId, logContext, Time.SYSTEM);
         mockProducer = clientSupplier.producers.get(0);
-        final SinkNode<?, ?> sinkNode = new SinkNode<>(
-            sinkNodeName,
-            new StaticTopicNameExtractor<>(topic),
-            stringSerializer,
-            byteArraySerializer,
-            streamPartitioner);
-        topology = new ProcessorTopology(
-            emptyList(),
-            emptyMap(),
-            singletonMap(topic, sinkNode),
-            emptyList(),
-            emptyList(),
-            emptyMap(),
-            emptySet()
-        );
-        collector = new RecordCollectorImpl(
-            logContext,
-            taskId,
-            streamsProducer,
-            productionExceptionHandler,
-            streamsMetrics,
-            topology
-        );
+        final SinkNode<?, ?> sinkNode = new SinkNode<>(sinkNodeName, new StaticTopicNameExtractor<>(topic), stringSerializer, byteArraySerializer, streamPartitioner);
+        topology = new ProcessorTopology(emptyList(), emptyMap(), singletonMap(topic, sinkNode), emptyList(), emptyList(), emptyMap(), emptySet());
+        collector = new RecordCollectorImpl(logContext, taskId, streamsProducer, productionExceptionHandler, streamsMetrics, topology);
     }
 
     @After
@@ -1034,18 +108,8 @@
         final String threadId = Thread.currentThread().getName();
         final String processorNodeId = sinkNodeName;
         final String topic = "topic";
-        final Metric recordsProduced = streamsMetrics.metrics().get(
-            new MetricName("records-produced-total",
-                           TOPIC_LEVEL_GROUP,
-                           "The total number of records produced from this topic",
-                           streamsMetrics.topicLevelTagMap(threadId, taskId.toString(), processorNodeId, topic))
-        );
-        final Metric bytesProduced = streamsMetrics.metrics().get(
-            new MetricName("bytes-produced-total",
-                           TOPIC_LEVEL_GROUP,
-                           "The total number of bytes produced from this topic",
-                           streamsMetrics.topicLevelTagMap(threadId, taskId.toString(), processorNodeId, topic))
-        );
+        final Metric recordsProduced = streamsMetrics.metrics().get(new MetricName("records-produced-total", TOPIC_LEVEL_GROUP, "The total number of records produced from this topic", streamsMetrics.topicLevelTagMap(threadId, taskId.toString(), processorNodeId, topic)));
+        final Metric bytesProduced = streamsMetrics.metrics().get(new MetricName("bytes-produced-total", TOPIC_LEVEL_GROUP, "The total number of bytes produced from this topic", streamsMetrics.topicLevelTagMap(threadId, taskId.toString(), processorNodeId, topic)));
 
         double totalRecords = 0D;
         double totalBytes = 0D;
@@ -1086,7 +150,7 @@
 
     @Test
     public void shouldSendToSpecificPartition() {
-        final Headers headers = new RecordHeaders(new Header[] {new RecordHeader("key", "value".getBytes())});
+        final Headers headers = new RecordHeaders(new Header[]{new RecordHeader("key", "value".getBytes())});
 
         collector.send(topic, "999", "0", null, 0, null, stringSerializer, stringSerializer, null, context);
         collector.send(topic, "999", "0", null, 0, null, stringSerializer, stringSerializer, null, context);
@@ -1116,7 +180,7 @@
 
     @Test
     public void shouldSendWithPartitioner() {
-        final Headers headers = new RecordHeaders(new Header[] {new RecordHeader("key", "value".getBytes())});
+        final Headers headers = new RecordHeaders(new Header[]{new RecordHeader("key", "value".getBytes())});
 
         collector.send(topic, "3", "0", null, null, stringSerializer, stringSerializer, null, context, streamPartitioner);
         collector.send(topic, "9", "0", null, null, stringSerializer, stringSerializer, null, context, streamPartitioner);
@@ -1162,31 +226,11 @@
 
         final EvenPartitioner evenPartitioner = new EvenPartitioner();
 
-        final SinkNode<?, ?> sinkNode = new SinkNode<>(
-                sinkNodeName,
-                new StaticTopicNameExtractor<>(topic),
-                stringSerializer,
-                byteArraySerializer,
-                evenPartitioner);
-        topology = new ProcessorTopology(
-                emptyList(),
-                emptyMap(),
-                singletonMap(topic, sinkNode),
-                emptyList(),
-                emptyList(),
-                emptyMap(),
-                emptySet()
-        );
-        collector = new RecordCollectorImpl(
-                logContext,
-                taskId,
-                streamsProducer,
-                productionExceptionHandler,
-                streamsMetrics,
-                topology
-        );
-
-        final Headers headers = new RecordHeaders(new Header[] {new RecordHeader("key", "value".getBytes())});
+        final SinkNode<?, ?> sinkNode = new SinkNode<>(sinkNodeName, new StaticTopicNameExtractor<>(topic), stringSerializer, byteArraySerializer, evenPartitioner);
+        topology = new ProcessorTopology(emptyList(), emptyMap(), singletonMap(topic, sinkNode), emptyList(), emptyList(), emptyMap(), emptySet());
+        collector = new RecordCollectorImpl(logContext, taskId, streamsProducer, productionExceptionHandler, streamsMetrics, topology);
+
+        final Headers headers = new RecordHeaders(new Header[]{new RecordHeader("key", "value".getBytes())});
 
         collector.send(topic, "3", "0", null, null, stringSerializer, stringSerializer, null, context, evenPartitioner);
         collector.send(topic, "9", "0", null, null, stringSerializer, stringSerializer, null, context, evenPartitioner);
@@ -1229,31 +273,11 @@
 
         final BroadcastingPartitioner broadcastingPartitioner = new BroadcastingPartitioner();
 
-        final SinkNode<?, ?> sinkNode = new SinkNode<>(
-                sinkNodeName,
-                new StaticTopicNameExtractor<>(topic),
-                stringSerializer,
-                byteArraySerializer,
-                broadcastingPartitioner);
-        topology = new ProcessorTopology(
-                emptyList(),
-                emptyMap(),
-                singletonMap(topic, sinkNode),
-                emptyList(),
-                emptyList(),
-                emptyMap(),
-                emptySet()
-        );
-        collector = new RecordCollectorImpl(
-                logContext,
-                taskId,
-                streamsProducer,
-                productionExceptionHandler,
-                streamsMetrics,
-                topology
-        );
-
-        final Headers headers = new RecordHeaders(new Header[] {new RecordHeader("key", "value".getBytes())});
+        final SinkNode<?, ?> sinkNode = new SinkNode<>(sinkNodeName, new StaticTopicNameExtractor<>(topic), stringSerializer, byteArraySerializer, broadcastingPartitioner);
+        topology = new ProcessorTopology(emptyList(), emptyMap(), singletonMap(topic, sinkNode), emptyList(), emptyList(), emptyMap(), emptySet());
+        collector = new RecordCollectorImpl(logContext, taskId, streamsProducer, productionExceptionHandler, streamsMetrics, topology);
+
+        final Headers headers = new RecordHeaders(new Header[]{new RecordHeader("key", "value".getBytes())});
 
         collector.send(topic, "3", "0", null, null, stringSerializer, stringSerializer, null, context, broadcastingPartitioner);
         collector.send(topic, "9", "0", null, null, stringSerializer, stringSerializer, null, context, broadcastingPartitioner);
@@ -1296,44 +320,16 @@
 
         final DroppingPartitioner droppingPartitioner = new DroppingPartitioner();
 
-        final SinkNode<?, ?> sinkNode = new SinkNode<>(
-                sinkNodeName,
-                new StaticTopicNameExtractor<>(topic),
-                stringSerializer,
-                byteArraySerializer,
-                droppingPartitioner);
-        topology = new ProcessorTopology(
-                emptyList(),
-                emptyMap(),
-                singletonMap(topic, sinkNode),
-                emptyList(),
-                emptyList(),
-                emptyMap(),
-                emptySet()
-        );
-        collector = new RecordCollectorImpl(
-                logContext,
-                taskId,
-                streamsProducer,
-                productionExceptionHandler,
-                streamsMetrics,
-                topology
-        );
+        final SinkNode<?, ?> sinkNode = new SinkNode<>(sinkNodeName, new StaticTopicNameExtractor<>(topic), stringSerializer, byteArraySerializer, droppingPartitioner);
+        topology = new ProcessorTopology(emptyList(), emptyMap(), singletonMap(topic, sinkNode), emptyList(), emptyList(), emptyMap(), emptySet());
+        collector = new RecordCollectorImpl(logContext, taskId, streamsProducer, productionExceptionHandler, streamsMetrics, topology);
 
         final String topic = "topic";
 
-        final Metric recordsDropped = streamsMetrics.metrics().get(new MetricName(
-                "dropped-records-total",
-                "stream-task-metrics",
-                "The total number of dropped records",
-                mkMap(
-                        mkEntry("thread-id", Thread.currentThread().getName()),
-                        mkEntry("task-id", taskId.toString())
-                )
-        ));
-
-
-        final Headers headers = new RecordHeaders(new Header[] {new RecordHeader("key", "value".getBytes())});
+        final Metric recordsDropped = streamsMetrics.metrics().get(new MetricName("dropped-records-total", "stream-task-metrics", "The total number of dropped records", mkMap(mkEntry("thread-id", Thread.currentThread().getName()), mkEntry("task-id", taskId.toString()))));
+
+
+        final Headers headers = new RecordHeaders(new Header[]{new RecordHeader("key", "value".getBytes())});
 
         collector.send(topic, "3", "0", null, null, stringSerializer, stringSerializer, null, context, droppingPartitioner);
         collector.send(topic, "9", "0", null, null, stringSerializer, stringSerializer, null, context, droppingPartitioner);
@@ -1375,33 +371,13 @@
 
         final DefaultPartitioner defaultPartitioner = new DefaultPartitioner();
 
-        final SinkNode<?, ?> sinkNode = new SinkNode<>(
-                sinkNodeName,
-                new StaticTopicNameExtractor<>(topic),
-                stringSerializer,
-                byteArraySerializer,
-                defaultPartitioner);
-        topology = new ProcessorTopology(
-                emptyList(),
-                emptyMap(),
-                singletonMap(topic, sinkNode),
-                emptyList(),
-                emptyList(),
-                emptyMap(),
-                emptySet()
-        );
-        collector = new RecordCollectorImpl(
-                logContext,
-                taskId,
-                streamsProducer,
-                productionExceptionHandler,
-                streamsMetrics,
-                topology
-        );
+        final SinkNode<?, ?> sinkNode = new SinkNode<>(sinkNodeName, new StaticTopicNameExtractor<>(topic), stringSerializer, byteArraySerializer, defaultPartitioner);
+        topology = new ProcessorTopology(emptyList(), emptyMap(), singletonMap(topic, sinkNode), emptyList(), emptyList(), emptyMap(), emptySet());
+        collector = new RecordCollectorImpl(logContext, taskId, streamsProducer, productionExceptionHandler, streamsMetrics, topology);
 
         final String topic = "topic";
 
-        final Headers headers = new RecordHeaders(new Header[] {new RecordHeader("key", "value".getBytes())});
+        final Headers headers = new RecordHeaders(new Header[]{new RecordHeader("key", "value".getBytes())});
 
         collector.send(topic, "3", "0", null, null, stringSerializer, stringSerializer, null, context, defaultPartitioner);
         collector.send(topic, "9", "0", null, null, stringSerializer, stringSerializer, null, context, defaultPartitioner);
@@ -1425,36 +401,15 @@
     @Test
     public void shouldUseDefaultPartitionerAsPartitionReturnsNull() {
 
-        final StreamPartitioner<String, Object> streamPartitioner =
-                (topic, key, value, numPartitions) -> null;
-
-        final SinkNode<?, ?> sinkNode = new SinkNode<>(
-                sinkNodeName,
-                new StaticTopicNameExtractor<>(topic),
-                stringSerializer,
-                byteArraySerializer,
-                streamPartitioner);
-        topology = new ProcessorTopology(
-                emptyList(),
-                emptyMap(),
-                singletonMap(topic, sinkNode),
-                emptyList(),
-                emptyList(),
-                emptyMap(),
-                emptySet()
-        );
-        collector = new RecordCollectorImpl(
-                logContext,
-                taskId,
-                streamsProducer,
-                productionExceptionHandler,
-                streamsMetrics,
-                topology
-        );
+        final StreamPartitioner<String, Object> streamPartitioner = (topic, key, value, numPartitions) -> null;
+
+        final SinkNode<?, ?> sinkNode = new SinkNode<>(sinkNodeName, new StaticTopicNameExtractor<>(topic), stringSerializer, byteArraySerializer, streamPartitioner);
+        topology = new ProcessorTopology(emptyList(), emptyMap(), singletonMap(topic, sinkNode), emptyList(), emptyList(), emptyMap(), emptySet());
+        collector = new RecordCollectorImpl(logContext, taskId, streamsProducer, productionExceptionHandler, streamsMetrics, topology);
 
         final String topic = "topic";
 
-        final Headers headers = new RecordHeaders(new Header[] {new RecordHeader("key", "value".getBytes())});
+        final Headers headers = new RecordHeaders(new Header[]{new RecordHeader("key", "value".getBytes())});
 
         collector.send(topic, "3", "0", null, null, stringSerializer, stringSerializer, null, context, streamPartitioner);
         collector.send(topic, "9", "0", null, null, stringSerializer, stringSerializer, null, context, streamPartitioner);
@@ -1478,33 +433,13 @@
     @Test
     public void shouldUseDefaultPartitionerAsStreamPartitionerIsNull() {
 
-        final SinkNode<?, ?> sinkNode = new SinkNode<>(
-                sinkNodeName,
-                new StaticTopicNameExtractor<>(topic),
-                stringSerializer,
-                byteArraySerializer,
-                streamPartitioner);
-        topology = new ProcessorTopology(
-                emptyList(),
-                emptyMap(),
-                singletonMap(topic, sinkNode),
-                emptyList(),
-                emptyList(),
-                emptyMap(),
-                emptySet()
-        );
-        collector = new RecordCollectorImpl(
-                logContext,
-                taskId,
-                streamsProducer,
-                productionExceptionHandler,
-                streamsMetrics,
-                topology
-        );
+        final SinkNode<?, ?> sinkNode = new SinkNode<>(sinkNodeName, new StaticTopicNameExtractor<>(topic), stringSerializer, byteArraySerializer, streamPartitioner);
+        topology = new ProcessorTopology(emptyList(), emptyMap(), singletonMap(topic, sinkNode), emptyList(), emptyList(), emptyMap(), emptySet());
+        collector = new RecordCollectorImpl(logContext, taskId, streamsProducer, productionExceptionHandler, streamsMetrics, topology);
 
         final String topic = "topic";
 
-        final Headers headers = new RecordHeaders(new Header[] {new RecordHeader("key", "value".getBytes())});
+        final Headers headers = new RecordHeaders(new Header[]{new RecordHeader("key", "value".getBytes())});
 
         collector.send(topic, "3", "0", null, null, stringSerializer, stringSerializer, null, context, null);
         collector.send(topic, "9", "0", null, null, stringSerializer, stringSerializer, null, context, null);
@@ -1527,7 +462,7 @@
 
     @Test
     public void shouldSendWithNoPartition() {
-        final Headers headers = new RecordHeaders(new Header[] {new RecordHeader("key", "value".getBytes())});
+        final Headers headers = new RecordHeaders(new Header[]{new RecordHeader("key", "value".getBytes())});
 
         collector.send(topic, "3", "0", headers, null, null, stringSerializer, stringSerializer, null, context);
         collector.send(topic, "9", "0", headers, null, null, stringSerializer, stringSerializer, null, context);
@@ -1594,14 +529,7 @@
         expect(topology.sinkTopics()).andStubReturn(Collections.emptySet());
         replay(streamsProducer, topology);
 
-        final RecordCollector collector = new RecordCollectorImpl(
-            logContext,
-            taskId,
-            streamsProducer,
-            productionExceptionHandler,
-            streamsMetrics, 
-            topology
-        );
+        final RecordCollector collector = new RecordCollectorImpl(logContext, taskId, streamsProducer, productionExceptionHandler, streamsMetrics, topology);
 
         collector.flush();
 
@@ -1617,15 +545,8 @@
         final ProcessorTopology topology = mock(ProcessorTopology.class);
         expect(topology.sinkTopics()).andStubReturn(Collections.emptySet());
         replay(streamsProducer, topology);
-        
-        final RecordCollector collector = new RecordCollectorImpl(
-            logContext,
-            taskId,
-            streamsProducer,
-            productionExceptionHandler,
-            streamsMetrics,
-            topology
-        );
+
+        final RecordCollector collector = new RecordCollectorImpl(logContext, taskId, streamsProducer, productionExceptionHandler, streamsMetrics, topology);
 
         collector.flush();
 
@@ -1636,20 +557,13 @@
     public void shouldNotAbortTxOnCloseCleanIfEosEnabled() {
         final StreamsProducer streamsProducer = mock(StreamsProducer.class);
         expect(streamsProducer.eosEnabled()).andReturn(true);
-        
+
         final ProcessorTopology topology = mock(ProcessorTopology.class);
         expect(topology.sinkTopics()).andStubReturn(Collections.emptySet());
         replay(streamsProducer, topology);
-        
-        final RecordCollector collector = new RecordCollectorImpl(
-            logContext,
-            taskId,
-            streamsProducer,
-            productionExceptionHandler,
-            streamsMetrics,
-            topology
-        );
-       
+
+        final RecordCollector collector = new RecordCollectorImpl(logContext, taskId, streamsProducer, productionExceptionHandler, streamsMetrics, topology);
+
         collector.closeClean();
 
         verify(streamsProducer);
@@ -1660,158 +574,65 @@
         final StreamsProducer streamsProducer = mock(StreamsProducer.class);
         expect(streamsProducer.eosEnabled()).andReturn(true);
         streamsProducer.abortTransaction();
-        
+
         final ProcessorTopology topology = mock(ProcessorTopology.class);
         expect(topology.sinkTopics()).andStubReturn(Collections.emptySet());
         replay(streamsProducer, topology);
-        
-        final RecordCollector collector = new RecordCollectorImpl(
-            logContext,
-            taskId,
-            streamsProducer,
-            productionExceptionHandler,
-            streamsMetrics,
-            topology
+
+        final RecordCollector collector = new RecordCollectorImpl(logContext, taskId, streamsProducer, productionExceptionHandler, streamsMetrics, topology);
+
+        collector.closeDirty();
+
+        verify(streamsProducer);
+    }
+
+    @SuppressWarnings({"unchecked", "rawtypes"})
+    @Test
+    public void shouldThrowInformativeStreamsExceptionOnKeyClassCastException() {
+        final StreamsException expected = assertThrows(StreamsException.class, () -> this.collector.send("topic", "key", "value", new RecordHeaders(), 0, 0L, (Serializer) new LongSerializer(), // need to add cast to trigger `ClassCastException`
+                new StringSerializer(), null, null));
+
+        assertThat(expected.getCause(), instanceOf(ClassCastException.class));
+        assertThat(expected.getMessage(), equalTo("ClassCastException while producing data to topic topic. " + "A serializer (key: org.apache.kafka.common.serialization.LongSerializer / value: org.apache.kafka.common.serialization.StringSerializer) " + "is not compatible to the actual key or value type (key type: java.lang.String / value type: java.lang.String). " + "Change the default Serdes in StreamConfig or provide correct Serdes via method parameters " + "(for example if using the DSL, `#to(String topic, Produced<K, V> produced)` with `Produced.keySerde(WindowedSerdes.timeWindowedSerdeFrom(String.class))`)."));
+    }
+
+    @SuppressWarnings({"unchecked", "rawtypes"})
+    @Test
+    public void shouldThrowInformativeStreamsExceptionOnKeyAndNullValueClassCastException() {
+        final StreamsException expected = assertThrows(StreamsException.class, () -> this.collector.send("topic", "key", null, new RecordHeaders(), 0, 0L, (Serializer) new LongSerializer(), // need to add cast to trigger `ClassCastException`
+                new StringSerializer(), null, null));
+
+        assertThat(expected.getCause(), instanceOf(ClassCastException.class));
+        assertThat(expected.getMessage(), equalTo("ClassCastException while producing data to topic topic. " + "A serializer (key: org.apache.kafka.common.serialization.LongSerializer / value: org.apache.kafka.common.serialization.StringSerializer) " + "is not compatible to the actual key or value type (key type: java.lang.String / value type: unknown because value is null). " + "Change the default Serdes in StreamConfig or provide correct Serdes via method parameters " + "(for example if using the DSL, `#to(String topic, Produced<K, V> produced)` with `Produced.keySerde(WindowedSerdes.timeWindowedSerdeFrom(String.class))`)."));
+    }
+
+    @SuppressWarnings({"unchecked", "rawtypes"})
+    @Test
+    public void shouldThrowInformativeStreamsExceptionOnValueClassCastException() {
+        final StreamsException expected = assertThrows(StreamsException.class, () -> this.collector.send("topic", "key", "value", new RecordHeaders(), 0, 0L, new StringSerializer(), (Serializer) new LongSerializer(), null, null) // need to add cast to trigger `ClassCastException`
         );
 
-        collector.closeDirty();
-
-        verify(streamsProducer);
+        assertThat(expected.getCause(), instanceOf(ClassCastException.class));
+        assertThat(expected.getMessage(), equalTo("ClassCastException while producing data to topic topic. " + "A serializer (key: org.apache.kafka.common.serialization.StringSerializer / value: org.apache.kafka.common.serialization.LongSerializer) " + "is not compatible to the actual key or value type (key type: java.lang.String / value type: java.lang.String). " + "Change the default Serdes in StreamConfig or provide correct Serdes via method parameters " + "(for example if using the DSL, `#to(String topic, Produced<K, V> produced)` with `Produced.keySerde(WindowedSerdes.timeWindowedSerdeFrom(String.class))`)."));
     }
 
     @SuppressWarnings({"unchecked", "rawtypes"})
     @Test
-    public void shouldThrowInformativeStreamsExceptionOnKeyClassCastException() {
-        final StreamsException expected = assertThrows(
-            StreamsException.class,
-            () -> this.collector.send(
-                "topic",
-                "key",
-                "value",
-                new RecordHeaders(),
-                0,
-                0L,
-                (Serializer) new LongSerializer(), // need to add cast to trigger `ClassCastException`
-                new StringSerializer(), null, null)
+    public void shouldThrowInformativeStreamsExceptionOnValueAndNullKeyClassCastException() {
+        final StreamsException expected = assertThrows(StreamsException.class, () -> this.collector.send("topic", null, "value", new RecordHeaders(), 0, 0L, new StringSerializer(), (Serializer) new LongSerializer(), null, null) // need to add cast to trigger `ClassCastException`
         );
 
         assertThat(expected.getCause(), instanceOf(ClassCastException.class));
-        assertThat(
-            expected.getMessage(),
-            equalTo(
-                "ClassCastException while producing data to topic topic. " +
-                    "A serializer (key: org.apache.kafka.common.serialization.LongSerializer / value: org.apache.kafka.common.serialization.StringSerializer) " +
-                    "is not compatible to the actual key or value type (key type: java.lang.String / value type: java.lang.String). " +
-                    "Change the default Serdes in StreamConfig or provide correct Serdes via method parameters " +
-                    "(for example if using the DSL, `#to(String topic, Produced<K, V> produced)` with `Produced.keySerde(WindowedSerdes.timeWindowedSerdeFrom(String.class))`).")
-        );
-    }
-
-    @SuppressWarnings({"unchecked", "rawtypes"})
-    @Test
-    public void shouldThrowInformativeStreamsExceptionOnKeyAndNullValueClassCastException() {
-        final StreamsException expected = assertThrows(
-            StreamsException.class,
-            () -> this.collector.send(
-                "topic",
-                "key",
-                null,
-                new RecordHeaders(),
-                0,
-                0L,
-                (Serializer) new LongSerializer(), // need to add cast to trigger `ClassCastException`
-                new StringSerializer(), null, null)
-        );
-
-        assertThat(expected.getCause(), instanceOf(ClassCastException.class));
-        assertThat(
-            expected.getMessage(),
-            equalTo(
-                "ClassCastException while producing data to topic topic. " +
-                    "A serializer (key: org.apache.kafka.common.serialization.LongSerializer / value: org.apache.kafka.common.serialization.StringSerializer) " +
-                    "is not compatible to the actual key or value type (key type: java.lang.String / value type: unknown because value is null). " +
-                    "Change the default Serdes in StreamConfig or provide correct Serdes via method parameters " +
-                    "(for example if using the DSL, `#to(String topic, Produced<K, V> produced)` with `Produced.keySerde(WindowedSerdes.timeWindowedSerdeFrom(String.class))`).")
-        );
-    }
-
-    @SuppressWarnings({"unchecked", "rawtypes"})
-    @Test
-    public void shouldThrowInformativeStreamsExceptionOnValueClassCastException() {
-        final StreamsException expected = assertThrows(
-            StreamsException.class,
-            () -> this.collector.send(
-                "topic",
-                "key",
-                "value",
-                new RecordHeaders(),
-                0,
-                0L,
-                new StringSerializer(),
-                (Serializer) new LongSerializer(), null, null) // need to add cast to trigger `ClassCastException`
-        );
-
-        assertThat(expected.getCause(), instanceOf(ClassCastException.class));
-        assertThat(
-            expected.getMessage(),
-            equalTo(
-                "ClassCastException while producing data to topic topic. " +
-                    "A serializer (key: org.apache.kafka.common.serialization.StringSerializer / value: org.apache.kafka.common.serialization.LongSerializer) " +
-                    "is not compatible to the actual key or value type (key type: java.lang.String / value type: java.lang.String). " +
-                    "Change the default Serdes in StreamConfig or provide correct Serdes via method parameters " +
-                    "(for example if using the DSL, `#to(String topic, Produced<K, V> produced)` with `Produced.keySerde(WindowedSerdes.timeWindowedSerdeFrom(String.class))`).")
-        );
-    }
-
-    @SuppressWarnings({"unchecked", "rawtypes"})
-    @Test
-    public void shouldThrowInformativeStreamsExceptionOnValueAndNullKeyClassCastException() {
-        final StreamsException expected = assertThrows(
-            StreamsException.class,
-            () -> this.collector.send(
-                "topic",
-                null,
-                "value",
-                new RecordHeaders(),
-                0,
-                0L,
-                new StringSerializer(),
-                (Serializer) new LongSerializer(), null, null) // need to add cast to trigger `ClassCastException`
-        );
-
-        assertThat(expected.getCause(), instanceOf(ClassCastException.class));
-        assertThat(
-            expected.getMessage(),
-            equalTo(
-                "ClassCastException while producing data to topic topic. " +
-                    "A serializer (key: org.apache.kafka.common.serialization.StringSerializer / value: org.apache.kafka.common.serialization.LongSerializer) " +
-                    "is not compatible to the actual key or value type (key type: unknown because key is null / value type: java.lang.String). " +
-                    "Change the default Serdes in StreamConfig or provide correct Serdes via method parameters " +
-                    "(for example if using the DSL, `#to(String topic, Produced<K, V> produced)` with `Produced.keySerde(WindowedSerdes.timeWindowedSerdeFrom(String.class))`).")
-        );
+        assertThat(expected.getMessage(), equalTo("ClassCastException while producing data to topic topic. " + "A serializer (key: org.apache.kafka.common.serialization.StringSerializer / value: org.apache.kafka.common.serialization.LongSerializer) " + "is not compatible to the actual key or value type (key type: unknown because key is null / value type: java.lang.String). " + "Change the default Serdes in StreamConfig or provide correct Serdes via method parameters " + "(for example if using the DSL, `#to(String topic, Produced<K, V> produced)` with `Produced.keySerde(WindowedSerdes.timeWindowedSerdeFrom(String.class))`)."));
     }
 
     @Test
     public void shouldThrowInformativeStreamsExceptionOnKafkaExceptionFromStreamPartitioner() {
-        final RecordCollector collector = new RecordCollectorImpl(
-            logContext,
-            taskId,
-            getExceptionalStreamProducerOnPartitionsFor(new KafkaException("Kaboom!")),
-            productionExceptionHandler,
-            streamsMetrics,
-            topology
-        );
+        final RecordCollector collector = new RecordCollectorImpl(logContext, taskId, getExceptionalStreamProducerOnPartitionsFor(new KafkaException("Kaboom!")), productionExceptionHandler, streamsMetrics, topology);
         collector.initialize();
 
-        final StreamsException exception = assertThrows(
-            StreamsException.class,
-            () -> collector.send(topic, "0", "0", null, null, stringSerializer, stringSerializer, null, context, streamPartitioner)
-        );
-        assertThat(
-            exception.getMessage(),
-            equalTo("Could not determine the number of partitions for topic '" + topic + "' for task " +
-                taskId + " due to org.apache.kafka.common.KafkaException: Kaboom!")
-        );
+        final StreamsException exception = assertThrows(StreamsException.class, () -> collector.send(topic, "0", "0", null, null, stringSerializer, stringSerializer, null, context, streamPartitioner));
+        assertThat(exception.getMessage(), equalTo("Could not determine the number of partitions for topic '" + topic + "' for task " + taskId + " due to org.apache.kafka.common.KafkaException: Kaboom!"));
     }
 
     @Test
@@ -1825,20 +646,10 @@
     }
 
     private <E extends RuntimeException> void shouldForwardExceptionWithoutWrappingIt(final E runtimeException) {
-        final RecordCollector collector = new RecordCollectorImpl(
-            logContext,
-            taskId,
-            getExceptionalStreamProducerOnPartitionsFor(runtimeException),
-            productionExceptionHandler,
-            streamsMetrics,
-            topology
-        );
+        final RecordCollector collector = new RecordCollectorImpl(logContext, taskId, getExceptionalStreamProducerOnPartitionsFor(runtimeException), productionExceptionHandler, streamsMetrics, topology);
         collector.initialize();
 
-        final RuntimeException exception = assertThrows(
-            runtimeException.getClass(),
-            () -> collector.send(topic, "0", "0", null, null, stringSerializer, stringSerializer, null, null, streamPartitioner)
-        );
+        final RuntimeException exception = assertThrows(runtimeException.getClass(), () -> collector.send(topic, "0", "0", null, null, stringSerializer, stringSerializer, null, null, streamPartitioner));
         assertThat(exception.getMessage(), equalTo("Kaboom!"));
     }
 
@@ -1853,22 +664,12 @@
     }
 
     private void testThrowTaskMigratedExceptionOnSubsequentSend(final RuntimeException exception) {
-        final RecordCollector collector = new RecordCollectorImpl(
-            logContext,
-            taskId,
-            getExceptionalStreamsProducerOnSend(exception),
-            productionExceptionHandler,
-            streamsMetrics,
-            topology
-        );
+        final RecordCollector collector = new RecordCollectorImpl(logContext, taskId, getExceptionalStreamsProducerOnSend(exception), productionExceptionHandler, streamsMetrics, topology);
         collector.initialize();
 
         collector.send(topic, "3", "0", null, null, stringSerializer, stringSerializer, null, null, streamPartitioner);
 
-        final TaskMigratedException thrown = assertThrows(
-            TaskMigratedException.class,
-            () -> collector.send(topic, "3", "0", null, null, stringSerializer, stringSerializer, null, null, streamPartitioner)
-        );
+        final TaskMigratedException thrown = assertThrows(TaskMigratedException.class, () -> collector.send(topic, "3", "0", null, null, stringSerializer, stringSerializer, null, null, streamPartitioner));
         assertEquals(exception, thrown.getCause());
     }
 
@@ -1883,14 +684,7 @@
     }
 
     private void testThrowTaskMigratedExceptionOnSubsequentFlush(final RuntimeException exception) {
-        final RecordCollector collector = new RecordCollectorImpl(
-            logContext,
-            taskId,
-            getExceptionalStreamsProducerOnSend(exception),
-            productionExceptionHandler,
-            streamsMetrics,
-            topology
-        );
+        final RecordCollector collector = new RecordCollectorImpl(logContext, taskId, getExceptionalStreamsProducerOnSend(exception), productionExceptionHandler, streamsMetrics, topology);
         collector.initialize();
 
         collector.send(topic, "3", "0", null, null, stringSerializer, stringSerializer, null, null, streamPartitioner);
@@ -1910,14 +704,7 @@
     }
 
     private void testThrowTaskMigratedExceptionOnSubsequentClose(final RuntimeException exception) {
-        final RecordCollector collector = new RecordCollectorImpl(
-            logContext,
-            taskId,
-            getExceptionalStreamsProducerOnSend(exception),
-            productionExceptionHandler,
-            streamsMetrics,
-            topology
-        );
+        final RecordCollector collector = new RecordCollectorImpl(logContext, taskId, getExceptionalStreamsProducerOnSend(exception), productionExceptionHandler, streamsMetrics, topology);
         collector.initialize();
 
         collector.send(topic, "3", "0", null, null, stringSerializer, stringSerializer, null, null, streamPartitioner);
@@ -1929,166 +716,80 @@
     @Test
     public void shouldThrowStreamsExceptionOnSubsequentSendIfASendFailsWithDefaultExceptionHandler() {
         final KafkaException exception = new KafkaException("KABOOM!");
-        final RecordCollector collector = new RecordCollectorImpl(
-            logContext,
-            taskId,
-            getExceptionalStreamsProducerOnSend(exception),
-            productionExceptionHandler,
-            streamsMetrics,
-            topology
-        );
+        final RecordCollector collector = new RecordCollectorImpl(logContext, taskId, getExceptionalStreamsProducerOnSend(exception), productionExceptionHandler, streamsMetrics, topology);
 
         collector.send(topic, "3", "0", null, null, stringSerializer, stringSerializer, null, null, streamPartitioner);
 
-        final StreamsException thrown = assertThrows(
-            StreamsException.class,
-            () -> collector.send(topic, "3", "0", null, null, stringSerializer, stringSerializer, null, null, streamPartitioner)
-        );
+        final StreamsException thrown = assertThrows(StreamsException.class, () -> collector.send(topic, "3", "0", null, null, stringSerializer, stringSerializer, null, null, streamPartitioner));
         assertEquals(exception, thrown.getCause());
-        assertThat(
-            thrown.getMessage(),
-            equalTo("Error encountered sending record to topic topic for task 0_0 due to:" +
-                "\norg.apache.kafka.common.KafkaException: KABOOM!" +
-                "\nException handler choose to FAIL the processing, no more records would be sent.")
-        );
+        assertThat(thrown.getMessage(), equalTo("Error encountered sending record to topic topic for task 0_0 due to:" + "\norg.apache.kafka.common.KafkaException: KABOOM!" + "\nException handler choose to FAIL the processing, no more records would be sent."));
     }
 
     @Test
     public void shouldThrowStreamsExceptionOnSubsequentFlushIfASendFailsWithDefaultExceptionHandler() {
         final KafkaException exception = new KafkaException("KABOOM!");
-        final RecordCollector collector = new RecordCollectorImpl(
-            logContext,
-            taskId,
-            getExceptionalStreamsProducerOnSend(exception),
-            productionExceptionHandler,
-            streamsMetrics,
-            topology
-        );
+        final RecordCollector collector = new RecordCollectorImpl(logContext, taskId, getExceptionalStreamsProducerOnSend(exception), productionExceptionHandler, streamsMetrics, topology);
 
         collector.send(topic, "3", "0", null, null, stringSerializer, stringSerializer, null, null, streamPartitioner);
 
         final StreamsException thrown = assertThrows(StreamsException.class, collector::flush);
         assertEquals(exception, thrown.getCause());
-        assertThat(
-            thrown.getMessage(),
-            equalTo("Error encountered sending record to topic topic for task 0_0 due to:" +
-                        "\norg.apache.kafka.common.KafkaException: KABOOM!" +
-                        "\nException handler choose to FAIL the processing, no more records would be sent.")
-        );
+        assertThat(thrown.getMessage(), equalTo("Error encountered sending record to topic topic for task 0_0 due to:" + "\norg.apache.kafka.common.KafkaException: KABOOM!" + "\nException handler choose to FAIL the processing, no more records would be sent."));
     }
 
     @Test
     public void shouldThrowStreamsExceptionOnSubsequentCloseIfASendFailsWithDefaultExceptionHandler() {
         final KafkaException exception = new KafkaException("KABOOM!");
-        final RecordCollector collector = new RecordCollectorImpl(
-            logContext,
-            taskId,
-            getExceptionalStreamsProducerOnSend(exception),
-            productionExceptionHandler,
-            streamsMetrics,
-            topology
-        );
+        final RecordCollector collector = new RecordCollectorImpl(logContext, taskId, getExceptionalStreamsProducerOnSend(exception), productionExceptionHandler, streamsMetrics, topology);
 
         collector.send(topic, "3", "0", null, null, stringSerializer, stringSerializer, null, null, streamPartitioner);
 
         final StreamsException thrown = assertThrows(StreamsException.class, collector::closeClean);
         assertEquals(exception, thrown.getCause());
-        assertThat(
-            thrown.getMessage(),
-            equalTo("Error encountered sending record to topic topic for task 0_0 due to:" +
-                        "\norg.apache.kafka.common.KafkaException: KABOOM!" +
-                        "\nException handler choose to FAIL the processing, no more records would be sent.")
-        );
+        assertThat(thrown.getMessage(), equalTo("Error encountered sending record to topic topic for task 0_0 due to:" + "\norg.apache.kafka.common.KafkaException: KABOOM!" + "\nException handler choose to FAIL the processing, no more records would be sent."));
     }
 
     @Test
     public void shouldThrowStreamsExceptionOnSubsequentSendIfFatalEvenWithContinueExceptionHandler() {
         final KafkaException exception = new AuthenticationException("KABOOM!");
-        final RecordCollector collector = new RecordCollectorImpl(
-            logContext,
-            taskId,
-            getExceptionalStreamsProducerOnSend(exception),
-            new AlwaysContinueProductionExceptionHandler(),
-            streamsMetrics,
-            topology
-        );
+        final RecordCollector collector = new RecordCollectorImpl(logContext, taskId, getExceptionalStreamsProducerOnSend(exception), new AlwaysContinueProductionExceptionHandler(), streamsMetrics, topology);
 
         collector.send(topic, "3", "0", null, null, stringSerializer, stringSerializer, null, null, streamPartitioner);
 
-        final StreamsException thrown = assertThrows(
-            StreamsException.class,
-            () -> collector.send(topic, "3", "0", null, null, stringSerializer, stringSerializer, null, null, streamPartitioner)
-        );
+        final StreamsException thrown = assertThrows(StreamsException.class, () -> collector.send(topic, "3", "0", null, null, stringSerializer, stringSerializer, null, null, streamPartitioner));
         assertEquals(exception, thrown.getCause());
-        assertThat(
-            thrown.getMessage(),
-            equalTo("Error encountered sending record to topic topic for task 0_0 due to:" +
-                        "\norg.apache.kafka.common.errors.AuthenticationException: KABOOM!" +
-                        "\nWritten offsets would not be recorded and no more records would be sent since this is a fatal error.")
-        );
+        assertThat(thrown.getMessage(), equalTo("Error encountered sending record to topic topic for task 0_0 due to:" + "\norg.apache.kafka.common.errors.AuthenticationException: KABOOM!" + "\nWritten offsets would not be recorded and no more records would be sent since this is a fatal error."));
     }
 
     @Test
     public void shouldThrowStreamsExceptionOnSubsequentFlushIfFatalEvenWithContinueExceptionHandler() {
         final KafkaException exception = new AuthenticationException("KABOOM!");
-        final RecordCollector collector = new RecordCollectorImpl(
-            logContext,
-            taskId,
-            getExceptionalStreamsProducerOnSend(exception),
-            new AlwaysContinueProductionExceptionHandler(),
-            streamsMetrics,
-            topology
-        );
+        final RecordCollector collector = new RecordCollectorImpl(logContext, taskId, getExceptionalStreamsProducerOnSend(exception), new AlwaysContinueProductionExceptionHandler(), streamsMetrics, topology);
 
         collector.send(topic, "3", "0", null, null, stringSerializer, stringSerializer, null, null, streamPartitioner);
 
         final StreamsException thrown = assertThrows(StreamsException.class, collector::flush);
         assertEquals(exception, thrown.getCause());
-        assertThat(
-            thrown.getMessage(),
-            equalTo("Error encountered sending record to topic topic for task 0_0 due to:" +
-                        "\norg.apache.kafka.common.errors.AuthenticationException: KABOOM!" +
-                        "\nWritten offsets would not be recorded and no more records would be sent since this is a fatal error.")
-        );
+        assertThat(thrown.getMessage(), equalTo("Error encountered sending record to topic topic for task 0_0 due to:" + "\norg.apache.kafka.common.errors.AuthenticationException: KABOOM!" + "\nWritten offsets would not be recorded and no more records would be sent since this is a fatal error."));
     }
 
     @Test
     public void shouldThrowStreamsExceptionOnSubsequentCloseIfFatalEvenWithContinueExceptionHandler() {
         final KafkaException exception = new AuthenticationException("KABOOM!");
-        final RecordCollector collector = new RecordCollectorImpl(
-            logContext,
-            taskId,
-            getExceptionalStreamsProducerOnSend(exception),
-            new AlwaysContinueProductionExceptionHandler(),
-            streamsMetrics,
-            topology
-        );
+        final RecordCollector collector = new RecordCollectorImpl(logContext, taskId, getExceptionalStreamsProducerOnSend(exception), new AlwaysContinueProductionExceptionHandler(), streamsMetrics, topology);
 
         collector.send(topic, "3", "0", null, null, stringSerializer, stringSerializer, null, null, streamPartitioner);
 
         final StreamsException thrown = assertThrows(StreamsException.class, collector::closeClean);
         assertEquals(exception, thrown.getCause());
-        assertThat(
-            thrown.getMessage(),
-            equalTo("Error encountered sending record to topic topic for task 0_0 due to:" +
-                        "\norg.apache.kafka.common.errors.AuthenticationException: KABOOM!" +
-                        "\nWritten offsets would not be recorded and no more records would be sent since this is a fatal error.")
-        );
+        assertThat(thrown.getMessage(), equalTo("Error encountered sending record to topic topic for task 0_0 due to:" + "\norg.apache.kafka.common.errors.AuthenticationException: KABOOM!" + "\nWritten offsets would not be recorded and no more records would be sent since this is a fatal error."));
     }
 
     @Test
     public void shouldNotThrowStreamsExceptionOnSubsequentCallIfASendFailsWithContinueExceptionHandler() {
-        final RecordCollector collector = new RecordCollectorImpl(
-            logContext,
-            taskId,
-            getExceptionalStreamsProducerOnSend(new Exception()),
-            new AlwaysContinueProductionExceptionHandler(),
-            streamsMetrics,
-            topology
-        );
-
-        try (final LogCaptureAppender logCaptureAppender =
-                 LogCaptureAppender.createAndRegister(RecordCollectorImpl.class)) {
+        final RecordCollector collector = new RecordCollectorImpl(logContext, taskId, getExceptionalStreamsProducerOnSend(new Exception()), new AlwaysContinueProductionExceptionHandler(), streamsMetrics, topology);
+
+        try (final LogCaptureAppender logCaptureAppender = LogCaptureAppender.createAndRegister(RecordCollectorImpl.class)) {
 
             collector.send(topic, "3", "0", null, null, stringSerializer, stringSerializer, null, null, streamPartitioner);
             collector.flush();
@@ -2098,22 +799,10 @@
             for (final String error : messages) {
                 errorMessage.append("\n - ").append(error);
             }
-            assertTrue(
-                errorMessage.toString(),
-                messages.get(messages.size() - 1)
-                    .endsWith("Exception handler choose to CONTINUE processing in spite of this error but written offsets would not be recorded.")
-            );
-        }
-
-        final Metric metric = streamsMetrics.metrics().get(new MetricName(
-            "dropped-records-total",
-            "stream-task-metrics",
-            "The total number of dropped records",
-            mkMap(
-                mkEntry("thread-id", Thread.currentThread().getName()),
-                mkEntry("task-id", taskId.toString())
-            )
-        ));
+            assertTrue(errorMessage.toString(), messages.get(messages.size() - 1).endsWith("Exception handler choose to CONTINUE processing in spite of this error but written offsets would not be recorded."));
+        }
+
+        final Metric metric = streamsMetrics.metrics().get(new MetricName("dropped-records-total", "stream-task-metrics", "The total number of dropped records", mkMap(mkEntry("thread-id", Thread.currentThread().getName()), mkEntry("task-id", taskId.toString()))));
         assertEquals(1.0, metric.metricValue());
 
         collector.send(topic, "3", "0", null, null, stringSerializer, stringSerializer, null, null, streamPartitioner);
@@ -2124,32 +813,17 @@
     @Test
     public void shouldNotAbortTxnOnEOSCloseDirtyIfNothingSent() {
         final AtomicBoolean functionCalled = new AtomicBoolean(false);
-        final RecordCollector collector = new RecordCollectorImpl(
-            logContext,
-            taskId,
-            new StreamsProducer(
-                eosConfig,
-                "-StreamThread-1",
-                new MockClientSupplier() {
+        final RecordCollector collector = new RecordCollectorImpl(logContext, taskId, new StreamsProducer(eosConfig, "-StreamThread-1", new MockClientSupplier() {
+            @Override
+            public Producer<byte[], byte[]> getProducer(final Map<String, Object> config) {
+                return new MockProducer<byte[], byte[]>(cluster, true, byteArraySerializer, byteArraySerializer) {
                     @Override
-                    public Producer<byte[], byte[]> getProducer(final Map<String, Object> config) {
-                        return new MockProducer<byte[], byte[]>(cluster, true, byteArraySerializer, byteArraySerializer) {
-                            @Override
-                            public void abortTransaction() {
-                                functionCalled.set(true);
-                            }
-                        };
+                    public void abortTransaction() {
+                        functionCalled.set(true);
                     }
-                },
-                taskId,
-                processId,
-                logContext,
-                Time.SYSTEM
-            ),
-            productionExceptionHandler,
-            streamsMetrics,
-            topology
-        );
+                };
+            }
+        }, taskId, processId, logContext, Time.SYSTEM), productionExceptionHandler, streamsMetrics, topology);
 
         collector.closeDirty();
         assertFalse(functionCalled.get());
@@ -2157,68 +831,31 @@
 
     @Test
     public void shouldThrowIfTopicIsUnknownOnSendWithPartitioner() {
-        final RecordCollector collector = new RecordCollectorImpl(
-            logContext,
-            taskId,
-            new StreamsProducer(
-                config,
-                processId + "-StreamThread-1",
-                new MockClientSupplier() {
+        final RecordCollector collector = new RecordCollectorImpl(logContext, taskId, new StreamsProducer(config, processId + "-StreamThread-1", new MockClientSupplier() {
+            @Override
+            public Producer<byte[], byte[]> getProducer(final Map<String, Object> config) {
+                return new MockProducer<byte[], byte[]>(cluster, true, byteArraySerializer, byteArraySerializer) {
                     @Override
-                    public Producer<byte[], byte[]> getProducer(final Map<String, Object> config) {
-                        return new MockProducer<byte[], byte[]>(cluster, true, byteArraySerializer, byteArraySerializer) {
-                            @Override
-                            public List<PartitionInfo> partitionsFor(final String topic) {
-                                return Collections.emptyList();
-                            }
-                        };
+                    public List<PartitionInfo> partitionsFor(final String topic) {
+                        return Collections.emptyList();
                     }
-                },
-                null,
-                null,
-                logContext,
-                Time.SYSTEM
-            ),
-            productionExceptionHandler,
-            streamsMetrics,
-            topology
-        );
+                };
+            }
+        }, null, null, logContext, Time.SYSTEM), productionExceptionHandler, streamsMetrics, topology);
         collector.initialize();
 
-        final StreamsException thrown = assertThrows(
-            StreamsException.class,
-            () -> collector.send(topic, "3", "0", null, null, stringSerializer, stringSerializer, null, null, streamPartitioner)
-        );
-        assertThat(
-            thrown.getMessage(),
-            equalTo("Could not get partition information for topic topic for task 0_0." +
-                " This can happen if the topic does not exist.")
-        );
+        final StreamsException thrown = assertThrows(StreamsException.class, () -> collector.send(topic, "3", "0", null, null, stringSerializer, stringSerializer, null, null, streamPartitioner));
+        assertThat(thrown.getMessage(), equalTo("Could not get partition information for topic topic for task 0_0." + " This can happen if the topic does not exist."));
     }
 
     @Test
     public void shouldNotCloseInternalProducerForEOS() {
-        final RecordCollector collector = new RecordCollectorImpl(
-            logContext,
-            taskId,
-            new StreamsProducer(
-                eosConfig,
-                processId + "-StreamThread-1",
-                new MockClientSupplier() {
-                    @Override
-                    public Producer<byte[], byte[]> getProducer(final Map<String, Object> config) {
-                        return mockProducer;
-                    }
-                },
-                taskId,
-                processId,
-                logContext,
-                Time.SYSTEM
-            ),
-            productionExceptionHandler,
-            streamsMetrics,
-            topology
-        );
+        final RecordCollector collector = new RecordCollectorImpl(logContext, taskId, new StreamsProducer(eosConfig, processId + "-StreamThread-1", new MockClientSupplier() {
+            @Override
+            public Producer<byte[], byte[]> getProducer(final Map<String, Object> config) {
+                return mockProducer;
+            }
+        }, taskId, processId, logContext, Time.SYSTEM), productionExceptionHandler, streamsMetrics, topology);
 
         collector.closeClean();
 
@@ -2240,10 +877,7 @@
             final RecordCollector collector = newRecordCollector(new DefaultProductionExceptionHandler());
             collector.initialize();
 
-            final StreamsException error = assertThrows(
-                StreamsException.class,
-                () -> collector.send(topic, "key", "val", null, 0, null, stringSerializer, errorSerializer, sinkNodeName, context)
-            );
+            final StreamsException error = assertThrows(StreamsException.class, () -> collector.send(topic, "key", "val", null, 0, null, stringSerializer, errorSerializer, sinkNodeName, context));
 
             assertThat(error.getCause(), instanceOf(SerializationException.class));
         }
@@ -2258,17 +892,7 @@
             collector.send(topic, "key", "val", null, 0, null, errorSerializer, stringSerializer, sinkNodeName, context);
 
             assertThat(mockProducer.history().isEmpty(), equalTo(true));
-            assertThat(
-                streamsMetrics.metrics().get(new MetricName(
-                    "dropped-records-total",
-                    "stream-task-metrics",
-                    "The total number of dropped records",
-                    mkMap(
-                        mkEntry("thread-id", Thread.currentThread().getName()),
-                        mkEntry("task-id", taskId.toString())
-                    ))).metricValue(),
-                equalTo(1.0)
-            );
+            assertThat(streamsMetrics.metrics().get(new MetricName("dropped-records-total", "stream-task-metrics", "The total number of dropped records", mkMap(mkEntry("thread-id", Thread.currentThread().getName()), mkEntry("task-id", taskId.toString())))).metricValue(), equalTo(1.0));
         }
     }
 
@@ -2280,24 +904,14 @@
             collector.initialize();
 
             assertThat(mockProducer.history().isEmpty(), equalTo(true));
-            final StreamsException error = assertThrows(
-                StreamsException.class,
-                () -> collector.send(topic, true, "val", null, 0, null, (Serializer) errorSerializer, stringSerializer, sinkNodeName, context)
-            );
+            final StreamsException error = assertThrows(StreamsException.class, () -> collector.send(topic, true, "val", null, 0, null, (Serializer) errorSerializer, stringSerializer, sinkNodeName, context));
 
             assertThat(error.getCause(), instanceOf(ClassCastException.class));
         }
     }
 
     private RecordCollector newRecordCollector(final ProductionExceptionHandler productionExceptionHandler) {
-        return new RecordCollectorImpl(
-            logContext,
-            taskId,
-            streamsProducer,
-            productionExceptionHandler,
-            streamsMetrics,
-            topology
-        );
+        return new RecordCollectorImpl(logContext, taskId, streamsProducer, productionExceptionHandler, streamsMetrics, topology);
     }
 
     private static class ErrorStringSerializer extends StringSerializer {
@@ -2309,48 +923,32 @@
     }
 
     private StreamsProducer getExceptionalStreamsProducerOnSend(final Exception exception) {
-        return new StreamsProducer(
-            config,
-            processId + "-StreamThread-1",
-            new MockClientSupplier() {
-                @Override
-                public Producer<byte[], byte[]> getProducer(final Map<String, Object> config) {
-                    return new MockProducer<byte[], byte[]>(cluster, true, byteArraySerializer, byteArraySerializer) {
-                        @Override
-                        public synchronized Future<RecordMetadata> send(final ProducerRecord<byte[], byte[]> record, final Callback callback) {
-                            callback.onCompletion(null, exception);
-                            return null;
-                        }
-                    };
-                }
-            },
-            null,
-            null,
-            logContext,
-            Time.SYSTEM
-        );
+        return new StreamsProducer(config, processId + "-StreamThread-1", new MockClientSupplier() {
+            @Override
+            public Producer<byte[], byte[]> getProducer(final Map<String, Object> config) {
+                return new MockProducer<byte[], byte[]>(cluster, true, byteArraySerializer, byteArraySerializer) {
+                    @Override
+                    public synchronized Future<RecordMetadata> send(final ProducerRecord<byte[], byte[]> record, final Callback callback) {
+                        callback.onCompletion(null, exception);
+                        return null;
+                    }
+                };
+            }
+        }, null, null, logContext, Time.SYSTEM);
     }
 
     private StreamsProducer getExceptionalStreamProducerOnPartitionsFor(final RuntimeException exception) {
-        return new StreamsProducer(
-            config,
-            processId + "-StreamThread-1",
-            new MockClientSupplier() {
-                @Override
-                public Producer<byte[], byte[]> getProducer(final Map<String, Object> config) {
-                    return new MockProducer<byte[], byte[]>(cluster, true, byteArraySerializer, byteArraySerializer) {
-                        @Override
-                        public synchronized List<PartitionInfo> partitionsFor(final String topic) {
-                            throw exception;
-                        }
-                    };
-                }
-            },
-            null,
-            null,
-            logContext,
-            Time.SYSTEM
-        );
+        return new StreamsProducer(config, processId + "-StreamThread-1", new MockClientSupplier() {
+            @Override
+            public Producer<byte[], byte[]> getProducer(final Map<String, Object> config) {
+                return new MockProducer<byte[], byte[]>(cluster, true, byteArraySerializer, byteArraySerializer) {
+                    @Override
+                    public synchronized List<PartitionInfo> partitionsFor(final String topic) {
+                        throw exception;
+                    }
+                };
+            }
+        }, null, null, logContext, Time.SYSTEM);
     }
 
     private static class CustomStringSerializer extends StringSerializer {
@@ -2361,7 +959,6 @@
             this.isKey = isKey;
             super.configure(configs, isKey);
         }
->>>>>>> 15418db6
 
         @Override
         public byte[] serialize(final String topic, final Headers headers, final String data) {
