/*
 * Licensed to the Apache Software Foundation (ASF) under one or more
 * contributor license agreements. See the NOTICE file distributed with
 * this work for additional information regarding copyright ownership.
 * The ASF licenses this file to You under the Apache License, Version 2.0
 * (the "License"); you may not use this file except in compliance with
 * the License. You may obtain a copy of the License at
 *
 *    http://www.apache.org/licenses/LICENSE-2.0
 *
 * Unless required by applicable law or agreed to in writing, software
 * distributed under the License is distributed on an "AS IS" BASIS,
 * WITHOUT WARRANTIES OR CONDITIONS OF ANY KIND, either express or implied.
 * See the License for the specific language governing permissions and
 * limitations under the License.
 */
package org.apache.kafka.streams.processor.internals;

import org.apache.kafka.clients.consumer.InvalidOffsetException;
import org.apache.kafka.clients.consumer.MockConsumer;
import org.apache.kafka.clients.consumer.internals.AutoOffsetResetStrategy;
import org.apache.kafka.common.KafkaFuture;
import org.apache.kafka.common.Node;
import org.apache.kafka.common.PartitionInfo;
import org.apache.kafka.common.TopicPartition;
import org.apache.kafka.common.Uuid;
import org.apache.kafka.common.errors.TimeoutException;
import org.apache.kafka.common.metrics.Metrics;
import org.apache.kafka.common.serialization.Serdes;
import org.apache.kafka.common.utils.Bytes;
import org.apache.kafka.common.utils.MockTime;
import org.apache.kafka.streams.StreamsConfig;
import org.apache.kafka.streams.errors.StreamsException;
import org.apache.kafka.streams.kstream.Materialized;
import org.apache.kafka.streams.kstream.internals.InternalNameProvider;
import org.apache.kafka.streams.kstream.internals.KeyValueStoreMaterializer;
import org.apache.kafka.streams.kstream.internals.MaterializedInternal;
import org.apache.kafka.streams.processor.StateStore;
import org.apache.kafka.streams.processor.api.ContextualProcessor;
import org.apache.kafka.streams.processor.api.ProcessorSupplier;
import org.apache.kafka.streams.processor.api.Record;
import org.apache.kafka.streams.processor.internals.metrics.StreamsMetricsImpl;
import org.apache.kafka.streams.state.KeyValueStore;
import org.apache.kafka.streams.state.StoreBuilder;
import org.apache.kafka.test.MockStateRestoreListener;
import org.apache.kafka.test.TestUtils;

import org.junit.jupiter.api.BeforeEach;
import org.junit.jupiter.api.Test;
import org.junit.jupiter.api.Timeout;

import java.io.File;
import java.time.Duration;
import java.util.Collections;
import java.util.HashMap;
import java.util.List;
import java.util.Set;
import java.util.concurrent.ExecutionException;
import java.util.concurrent.TimeUnit;

import static org.apache.kafka.streams.processor.internals.GlobalStreamThread.State.DEAD;
import static org.apache.kafka.streams.processor.internals.GlobalStreamThread.State.RUNNING;
import static org.apache.kafka.streams.processor.internals.testutil.ConsumerRecordUtil.record;
import static org.hamcrest.CoreMatchers.equalTo;
import static org.hamcrest.CoreMatchers.is;
import static org.hamcrest.MatcherAssert.assertThat;
import static org.hamcrest.core.IsInstanceOf.instanceOf;
<<<<<<< HEAD
import static org.junit.Assert.*;
=======
import static org.junit.jupiter.api.Assertions.assertEquals;
import static org.junit.jupiter.api.Assertions.assertFalse;
import static org.junit.jupiter.api.Assertions.assertThrows;
import static org.junit.jupiter.api.Assertions.assertTrue;
import static org.junit.jupiter.api.Assertions.fail;
>>>>>>> 9494bebe

public class GlobalStreamThreadTest {
    private final InternalTopologyBuilder builder = new InternalTopologyBuilder();
    private final MockConsumer<byte[], byte[]> mockConsumer = new MockConsumer<>(AutoOffsetResetStrategy.NONE.name());
    private final MockTime time = new MockTime();
    private final MockStateRestoreListener stateRestoreListener = new MockStateRestoreListener();
    private GlobalStreamThread globalStreamThread;
    private StreamsConfig config;
    private String baseDirectoryName;

    private static final String GLOBAL_STORE_TOPIC_NAME = "foo";
    private static final String GLOBAL_STORE_NAME = "bar";
    private final TopicPartition topicPartition = new TopicPartition(GLOBAL_STORE_TOPIC_NAME, 0);

    @BeforeEach
    public void before() {
        final MaterializedInternal<Object, Object, KeyValueStore<Bytes, byte[]>> materialized = new MaterializedInternal<>(Materialized.with(null, null), new InternalNameProvider() {
                    @Override
                    public String newProcessorName(final String prefix) {
                        return "processorName";
                    }

<<<<<<< HEAD
            @Override
            public String newStoreName(final String prefix) {
                return GLOBAL_STORE_NAME;
            }
        }, "store-");

        final ProcessorSupplier<Object, Object, Void, Void> processorSupplier = () -> new ContextualProcessor<Object, Object, Void, Void>() {
            @Override
            public void process(final Record<Object, Object> record) {
            }
        };

        builder.addGlobalStore(new KeyValueStoreMaterializer<>(materialized).materialize().withLoggingDisabled(), "sourceName", null, null, null, GLOBAL_STORE_TOPIC_NAME, "processorName", processorSupplier);
=======
                    @Override
                    public String newStoreName(final String prefix) {
                        return GLOBAL_STORE_NAME;
                    }
                },
                "store-"
            );

        final ProcessorSupplier<Object, Object, Void, Void> processorSupplier = () ->
            new ContextualProcessor<Object, Object, Void, Void>() {
                @Override
                public void process(final Record<Object, Object> record) {
                }
            };

        final StoreFactory storeFactory =
                new KeyValueStoreMaterializer<>(materialized).withLoggingDisabled();
        final StoreBuilder<?> storeBuilder = new StoreFactory.FactoryWrappingStoreBuilder<>(storeFactory);
        builder.addGlobalStore(
            "sourceName",
            null,
            null,
            null,
            GLOBAL_STORE_TOPIC_NAME,
            "processorName",
            new StoreDelegatingProcessorSupplier<>(processorSupplier, Set.of(storeBuilder)),
            false
        );
>>>>>>> 9494bebe

        baseDirectoryName = TestUtils.tempDirectory().getAbsolutePath();
        final HashMap<String, Object> properties = new HashMap<>();
        properties.put(StreamsConfig.BOOTSTRAP_SERVERS_CONFIG, "blah");
        properties.put(StreamsConfig.APPLICATION_ID_CONFIG, "testAppId");
        properties.put(StreamsConfig.STATE_DIR_CONFIG, baseDirectoryName);
        properties.put(StreamsConfig.DEFAULT_KEY_SERDE_CLASS_CONFIG, Serdes.ByteArraySerde.class.getName());
        properties.put(StreamsConfig.DEFAULT_VALUE_SERDE_CLASS_CONFIG, Serdes.ByteArraySerde.class.getName());
        config = new StreamsConfig(properties);
<<<<<<< HEAD
        globalStreamThread = new GlobalStreamThread(builder.rewriteTopology(config).buildGlobalStateTopology(), config, mockConsumer, new StateDirectory(config, time, true, false), 0, new StreamsMetricsImpl(new Metrics(), "test-client", StreamsConfig.METRICS_LATEST, time), time, "clientId", stateRestoreListener, e -> {
        });
=======
        globalStreamThread = new GlobalStreamThread(
            builder.rewriteTopology(config).buildGlobalStateTopology(),
            config,
            mockConsumer,
            new StateDirectory(config, time, true, false),
            0,
            new StreamsMetricsImpl(new Metrics(), "test-client", "processId", time),
            time,
            "clientId",
            stateRestoreListener,
            e -> { }
        );
>>>>>>> 9494bebe
    }

    @Test
    public void shouldThrowStreamsExceptionOnStartupIfThereIsAStreamsException() throws Exception {
        // should throw as the MockConsumer hasn't been configured and there are no
        // partitions available
        final StateStore globalStore = builder.globalStateStores().get(GLOBAL_STORE_NAME);
        try {
            globalStreamThread.start();
            fail("Should have thrown StreamsException if start up failed");
        } catch (final StreamsException e) {
            // ok
        }
        globalStreamThread.join();
        assertThat(globalStore.isOpen(), is(false));
        assertFalse(globalStreamThread.stillRunning());
    }

    @Test
    public void shouldThrowStreamsExceptionOnStartupIfExceptionOccurred() throws Exception {
        final MockConsumer<byte[], byte[]> mockConsumer = new MockConsumer<byte[], byte[]>(AutoOffsetResetStrategy.EARLIEST.name()) {
            @Override
            public List<PartitionInfo> partitionsFor(final String topic) {
                throw new RuntimeException("KABOOM!");
            }
        };
        final StateStore globalStore = builder.globalStateStores().get(GLOBAL_STORE_NAME);
<<<<<<< HEAD
        globalStreamThread = new GlobalStreamThread(builder.buildGlobalStateTopology(), config, mockConsumer, new StateDirectory(config, time, true, false), 0, new StreamsMetricsImpl(new Metrics(), "test-client", StreamsConfig.METRICS_LATEST, time), time, "clientId", stateRestoreListener, e -> {
        });
=======
        globalStreamThread = new GlobalStreamThread(
            builder.buildGlobalStateTopology(),
            config,
            mockConsumer,
            new StateDirectory(config, time, true, false),
            0,
            new StreamsMetricsImpl(new Metrics(), "test-client", "processId", time),
            time,
            "clientId",
            stateRestoreListener,
            e -> { }
        );
>>>>>>> 9494bebe

        try {
            globalStreamThread.start();
            fail("Should have thrown StreamsException if start up failed");
        } catch (final StreamsException e) {
            assertThat(e.getCause(), instanceOf(RuntimeException.class));
            assertThat(e.getCause().getMessage(), equalTo("KABOOM!"));
        }
        globalStreamThread.join();
        assertThat(globalStore.isOpen(), is(false));
        assertFalse(globalStreamThread.stillRunning());
    }

    @Test
    public void shouldBeRunningAfterSuccessfulStart() throws Exception {
        initializeConsumer();
        startAndSwallowError();
        assertTrue(globalStreamThread.stillRunning());

        globalStreamThread.shutdown();
        globalStreamThread.join();
    }

    @Test
    @Timeout(value = 30000, unit = TimeUnit.MILLISECONDS)
    public void shouldStopRunningWhenClosedByUser() throws Exception {
        initializeConsumer();
        startAndSwallowError();
        globalStreamThread.shutdown();
        globalStreamThread.join();
        assertEquals(GlobalStreamThread.State.DEAD, globalStreamThread.state());
    }

    @Test
    public void shouldCloseStateStoresOnClose() throws Exception {
        initializeConsumer();
        startAndSwallowError();
        final StateStore globalStore = builder.globalStateStores().get(GLOBAL_STORE_NAME);
        assertTrue(globalStore.isOpen());
        globalStreamThread.shutdown();
        globalStreamThread.join();
        assertFalse(globalStore.isOpen());
    }

    @Test
    public void shouldStayDeadAfterTwoCloses() throws Exception {
        initializeConsumer();
        startAndSwallowError();
        globalStreamThread.shutdown();
        globalStreamThread.join();
        globalStreamThread.shutdown();

        assertEquals(GlobalStreamThread.State.DEAD, globalStreamThread.state());
    }

    @Test
    public void shouldTransitionToRunningOnStart() throws Exception {
        initializeConsumer();
        startAndSwallowError();

        TestUtils.waitForCondition(() -> globalStreamThread.state() == RUNNING, 10 * 1000, "Thread never started.");

        globalStreamThread.shutdown();
    }

    @Test
    public void shouldDieOnInvalidOffsetExceptionDuringStartup() throws Exception {
        final StateStore globalStore = builder.globalStateStores().get(GLOBAL_STORE_NAME);
        initializeConsumer();
        mockConsumer.setPollException(new InvalidOffsetException("Try Again!") {
            @Override
            public Set<TopicPartition> partitions() {
                return Collections.singleton(topicPartition);
            }
        });

        startAndSwallowError();

        TestUtils.waitForCondition(() -> globalStreamThread.state() == DEAD, 10 * 1000, "GlobalStreamThread should have died.");
        globalStreamThread.join();

        assertThat(globalStore.isOpen(), is(false));
        assertFalse(new File(baseDirectoryName + File.separator + "testAppId" + File.separator + "global").exists());
    }

    @Test
    public void shouldDieOnInvalidOffsetExceptionWhileRunning() throws Exception {
        final StateStore globalStore = builder.globalStateStores().get(GLOBAL_STORE_NAME);
        initializeConsumer();
        startAndSwallowError();

        TestUtils.waitForCondition(() -> globalStreamThread.state() == RUNNING, 10 * 1000, "Thread never started.");

        mockConsumer.updateEndOffsets(Collections.singletonMap(topicPartition, 1L));
        mockConsumer.addRecord(record(GLOBAL_STORE_TOPIC_NAME, 0, 0L, "K1".getBytes(), "V1".getBytes()));

        TestUtils.waitForCondition(() -> mockConsumer.position(topicPartition) == 1L, 10 * 1000, "Input record never consumed");

        mockConsumer.setPollException(new InvalidOffsetException("Try Again!") {
            @Override
            public Set<TopicPartition> partitions() {
                return Collections.singleton(topicPartition);
            }
        });

        TestUtils.waitForCondition(() -> globalStreamThread.state() == DEAD, 10 * 1000, "GlobalStreamThread should have died.");
        globalStreamThread.join();

        assertThat(globalStore.isOpen(), is(false));
        assertFalse(new File(baseDirectoryName + File.separator + "testAppId" + File.separator + "global").exists());
    }

    @Test
    public void shouldGetGlobalConsumerClientInstanceId() throws Exception {
        initializeConsumer();
        startAndSwallowError();

        final Uuid instanceId = Uuid.randomUuid();
        mockConsumer.setClientInstanceId(instanceId);

        try {
            final KafkaFuture<Uuid> future = globalStreamThread.globalConsumerInstanceId(Duration.ZERO);
            final Uuid result = future.get();

            assertThat(result, equalTo(instanceId));
        } finally {
            globalStreamThread.shutdown();
            globalStreamThread.join();
        }
    }

    @Test
    public void shouldGetGlobalConsumerClientInstanceIdWithInternalTimeoutException() throws Exception {
        initializeConsumer();
        startAndSwallowError();

        final Uuid instanceId = Uuid.randomUuid();
        mockConsumer.setClientInstanceId(instanceId);
        mockConsumer.injectTimeoutException(5);

        try {
            final KafkaFuture<Uuid> future = globalStreamThread.globalConsumerInstanceId(Duration.ZERO);
            final Uuid result = future.get();

            assertThat(result, equalTo(instanceId));
        } finally {
            globalStreamThread.shutdown();
            globalStreamThread.join();
        }
    }

    @Test
    public void shouldReturnNullIfTelemetryDisabled() throws Exception {
        initializeConsumer();
        mockConsumer.disableTelemetry();
        startAndSwallowError();

        try {
            final KafkaFuture<Uuid> future = globalStreamThread.globalConsumerInstanceId(Duration.ZERO);
            final Uuid result = future.get();

            assertThat(result, equalTo(null));
        } finally {
            globalStreamThread.shutdown();
            globalStreamThread.join();
        }
    }

    @Test
    public void shouldReturnErrorIfInstanceIdNotInitialized() throws Exception {
        initializeConsumer();
        startAndSwallowError();

        try {
            final KafkaFuture<Uuid> future = globalStreamThread.globalConsumerInstanceId(Duration.ZERO);

            final ExecutionException error = assertThrows(ExecutionException.class, future::get);
            assertThat(error.getCause(), instanceOf(UnsupportedOperationException.class));
            assertThat(error.getCause().getMessage(), equalTo("clientInstanceId not set"));
        } finally {
            globalStreamThread.shutdown();
            globalStreamThread.join();
        }
    }

    @Test
    public void shouldTimeOutOnGlobalConsumerInstanceId() throws Exception {
        initializeConsumer();
        startAndSwallowError();

        final Uuid instanceId = Uuid.randomUuid();
        mockConsumer.setClientInstanceId(instanceId);
        mockConsumer.injectTimeoutException(-1);

        try {
            final KafkaFuture<Uuid> future = globalStreamThread.globalConsumerInstanceId(Duration.ZERO);
            time.sleep(1L);

            final ExecutionException error = assertThrows(ExecutionException.class, future::get);
            assertThat(error.getCause(), instanceOf(TimeoutException.class));
            assertThat(
                error.getCause().getMessage(),
                equalTo("Could not retrieve global consumer client instance id.")
            );
        } finally {
            globalStreamThread.shutdown();
            globalStreamThread.join();
        }
    }

    private void initializeConsumer() {
        mockConsumer.updatePartitions(GLOBAL_STORE_TOPIC_NAME, Collections.singletonList(new PartitionInfo(GLOBAL_STORE_TOPIC_NAME, 0, null, new Node[0], new Node[0])));
        mockConsumer.updateBeginningOffsets(Collections.singletonMap(topicPartition, 0L));
        mockConsumer.updateEndOffsets(Collections.singletonMap(topicPartition, 0L));
        mockConsumer.assign(Collections.singleton(topicPartition));
    }

    private void startAndSwallowError() {
        try {
            globalStreamThread.start();
        } catch (final IllegalStateException ignored) {
        }
    }
}<|MERGE_RESOLUTION|>--- conflicted
+++ resolved
@@ -65,15 +65,11 @@
 import static org.hamcrest.CoreMatchers.is;
 import static org.hamcrest.MatcherAssert.assertThat;
 import static org.hamcrest.core.IsInstanceOf.instanceOf;
-<<<<<<< HEAD
-import static org.junit.Assert.*;
-=======
 import static org.junit.jupiter.api.Assertions.assertEquals;
 import static org.junit.jupiter.api.Assertions.assertFalse;
 import static org.junit.jupiter.api.Assertions.assertThrows;
 import static org.junit.jupiter.api.Assertions.assertTrue;
 import static org.junit.jupiter.api.Assertions.fail;
->>>>>>> 9494bebe
 
 public class GlobalStreamThreadTest {
     private final InternalTopologyBuilder builder = new InternalTopologyBuilder();
@@ -90,27 +86,14 @@
 
     @BeforeEach
     public void before() {
-        final MaterializedInternal<Object, Object, KeyValueStore<Bytes, byte[]>> materialized = new MaterializedInternal<>(Materialized.with(null, null), new InternalNameProvider() {
+        final MaterializedInternal<Object, Object, KeyValueStore<Bytes, byte[]>> materialized =
+            new MaterializedInternal<>(Materialized.with(null, null),
+                new InternalNameProvider() {
                     @Override
                     public String newProcessorName(final String prefix) {
                         return "processorName";
                     }
 
-<<<<<<< HEAD
-            @Override
-            public String newStoreName(final String prefix) {
-                return GLOBAL_STORE_NAME;
-            }
-        }, "store-");
-
-        final ProcessorSupplier<Object, Object, Void, Void> processorSupplier = () -> new ContextualProcessor<Object, Object, Void, Void>() {
-            @Override
-            public void process(final Record<Object, Object> record) {
-            }
-        };
-
-        builder.addGlobalStore(new KeyValueStoreMaterializer<>(materialized).materialize().withLoggingDisabled(), "sourceName", null, null, null, GLOBAL_STORE_TOPIC_NAME, "processorName", processorSupplier);
-=======
                     @Override
                     public String newStoreName(final String prefix) {
                         return GLOBAL_STORE_NAME;
@@ -139,7 +122,6 @@
             new StoreDelegatingProcessorSupplier<>(processorSupplier, Set.of(storeBuilder)),
             false
         );
->>>>>>> 9494bebe
 
         baseDirectoryName = TestUtils.tempDirectory().getAbsolutePath();
         final HashMap<String, Object> properties = new HashMap<>();
@@ -149,10 +131,6 @@
         properties.put(StreamsConfig.DEFAULT_KEY_SERDE_CLASS_CONFIG, Serdes.ByteArraySerde.class.getName());
         properties.put(StreamsConfig.DEFAULT_VALUE_SERDE_CLASS_CONFIG, Serdes.ByteArraySerde.class.getName());
         config = new StreamsConfig(properties);
-<<<<<<< HEAD
-        globalStreamThread = new GlobalStreamThread(builder.rewriteTopology(config).buildGlobalStateTopology(), config, mockConsumer, new StateDirectory(config, time, true, false), 0, new StreamsMetricsImpl(new Metrics(), "test-client", StreamsConfig.METRICS_LATEST, time), time, "clientId", stateRestoreListener, e -> {
-        });
-=======
         globalStreamThread = new GlobalStreamThread(
             builder.rewriteTopology(config).buildGlobalStateTopology(),
             config,
@@ -165,7 +143,6 @@
             stateRestoreListener,
             e -> { }
         );
->>>>>>> 9494bebe
     }
 
     @Test
@@ -193,10 +170,6 @@
             }
         };
         final StateStore globalStore = builder.globalStateStores().get(GLOBAL_STORE_NAME);
-<<<<<<< HEAD
-        globalStreamThread = new GlobalStreamThread(builder.buildGlobalStateTopology(), config, mockConsumer, new StateDirectory(config, time, true, false), 0, new StreamsMetricsImpl(new Metrics(), "test-client", StreamsConfig.METRICS_LATEST, time), time, "clientId", stateRestoreListener, e -> {
-        });
-=======
         globalStreamThread = new GlobalStreamThread(
             builder.buildGlobalStateTopology(),
             config,
@@ -209,7 +182,6 @@
             stateRestoreListener,
             e -> { }
         );
->>>>>>> 9494bebe
 
         try {
             globalStreamThread.start();
@@ -270,7 +242,10 @@
         initializeConsumer();
         startAndSwallowError();
 
-        TestUtils.waitForCondition(() -> globalStreamThread.state() == RUNNING, 10 * 1000, "Thread never started.");
+        TestUtils.waitForCondition(
+            () -> globalStreamThread.state() == RUNNING,
+            10 * 1000,
+            "Thread never started.");
 
         globalStreamThread.shutdown();
     }
@@ -288,7 +263,11 @@
 
         startAndSwallowError();
 
-        TestUtils.waitForCondition(() -> globalStreamThread.state() == DEAD, 10 * 1000, "GlobalStreamThread should have died.");
+        TestUtils.waitForCondition(
+            () -> globalStreamThread.state() == DEAD,
+            10 * 1000,
+            "GlobalStreamThread should have died."
+        );
         globalStreamThread.join();
 
         assertThat(globalStore.isOpen(), is(false));
@@ -301,12 +280,18 @@
         initializeConsumer();
         startAndSwallowError();
 
-        TestUtils.waitForCondition(() -> globalStreamThread.state() == RUNNING, 10 * 1000, "Thread never started.");
+        TestUtils.waitForCondition(
+            () -> globalStreamThread.state() == RUNNING,
+            10 * 1000,
+            "Thread never started.");
 
         mockConsumer.updateEndOffsets(Collections.singletonMap(topicPartition, 1L));
         mockConsumer.addRecord(record(GLOBAL_STORE_TOPIC_NAME, 0, 0L, "K1".getBytes(), "V1".getBytes()));
 
-        TestUtils.waitForCondition(() -> mockConsumer.position(topicPartition) == 1L, 10 * 1000, "Input record never consumed");
+        TestUtils.waitForCondition(
+            () -> mockConsumer.position(topicPartition) == 1L,
+            10 * 1000,
+            "Input record never consumed");
 
         mockConsumer.setPollException(new InvalidOffsetException("Try Again!") {
             @Override
@@ -315,7 +300,11 @@
             }
         });
 
-        TestUtils.waitForCondition(() -> globalStreamThread.state() == DEAD, 10 * 1000, "GlobalStreamThread should have died.");
+        TestUtils.waitForCondition(
+            () -> globalStreamThread.state() == DEAD,
+            10 * 1000,
+            "GlobalStreamThread should have died."
+        );
         globalStreamThread.join();
 
         assertThat(globalStore.isOpen(), is(false));
@@ -421,7 +410,14 @@
     }
 
     private void initializeConsumer() {
-        mockConsumer.updatePartitions(GLOBAL_STORE_TOPIC_NAME, Collections.singletonList(new PartitionInfo(GLOBAL_STORE_TOPIC_NAME, 0, null, new Node[0], new Node[0])));
+        mockConsumer.updatePartitions(
+            GLOBAL_STORE_TOPIC_NAME,
+            Collections.singletonList(new PartitionInfo(
+                GLOBAL_STORE_TOPIC_NAME,
+                0,
+                null,
+                new Node[0],
+                new Node[0])));
         mockConsumer.updateBeginningOffsets(Collections.singletonMap(topicPartition, 0L));
         mockConsumer.updateEndOffsets(Collections.singletonMap(topicPartition, 0L));
         mockConsumer.assign(Collections.singleton(topicPartition));
