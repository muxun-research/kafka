--- conflicted
+++ resolved
@@ -30,8 +30,8 @@
 import org.apache.kafka.streams.errors.StreamsException;
 import org.apache.kafka.streams.kstream.Materialized;
 import org.apache.kafka.streams.kstream.internals.InternalNameProvider;
+import org.apache.kafka.streams.kstream.internals.KeyValueStoreMaterializer;
 import org.apache.kafka.streams.kstream.internals.MaterializedInternal;
-import org.apache.kafka.streams.kstream.internals.KeyValueStoreMaterializer;
 import org.apache.kafka.streams.processor.StateStore;
 import org.apache.kafka.streams.processor.api.ContextualProcessor;
 import org.apache.kafka.streams.processor.api.ProcessorSupplier;
@@ -56,10 +56,7 @@
 import static org.hamcrest.CoreMatchers.is;
 import static org.hamcrest.MatcherAssert.assertThat;
 import static org.hamcrest.core.IsInstanceOf.instanceOf;
-import static org.junit.Assert.assertEquals;
-import static org.junit.Assert.assertFalse;
-import static org.junit.Assert.assertTrue;
-import static org.junit.Assert.fail;
+import static org.junit.Assert.*;
 
 public class GlobalStreamThreadTest {
     private final InternalTopologyBuilder builder = new InternalTopologyBuilder();
@@ -67,8 +64,8 @@
     private final MockTime time = new MockTime();
     private final MockStateRestoreListener stateRestoreListener = new MockStateRestoreListener();
     private GlobalStreamThread globalStreamThread;
-	private StreamsConfig config;
-	private String baseDirectoryName;
+    private StreamsConfig config;
+    private String baseDirectoryName;
 
     private final static String GLOBAL_STORE_TOPIC_NAME = "foo";
     private final static String GLOBAL_STORE_NAME = "bar";
@@ -76,70 +73,25 @@
 
     @Before
     public void before() {
-        final MaterializedInternal<Object, Object, KeyValueStore<Bytes, byte[]>> materialized =
-            new MaterializedInternal<>(Materialized.with(null, null),
-                new InternalNameProvider() {
+        final MaterializedInternal<Object, Object, KeyValueStore<Bytes, byte[]>> materialized = new MaterializedInternal<>(Materialized.with(null, null), new InternalNameProvider() {
                     @Override
                     public String newProcessorName(final String prefix) {
                         return "processorName";
                     }
 
-                    @Override
-                    public String newStoreName(final String prefix) {
-                        return GLOBAL_STORE_NAME;
-                    }
-                },
-                "store-"
-            );
-
-<<<<<<< HEAD
-		builder.addGlobalStore(
-				new TimestampedKeyValueStoreMaterializer<>(materialized).materialize().withLoggingDisabled(),
-				"sourceName",
-				null,
-				null,
-				null,
-				GLOBAL_STORE_TOPIC_NAME,
-				"processorName",
-				() -> ProcessorAdapter.adapt(new KTableSource<>(GLOBAL_STORE_NAME, GLOBAL_STORE_NAME).get()));
-
-		baseDirectoryName = TestUtils.tempDirectory().getAbsolutePath();
-		final HashMap<String, Object> properties = new HashMap<>();
-		properties.put(StreamsConfig.BOOTSTRAP_SERVERS_CONFIG, "blah");
-		properties.put(StreamsConfig.APPLICATION_ID_CONFIG, "testAppId");
-		properties.put(StreamsConfig.STATE_DIR_CONFIG, baseDirectoryName);
-		config = new StreamsConfig(properties);
-		globalStreamThread = new GlobalStreamThread(
-				builder.rewriteTopology(config).buildGlobalStateTopology(),
-				config,
-				mockConsumer,
-				new StateDirectory(config, time, true),
-				0,
-				new StreamsMetricsImpl(new Metrics(), "test-client", StreamsConfig.METRICS_LATEST, time),
-				time,
-				"clientId",
-				stateRestoreListener,
-				e -> {
-				}
-		);
-	}
-=======
-        final ProcessorSupplier<Object, Object, Void, Void> processorSupplier = () ->
-            new ContextualProcessor<Object, Object, Void, Void>() {
-                @Override
-                public void process(final Record<Object, Object> record) {
-                }
-            };
-
-        builder.addGlobalStore(
-            new KeyValueStoreMaterializer<>(materialized).materialize().withLoggingDisabled(),
-            "sourceName",
-            null,
-            null,
-            null,
-            GLOBAL_STORE_TOPIC_NAME,
-            "processorName",
-            processorSupplier);
+            @Override
+            public String newStoreName(final String prefix) {
+                return GLOBAL_STORE_NAME;
+            }
+        }, "store-");
+
+        final ProcessorSupplier<Object, Object, Void, Void> processorSupplier = () -> new ContextualProcessor<Object, Object, Void, Void>() {
+            @Override
+            public void process(final Record<Object, Object> record) {
+            }
+        };
+
+        builder.addGlobalStore(new KeyValueStoreMaterializer<>(materialized).materialize().withLoggingDisabled(), "sourceName", null, null, null, GLOBAL_STORE_TOPIC_NAME, "processorName", processorSupplier);
 
         baseDirectoryName = TestUtils.tempDirectory().getAbsolutePath();
         final HashMap<String, Object> properties = new HashMap<>();
@@ -149,20 +101,9 @@
         properties.put(StreamsConfig.DEFAULT_KEY_SERDE_CLASS_CONFIG, Serdes.ByteArraySerde.class.getName());
         properties.put(StreamsConfig.DEFAULT_VALUE_SERDE_CLASS_CONFIG, Serdes.ByteArraySerde.class.getName());
         config = new StreamsConfig(properties);
-        globalStreamThread = new GlobalStreamThread(
-            builder.rewriteTopology(config).buildGlobalStateTopology(),
-            config,
-            mockConsumer,
-            new StateDirectory(config, time, true, false),
-            0,
-            new StreamsMetricsImpl(new Metrics(), "test-client", StreamsConfig.METRICS_LATEST, time),
-            time,
-            "clientId",
-            stateRestoreListener,
-            e -> { }
-        );
-    }
->>>>>>> 15418db6
+        globalStreamThread = new GlobalStreamThread(builder.rewriteTopology(config).buildGlobalStateTopology(), config, mockConsumer, new StateDirectory(config, time, true, false), 0, new StreamsMetricsImpl(new Metrics(), "test-client", StreamsConfig.METRICS_LATEST, time), time, "clientId", stateRestoreListener, e -> {
+        });
+    }
 
     @Test
     public void shouldThrowStreamsExceptionOnStartupIfThereIsAStreamsException() throws Exception {
@@ -181,44 +122,6 @@
     }
 
     @Test
-<<<<<<< HEAD
-    public void shouldThrowStreamsExceptionOnStartupIfExceptionOccurred() {
-		final MockConsumer<byte[], byte[]> mockConsumer = new MockConsumer<byte[], byte[]>(OffsetResetStrategy.EARLIEST) {
-			@Override
-			public List<PartitionInfo> partitionsFor(final String topic) {
-				throw new RuntimeException("KABOOM!");
-			}
-		};
-		globalStreamThread = new GlobalStreamThread(
-				builder.buildGlobalStateTopology(),
-				config,
-				mockConsumer,
-				new StateDirectory(config, time, true),
-				0,
-				new StreamsMetricsImpl(new Metrics(), "test-client", StreamsConfig.METRICS_LATEST, time),
-				time,
-				"clientId",
-				stateRestoreListener,
-				e -> {
-				}
-		);
-
-		try {
-			globalStreamThread.start();
-			fail("Should have thrown StreamsException if start up failed");
-		} catch (final StreamsException e) {
-			assertThat(e.getCause(), instanceOf(RuntimeException.class));
-			assertThat(e.getCause().getMessage(), equalTo("KABOOM!"));
-		}
-		assertFalse(globalStreamThread.stillRunning());
-	}
-
-    @Test
-    public void shouldBeRunningAfterSuccessfulStart() {
-		initializeConsumer();
-		startAndSwallowError();
-		assertTrue(globalStreamThread.stillRunning());
-=======
     public void shouldThrowStreamsExceptionOnStartupIfExceptionOccurred() throws Exception {
         final MockConsumer<byte[], byte[]> mockConsumer = new MockConsumer<byte[], byte[]>(OffsetResetStrategy.EARLIEST) {
             @Override
@@ -227,18 +130,8 @@
             }
         };
         final StateStore globalStore = builder.globalStateStores().get(GLOBAL_STORE_NAME);
-        globalStreamThread = new GlobalStreamThread(
-            builder.buildGlobalStateTopology(),
-            config,
-            mockConsumer,
-            new StateDirectory(config, time, true, false),
-            0,
-            new StreamsMetricsImpl(new Metrics(), "test-client", StreamsConfig.METRICS_LATEST, time),
-            time,
-            "clientId",
-            stateRestoreListener,
-            e -> { }
-        );
+        globalStreamThread = new GlobalStreamThread(builder.buildGlobalStateTopology(), config, mockConsumer, new StateDirectory(config, time, true, false), 0, new StreamsMetricsImpl(new Metrics(), "test-client", StreamsConfig.METRICS_LATEST, time), time, "clientId", stateRestoreListener, e -> {
+        });
 
         try {
             globalStreamThread.start();
@@ -260,22 +153,21 @@
 
         globalStreamThread.shutdown();
         globalStreamThread.join();
->>>>>>> 15418db6
     }
 
     @Test(timeout = 30000)
     public void shouldStopRunningWhenClosedByUser() throws Exception {
-		initializeConsumer();
-		startAndSwallowError();
-		globalStreamThread.shutdown();
+        initializeConsumer();
+        startAndSwallowError();
+        globalStreamThread.shutdown();
         globalStreamThread.join();
         assertEquals(GlobalStreamThread.State.DEAD, globalStreamThread.state());
     }
 
     @Test
     public void shouldCloseStateStoresOnClose() throws Exception {
-		initializeConsumer();
-		startAndSwallowError();
+        initializeConsumer();
+        startAndSwallowError();
         final StateStore globalStore = builder.globalStateStores().get(GLOBAL_STORE_NAME);
         assertTrue(globalStore.isOpen());
         globalStreamThread.shutdown();
@@ -284,42 +176,22 @@
     }
 
     @Test
-<<<<<<< HEAD
-    public void shouldTransitionToDeadOnClose() throws Exception {
-		initializeConsumer();
-		startAndSwallowError();
-		globalStreamThread.shutdown();
-        globalStreamThread.join();
+    public void shouldStayDeadAfterTwoCloses() throws Exception {
+        initializeConsumer();
+        startAndSwallowError();
+        globalStreamThread.shutdown();
+        globalStreamThread.join();
+        globalStreamThread.shutdown();
 
         assertEquals(GlobalStreamThread.State.DEAD, globalStreamThread.state());
     }
 
     @Test
-=======
->>>>>>> 15418db6
-    public void shouldStayDeadAfterTwoCloses() throws Exception {
-		initializeConsumer();
-		startAndSwallowError();
-		globalStreamThread.shutdown();
-        globalStreamThread.join();
-        globalStreamThread.shutdown();
-
-        assertEquals(GlobalStreamThread.State.DEAD, globalStreamThread.state());
-    }
-
-    @Test
     public void shouldTransitionToRunningOnStart() throws Exception {
-<<<<<<< HEAD
-		initializeConsumer();
-		startAndSwallowError();
-=======
-        initializeConsumer();
-        startAndSwallowError();
-
-        TestUtils.waitForCondition(
-            () -> globalStreamThread.state() == RUNNING,
-            10 * 1000,
-            "Thread never started.");
+        initializeConsumer();
+        startAndSwallowError();
+
+        TestUtils.waitForCondition(() -> globalStreamThread.state() == RUNNING, 10 * 1000, "Thread never started.");
 
         globalStreamThread.shutdown();
     }
@@ -337,11 +209,7 @@
 
         startAndSwallowError();
 
-        TestUtils.waitForCondition(
-            () -> globalStreamThread.state() == DEAD,
-            10 * 1000,
-            "GlobalStreamThread should have died."
-        );
+        TestUtils.waitForCondition(() -> globalStreamThread.state() == DEAD, 10 * 1000, "GlobalStreamThread should have died.");
         globalStreamThread.join();
 
         assertThat(globalStore.isOpen(), is(false));
@@ -354,109 +222,38 @@
         initializeConsumer();
         startAndSwallowError();
 
-        TestUtils.waitForCondition(
-            () -> globalStreamThread.state() == RUNNING,
-            10 * 1000,
-            "Thread never started.");
+        TestUtils.waitForCondition(() -> globalStreamThread.state() == RUNNING, 10 * 1000, "Thread never started.");
 
         mockConsumer.updateEndOffsets(Collections.singletonMap(topicPartition, 1L));
         mockConsumer.addRecord(record(GLOBAL_STORE_TOPIC_NAME, 0, 0L, "K1".getBytes(), "V1".getBytes()));
->>>>>>> 15418db6
-
-        TestUtils.waitForCondition(
-				() -> globalStreamThread.state() == RUNNING,
-				10 * 1000,
-				"Thread never started.");
-
-		globalStreamThread.shutdown();
-	}
-
-	@Test
-	public void shouldDieOnInvalidOffsetExceptionDuringStartup() throws Exception {
-		initializeConsumer();
-		mockConsumer.setPollException(new InvalidOffsetException("Try Again!") {
-			@Override
-			public Set<TopicPartition> partitions() {
-				return Collections.singleton(topicPartition);
-			}
-		});
-
-		startAndSwallowError();
-
-		TestUtils.waitForCondition(
-				() -> globalStreamThread.state() == DEAD,
-				10 * 1000,
-				"GlobalStreamThread should have died."
-		);
-
-		assertFalse(new File(baseDirectoryName + File.separator + "testAppId" + File.separator + "global").exists());
-	}
-
-	@Test
-	public void shouldDieOnInvalidOffsetExceptionWhileRunning() throws Exception {
-		initializeConsumer();
-		startAndSwallowError();
-
-		TestUtils.waitForCondition(
-				() -> globalStreamThread.state() == RUNNING,
-				10 * 1000,
-				"Thread never started.");
-
-		mockConsumer.updateEndOffsets(Collections.singletonMap(topicPartition, 1L));
-		mockConsumer.addRecord(record(GLOBAL_STORE_TOPIC_NAME, 0, 0L, "K1".getBytes(), "V1".getBytes()));
-
-		TestUtils.waitForCondition(
-            () -> mockConsumer.position(topicPartition) == 1L,
-            10 * 1000,
-            "Input record never consumed");
-
-		mockConsumer.setPollException(new InvalidOffsetException("Try Again!") {
-			@Override
-			public Set<TopicPartition> partitions() {
-				return Collections.singleton(topicPartition);
-			}
-		});
-
-<<<<<<< HEAD
-		TestUtils.waitForCondition(
-				() -> globalStreamThread.state() == DEAD,
-				10 * 1000,
-				"GlobalStreamThread should have died."
-		);
-
-		assertFalse(new File(baseDirectoryName + File.separator + "testAppId" + File.separator + "global").exists());
-	}
-=======
-        TestUtils.waitForCondition(
-            () -> globalStreamThread.state() == DEAD,
-            10 * 1000,
-            "GlobalStreamThread should have died."
-        );
+
+        TestUtils.waitForCondition(() -> mockConsumer.position(topicPartition) == 1L, 10 * 1000, "Input record never consumed");
+
+        mockConsumer.setPollException(new InvalidOffsetException("Try Again!") {
+            @Override
+            public Set<TopicPartition> partitions() {
+                return Collections.singleton(topicPartition);
+            }
+        });
+
+        TestUtils.waitForCondition(() -> globalStreamThread.state() == DEAD, 10 * 1000, "GlobalStreamThread should have died.");
         globalStreamThread.join();
 
         assertThat(globalStore.isOpen(), is(false));
         assertFalse(new File(baseDirectoryName + File.separator + "testAppId" + File.separator + "global").exists());
     }
->>>>>>> 15418db6
 
     private void initializeConsumer() {
-        mockConsumer.updatePartitions(
-            GLOBAL_STORE_TOPIC_NAME,
-				Collections.singletonList(new PartitionInfo(
-						GLOBAL_STORE_TOPIC_NAME,
-						0,
-						null,
-						new Node[0],
-						new Node[0])));
-		mockConsumer.updateBeginningOffsets(Collections.singletonMap(topicPartition, 0L));
-		mockConsumer.updateEndOffsets(Collections.singletonMap(topicPartition, 0L));
-		mockConsumer.assign(Collections.singleton(topicPartition));
-	}
-
-	private void startAndSwallowError() {
-		try {
-			globalStreamThread.start();
-		} catch (final IllegalStateException ignored) {
-		}
-	}
+        mockConsumer.updatePartitions(GLOBAL_STORE_TOPIC_NAME, Collections.singletonList(new PartitionInfo(GLOBAL_STORE_TOPIC_NAME, 0, null, new Node[0], new Node[0])));
+        mockConsumer.updateBeginningOffsets(Collections.singletonMap(topicPartition, 0L));
+        mockConsumer.updateEndOffsets(Collections.singletonMap(topicPartition, 0L));
+        mockConsumer.assign(Collections.singleton(topicPartition));
+    }
+
+    private void startAndSwallowError() {
+        try {
+            globalStreamThread.start();
+        } catch (final IllegalStateException ignored) {
+        }
+    }
 }