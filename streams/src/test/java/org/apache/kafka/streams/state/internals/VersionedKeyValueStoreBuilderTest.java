--- conflicted
+++ resolved
@@ -32,17 +32,6 @@
 
 import java.util.Collections;
 
-<<<<<<< HEAD
-import java.util.Collections;
-
-import static org.hamcrest.MatcherAssert.assertThat;
-import static org.hamcrest.Matchers.equalTo;
-import static org.hamcrest.core.IsInstanceOf.instanceOf;
-import static org.junit.Assert.assertThrows;
-import static org.mockito.Mockito.when;
-
-@RunWith(MockitoJUnitRunner.StrictStubs.class)
-=======
 import static org.hamcrest.MatcherAssert.assertThat;
 import static org.hamcrest.Matchers.equalTo;
 import static org.hamcrest.core.IsInstanceOf.instanceOf;
@@ -51,7 +40,6 @@
 
 @ExtendWith(MockitoExtension.class)
 @MockitoSettings(strictness = Strictness.STRICT_STUBS)
->>>>>>> 9494bebe
 public class VersionedKeyValueStoreBuilderTest {
 
     private static final String STORE_NAME = "versioned-store";
@@ -68,7 +56,12 @@
         when(supplier.name()).thenReturn(STORE_NAME);
         when(supplier.metricsScope()).thenReturn(METRICS_SCOPE);
 
-        builder = new VersionedKeyValueStoreBuilder<>(supplier, Serdes.String(), Serdes.String(), new MockTime());
+        builder = new VersionedKeyValueStoreBuilder<>(
+            supplier,
+            Serdes.String(),
+            Serdes.String(),
+            new MockTime()
+        );
     }
 
     private void setUp() {
@@ -96,14 +89,10 @@
 
     @Test
     public void shouldNotHaveChangeLoggingStoreWhenDisabled() {
-<<<<<<< HEAD
-        final VersionedKeyValueStore<String, String> store = builder.withLoggingDisabled().build();
-=======
         setUp();
         final VersionedKeyValueStore<String, String> store = builder
             .withLoggingDisabled()
             .build();
->>>>>>> 9494bebe
 
         assertThat(store, instanceOf(MeteredVersionedKeyValueStore.class));
         final StateStore next = ((WrappedStateStore) store).wrapped();
@@ -113,14 +102,10 @@
 
     @Test
     public void shouldHaveChangeLoggingStoreWhenLoggingEnabled() {
-<<<<<<< HEAD
-        final VersionedKeyValueStore<String, String> store = builder.withLoggingEnabled(Collections.emptyMap()).build();
-=======
         setUp();
         final VersionedKeyValueStore<String, String> store = builder
             .withLoggingEnabled(Collections.emptyMap())
             .build();
->>>>>>> 9494bebe
 
         assertThat(store, instanceOf(MeteredVersionedKeyValueStore.class));
         final StateStore next = ((WrappedStateStore) store).wrapped();
