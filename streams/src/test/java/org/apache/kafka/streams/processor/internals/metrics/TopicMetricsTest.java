--- conflicted
+++ resolved
@@ -18,14 +18,9 @@
 
 import org.apache.kafka.common.metrics.Sensor;
 import org.apache.kafka.common.metrics.Sensor.RecordingLevel;
-<<<<<<< HEAD
-import org.junit.AfterClass;
-import org.junit.Test;
-=======
 
 import org.junit.jupiter.api.AfterAll;
 import org.junit.jupiter.api.Test;
->>>>>>> 9494bebe
 import org.mockito.MockedStatic;
 
 import java.util.Collections;
@@ -35,7 +30,9 @@
 import static org.apache.kafka.streams.processor.internals.metrics.StreamsMetricsImpl.TOPIC_LEVEL_GROUP;
 import static org.hamcrest.CoreMatchers.is;
 import static org.hamcrest.MatcherAssert.assertThat;
-import static org.mockito.Mockito.*;
+import static org.mockito.Mockito.mock;
+import static org.mockito.Mockito.mockStatic;
+import static org.mockito.Mockito.when;
 
 public class TopicMetricsTest {
 
@@ -62,13 +59,27 @@
         final String descriptionOfRecordsTotal = "The total number of records consumed from this topic";
         final String descriptionOfBytesTotal = "The total number of bytes consumed from this topic";
 
-        when(streamsMetrics.topicLevelSensor(THREAD_ID, TASK_ID, PROCESSOR_NODE_ID, TOPIC, "consumed", RecordingLevel.INFO)).thenReturn(expectedSensor);
-        when(streamsMetrics.topicLevelSensor(THREAD_ID, TASK_ID, PROCESSOR_NODE_ID, TOPIC, "consumed", RecordingLevel.INFO)).thenReturn(expectedSensor);
+        when(streamsMetrics.topicLevelSensor(THREAD_ID, TASK_ID, PROCESSOR_NODE_ID, TOPIC, "consumed", RecordingLevel.INFO))
+            .thenReturn(expectedSensor);
+        when(streamsMetrics.topicLevelSensor(THREAD_ID, TASK_ID, PROCESSOR_NODE_ID, TOPIC, "consumed", RecordingLevel.INFO))
+            .thenReturn(expectedSensor);
         when(streamsMetrics.topicLevelTagMap(THREAD_ID, TASK_ID, PROCESSOR_NODE_ID, TOPIC)).thenReturn(tagMap);
 
-        verifySensor(() -> TopicMetrics.consumedSensor(THREAD_ID, TASK_ID, PROCESSOR_NODE_ID, TOPIC, streamsMetrics));
+        verifySensor(
+            () -> TopicMetrics.consumedSensor(THREAD_ID, TASK_ID, PROCESSOR_NODE_ID, TOPIC, streamsMetrics)
+        );
 
-        STREAMS_METRICS_STATIC_MOCK.verify(() -> StreamsMetricsImpl.addTotalCountAndSumMetricsToSensor(expectedSensor, TOPIC_LEVEL_GROUP, tagMap, recordsMetricNamePrefix, bytesMetricNamePrefix, descriptionOfRecordsTotal, descriptionOfBytesTotal));
+        STREAMS_METRICS_STATIC_MOCK.verify(
+            () -> StreamsMetricsImpl.addTotalCountAndSumMetricsToSensor(
+                expectedSensor,
+                TOPIC_LEVEL_GROUP,
+                tagMap,
+                recordsMetricNamePrefix,
+                bytesMetricNamePrefix,
+                descriptionOfRecordsTotal,
+                descriptionOfBytesTotal
+            )
+        );
     }
 
     @Test
@@ -78,13 +89,25 @@
         final String descriptionOfRecordsTotal = "The total number of records produced to this topic";
         final String descriptionOfBytesTotal = "The total number of bytes produced to this topic";
 
-        when(streamsMetrics.topicLevelSensor(THREAD_ID, TASK_ID, PROCESSOR_NODE_ID, TOPIC, "produced", RecordingLevel.INFO)).thenReturn(expectedSensor);
-        when(streamsMetrics.topicLevelSensor(THREAD_ID, TASK_ID, PROCESSOR_NODE_ID, TOPIC, "produced", RecordingLevel.INFO)).thenReturn(expectedSensor);
+        when(streamsMetrics.topicLevelSensor(THREAD_ID, TASK_ID, PROCESSOR_NODE_ID, TOPIC, "produced", RecordingLevel.INFO))
+            .thenReturn(expectedSensor);
+        when(streamsMetrics.topicLevelSensor(THREAD_ID, TASK_ID, PROCESSOR_NODE_ID, TOPIC, "produced", RecordingLevel.INFO))
+            .thenReturn(expectedSensor);
         when(streamsMetrics.topicLevelTagMap(THREAD_ID, TASK_ID, PROCESSOR_NODE_ID, TOPIC)).thenReturn(tagMap);
 
         verifySensor(() -> TopicMetrics.producedSensor(THREAD_ID, TASK_ID, PROCESSOR_NODE_ID, TOPIC, streamsMetrics));
 
-        STREAMS_METRICS_STATIC_MOCK.verify(() -> StreamsMetricsImpl.addTotalCountAndSumMetricsToSensor(expectedSensor, TOPIC_LEVEL_GROUP, tagMap, recordsMetricNamePrefix, bytesMetricNamePrefix, descriptionOfRecordsTotal, descriptionOfBytesTotal));
+        STREAMS_METRICS_STATIC_MOCK.verify(
+            () -> StreamsMetricsImpl.addTotalCountAndSumMetricsToSensor(
+                expectedSensor,
+                TOPIC_LEVEL_GROUP,
+                tagMap,
+                recordsMetricNamePrefix,
+                bytesMetricNamePrefix,
+                descriptionOfRecordsTotal,
+                descriptionOfBytesTotal
+            )
+        );
     }
 
     private void verifySensor(final Supplier<Sensor> sensorSupplier) {
