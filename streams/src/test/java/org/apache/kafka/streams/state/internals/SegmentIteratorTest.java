--- conflicted
+++ resolved
@@ -36,49 +36,13 @@
 import java.util.Iterator;
 import java.util.NoSuchElementException;
 
-import static org.junit.Assert.assertEquals;
-import static org.junit.Assert.assertFalse;
-import static org.junit.Assert.assertThrows;
-import static org.junit.Assert.assertTrue;
+import static org.junit.Assert.*;
 
 public class SegmentIteratorTest {
 
-<<<<<<< HEAD
-	private final RocksDBMetricsRecorder rocksDBMetricsRecorder =
-			new RocksDBMetricsRecorder("metrics-scope", "store-name");
-	private final KeyValueSegment segmentOne =
-			new KeyValueSegment("one", "one", 0, rocksDBMetricsRecorder);
-	private final KeyValueSegment segmentTwo =
-			new KeyValueSegment("two", "window", 1, rocksDBMetricsRecorder);
-	private final HasNextCondition hasNextCondition = Iterator::hasNext;
-
-	private SegmentIterator<KeyValueSegment> iterator = null;
-
-	@Before
-	public void before() {
-		final InternalMockProcessorContext context = new InternalMockProcessorContext(
-				TestUtils.tempDirectory(),
-				Serdes.String(),
-				Serdes.String(),
-				new MockRecordCollector(),
-				new ThreadCache(
-						new LogContext("testCache "),
-						0,
-						new MockStreamsMetrics(new Metrics())));
-		segmentOne.init((StateStoreContext) context, segmentOne);
-		segmentTwo.init((StateStoreContext) context, segmentTwo);
-		segmentOne.put(Bytes.wrap("a".getBytes()), "1".getBytes());
-		segmentOne.put(Bytes.wrap("b".getBytes()), "2".getBytes());
-		segmentTwo.put(Bytes.wrap("c".getBytes()), "3".getBytes());
-		segmentTwo.put(Bytes.wrap("d".getBytes()), "4".getBytes());
-	}
-=======
-    private final RocksDBMetricsRecorder rocksDBMetricsRecorder =
-        new RocksDBMetricsRecorder("metrics-scope", "store-name");
-    private final KeyValueSegment segmentOne =
-        new KeyValueSegment("one", "one", 0, rocksDBMetricsRecorder);
-    private final KeyValueSegment segmentTwo =
-        new KeyValueSegment("two", "window", 1, rocksDBMetricsRecorder);
+    private final RocksDBMetricsRecorder rocksDBMetricsRecorder = new RocksDBMetricsRecorder("metrics-scope", "store-name");
+    private final KeyValueSegment segmentOne = new KeyValueSegment("one", "one", 0, rocksDBMetricsRecorder);
+    private final KeyValueSegment segmentTwo = new KeyValueSegment("two", "window", 1, rocksDBMetricsRecorder);
     private final HasNextCondition hasNextCondition = Iterator::hasNext;
 
     private SegmentIterator<KeyValueSegment> iterator = null;
@@ -86,15 +50,7 @@
     @SuppressWarnings("rawtypes")
     @Before
     public void before() {
-        final InternalMockProcessorContext context = new InternalMockProcessorContext<>(
-            TestUtils.tempDirectory(),
-            Serdes.String(),
-            Serdes.String(),
-            new MockRecordCollector(),
-            new ThreadCache(
-                new LogContext("testCache "),
-                0,
-                new MockStreamsMetrics(new Metrics())));
+        final InternalMockProcessorContext context = new InternalMockProcessorContext<>(TestUtils.tempDirectory(), Serdes.String(), Serdes.String(), new MockRecordCollector(), new ThreadCache(new LogContext("testCache "), 0, new MockStreamsMetrics(new Metrics())));
         segmentOne.init((StateStoreContext) context, segmentOne);
         segmentTwo.init((StateStoreContext) context, segmentTwo);
         segmentOne.put(Bytes.wrap("a".getBytes()), "1".getBytes());
@@ -102,7 +58,6 @@
         segmentTwo.put(Bytes.wrap("c".getBytes()), "3".getBytes());
         segmentTwo.put(Bytes.wrap("d".getBytes()), "4".getBytes());
     }
->>>>>>> 15418db6
 
     @After
     public void closeSegments() {
@@ -116,104 +71,17 @@
 
     @Test
     public void shouldIterateOverAllSegments() {
-		iterator = new SegmentIterator<>(
-				Arrays.asList(segmentOne, segmentTwo).iterator(),
-				hasNextCondition,
-				Bytes.wrap("a".getBytes()),
-				Bytes.wrap("z".getBytes()),
-				true);
-
-        assertTrue(iterator.hasNext());
-        assertEquals("a", new String(iterator.peekNextKey().get()));
-        assertEquals(KeyValue.pair("a", "1"), toStringKeyValue(iterator.next()));
-
-        assertTrue(iterator.hasNext());
-        assertEquals("b", new String(iterator.peekNextKey().get()));
-        assertEquals(KeyValue.pair("b", "2"), toStringKeyValue(iterator.next()));
-
-        assertTrue(iterator.hasNext());
-<<<<<<< HEAD
-		assertEquals("c", new String(iterator.peekNextKey().get()));
-		assertEquals(KeyValue.pair("c", "3"), toStringKeyValue(iterator.next()));
-
-		assertTrue(iterator.hasNext());
-		assertEquals("d", new String(iterator.peekNextKey().get()));
-		assertEquals(KeyValue.pair("d", "4"), toStringKeyValue(iterator.next()));
-
-		assertFalse(iterator.hasNext());
-	}
-
-	@Test
-	public void shouldIterateBackwardOverAllSegments() {
-		iterator = new SegmentIterator<>(
-				Arrays.asList(segmentTwo, segmentOne).iterator(), //store should pass the segments in the right order
-				hasNextCondition,
-				Bytes.wrap("a".getBytes()),
-				Bytes.wrap("z".getBytes()),
-				false);
-
-		assertTrue(iterator.hasNext());
-		assertEquals("d", new String(iterator.peekNextKey().get()));
-		assertEquals(KeyValue.pair("d", "4"), toStringKeyValue(iterator.next()));
-
-		assertTrue(iterator.hasNext());
-		assertEquals("c", new String(iterator.peekNextKey().get()));
-		assertEquals(KeyValue.pair("c", "3"), toStringKeyValue(iterator.next()));
-
-		assertTrue(iterator.hasNext());
-		assertEquals("b", new String(iterator.peekNextKey().get()));
-		assertEquals(KeyValue.pair("b", "2"), toStringKeyValue(iterator.next()));
-
-		assertTrue(iterator.hasNext());
-		assertEquals("a", new String(iterator.peekNextKey().get()));
-		assertEquals(KeyValue.pair("a", "1"), toStringKeyValue(iterator.next()));
-
-		assertFalse(iterator.hasNext());
-	}
-
-	@Test
-	public void shouldNotThrowExceptionOnHasNextWhenStoreClosed() {
-		iterator = new SegmentIterator<>(
-				Collections.singletonList(segmentOne).iterator(),
-				hasNextCondition,
-				Bytes.wrap("a".getBytes()),
-				Bytes.wrap("z".getBytes()),
-				true);
-
-		iterator.currentIterator = segmentOne.all();
-		segmentOne.close();
-		assertFalse(iterator.hasNext());
-	}
-
-	@Test
-	public void shouldOnlyIterateOverSegmentsInBackwardRange() {
-		iterator = new SegmentIterator<>(
-				Arrays.asList(segmentOne, segmentTwo).iterator(),
-				hasNextCondition,
-				Bytes.wrap("a".getBytes()),
-				Bytes.wrap("b".getBytes()),
-				false);
-
-		assertTrue(iterator.hasNext());
-		assertEquals("b", new String(iterator.peekNextKey().get()));
-		assertEquals(KeyValue.pair("b", "2"), toStringKeyValue(iterator.next()));
-
-		assertTrue(iterator.hasNext());
-		assertEquals("a", new String(iterator.peekNextKey().get()));
-		assertEquals(KeyValue.pair("a", "1"), toStringKeyValue(iterator.next()));
-
-		assertFalse(iterator.hasNext());
-	}
-
-	@Test
-	public void shouldOnlyIterateOverSegmentsInRange() {
-		iterator = new SegmentIterator<>(
-				Arrays.asList(segmentOne, segmentTwo).iterator(),
-				hasNextCondition,
-				Bytes.wrap("a".getBytes()),
-				Bytes.wrap("b".getBytes()),
-				true);
-=======
+        iterator = new SegmentIterator<>(Arrays.asList(segmentOne, segmentTwo).iterator(), hasNextCondition, Bytes.wrap("a".getBytes()), Bytes.wrap("z".getBytes()), true);
+
+        assertTrue(iterator.hasNext());
+        assertEquals("a", new String(iterator.peekNextKey().get()));
+        assertEquals(KeyValue.pair("a", "1"), toStringKeyValue(iterator.next()));
+
+        assertTrue(iterator.hasNext());
+        assertEquals("b", new String(iterator.peekNextKey().get()));
+        assertEquals(KeyValue.pair("b", "2"), toStringKeyValue(iterator.next()));
+
+        assertTrue(iterator.hasNext());
         assertEquals("c", new String(iterator.peekNextKey().get()));
         assertEquals(KeyValue.pair("c", "3"), toStringKeyValue(iterator.next()));
 
@@ -226,12 +94,7 @@
 
     @Test
     public void shouldIterateOverAllSegmentsWhenNullKeyFromKeyTo() {
-        iterator = new SegmentIterator<>(
-            Arrays.asList(segmentOne, segmentTwo).iterator(),
-            hasNextCondition,
-            null,
-            null,
-            true);
+        iterator = new SegmentIterator<>(Arrays.asList(segmentOne, segmentTwo).iterator(), hasNextCondition, null, null, true);
 
         assertTrue(iterator.hasNext());
         assertEquals("a", new String(iterator.peekNextKey().get()));
@@ -254,12 +117,8 @@
 
     @Test
     public void shouldIterateBackwardOverAllSegments() {
-        iterator = new SegmentIterator<>(
-            Arrays.asList(segmentTwo, segmentOne).iterator(), //store should pass the segments in the right order
-            hasNextCondition,
-            Bytes.wrap("a".getBytes()),
-            Bytes.wrap("z".getBytes()),
-            false);
+        iterator = new SegmentIterator<>(Arrays.asList(segmentTwo, segmentOne).iterator(), //store should pass the segments in the right order
+                hasNextCondition, Bytes.wrap("a".getBytes()), Bytes.wrap("z".getBytes()), false);
 
         assertTrue(iterator.hasNext());
         assertEquals("d", new String(iterator.peekNextKey().get()));
@@ -282,12 +141,8 @@
 
     @Test
     public void shouldIterateBackwardOverAllSegmentsWhenNullKeyFromKeyTo() {
-        iterator = new SegmentIterator<>(
-            Arrays.asList(segmentTwo, segmentOne).iterator(), //store should pass the segments in the right order
-            hasNextCondition,
-            null,
-            null,
-            false);
+        iterator = new SegmentIterator<>(Arrays.asList(segmentTwo, segmentOne).iterator(), //store should pass the segments in the right order
+                hasNextCondition, null, null, false);
 
         assertTrue(iterator.hasNext());
         assertEquals("d", new String(iterator.peekNextKey().get()));
@@ -310,12 +165,7 @@
 
     @Test
     public void shouldNotThrowExceptionOnHasNextWhenStoreClosed() {
-        iterator = new SegmentIterator<>(
-            Collections.singletonList(segmentOne).iterator(),
-            hasNextCondition,
-            Bytes.wrap("a".getBytes()),
-            Bytes.wrap("z".getBytes()),
-            true);
+        iterator = new SegmentIterator<>(Collections.singletonList(segmentOne).iterator(), hasNextCondition, Bytes.wrap("a".getBytes()), Bytes.wrap("z".getBytes()), true);
 
         iterator.currentIterator = segmentOne.all();
         segmentOne.close();
@@ -324,12 +174,7 @@
 
     @Test
     public void shouldOnlyIterateOverSegmentsInBackwardRange() {
-        iterator = new SegmentIterator<>(
-            Arrays.asList(segmentOne, segmentTwo).iterator(),
-            hasNextCondition,
-            Bytes.wrap("a".getBytes()),
-            Bytes.wrap("b".getBytes()),
-            false);
+        iterator = new SegmentIterator<>(Arrays.asList(segmentOne, segmentTwo).iterator(), hasNextCondition, Bytes.wrap("a".getBytes()), Bytes.wrap("b".getBytes()), false);
 
         assertTrue(iterator.hasNext());
         assertEquals("b", new String(iterator.peekNextKey().get()));
@@ -344,12 +189,7 @@
 
     @Test
     public void shouldOnlyIterateOverSegmentsInBackwardRangeWhenNullKeyFrom() {
-        iterator = new SegmentIterator<>(
-            Arrays.asList(segmentOne, segmentTwo).iterator(),
-            hasNextCondition,
-            null,
-            Bytes.wrap("b".getBytes()),
-            false);
+        iterator = new SegmentIterator<>(Arrays.asList(segmentOne, segmentTwo).iterator(), hasNextCondition, null, Bytes.wrap("b".getBytes()), false);
 
         assertTrue(iterator.hasNext());
         assertEquals("b", new String(iterator.peekNextKey().get()));
@@ -365,12 +205,7 @@
 
     @Test
     public void shouldOnlyIterateOverSegmentsInBackwardRangeWhenNullKeyTo() {
-        iterator = new SegmentIterator<>(
-            Arrays.asList(segmentOne, segmentTwo).iterator(),
-            hasNextCondition,
-            Bytes.wrap("c".getBytes()),
-            null,
-            false);
+        iterator = new SegmentIterator<>(Arrays.asList(segmentOne, segmentTwo).iterator(), hasNextCondition, Bytes.wrap("c".getBytes()), null, false);
 
         assertTrue(iterator.hasNext());
         assertEquals("d", new String(iterator.peekNextKey().get()));
@@ -385,36 +220,22 @@
 
     @Test
     public void shouldOnlyIterateOverSegmentsInRange() {
-        iterator = new SegmentIterator<>(
-            Arrays.asList(segmentOne, segmentTwo).iterator(),
-            hasNextCondition,
-            Bytes.wrap("a".getBytes()),
-            Bytes.wrap("b".getBytes()),
-            true);
->>>>>>> 15418db6
-
-        assertTrue(iterator.hasNext());
-        assertEquals("a", new String(iterator.peekNextKey().get()));
-        assertEquals(KeyValue.pair("a", "1"), toStringKeyValue(iterator.next()));
-
-        assertTrue(iterator.hasNext());
-        assertEquals("b", new String(iterator.peekNextKey().get()));
-        assertEquals(KeyValue.pair("b", "2"), toStringKeyValue(iterator.next()));
-
-        assertFalse(iterator.hasNext());
-    }
-
-<<<<<<< HEAD
-	@Test
-=======
+        iterator = new SegmentIterator<>(Arrays.asList(segmentOne, segmentTwo).iterator(), hasNextCondition, Bytes.wrap("a".getBytes()), Bytes.wrap("b".getBytes()), true);
+
+        assertTrue(iterator.hasNext());
+        assertEquals("a", new String(iterator.peekNextKey().get()));
+        assertEquals(KeyValue.pair("a", "1"), toStringKeyValue(iterator.next()));
+
+        assertTrue(iterator.hasNext());
+        assertEquals("b", new String(iterator.peekNextKey().get()));
+        assertEquals(KeyValue.pair("b", "2"), toStringKeyValue(iterator.next()));
+
+        assertFalse(iterator.hasNext());
+    }
+
     @Test
     public void shouldOnlyIterateOverSegmentsInRangeWhenNullKeyFrom() {
-        iterator = new SegmentIterator<>(
-            Arrays.asList(segmentOne, segmentTwo).iterator(),
-            hasNextCondition,
-            null,
-            Bytes.wrap("c".getBytes()),
-            true);
+        iterator = new SegmentIterator<>(Arrays.asList(segmentOne, segmentTwo).iterator(), hasNextCondition, null, Bytes.wrap("c".getBytes()), true);
 
         assertTrue(iterator.hasNext());
         assertEquals("a", new String(iterator.peekNextKey().get()));
@@ -433,51 +254,35 @@
 
     @Test
     public void shouldOnlyIterateOverSegmentsInRangeWhenNullKeyTo() {
-        iterator = new SegmentIterator<>(
-            Arrays.asList(segmentOne, segmentTwo).iterator(),
-            hasNextCondition,
-            Bytes.wrap("b".getBytes()),
-            null,
-            true);
-
-        assertTrue(iterator.hasNext());
-        assertEquals("b", new String(iterator.peekNextKey().get()));
-        assertEquals(KeyValue.pair("b", "2"), toStringKeyValue(iterator.next()));
-
-        assertTrue(iterator.hasNext());
-        assertEquals("c", new String(iterator.peekNextKey().get()));
-        assertEquals(KeyValue.pair("c", "3"), toStringKeyValue(iterator.next()));
-
-        assertTrue(iterator.hasNext());
-        assertEquals("d", new String(iterator.peekNextKey().get()));
-        assertEquals(KeyValue.pair("d", "4"), toStringKeyValue(iterator.next()));
-
-        assertFalse(iterator.hasNext());
-    }
-
-    @Test
->>>>>>> 15418db6
+        iterator = new SegmentIterator<>(Arrays.asList(segmentOne, segmentTwo).iterator(), hasNextCondition, Bytes.wrap("b".getBytes()), null, true);
+
+        assertTrue(iterator.hasNext());
+        assertEquals("b", new String(iterator.peekNextKey().get()));
+        assertEquals(KeyValue.pair("b", "2"), toStringKeyValue(iterator.next()));
+
+        assertTrue(iterator.hasNext());
+        assertEquals("c", new String(iterator.peekNextKey().get()));
+        assertEquals(KeyValue.pair("c", "3"), toStringKeyValue(iterator.next()));
+
+        assertTrue(iterator.hasNext());
+        assertEquals("d", new String(iterator.peekNextKey().get()));
+        assertEquals(KeyValue.pair("d", "4"), toStringKeyValue(iterator.next()));
+
+        assertFalse(iterator.hasNext());
+    }
+
+    @Test
     public void shouldThrowNoSuchElementOnPeekNextKeyIfNoNext() {
-		iterator = new SegmentIterator<>(
-				Arrays.asList(segmentOne, segmentTwo).iterator(),
-				hasNextCondition,
-				Bytes.wrap("f".getBytes()),
-				Bytes.wrap("h".getBytes()),
-				true);
-
-		assertThrows(NoSuchElementException.class, () -> iterator.peekNextKey());
-    }
-
-	@Test
+        iterator = new SegmentIterator<>(Arrays.asList(segmentOne, segmentTwo).iterator(), hasNextCondition, Bytes.wrap("f".getBytes()), Bytes.wrap("h".getBytes()), true);
+
+        assertThrows(NoSuchElementException.class, () -> iterator.peekNextKey());
+    }
+
+    @Test
     public void shouldThrowNoSuchElementOnNextIfNoNext() {
-		iterator = new SegmentIterator<>(
-				Arrays.asList(segmentOne, segmentTwo).iterator(),
-				hasNextCondition,
-				Bytes.wrap("f".getBytes()),
-				Bytes.wrap("h".getBytes()),
-				true);
-
-		assertThrows(NoSuchElementException.class, () -> iterator.next());
+        iterator = new SegmentIterator<>(Arrays.asList(segmentOne, segmentTwo).iterator(), hasNextCondition, Bytes.wrap("f".getBytes()), Bytes.wrap("h".getBytes()), true);
+
+        assertThrows(NoSuchElementException.class, () -> iterator.next());
     }
 
     private KeyValue<String, String> toStringKeyValue(final KeyValue<Bytes, byte[]> binaryKv) {
