/*
 * Licensed to the Apache Software Foundation (ASF) under one or more
 * contributor license agreements. See the NOTICE file distributed with
 * this work for additional information regarding copyright ownership.
 * The ASF licenses this file to You under the Apache License, Version 2.0
 * (the "License"); you may not use this file except in compliance with
 * the License. You may obtain a copy of the License at
 *
 *    http://www.apache.org/licenses/LICENSE-2.0
 *
 * Unless required by applicable law or agreed to in writing, software
 * distributed under the License is distributed on an "AS IS" BASIS,
 * WITHOUT WARRANTIES OR CONDITIONS OF ANY KIND, either express or implied.
 * See the License for the specific language governing permissions and
 * limitations under the License.
 */
package org.apache.kafka.streams.processor.internals;

import org.apache.kafka.common.TopicPartition;
import org.apache.kafka.streams.TaskMetadata;
import org.apache.kafka.streams.ThreadMetadata;
import org.apache.kafka.streams.processor.TaskId;

import org.junit.jupiter.api.BeforeEach;
import org.junit.jupiter.api.Test;

import java.util.Collection;
import java.util.Optional;
import java.util.Set;

<<<<<<< HEAD
import static org.apache.kafka.common.utils.Utils.*;
=======
import static org.apache.kafka.common.utils.Utils.mkEntry;
import static org.apache.kafka.common.utils.Utils.mkMap;
>>>>>>> 9494bebe
import static org.hamcrest.MatcherAssert.assertThat;
import static org.hamcrest.Matchers.*;

public class ThreadMetadataImplTest {

    public static final String THREAD_NAME = "thread name";
    public static final String THREAD_STATE = "thread state";
    public static final String MAIN_CONSUMER_CLIENT_ID = "main Consumer ClientID";
    public static final String RESTORE_CONSUMER_CLIENT_ID = "restore Consumer ClientID";
    public static final String CLIENT_ID_1 = "client Id 1";
    public static final String PRODUCER_CLIENT_IDS = CLIENT_ID_1;
    public static final TaskId TASK_ID_0 = new TaskId(1, 2);
    public static final TaskId TASK_ID_1 = new TaskId(1, 1);
    public static final TopicPartition TP_0_0 = new TopicPartition("t", 0);
    public static final TopicPartition TP_1_0 = new TopicPartition("t", 1);
    public static final TopicPartition TP_0_1 = new TopicPartition("t", 2);
    public static final TopicPartition TP_1_1 = new TopicPartition("t", 3);
<<<<<<< HEAD
    public static final TaskMetadata TM_0 = new TaskMetadataImpl(TASK_ID_0, mkSet(TP_0_0, TP_1_0), mkMap(mkEntry(TP_0_0, 1L), mkEntry(TP_1_0, 2L)), mkMap(mkEntry(TP_0_0, 1L), mkEntry(TP_1_0, 2L)), Optional.of(3L));
    public static final TaskMetadata TM_1 = new TaskMetadataImpl(TASK_ID_1, mkSet(TP_0_1, TP_1_1), mkMap(mkEntry(TP_0_1, 1L), mkEntry(TP_1_1, 2L)), mkMap(mkEntry(TP_0_1, 1L), mkEntry(TP_1_1, 2L)), Optional.of(3L));
    public static final Set<TaskMetadata> STANDBY_TASKS = mkSet(TM_0, TM_1);
    public static final Set<TaskMetadata> ACTIVE_TASKS = mkSet(TM_1);
=======
    public static final TaskMetadata TM_0 = new TaskMetadataImpl(
        TASK_ID_0,
        Set.of(TP_0_0, TP_1_0),
        mkMap(mkEntry(TP_0_0, 1L), mkEntry(TP_1_0, 2L)),
        mkMap(mkEntry(TP_0_0, 1L), mkEntry(TP_1_0, 2L)),
        Optional.of(3L));
    public static final TaskMetadata TM_1 = new TaskMetadataImpl(
        TASK_ID_1,
        Set.of(TP_0_1, TP_1_1),
        mkMap(mkEntry(TP_0_1, 1L), mkEntry(TP_1_1, 2L)),
        mkMap(mkEntry(TP_0_1, 1L), mkEntry(TP_1_1, 2L)),
        Optional.of(3L));
    public static final Set<TaskMetadata> STANDBY_TASKS = Set.of(TM_0, TM_1);
    public static final Set<TaskMetadata> ACTIVE_TASKS = Set.of(TM_1);
>>>>>>> 9494bebe
    public static final String ADMIN_CLIENT_ID = "admin ClientID";

    private ThreadMetadata threadMetadata;

    @BeforeEach
    public void setUp() {
        threadMetadata = new ThreadMetadataImpl(THREAD_NAME, THREAD_STATE, MAIN_CONSUMER_CLIENT_ID, RESTORE_CONSUMER_CLIENT_ID, PRODUCER_CLIENT_IDS, ADMIN_CLIENT_ID, ACTIVE_TASKS, STANDBY_TASKS);
    }

    @Test
    public void shouldNotAllowModificationOfInternalStateViaGetters() {
        assertThat(isUnmodifiable(threadMetadata.producerClientIds()), is(true));
        assertThat(isUnmodifiable(threadMetadata.activeTasks()), is(true));
        assertThat(isUnmodifiable(threadMetadata.standbyTasks()), is(true));
    }

    @Test
    public void shouldBeEqualIfSameObject() {
        final ThreadMetadata same = new ThreadMetadataImpl(THREAD_NAME, THREAD_STATE, MAIN_CONSUMER_CLIENT_ID, RESTORE_CONSUMER_CLIENT_ID, PRODUCER_CLIENT_IDS, ADMIN_CLIENT_ID, ACTIVE_TASKS, STANDBY_TASKS);
        assertThat(threadMetadata, equalTo(same));
        assertThat(threadMetadata.hashCode(), equalTo(same.hashCode()));
    }

    @Test
    public void shouldNotBeEqualIfDifferInThreadName() {
        final ThreadMetadata differThreadName = new ThreadMetadataImpl("different", THREAD_STATE, MAIN_CONSUMER_CLIENT_ID, RESTORE_CONSUMER_CLIENT_ID, PRODUCER_CLIENT_IDS, ADMIN_CLIENT_ID, ACTIVE_TASKS, STANDBY_TASKS);
        assertThat(threadMetadata, not(equalTo(differThreadName)));
        assertThat(threadMetadata.hashCode(), not(equalTo(differThreadName.hashCode())));
    }

    @Test
    public void shouldNotBeEqualIfDifferInThreadState() {
        final ThreadMetadata differThreadState = new ThreadMetadataImpl(THREAD_NAME, "different", MAIN_CONSUMER_CLIENT_ID, RESTORE_CONSUMER_CLIENT_ID, PRODUCER_CLIENT_IDS, ADMIN_CLIENT_ID, ACTIVE_TASKS, STANDBY_TASKS);
        assertThat(threadMetadata, not(equalTo(differThreadState)));
        assertThat(threadMetadata.hashCode(), not(equalTo(differThreadState.hashCode())));
    }

    @Test
    public void shouldNotBeEqualIfDifferInClientId() {
        final ThreadMetadata differMainConsumerClientId = new ThreadMetadataImpl(THREAD_NAME, THREAD_STATE, "different", RESTORE_CONSUMER_CLIENT_ID, PRODUCER_CLIENT_IDS, ADMIN_CLIENT_ID, ACTIVE_TASKS, STANDBY_TASKS);
        assertThat(threadMetadata, not(equalTo(differMainConsumerClientId)));
        assertThat(threadMetadata.hashCode(), not(equalTo(differMainConsumerClientId.hashCode())));
    }

    @Test
    public void shouldNotBeEqualIfDifferInConsumerClientId() {
        final ThreadMetadata differRestoreConsumerClientId = new ThreadMetadataImpl(THREAD_NAME, THREAD_STATE, MAIN_CONSUMER_CLIENT_ID, "different", PRODUCER_CLIENT_IDS, ADMIN_CLIENT_ID, ACTIVE_TASKS, STANDBY_TASKS);
        assertThat(threadMetadata, not(equalTo(differRestoreConsumerClientId)));
        assertThat(threadMetadata.hashCode(), not(equalTo(differRestoreConsumerClientId.hashCode())));
    }

    @Test
    public void shouldNotBeEqualIfDifferInProducerClientIds() {
<<<<<<< HEAD
        final ThreadMetadata differProducerClientIds = new ThreadMetadataImpl(THREAD_NAME, THREAD_STATE, MAIN_CONSUMER_CLIENT_ID, RESTORE_CONSUMER_CLIENT_ID, mkSet(CLIENT_ID_1), ADMIN_CLIENT_ID, ACTIVE_TASKS, STANDBY_TASKS);
=======
        final ThreadMetadata differProducerClientIds = new ThreadMetadataImpl(
            THREAD_NAME,
            THREAD_STATE,
            MAIN_CONSUMER_CLIENT_ID,
            RESTORE_CONSUMER_CLIENT_ID,
            "different-producer-client-id",
            ADMIN_CLIENT_ID,
            ACTIVE_TASKS,
            STANDBY_TASKS
        );
>>>>>>> 9494bebe
        assertThat(threadMetadata, not(equalTo(differProducerClientIds)));
        assertThat(threadMetadata.hashCode(), not(equalTo(differProducerClientIds.hashCode())));
    }

    @Test
    public void shouldNotBeEqualIfDifferInAdminClientId() {
        final ThreadMetadata differAdminClientId = new ThreadMetadataImpl(THREAD_NAME, THREAD_STATE, MAIN_CONSUMER_CLIENT_ID, RESTORE_CONSUMER_CLIENT_ID, PRODUCER_CLIENT_IDS, "different", ACTIVE_TASKS, STANDBY_TASKS);
        assertThat(threadMetadata, not(equalTo(differAdminClientId)));
        assertThat(threadMetadata.hashCode(), not(equalTo(differAdminClientId.hashCode())));
    }

    @Test
    public void shouldNotBeEqualIfDifferInActiveTasks() {
<<<<<<< HEAD
        final ThreadMetadata differActiveTasks = new ThreadMetadataImpl(THREAD_NAME, THREAD_STATE, MAIN_CONSUMER_CLIENT_ID, RESTORE_CONSUMER_CLIENT_ID, PRODUCER_CLIENT_IDS, ADMIN_CLIENT_ID, mkSet(TM_0), STANDBY_TASKS);
=======
        final ThreadMetadata differActiveTasks = new ThreadMetadataImpl(
            THREAD_NAME,
            THREAD_STATE,
            MAIN_CONSUMER_CLIENT_ID,
            RESTORE_CONSUMER_CLIENT_ID,
            PRODUCER_CLIENT_IDS,
            ADMIN_CLIENT_ID,
            Set.of(TM_0),
            STANDBY_TASKS
        );
>>>>>>> 9494bebe
        assertThat(threadMetadata, not(equalTo(differActiveTasks)));
        assertThat(threadMetadata.hashCode(), not(equalTo(differActiveTasks.hashCode())));
    }

    @Test
    public void shouldNotBeEqualIfDifferInStandByTasks() {
<<<<<<< HEAD
        final ThreadMetadata differStandByTasks = new ThreadMetadataImpl(THREAD_NAME, THREAD_STATE, MAIN_CONSUMER_CLIENT_ID, RESTORE_CONSUMER_CLIENT_ID, PRODUCER_CLIENT_IDS, ADMIN_CLIENT_ID, ACTIVE_TASKS, mkSet(TM_0));
=======
        final ThreadMetadata differStandByTasks = new ThreadMetadataImpl(
            THREAD_NAME,
            THREAD_STATE,
            MAIN_CONSUMER_CLIENT_ID,
            RESTORE_CONSUMER_CLIENT_ID,
            PRODUCER_CLIENT_IDS,
            ADMIN_CLIENT_ID,
            ACTIVE_TASKS,
            Set.of(TM_0)
        );
>>>>>>> 9494bebe
        assertThat(threadMetadata, not(equalTo(differStandByTasks)));
        assertThat(threadMetadata.hashCode(), not(equalTo(differStandByTasks.hashCode())));
    }

    private static boolean isUnmodifiable(final Collection<?> collection) {
        try {
            collection.clear();
            return false;
        } catch (final UnsupportedOperationException e) {
            return true;
        }
    }
}<|MERGE_RESOLUTION|>--- conflicted
+++ resolved
@@ -28,14 +28,12 @@
 import java.util.Optional;
 import java.util.Set;
 
-<<<<<<< HEAD
-import static org.apache.kafka.common.utils.Utils.*;
-=======
 import static org.apache.kafka.common.utils.Utils.mkEntry;
 import static org.apache.kafka.common.utils.Utils.mkMap;
->>>>>>> 9494bebe
 import static org.hamcrest.MatcherAssert.assertThat;
-import static org.hamcrest.Matchers.*;
+import static org.hamcrest.Matchers.equalTo;
+import static org.hamcrest.Matchers.is;
+import static org.hamcrest.Matchers.not;
 
 public class ThreadMetadataImplTest {
 
@@ -51,12 +49,6 @@
     public static final TopicPartition TP_1_0 = new TopicPartition("t", 1);
     public static final TopicPartition TP_0_1 = new TopicPartition("t", 2);
     public static final TopicPartition TP_1_1 = new TopicPartition("t", 3);
-<<<<<<< HEAD
-    public static final TaskMetadata TM_0 = new TaskMetadataImpl(TASK_ID_0, mkSet(TP_0_0, TP_1_0), mkMap(mkEntry(TP_0_0, 1L), mkEntry(TP_1_0, 2L)), mkMap(mkEntry(TP_0_0, 1L), mkEntry(TP_1_0, 2L)), Optional.of(3L));
-    public static final TaskMetadata TM_1 = new TaskMetadataImpl(TASK_ID_1, mkSet(TP_0_1, TP_1_1), mkMap(mkEntry(TP_0_1, 1L), mkEntry(TP_1_1, 2L)), mkMap(mkEntry(TP_0_1, 1L), mkEntry(TP_1_1, 2L)), Optional.of(3L));
-    public static final Set<TaskMetadata> STANDBY_TASKS = mkSet(TM_0, TM_1);
-    public static final Set<TaskMetadata> ACTIVE_TASKS = mkSet(TM_1);
-=======
     public static final TaskMetadata TM_0 = new TaskMetadataImpl(
         TASK_ID_0,
         Set.of(TP_0_0, TP_1_0),
@@ -71,14 +63,22 @@
         Optional.of(3L));
     public static final Set<TaskMetadata> STANDBY_TASKS = Set.of(TM_0, TM_1);
     public static final Set<TaskMetadata> ACTIVE_TASKS = Set.of(TM_1);
->>>>>>> 9494bebe
     public static final String ADMIN_CLIENT_ID = "admin ClientID";
 
     private ThreadMetadata threadMetadata;
 
     @BeforeEach
     public void setUp() {
-        threadMetadata = new ThreadMetadataImpl(THREAD_NAME, THREAD_STATE, MAIN_CONSUMER_CLIENT_ID, RESTORE_CONSUMER_CLIENT_ID, PRODUCER_CLIENT_IDS, ADMIN_CLIENT_ID, ACTIVE_TASKS, STANDBY_TASKS);
+        threadMetadata = new ThreadMetadataImpl(
+            THREAD_NAME,
+            THREAD_STATE,
+            MAIN_CONSUMER_CLIENT_ID,
+            RESTORE_CONSUMER_CLIENT_ID,
+            PRODUCER_CLIENT_IDS,
+            ADMIN_CLIENT_ID,
+            ACTIVE_TASKS,
+            STANDBY_TASKS
+        );
     }
 
     @Test
@@ -90,44 +90,86 @@
 
     @Test
     public void shouldBeEqualIfSameObject() {
-        final ThreadMetadata same = new ThreadMetadataImpl(THREAD_NAME, THREAD_STATE, MAIN_CONSUMER_CLIENT_ID, RESTORE_CONSUMER_CLIENT_ID, PRODUCER_CLIENT_IDS, ADMIN_CLIENT_ID, ACTIVE_TASKS, STANDBY_TASKS);
+        final ThreadMetadata same = new ThreadMetadataImpl(
+            THREAD_NAME,
+            THREAD_STATE,
+            MAIN_CONSUMER_CLIENT_ID,
+            RESTORE_CONSUMER_CLIENT_ID,
+            PRODUCER_CLIENT_IDS,
+            ADMIN_CLIENT_ID,
+            ACTIVE_TASKS,
+            STANDBY_TASKS
+        );
         assertThat(threadMetadata, equalTo(same));
         assertThat(threadMetadata.hashCode(), equalTo(same.hashCode()));
     }
 
     @Test
     public void shouldNotBeEqualIfDifferInThreadName() {
-        final ThreadMetadata differThreadName = new ThreadMetadataImpl("different", THREAD_STATE, MAIN_CONSUMER_CLIENT_ID, RESTORE_CONSUMER_CLIENT_ID, PRODUCER_CLIENT_IDS, ADMIN_CLIENT_ID, ACTIVE_TASKS, STANDBY_TASKS);
+        final ThreadMetadata differThreadName = new ThreadMetadataImpl(
+            "different",
+            THREAD_STATE,
+            MAIN_CONSUMER_CLIENT_ID,
+            RESTORE_CONSUMER_CLIENT_ID,
+            PRODUCER_CLIENT_IDS,
+            ADMIN_CLIENT_ID,
+            ACTIVE_TASKS,
+            STANDBY_TASKS
+        );
         assertThat(threadMetadata, not(equalTo(differThreadName)));
         assertThat(threadMetadata.hashCode(), not(equalTo(differThreadName.hashCode())));
     }
 
     @Test
     public void shouldNotBeEqualIfDifferInThreadState() {
-        final ThreadMetadata differThreadState = new ThreadMetadataImpl(THREAD_NAME, "different", MAIN_CONSUMER_CLIENT_ID, RESTORE_CONSUMER_CLIENT_ID, PRODUCER_CLIENT_IDS, ADMIN_CLIENT_ID, ACTIVE_TASKS, STANDBY_TASKS);
+        final ThreadMetadata differThreadState = new ThreadMetadataImpl(
+            THREAD_NAME,
+            "different",
+            MAIN_CONSUMER_CLIENT_ID,
+            RESTORE_CONSUMER_CLIENT_ID,
+            PRODUCER_CLIENT_IDS,
+            ADMIN_CLIENT_ID,
+            ACTIVE_TASKS,
+            STANDBY_TASKS
+        );
         assertThat(threadMetadata, not(equalTo(differThreadState)));
         assertThat(threadMetadata.hashCode(), not(equalTo(differThreadState.hashCode())));
     }
 
     @Test
     public void shouldNotBeEqualIfDifferInClientId() {
-        final ThreadMetadata differMainConsumerClientId = new ThreadMetadataImpl(THREAD_NAME, THREAD_STATE, "different", RESTORE_CONSUMER_CLIENT_ID, PRODUCER_CLIENT_IDS, ADMIN_CLIENT_ID, ACTIVE_TASKS, STANDBY_TASKS);
+        final ThreadMetadata differMainConsumerClientId = new ThreadMetadataImpl(
+            THREAD_NAME,
+            THREAD_STATE,
+            "different",
+            RESTORE_CONSUMER_CLIENT_ID,
+            PRODUCER_CLIENT_IDS,
+            ADMIN_CLIENT_ID,
+            ACTIVE_TASKS,
+            STANDBY_TASKS
+        );
         assertThat(threadMetadata, not(equalTo(differMainConsumerClientId)));
         assertThat(threadMetadata.hashCode(), not(equalTo(differMainConsumerClientId.hashCode())));
     }
 
     @Test
     public void shouldNotBeEqualIfDifferInConsumerClientId() {
-        final ThreadMetadata differRestoreConsumerClientId = new ThreadMetadataImpl(THREAD_NAME, THREAD_STATE, MAIN_CONSUMER_CLIENT_ID, "different", PRODUCER_CLIENT_IDS, ADMIN_CLIENT_ID, ACTIVE_TASKS, STANDBY_TASKS);
+        final ThreadMetadata differRestoreConsumerClientId = new ThreadMetadataImpl(
+            THREAD_NAME,
+            THREAD_STATE,
+            MAIN_CONSUMER_CLIENT_ID,
+            "different",
+            PRODUCER_CLIENT_IDS,
+            ADMIN_CLIENT_ID,
+            ACTIVE_TASKS,
+            STANDBY_TASKS
+        );
         assertThat(threadMetadata, not(equalTo(differRestoreConsumerClientId)));
         assertThat(threadMetadata.hashCode(), not(equalTo(differRestoreConsumerClientId.hashCode())));
     }
 
     @Test
     public void shouldNotBeEqualIfDifferInProducerClientIds() {
-<<<<<<< HEAD
-        final ThreadMetadata differProducerClientIds = new ThreadMetadataImpl(THREAD_NAME, THREAD_STATE, MAIN_CONSUMER_CLIENT_ID, RESTORE_CONSUMER_CLIENT_ID, mkSet(CLIENT_ID_1), ADMIN_CLIENT_ID, ACTIVE_TASKS, STANDBY_TASKS);
-=======
         final ThreadMetadata differProducerClientIds = new ThreadMetadataImpl(
             THREAD_NAME,
             THREAD_STATE,
@@ -138,23 +180,28 @@
             ACTIVE_TASKS,
             STANDBY_TASKS
         );
->>>>>>> 9494bebe
         assertThat(threadMetadata, not(equalTo(differProducerClientIds)));
         assertThat(threadMetadata.hashCode(), not(equalTo(differProducerClientIds.hashCode())));
     }
 
     @Test
     public void shouldNotBeEqualIfDifferInAdminClientId() {
-        final ThreadMetadata differAdminClientId = new ThreadMetadataImpl(THREAD_NAME, THREAD_STATE, MAIN_CONSUMER_CLIENT_ID, RESTORE_CONSUMER_CLIENT_ID, PRODUCER_CLIENT_IDS, "different", ACTIVE_TASKS, STANDBY_TASKS);
+        final ThreadMetadata differAdminClientId = new ThreadMetadataImpl(
+            THREAD_NAME,
+            THREAD_STATE,
+            MAIN_CONSUMER_CLIENT_ID,
+            RESTORE_CONSUMER_CLIENT_ID,
+            PRODUCER_CLIENT_IDS,
+            "different",
+            ACTIVE_TASKS,
+            STANDBY_TASKS
+        );
         assertThat(threadMetadata, not(equalTo(differAdminClientId)));
         assertThat(threadMetadata.hashCode(), not(equalTo(differAdminClientId.hashCode())));
     }
 
     @Test
     public void shouldNotBeEqualIfDifferInActiveTasks() {
-<<<<<<< HEAD
-        final ThreadMetadata differActiveTasks = new ThreadMetadataImpl(THREAD_NAME, THREAD_STATE, MAIN_CONSUMER_CLIENT_ID, RESTORE_CONSUMER_CLIENT_ID, PRODUCER_CLIENT_IDS, ADMIN_CLIENT_ID, mkSet(TM_0), STANDBY_TASKS);
-=======
         final ThreadMetadata differActiveTasks = new ThreadMetadataImpl(
             THREAD_NAME,
             THREAD_STATE,
@@ -165,16 +212,12 @@
             Set.of(TM_0),
             STANDBY_TASKS
         );
->>>>>>> 9494bebe
         assertThat(threadMetadata, not(equalTo(differActiveTasks)));
         assertThat(threadMetadata.hashCode(), not(equalTo(differActiveTasks.hashCode())));
     }
 
     @Test
     public void shouldNotBeEqualIfDifferInStandByTasks() {
-<<<<<<< HEAD
-        final ThreadMetadata differStandByTasks = new ThreadMetadataImpl(THREAD_NAME, THREAD_STATE, MAIN_CONSUMER_CLIENT_ID, RESTORE_CONSUMER_CLIENT_ID, PRODUCER_CLIENT_IDS, ADMIN_CLIENT_ID, ACTIVE_TASKS, mkSet(TM_0));
-=======
         final ThreadMetadata differStandByTasks = new ThreadMetadataImpl(
             THREAD_NAME,
             THREAD_STATE,
@@ -185,7 +228,6 @@
             ACTIVE_TASKS,
             Set.of(TM_0)
         );
->>>>>>> 9494bebe
         assertThat(threadMetadata, not(equalTo(differStandByTasks)));
         assertThat(threadMetadata.hashCode(), not(equalTo(differStandByTasks.hashCode())));
     }
