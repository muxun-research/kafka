--- conflicted
+++ resolved
@@ -16,15 +16,11 @@
  */
 package org.apache.kafka.streams.state.internals;
 
-<<<<<<< HEAD
-import org.apache.kafka.common.serialization.*;
-=======
 import org.apache.kafka.common.serialization.IntegerSerializer;
 import org.apache.kafka.common.serialization.Serdes;
 import org.apache.kafka.common.serialization.Serializer;
 import org.apache.kafka.common.serialization.StringDeserializer;
 import org.apache.kafka.common.serialization.StringSerializer;
->>>>>>> 9494bebe
 import org.apache.kafka.common.utils.LogCaptureAppender;
 import org.apache.kafka.common.utils.Utils;
 import org.apache.kafka.streams.KeyValue;
@@ -38,9 +34,6 @@
 import org.junit.jupiter.api.BeforeEach;
 import org.junit.jupiter.api.Test;
 
-<<<<<<< HEAD
-import java.util.*;
-=======
 import java.util.ArrayList;
 import java.util.Arrays;
 import java.util.Collections;
@@ -48,22 +41,11 @@
 import java.util.LinkedList;
 import java.util.List;
 import java.util.Map;
->>>>>>> 9494bebe
 
 import static org.apache.kafka.test.StreamsTestUtils.toListAndCloseIterator;
 import static org.hamcrest.CoreMatchers.hasItem;
 import static org.hamcrest.MatcherAssert.assertThat;
 import static org.hamcrest.core.IsEqual.equalTo;
-<<<<<<< HEAD
-import static org.junit.Assert.*;
-
-@SuppressWarnings("unchecked")
-public abstract class AbstractKeyValueStoreTest {
-
-    protected abstract <K, V> KeyValueStore<K, V> createKeyValueStore(final StateStoreContext context);
-
-    protected InternalMockProcessorContext context;
-=======
 import static org.junit.jupiter.api.Assertions.assertEquals;
 import static org.junit.jupiter.api.Assertions.assertFalse;
 import static org.junit.jupiter.api.Assertions.assertNull;
@@ -75,7 +57,6 @@
 
     protected abstract <K, V> KeyValueStore<K, V> createKeyValueStore(final StateStoreContext context);
     protected InternalMockProcessorContext<?, ?> context;
->>>>>>> 9494bebe
     protected KeyValueStore<Integer, String> store;
     protected KeyValueStoreTestDriver<Integer, String> driver;
 
@@ -517,15 +498,9 @@
 
         store.putAll(entries);
 
-<<<<<<< HEAD
-        final List<KeyValue<Integer, String>> allReturned = new ArrayList<>();
-        final List<KeyValue<Integer, String>> expectedReturned = Arrays.asList(KeyValue.pair(1, "one"), KeyValue.pair(2, "two"));
-        final Iterator<KeyValue<Integer, String>> iterator = store.all();
-=======
         final List<KeyValue<Integer, String>> allReturned = toListAndCloseIterator(store.all());
         final List<KeyValue<Integer, String>> expectedReturned =
             Arrays.asList(KeyValue.pair(1, "one"), KeyValue.pair(2, "two"));
->>>>>>> 9494bebe
 
         assertThat(allReturned, equalTo(expectedReturned));
     }
@@ -538,15 +513,9 @@
 
         store.putAll(entries);
 
-<<<<<<< HEAD
-        final List<KeyValue<Integer, String>> allReturned = new ArrayList<>();
-        final List<KeyValue<Integer, String>> expectedReturned = Arrays.asList(KeyValue.pair(2, "two"), KeyValue.pair(1, "one"));
-        final Iterator<KeyValue<Integer, String>> iterator = store.reverseAll();
-=======
         final List<KeyValue<Integer, String>> allReturned = toListAndCloseIterator(store.reverseAll());
         final List<KeyValue<Integer, String>> expectedReturned =
             Arrays.asList(KeyValue.pair(2, "two"), KeyValue.pair(1, "one"));
->>>>>>> 9494bebe
 
         assertThat(allReturned, equalTo(expectedReturned));
     }
@@ -609,7 +578,13 @@
             }
 
             final List<String> messages = appender.getMessages();
-            assertThat(messages, hasItem("Returning empty iterator for fetch with invalid key range: from > to." + " This may be due to range arguments set in the wrong order, " + "or serdes that don't preserve ordering when lexicographically comparing the serialized bytes." + " Note that the built-in numerical serdes do not follow this for negative numbers"));
+            assertThat(
+                messages,
+                hasItem("Returning empty iterator for fetch with invalid key range: from > to." +
+                    " This may be due to range arguments set in the wrong order, " +
+                    "or serdes that don't preserve ordering when lexicographically comparing the serialized bytes." +
+                    " Note that the built-in numerical serdes do not follow this for negative numbers")
+            );
         }
     }
 
@@ -621,7 +596,13 @@
             }
 
             final List<String> messages = appender.getMessages();
-            assertThat(messages, hasItem("Returning empty iterator for fetch with invalid key range: from > to." + " This may be due to range arguments set in the wrong order, " + "or serdes that don't preserve ordering when lexicographically comparing the serialized bytes." + " Note that the built-in numerical serdes do not follow this for negative numbers"));
+            assertThat(
+                messages,
+                hasItem("Returning empty iterator for fetch with invalid key range: from > to." +
+                    " This may be due to range arguments set in the wrong order, " +
+                    "or serdes that don't preserve ordering when lexicographically comparing the serialized bytes." +
+                    " Note that the built-in numerical serdes do not follow this for negative numbers")
+            );
         }
     }
 
@@ -633,7 +614,13 @@
             }
 
             final List<String> messages = appender.getMessages();
-            assertThat(messages, hasItem("Returning empty iterator for fetch with invalid key range: from > to." + " This may be due to range arguments set in the wrong order, " + "or serdes that don't preserve ordering when lexicographically comparing the serialized bytes." + " Note that the built-in numerical serdes do not follow this for negative numbers"));
+            assertThat(
+                messages,
+                hasItem("Returning empty iterator for fetch with invalid key range: from > to." +
+                    " This may be due to range arguments set in the wrong order, " +
+                    "or serdes that don't preserve ordering when lexicographically comparing the serialized bytes." +
+                    " Note that the built-in numerical serdes do not follow this for negative numbers")
+            );
         }
     }
 
@@ -645,7 +632,13 @@
             }
 
             final List<String> messages = appender.getMessages();
-            assertThat(messages, hasItem("Returning empty iterator for fetch with invalid key range: from > to." + " This may be due to range arguments set in the wrong order, " + "or serdes that don't preserve ordering when lexicographically comparing the serialized bytes." + " Note that the built-in numerical serdes do not follow this for negative numbers"));
+            assertThat(
+                messages,
+                hasItem("Returning empty iterator for fetch with invalid key range: from > to." +
+                    " This may be due to range arguments set in the wrong order, " +
+                    "or serdes that don't preserve ordering when lexicographically comparing the serialized bytes." +
+                    " Note that the built-in numerical serdes do not follow this for negative numbers")
+            );
         }
     }
 
@@ -667,10 +660,5 @@
                 iter.next();
             }
         }
-<<<<<<< HEAD
-    }
-}
-=======
     }                  
-}
->>>>>>> 9494bebe
+}