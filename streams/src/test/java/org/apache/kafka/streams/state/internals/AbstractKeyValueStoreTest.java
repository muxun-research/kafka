--- conflicted
+++ resolved
@@ -16,15 +16,11 @@
  */
 package org.apache.kafka.streams.state.internals;
 
-import org.apache.kafka.common.serialization.IntegerSerializer;
-import org.apache.kafka.common.serialization.Serdes;
-import org.apache.kafka.common.serialization.Serializer;
-import org.apache.kafka.common.serialization.StringDeserializer;
-import org.apache.kafka.common.serialization.StringSerializer;
+import org.apache.kafka.common.serialization.*;
+import org.apache.kafka.common.utils.LogCaptureAppender;
 import org.apache.kafka.common.utils.Utils;
 import org.apache.kafka.streams.KeyValue;
 import org.apache.kafka.streams.processor.StateStoreContext;
-import org.apache.kafka.common.utils.LogCaptureAppender;
 import org.apache.kafka.streams.state.KeyValueIterator;
 import org.apache.kafka.streams.state.KeyValueStore;
 import org.apache.kafka.streams.state.KeyValueStoreTestDriver;
@@ -33,34 +29,18 @@
 import org.junit.Before;
 import org.junit.Test;
 
-import java.util.ArrayList;
-import java.util.Arrays;
-import java.util.Collections;
-import java.util.HashMap;
-import java.util.Iterator;
-import java.util.LinkedList;
-import java.util.List;
-import java.util.Map;
+import java.util.*;
 
 import static org.hamcrest.CoreMatchers.hasItem;
 import static org.hamcrest.MatcherAssert.assertThat;
 import static org.hamcrest.core.IsEqual.equalTo;
-import static org.junit.Assert.assertEquals;
-import static org.junit.Assert.assertFalse;
-import static org.junit.Assert.assertNull;
-import static org.junit.Assert.assertThrows;
-import static org.junit.Assert.assertTrue;
-import static org.junit.Assert.fail;
+import static org.junit.Assert.*;
 
 @SuppressWarnings("unchecked")
 public abstract class AbstractKeyValueStoreTest {
 
-<<<<<<< HEAD
-	protected abstract <K, V> KeyValueStore<K, V> createKeyValueStore(final StateStoreContext context);
-
-=======
     protected abstract <K, V> KeyValueStore<K, V> createKeyValueStore(final StateStoreContext context);
->>>>>>> 15418db6
+
     protected InternalMockProcessorContext context;
     protected KeyValueStore<Integer, String> store;
     protected KeyValueStoreTestDriver<Integer, String> driver;
@@ -197,89 +177,89 @@
         assertEquals(expectedContents, getContents(store.all()));
     }
 
-	@Test
-	public void testPutGetReverseRange() {
-		// Verify that the store reads and writes correctly ...
-		store.put(0, "zero");
-		store.put(1, "one");
-		store.put(2, "two");
-		store.put(4, "four");
-		store.put(5, "five");
-		assertEquals(5, driver.sizeOf(store));
-		assertEquals("zero", store.get(0));
-		assertEquals("one", store.get(1));
-		assertEquals("two", store.get(2));
+    @Test
+    public void testPutGetReverseRange() {
+        // Verify that the store reads and writes correctly ...
+        store.put(0, "zero");
+        store.put(1, "one");
+        store.put(2, "two");
+        store.put(4, "four");
+        store.put(5, "five");
+        assertEquals(5, driver.sizeOf(store));
+        assertEquals("zero", store.get(0));
+        assertEquals("one", store.get(1));
+        assertEquals("two", store.get(2));
         assertNull(store.get(3));
         assertEquals("four", store.get(4));
         assertEquals("five", store.get(5));
-		// Flush now so that for caching store, we will not skip the deletion following an put
-		store.flush();
-		store.delete(5);
-		assertEquals(4, driver.sizeOf(store));
-
-		// Flush the store and verify all current entries were properly flushed ...
-		store.flush();
-		assertEquals("zero", driver.flushedEntryStored(0));
-		assertEquals("one", driver.flushedEntryStored(1));
-		assertEquals("two", driver.flushedEntryStored(2));
-		assertEquals("four", driver.flushedEntryStored(4));
-		assertNull(driver.flushedEntryStored(5));
-
-		assertFalse(driver.flushedEntryRemoved(0));
-		assertFalse(driver.flushedEntryRemoved(1));
-		assertFalse(driver.flushedEntryRemoved(2));
-		assertFalse(driver.flushedEntryRemoved(4));
-		assertTrue(driver.flushedEntryRemoved(5));
-
-		final HashMap<Integer, String> expectedContents = new HashMap<>();
-		expectedContents.put(2, "two");
-		expectedContents.put(4, "four");
-
-		// Check range iteration ...
-		assertEquals(expectedContents, getContents(store.reverseRange(2, 4)));
-		assertEquals(expectedContents, getContents(store.reverseRange(2, 6)));
-
-		// Check all iteration ...
-		expectedContents.put(0, "zero");
-		expectedContents.put(1, "one");
-		assertEquals(expectedContents, getContents(store.reverseAll()));
-	}
-
-	@Test
-	public void testPutGetWithDefaultSerdes() {
-		// Verify that the store reads and writes correctly ...
-		store.put(0, "zero");
-		store.put(1, "one");
-		store.put(2, "two");
-		store.put(4, "four");
-		store.put(5, "five");
-		assertEquals(5, driver.sizeOf(store));
-		assertEquals("zero", store.get(0));
-		assertEquals("one", store.get(1));
-		assertEquals("two", store.get(2));
-		assertNull(store.get(3));
-		assertEquals("four", store.get(4));
-		assertEquals("five", store.get(5));
-		store.flush();
-		store.delete(5);
-
-		// Flush the store and verify all current entries were properly flushed ...
-		store.flush();
-		assertEquals("zero", driver.flushedEntryStored(0));
-		assertEquals("one", driver.flushedEntryStored(1));
-		assertEquals("two", driver.flushedEntryStored(2));
-		assertEquals("four", driver.flushedEntryStored(4));
-		assertNull(driver.flushedEntryStored(5));
-
-		assertFalse(driver.flushedEntryRemoved(0));
-		assertFalse(driver.flushedEntryRemoved(1));
-		assertFalse(driver.flushedEntryRemoved(2));
-		assertFalse(driver.flushedEntryRemoved(4));
-		assertTrue(driver.flushedEntryRemoved(5));
-	}
-
-	@Test
-	public void testRestore() {
+        // Flush now so that for caching store, we will not skip the deletion following an put
+        store.flush();
+        store.delete(5);
+        assertEquals(4, driver.sizeOf(store));
+
+        // Flush the store and verify all current entries were properly flushed ...
+        store.flush();
+        assertEquals("zero", driver.flushedEntryStored(0));
+        assertEquals("one", driver.flushedEntryStored(1));
+        assertEquals("two", driver.flushedEntryStored(2));
+        assertEquals("four", driver.flushedEntryStored(4));
+        assertNull(driver.flushedEntryStored(5));
+
+        assertFalse(driver.flushedEntryRemoved(0));
+        assertFalse(driver.flushedEntryRemoved(1));
+        assertFalse(driver.flushedEntryRemoved(2));
+        assertFalse(driver.flushedEntryRemoved(4));
+        assertTrue(driver.flushedEntryRemoved(5));
+
+        final HashMap<Integer, String> expectedContents = new HashMap<>();
+        expectedContents.put(2, "two");
+        expectedContents.put(4, "four");
+
+        // Check range iteration ...
+        assertEquals(expectedContents, getContents(store.reverseRange(2, 4)));
+        assertEquals(expectedContents, getContents(store.reverseRange(2, 6)));
+
+        // Check all iteration ...
+        expectedContents.put(0, "zero");
+        expectedContents.put(1, "one");
+        assertEquals(expectedContents, getContents(store.reverseAll()));
+    }
+
+    @Test
+    public void testPutGetWithDefaultSerdes() {
+        // Verify that the store reads and writes correctly ...
+        store.put(0, "zero");
+        store.put(1, "one");
+        store.put(2, "two");
+        store.put(4, "four");
+        store.put(5, "five");
+        assertEquals(5, driver.sizeOf(store));
+        assertEquals("zero", store.get(0));
+        assertEquals("one", store.get(1));
+        assertEquals("two", store.get(2));
+        assertNull(store.get(3));
+        assertEquals("four", store.get(4));
+        assertEquals("five", store.get(5));
+        store.flush();
+        store.delete(5);
+
+        // Flush the store and verify all current entries were properly flushed ...
+        store.flush();
+        assertEquals("zero", driver.flushedEntryStored(0));
+        assertEquals("one", driver.flushedEntryStored(1));
+        assertEquals("two", driver.flushedEntryStored(2));
+        assertEquals("four", driver.flushedEntryStored(4));
+        assertNull(driver.flushedEntryStored(5));
+
+        assertFalse(driver.flushedEntryRemoved(0));
+        assertFalse(driver.flushedEntryRemoved(1));
+        assertFalse(driver.flushedEntryRemoved(2));
+        assertFalse(driver.flushedEntryRemoved(4));
+        assertTrue(driver.flushedEntryRemoved(5));
+    }
+
+    @Test
+    public void testRestore() {
         store.close();
         // Add any entries that will be restored to any store
         // that uses the driver's context ...
@@ -349,9 +329,9 @@
         assertFalse(driver.flushedEntryRemoved(4));
     }
 
-	@Test
+    @Test
     public void shouldThrowNullPointerExceptionOnPutNullKey() {
-		assertThrows(NullPointerException.class, () -> store.put(null, "anyValue"));
+        assertThrows(NullPointerException.class, () -> store.put(null, "anyValue"));
     }
 
     @Test
@@ -359,9 +339,9 @@
         store.put(1, null);
     }
 
-	@Test
+    @Test
     public void shouldThrowNullPointerExceptionOnPutIfAbsentNullKey() {
-		assertThrows(NullPointerException.class, () -> store.putIfAbsent(null, "anyValue"));
+        assertThrows(NullPointerException.class, () -> store.putIfAbsent(null, "anyValue"));
     }
 
     @Test
@@ -369,9 +349,9 @@
         store.putIfAbsent(1, null);
     }
 
-	@Test
+    @Test
     public void shouldThrowNullPointerExceptionOnPutAllNullKey() {
-		assertThrows(NullPointerException.class, () -> store.putAll(Collections.singletonList(new KeyValue<>(null, "anyValue"))));
+        assertThrows(NullPointerException.class, () -> store.putAll(Collections.singletonList(new KeyValue<>(null, "anyValue"))));
     }
 
     @Test
@@ -379,26 +359,16 @@
         store.putAll(Collections.singletonList(new KeyValue<>(1, null)));
     }
 
-	@Test
+    @Test
     public void shouldThrowNullPointerExceptionOnDeleteNullKey() {
-		assertThrows(NullPointerException.class, () -> store.delete(null));
-    }
-
-	@Test
+        assertThrows(NullPointerException.class, () -> store.delete(null));
+    }
+
+    @Test
     public void shouldThrowNullPointerExceptionOnGetNullKey() {
-		assertThrows(NullPointerException.class, () -> store.get(null));
-    }
-
-<<<<<<< HEAD
-	@Test
-    public void shouldThrowNullPointerExceptionOnRangeNullFromKey() {
-		assertThrows(NullPointerException.class, () -> store.range(null, 2));
-    }
-
-	@Test
-    public void shouldThrowNullPointerExceptionOnRangeNullToKey() {
-		assertThrows(NullPointerException.class, () -> store.range(2, null));
-=======
+        assertThrows(NullPointerException.class, () -> store.get(null));
+    }
+
     @Test
     public void shouldReturnValueOnRangeNullToKey() {
         store.put(0, "zero");
@@ -489,7 +459,6 @@
         try (final KeyValueIterator<Integer, String> iterator = store.reverseRange(null, null)) {
             assertEquals(expectedContents, Utils.toList(iterator));
         }
->>>>>>> 15418db6
     }
 
     @Test
@@ -507,169 +476,86 @@
 
     @Test
     public void shouldPutAll() {
-		final List<KeyValue<Integer, String>> entries = new ArrayList<>();
-		entries.add(new KeyValue<>(1, "one"));
-		entries.add(new KeyValue<>(2, "two"));
-
-		store.putAll(entries);
-
-		final List<KeyValue<Integer, String>> allReturned = new ArrayList<>();
-		final List<KeyValue<Integer, String>> expectedReturned =
-				Arrays.asList(KeyValue.pair(1, "one"), KeyValue.pair(2, "two"));
-		final Iterator<KeyValue<Integer, String>> iterator = store.all();
-
-		while (iterator.hasNext()) {
-			allReturned.add(iterator.next());
-		}
-		assertThat(allReturned, equalTo(expectedReturned));
-	}
-
-	@Test
-	public void shouldPutReverseAll() {
-		final List<KeyValue<Integer, String>> entries = new ArrayList<>();
-		entries.add(new KeyValue<>(1, "one"));
-		entries.add(new KeyValue<>(2, "two"));
-
-		store.putAll(entries);
-
-		final List<KeyValue<Integer, String>> allReturned = new ArrayList<>();
-		final List<KeyValue<Integer, String>> expectedReturned =
-				Arrays.asList(KeyValue.pair(2, "two"), KeyValue.pair(1, "one"));
-		final Iterator<KeyValue<Integer, String>> iterator = store.reverseAll();
-
-		while (iterator.hasNext()) {
-			allReturned.add(iterator.next());
-		}
-		assertThat(allReturned, equalTo(expectedReturned));
-	}
-
-	@Test
-	public void shouldDeleteFromStore() {
-		store.put(1, "one");
-		store.put(2, "two");
-		store.delete(2);
-		assertNull(store.get(2));
-	}
-
-    @Test
-	public void shouldReturnSameResultsForGetAndRangeWithEqualKeys() {
-		final List<KeyValue<Integer, String>> entries = new ArrayList<>();
-		entries.add(new KeyValue<>(1, "one"));
-		entries.add(new KeyValue<>(2, "two"));
-		entries.add(new KeyValue<>(3, "three"));
-
-		store.putAll(entries);
-
-		final Iterator<KeyValue<Integer, String>> iterator = store.range(2, 2);
-
-		assertEquals(iterator.next().value, store.get(2));
-		assertFalse(iterator.hasNext());
-	}
-
-	@Test
-	public void shouldReturnSameResultsForGetAndReverseRangeWithEqualKeys() {
-		final List<KeyValue<Integer, String>> entries = new ArrayList<>();
-		entries.add(new KeyValue<>(1, "one"));
-		entries.add(new KeyValue<>(2, "two"));
-		entries.add(new KeyValue<>(3, "three"));
-
-		store.putAll(entries);
-
-		final Iterator<KeyValue<Integer, String>> iterator = store.reverseRange(2, 2);
-
-		assertEquals(iterator.next().value, store.get(2));
-		assertFalse(iterator.hasNext());
-	}
-
-	@Test
-	public void shouldNotThrowConcurrentModificationException() {
-		store.put(0, "zero");
-
-<<<<<<< HEAD
-		final KeyValueIterator<Integer, String> results = store.range(0, 2);
-=======
+        final List<KeyValue<Integer, String>> entries = new ArrayList<>();
+        entries.add(new KeyValue<>(1, "one"));
+        entries.add(new KeyValue<>(2, "two"));
+
+        store.putAll(entries);
+
+        final List<KeyValue<Integer, String>> allReturned = new ArrayList<>();
+        final List<KeyValue<Integer, String>> expectedReturned = Arrays.asList(KeyValue.pair(1, "one"), KeyValue.pair(2, "two"));
+        final Iterator<KeyValue<Integer, String>> iterator = store.all();
+
+        while (iterator.hasNext()) {
+            allReturned.add(iterator.next());
+        }
+        assertThat(allReturned, equalTo(expectedReturned));
+    }
+
+    @Test
+    public void shouldPutReverseAll() {
+        final List<KeyValue<Integer, String>> entries = new ArrayList<>();
+        entries.add(new KeyValue<>(1, "one"));
+        entries.add(new KeyValue<>(2, "two"));
+
+        store.putAll(entries);
+
+        final List<KeyValue<Integer, String>> allReturned = new ArrayList<>();
+        final List<KeyValue<Integer, String>> expectedReturned = Arrays.asList(KeyValue.pair(2, "two"), KeyValue.pair(1, "one"));
+        final Iterator<KeyValue<Integer, String>> iterator = store.reverseAll();
+
+        while (iterator.hasNext()) {
+            allReturned.add(iterator.next());
+        }
+        assertThat(allReturned, equalTo(expectedReturned));
+    }
+
+    @Test
+    public void shouldDeleteFromStore() {
+        store.put(1, "one");
+        store.put(2, "two");
+        store.delete(2);
+        assertNull(store.get(2));
+    }
+
+    @Test
+    public void shouldReturnSameResultsForGetAndRangeWithEqualKeys() {
+        final List<KeyValue<Integer, String>> entries = new ArrayList<>();
+        entries.add(new KeyValue<>(1, "one"));
+        entries.add(new KeyValue<>(2, "two"));
+        entries.add(new KeyValue<>(3, "three"));
+
+        store.putAll(entries);
+
+        final Iterator<KeyValue<Integer, String>> iterator = store.range(2, 2);
+
+        assertEquals(iterator.next().value, store.get(2));
+        assertFalse(iterator.hasNext());
+    }
+
+    @Test
+    public void shouldReturnSameResultsForGetAndReverseRangeWithEqualKeys() {
+        final List<KeyValue<Integer, String>> entries = new ArrayList<>();
+        entries.add(new KeyValue<>(1, "one"));
+        entries.add(new KeyValue<>(2, "two"));
+        entries.add(new KeyValue<>(3, "three"));
+
+        store.putAll(entries);
+
+        final Iterator<KeyValue<Integer, String>> iterator = store.reverseRange(2, 2);
+
+        assertEquals(iterator.next().value, store.get(2));
+        assertFalse(iterator.hasNext());
+    }
+
     @Test
     public void shouldNotThrowConcurrentModificationException() {
         store.put(0, "zero");
 
         try (final KeyValueIterator<Integer, String> results = store.range(0, 2)) {
->>>>>>> 15418db6
 
             store.put(1, "one");
 
-<<<<<<< HEAD
-		assertEquals(new KeyValue<>(0, "zero"), results.next());
-	}
-
-	@Test
-	public void shouldNotThrowInvalidRangeExceptionWithNegativeFromKey() {
-		try (final LogCaptureAppender appender = LogCaptureAppender.createAndRegister()) {
-			final KeyValueIterator<Integer, String> iterator = store.range(-1, 1);
-			assertFalse(iterator.hasNext());
-
-			final List<String> messages = appender.getMessages();
-			assertThat(
-					messages,
-					hasItem("Returning empty iterator for fetch with invalid key range: from > to." +
-							" This may be due to range arguments set in the wrong order, " +
-							"or serdes that don't preserve ordering when lexicographically comparing the serialized bytes." +
-							" Note that the built-in numerical serdes do not follow this for negative numbers")
-			);
-		}
-	}
-
-	@Test
-	public void shouldNotThrowInvalidReverseRangeExceptionWithNegativeFromKey() {
-		try (final LogCaptureAppender appender = LogCaptureAppender.createAndRegister()) {
-			final KeyValueIterator<Integer, String> iterator = store.reverseRange(-1, 1);
-			assertFalse(iterator.hasNext());
-
-			final List<String> messages = appender.getMessages();
-			assertThat(
-					messages,
-					hasItem("Returning empty iterator for fetch with invalid key range: from > to." +
-							" This may be due to range arguments set in the wrong order, " +
-							"or serdes that don't preserve ordering when lexicographically comparing the serialized bytes." +
-							" Note that the built-in numerical serdes do not follow this for negative numbers")
-			);
-		}
-	}
-
-	@Test
-	public void shouldNotThrowInvalidRangeExceptionWithFromLargerThanTo() {
-		try (final LogCaptureAppender appender = LogCaptureAppender.createAndRegister()) {
-			final KeyValueIterator<Integer, String> iterator = store.range(2, 1);
-			assertFalse(iterator.hasNext());
-
-			final List<String> messages = appender.getMessages();
-			assertThat(
-					messages,
-					hasItem("Returning empty iterator for fetch with invalid key range: from > to." +
-							" This may be due to range arguments set in the wrong order, " +
-							"or serdes that don't preserve ordering when lexicographically comparing the serialized bytes." +
-							" Note that the built-in numerical serdes do not follow this for negative numbers")
-			);
-		}
-	}
-
-	@Test
-	public void shouldNotThrowInvalidReverseRangeExceptionWithFromLargerThanTo() {
-		try (final LogCaptureAppender appender = LogCaptureAppender.createAndRegister()) {
-			final KeyValueIterator<Integer, String> iterator = store.reverseRange(2, 1);
-			assertFalse(iterator.hasNext());
-
-			final List<String> messages = appender.getMessages();
-			assertThat(
-					messages,
-					hasItem("Returning empty iterator for fetch with invalid key range: from > to." +
-							" This may be due to range arguments set in the wrong order, " +
-							"or serdes that don't preserve ordering when lexicographically comparing the serialized bytes." +
-							" Note that the built-in numerical serdes do not follow this for negative numbers")
-			);
-		}
-	}
-}
-=======
             assertEquals(new KeyValue<>(0, "zero"), results.next());
         }
     }
@@ -682,13 +568,7 @@
             }
 
             final List<String> messages = appender.getMessages();
-            assertThat(
-                messages,
-                hasItem("Returning empty iterator for fetch with invalid key range: from > to." +
-                    " This may be due to range arguments set in the wrong order, " +
-                    "or serdes that don't preserve ordering when lexicographically comparing the serialized bytes." +
-                    " Note that the built-in numerical serdes do not follow this for negative numbers")
-            );
+            assertThat(messages, hasItem("Returning empty iterator for fetch with invalid key range: from > to." + " This may be due to range arguments set in the wrong order, " + "or serdes that don't preserve ordering when lexicographically comparing the serialized bytes." + " Note that the built-in numerical serdes do not follow this for negative numbers"));
         }
     }
 
@@ -700,13 +580,7 @@
             }
 
             final List<String> messages = appender.getMessages();
-            assertThat(
-                messages,
-                hasItem("Returning empty iterator for fetch with invalid key range: from > to." +
-                    " This may be due to range arguments set in the wrong order, " +
-                    "or serdes that don't preserve ordering when lexicographically comparing the serialized bytes." +
-                    " Note that the built-in numerical serdes do not follow this for negative numbers")
-            );
+            assertThat(messages, hasItem("Returning empty iterator for fetch with invalid key range: from > to." + " This may be due to range arguments set in the wrong order, " + "or serdes that don't preserve ordering when lexicographically comparing the serialized bytes." + " Note that the built-in numerical serdes do not follow this for negative numbers"));
         }
     }
 
@@ -718,13 +592,7 @@
             }
 
             final List<String> messages = appender.getMessages();
-            assertThat(
-                messages,
-                hasItem("Returning empty iterator for fetch with invalid key range: from > to." +
-                    " This may be due to range arguments set in the wrong order, " +
-                    "or serdes that don't preserve ordering when lexicographically comparing the serialized bytes." +
-                    " Note that the built-in numerical serdes do not follow this for negative numbers")
-            );
+            assertThat(messages, hasItem("Returning empty iterator for fetch with invalid key range: from > to." + " This may be due to range arguments set in the wrong order, " + "or serdes that don't preserve ordering when lexicographically comparing the serialized bytes." + " Note that the built-in numerical serdes do not follow this for negative numbers"));
         }
     }
 
@@ -736,13 +604,7 @@
             }
 
             final List<String> messages = appender.getMessages();
-            assertThat(
-                messages,
-                hasItem("Returning empty iterator for fetch with invalid key range: from > to." +
-                    " This may be due to range arguments set in the wrong order, " +
-                    "or serdes that don't preserve ordering when lexicographically comparing the serialized bytes." +
-                    " Note that the built-in numerical serdes do not follow this for negative numbers")
-            );
+            assertThat(messages, hasItem("Returning empty iterator for fetch with invalid key range: from > to." + " This may be due to range arguments set in the wrong order, " + "or serdes that don't preserve ordering when lexicographically comparing the serialized bytes." + " Note that the built-in numerical serdes do not follow this for negative numbers"));
         }
     }
 
@@ -764,6 +626,5 @@
                 iter.next();
             }
         }
-    }                  
+    }
 }
->>>>>>> 15418db6
