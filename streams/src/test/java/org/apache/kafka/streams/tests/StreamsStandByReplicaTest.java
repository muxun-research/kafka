/*
 * Licensed to the Apache Software Foundation (ASF) under one or more
 * contributor license agreements. See the NOTICE file distributed with
 * this work for additional information regarding copyright ownership.
 * The ASF licenses this file to You under the Apache License, Version 2.0
 * (the "License"); you may not use this file except in compliance with
 * the License. You may obtain a copy of the License at
 *
 *    http://www.apache.org/licenses/LICENSE-2.0
 *
 * Unless required by applicable law or agreed to in writing, software
 * distributed under the License is distributed on an "AS IS" BASIS,
 * WITHOUT WARRANTIES OR CONDITIONS OF ANY KIND, either express or implied.
 * See the License for the specific language governing permissions and
 * limitations under the License.
 */

package org.apache.kafka.streams.tests;

import org.apache.kafka.clients.consumer.ConsumerConfig;
import org.apache.kafka.clients.producer.ProducerConfig;
import org.apache.kafka.common.serialization.Serde;
import org.apache.kafka.common.serialization.Serdes;
import org.apache.kafka.common.utils.Exit;
import org.apache.kafka.common.utils.Utils;
import org.apache.kafka.streams.KafkaStreams;
import org.apache.kafka.streams.StreamsBuilder;
import org.apache.kafka.streams.StreamsConfig;
import org.apache.kafka.streams.ThreadMetadata;
import org.apache.kafka.streams.errors.StreamsUncaughtExceptionHandler;
import org.apache.kafka.streams.kstream.*;
import org.apache.kafka.streams.state.KeyValueBytesStoreSupplier;
import org.apache.kafka.streams.state.Stores;

import java.io.IOException;
import java.time.Duration;
import java.util.Map;
import java.util.Properties;
import java.util.Set;

public class StreamsStandByReplicaTest {

    public static void main(final String[] args) throws IOException {
        if (args.length < 2) {
			System.err.println("StreamsStandByReplicaTest are expecting two parameters: " +
					"propFile, additionalConfigs; but only see " + args.length + " parameter");
			Exit.exit(1);
        }

        System.out.println("StreamsTest instance started");

        final String propFileName = args[0];
        final String additionalConfigs = args[1];

        final Properties streamsProperties = Utils.loadProps(propFileName);
        final String kafka = streamsProperties.getProperty(StreamsConfig.BOOTSTRAP_SERVERS_CONFIG);

        if (kafka == null) {
			System.err.println("No bootstrap kafka servers specified in " + StreamsConfig.BOOTSTRAP_SERVERS_CONFIG);
			Exit.exit(1);
        }

        streamsProperties.put(StreamsConfig.APPLICATION_ID_CONFIG, "kafka-streams-standby-tasks");
        streamsProperties.put(StreamsConfig.COMMIT_INTERVAL_MS_CONFIG, 100L);
        streamsProperties.put(StreamsConfig.NUM_STANDBY_REPLICAS_CONFIG, 1);
        streamsProperties.put(StreamsConfig.STATESTORE_CACHE_MAX_BYTES_CONFIG, 0);
        streamsProperties.put(StreamsConfig.DEFAULT_KEY_SERDE_CLASS_CONFIG, Serdes.String().getClass());
        streamsProperties.put(StreamsConfig.DEFAULT_VALUE_SERDE_CLASS_CONFIG, Serdes.String().getClass());
        streamsProperties.put(StreamsConfig.producerPrefix(ProducerConfig.ENABLE_IDEMPOTENCE_CONFIG), true);

        if (additionalConfigs == null) {
            System.err.println("additional configs are not provided");
			System.err.flush();
			Exit.exit(1);
        }

        final Map<String, String> updated = SystemTestUtil.parseConfigs(additionalConfigs);
        System.out.println("Updating configs with " + updated);

        final String sourceTopic = updated.remove("sourceTopic");
        final String sinkTopic1 = updated.remove("sinkTopic1");
        final String sinkTopic2 = updated.remove("sinkTopic2");

        if (sourceTopic == null || sinkTopic1 == null || sinkTopic2 == null) {
            System.err.printf(
                "one or more required topics null sourceTopic[%s], sinkTopic1[%s], sinkTopic2[%s]%n",
                sourceTopic,
                sinkTopic1,
<<<<<<< HEAD
                sinkTopic2));
			System.err.flush();
			Exit.exit(1);
=======
                sinkTopic2);
            System.err.flush();
            Exit.exit(1);
>>>>>>> 9494bebe
        }

        streamsProperties.putAll(updated);

        if (!confirmCorrectConfigs(streamsProperties)) {
            System.err.printf(
                    "ERROR: Did not have all required configs expected  to contain %s, %s,  %s,  %s%n",
                    StreamsConfig.consumerPrefix(ConsumerConfig.MAX_POLL_INTERVAL_MS_CONFIG),
                    StreamsConfig.producerPrefix(ProducerConfig.RETRIES_CONFIG),
                    StreamsConfig.producerPrefix(ProducerConfig.REQUEST_TIMEOUT_MS_CONFIG),
                    StreamsConfig.producerPrefix(ProducerConfig.MAX_BLOCK_MS_CONFIG)
            );

			Exit.exit(1);
        }

        final StreamsBuilder builder = new StreamsBuilder();

        final String inMemoryStoreName = "in-memory-store";
        final String persistentMemoryStoreName = "persistent-memory-store";

        final KeyValueBytesStoreSupplier inMemoryStoreSupplier = Stores.inMemoryKeyValueStore(inMemoryStoreName);
        final KeyValueBytesStoreSupplier persistentStoreSupplier = Stores.persistentKeyValueStore(persistentMemoryStoreName);

        final Serde<String> stringSerde = Serdes.String();
        final ValueMapper<Long, String> countMapper = Object::toString;

        final KStream<String, String> inputStream = builder.stream(sourceTopic, Consumed.with(stringSerde, stringSerde));

        inputStream.groupByKey().count(Materialized.as(inMemoryStoreSupplier)).toStream().mapValues(countMapper)
            .to(sinkTopic1, Produced.with(stringSerde, stringSerde));

        inputStream.groupByKey().count(Materialized.as(persistentStoreSupplier)).toStream().mapValues(countMapper)
            .to(sinkTopic2, Produced.with(stringSerde, stringSerde));

        final KafkaStreams streams = new KafkaStreams(builder.build(), streamsProperties);

		streams.setUncaughtExceptionHandler(e -> {
			System.err.println("FATAL: An unexpected exception " + e);
			e.printStackTrace(System.err);
			System.err.flush();
			return StreamsUncaughtExceptionHandler.StreamThreadExceptionResponse.SHUTDOWN_CLIENT;
		});

        streams.setStateListener((newState, oldState) -> {
            if (newState == KafkaStreams.State.RUNNING && oldState == KafkaStreams.State.REBALANCING) {
                final Set<ThreadMetadata> threadMetadata = streams.metadataForLocalThreads();
                for (final ThreadMetadata threadMetadatum : threadMetadata) {
                    System.out.println(
                        "ACTIVE_TASKS:" + threadMetadatum.activeTasks().size()
                        + " STANDBY_TASKS:" + threadMetadatum.standbyTasks().size());
                }
            }
        });

        System.out.println("Start Kafka Streams");
        streams.start();

		Exit.addShutdownHook("streams-shutdown-hook", () -> {
			shutdown(streams);
			System.out.println("Shut down streams now");
		});
    }

    private static void shutdown(final KafkaStreams streams) {
        streams.close(Duration.ofSeconds(10));
    }

    private static boolean confirmCorrectConfigs(final Properties properties) {
        return properties.containsKey(StreamsConfig.consumerPrefix(ConsumerConfig.MAX_POLL_INTERVAL_MS_CONFIG)) &&
               properties.containsKey(StreamsConfig.producerPrefix(ProducerConfig.RETRIES_CONFIG)) &&
               properties.containsKey(StreamsConfig.producerPrefix(ProducerConfig.REQUEST_TIMEOUT_MS_CONFIG)) &&
               properties.containsKey(StreamsConfig.producerPrefix(ProducerConfig.MAX_BLOCK_MS_CONFIG));
    }

}<|MERGE_RESOLUTION|>--- conflicted
+++ resolved
@@ -28,7 +28,11 @@
 import org.apache.kafka.streams.StreamsConfig;
 import org.apache.kafka.streams.ThreadMetadata;
 import org.apache.kafka.streams.errors.StreamsUncaughtExceptionHandler;
-import org.apache.kafka.streams.kstream.*;
+import org.apache.kafka.streams.kstream.Consumed;
+import org.apache.kafka.streams.kstream.KStream;
+import org.apache.kafka.streams.kstream.Materialized;
+import org.apache.kafka.streams.kstream.Produced;
+import org.apache.kafka.streams.kstream.ValueMapper;
 import org.apache.kafka.streams.state.KeyValueBytesStoreSupplier;
 import org.apache.kafka.streams.state.Stores;
 
@@ -42,9 +46,9 @@
 
     public static void main(final String[] args) throws IOException {
         if (args.length < 2) {
-			System.err.println("StreamsStandByReplicaTest are expecting two parameters: " +
-					"propFile, additionalConfigs; but only see " + args.length + " parameter");
-			Exit.exit(1);
+            System.err.println("StreamsStandByReplicaTest are expecting two parameters: " +
+                "propFile, additionalConfigs; but only see " + args.length + " parameter");
+            Exit.exit(1);
         }
 
         System.out.println("StreamsTest instance started");
@@ -56,10 +60,10 @@
         final String kafka = streamsProperties.getProperty(StreamsConfig.BOOTSTRAP_SERVERS_CONFIG);
 
         if (kafka == null) {
-			System.err.println("No bootstrap kafka servers specified in " + StreamsConfig.BOOTSTRAP_SERVERS_CONFIG);
-			Exit.exit(1);
+            System.err.println("No bootstrap kafka servers specified in " + StreamsConfig.BOOTSTRAP_SERVERS_CONFIG);
+            Exit.exit(1);
         }
-
+        
         streamsProperties.put(StreamsConfig.APPLICATION_ID_CONFIG, "kafka-streams-standby-tasks");
         streamsProperties.put(StreamsConfig.COMMIT_INTERVAL_MS_CONFIG, 100L);
         streamsProperties.put(StreamsConfig.NUM_STANDBY_REPLICAS_CONFIG, 1);
@@ -70,8 +74,8 @@
 
         if (additionalConfigs == null) {
             System.err.println("additional configs are not provided");
-			System.err.flush();
-			Exit.exit(1);
+            System.err.flush();
+            Exit.exit(1);
         }
 
         final Map<String, String> updated = SystemTestUtil.parseConfigs(additionalConfigs);
@@ -86,15 +90,9 @@
                 "one or more required topics null sourceTopic[%s], sinkTopic1[%s], sinkTopic2[%s]%n",
                 sourceTopic,
                 sinkTopic1,
-<<<<<<< HEAD
-                sinkTopic2));
-			System.err.flush();
-			Exit.exit(1);
-=======
                 sinkTopic2);
             System.err.flush();
             Exit.exit(1);
->>>>>>> 9494bebe
         }
 
         streamsProperties.putAll(updated);
@@ -108,7 +106,7 @@
                     StreamsConfig.producerPrefix(ProducerConfig.MAX_BLOCK_MS_CONFIG)
             );
 
-			Exit.exit(1);
+            Exit.exit(1);
         }
 
         final StreamsBuilder builder = new StreamsBuilder();
@@ -132,12 +130,12 @@
 
         final KafkaStreams streams = new KafkaStreams(builder.build(), streamsProperties);
 
-		streams.setUncaughtExceptionHandler(e -> {
-			System.err.println("FATAL: An unexpected exception " + e);
-			e.printStackTrace(System.err);
-			System.err.flush();
-			return StreamsUncaughtExceptionHandler.StreamThreadExceptionResponse.SHUTDOWN_CLIENT;
-		});
+        streams.setUncaughtExceptionHandler(e -> {
+            System.err.println("FATAL: An unexpected exception " + e);
+            e.printStackTrace(System.err);
+            System.err.flush();
+            return StreamsUncaughtExceptionHandler.StreamThreadExceptionResponse.SHUTDOWN_CLIENT;
+        });
 
         streams.setStateListener((newState, oldState) -> {
             if (newState == KafkaStreams.State.RUNNING && oldState == KafkaStreams.State.REBALANCING) {
@@ -153,10 +151,10 @@
         System.out.println("Start Kafka Streams");
         streams.start();
 
-		Exit.addShutdownHook("streams-shutdown-hook", () -> {
-			shutdown(streams);
-			System.out.println("Shut down streams now");
-		});
+        Exit.addShutdownHook("streams-shutdown-hook", () -> {
+            shutdown(streams);
+            System.out.println("Shut down streams now");
+        });
     }
 
     private static void shutdown(final KafkaStreams streams) {
