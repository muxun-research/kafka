--- conflicted
+++ resolved
@@ -23,10 +23,7 @@
 import org.apache.kafka.common.PartitionInfo;
 import org.apache.kafka.common.TopicPartition;
 import org.apache.kafka.common.errors.TimeoutException;
-<<<<<<< HEAD
-=======
 import org.apache.kafka.common.serialization.Deserializer;
->>>>>>> 9494bebe
 import org.apache.kafka.common.utils.LogCaptureAppender;
 import org.apache.kafka.common.utils.LogContext;
 import org.apache.kafka.common.utils.MockTime;
@@ -56,9 +53,6 @@
 import java.io.OutputStream;
 import java.nio.file.Files;
 import java.time.Duration;
-<<<<<<< HEAD
-import java.util.*;
-=======
 import java.util.ArrayList;
 import java.util.Arrays;
 import java.util.Collection;
@@ -69,18 +63,11 @@
 import java.util.Optional;
 import java.util.Properties;
 import java.util.Set;
->>>>>>> 9494bebe
 import java.util.concurrent.atomic.AtomicInteger;
 
 import static java.util.Arrays.asList;
 import static org.apache.kafka.common.utils.Utils.mkEntry;
 import static org.apache.kafka.common.utils.Utils.mkMap;
-<<<<<<< HEAD
-import static org.apache.kafka.test.MockStateRestoreListener.*;
-import static org.hamcrest.CoreMatchers.*;
-import static org.hamcrest.MatcherAssert.assertThat;
-import static org.junit.Assert.*;
-=======
 import static org.apache.kafka.test.MockStateRestoreListener.RESTORE_BATCH;
 import static org.apache.kafka.test.MockStateRestoreListener.RESTORE_END;
 import static org.apache.kafka.test.MockStateRestoreListener.RESTORE_START;
@@ -97,7 +84,6 @@
 import static org.mockito.ArgumentMatchers.any;
 import static org.mockito.Mockito.mock;
 import static org.mockito.Mockito.when;
->>>>>>> 9494bebe
 
 public class GlobalStateManagerImplTest {
 
@@ -175,10 +161,6 @@
             }
         });
         stateDirectory = new StateDirectory(streamsConfig, time, true, false);
-<<<<<<< HEAD
-        consumer = new MockConsumer<>(OffsetResetStrategy.NONE);
-        stateManager = new GlobalStateManagerImpl(new LogContext("test"), time, topology, consumer, stateDirectory, stateRestoreListener, streamsConfig);
-=======
         consumer = new MockConsumer<>(AutoOffsetResetStrategy.NONE.name());
         stateManager = new GlobalStateManagerImpl(
             new LogContext("test"),
@@ -189,7 +171,6 @@
             stateRestoreListener,
             streamsConfig
         );
->>>>>>> 9494bebe
         processorContext = new InternalMockProcessorContext(stateDirectory.globalStateDir(), streamsConfig);
         stateManager.setGlobalProcessorContext(processorContext);
         checkpointFile = new File(stateManager.baseDir(), StateManagerUtil.CHECKPOINT_FILE_NAME);
@@ -218,7 +199,8 @@
 
         try (final LogCaptureAppender appender = LogCaptureAppender.createAndRegister(GlobalStateManagerImpl.class)) {
             stateManager.checkpoint();
-            assertThat(appender.getMessages(), hasItem(containsString("Failed to write offset checkpoint file to " + checkpointFile.getPath() + " for global stores")));
+            assertThat(appender.getMessages(), hasItem(containsString(
+                "Failed to write offset checkpoint file to " + checkpointFile.getPath() + " for global stores")));
         }
     }
 
@@ -324,8 +306,11 @@
         initializeConsumer(1, 0, t1);
 
         stateManager.initialize();
-        stateManager.registerStore(new WrappedStateStore<NoOpReadOnlyStore<Object, Object>, Object, Object>(store1) {
-        }, stateRestoreCallback, null);
+        stateManager.registerStore(
+            new WrappedStateStore<NoOpReadOnlyStore<Object, Object>, Object, Object>(store1) {
+            },
+            stateRestoreCallback,
+                null);
 
         final KeyValue<byte[], byte[]> restoredRecord = stateRestoreCallback.restored.get(0);
         assertEquals(3, restoredRecord.key.length);
@@ -349,8 +334,11 @@
         initializeConsumer(1, 0, t2);
 
         stateManager.initialize();
-        stateManager.registerStore(new WrappedStateStore<NoOpReadOnlyStore<Object, Object>, Object, Object>(store2) {
-        }, stateRestoreCallback, null);
+        stateManager.registerStore(
+            new WrappedStateStore<NoOpReadOnlyStore<Object, Object>, Object, Object>(store2) {
+            },
+            stateRestoreCallback,
+            null);
 
         final KeyValue<byte[], byte[]> restoredRecord = stateRestoreCallback.restored.get(0);
         assertEquals(3, restoredRecord.key.length);
@@ -388,7 +376,8 @@
     public void shouldRestoreRecordsFromCheckpointToHighWatermark() throws IOException {
         initializeConsumer(5, 5, t1);
 
-        final OffsetCheckpoint offsetCheckpoint = new OffsetCheckpoint(new File(stateManager.baseDir(), StateManagerUtil.CHECKPOINT_FILE_NAME));
+        final OffsetCheckpoint offsetCheckpoint = new OffsetCheckpoint(new File(stateManager.baseDir(),
+                                                                                StateManagerUtil.CHECKPOINT_FILE_NAME));
         offsetCheckpoint.write(Collections.singletonMap(t1, 5L));
 
         stateManager.initialize();
@@ -599,13 +588,29 @@
         };
         initializeConsumer(0, 0, t1, t2, t3, t4);
 
-        streamsConfig = new StreamsConfig(mkMap(mkEntry(StreamsConfig.APPLICATION_ID_CONFIG, "appId"), mkEntry(StreamsConfig.BOOTSTRAP_SERVERS_CONFIG, "dummy:1234"), mkEntry(StreamsConfig.STATE_DIR_CONFIG, TestUtils.tempDirectory().getPath()), mkEntry(StreamsConfig.TASK_TIMEOUT_MS_CONFIG, 0L)));
-
-        stateManager = new GlobalStateManagerImpl(new LogContext("mock"), time, topology, consumer, stateDirectory, stateRestoreListener, streamsConfig);
+        streamsConfig = new StreamsConfig(mkMap(
+            mkEntry(StreamsConfig.APPLICATION_ID_CONFIG, "appId"),
+            mkEntry(StreamsConfig.BOOTSTRAP_SERVERS_CONFIG, "dummy:1234"),
+            mkEntry(StreamsConfig.STATE_DIR_CONFIG, TestUtils.tempDirectory().getPath()),
+            mkEntry(StreamsConfig.TASK_TIMEOUT_MS_CONFIG, 0L)
+        ));
+
+        stateManager = new GlobalStateManagerImpl(
+            new LogContext("mock"),
+            time,
+            topology,
+            consumer,
+            stateDirectory,
+            stateRestoreListener,
+            streamsConfig
+        );
         processorContext.setStateManger(stateManager);
         stateManager.setGlobalProcessorContext(processorContext);
 
-        final StreamsException expected = assertThrows(StreamsException.class, () -> stateManager.initialize());
+        final StreamsException expected = assertThrows(
+            StreamsException.class,
+            () -> stateManager.initialize()
+        );
         final Throwable cause = expected.getCause();
         assertThat(cause, instanceOf(TimeoutException.class));
         assertThat(cause.getMessage(), equalTo("KABOOM!"));
@@ -626,13 +631,29 @@
         };
         initializeConsumer(0, 0, t1, t2, t3, t4);
 
-        streamsConfig = new StreamsConfig(mkMap(mkEntry(StreamsConfig.APPLICATION_ID_CONFIG, "appId"), mkEntry(StreamsConfig.BOOTSTRAP_SERVERS_CONFIG, "dummy:1234"), mkEntry(StreamsConfig.STATE_DIR_CONFIG, TestUtils.tempDirectory().getPath()), mkEntry(StreamsConfig.TASK_TIMEOUT_MS_CONFIG, 1L)));
-
-        stateManager = new GlobalStateManagerImpl(new LogContext("mock"), time, topology, consumer, stateDirectory, stateRestoreListener, streamsConfig);
+        streamsConfig = new StreamsConfig(mkMap(
+            mkEntry(StreamsConfig.APPLICATION_ID_CONFIG, "appId"),
+            mkEntry(StreamsConfig.BOOTSTRAP_SERVERS_CONFIG, "dummy:1234"),
+            mkEntry(StreamsConfig.STATE_DIR_CONFIG, TestUtils.tempDirectory().getPath()),
+            mkEntry(StreamsConfig.TASK_TIMEOUT_MS_CONFIG, 1L)
+        ));
+
+        stateManager = new GlobalStateManagerImpl(
+            new LogContext("mock"),
+            time,
+            topology,
+            consumer,
+            stateDirectory,
+            stateRestoreListener,
+            streamsConfig
+        );
         processorContext.setStateManger(stateManager);
         stateManager.setGlobalProcessorContext(processorContext);
 
-        final TimeoutException expected = assertThrows(TimeoutException.class, () -> stateManager.initialize());
+        final TimeoutException expected = assertThrows(
+            TimeoutException.class,
+            () -> stateManager.initialize()
+        );
         assertThat(expected.getMessage(), equalTo("Global task did not make progress to restore state within 100 ms. Adjust `task.timeout.ms` if needed."));
 
         assertEquals(numberOfCalls.get(), 2);
@@ -651,13 +672,29 @@
         };
         initializeConsumer(0, 0, t1, t2, t3, t4);
 
-        streamsConfig = new StreamsConfig(mkMap(mkEntry(StreamsConfig.APPLICATION_ID_CONFIG, "appId"), mkEntry(StreamsConfig.BOOTSTRAP_SERVERS_CONFIG, "dummy:1234"), mkEntry(StreamsConfig.STATE_DIR_CONFIG, TestUtils.tempDirectory().getPath()), mkEntry(StreamsConfig.TASK_TIMEOUT_MS_CONFIG, 1000L)));
-
-        stateManager = new GlobalStateManagerImpl(new LogContext("mock"), time, topology, consumer, stateDirectory, stateRestoreListener, streamsConfig);
+        streamsConfig = new StreamsConfig(mkMap(
+            mkEntry(StreamsConfig.APPLICATION_ID_CONFIG, "appId"),
+            mkEntry(StreamsConfig.BOOTSTRAP_SERVERS_CONFIG, "dummy:1234"),
+            mkEntry(StreamsConfig.STATE_DIR_CONFIG, TestUtils.tempDirectory().getPath()),
+            mkEntry(StreamsConfig.TASK_TIMEOUT_MS_CONFIG, 1000L)
+        ));
+
+        stateManager = new GlobalStateManagerImpl(
+            new LogContext("mock"),
+            time,
+            topology,
+            consumer,
+            stateDirectory,
+            stateRestoreListener,
+            streamsConfig
+        );
         processorContext.setStateManger(stateManager);
         stateManager.setGlobalProcessorContext(processorContext);
 
-        final TimeoutException expected = assertThrows(TimeoutException.class, () -> stateManager.initialize());
+        final TimeoutException expected = assertThrows(
+            TimeoutException.class,
+            () -> stateManager.initialize()
+        );
         assertThat(expected.getMessage(), equalTo("Global task did not make progress to restore state within 1000 ms. Adjust `task.timeout.ms` if needed."));
 
         assertEquals(numberOfCalls.get(), 11);
@@ -683,9 +720,22 @@
         };
         initializeConsumer(0, 0, t1, t2, t3, t4, t5);
 
-        streamsConfig = new StreamsConfig(mkMap(mkEntry(StreamsConfig.APPLICATION_ID_CONFIG, "appId"), mkEntry(StreamsConfig.BOOTSTRAP_SERVERS_CONFIG, "dummy:1234"), mkEntry(StreamsConfig.STATE_DIR_CONFIG, TestUtils.tempDirectory().getPath()), mkEntry(StreamsConfig.TASK_TIMEOUT_MS_CONFIG, 10L)));
-
-        stateManager = new GlobalStateManagerImpl(new LogContext("mock"), time, topology, consumer, stateDirectory, stateRestoreListener, streamsConfig);
+        streamsConfig = new StreamsConfig(mkMap(
+            mkEntry(StreamsConfig.APPLICATION_ID_CONFIG, "appId"),
+            mkEntry(StreamsConfig.BOOTSTRAP_SERVERS_CONFIG, "dummy:1234"),
+            mkEntry(StreamsConfig.STATE_DIR_CONFIG, TestUtils.tempDirectory().getPath()),
+            mkEntry(StreamsConfig.TASK_TIMEOUT_MS_CONFIG, 10L)
+        ));
+
+        stateManager = new GlobalStateManagerImpl(
+            new LogContext("mock"),
+            time,
+            topology,
+            consumer,
+            stateDirectory,
+            stateRestoreListener,
+            streamsConfig
+        );
         processorContext.setStateManger(stateManager);
         stateManager.setGlobalProcessorContext(processorContext);
 
@@ -704,13 +754,29 @@
         };
         initializeConsumer(0, 0, t1, t2, t3, t4);
 
-        streamsConfig = new StreamsConfig(mkMap(mkEntry(StreamsConfig.APPLICATION_ID_CONFIG, "appId"), mkEntry(StreamsConfig.BOOTSTRAP_SERVERS_CONFIG, "dummy:1234"), mkEntry(StreamsConfig.STATE_DIR_CONFIG, TestUtils.tempDirectory().getPath()), mkEntry(StreamsConfig.TASK_TIMEOUT_MS_CONFIG, 0L)));
-
-        stateManager = new GlobalStateManagerImpl(new LogContext("mock"), time, topology, consumer, stateDirectory, stateRestoreListener, streamsConfig);
+        streamsConfig = new StreamsConfig(mkMap(
+            mkEntry(StreamsConfig.APPLICATION_ID_CONFIG, "appId"),
+            mkEntry(StreamsConfig.BOOTSTRAP_SERVERS_CONFIG, "dummy:1234"),
+            mkEntry(StreamsConfig.STATE_DIR_CONFIG, TestUtils.tempDirectory().getPath()),
+            mkEntry(StreamsConfig.TASK_TIMEOUT_MS_CONFIG, 0L)
+        ));
+
+        stateManager = new GlobalStateManagerImpl(
+            new LogContext("mock"),
+            time,
+            topology,
+            consumer,
+            stateDirectory,
+            stateRestoreListener,
+            streamsConfig
+        );
         processorContext.setStateManger(stateManager);
         stateManager.setGlobalProcessorContext(processorContext);
 
-        final StreamsException expected = assertThrows(StreamsException.class, () -> stateManager.initialize());
+        final StreamsException expected = assertThrows(
+            StreamsException.class,
+            () -> stateManager.initialize()
+        );
         final Throwable cause = expected.getCause();
         assertThat(cause, instanceOf(TimeoutException.class));
         assertThat(cause.getMessage(), equalTo("KABOOM!"));
@@ -731,13 +797,29 @@
         };
         initializeConsumer(0, 0, t1, t2, t3, t4);
 
-        streamsConfig = new StreamsConfig(mkMap(mkEntry(StreamsConfig.APPLICATION_ID_CONFIG, "appId"), mkEntry(StreamsConfig.BOOTSTRAP_SERVERS_CONFIG, "dummy:1234"), mkEntry(StreamsConfig.STATE_DIR_CONFIG, TestUtils.tempDirectory().getPath()), mkEntry(StreamsConfig.TASK_TIMEOUT_MS_CONFIG, 1L)));
-
-        stateManager = new GlobalStateManagerImpl(new LogContext("mock"), time, topology, consumer, stateDirectory, stateRestoreListener, streamsConfig);
+        streamsConfig = new StreamsConfig(mkMap(
+            mkEntry(StreamsConfig.APPLICATION_ID_CONFIG, "appId"),
+            mkEntry(StreamsConfig.BOOTSTRAP_SERVERS_CONFIG, "dummy:1234"),
+            mkEntry(StreamsConfig.STATE_DIR_CONFIG, TestUtils.tempDirectory().getPath()),
+            mkEntry(StreamsConfig.TASK_TIMEOUT_MS_CONFIG, 1L)
+        ));
+
+        stateManager = new GlobalStateManagerImpl(
+            new LogContext("mock"),
+            time,
+            topology,
+            consumer,
+            stateDirectory,
+            stateRestoreListener,
+            streamsConfig
+        );
         processorContext.setStateManger(stateManager);
         stateManager.setGlobalProcessorContext(processorContext);
 
-        final TimeoutException expected = assertThrows(TimeoutException.class, () -> stateManager.initialize());
+        final TimeoutException expected = assertThrows(
+            TimeoutException.class,
+            () -> stateManager.initialize()
+        );
         assertThat(expected.getMessage(), equalTo("Global task did not make progress to restore state within 100 ms. Adjust `task.timeout.ms` if needed."));
 
         assertEquals(numberOfCalls.get(), 2);
@@ -756,13 +838,29 @@
         };
         initializeConsumer(0, 0, t1, t2, t3, t4);
 
-        streamsConfig = new StreamsConfig(mkMap(mkEntry(StreamsConfig.APPLICATION_ID_CONFIG, "appId"), mkEntry(StreamsConfig.BOOTSTRAP_SERVERS_CONFIG, "dummy:1234"), mkEntry(StreamsConfig.STATE_DIR_CONFIG, TestUtils.tempDirectory().getPath()), mkEntry(StreamsConfig.TASK_TIMEOUT_MS_CONFIG, 1000L)));
-
-        stateManager = new GlobalStateManagerImpl(new LogContext("mock"), time, topology, consumer, stateDirectory, stateRestoreListener, streamsConfig);
+        streamsConfig = new StreamsConfig(mkMap(
+            mkEntry(StreamsConfig.APPLICATION_ID_CONFIG, "appId"),
+            mkEntry(StreamsConfig.BOOTSTRAP_SERVERS_CONFIG, "dummy:1234"),
+            mkEntry(StreamsConfig.STATE_DIR_CONFIG, TestUtils.tempDirectory().getPath()),
+            mkEntry(StreamsConfig.TASK_TIMEOUT_MS_CONFIG, 1000L)
+        ));
+
+        stateManager = new GlobalStateManagerImpl(
+            new LogContext("mock"),
+            time,
+            topology,
+            consumer,
+            stateDirectory,
+            stateRestoreListener,
+            streamsConfig
+        );
         processorContext.setStateManger(stateManager);
         stateManager.setGlobalProcessorContext(processorContext);
 
-        final TimeoutException expected = assertThrows(TimeoutException.class, () -> stateManager.initialize());
+        final TimeoutException expected = assertThrows(
+            TimeoutException.class,
+            () -> stateManager.initialize()
+        );
         assertThat(expected.getMessage(), equalTo("Global task did not make progress to restore state within 1000 ms. Adjust `task.timeout.ms` if needed."));
 
         assertEquals(numberOfCalls.get(), 11);
@@ -788,9 +886,22 @@
         };
         initializeConsumer(0, 0, t1, t2, t3, t4, t5);
 
-        streamsConfig = new StreamsConfig(mkMap(mkEntry(StreamsConfig.APPLICATION_ID_CONFIG, "appId"), mkEntry(StreamsConfig.BOOTSTRAP_SERVERS_CONFIG, "dummy:1234"), mkEntry(StreamsConfig.STATE_DIR_CONFIG, TestUtils.tempDirectory().getPath()), mkEntry(StreamsConfig.TASK_TIMEOUT_MS_CONFIG, 10L)));
-
-        stateManager = new GlobalStateManagerImpl(new LogContext("mock"), time, topology, consumer, stateDirectory, stateRestoreListener, streamsConfig);
+        streamsConfig = new StreamsConfig(mkMap(
+            mkEntry(StreamsConfig.APPLICATION_ID_CONFIG, "appId"),
+            mkEntry(StreamsConfig.BOOTSTRAP_SERVERS_CONFIG, "dummy:1234"),
+            mkEntry(StreamsConfig.STATE_DIR_CONFIG, TestUtils.tempDirectory().getPath()),
+            mkEntry(StreamsConfig.TASK_TIMEOUT_MS_CONFIG, 10L)
+        ));
+
+        stateManager = new GlobalStateManagerImpl(
+            new LogContext("mock"),
+            time,
+            topology,
+            consumer,
+            stateDirectory,
+            stateRestoreListener,
+            streamsConfig
+        );
         processorContext.setStateManger(stateManager);
         stateManager.setGlobalProcessorContext(processorContext);
 
@@ -809,13 +920,29 @@
         };
         initializeConsumer(0, 0, t1, t2, t3, t4);
 
-        streamsConfig = new StreamsConfig(mkMap(mkEntry(StreamsConfig.APPLICATION_ID_CONFIG, "appId"), mkEntry(StreamsConfig.BOOTSTRAP_SERVERS_CONFIG, "dummy:1234"), mkEntry(StreamsConfig.STATE_DIR_CONFIG, TestUtils.tempDirectory().getPath()), mkEntry(StreamsConfig.TASK_TIMEOUT_MS_CONFIG, 0L)));
-
-        stateManager = new GlobalStateManagerImpl(new LogContext("mock"), time, topology, consumer, stateDirectory, stateRestoreListener, streamsConfig);
+        streamsConfig = new StreamsConfig(mkMap(
+            mkEntry(StreamsConfig.APPLICATION_ID_CONFIG, "appId"),
+            mkEntry(StreamsConfig.BOOTSTRAP_SERVERS_CONFIG, "dummy:1234"),
+            mkEntry(StreamsConfig.STATE_DIR_CONFIG, TestUtils.tempDirectory().getPath()),
+            mkEntry(StreamsConfig.TASK_TIMEOUT_MS_CONFIG, 0L)
+        ));
+
+        stateManager = new GlobalStateManagerImpl(
+            new LogContext("mock"),
+            time,
+            topology,
+            consumer,
+            stateDirectory,
+            stateRestoreListener,
+            streamsConfig
+        );
         processorContext.setStateManger(stateManager);
         stateManager.setGlobalProcessorContext(processorContext);
 
-        final StreamsException expected = assertThrows(StreamsException.class, () -> stateManager.initialize());
+        final StreamsException expected = assertThrows(
+            StreamsException.class,
+            () -> stateManager.initialize()
+        );
         final Throwable cause = expected.getCause();
         assertThat(cause, instanceOf(TimeoutException.class));
         assertThat(cause.getMessage(), equalTo("KABOOM!"));
@@ -836,13 +963,29 @@
         };
         initializeConsumer(0, 0, t1, t2, t3, t4);
 
-        streamsConfig = new StreamsConfig(mkMap(mkEntry(StreamsConfig.APPLICATION_ID_CONFIG, "appId"), mkEntry(StreamsConfig.BOOTSTRAP_SERVERS_CONFIG, "dummy:1234"), mkEntry(StreamsConfig.STATE_DIR_CONFIG, TestUtils.tempDirectory().getPath()), mkEntry(StreamsConfig.TASK_TIMEOUT_MS_CONFIG, 1L)));
-
-        stateManager = new GlobalStateManagerImpl(new LogContext("mock"), time, topology, consumer, stateDirectory, stateRestoreListener, streamsConfig);
+        streamsConfig = new StreamsConfig(mkMap(
+            mkEntry(StreamsConfig.APPLICATION_ID_CONFIG, "appId"),
+            mkEntry(StreamsConfig.BOOTSTRAP_SERVERS_CONFIG, "dummy:1234"),
+            mkEntry(StreamsConfig.STATE_DIR_CONFIG, TestUtils.tempDirectory().getPath()),
+            mkEntry(StreamsConfig.TASK_TIMEOUT_MS_CONFIG, 1L)
+        ));
+
+        stateManager = new GlobalStateManagerImpl(
+            new LogContext("mock"),
+            time,
+            topology,
+            consumer,
+            stateDirectory,
+            stateRestoreListener,
+            streamsConfig
+        );
         processorContext.setStateManger(stateManager);
         stateManager.setGlobalProcessorContext(processorContext);
 
-        final TimeoutException expected = assertThrows(TimeoutException.class, () -> stateManager.initialize());
+        final TimeoutException expected = assertThrows(
+            TimeoutException.class,
+            () -> stateManager.initialize()
+        );
         assertThat(expected.getMessage(), equalTo("Global task did not make progress to restore state within 100 ms. Adjust `task.timeout.ms` if needed."));
 
         assertEquals(numberOfCalls.get(), 2);
@@ -861,13 +1004,29 @@
         };
         initializeConsumer(0, 0, t1, t2, t3, t4);
 
-        streamsConfig = new StreamsConfig(mkMap(mkEntry(StreamsConfig.APPLICATION_ID_CONFIG, "appId"), mkEntry(StreamsConfig.BOOTSTRAP_SERVERS_CONFIG, "dummy:1234"), mkEntry(StreamsConfig.STATE_DIR_CONFIG, TestUtils.tempDirectory().getPath()), mkEntry(StreamsConfig.TASK_TIMEOUT_MS_CONFIG, 1000L)));
-
-        stateManager = new GlobalStateManagerImpl(new LogContext("mock"), time, topology, consumer, stateDirectory, stateRestoreListener, streamsConfig);
+        streamsConfig = new StreamsConfig(mkMap(
+            mkEntry(StreamsConfig.APPLICATION_ID_CONFIG, "appId"),
+            mkEntry(StreamsConfig.BOOTSTRAP_SERVERS_CONFIG, "dummy:1234"),
+            mkEntry(StreamsConfig.STATE_DIR_CONFIG, TestUtils.tempDirectory().getPath()),
+            mkEntry(StreamsConfig.TASK_TIMEOUT_MS_CONFIG, 1000L)
+        ));
+
+        stateManager = new GlobalStateManagerImpl(
+            new LogContext("mock"),
+            time,
+            topology,
+            consumer,
+            stateDirectory,
+            stateRestoreListener,
+            streamsConfig
+        );
         processorContext.setStateManger(stateManager);
         stateManager.setGlobalProcessorContext(processorContext);
 
-        final TimeoutException expected = assertThrows(TimeoutException.class, () -> stateManager.initialize());
+        final TimeoutException expected = assertThrows(
+            TimeoutException.class,
+            () -> stateManager.initialize()
+        );
         assertThat(expected.getMessage(), equalTo("Global task did not make progress to restore state within 1000 ms. Adjust `task.timeout.ms` if needed."));
 
         assertEquals(numberOfCalls.get(), 11);
@@ -888,9 +1047,22 @@
         };
         initializeConsumer(0, 0, t1, t2, t3, t4, t5);
 
-        streamsConfig = new StreamsConfig(mkMap(mkEntry(StreamsConfig.APPLICATION_ID_CONFIG, "appId"), mkEntry(StreamsConfig.BOOTSTRAP_SERVERS_CONFIG, "dummy:1234"), mkEntry(StreamsConfig.STATE_DIR_CONFIG, TestUtils.tempDirectory().getPath()), mkEntry(StreamsConfig.TASK_TIMEOUT_MS_CONFIG, 10L)));
-
-        stateManager = new GlobalStateManagerImpl(new LogContext("mock"), time, topology, consumer, stateDirectory, stateRestoreListener, streamsConfig);
+        streamsConfig = new StreamsConfig(mkMap(
+            mkEntry(StreamsConfig.APPLICATION_ID_CONFIG, "appId"),
+            mkEntry(StreamsConfig.BOOTSTRAP_SERVERS_CONFIG, "dummy:1234"),
+            mkEntry(StreamsConfig.STATE_DIR_CONFIG, TestUtils.tempDirectory().getPath()),
+            mkEntry(StreamsConfig.TASK_TIMEOUT_MS_CONFIG, 10L)
+        ));
+
+        stateManager = new GlobalStateManagerImpl(
+            new LogContext("mock"),
+            time,
+            topology,
+            consumer,
+            stateDirectory,
+            stateRestoreListener,
+            streamsConfig
+        );
         processorContext.setStateManger(stateManager);
         stateManager.setGlobalProcessorContext(processorContext);
 
@@ -916,16 +1088,34 @@
         consumer.updateBeginningOffsets(startOffsets);
         consumer.updateEndOffsets(endOffsets);
 
-        streamsConfig = new StreamsConfig(mkMap(mkEntry(StreamsConfig.APPLICATION_ID_CONFIG, "appId"), mkEntry(StreamsConfig.BOOTSTRAP_SERVERS_CONFIG, "dummy:1234"), mkEntry(StreamsConfig.STATE_DIR_CONFIG, TestUtils.tempDirectory().getPath())));
-
-        stateManager = new GlobalStateManagerImpl(new LogContext("mock"), time, topology, consumer, stateDirectory, stateRestoreListener, streamsConfig);
+        streamsConfig = new StreamsConfig(mkMap(
+            mkEntry(StreamsConfig.APPLICATION_ID_CONFIG, "appId"),
+            mkEntry(StreamsConfig.BOOTSTRAP_SERVERS_CONFIG, "dummy:1234"),
+            mkEntry(StreamsConfig.STATE_DIR_CONFIG, TestUtils.tempDirectory().getPath())
+        ));
+
+        stateManager = new GlobalStateManagerImpl(
+            new LogContext("mock"),
+            time,
+            topology,
+            consumer,
+            stateDirectory,
+            stateRestoreListener,
+            streamsConfig
+        );
         processorContext.setStateManger(stateManager);
         stateManager.setGlobalProcessorContext(processorContext);
 
         final long startTime = time.milliseconds();
 
-        final TimeoutException exception = assertThrows(TimeoutException.class, () -> stateManager.initialize());
-        assertThat(exception.getMessage(), equalTo("Global task did not make progress to restore state within 301000 ms. Adjust `task.timeout.ms` if needed."));
+        final TimeoutException exception = assertThrows(
+            TimeoutException.class,
+            () -> stateManager.initialize()
+        );
+        assertThat(
+            exception.getMessage(),
+            equalTo("Global task did not make progress to restore state within 301000 ms. Adjust `task.timeout.ms` if needed.")
+        );
         assertThat(time.milliseconds() - startTime, equalTo(331_100L));
     }
 
@@ -1008,7 +1198,8 @@
     }
 
     private static class ConverterStore<K, V> extends NoOpReadOnlyStore<K, V> implements TimestampedBytesStore {
-        ConverterStore(final String name, final boolean rocksdbStore) {
+        ConverterStore(final String name,
+                       final boolean rocksdbStore) {
             super(name, rocksdbStore);
         }
     }
