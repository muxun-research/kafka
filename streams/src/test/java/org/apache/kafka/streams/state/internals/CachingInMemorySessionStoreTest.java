/*
 * Licensed to the Apache Software Foundation (ASF) under one or more
 * contributor license agreements. See the NOTICE file distributed with
 * this work for additional information regarding copyright ownership.
 * The ASF licenses this file to You under the Apache License, Version 2.0
 * (the "License"); you may not use this file except in compliance with
 * the License. You may obtain a copy of the License at
 *
 *    http://www.apache.org/licenses/LICENSE-2.0
 *
 * Unless required by applicable law or agreed to in writing, software
 * distributed under the License is distributed on an "AS IS" BASIS,
 * WITHOUT WARRANTIES OR CONDITIONS OF ANY KIND, either express or implied.
 * See the License for the specific language governing permissions and
 * limitations under the License.
 */
package org.apache.kafka.streams.state.internals;

import org.apache.kafka.common.header.internals.RecordHeaders;
import org.apache.kafka.common.metrics.Metrics;
import org.apache.kafka.common.serialization.Deserializer;
import org.apache.kafka.common.serialization.IntegerSerializer;
import org.apache.kafka.common.serialization.StringDeserializer;
import org.apache.kafka.common.utils.Bytes;
import org.apache.kafka.common.utils.LogCaptureAppender;
import org.apache.kafka.common.utils.LogContext;
import org.apache.kafka.streams.KeyValue;
import org.apache.kafka.streams.KeyValueTimestamp;
import org.apache.kafka.streams.errors.InvalidStateStoreException;
import org.apache.kafka.streams.kstream.SessionWindowedDeserializer;
import org.apache.kafka.streams.kstream.Windowed;
import org.apache.kafka.streams.kstream.internals.Change;
import org.apache.kafka.streams.kstream.internals.SessionWindow;
import org.apache.kafka.streams.processor.api.Record;
import org.apache.kafka.streams.processor.internals.MockStreamsMetrics;
import org.apache.kafka.streams.processor.internals.ProcessorRecordContext;
import org.apache.kafka.streams.query.Position;
import org.apache.kafka.streams.state.KeyValueIterator;
import org.apache.kafka.streams.state.SessionStore;
import org.apache.kafka.test.InternalMockProcessorContext;
import org.apache.kafka.test.TestUtils;

import org.junit.jupiter.api.AfterEach;
import org.junit.jupiter.api.BeforeEach;
import org.junit.jupiter.api.Test;
import org.junit.jupiter.api.extension.ExtendWith;
import org.mockito.InOrder;
import org.mockito.junit.jupiter.MockitoExtension;
import org.mockito.junit.jupiter.MockitoSettings;
import org.mockito.quality.Strictness;

import java.nio.charset.StandardCharsets;
import java.util.*;

import static java.util.Arrays.asList;
import static org.apache.kafka.common.utils.Utils.mkEntry;
import static org.apache.kafka.common.utils.Utils.mkMap;
<<<<<<< HEAD
import static org.apache.kafka.test.StreamsTestUtils.*;
import static org.hamcrest.CoreMatchers.hasItem;
import static org.hamcrest.MatcherAssert.assertThat;
import static org.hamcrest.Matchers.equalTo;
import static org.junit.Assert.*;
import static org.mockito.Mockito.*;
=======
import static org.apache.kafka.test.StreamsTestUtils.toListAndCloseIterator;
import static org.apache.kafka.test.StreamsTestUtils.verifyKeyValueList;
import static org.apache.kafka.test.StreamsTestUtils.verifyWindowedKeyValue;
import static org.hamcrest.CoreMatchers.hasItem;
import static org.hamcrest.MatcherAssert.assertThat;
import static org.hamcrest.Matchers.equalTo;
import static org.junit.jupiter.api.Assertions.assertArrayEquals;
import static org.junit.jupiter.api.Assertions.assertEquals;
import static org.junit.jupiter.api.Assertions.assertFalse;
import static org.junit.jupiter.api.Assertions.assertNull;
import static org.junit.jupiter.api.Assertions.assertThrows;
import static org.junit.jupiter.api.Assertions.assertTrue;
import static org.mockito.Mockito.doThrow;
import static org.mockito.Mockito.inOrder;
import static org.mockito.Mockito.mock;
import static org.mockito.Mockito.verify;
import static org.mockito.Mockito.when;
>>>>>>> 9494bebe

@ExtendWith(MockitoExtension.class)
@MockitoSettings(strictness = Strictness.STRICT_STUBS)
public class CachingInMemorySessionStoreTest {

    private static final int MAX_CACHE_SIZE_BYTES = 600;
    private static final Long DEFAULT_TIMESTAMP = 10L;
    private static final long SEGMENT_INTERVAL = 100L;
    private static final String TOPIC = "topic";
    private static final String CACHE_NAMESPACE = "0_0-store-name";

    private final Bytes keyA = Bytes.wrap("a".getBytes());
    private final Bytes keyAA = Bytes.wrap("aa".getBytes());
    private final Bytes keyB = Bytes.wrap("b".getBytes());

    private SessionStore<Bytes, byte[]> underlyingStore;
    private InternalMockProcessorContext<?, ?> context;
    private CachingSessionStore cachingStore;
    private ThreadCache cache;

    @BeforeEach
    public void before() {
        underlyingStore = new InMemorySessionStore("store-name", Long.MAX_VALUE, "metric-scope");
        cachingStore = new CachingSessionStore(underlyingStore, SEGMENT_INTERVAL);
        cache = new ThreadCache(new LogContext("testCache "), MAX_CACHE_SIZE_BYTES, new MockStreamsMetrics(new Metrics()));
        context = new InternalMockProcessorContext<>(TestUtils.tempDirectory(), null, null, null, cache);
        context.setRecordContext(new ProcessorRecordContext(DEFAULT_TIMESTAMP, 0, 0, TOPIC, new RecordHeaders()));
        cachingStore.init(context, cachingStore);
    }

    @AfterEach
    public void after() {
        cachingStore.close();
    }

    @Test
    public void shouldDelegateInit() {
        final SessionStore<Bytes, byte[]> inner = mock(InMemorySessionStore.class);
        final CachingSessionStore outer = new CachingSessionStore(inner, SEGMENT_INTERVAL);
        when(inner.name()).thenReturn("store");
        outer.init(context, outer);
        verify(inner).init(context, outer);
    }

    @Test
    public void shouldPutFetchFromCache() {
        cachingStore.put(new Windowed<>(keyA, new SessionWindow(0, 0)), "1".getBytes());
        cachingStore.put(new Windowed<>(keyAA, new SessionWindow(0, 0)), "1".getBytes());
        cachingStore.put(new Windowed<>(keyB, new SessionWindow(0, 0)), "1".getBytes());

        assertEquals(3, cache.size());

        try (final KeyValueIterator<Windowed<Bytes>, byte[]> a = cachingStore.findSessions(keyA, 0, 0); final KeyValueIterator<Windowed<Bytes>, byte[]> b = cachingStore.findSessions(keyB, 0, 0)) {

            verifyWindowedKeyValue(a.next(), new Windowed<>(keyA, new SessionWindow(0, 0)), "1");
            verifyWindowedKeyValue(b.next(), new Windowed<>(keyB, new SessionWindow(0, 0)), "1");
            assertFalse(a.hasNext());
            assertFalse(b.hasNext());
        }
    }

    @Test
    public void shouldMatchPositionAfterPutWithFlushListener() {
        cachingStore.setFlushListener(record -> {
        }, false);
        shouldMatchPositionAfterPut();
    }

    @Test
    public void shouldMatchPositionAfterPutWithoutFlushListener() {
        cachingStore.setFlushListener(null, false);
        shouldMatchPositionAfterPut();
    }

    private void shouldMatchPositionAfterPut() {
        context.setRecordContext(new ProcessorRecordContext(0, 1, 0, "", new RecordHeaders()));
        cachingStore.put(new Windowed<>(keyA, new SessionWindow(0, 0)), "1".getBytes());
        context.setRecordContext(new ProcessorRecordContext(0, 2, 0, "", new RecordHeaders()));
        cachingStore.put(new Windowed<>(keyA, new SessionWindow(0, 0)), "1".getBytes());

        // Position should correspond to the last record's context, not the current context.
        context.setRecordContext(new ProcessorRecordContext(0, 3, 0, "", new RecordHeaders()));

        // the caching session store doesn't maintain a separate
        // position because it never serves queries from the cache
        assertEquals(Position.emptyPosition(), cachingStore.getPosition());
        assertEquals(Position.emptyPosition(), underlyingStore.getPosition());

        cachingStore.flush();

        assertEquals(Position.fromMap(mkMap(mkEntry("", mkMap(mkEntry(0, 2L))))), cachingStore.getPosition());
        assertEquals(Position.fromMap(mkMap(mkEntry("", mkMap(mkEntry(0, 2L))))), underlyingStore.getPosition());
    }

    @Test
    public void shouldPutFetchAllKeysFromCache() {
        cachingStore.put(new Windowed<>(keyA, new SessionWindow(0, 0)), "1".getBytes());
        cachingStore.put(new Windowed<>(keyAA, new SessionWindow(0, 0)), "1".getBytes());
        cachingStore.put(new Windowed<>(keyB, new SessionWindow(0, 0)), "1".getBytes());

        assertEquals(3, cache.size());

        try (final KeyValueIterator<Windowed<Bytes>, byte[]> all = cachingStore.fetch(keyA, keyB)) {
            verifyWindowedKeyValue(all.next(), new Windowed<>(keyA, new SessionWindow(0, 0)), "1");
            verifyWindowedKeyValue(all.next(), new Windowed<>(keyAA, new SessionWindow(0, 0)), "1");
            verifyWindowedKeyValue(all.next(), new Windowed<>(keyB, new SessionWindow(0, 0)), "1");
            assertFalse(all.hasNext());
        }

        // infinite keyFrom fetch
        try (final KeyValueIterator<Windowed<Bytes>, byte[]> all = cachingStore.fetch(null, keyB)) {
            verifyWindowedKeyValue(all.next(), new Windowed<>(keyA, new SessionWindow(0, 0)), "1");
            verifyWindowedKeyValue(all.next(), new Windowed<>(keyAA, new SessionWindow(0, 0)), "1");
            verifyWindowedKeyValue(all.next(), new Windowed<>(keyB, new SessionWindow(0, 0)), "1");
            assertFalse(all.hasNext());
        }

        // infinite keyTo fetch
        try (final KeyValueIterator<Windowed<Bytes>, byte[]> all = cachingStore.fetch(null, keyB)) {
            verifyWindowedKeyValue(all.next(), new Windowed<>(keyA, new SessionWindow(0, 0)), "1");
            verifyWindowedKeyValue(all.next(), new Windowed<>(keyAA, new SessionWindow(0, 0)), "1");
            verifyWindowedKeyValue(all.next(), new Windowed<>(keyB, new SessionWindow(0, 0)), "1");
            assertFalse(all.hasNext());
        }

        // infinite keyFrom and keyTo fetch
        try (final KeyValueIterator<Windowed<Bytes>, byte[]> all = cachingStore.fetch(null, keyB)) {
            verifyWindowedKeyValue(all.next(), new Windowed<>(keyA, new SessionWindow(0, 0)), "1");
            verifyWindowedKeyValue(all.next(), new Windowed<>(keyAA, new SessionWindow(0, 0)), "1");
            verifyWindowedKeyValue(all.next(), new Windowed<>(keyB, new SessionWindow(0, 0)), "1");
            assertFalse(all.hasNext());
        }
    }

    @Test
    public void shouldPutBackwardFetchAllKeysFromCache() {
        cachingStore.put(new Windowed<>(keyA, new SessionWindow(0, 0)), "1".getBytes());
        cachingStore.put(new Windowed<>(keyAA, new SessionWindow(0, 0)), "1".getBytes());
        cachingStore.put(new Windowed<>(keyB, new SessionWindow(0, 0)), "1".getBytes());

        assertEquals(3, cache.size());

        try (final KeyValueIterator<Windowed<Bytes>, byte[]> all = cachingStore.backwardFetch(keyA, keyB)) {
            verifyWindowedKeyValue(all.next(), new Windowed<>(keyB, new SessionWindow(0, 0)), "1");
            verifyWindowedKeyValue(all.next(), new Windowed<>(keyAA, new SessionWindow(0, 0)), "1");
            verifyWindowedKeyValue(all.next(), new Windowed<>(keyA, new SessionWindow(0, 0)), "1");
            assertFalse(all.hasNext());
        }

        // infinite keyFrom fetch
        try (final KeyValueIterator<Windowed<Bytes>, byte[]> all = cachingStore.backwardFetch(null, keyB)) {
            verifyWindowedKeyValue(all.next(), new Windowed<>(keyB, new SessionWindow(0, 0)), "1");
            verifyWindowedKeyValue(all.next(), new Windowed<>(keyAA, new SessionWindow(0, 0)), "1");
            verifyWindowedKeyValue(all.next(), new Windowed<>(keyA, new SessionWindow(0, 0)), "1");
            assertFalse(all.hasNext());
        }

        // infinite keyTo fetch
        try (final KeyValueIterator<Windowed<Bytes>, byte[]> all = cachingStore.backwardFetch(null, keyB)) {
            verifyWindowedKeyValue(all.next(), new Windowed<>(keyB, new SessionWindow(0, 0)), "1");
            verifyWindowedKeyValue(all.next(), new Windowed<>(keyAA, new SessionWindow(0, 0)), "1");
            verifyWindowedKeyValue(all.next(), new Windowed<>(keyA, new SessionWindow(0, 0)), "1");
            assertFalse(all.hasNext());
        }

        // infinite keyFrom and keyTo fetch
        try (final KeyValueIterator<Windowed<Bytes>, byte[]> all = cachingStore.backwardFetch(null, null)) {
            verifyWindowedKeyValue(all.next(), new Windowed<>(keyB, new SessionWindow(0, 0)), "1");
            verifyWindowedKeyValue(all.next(), new Windowed<>(keyAA, new SessionWindow(0, 0)), "1");
            verifyWindowedKeyValue(all.next(), new Windowed<>(keyA, new SessionWindow(0, 0)), "1");
            assertFalse(all.hasNext());
        }
    }

    @Test
    public void shouldCloseWrappedStoreAndCacheAfterErrorDuringCacheFlush() {
        setUpCloseTests();
        final InOrder inOrder = inOrder(cache, underlyingStore);
        doThrow(new RuntimeException("Simulating an error on flush")).doNothing().when(cache).flush(CACHE_NAMESPACE);

        assertThrows(RuntimeException.class, cachingStore::close);
        inOrder.verify(cache).close(CACHE_NAMESPACE);
        inOrder.verify(underlyingStore).close();
    }

    @Test
    public void shouldCloseWrappedStoreAfterErrorDuringCacheClose() {
        setUpCloseTests();
        final InOrder inOrder = inOrder(cache, underlyingStore);
        doThrow(new RuntimeException("Simulating an error on close")).doNothing().when(cache).close(CACHE_NAMESPACE);

        assertThrows(RuntimeException.class, cachingStore::close);
        inOrder.verify(cache).flush(CACHE_NAMESPACE);
        inOrder.verify(underlyingStore).close();
    }

    @Test
    public void shouldCloseCacheAfterErrorDuringWrappedStoreClose() {
        setUpCloseTests();
        final InOrder inOrder = inOrder(cache);
        doThrow(new RuntimeException("Simulating an error on close")).doNothing().when(underlyingStore).close();

        assertThrows(RuntimeException.class, cachingStore::close);
        inOrder.verify(cache).flush(CACHE_NAMESPACE);
        inOrder.verify(cache).close(CACHE_NAMESPACE);
    }

    @SuppressWarnings("unchecked")
    private void setUpCloseTests() {
        underlyingStore = mock(SessionStore.class);
        when(underlyingStore.name()).thenReturn("store-name");
        cachingStore = new CachingSessionStore(underlyingStore, SEGMENT_INTERVAL);
        cache = mock(ThreadCache.class);
        final InternalMockProcessorContext<?, ?> context = new InternalMockProcessorContext<>(TestUtils.tempDirectory(), null, null, null, cache);
        context.setRecordContext(new ProcessorRecordContext(10, 0, 0, TOPIC, new RecordHeaders()));
        cachingStore.init(context, cachingStore);
    }

    @Test
    public void shouldPutFetchRangeFromCache() {
        cachingStore.put(new Windowed<>(keyA, new SessionWindow(0, 0)), "1".getBytes());
        cachingStore.put(new Windowed<>(keyAA, new SessionWindow(0, 0)), "1".getBytes());
        cachingStore.put(new Windowed<>(keyB, new SessionWindow(0, 0)), "1".getBytes());

        assertEquals(3, cache.size());

        try (final KeyValueIterator<Windowed<Bytes>, byte[]> some = cachingStore.findSessions(keyAA, keyB, 0, 0)) {
            verifyWindowedKeyValue(some.next(), new Windowed<>(keyAA, new SessionWindow(0, 0)), "1");
            verifyWindowedKeyValue(some.next(), new Windowed<>(keyB, new SessionWindow(0, 0)), "1");
            assertFalse(some.hasNext());
        }

        // infinite keyFrom case
        try (final KeyValueIterator<Windowed<Bytes>, byte[]> some = cachingStore.findSessions(null, keyAA, 0, 0)) {
            verifyWindowedKeyValue(some.next(), new Windowed<>(keyA, new SessionWindow(0, 0)), "1");
            verifyWindowedKeyValue(some.next(), new Windowed<>(keyAA, new SessionWindow(0, 0)), "1");
            assertFalse(some.hasNext());
        }

        // infinite keyTo case
        try (final KeyValueIterator<Windowed<Bytes>, byte[]> some = cachingStore.findSessions(keyAA, keyB, 0, 0)) {
            verifyWindowedKeyValue(some.next(), new Windowed<>(keyAA, new SessionWindow(0, 0)), "1");
            verifyWindowedKeyValue(some.next(), new Windowed<>(keyB, new SessionWindow(0, 0)), "1");
            assertFalse(some.hasNext());
        }

        // infinite keyFrom and keyTo case
        try (final KeyValueIterator<Windowed<Bytes>, byte[]> some = cachingStore.findSessions(null, null, 0, 0)) {
            verifyWindowedKeyValue(some.next(), new Windowed<>(keyA, new SessionWindow(0, 0)), "1");
            verifyWindowedKeyValue(some.next(), new Windowed<>(keyAA, new SessionWindow(0, 0)), "1");
            verifyWindowedKeyValue(some.next(), new Windowed<>(keyB, new SessionWindow(0, 0)), "1");
            assertFalse(some.hasNext());
        }
    }

    @Test
    public void shouldPutBackwardFetchRangeFromCache() {
        cachingStore.put(new Windowed<>(keyA, new SessionWindow(0, 0)), "1".getBytes());
        cachingStore.put(new Windowed<>(keyAA, new SessionWindow(0, 0)), "1".getBytes());
        cachingStore.put(new Windowed<>(keyB, new SessionWindow(0, 0)), "1".getBytes());

        assertEquals(3, cache.size());

        try (final KeyValueIterator<Windowed<Bytes>, byte[]> some = cachingStore.backwardFindSessions(keyAA, keyB, 0, 0)) {
            verifyWindowedKeyValue(some.next(), new Windowed<>(keyB, new SessionWindow(0, 0)), "1");
            verifyWindowedKeyValue(some.next(), new Windowed<>(keyAA, new SessionWindow(0, 0)), "1");
            assertFalse(some.hasNext());
        }

        // infinite keyFrom case
        try (final KeyValueIterator<Windowed<Bytes>, byte[]> some = cachingStore.backwardFindSessions(null, keyAA, 0, 0)) {
            verifyWindowedKeyValue(some.next(), new Windowed<>(keyAA, new SessionWindow(0, 0)), "1");
            verifyWindowedKeyValue(some.next(), new Windowed<>(keyA, new SessionWindow(0, 0)), "1");
            assertFalse(some.hasNext());
        }

        // infinite keyTo case
        try (final KeyValueIterator<Windowed<Bytes>, byte[]> some = cachingStore.backwardFindSessions(keyAA, keyB, 0, 0)) {
            verifyWindowedKeyValue(some.next(), new Windowed<>(keyB, new SessionWindow(0, 0)), "1");
            verifyWindowedKeyValue(some.next(), new Windowed<>(keyAA, new SessionWindow(0, 0)), "1");
            assertFalse(some.hasNext());
        }

        // infinite keyFrom and keyTo case
        try (final KeyValueIterator<Windowed<Bytes>, byte[]> some = cachingStore.backwardFindSessions(null, null, 0, 0)) {
            verifyWindowedKeyValue(some.next(), new Windowed<>(keyB, new SessionWindow(0, 0)), "1");
            verifyWindowedKeyValue(some.next(), new Windowed<>(keyAA, new SessionWindow(0, 0)), "1");
            verifyWindowedKeyValue(some.next(), new Windowed<>(keyA, new SessionWindow(0, 0)), "1");
            assertFalse(some.hasNext());
        }
    }

    @Test
    public void shouldFetchAllSessionsWithSameRecordKey() {
        final List<KeyValue<Windowed<Bytes>, byte[]>> expected = asList(KeyValue.pair(new Windowed<>(keyA, new SessionWindow(0, 0)), "1".getBytes()), KeyValue.pair(new Windowed<>(keyA, new SessionWindow(10, 10)), "2".getBytes()), KeyValue.pair(new Windowed<>(keyA, new SessionWindow(100, 100)), "3".getBytes()), KeyValue.pair(new Windowed<>(keyA, new SessionWindow(1000, 1000)), "4".getBytes()));
        for (final KeyValue<Windowed<Bytes>, byte[]> kv : expected) {
            cachingStore.put(kv.key, kv.value);
        }

        // add one that shouldn't appear in the results
        cachingStore.put(new Windowed<>(keyAA, new SessionWindow(0, 0)), "5".getBytes());

        final List<KeyValue<Windowed<Bytes>, byte[]>> results = toListAndCloseIterator(cachingStore.fetch(keyA));
        verifyKeyValueList(expected, results);
    }

    @Test
    public void shouldBackwardFetchAllSessionsWithSameRecordKey() {
        final List<KeyValue<Windowed<Bytes>, byte[]>> expected = asList(KeyValue.pair(new Windowed<>(keyA, new SessionWindow(0, 0)), "1".getBytes()), KeyValue.pair(new Windowed<>(keyA, new SessionWindow(10, 10)), "2".getBytes()), KeyValue.pair(new Windowed<>(keyA, new SessionWindow(100, 100)), "3".getBytes()), KeyValue.pair(new Windowed<>(keyA, new SessionWindow(1000, 1000)), "4".getBytes()));
        for (final KeyValue<Windowed<Bytes>, byte[]> kv : expected) {
            cachingStore.put(kv.key, kv.value);
        }

        // add one that shouldn't appear in the results
        cachingStore.put(new Windowed<>(keyAA, new SessionWindow(0, 0)), "5".getBytes());

        final List<KeyValue<Windowed<Bytes>, byte[]>> results = toListAndCloseIterator(cachingStore.backwardFetch(keyA));
        Collections.reverse(results);
        verifyKeyValueList(expected, results);
    }

    @Test
    public void shouldFlushItemsToStoreOnEviction() {
        final List<KeyValue<Windowed<Bytes>, byte[]>> added = addSessionsUntilOverflow("a", "b", "c", "d");
        assertEquals(added.size() - 1, cache.size());
        try (final KeyValueIterator<Windowed<Bytes>, byte[]> iterator = cachingStore.findSessions(added.get(0).key.key(), 0, 0)) {
            final KeyValue<Windowed<Bytes>, byte[]> next = iterator.next();
            assertEquals(added.get(0).key, next.key);
            assertArrayEquals(added.get(0).value, next.value);
        }
    }

    @Test
    public void shouldQueryItemsInCacheAndStore() {
        final List<KeyValue<Windowed<Bytes>, byte[]>> added = addSessionsUntilOverflow("a");
<<<<<<< HEAD
        final List<KeyValue<Windowed<Bytes>, byte[]>> actual = toList(cachingStore.findSessions(Bytes.wrap("a".getBytes(StandardCharsets.UTF_8)), 0, added.size() * 10L));
=======
        final List<KeyValue<Windowed<Bytes>, byte[]>> actual = toListAndCloseIterator(cachingStore.findSessions(
                Bytes.wrap("a".getBytes(StandardCharsets.UTF_8)),
                0,
                added.size() * 10L));
>>>>>>> 9494bebe
        verifyKeyValueList(added, actual);
    }

    @Test
    public void shouldRemove() {
        final Windowed<Bytes> a = new Windowed<>(keyA, new SessionWindow(0, 0));
        final Windowed<Bytes> b = new Windowed<>(keyB, new SessionWindow(0, 0));
        cachingStore.put(a, "2".getBytes());
        cachingStore.put(b, "2".getBytes());
        cachingStore.remove(a);

        try (final KeyValueIterator<Windowed<Bytes>, byte[]> rangeIter = cachingStore.findSessions(keyA, 0, 0)) {
            assertFalse(rangeIter.hasNext());

            assertNull(cachingStore.fetchSession(keyA, 0, 0));
            assertThat(cachingStore.fetchSession(keyB, 0, 0), equalTo("2".getBytes()));
        }
    }

    @Test
    public void shouldFetchCorrectlyAcrossSegments() {
        final Windowed<Bytes> a1 = new Windowed<>(keyA, new SessionWindow(0, 0));
        final Windowed<Bytes> a2 = new Windowed<>(keyA, new SessionWindow(SEGMENT_INTERVAL, SEGMENT_INTERVAL));
        final Windowed<Bytes> a3 = new Windowed<>(keyA, new SessionWindow(SEGMENT_INTERVAL * 2, SEGMENT_INTERVAL * 2));
        final Windowed<Bytes> a4 = new Windowed<>(keyA, new SessionWindow(SEGMENT_INTERVAL * 3, SEGMENT_INTERVAL * 3));
        final Windowed<Bytes> a5 = new Windowed<>(keyA, new SessionWindow(SEGMENT_INTERVAL * 4, SEGMENT_INTERVAL * 4));
        final Windowed<Bytes> a6 = new Windowed<>(keyA, new SessionWindow(SEGMENT_INTERVAL * 5, SEGMENT_INTERVAL * 5));
        cachingStore.put(a1, "1".getBytes());
        cachingStore.put(a2, "2".getBytes());
        cachingStore.put(a3, "3".getBytes());
        cachingStore.flush();
        cachingStore.put(a4, "4".getBytes());
        cachingStore.put(a5, "5".getBytes());
        cachingStore.put(a6, "6".getBytes());
        try (final KeyValueIterator<Windowed<Bytes>, byte[]> results = cachingStore.findSessions(keyA, 0, SEGMENT_INTERVAL * 5)) {
            assertEquals(a1, results.next().key);
            assertEquals(a2, results.next().key);
            assertEquals(a3, results.next().key);
            assertEquals(a4, results.next().key);
            assertEquals(a5, results.next().key);
            assertEquals(a6, results.next().key);
            assertFalse(results.hasNext());
        }
    }

    @Test
    public void shouldBackwardFetchCorrectlyAcrossSegments() {
        final Windowed<Bytes> a1 = new Windowed<>(keyA, new SessionWindow(0,  0));
        final Windowed<Bytes> a2 = new Windowed<>(keyA, new SessionWindow(SEGMENT_INTERVAL, SEGMENT_INTERVAL));
        final Windowed<Bytes> a3 = new Windowed<>(keyA, new SessionWindow(SEGMENT_INTERVAL * 2, SEGMENT_INTERVAL * 2));
        final Windowed<Bytes> a4 = new Windowed<>(keyA, new SessionWindow(SEGMENT_INTERVAL * 3, SEGMENT_INTERVAL * 3));
        final Windowed<Bytes> a5 = new Windowed<>(keyA, new SessionWindow(SEGMENT_INTERVAL * 4, SEGMENT_INTERVAL * 4));
        final Windowed<Bytes> a6 = new Windowed<>(keyA, new SessionWindow(SEGMENT_INTERVAL * 5, SEGMENT_INTERVAL * 5));
        cachingStore.put(a1, "1".getBytes());
        cachingStore.put(a2, "2".getBytes());
        cachingStore.put(a3, "3".getBytes());
        cachingStore.flush();
        cachingStore.put(a4, "4".getBytes());
        cachingStore.put(a5, "5".getBytes());
        cachingStore.put(a6, "6".getBytes());
        try (final KeyValueIterator<Windowed<Bytes>, byte[]> results = cachingStore.backwardFindSessions(keyA, 0, SEGMENT_INTERVAL * 5)) {
            assertEquals(a6, results.next().key);
            assertEquals(a5, results.next().key);
            assertEquals(a4, results.next().key);
            assertEquals(a3, results.next().key);
            assertEquals(a2, results.next().key);
            assertEquals(a1, results.next().key);
            assertFalse(results.hasNext());
        }
    }

    @Test
    public void shouldFetchRangeCorrectlyAcrossSegments() {
        final Windowed<Bytes> a1 = new Windowed<>(keyA, new SessionWindow(0, 0));
        final Windowed<Bytes> aa1 = new Windowed<>(keyAA, new SessionWindow(0, 0));
        final Windowed<Bytes> a2 = new Windowed<>(keyA, new SessionWindow(SEGMENT_INTERVAL, SEGMENT_INTERVAL));
        final Windowed<Bytes> a3 = new Windowed<>(keyA, new SessionWindow(SEGMENT_INTERVAL * 2, SEGMENT_INTERVAL * 2));
        final Windowed<Bytes> aa3 = new Windowed<>(keyAA, new SessionWindow(SEGMENT_INTERVAL * 2, SEGMENT_INTERVAL * 2));
        cachingStore.put(a1, "1".getBytes());
        cachingStore.put(aa1, "1".getBytes());
        cachingStore.put(a2, "2".getBytes());
        cachingStore.put(a3, "3".getBytes());
        cachingStore.put(aa3, "3".getBytes());

        final KeyValueIterator<Windowed<Bytes>, byte[]> rangeResults = cachingStore.findSessions(keyA, keyAA, 0, SEGMENT_INTERVAL * 2);
        final List<Windowed<Bytes>> keys = new ArrayList<>();
        while (rangeResults.hasNext()) {
            keys.add(rangeResults.next().key);
        }
        rangeResults.close();
        assertEquals(asList(a1, aa1, a2, a3, aa3), keys);
    }

    @Test
    public void shouldBackwardFetchRangeCorrectlyAcrossSegments() {
        final Windowed<Bytes> a1 = new Windowed<>(keyA, new SessionWindow(0, 0));
        final Windowed<Bytes> aa1 = new Windowed<>(keyAA, new SessionWindow(0, 0));
        final Windowed<Bytes> a2 = new Windowed<>(keyA, new SessionWindow(SEGMENT_INTERVAL, SEGMENT_INTERVAL));
        final Windowed<Bytes> a3 = new Windowed<>(keyA, new SessionWindow(SEGMENT_INTERVAL * 2, SEGMENT_INTERVAL * 2));
        final Windowed<Bytes> aa3 = new Windowed<>(keyAA, new SessionWindow(SEGMENT_INTERVAL * 2, SEGMENT_INTERVAL * 2));
        cachingStore.put(a1, "1".getBytes());
        cachingStore.put(aa1, "1".getBytes());
        cachingStore.put(a2, "2".getBytes());
        cachingStore.put(a3, "3".getBytes());
        cachingStore.put(aa3, "3".getBytes());

        final KeyValueIterator<Windowed<Bytes>, byte[]> rangeResults = cachingStore.backwardFindSessions(keyA, keyAA, 0, SEGMENT_INTERVAL * 2);
        final List<Windowed<Bytes>> keys = new ArrayList<>();
        while (rangeResults.hasNext()) {
            keys.add(rangeResults.next().key);
        }
        rangeResults.close();
        assertEquals(asList(aa3, a3, a2, aa1, a1), keys);
    }

    @Test
    public void shouldSetFlushListener() {
        assertTrue(cachingStore.setFlushListener(null, true));
        assertTrue(cachingStore.setFlushListener(null, false));
    }

    @Test
    public void shouldForwardChangedValuesDuringFlush() {
        final Windowed<Bytes> a = new Windowed<>(keyA, new SessionWindow(2, 4));
        final Windowed<Bytes> b = new Windowed<>(keyA, new SessionWindow(1, 2));
        final Windowed<String> aDeserialized = new Windowed<>("a", new SessionWindow(2, 4));
        final Windowed<String> bDeserialized = new Windowed<>("a", new SessionWindow(1, 2));
        final CacheFlushListenerStub<Windowed<String>, String> flushListener = new CacheFlushListenerStub<>(new SessionWindowedDeserializer<>(new StringDeserializer()), new StringDeserializer());
        cachingStore.setFlushListener(flushListener, true);

        cachingStore.put(b, "1".getBytes());
        cachingStore.flush();

        assertEquals(Collections.singletonList(new KeyValueTimestamp<>(bDeserialized, new Change<>("1", null), DEFAULT_TIMESTAMP)), flushListener.forwarded);
        flushListener.forwarded.clear();

        cachingStore.put(a, "1".getBytes());
        cachingStore.flush();

        assertEquals(Collections.singletonList(new KeyValueTimestamp<>(aDeserialized, new Change<>("1", null), DEFAULT_TIMESTAMP)), flushListener.forwarded);
        flushListener.forwarded.clear();

        cachingStore.put(a, "2".getBytes());
        cachingStore.flush();

        assertEquals(Collections.singletonList(new KeyValueTimestamp<>(aDeserialized, new Change<>("2", "1"), DEFAULT_TIMESTAMP)), flushListener.forwarded);
        flushListener.forwarded.clear();

        cachingStore.remove(a);
        cachingStore.flush();

        assertEquals(Collections.singletonList(new KeyValueTimestamp<>(aDeserialized, new Change<>(null, "2"), DEFAULT_TIMESTAMP)), flushListener.forwarded);
        flushListener.forwarded.clear();

        cachingStore.put(a, "1".getBytes());
        cachingStore.put(a, "2".getBytes());
        cachingStore.remove(a);
        cachingStore.flush();

        assertEquals(Collections.emptyList(), flushListener.forwarded);
        flushListener.forwarded.clear();
    }

    @Test
    public void shouldNotForwardChangedValuesDuringFlushWhenSendOldValuesDisabled() {
        final Windowed<Bytes> a = new Windowed<>(keyA, new SessionWindow(0, 0));
        final Windowed<String> aDeserialized = new Windowed<>("a", new SessionWindow(0, 0));
        final CacheFlushListenerStub<Windowed<String>, String> flushListener = new CacheFlushListenerStub<>(new SessionWindowedDeserializer<>(new StringDeserializer()), new StringDeserializer());
        cachingStore.setFlushListener(flushListener, false);

        cachingStore.put(a, "1".getBytes());
        cachingStore.flush();

        cachingStore.put(a, "2".getBytes());
        cachingStore.flush();

        cachingStore.remove(a);
        cachingStore.flush();

        assertEquals(asList(new KeyValueTimestamp<>(aDeserialized, new Change<>("1", null), DEFAULT_TIMESTAMP), new KeyValueTimestamp<>(aDeserialized, new Change<>("2", null), DEFAULT_TIMESTAMP), new KeyValueTimestamp<>(aDeserialized, new Change<>(null, null), DEFAULT_TIMESTAMP)), flushListener.forwarded);
        flushListener.forwarded.clear();

        cachingStore.put(a, "1".getBytes());
        cachingStore.put(a, "2".getBytes());
        cachingStore.remove(a);
        cachingStore.flush();

        assertEquals(Collections.emptyList(), flushListener.forwarded);
        flushListener.forwarded.clear();
    }

    @Test
    public void shouldReturnSameResultsForSingleKeyFindSessionsAndEqualKeyRangeFindSessions() {
        cachingStore.put(new Windowed<>(keyA, new SessionWindow(0, 1)), "1".getBytes());
        cachingStore.put(new Windowed<>(keyAA, new SessionWindow(2, 3)), "2".getBytes());
        cachingStore.put(new Windowed<>(keyAA, new SessionWindow(4, 5)), "3".getBytes());
        cachingStore.put(new Windowed<>(keyB, new SessionWindow(6, 7)), "4".getBytes());

        try (final KeyValueIterator<Windowed<Bytes>, byte[]> singleKeyIterator = cachingStore.findSessions(keyAA, 0L, 10L); final KeyValueIterator<Windowed<Bytes>, byte[]> keyRangeIterator = cachingStore.findSessions(keyAA, keyAA, 0L, 10L)) {

            assertEquals(singleKeyIterator.next(), keyRangeIterator.next());
            assertEquals(singleKeyIterator.next(), keyRangeIterator.next());
            assertFalse(singleKeyIterator.hasNext());
            assertFalse(keyRangeIterator.hasNext());
        }
    }

    @Test
    public void shouldReturnSameResultsForSingleKeyFindSessionsBackwardsAndEqualKeyRangeFindSessions() {
        cachingStore.put(new Windowed<>(keyA, new SessionWindow(0, 1)), "1".getBytes());
        cachingStore.put(new Windowed<>(keyAA, new SessionWindow(2, 3)), "2".getBytes());
        cachingStore.put(new Windowed<>(keyAA, new SessionWindow(4, 5)), "3".getBytes());
        cachingStore.put(new Windowed<>(keyB, new SessionWindow(6, 7)), "4".getBytes());

        try (final KeyValueIterator<Windowed<Bytes>, byte[]> singleKeyIterator = cachingStore.backwardFindSessions(keyAA, 0L, 10L); final KeyValueIterator<Windowed<Bytes>, byte[]> keyRangeIterator = cachingStore.backwardFindSessions(keyAA, keyAA, 0L, 10L)) {

            assertEquals(singleKeyIterator.next(), keyRangeIterator.next());
            assertEquals(singleKeyIterator.next(), keyRangeIterator.next());
            assertFalse(singleKeyIterator.hasNext());
            assertFalse(keyRangeIterator.hasNext());
        }
    }

    @Test
    public void shouldClearNamespaceCacheOnClose() {
        final Windowed<Bytes> a1 = new Windowed<>(keyA, new SessionWindow(0, 0));
        cachingStore.put(a1, "1".getBytes());
        assertEquals(1, cache.size());
        cachingStore.close();
        assertEquals(0, cache.size());
    }

    @SuppressWarnings("resource")
    @Test
    public void shouldThrowIfTryingToFetchFromClosedCachingStore() {
        cachingStore.close();
        assertThrows(InvalidStateStoreException.class, () -> cachingStore.fetch(keyA));
    }

    @SuppressWarnings("resource")
    @Test
    public void shouldThrowIfTryingToFindMergeSessionFromClosedCachingStore() {
        cachingStore.close();
        assertThrows(InvalidStateStoreException.class, () -> cachingStore.findSessions(keyA, 0, Long.MAX_VALUE));
    }

    @Test
    public void shouldThrowIfTryingToRemoveFromClosedCachingStore() {
        cachingStore.close();
        assertThrows(InvalidStateStoreException.class, () -> cachingStore.remove(new Windowed<>(keyA, new SessionWindow(0, 0))));
    }

    @Test
    public void shouldThrowIfTryingToPutIntoClosedCachingStore() {
        cachingStore.close();
        assertThrows(InvalidStateStoreException.class, () -> cachingStore.put(new Windowed<>(keyA, new SessionWindow(0, 0)), "1".getBytes()));
    }

    @SuppressWarnings("resource")
    @Test
    public void shouldThrowNullPointerExceptionOnFindSessionsNullKey() {
        assertThrows(NullPointerException.class, () -> cachingStore.findSessions(null, 1L, 2L));
    }

    @SuppressWarnings("resource")
    @Test
    public void shouldThrowNullPointerExceptionOnFetchNullKey() {
        assertThrows(NullPointerException.class, () -> cachingStore.fetch(null));
    }

    @Test
    public void shouldThrowNullPointerExceptionOnRemoveNullKey() {
        assertThrows(NullPointerException.class, () -> cachingStore.remove(null));
    }

    @Test
    public void shouldThrowNullPointerExceptionOnPutNullKey() {
        assertThrows(NullPointerException.class, () -> cachingStore.put(null, "1".getBytes()));
    }

    @SuppressWarnings("resource")
    @Test
    public void shouldNotThrowInvalidRangeExceptionWhenBackwardWithNegativeFromKey() {
        final Bytes keyFrom = Bytes.wrap(new IntegerSerializer().serialize("", -1));
        final Bytes keyTo = Bytes.wrap(new IntegerSerializer().serialize("", 1));

        try (final LogCaptureAppender appender = LogCaptureAppender.createAndRegister(CachingSessionStore.class); final KeyValueIterator<Windowed<Bytes>, byte[]> iterator = cachingStore.backwardFindSessions(keyFrom, keyTo, 0L, 10L)) {
            assertFalse(iterator.hasNext());

            final List<String> messages = appender.getMessages();
            assertThat(messages, hasItem("Returning empty iterator for fetch with invalid key range: from > to." + " This may be due to range arguments set in the wrong order, " + "or serdes that don't preserve ordering when lexicographically comparing the serialized bytes." + " Note that the built-in numerical serdes do not follow this for negative numbers"));
        }
    }

    @SuppressWarnings("resource")
    @Test
    public void shouldNotThrowInvalidRangeExceptionWithNegativeFromKey() {
        final Bytes keyFrom = Bytes.wrap(new IntegerSerializer().serialize("", -1));
        final Bytes keyTo = Bytes.wrap(new IntegerSerializer().serialize("", 1));

        try (final LogCaptureAppender appender = LogCaptureAppender.createAndRegister(CachingSessionStore.class); final KeyValueIterator<Windowed<Bytes>, byte[]> iterator = cachingStore.findSessions(keyFrom, keyTo, 0L, 10L)) {
            assertFalse(iterator.hasNext());

            final List<String> messages = appender.getMessages();
            assertThat(messages, hasItem("Returning empty iterator for fetch with invalid key range: from > to." + " This may be due to range arguments set in the wrong order, " + "or serdes that don't preserve ordering when lexicographically comparing the serialized bytes." + " Note that the built-in numerical serdes do not follow this for negative numbers"));
        }
    }

    private List<KeyValue<Windowed<Bytes>, byte[]>> addSessionsUntilOverflow(final String... sessionIds) {
        final Random random = new Random();
        final List<KeyValue<Windowed<Bytes>, byte[]>> results = new ArrayList<>();
        while (cache.size() == results.size()) {
            final String sessionId = sessionIds[random.nextInt(sessionIds.length)];
            addSingleSession(sessionId, results);
        }
        return results;
    }

    private void addSingleSession(final String sessionId, final List<KeyValue<Windowed<Bytes>, byte[]>> allSessions) {
        final int timestamp = allSessions.size() * 10;
        final Windowed<Bytes> key = new Windowed<>(Bytes.wrap(sessionId.getBytes()), new SessionWindow(timestamp, timestamp));
        final byte[] value = "1".getBytes();
        cachingStore.put(key, value);
        allSessions.add(KeyValue.pair(key, value));
    }

    public static class CacheFlushListenerStub<K, V> implements CacheFlushListener<byte[], byte[]> {
        final Deserializer<K> keyDeserializer;
        final Deserializer<V> valueDeserializer;
        final List<KeyValueTimestamp<K, Change<V>>> forwarded = new LinkedList<>();

        CacheFlushListenerStub(final Deserializer<K> keyDeserializer, final Deserializer<V> valueDeserializer) {
            this.keyDeserializer = keyDeserializer;
            this.valueDeserializer = valueDeserializer;
        }

        @Override
        public void apply(final Record<byte[], Change<byte[]>> record) {
            forwarded.add(new KeyValueTimestamp<>(keyDeserializer.deserialize(null, record.key()), new Change<>(valueDeserializer.deserialize(null, record.value().newValue), valueDeserializer.deserialize(null, record.value().oldValue)), record.timestamp()));
        }
    }
}<|MERGE_RESOLUTION|>--- conflicted
+++ resolved
@@ -50,19 +50,15 @@
 import org.mockito.quality.Strictness;
 
 import java.nio.charset.StandardCharsets;
-import java.util.*;
+import java.util.ArrayList;
+import java.util.Collections;
+import java.util.LinkedList;
+import java.util.List;
+import java.util.Random;
 
 import static java.util.Arrays.asList;
 import static org.apache.kafka.common.utils.Utils.mkEntry;
 import static org.apache.kafka.common.utils.Utils.mkMap;
-<<<<<<< HEAD
-import static org.apache.kafka.test.StreamsTestUtils.*;
-import static org.hamcrest.CoreMatchers.hasItem;
-import static org.hamcrest.MatcherAssert.assertThat;
-import static org.hamcrest.Matchers.equalTo;
-import static org.junit.Assert.*;
-import static org.mockito.Mockito.*;
-=======
 import static org.apache.kafka.test.StreamsTestUtils.toListAndCloseIterator;
 import static org.apache.kafka.test.StreamsTestUtils.verifyKeyValueList;
 import static org.apache.kafka.test.StreamsTestUtils.verifyWindowedKeyValue;
@@ -80,7 +76,6 @@
 import static org.mockito.Mockito.mock;
 import static org.mockito.Mockito.verify;
 import static org.mockito.Mockito.when;
->>>>>>> 9494bebe
 
 @ExtendWith(MockitoExtension.class)
 @MockitoSettings(strictness = Strictness.STRICT_STUBS)
@@ -133,7 +128,8 @@
 
         assertEquals(3, cache.size());
 
-        try (final KeyValueIterator<Windowed<Bytes>, byte[]> a = cachingStore.findSessions(keyA, 0, 0); final KeyValueIterator<Windowed<Bytes>, byte[]> b = cachingStore.findSessions(keyB, 0, 0)) {
+        try (final KeyValueIterator<Windowed<Bytes>, byte[]> a = cachingStore.findSessions(keyA, 0, 0);
+             final KeyValueIterator<Windowed<Bytes>, byte[]> b = cachingStore.findSessions(keyB, 0, 0)) {
 
             verifyWindowedKeyValue(a.next(), new Windowed<>(keyA, new SessionWindow(0, 0)), "1");
             verifyWindowedKeyValue(b.next(), new Windowed<>(keyB, new SessionWindow(0, 0)), "1");
@@ -144,8 +140,7 @@
 
     @Test
     public void shouldMatchPositionAfterPutWithFlushListener() {
-        cachingStore.setFlushListener(record -> {
-        }, false);
+        cachingStore.setFlushListener(record -> { }, false);
         shouldMatchPositionAfterPut();
     }
 
@@ -162,7 +157,9 @@
         cachingStore.put(new Windowed<>(keyA, new SessionWindow(0, 0)), "1".getBytes());
 
         // Position should correspond to the last record's context, not the current context.
-        context.setRecordContext(new ProcessorRecordContext(0, 3, 0, "", new RecordHeaders()));
+        context.setRecordContext(
+            new ProcessorRecordContext(0, 3, 0, "", new RecordHeaders())
+        );
 
         // the caching session store doesn't maintain a separate
         // position because it never serves queries from the cache
@@ -171,8 +168,14 @@
 
         cachingStore.flush();
 
-        assertEquals(Position.fromMap(mkMap(mkEntry("", mkMap(mkEntry(0, 2L))))), cachingStore.getPosition());
-        assertEquals(Position.fromMap(mkMap(mkEntry("", mkMap(mkEntry(0, 2L))))), underlyingStore.getPosition());
+        assertEquals(
+            Position.fromMap(mkMap(mkEntry("", mkMap(mkEntry(0, 2L))))),
+            cachingStore.getPosition()
+        );
+        assertEquals(
+            Position.fromMap(mkMap(mkEntry("", mkMap(mkEntry(0, 2L))))),
+            underlyingStore.getPosition()
+        );
     }
 
     @Test
@@ -307,28 +310,32 @@
 
         assertEquals(3, cache.size());
 
-        try (final KeyValueIterator<Windowed<Bytes>, byte[]> some = cachingStore.findSessions(keyAA, keyB, 0, 0)) {
+        try (final KeyValueIterator<Windowed<Bytes>, byte[]> some =
+                 cachingStore.findSessions(keyAA, keyB, 0, 0)) {
             verifyWindowedKeyValue(some.next(), new Windowed<>(keyAA, new SessionWindow(0, 0)), "1");
             verifyWindowedKeyValue(some.next(), new Windowed<>(keyB, new SessionWindow(0, 0)), "1");
             assertFalse(some.hasNext());
         }
 
         // infinite keyFrom case
-        try (final KeyValueIterator<Windowed<Bytes>, byte[]> some = cachingStore.findSessions(null, keyAA, 0, 0)) {
+        try (final KeyValueIterator<Windowed<Bytes>, byte[]> some =
+                 cachingStore.findSessions(null, keyAA, 0, 0)) {
             verifyWindowedKeyValue(some.next(), new Windowed<>(keyA, new SessionWindow(0, 0)), "1");
             verifyWindowedKeyValue(some.next(), new Windowed<>(keyAA, new SessionWindow(0, 0)), "1");
             assertFalse(some.hasNext());
         }
 
         // infinite keyTo case
-        try (final KeyValueIterator<Windowed<Bytes>, byte[]> some = cachingStore.findSessions(keyAA, keyB, 0, 0)) {
+        try (final KeyValueIterator<Windowed<Bytes>, byte[]> some =
+                 cachingStore.findSessions(keyAA, keyB, 0, 0)) {
             verifyWindowedKeyValue(some.next(), new Windowed<>(keyAA, new SessionWindow(0, 0)), "1");
             verifyWindowedKeyValue(some.next(), new Windowed<>(keyB, new SessionWindow(0, 0)), "1");
             assertFalse(some.hasNext());
         }
 
         // infinite keyFrom and keyTo case
-        try (final KeyValueIterator<Windowed<Bytes>, byte[]> some = cachingStore.findSessions(null, null, 0, 0)) {
+        try (final KeyValueIterator<Windowed<Bytes>, byte[]> some =
+                 cachingStore.findSessions(null, null, 0, 0)) {
             verifyWindowedKeyValue(some.next(), new Windowed<>(keyA, new SessionWindow(0, 0)), "1");
             verifyWindowedKeyValue(some.next(), new Windowed<>(keyAA, new SessionWindow(0, 0)), "1");
             verifyWindowedKeyValue(some.next(), new Windowed<>(keyB, new SessionWindow(0, 0)), "1");
@@ -344,28 +351,32 @@
 
         assertEquals(3, cache.size());
 
-        try (final KeyValueIterator<Windowed<Bytes>, byte[]> some = cachingStore.backwardFindSessions(keyAA, keyB, 0, 0)) {
+        try (final KeyValueIterator<Windowed<Bytes>, byte[]> some =
+                 cachingStore.backwardFindSessions(keyAA, keyB, 0, 0)) {
             verifyWindowedKeyValue(some.next(), new Windowed<>(keyB, new SessionWindow(0, 0)), "1");
             verifyWindowedKeyValue(some.next(), new Windowed<>(keyAA, new SessionWindow(0, 0)), "1");
             assertFalse(some.hasNext());
         }
 
         // infinite keyFrom case
-        try (final KeyValueIterator<Windowed<Bytes>, byte[]> some = cachingStore.backwardFindSessions(null, keyAA, 0, 0)) {
+        try (final KeyValueIterator<Windowed<Bytes>, byte[]> some =
+                 cachingStore.backwardFindSessions(null, keyAA, 0, 0)) {
             verifyWindowedKeyValue(some.next(), new Windowed<>(keyAA, new SessionWindow(0, 0)), "1");
             verifyWindowedKeyValue(some.next(), new Windowed<>(keyA, new SessionWindow(0, 0)), "1");
             assertFalse(some.hasNext());
         }
 
         // infinite keyTo case
-        try (final KeyValueIterator<Windowed<Bytes>, byte[]> some = cachingStore.backwardFindSessions(keyAA, keyB, 0, 0)) {
+        try (final KeyValueIterator<Windowed<Bytes>, byte[]> some =
+                 cachingStore.backwardFindSessions(keyAA, keyB, 0, 0)) {
             verifyWindowedKeyValue(some.next(), new Windowed<>(keyB, new SessionWindow(0, 0)), "1");
             verifyWindowedKeyValue(some.next(), new Windowed<>(keyAA, new SessionWindow(0, 0)), "1");
             assertFalse(some.hasNext());
         }
 
         // infinite keyFrom and keyTo case
-        try (final KeyValueIterator<Windowed<Bytes>, byte[]> some = cachingStore.backwardFindSessions(null, null, 0, 0)) {
+        try (final KeyValueIterator<Windowed<Bytes>, byte[]> some =
+                 cachingStore.backwardFindSessions(null, null, 0, 0)) {
             verifyWindowedKeyValue(some.next(), new Windowed<>(keyB, new SessionWindow(0, 0)), "1");
             verifyWindowedKeyValue(some.next(), new Windowed<>(keyAA, new SessionWindow(0, 0)), "1");
             verifyWindowedKeyValue(some.next(), new Windowed<>(keyA, new SessionWindow(0, 0)), "1");
@@ -375,7 +386,12 @@
 
     @Test
     public void shouldFetchAllSessionsWithSameRecordKey() {
-        final List<KeyValue<Windowed<Bytes>, byte[]>> expected = asList(KeyValue.pair(new Windowed<>(keyA, new SessionWindow(0, 0)), "1".getBytes()), KeyValue.pair(new Windowed<>(keyA, new SessionWindow(10, 10)), "2".getBytes()), KeyValue.pair(new Windowed<>(keyA, new SessionWindow(100, 100)), "3".getBytes()), KeyValue.pair(new Windowed<>(keyA, new SessionWindow(1000, 1000)), "4".getBytes()));
+        final List<KeyValue<Windowed<Bytes>, byte[]>> expected = asList(
+            KeyValue.pair(new Windowed<>(keyA, new SessionWindow(0, 0)), "1".getBytes()),
+            KeyValue.pair(new Windowed<>(keyA, new SessionWindow(10, 10)), "2".getBytes()),
+            KeyValue.pair(new Windowed<>(keyA, new SessionWindow(100, 100)), "3".getBytes()),
+            KeyValue.pair(new Windowed<>(keyA, new SessionWindow(1000, 1000)), "4".getBytes())
+        );
         for (final KeyValue<Windowed<Bytes>, byte[]> kv : expected) {
             cachingStore.put(kv.key, kv.value);
         }
@@ -389,7 +405,12 @@
 
     @Test
     public void shouldBackwardFetchAllSessionsWithSameRecordKey() {
-        final List<KeyValue<Windowed<Bytes>, byte[]>> expected = asList(KeyValue.pair(new Windowed<>(keyA, new SessionWindow(0, 0)), "1".getBytes()), KeyValue.pair(new Windowed<>(keyA, new SessionWindow(10, 10)), "2".getBytes()), KeyValue.pair(new Windowed<>(keyA, new SessionWindow(100, 100)), "3".getBytes()), KeyValue.pair(new Windowed<>(keyA, new SessionWindow(1000, 1000)), "4".getBytes()));
+        final List<KeyValue<Windowed<Bytes>, byte[]>> expected = asList(
+            KeyValue.pair(new Windowed<>(keyA, new SessionWindow(0, 0)), "1".getBytes()),
+            KeyValue.pair(new Windowed<>(keyA, new SessionWindow(10, 10)), "2".getBytes()),
+            KeyValue.pair(new Windowed<>(keyA, new SessionWindow(100, 100)), "3".getBytes()),
+            KeyValue.pair(new Windowed<>(keyA, new SessionWindow(1000, 1000)), "4".getBytes())
+        );
         for (final KeyValue<Windowed<Bytes>, byte[]> kv : expected) {
             cachingStore.put(kv.key, kv.value);
         }
@@ -416,14 +437,10 @@
     @Test
     public void shouldQueryItemsInCacheAndStore() {
         final List<KeyValue<Windowed<Bytes>, byte[]>> added = addSessionsUntilOverflow("a");
-<<<<<<< HEAD
-        final List<KeyValue<Windowed<Bytes>, byte[]>> actual = toList(cachingStore.findSessions(Bytes.wrap("a".getBytes(StandardCharsets.UTF_8)), 0, added.size() * 10L));
-=======
         final List<KeyValue<Windowed<Bytes>, byte[]>> actual = toListAndCloseIterator(cachingStore.findSessions(
                 Bytes.wrap("a".getBytes(StandardCharsets.UTF_8)),
                 0,
                 added.size() * 10L));
->>>>>>> 9494bebe
         verifyKeyValueList(added, actual);
     }
 
@@ -435,7 +452,8 @@
         cachingStore.put(b, "2".getBytes());
         cachingStore.remove(a);
 
-        try (final KeyValueIterator<Windowed<Bytes>, byte[]> rangeIter = cachingStore.findSessions(keyA, 0, 0)) {
+        try (final KeyValueIterator<Windowed<Bytes>, byte[]> rangeIter =
+                 cachingStore.findSessions(keyA, 0, 0)) {
             assertFalse(rangeIter.hasNext());
 
             assertNull(cachingStore.fetchSession(keyA, 0, 0));
@@ -458,7 +476,8 @@
         cachingStore.put(a4, "4".getBytes());
         cachingStore.put(a5, "5".getBytes());
         cachingStore.put(a6, "6".getBytes());
-        try (final KeyValueIterator<Windowed<Bytes>, byte[]> results = cachingStore.findSessions(keyA, 0, SEGMENT_INTERVAL * 5)) {
+        try (final KeyValueIterator<Windowed<Bytes>, byte[]> results =
+                 cachingStore.findSessions(keyA, 0, SEGMENT_INTERVAL * 5)) {
             assertEquals(a1, results.next().key);
             assertEquals(a2, results.next().key);
             assertEquals(a3, results.next().key);
@@ -484,7 +503,8 @@
         cachingStore.put(a4, "4".getBytes());
         cachingStore.put(a5, "5".getBytes());
         cachingStore.put(a6, "6".getBytes());
-        try (final KeyValueIterator<Windowed<Bytes>, byte[]> results = cachingStore.backwardFindSessions(keyA, 0, SEGMENT_INTERVAL * 5)) {
+        try (final KeyValueIterator<Windowed<Bytes>, byte[]> results =
+                 cachingStore.backwardFindSessions(keyA, 0, SEGMENT_INTERVAL * 5)) {
             assertEquals(a6, results.next().key);
             assertEquals(a5, results.next().key);
             assertEquals(a4, results.next().key);
@@ -508,7 +528,8 @@
         cachingStore.put(a3, "3".getBytes());
         cachingStore.put(aa3, "3".getBytes());
 
-        final KeyValueIterator<Windowed<Bytes>, byte[]> rangeResults = cachingStore.findSessions(keyA, keyAA, 0, SEGMENT_INTERVAL * 2);
+        final KeyValueIterator<Windowed<Bytes>, byte[]> rangeResults =
+            cachingStore.findSessions(keyA, keyAA, 0, SEGMENT_INTERVAL * 2);
         final List<Windowed<Bytes>> keys = new ArrayList<>();
         while (rangeResults.hasNext()) {
             keys.add(rangeResults.next().key);
@@ -530,7 +551,8 @@
         cachingStore.put(a3, "3".getBytes());
         cachingStore.put(aa3, "3".getBytes());
 
-        final KeyValueIterator<Windowed<Bytes>, byte[]> rangeResults = cachingStore.backwardFindSessions(keyA, keyAA, 0, SEGMENT_INTERVAL * 2);
+        final KeyValueIterator<Windowed<Bytes>, byte[]> rangeResults =
+            cachingStore.backwardFindSessions(keyA, keyAA, 0, SEGMENT_INTERVAL * 2);
         final List<Windowed<Bytes>> keys = new ArrayList<>();
         while (rangeResults.hasNext()) {
             keys.add(rangeResults.next().key);
@@ -551,31 +573,62 @@
         final Windowed<Bytes> b = new Windowed<>(keyA, new SessionWindow(1, 2));
         final Windowed<String> aDeserialized = new Windowed<>("a", new SessionWindow(2, 4));
         final Windowed<String> bDeserialized = new Windowed<>("a", new SessionWindow(1, 2));
-        final CacheFlushListenerStub<Windowed<String>, String> flushListener = new CacheFlushListenerStub<>(new SessionWindowedDeserializer<>(new StringDeserializer()), new StringDeserializer());
+        final CacheFlushListenerStub<Windowed<String>, String> flushListener =
+            new CacheFlushListenerStub<>(
+                new SessionWindowedDeserializer<>(new StringDeserializer()),
+                new StringDeserializer());
         cachingStore.setFlushListener(flushListener, true);
 
         cachingStore.put(b, "1".getBytes());
         cachingStore.flush();
 
-        assertEquals(Collections.singletonList(new KeyValueTimestamp<>(bDeserialized, new Change<>("1", null), DEFAULT_TIMESTAMP)), flushListener.forwarded);
+        assertEquals(
+            Collections.singletonList(
+                new KeyValueTimestamp<>(
+                    bDeserialized,
+                    new Change<>("1", null),
+                    DEFAULT_TIMESTAMP)),
+            flushListener.forwarded
+        );
         flushListener.forwarded.clear();
 
         cachingStore.put(a, "1".getBytes());
         cachingStore.flush();
 
-        assertEquals(Collections.singletonList(new KeyValueTimestamp<>(aDeserialized, new Change<>("1", null), DEFAULT_TIMESTAMP)), flushListener.forwarded);
+        assertEquals(
+            Collections.singletonList(
+                new KeyValueTimestamp<>(
+                    aDeserialized,
+                    new Change<>("1", null),
+                    DEFAULT_TIMESTAMP)),
+            flushListener.forwarded
+        );
         flushListener.forwarded.clear();
 
         cachingStore.put(a, "2".getBytes());
         cachingStore.flush();
 
-        assertEquals(Collections.singletonList(new KeyValueTimestamp<>(aDeserialized, new Change<>("2", "1"), DEFAULT_TIMESTAMP)), flushListener.forwarded);
+        assertEquals(
+            Collections.singletonList(
+                new KeyValueTimestamp<>(
+                    aDeserialized,
+                    new Change<>("2", "1"),
+                    DEFAULT_TIMESTAMP)),
+            flushListener.forwarded
+        );
         flushListener.forwarded.clear();
 
         cachingStore.remove(a);
         cachingStore.flush();
 
-        assertEquals(Collections.singletonList(new KeyValueTimestamp<>(aDeserialized, new Change<>(null, "2"), DEFAULT_TIMESTAMP)), flushListener.forwarded);
+        assertEquals(
+            Collections.singletonList(
+                new KeyValueTimestamp<>(
+                    aDeserialized,
+                    new Change<>(null, "2"),
+                    DEFAULT_TIMESTAMP)),
+            flushListener.forwarded
+        );
         flushListener.forwarded.clear();
 
         cachingStore.put(a, "1".getBytes());
@@ -583,7 +636,10 @@
         cachingStore.remove(a);
         cachingStore.flush();
 
-        assertEquals(Collections.emptyList(), flushListener.forwarded);
+        assertEquals(
+            Collections.emptyList(),
+            flushListener.forwarded
+        );
         flushListener.forwarded.clear();
     }
 
@@ -591,7 +647,10 @@
     public void shouldNotForwardChangedValuesDuringFlushWhenSendOldValuesDisabled() {
         final Windowed<Bytes> a = new Windowed<>(keyA, new SessionWindow(0, 0));
         final Windowed<String> aDeserialized = new Windowed<>("a", new SessionWindow(0, 0));
-        final CacheFlushListenerStub<Windowed<String>, String> flushListener = new CacheFlushListenerStub<>(new SessionWindowedDeserializer<>(new StringDeserializer()), new StringDeserializer());
+        final CacheFlushListenerStub<Windowed<String>, String> flushListener =
+            new CacheFlushListenerStub<>(
+                new SessionWindowedDeserializer<>(new StringDeserializer()),
+                new StringDeserializer());
         cachingStore.setFlushListener(flushListener, false);
 
         cachingStore.put(a, "1".getBytes());
@@ -603,7 +662,21 @@
         cachingStore.remove(a);
         cachingStore.flush();
 
-        assertEquals(asList(new KeyValueTimestamp<>(aDeserialized, new Change<>("1", null), DEFAULT_TIMESTAMP), new KeyValueTimestamp<>(aDeserialized, new Change<>("2", null), DEFAULT_TIMESTAMP), new KeyValueTimestamp<>(aDeserialized, new Change<>(null, null), DEFAULT_TIMESTAMP)), flushListener.forwarded);
+        assertEquals(
+            asList(new KeyValueTimestamp<>(
+                    aDeserialized,
+                    new Change<>("1", null),
+                    DEFAULT_TIMESTAMP),
+                new KeyValueTimestamp<>(
+                    aDeserialized,
+                    new Change<>("2", null),
+                    DEFAULT_TIMESTAMP),
+                new KeyValueTimestamp<>(
+                    aDeserialized,
+                    new Change<>(null, null),
+                    DEFAULT_TIMESTAMP)),
+            flushListener.forwarded
+        );
         flushListener.forwarded.clear();
 
         cachingStore.put(a, "1".getBytes());
@@ -611,7 +684,10 @@
         cachingStore.remove(a);
         cachingStore.flush();
 
-        assertEquals(Collections.emptyList(), flushListener.forwarded);
+        assertEquals(
+            Collections.emptyList(),
+            flushListener.forwarded
+        );
         flushListener.forwarded.clear();
     }
 
@@ -622,7 +698,8 @@
         cachingStore.put(new Windowed<>(keyAA, new SessionWindow(4, 5)), "3".getBytes());
         cachingStore.put(new Windowed<>(keyB, new SessionWindow(6, 7)), "4".getBytes());
 
-        try (final KeyValueIterator<Windowed<Bytes>, byte[]> singleKeyIterator = cachingStore.findSessions(keyAA, 0L, 10L); final KeyValueIterator<Windowed<Bytes>, byte[]> keyRangeIterator = cachingStore.findSessions(keyAA, keyAA, 0L, 10L)) {
+        try (final KeyValueIterator<Windowed<Bytes>, byte[]> singleKeyIterator = cachingStore.findSessions(keyAA, 0L, 10L);
+             final KeyValueIterator<Windowed<Bytes>, byte[]> keyRangeIterator = cachingStore.findSessions(keyAA, keyAA, 0L, 10L)) {
 
             assertEquals(singleKeyIterator.next(), keyRangeIterator.next());
             assertEquals(singleKeyIterator.next(), keyRangeIterator.next());
@@ -638,7 +715,10 @@
         cachingStore.put(new Windowed<>(keyAA, new SessionWindow(4, 5)), "3".getBytes());
         cachingStore.put(new Windowed<>(keyB, new SessionWindow(6, 7)), "4".getBytes());
 
-        try (final KeyValueIterator<Windowed<Bytes>, byte[]> singleKeyIterator = cachingStore.backwardFindSessions(keyAA, 0L, 10L); final KeyValueIterator<Windowed<Bytes>, byte[]> keyRangeIterator = cachingStore.backwardFindSessions(keyAA, keyAA, 0L, 10L)) {
+        try (final KeyValueIterator<Windowed<Bytes>, byte[]> singleKeyIterator =
+                 cachingStore.backwardFindSessions(keyAA, 0L, 10L);
+             final KeyValueIterator<Windowed<Bytes>, byte[]> keyRangeIterator =
+                 cachingStore.backwardFindSessions(keyAA, keyAA, 0L, 10L)) {
 
             assertEquals(singleKeyIterator.next(), keyRangeIterator.next());
             assertEquals(singleKeyIterator.next(), keyRangeIterator.next());
@@ -710,11 +790,20 @@
         final Bytes keyFrom = Bytes.wrap(new IntegerSerializer().serialize("", -1));
         final Bytes keyTo = Bytes.wrap(new IntegerSerializer().serialize("", 1));
 
-        try (final LogCaptureAppender appender = LogCaptureAppender.createAndRegister(CachingSessionStore.class); final KeyValueIterator<Windowed<Bytes>, byte[]> iterator = cachingStore.backwardFindSessions(keyFrom, keyTo, 0L, 10L)) {
+        try (final LogCaptureAppender appender = LogCaptureAppender.createAndRegister(CachingSessionStore.class);
+             final KeyValueIterator<Windowed<Bytes>, byte[]> iterator = cachingStore.backwardFindSessions(keyFrom, keyTo, 0L, 10L)) {
             assertFalse(iterator.hasNext());
 
             final List<String> messages = appender.getMessages();
-            assertThat(messages, hasItem("Returning empty iterator for fetch with invalid key range: from > to." + " This may be due to range arguments set in the wrong order, " + "or serdes that don't preserve ordering when lexicographically comparing the serialized bytes." + " Note that the built-in numerical serdes do not follow this for negative numbers"));
+            assertThat(
+                messages,
+                hasItem(
+                    "Returning empty iterator for fetch with invalid key range: from > to." +
+                        " This may be due to range arguments set in the wrong order, " +
+                        "or serdes that don't preserve ordering when lexicographically comparing the serialized bytes." +
+                        " Note that the built-in numerical serdes do not follow this for negative numbers"
+                )
+            );
         }
     }
 
@@ -724,11 +813,18 @@
         final Bytes keyFrom = Bytes.wrap(new IntegerSerializer().serialize("", -1));
         final Bytes keyTo = Bytes.wrap(new IntegerSerializer().serialize("", 1));
 
-        try (final LogCaptureAppender appender = LogCaptureAppender.createAndRegister(CachingSessionStore.class); final KeyValueIterator<Windowed<Bytes>, byte[]> iterator = cachingStore.findSessions(keyFrom, keyTo, 0L, 10L)) {
+        try (final LogCaptureAppender appender = LogCaptureAppender.createAndRegister(CachingSessionStore.class);
+             final KeyValueIterator<Windowed<Bytes>, byte[]> iterator = cachingStore.findSessions(keyFrom, keyTo, 0L, 10L)) {
             assertFalse(iterator.hasNext());
 
             final List<String> messages = appender.getMessages();
-            assertThat(messages, hasItem("Returning empty iterator for fetch with invalid key range: from > to." + " This may be due to range arguments set in the wrong order, " + "or serdes that don't preserve ordering when lexicographically comparing the serialized bytes." + " Note that the built-in numerical serdes do not follow this for negative numbers"));
+            assertThat(
+                messages,
+                hasItem("Returning empty iterator for fetch with invalid key range: from > to." +
+                    " This may be due to range arguments set in the wrong order, " +
+                    "or serdes that don't preserve ordering when lexicographically comparing the serialized bytes." +
+                    " Note that the built-in numerical serdes do not follow this for negative numbers")
+            );
         }
     }
 
@@ -755,14 +851,23 @@
         final Deserializer<V> valueDeserializer;
         final List<KeyValueTimestamp<K, Change<V>>> forwarded = new LinkedList<>();
 
-        CacheFlushListenerStub(final Deserializer<K> keyDeserializer, final Deserializer<V> valueDeserializer) {
+        CacheFlushListenerStub(final Deserializer<K> keyDeserializer,
+                               final Deserializer<V> valueDeserializer) {
             this.keyDeserializer = keyDeserializer;
             this.valueDeserializer = valueDeserializer;
         }
 
         @Override
         public void apply(final Record<byte[], Change<byte[]>> record) {
-            forwarded.add(new KeyValueTimestamp<>(keyDeserializer.deserialize(null, record.key()), new Change<>(valueDeserializer.deserialize(null, record.value().newValue), valueDeserializer.deserialize(null, record.value().oldValue)), record.timestamp()));
+            forwarded.add(
+                new KeyValueTimestamp<>(
+                    keyDeserializer.deserialize(null, record.key()),
+                    new Change<>(
+                        valueDeserializer.deserialize(null, record.value().newValue),
+                        valueDeserializer.deserialize(null, record.value().oldValue)),
+                    record.timestamp()
+                )
+            );
         }
     }
 }