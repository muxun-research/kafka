/*
 * Licensed to the Apache Software Foundation (ASF) under one or more
 * contributor license agreements. See the NOTICE file distributed with
 * this work for additional information regarding copyright ownership.
 * The ASF licenses this file to You under the Apache License, Version 2.0
 * (the "License"); you may not use this file except in compliance with
 * the License. You may obtain a copy of the License at
 *
 *    http://www.apache.org/licenses/LICENSE-2.0
 *
 * Unless required by applicable law or agreed to in writing, software
 * distributed under the License is distributed on an "AS IS" BASIS,
 * WITHOUT WARRANTIES OR CONDITIONS OF ANY KIND, either express or implied.
 * See the License for the specific language governing permissions and
 * limitations under the License.
 */
package org.apache.kafka.streams.integration;

import org.apache.kafka.tools.StreamsResetter;
import org.apache.kafka.clients.CommonClientConfigs;
import org.apache.kafka.clients.admin.Admin;
import org.apache.kafka.clients.consumer.ConsumerConfig;
import org.apache.kafka.clients.producer.ProducerConfig;
import org.apache.kafka.common.config.SslConfigs;
import org.apache.kafka.common.config.types.Password;
import org.apache.kafka.common.internals.Topic;
import org.apache.kafka.common.serialization.LongDeserializer;
import org.apache.kafka.common.serialization.LongSerializer;
import org.apache.kafka.common.serialization.Serdes;
import org.apache.kafka.common.serialization.StringDeserializer;
import org.apache.kafka.common.serialization.StringSerializer;
import org.apache.kafka.common.utils.MockTime;
import org.apache.kafka.streams.KafkaStreams;
import org.apache.kafka.streams.KeyValue;
import org.apache.kafka.streams.StreamsBuilder;
import org.apache.kafka.streams.StreamsConfig;
import org.apache.kafka.streams.Topology;
import org.apache.kafka.streams.integration.utils.EmbeddedKafkaCluster;
import org.apache.kafka.streams.integration.utils.IntegrationTestUtils;
import org.apache.kafka.streams.kstream.KStream;
import org.apache.kafka.streams.kstream.Produced;
import org.apache.kafka.streams.kstream.TimeWindows;
import org.apache.kafka.test.IntegrationTest;
import org.apache.kafka.test.TestUtils;
import org.junit.AfterClass;
import org.junit.Assert;
import org.junit.Rule;
import org.junit.Test;
import org.junit.experimental.categories.Category;
import org.junit.rules.TemporaryFolder;
import org.junit.rules.TestName;
import org.junit.rules.Timeout;

import java.io.BufferedWriter;
import java.io.File;
import java.io.FileWriter;
import java.time.Duration;
import java.util.ArrayList;
import java.util.Arrays;
import java.util.Collections;
import java.util.List;
import java.util.Map;
import java.util.Properties;
import java.util.stream.Collectors;

import static java.time.Duration.ofMillis;
import static org.apache.kafka.streams.integration.utils.IntegrationTestUtils.waitForEmptyConsumerGroup;
import static org.hamcrest.CoreMatchers.equalTo;
import static org.hamcrest.MatcherAssert.assertThat;

@Category({IntegrationTest.class})
public abstract class AbstractResetIntegrationTest {
<<<<<<< HEAD
	static EmbeddedKafkaCluster cluster;
=======
    @Rule
    public Timeout globalTimeout = Timeout.seconds(600);

    static EmbeddedKafkaCluster cluster;
>>>>>>> 15418db6

	private static MockTime mockTime;
	protected static KafkaStreams streams;
	protected static Admin adminClient;

	abstract Map<String, Object> getClientSslConfig();

<<<<<<< HEAD
	@Rule
	public final TestName testName = new TestName();
=======
    @Rule
    public final TestName testName = new TestName();
>>>>>>> 15418db6

	@AfterClass
	public static void afterClassCleanup() {
		if (adminClient != null) {
			adminClient.close(Duration.ofSeconds(10));
			adminClient = null;
		}
	}

	protected Properties commonClientConfig;
	protected Properties streamsConfig;
	private Properties producerConfig;
	protected Properties resultConsumerConfig;

	private void prepareEnvironment() {
		if (adminClient == null) {
			adminClient = Admin.create(commonClientConfig);
		}

		boolean timeSet = false;
		while (!timeSet) {
            timeSet = setCurrentTime();
        }
    }

    private boolean setCurrentTime() {
        boolean currentTimeSet = false;
        try {
            mockTime = cluster.time;
            // we align time to seconds to get clean window boundaries and thus ensure the same result for each run
            // otherwise, input records could fall into different windows for different runs depending on the initial mock time
            final long alignedTime = (System.currentTimeMillis() / 1000 + 1) * 1000;
            mockTime.setCurrentTimeMs(alignedTime);
            currentTimeSet = true;
        } catch (final IllegalArgumentException e) {
            // don't care will retry until set
        }
        return currentTimeSet;
    }

	private void prepareConfigs(final String appID) {
		commonClientConfig = new Properties();
		commonClientConfig.put(CommonClientConfigs.BOOTSTRAP_SERVERS_CONFIG, cluster.bootstrapServers());

		final Map<String, Object> sslConfig = getClientSslConfig();
		if (sslConfig != null) {
			commonClientConfig.put(SslConfigs.SSL_TRUSTSTORE_LOCATION_CONFIG, sslConfig.get(SslConfigs.SSL_TRUSTSTORE_LOCATION_CONFIG));
			commonClientConfig.put(SslConfigs.SSL_TRUSTSTORE_PASSWORD_CONFIG, ((Password) sslConfig.get(SslConfigs.SSL_TRUSTSTORE_PASSWORD_CONFIG)).value());
			commonClientConfig.put(CommonClientConfigs.SECURITY_PROTOCOL_CONFIG, "SSL");
		}

        producerConfig = new Properties();
        producerConfig.put(ProducerConfig.ACKS_CONFIG, "all");
        producerConfig.put(ProducerConfig.KEY_SERIALIZER_CLASS_CONFIG, LongSerializer.class);
        producerConfig.put(ProducerConfig.VALUE_SERIALIZER_CLASS_CONFIG, StringSerializer.class);
        producerConfig.putAll(commonClientConfig);

		resultConsumerConfig = new Properties();
		resultConsumerConfig.put(ConsumerConfig.GROUP_ID_CONFIG, appID + "-result-consumer");
		resultConsumerConfig.put(ConsumerConfig.AUTO_OFFSET_RESET_CONFIG, "earliest");
        resultConsumerConfig.put(ConsumerConfig.KEY_DESERIALIZER_CLASS_CONFIG, LongDeserializer.class);
        resultConsumerConfig.put(ConsumerConfig.VALUE_DESERIALIZER_CLASS_CONFIG, LongDeserializer.class);
        resultConsumerConfig.putAll(commonClientConfig);

        streamsConfig = new Properties();
        streamsConfig.put(StreamsConfig.STATE_DIR_CONFIG, testFolder.getRoot().getPath());
        streamsConfig.put(StreamsConfig.DEFAULT_KEY_SERDE_CLASS_CONFIG, Serdes.Long().getClass());
        streamsConfig.put(StreamsConfig.DEFAULT_VALUE_SERDE_CLASS_CONFIG, Serdes.String().getClass());
<<<<<<< HEAD
        streamsConfig.put(StreamsConfig.CACHE_MAX_BYTES_BUFFERING_CONFIG, 0);
		streamsConfig.put(StreamsConfig.COMMIT_INTERVAL_MS_CONFIG, 100);
		streamsConfig.put(ConsumerConfig.HEARTBEAT_INTERVAL_MS_CONFIG, 100);
		streamsConfig.put(ConsumerConfig.AUTO_OFFSET_RESET_CONFIG, "earliest");
		streamsConfig.put(ConsumerConfig.SESSION_TIMEOUT_MS_CONFIG, Integer.toString(STREAMS_CONSUMER_TIMEOUT));
		streamsConfig.putAll(commonClientConfig);
	}
=======
        streamsConfig.put(StreamsConfig.STATESTORE_CACHE_MAX_BYTES_CONFIG, 0);
        streamsConfig.put(StreamsConfig.COMMIT_INTERVAL_MS_CONFIG, 100L);
        streamsConfig.put(ConsumerConfig.HEARTBEAT_INTERVAL_MS_CONFIG, 100);
        streamsConfig.put(ConsumerConfig.AUTO_OFFSET_RESET_CONFIG, "earliest");
        streamsConfig.put(ConsumerConfig.SESSION_TIMEOUT_MS_CONFIG, Integer.toString(STREAMS_CONSUMER_TIMEOUT));
        streamsConfig.putAll(commonClientConfig);
    }
>>>>>>> 15418db6

	@Rule
	public final TemporaryFolder testFolder = new TemporaryFolder(TestUtils.tempDirectory());

	protected static final String INPUT_TOPIC = "inputTopic";
	protected static final String OUTPUT_TOPIC = "outputTopic";
	private static final String OUTPUT_TOPIC_2 = "outputTopic2";
	private static final String OUTPUT_TOPIC_2_RERUN = "outputTopic2_rerun";
	private static final String INTERMEDIATE_USER_TOPIC = "userTopic";

	protected static final int STREAMS_CONSUMER_TIMEOUT = 2000;
	protected static final int CLEANUP_CONSUMER_TIMEOUT = 2000;
	protected static final int TIMEOUT_MULTIPLIER = 15;

	void prepareTest() throws Exception {
		final String appID = IntegrationTestUtils.safeUniqueTestName(getClass(), testName);
		prepareConfigs(appID);
		prepareEnvironment();

		waitForEmptyConsumerGroup(adminClient, appID, TIMEOUT_MULTIPLIER * CLEANUP_CONSUMER_TIMEOUT);

		cluster.deleteAllTopicsAndWait(120000);
		cluster.createTopics(INPUT_TOPIC, OUTPUT_TOPIC, OUTPUT_TOPIC_2, OUTPUT_TOPIC_2_RERUN);

		add10InputElements();
	}

    void cleanupTest() throws Exception {
        if (streams != null) {
            streams.close(Duration.ofSeconds(30));
        }
        IntegrationTestUtils.purgeLocalStreamsState(streamsConfig);
    }

<<<<<<< HEAD
	private void add10InputElements() {
		final List<KeyValue<Long, String>> records = Arrays.asList(KeyValue.pair(0L, "aaa"),
				KeyValue.pair(1L, "bbb"),
				KeyValue.pair(0L, "ccc"),
				KeyValue.pair(1L, "ddd"),
				KeyValue.pair(0L, "eee"),
				KeyValue.pair(1L, "fff"),
				KeyValue.pair(0L, "ggg"),
				KeyValue.pair(1L, "hhh"),
				KeyValue.pair(0L, "iii"),
				KeyValue.pair(1L, "jjj"));

		for (final KeyValue<Long, String> record : records) {
			mockTime.sleep(10);
			IntegrationTestUtils.produceKeyValuesSynchronouslyWithTimestamp(INPUT_TOPIC, Collections.singleton(record), producerConfig, mockTime.milliseconds());
		}
	}

	@Test
	public void testReprocessingFromScratchAfterResetWithoutIntermediateUserTopic() throws Exception {
		final String appID = IntegrationTestUtils.safeUniqueTestName(getClass(), testName);
		streamsConfig.put(StreamsConfig.APPLICATION_ID_CONFIG, appID);

		// RUN
		streams = new KafkaStreams(setupTopologyWithoutIntermediateUserTopic(), streamsConfig);
		streams.start();
		final List<KeyValue<Long, Long>> result = IntegrationTestUtils.waitUntilMinKeyValueRecordsReceived(resultConsumerConfig, OUTPUT_TOPIC, 10);

		streams.close();
		waitForEmptyConsumerGroup(adminClient, appID, TIMEOUT_MULTIPLIER * STREAMS_CONSUMER_TIMEOUT);

		// RESET
		streams = new KafkaStreams(setupTopologyWithoutIntermediateUserTopic(), streamsConfig);
		streams.cleanUp();
		cleanGlobal(false, null, null, appID);
		waitForEmptyConsumerGroup(adminClient, appID, TIMEOUT_MULTIPLIER * STREAMS_CONSUMER_TIMEOUT);

		assertInternalTopicsGotDeleted(null);

		// RE-RUN
		streams.start();
		final List<KeyValue<Long, Long>> resultRerun = IntegrationTestUtils.waitUntilMinKeyValueRecordsReceived(resultConsumerConfig, OUTPUT_TOPIC, 10);
		streams.close();

		assertThat(resultRerun, equalTo(result));

		waitForEmptyConsumerGroup(adminClient, appID, TIMEOUT_MULTIPLIER * STREAMS_CONSUMER_TIMEOUT);
		cleanGlobal(false, null, null, appID);
	}

	@Test
	public void testReprocessingFromScratchAfterResetWithIntermediateUserTopic() throws Exception {
		testReprocessingFromScratchAfterResetWithIntermediateUserTopic(false);
	}

	@Test
	public void testReprocessingFromScratchAfterResetWithIntermediateInternalTopic() throws Exception {
		testReprocessingFromScratchAfterResetWithIntermediateUserTopic(true);
	}

	private void testReprocessingFromScratchAfterResetWithIntermediateUserTopic(final boolean useRepartitioned) throws Exception {
		if (!useRepartitioned) {
			cluster.createTopic(INTERMEDIATE_USER_TOPIC);
		}

		final String appID = IntegrationTestUtils.safeUniqueTestName(getClass(), testName);
		streamsConfig.put(StreamsConfig.APPLICATION_ID_CONFIG, appID);

		// RUN
		streams = new KafkaStreams(setupTopologyWithIntermediateTopic(useRepartitioned, OUTPUT_TOPIC_2), streamsConfig);
		streams.start();
		final List<KeyValue<Long, Long>> result = IntegrationTestUtils.waitUntilMinKeyValueRecordsReceived(resultConsumerConfig, OUTPUT_TOPIC, 10);
		// receive only first values to make sure intermediate user topic is not consumed completely
		// => required to test "seekToEnd" for intermediate topics
		final List<KeyValue<Long, Long>> result2 = IntegrationTestUtils.waitUntilMinKeyValueRecordsReceived(resultConsumerConfig, OUTPUT_TOPIC_2, 40);

		streams.close();
		waitForEmptyConsumerGroup(adminClient, appID, TIMEOUT_MULTIPLIER * STREAMS_CONSUMER_TIMEOUT);

		// insert bad record to make sure intermediate user topic gets seekToEnd()
		mockTime.sleep(1);
		final KeyValue<Long, String> badMessage = new KeyValue<>(-1L, "badRecord-ShouldBeSkipped");
		if (!useRepartitioned) {
			IntegrationTestUtils.produceKeyValuesSynchronouslyWithTimestamp(
					INTERMEDIATE_USER_TOPIC,
					Collections.singleton(badMessage),
					producerConfig,
					mockTime.milliseconds());
		}

		// RESET
		streams = new KafkaStreams(setupTopologyWithIntermediateTopic(useRepartitioned, OUTPUT_TOPIC_2_RERUN), streamsConfig);
		streams.cleanUp();
		cleanGlobal(!useRepartitioned, null, null, appID);
		waitForEmptyConsumerGroup(adminClient, appID, TIMEOUT_MULTIPLIER * STREAMS_CONSUMER_TIMEOUT);

		assertInternalTopicsGotDeleted(useRepartitioned ? null : INTERMEDIATE_USER_TOPIC);

		// RE-RUN
		streams.start();
		final List<KeyValue<Long, Long>> resultRerun = IntegrationTestUtils.waitUntilMinKeyValueRecordsReceived(resultConsumerConfig, OUTPUT_TOPIC, 10);
		final List<KeyValue<Long, Long>> resultRerun2 = IntegrationTestUtils.waitUntilMinKeyValueRecordsReceived(resultConsumerConfig, OUTPUT_TOPIC_2_RERUN, 40);
		streams.close();

		assertThat(resultRerun, equalTo(result));
		assertThat(resultRerun2, equalTo(result2));

		if (!useRepartitioned) {
			final Properties props = TestUtils.consumerConfig(cluster.bootstrapServers(), appID + "-result-consumer", LongDeserializer.class, StringDeserializer.class, commonClientConfig);
			final List<KeyValue<Long, String>> resultIntermediate = IntegrationTestUtils.waitUntilMinKeyValueRecordsReceived(props, INTERMEDIATE_USER_TOPIC, 21);

			for (int i = 0; i < 10; i++) {
				assertThat(resultIntermediate.get(i), equalTo(resultIntermediate.get(i + 11)));
			}
			assertThat(resultIntermediate.get(10), equalTo(badMessage));
		}

		waitForEmptyConsumerGroup(adminClient, appID, TIMEOUT_MULTIPLIER * STREAMS_CONSUMER_TIMEOUT);
		cleanGlobal(!useRepartitioned, null, null, appID);

		if (!useRepartitioned) {
			cluster.deleteTopicAndWait(INTERMEDIATE_USER_TOPIC);
		}
	}

	private Topology setupTopologyWithIntermediateTopic(final boolean useRepartitioned,
														final String outputTopic2) {
		final StreamsBuilder builder = new StreamsBuilder();

		final KStream<Long, String> input = builder.stream(INPUT_TOPIC);

		// use map to trigger internal re-partitioning before groupByKey
		input.map(KeyValue::new)
				.groupByKey()
				.count()
				.toStream()
				.to(OUTPUT_TOPIC, Produced.with(Serdes.Long(), Serdes.Long()));

		final KStream<Long, String> stream;
		if (useRepartitioned) {
			stream = input.repartition();
		} else {
			input.to(INTERMEDIATE_USER_TOPIC);
			stream = builder.stream(INTERMEDIATE_USER_TOPIC);
		}
		stream.groupByKey()
				.windowedBy(TimeWindows.of(ofMillis(35)).advanceBy(ofMillis(10)))
				.count()
				.toStream()
				.map((key, value) -> new KeyValue<>(key.window().start() + key.window().end(), value))
				.to(outputTopic2, Produced.with(Serdes.Long(), Serdes.Long()));

		return builder.build();
	}

	protected Topology setupTopologyWithoutIntermediateUserTopic() {
		final StreamsBuilder builder = new StreamsBuilder();

		final KStream<Long, String> input = builder.stream(INPUT_TOPIC);

		// use map to trigger internal re-partitioning before groupByKey
		input.map((key, value) -> new KeyValue<>(key, key))
				.to(OUTPUT_TOPIC, Produced.with(Serdes.Long(), Serdes.Long()));

		return builder.build();
	}

	protected boolean tryCleanGlobal(final boolean withIntermediateTopics,
									 final String resetScenario,
									 final String resetScenarioArg,
									 final String appID) throws Exception {
		// leaving --zookeeper arg here to ensure tool works if users add it
		final List<String> parameterList = new ArrayList<>(
				Arrays.asList("--application-id", appID,
						"--bootstrap-servers", cluster.bootstrapServers(),
						"--input-topics", INPUT_TOPIC
				));
		if (withIntermediateTopics) {
			parameterList.add("--intermediate-topics");
			parameterList.add(INTERMEDIATE_USER_TOPIC);
		}
=======
    private void add10InputElements() {
        final List<KeyValue<Long, String>> records = Arrays.asList(KeyValue.pair(0L, "aaa"),
                                                                   KeyValue.pair(1L, "bbb"),
                                                                   KeyValue.pair(0L, "ccc"),
                                                                   KeyValue.pair(1L, "ddd"),
                                                                   KeyValue.pair(0L, "eee"),
                                                                   KeyValue.pair(1L, "fff"),
                                                                   KeyValue.pair(0L, "ggg"),
                                                                   KeyValue.pair(1L, "hhh"),
                                                                   KeyValue.pair(0L, "iii"),
                                                                   KeyValue.pair(1L, "jjj"));

        for (final KeyValue<Long, String> record : records) {
            mockTime.sleep(10);
            IntegrationTestUtils.produceKeyValuesSynchronouslyWithTimestamp(INPUT_TOPIC, Collections.singleton(record), producerConfig, mockTime.milliseconds());
        }
    }

    @Test
    public void testResetWhenInternalTopicsAreSpecified() throws Exception {
        final String appID = IntegrationTestUtils.safeUniqueTestName(getClass(), testName);
        streamsConfig.put(StreamsConfig.APPLICATION_ID_CONFIG, appID);

        // RUN
        streams = new KafkaStreams(setupTopologyWithIntermediateTopic(true, OUTPUT_TOPIC_2), streamsConfig);
        streams.start();
        IntegrationTestUtils.waitUntilMinKeyValueRecordsReceived(resultConsumerConfig, OUTPUT_TOPIC, 10);

        streams.close();
        waitForEmptyConsumerGroup(adminClient, appID, TIMEOUT_MULTIPLIER * STREAMS_CONSUMER_TIMEOUT);

        // RESET
        streams.cleanUp();

        final List<String> internalTopics = cluster.getAllTopicsInCluster().stream()
                .filter(StreamsResetter::matchesInternalTopicFormat)
                .collect(Collectors.toList());
        cleanGlobal(false,
                "--internal-topics",
                String.join(",", internalTopics.subList(1, internalTopics.size())),
                appID);
        waitForEmptyConsumerGroup(adminClient, appID, TIMEOUT_MULTIPLIER * STREAMS_CONSUMER_TIMEOUT);

        assertInternalTopicsGotDeleted(internalTopics.get(0));
    }

    @Test
    public void testReprocessingFromScratchAfterResetWithoutIntermediateUserTopic() throws Exception {
        final String appID = IntegrationTestUtils.safeUniqueTestName(getClass(), testName);
        streamsConfig.put(StreamsConfig.APPLICATION_ID_CONFIG, appID);

        // RUN
        streams = new KafkaStreams(setupTopologyWithoutIntermediateUserTopic(), streamsConfig);
        streams.start();
        final List<KeyValue<Long, Long>> result = IntegrationTestUtils.waitUntilMinKeyValueRecordsReceived(resultConsumerConfig, OUTPUT_TOPIC, 10);

        streams.close();
        waitForEmptyConsumerGroup(adminClient, appID, TIMEOUT_MULTIPLIER * STREAMS_CONSUMER_TIMEOUT);

        // RESET
        streams = new KafkaStreams(setupTopologyWithoutIntermediateUserTopic(), streamsConfig);
        streams.cleanUp();
        cleanGlobal(false, null, null, appID);
        waitForEmptyConsumerGroup(adminClient, appID, TIMEOUT_MULTIPLIER * STREAMS_CONSUMER_TIMEOUT);

        assertInternalTopicsGotDeleted(null);

        // RE-RUN
        streams.start();
        final List<KeyValue<Long, Long>> resultRerun = IntegrationTestUtils.waitUntilMinKeyValueRecordsReceived(resultConsumerConfig, OUTPUT_TOPIC, 10);
        streams.close();

        assertThat(resultRerun, equalTo(result));

        waitForEmptyConsumerGroup(adminClient, appID, TIMEOUT_MULTIPLIER * STREAMS_CONSUMER_TIMEOUT);
        cleanGlobal(false, null, null, appID);
    }

    @Test
    public void testReprocessingFromScratchAfterResetWithIntermediateUserTopic() throws Exception {
        testReprocessingFromScratchAfterResetWithIntermediateUserTopic(false);
    }

    @Test
    public void testReprocessingFromScratchAfterResetWithIntermediateInternalTopic() throws Exception {
        testReprocessingFromScratchAfterResetWithIntermediateUserTopic(true);
    }

    private void testReprocessingFromScratchAfterResetWithIntermediateUserTopic(final boolean useRepartitioned) throws Exception {
        if (!useRepartitioned) {
            cluster.createTopic(INTERMEDIATE_USER_TOPIC);
        }

        final String appID = IntegrationTestUtils.safeUniqueTestName(getClass(), testName);
        streamsConfig.put(StreamsConfig.APPLICATION_ID_CONFIG, appID);

        // RUN
        streams = new KafkaStreams(setupTopologyWithIntermediateTopic(useRepartitioned, OUTPUT_TOPIC_2), streamsConfig);
        streams.start();
        final List<KeyValue<Long, Long>> result = IntegrationTestUtils.waitUntilMinKeyValueRecordsReceived(resultConsumerConfig, OUTPUT_TOPIC, 10);
        // receive only first values to make sure intermediate user topic is not consumed completely
        // => required to test "seekToEnd" for intermediate topics
        final List<KeyValue<Long, Long>> result2 = IntegrationTestUtils.waitUntilMinKeyValueRecordsReceived(resultConsumerConfig, OUTPUT_TOPIC_2, 40);

        streams.close();
        waitForEmptyConsumerGroup(adminClient, appID, TIMEOUT_MULTIPLIER * STREAMS_CONSUMER_TIMEOUT);

        // insert bad record to make sure intermediate user topic gets seekToEnd()
        mockTime.sleep(1);
        final KeyValue<Long, String> badMessage = new KeyValue<>(-1L, "badRecord-ShouldBeSkipped");
        if (!useRepartitioned) {
            IntegrationTestUtils.produceKeyValuesSynchronouslyWithTimestamp(
                INTERMEDIATE_USER_TOPIC,
                Collections.singleton(badMessage),
                producerConfig,
                mockTime.milliseconds());
        }

        // RESET
        streams = new KafkaStreams(setupTopologyWithIntermediateTopic(useRepartitioned, OUTPUT_TOPIC_2_RERUN), streamsConfig);
        streams.cleanUp();
        cleanGlobal(!useRepartitioned, null, null, appID);
        waitForEmptyConsumerGroup(adminClient, appID, TIMEOUT_MULTIPLIER * STREAMS_CONSUMER_TIMEOUT);

        assertInternalTopicsGotDeleted(useRepartitioned ? null : INTERMEDIATE_USER_TOPIC);

        // RE-RUN
        streams.start();
        final List<KeyValue<Long, Long>> resultRerun = IntegrationTestUtils.waitUntilMinKeyValueRecordsReceived(resultConsumerConfig, OUTPUT_TOPIC, 10);
        final List<KeyValue<Long, Long>> resultRerun2 = IntegrationTestUtils.waitUntilMinKeyValueRecordsReceived(resultConsumerConfig, OUTPUT_TOPIC_2_RERUN, 40);
        streams.close();

        assertThat(resultRerun, equalTo(result));
        assertThat(resultRerun2, equalTo(result2));

        if (!useRepartitioned) {
            final Properties props = TestUtils.consumerConfig(cluster.bootstrapServers(), appID + "-result-consumer", LongDeserializer.class, StringDeserializer.class, commonClientConfig);
            final List<KeyValue<Long, String>> resultIntermediate = IntegrationTestUtils.waitUntilMinKeyValueRecordsReceived(props, INTERMEDIATE_USER_TOPIC, 21);

            for (int i = 0; i < 10; i++) {
                assertThat(resultIntermediate.get(i), equalTo(resultIntermediate.get(i + 11)));
            }
            assertThat(resultIntermediate.get(10), equalTo(badMessage));
        }

        waitForEmptyConsumerGroup(adminClient, appID, TIMEOUT_MULTIPLIER * STREAMS_CONSUMER_TIMEOUT);
        cleanGlobal(!useRepartitioned, null, null, appID);

        if (!useRepartitioned) {
            cluster.deleteTopicAndWait(INTERMEDIATE_USER_TOPIC);
        }
    }

    @SuppressWarnings("deprecation")
    private Topology setupTopologyWithIntermediateTopic(final boolean useRepartitioned,
                                                        final String outputTopic2) {
        final StreamsBuilder builder = new StreamsBuilder();

        final KStream<Long, String> input = builder.stream(INPUT_TOPIC);

        // use map to trigger internal re-partitioning before groupByKey
        input.map(KeyValue::new)
            .groupByKey()
            .count()
            .toStream()
            .to(OUTPUT_TOPIC, Produced.with(Serdes.Long(), Serdes.Long()));

        final KStream<Long, String> stream;
        if (useRepartitioned) {
            stream = input.repartition();
        } else {
            input.to(INTERMEDIATE_USER_TOPIC);
            stream = builder.stream(INTERMEDIATE_USER_TOPIC);
        }
        stream.groupByKey()
            .windowedBy(TimeWindows.of(ofMillis(35)).advanceBy(ofMillis(10)))
            .count()
            .toStream()
            .map((key, value) -> new KeyValue<>(key.window().start() + key.window().end(), value))
            .to(outputTopic2, Produced.with(Serdes.Long(), Serdes.Long()));

        return builder.build();
    }

    protected Topology setupTopologyWithoutIntermediateUserTopic() {
        final StreamsBuilder builder = new StreamsBuilder();

        final KStream<Long, String> input = builder.stream(INPUT_TOPIC);

        // use map to trigger internal re-partitioning before groupByKey
        input.map((key, value) -> new KeyValue<>(key, key))
            .to(OUTPUT_TOPIC, Produced.with(Serdes.Long(), Serdes.Long()));

        return builder.build();
    }

    protected boolean tryCleanGlobal(final boolean withIntermediateTopics,
                                   final String resetScenario,
                                   final String resetScenarioArg,
                                   final String appID) throws Exception {
        final List<String> parameterList = new ArrayList<>(
            Arrays.asList("--application-id", appID,
                    "--bootstrap-server", cluster.bootstrapServers(),
                    "--input-topics", INPUT_TOPIC
            ));
        if (withIntermediateTopics) {
            parameterList.add("--intermediate-topics");
            parameterList.add(INTERMEDIATE_USER_TOPIC);
        }
>>>>>>> 15418db6

        final Map<String, Object> sslConfig = getClientSslConfig();
        if (sslConfig != null) {
            final File configFile = TestUtils.tempFile();
            final BufferedWriter writer = new BufferedWriter(new FileWriter(configFile));
            writer.write(CommonClientConfigs.SECURITY_PROTOCOL_CONFIG + "=SSL\n");
            writer.write(SslConfigs.SSL_TRUSTSTORE_LOCATION_CONFIG + "=" + sslConfig.get(SslConfigs.SSL_TRUSTSTORE_LOCATION_CONFIG) + "\n");
            writer.write(SslConfigs.SSL_TRUSTSTORE_PASSWORD_CONFIG + "=" + ((Password) sslConfig.get(SslConfigs.SSL_TRUSTSTORE_PASSWORD_CONFIG)).value() + "\n");
            writer.close();

            parameterList.add("--config-file");
            parameterList.add(configFile.getAbsolutePath());
        }
        if (resetScenario != null) {
<<<<<<< HEAD
			parameterList.add(resetScenario);
		}
		if (resetScenarioArg != null) {
			parameterList.add(resetScenarioArg);
		}

		final String[] parameters = parameterList.toArray(new String[0]);

		final Properties cleanUpConfig = new Properties();
		cleanUpConfig.put(ConsumerConfig.HEARTBEAT_INTERVAL_MS_CONFIG, 100);
		cleanUpConfig.put(ConsumerConfig.SESSION_TIMEOUT_MS_CONFIG, Integer.toString(CLEANUP_CONSUMER_TIMEOUT));

		return new StreamsResetter().run(parameters, cleanUpConfig) == 0;
	}

	protected void cleanGlobal(final boolean withIntermediateTopics,
							   final String resetScenario,
							   final String resetScenarioArg,
							   final String appID) throws Exception {
		final boolean cleanResult = tryCleanGlobal(withIntermediateTopics, resetScenario, resetScenarioArg, appID);
		Assert.assertTrue(cleanResult);
	}

	protected void assertInternalTopicsGotDeleted(final String intermediateUserTopic) throws Exception {
		// do not use list topics request, but read from the embedded cluster's zookeeper path directly to confirm
		if (intermediateUserTopic != null) {
			cluster.waitForRemainingTopics(30000, INPUT_TOPIC, OUTPUT_TOPIC, OUTPUT_TOPIC_2, OUTPUT_TOPIC_2_RERUN,
					Topic.GROUP_METADATA_TOPIC_NAME, intermediateUserTopic);
		} else {
			cluster.waitForRemainingTopics(30000, INPUT_TOPIC, OUTPUT_TOPIC, OUTPUT_TOPIC_2, OUTPUT_TOPIC_2_RERUN,
					Topic.GROUP_METADATA_TOPIC_NAME);
		}
	}
=======
            parameterList.add(resetScenario);
        }
        if (resetScenarioArg != null) {
            parameterList.add(resetScenarioArg);
        }

        final String[] parameters = parameterList.toArray(new String[0]);

        final Properties cleanUpConfig = new Properties();
        cleanUpConfig.put(ConsumerConfig.HEARTBEAT_INTERVAL_MS_CONFIG, 100);
        cleanUpConfig.put(ConsumerConfig.SESSION_TIMEOUT_MS_CONFIG, Integer.toString(CLEANUP_CONSUMER_TIMEOUT));

        return new StreamsResetter().run(parameters, cleanUpConfig) == 0;
    }

    protected void cleanGlobal(final boolean withIntermediateTopics,
                             final String resetScenario,
                             final String resetScenarioArg,
                             final String appID) throws Exception {
        final boolean cleanResult = tryCleanGlobal(withIntermediateTopics, resetScenario, resetScenarioArg, appID);
        Assert.assertTrue(cleanResult);
    }

    protected void assertInternalTopicsGotDeleted(final String additionalExistingTopic) throws Exception {
        // do not use list topics request, but read from the embedded cluster's zookeeper path directly to confirm
        if (additionalExistingTopic != null) {
            cluster.waitForRemainingTopics(30000, INPUT_TOPIC, OUTPUT_TOPIC, OUTPUT_TOPIC_2, OUTPUT_TOPIC_2_RERUN,
                    Topic.GROUP_METADATA_TOPIC_NAME, additionalExistingTopic);
        } else {
            cluster.waitForRemainingTopics(30000, INPUT_TOPIC, OUTPUT_TOPIC, OUTPUT_TOPIC_2, OUTPUT_TOPIC_2_RERUN,
                    Topic.GROUP_METADATA_TOPIC_NAME);
        }
    }
>>>>>>> 15418db6
}<|MERGE_RESOLUTION|>--- conflicted
+++ resolved
@@ -16,7 +16,6 @@
  */
 package org.apache.kafka.streams.integration;
 
-import org.apache.kafka.tools.StreamsResetter;
 import org.apache.kafka.clients.CommonClientConfigs;
 import org.apache.kafka.clients.admin.Admin;
 import org.apache.kafka.clients.consumer.ConsumerConfig;
@@ -24,17 +23,9 @@
 import org.apache.kafka.common.config.SslConfigs;
 import org.apache.kafka.common.config.types.Password;
 import org.apache.kafka.common.internals.Topic;
-import org.apache.kafka.common.serialization.LongDeserializer;
-import org.apache.kafka.common.serialization.LongSerializer;
-import org.apache.kafka.common.serialization.Serdes;
-import org.apache.kafka.common.serialization.StringDeserializer;
-import org.apache.kafka.common.serialization.StringSerializer;
+import org.apache.kafka.common.serialization.*;
 import org.apache.kafka.common.utils.MockTime;
-import org.apache.kafka.streams.KafkaStreams;
-import org.apache.kafka.streams.KeyValue;
-import org.apache.kafka.streams.StreamsBuilder;
-import org.apache.kafka.streams.StreamsConfig;
-import org.apache.kafka.streams.Topology;
+import org.apache.kafka.streams.*;
 import org.apache.kafka.streams.integration.utils.EmbeddedKafkaCluster;
 import org.apache.kafka.streams.integration.utils.IntegrationTestUtils;
 import org.apache.kafka.streams.kstream.KStream;
@@ -42,6 +33,7 @@
 import org.apache.kafka.streams.kstream.TimeWindows;
 import org.apache.kafka.test.IntegrationTest;
 import org.apache.kafka.test.TestUtils;
+import org.apache.kafka.tools.StreamsResetter;
 import org.junit.AfterClass;
 import org.junit.Assert;
 import org.junit.Rule;
@@ -55,12 +47,7 @@
 import java.io.File;
 import java.io.FileWriter;
 import java.time.Duration;
-import java.util.ArrayList;
-import java.util.Arrays;
-import java.util.Collections;
-import java.util.List;
-import java.util.Map;
-import java.util.Properties;
+import java.util.*;
 import java.util.stream.Collectors;
 
 import static java.time.Duration.ofMillis;
@@ -70,49 +57,40 @@
 
 @Category({IntegrationTest.class})
 public abstract class AbstractResetIntegrationTest {
-<<<<<<< HEAD
-	static EmbeddedKafkaCluster cluster;
-=======
     @Rule
     public Timeout globalTimeout = Timeout.seconds(600);
 
     static EmbeddedKafkaCluster cluster;
->>>>>>> 15418db6
-
-	private static MockTime mockTime;
-	protected static KafkaStreams streams;
-	protected static Admin adminClient;
-
-	abstract Map<String, Object> getClientSslConfig();
-
-<<<<<<< HEAD
-	@Rule
-	public final TestName testName = new TestName();
-=======
+
+    private static MockTime mockTime;
+    protected static KafkaStreams streams;
+    protected static Admin adminClient;
+
+    abstract Map<String, Object> getClientSslConfig();
+
     @Rule
     public final TestName testName = new TestName();
->>>>>>> 15418db6
-
-	@AfterClass
-	public static void afterClassCleanup() {
-		if (adminClient != null) {
-			adminClient.close(Duration.ofSeconds(10));
-			adminClient = null;
-		}
-	}
-
-	protected Properties commonClientConfig;
-	protected Properties streamsConfig;
-	private Properties producerConfig;
-	protected Properties resultConsumerConfig;
-
-	private void prepareEnvironment() {
-		if (adminClient == null) {
-			adminClient = Admin.create(commonClientConfig);
-		}
-
-		boolean timeSet = false;
-		while (!timeSet) {
+
+    @AfterClass
+    public static void afterClassCleanup() {
+        if (adminClient != null) {
+            adminClient.close(Duration.ofSeconds(10));
+            adminClient = null;
+        }
+    }
+
+    protected Properties commonClientConfig;
+    protected Properties streamsConfig;
+    private Properties producerConfig;
+    protected Properties resultConsumerConfig;
+
+    private void prepareEnvironment() {
+        if (adminClient == null) {
+            adminClient = Admin.create(commonClientConfig);
+        }
+
+        boolean timeSet = false;
+        while (!timeSet) {
             timeSet = setCurrentTime();
         }
     }
@@ -132,16 +110,16 @@
         return currentTimeSet;
     }
 
-	private void prepareConfigs(final String appID) {
-		commonClientConfig = new Properties();
-		commonClientConfig.put(CommonClientConfigs.BOOTSTRAP_SERVERS_CONFIG, cluster.bootstrapServers());
-
-		final Map<String, Object> sslConfig = getClientSslConfig();
-		if (sslConfig != null) {
-			commonClientConfig.put(SslConfigs.SSL_TRUSTSTORE_LOCATION_CONFIG, sslConfig.get(SslConfigs.SSL_TRUSTSTORE_LOCATION_CONFIG));
-			commonClientConfig.put(SslConfigs.SSL_TRUSTSTORE_PASSWORD_CONFIG, ((Password) sslConfig.get(SslConfigs.SSL_TRUSTSTORE_PASSWORD_CONFIG)).value());
-			commonClientConfig.put(CommonClientConfigs.SECURITY_PROTOCOL_CONFIG, "SSL");
-		}
+    private void prepareConfigs(final String appID) {
+        commonClientConfig = new Properties();
+        commonClientConfig.put(CommonClientConfigs.BOOTSTRAP_SERVERS_CONFIG, cluster.bootstrapServers());
+
+        final Map<String, Object> sslConfig = getClientSslConfig();
+        if (sslConfig != null) {
+            commonClientConfig.put(SslConfigs.SSL_TRUSTSTORE_LOCATION_CONFIG, sslConfig.get(SslConfigs.SSL_TRUSTSTORE_LOCATION_CONFIG));
+            commonClientConfig.put(SslConfigs.SSL_TRUSTSTORE_PASSWORD_CONFIG, ((Password) sslConfig.get(SslConfigs.SSL_TRUSTSTORE_PASSWORD_CONFIG)).value());
+            commonClientConfig.put(CommonClientConfigs.SECURITY_PROTOCOL_CONFIG, "SSL");
+        }
 
         producerConfig = new Properties();
         producerConfig.put(ProducerConfig.ACKS_CONFIG, "all");
@@ -149,9 +127,9 @@
         producerConfig.put(ProducerConfig.VALUE_SERIALIZER_CLASS_CONFIG, StringSerializer.class);
         producerConfig.putAll(commonClientConfig);
 
-		resultConsumerConfig = new Properties();
-		resultConsumerConfig.put(ConsumerConfig.GROUP_ID_CONFIG, appID + "-result-consumer");
-		resultConsumerConfig.put(ConsumerConfig.AUTO_OFFSET_RESET_CONFIG, "earliest");
+        resultConsumerConfig = new Properties();
+        resultConsumerConfig.put(ConsumerConfig.GROUP_ID_CONFIG, appID + "-result-consumer");
+        resultConsumerConfig.put(ConsumerConfig.AUTO_OFFSET_RESET_CONFIG, "earliest");
         resultConsumerConfig.put(ConsumerConfig.KEY_DESERIALIZER_CLASS_CONFIG, LongDeserializer.class);
         resultConsumerConfig.put(ConsumerConfig.VALUE_DESERIALIZER_CLASS_CONFIG, LongDeserializer.class);
         resultConsumerConfig.putAll(commonClientConfig);
@@ -160,15 +138,6 @@
         streamsConfig.put(StreamsConfig.STATE_DIR_CONFIG, testFolder.getRoot().getPath());
         streamsConfig.put(StreamsConfig.DEFAULT_KEY_SERDE_CLASS_CONFIG, Serdes.Long().getClass());
         streamsConfig.put(StreamsConfig.DEFAULT_VALUE_SERDE_CLASS_CONFIG, Serdes.String().getClass());
-<<<<<<< HEAD
-        streamsConfig.put(StreamsConfig.CACHE_MAX_BYTES_BUFFERING_CONFIG, 0);
-		streamsConfig.put(StreamsConfig.COMMIT_INTERVAL_MS_CONFIG, 100);
-		streamsConfig.put(ConsumerConfig.HEARTBEAT_INTERVAL_MS_CONFIG, 100);
-		streamsConfig.put(ConsumerConfig.AUTO_OFFSET_RESET_CONFIG, "earliest");
-		streamsConfig.put(ConsumerConfig.SESSION_TIMEOUT_MS_CONFIG, Integer.toString(STREAMS_CONSUMER_TIMEOUT));
-		streamsConfig.putAll(commonClientConfig);
-	}
-=======
         streamsConfig.put(StreamsConfig.STATESTORE_CACHE_MAX_BYTES_CONFIG, 0);
         streamsConfig.put(StreamsConfig.COMMIT_INTERVAL_MS_CONFIG, 100L);
         streamsConfig.put(ConsumerConfig.HEARTBEAT_INTERVAL_MS_CONFIG, 100);
@@ -176,33 +145,32 @@
         streamsConfig.put(ConsumerConfig.SESSION_TIMEOUT_MS_CONFIG, Integer.toString(STREAMS_CONSUMER_TIMEOUT));
         streamsConfig.putAll(commonClientConfig);
     }
->>>>>>> 15418db6
-
-	@Rule
-	public final TemporaryFolder testFolder = new TemporaryFolder(TestUtils.tempDirectory());
-
-	protected static final String INPUT_TOPIC = "inputTopic";
-	protected static final String OUTPUT_TOPIC = "outputTopic";
-	private static final String OUTPUT_TOPIC_2 = "outputTopic2";
-	private static final String OUTPUT_TOPIC_2_RERUN = "outputTopic2_rerun";
-	private static final String INTERMEDIATE_USER_TOPIC = "userTopic";
-
-	protected static final int STREAMS_CONSUMER_TIMEOUT = 2000;
-	protected static final int CLEANUP_CONSUMER_TIMEOUT = 2000;
-	protected static final int TIMEOUT_MULTIPLIER = 15;
-
-	void prepareTest() throws Exception {
-		final String appID = IntegrationTestUtils.safeUniqueTestName(getClass(), testName);
-		prepareConfigs(appID);
-		prepareEnvironment();
-
-		waitForEmptyConsumerGroup(adminClient, appID, TIMEOUT_MULTIPLIER * CLEANUP_CONSUMER_TIMEOUT);
-
-		cluster.deleteAllTopicsAndWait(120000);
-		cluster.createTopics(INPUT_TOPIC, OUTPUT_TOPIC, OUTPUT_TOPIC_2, OUTPUT_TOPIC_2_RERUN);
-
-		add10InputElements();
-	}
+
+    @Rule
+    public final TemporaryFolder testFolder = new TemporaryFolder(TestUtils.tempDirectory());
+
+    protected static final String INPUT_TOPIC = "inputTopic";
+    protected static final String OUTPUT_TOPIC = "outputTopic";
+    private static final String OUTPUT_TOPIC_2 = "outputTopic2";
+    private static final String OUTPUT_TOPIC_2_RERUN = "outputTopic2_rerun";
+    private static final String INTERMEDIATE_USER_TOPIC = "userTopic";
+
+    protected static final int STREAMS_CONSUMER_TIMEOUT = 2000;
+    protected static final int CLEANUP_CONSUMER_TIMEOUT = 2000;
+    protected static final int TIMEOUT_MULTIPLIER = 15;
+
+    void prepareTest() throws Exception {
+        final String appID = IntegrationTestUtils.safeUniqueTestName(getClass(), testName);
+        prepareConfigs(appID);
+        prepareEnvironment();
+
+        waitForEmptyConsumerGroup(adminClient, appID, TIMEOUT_MULTIPLIER * CLEANUP_CONSUMER_TIMEOUT);
+
+        cluster.deleteAllTopicsAndWait(120000);
+        cluster.createTopics(INPUT_TOPIC, OUTPUT_TOPIC, OUTPUT_TOPIC_2, OUTPUT_TOPIC_2_RERUN);
+
+        add10InputElements();
+    }
 
     void cleanupTest() throws Exception {
         if (streams != null) {
@@ -211,200 +179,8 @@
         IntegrationTestUtils.purgeLocalStreamsState(streamsConfig);
     }
 
-<<<<<<< HEAD
-	private void add10InputElements() {
-		final List<KeyValue<Long, String>> records = Arrays.asList(KeyValue.pair(0L, "aaa"),
-				KeyValue.pair(1L, "bbb"),
-				KeyValue.pair(0L, "ccc"),
-				KeyValue.pair(1L, "ddd"),
-				KeyValue.pair(0L, "eee"),
-				KeyValue.pair(1L, "fff"),
-				KeyValue.pair(0L, "ggg"),
-				KeyValue.pair(1L, "hhh"),
-				KeyValue.pair(0L, "iii"),
-				KeyValue.pair(1L, "jjj"));
-
-		for (final KeyValue<Long, String> record : records) {
-			mockTime.sleep(10);
-			IntegrationTestUtils.produceKeyValuesSynchronouslyWithTimestamp(INPUT_TOPIC, Collections.singleton(record), producerConfig, mockTime.milliseconds());
-		}
-	}
-
-	@Test
-	public void testReprocessingFromScratchAfterResetWithoutIntermediateUserTopic() throws Exception {
-		final String appID = IntegrationTestUtils.safeUniqueTestName(getClass(), testName);
-		streamsConfig.put(StreamsConfig.APPLICATION_ID_CONFIG, appID);
-
-		// RUN
-		streams = new KafkaStreams(setupTopologyWithoutIntermediateUserTopic(), streamsConfig);
-		streams.start();
-		final List<KeyValue<Long, Long>> result = IntegrationTestUtils.waitUntilMinKeyValueRecordsReceived(resultConsumerConfig, OUTPUT_TOPIC, 10);
-
-		streams.close();
-		waitForEmptyConsumerGroup(adminClient, appID, TIMEOUT_MULTIPLIER * STREAMS_CONSUMER_TIMEOUT);
-
-		// RESET
-		streams = new KafkaStreams(setupTopologyWithoutIntermediateUserTopic(), streamsConfig);
-		streams.cleanUp();
-		cleanGlobal(false, null, null, appID);
-		waitForEmptyConsumerGroup(adminClient, appID, TIMEOUT_MULTIPLIER * STREAMS_CONSUMER_TIMEOUT);
-
-		assertInternalTopicsGotDeleted(null);
-
-		// RE-RUN
-		streams.start();
-		final List<KeyValue<Long, Long>> resultRerun = IntegrationTestUtils.waitUntilMinKeyValueRecordsReceived(resultConsumerConfig, OUTPUT_TOPIC, 10);
-		streams.close();
-
-		assertThat(resultRerun, equalTo(result));
-
-		waitForEmptyConsumerGroup(adminClient, appID, TIMEOUT_MULTIPLIER * STREAMS_CONSUMER_TIMEOUT);
-		cleanGlobal(false, null, null, appID);
-	}
-
-	@Test
-	public void testReprocessingFromScratchAfterResetWithIntermediateUserTopic() throws Exception {
-		testReprocessingFromScratchAfterResetWithIntermediateUserTopic(false);
-	}
-
-	@Test
-	public void testReprocessingFromScratchAfterResetWithIntermediateInternalTopic() throws Exception {
-		testReprocessingFromScratchAfterResetWithIntermediateUserTopic(true);
-	}
-
-	private void testReprocessingFromScratchAfterResetWithIntermediateUserTopic(final boolean useRepartitioned) throws Exception {
-		if (!useRepartitioned) {
-			cluster.createTopic(INTERMEDIATE_USER_TOPIC);
-		}
-
-		final String appID = IntegrationTestUtils.safeUniqueTestName(getClass(), testName);
-		streamsConfig.put(StreamsConfig.APPLICATION_ID_CONFIG, appID);
-
-		// RUN
-		streams = new KafkaStreams(setupTopologyWithIntermediateTopic(useRepartitioned, OUTPUT_TOPIC_2), streamsConfig);
-		streams.start();
-		final List<KeyValue<Long, Long>> result = IntegrationTestUtils.waitUntilMinKeyValueRecordsReceived(resultConsumerConfig, OUTPUT_TOPIC, 10);
-		// receive only first values to make sure intermediate user topic is not consumed completely
-		// => required to test "seekToEnd" for intermediate topics
-		final List<KeyValue<Long, Long>> result2 = IntegrationTestUtils.waitUntilMinKeyValueRecordsReceived(resultConsumerConfig, OUTPUT_TOPIC_2, 40);
-
-		streams.close();
-		waitForEmptyConsumerGroup(adminClient, appID, TIMEOUT_MULTIPLIER * STREAMS_CONSUMER_TIMEOUT);
-
-		// insert bad record to make sure intermediate user topic gets seekToEnd()
-		mockTime.sleep(1);
-		final KeyValue<Long, String> badMessage = new KeyValue<>(-1L, "badRecord-ShouldBeSkipped");
-		if (!useRepartitioned) {
-			IntegrationTestUtils.produceKeyValuesSynchronouslyWithTimestamp(
-					INTERMEDIATE_USER_TOPIC,
-					Collections.singleton(badMessage),
-					producerConfig,
-					mockTime.milliseconds());
-		}
-
-		// RESET
-		streams = new KafkaStreams(setupTopologyWithIntermediateTopic(useRepartitioned, OUTPUT_TOPIC_2_RERUN), streamsConfig);
-		streams.cleanUp();
-		cleanGlobal(!useRepartitioned, null, null, appID);
-		waitForEmptyConsumerGroup(adminClient, appID, TIMEOUT_MULTIPLIER * STREAMS_CONSUMER_TIMEOUT);
-
-		assertInternalTopicsGotDeleted(useRepartitioned ? null : INTERMEDIATE_USER_TOPIC);
-
-		// RE-RUN
-		streams.start();
-		final List<KeyValue<Long, Long>> resultRerun = IntegrationTestUtils.waitUntilMinKeyValueRecordsReceived(resultConsumerConfig, OUTPUT_TOPIC, 10);
-		final List<KeyValue<Long, Long>> resultRerun2 = IntegrationTestUtils.waitUntilMinKeyValueRecordsReceived(resultConsumerConfig, OUTPUT_TOPIC_2_RERUN, 40);
-		streams.close();
-
-		assertThat(resultRerun, equalTo(result));
-		assertThat(resultRerun2, equalTo(result2));
-
-		if (!useRepartitioned) {
-			final Properties props = TestUtils.consumerConfig(cluster.bootstrapServers(), appID + "-result-consumer", LongDeserializer.class, StringDeserializer.class, commonClientConfig);
-			final List<KeyValue<Long, String>> resultIntermediate = IntegrationTestUtils.waitUntilMinKeyValueRecordsReceived(props, INTERMEDIATE_USER_TOPIC, 21);
-
-			for (int i = 0; i < 10; i++) {
-				assertThat(resultIntermediate.get(i), equalTo(resultIntermediate.get(i + 11)));
-			}
-			assertThat(resultIntermediate.get(10), equalTo(badMessage));
-		}
-
-		waitForEmptyConsumerGroup(adminClient, appID, TIMEOUT_MULTIPLIER * STREAMS_CONSUMER_TIMEOUT);
-		cleanGlobal(!useRepartitioned, null, null, appID);
-
-		if (!useRepartitioned) {
-			cluster.deleteTopicAndWait(INTERMEDIATE_USER_TOPIC);
-		}
-	}
-
-	private Topology setupTopologyWithIntermediateTopic(final boolean useRepartitioned,
-														final String outputTopic2) {
-		final StreamsBuilder builder = new StreamsBuilder();
-
-		final KStream<Long, String> input = builder.stream(INPUT_TOPIC);
-
-		// use map to trigger internal re-partitioning before groupByKey
-		input.map(KeyValue::new)
-				.groupByKey()
-				.count()
-				.toStream()
-				.to(OUTPUT_TOPIC, Produced.with(Serdes.Long(), Serdes.Long()));
-
-		final KStream<Long, String> stream;
-		if (useRepartitioned) {
-			stream = input.repartition();
-		} else {
-			input.to(INTERMEDIATE_USER_TOPIC);
-			stream = builder.stream(INTERMEDIATE_USER_TOPIC);
-		}
-		stream.groupByKey()
-				.windowedBy(TimeWindows.of(ofMillis(35)).advanceBy(ofMillis(10)))
-				.count()
-				.toStream()
-				.map((key, value) -> new KeyValue<>(key.window().start() + key.window().end(), value))
-				.to(outputTopic2, Produced.with(Serdes.Long(), Serdes.Long()));
-
-		return builder.build();
-	}
-
-	protected Topology setupTopologyWithoutIntermediateUserTopic() {
-		final StreamsBuilder builder = new StreamsBuilder();
-
-		final KStream<Long, String> input = builder.stream(INPUT_TOPIC);
-
-		// use map to trigger internal re-partitioning before groupByKey
-		input.map((key, value) -> new KeyValue<>(key, key))
-				.to(OUTPUT_TOPIC, Produced.with(Serdes.Long(), Serdes.Long()));
-
-		return builder.build();
-	}
-
-	protected boolean tryCleanGlobal(final boolean withIntermediateTopics,
-									 final String resetScenario,
-									 final String resetScenarioArg,
-									 final String appID) throws Exception {
-		// leaving --zookeeper arg here to ensure tool works if users add it
-		final List<String> parameterList = new ArrayList<>(
-				Arrays.asList("--application-id", appID,
-						"--bootstrap-servers", cluster.bootstrapServers(),
-						"--input-topics", INPUT_TOPIC
-				));
-		if (withIntermediateTopics) {
-			parameterList.add("--intermediate-topics");
-			parameterList.add(INTERMEDIATE_USER_TOPIC);
-		}
-=======
     private void add10InputElements() {
-        final List<KeyValue<Long, String>> records = Arrays.asList(KeyValue.pair(0L, "aaa"),
-                                                                   KeyValue.pair(1L, "bbb"),
-                                                                   KeyValue.pair(0L, "ccc"),
-                                                                   KeyValue.pair(1L, "ddd"),
-                                                                   KeyValue.pair(0L, "eee"),
-                                                                   KeyValue.pair(1L, "fff"),
-                                                                   KeyValue.pair(0L, "ggg"),
-                                                                   KeyValue.pair(1L, "hhh"),
-                                                                   KeyValue.pair(0L, "iii"),
-                                                                   KeyValue.pair(1L, "jjj"));
+        final List<KeyValue<Long, String>> records = Arrays.asList(KeyValue.pair(0L, "aaa"), KeyValue.pair(1L, "bbb"), KeyValue.pair(0L, "ccc"), KeyValue.pair(1L, "ddd"), KeyValue.pair(0L, "eee"), KeyValue.pair(1L, "fff"), KeyValue.pair(0L, "ggg"), KeyValue.pair(1L, "hhh"), KeyValue.pair(0L, "iii"), KeyValue.pair(1L, "jjj"));
 
         for (final KeyValue<Long, String> record : records) {
             mockTime.sleep(10);
@@ -428,13 +204,8 @@
         // RESET
         streams.cleanUp();
 
-        final List<String> internalTopics = cluster.getAllTopicsInCluster().stream()
-                .filter(StreamsResetter::matchesInternalTopicFormat)
-                .collect(Collectors.toList());
-        cleanGlobal(false,
-                "--internal-topics",
-                String.join(",", internalTopics.subList(1, internalTopics.size())),
-                appID);
+        final List<String> internalTopics = cluster.getAllTopicsInCluster().stream().filter(StreamsResetter::matchesInternalTopicFormat).collect(Collectors.toList());
+        cleanGlobal(false, "--internal-topics", String.join(",", internalTopics.subList(1, internalTopics.size())), appID);
         waitForEmptyConsumerGroup(adminClient, appID, TIMEOUT_MULTIPLIER * STREAMS_CONSUMER_TIMEOUT);
 
         assertInternalTopicsGotDeleted(internalTopics.get(0));
@@ -505,11 +276,7 @@
         mockTime.sleep(1);
         final KeyValue<Long, String> badMessage = new KeyValue<>(-1L, "badRecord-ShouldBeSkipped");
         if (!useRepartitioned) {
-            IntegrationTestUtils.produceKeyValuesSynchronouslyWithTimestamp(
-                INTERMEDIATE_USER_TOPIC,
-                Collections.singleton(badMessage),
-                producerConfig,
-                mockTime.milliseconds());
+            IntegrationTestUtils.produceKeyValuesSynchronouslyWithTimestamp(INTERMEDIATE_USER_TOPIC, Collections.singleton(badMessage), producerConfig, mockTime.milliseconds());
         }
 
         // RESET
@@ -548,18 +315,13 @@
     }
 
     @SuppressWarnings("deprecation")
-    private Topology setupTopologyWithIntermediateTopic(final boolean useRepartitioned,
-                                                        final String outputTopic2) {
+    private Topology setupTopologyWithIntermediateTopic(final boolean useRepartitioned, final String outputTopic2) {
         final StreamsBuilder builder = new StreamsBuilder();
 
         final KStream<Long, String> input = builder.stream(INPUT_TOPIC);
 
         // use map to trigger internal re-partitioning before groupByKey
-        input.map(KeyValue::new)
-            .groupByKey()
-            .count()
-            .toStream()
-            .to(OUTPUT_TOPIC, Produced.with(Serdes.Long(), Serdes.Long()));
+        input.map(KeyValue::new).groupByKey().count().toStream().to(OUTPUT_TOPIC, Produced.with(Serdes.Long(), Serdes.Long()));
 
         final KStream<Long, String> stream;
         if (useRepartitioned) {
@@ -568,12 +330,7 @@
             input.to(INTERMEDIATE_USER_TOPIC);
             stream = builder.stream(INTERMEDIATE_USER_TOPIC);
         }
-        stream.groupByKey()
-            .windowedBy(TimeWindows.of(ofMillis(35)).advanceBy(ofMillis(10)))
-            .count()
-            .toStream()
-            .map((key, value) -> new KeyValue<>(key.window().start() + key.window().end(), value))
-            .to(outputTopic2, Produced.with(Serdes.Long(), Serdes.Long()));
+        stream.groupByKey().windowedBy(TimeWindows.of(ofMillis(35)).advanceBy(ofMillis(10))).count().toStream().map((key, value) -> new KeyValue<>(key.window().start() + key.window().end(), value)).to(outputTopic2, Produced.with(Serdes.Long(), Serdes.Long()));
 
         return builder.build();
     }
@@ -584,26 +341,17 @@
         final KStream<Long, String> input = builder.stream(INPUT_TOPIC);
 
         // use map to trigger internal re-partitioning before groupByKey
-        input.map((key, value) -> new KeyValue<>(key, key))
-            .to(OUTPUT_TOPIC, Produced.with(Serdes.Long(), Serdes.Long()));
+        input.map((key, value) -> new KeyValue<>(key, key)).to(OUTPUT_TOPIC, Produced.with(Serdes.Long(), Serdes.Long()));
 
         return builder.build();
     }
 
-    protected boolean tryCleanGlobal(final boolean withIntermediateTopics,
-                                   final String resetScenario,
-                                   final String resetScenarioArg,
-                                   final String appID) throws Exception {
-        final List<String> parameterList = new ArrayList<>(
-            Arrays.asList("--application-id", appID,
-                    "--bootstrap-server", cluster.bootstrapServers(),
-                    "--input-topics", INPUT_TOPIC
-            ));
+    protected boolean tryCleanGlobal(final boolean withIntermediateTopics, final String resetScenario, final String resetScenarioArg, final String appID) throws Exception {
+        final List<String> parameterList = new ArrayList<>(Arrays.asList("--application-id", appID, "--bootstrap-server", cluster.bootstrapServers(), "--input-topics", INPUT_TOPIC));
         if (withIntermediateTopics) {
             parameterList.add("--intermediate-topics");
             parameterList.add(INTERMEDIATE_USER_TOPIC);
         }
->>>>>>> 15418db6
 
         final Map<String, Object> sslConfig = getClientSslConfig();
         if (sslConfig != null) {
@@ -618,41 +366,6 @@
             parameterList.add(configFile.getAbsolutePath());
         }
         if (resetScenario != null) {
-<<<<<<< HEAD
-			parameterList.add(resetScenario);
-		}
-		if (resetScenarioArg != null) {
-			parameterList.add(resetScenarioArg);
-		}
-
-		final String[] parameters = parameterList.toArray(new String[0]);
-
-		final Properties cleanUpConfig = new Properties();
-		cleanUpConfig.put(ConsumerConfig.HEARTBEAT_INTERVAL_MS_CONFIG, 100);
-		cleanUpConfig.put(ConsumerConfig.SESSION_TIMEOUT_MS_CONFIG, Integer.toString(CLEANUP_CONSUMER_TIMEOUT));
-
-		return new StreamsResetter().run(parameters, cleanUpConfig) == 0;
-	}
-
-	protected void cleanGlobal(final boolean withIntermediateTopics,
-							   final String resetScenario,
-							   final String resetScenarioArg,
-							   final String appID) throws Exception {
-		final boolean cleanResult = tryCleanGlobal(withIntermediateTopics, resetScenario, resetScenarioArg, appID);
-		Assert.assertTrue(cleanResult);
-	}
-
-	protected void assertInternalTopicsGotDeleted(final String intermediateUserTopic) throws Exception {
-		// do not use list topics request, but read from the embedded cluster's zookeeper path directly to confirm
-		if (intermediateUserTopic != null) {
-			cluster.waitForRemainingTopics(30000, INPUT_TOPIC, OUTPUT_TOPIC, OUTPUT_TOPIC_2, OUTPUT_TOPIC_2_RERUN,
-					Topic.GROUP_METADATA_TOPIC_NAME, intermediateUserTopic);
-		} else {
-			cluster.waitForRemainingTopics(30000, INPUT_TOPIC, OUTPUT_TOPIC, OUTPUT_TOPIC_2, OUTPUT_TOPIC_2_RERUN,
-					Topic.GROUP_METADATA_TOPIC_NAME);
-		}
-	}
-=======
             parameterList.add(resetScenario);
         }
         if (resetScenarioArg != null) {
@@ -668,10 +381,7 @@
         return new StreamsResetter().run(parameters, cleanUpConfig) == 0;
     }
 
-    protected void cleanGlobal(final boolean withIntermediateTopics,
-                             final String resetScenario,
-                             final String resetScenarioArg,
-                             final String appID) throws Exception {
+    protected void cleanGlobal(final boolean withIntermediateTopics, final String resetScenario, final String resetScenarioArg, final String appID) throws Exception {
         final boolean cleanResult = tryCleanGlobal(withIntermediateTopics, resetScenario, resetScenarioArg, appID);
         Assert.assertTrue(cleanResult);
     }
@@ -679,12 +389,9 @@
     protected void assertInternalTopicsGotDeleted(final String additionalExistingTopic) throws Exception {
         // do not use list topics request, but read from the embedded cluster's zookeeper path directly to confirm
         if (additionalExistingTopic != null) {
-            cluster.waitForRemainingTopics(30000, INPUT_TOPIC, OUTPUT_TOPIC, OUTPUT_TOPIC_2, OUTPUT_TOPIC_2_RERUN,
-                    Topic.GROUP_METADATA_TOPIC_NAME, additionalExistingTopic);
+            cluster.waitForRemainingTopics(30000, INPUT_TOPIC, OUTPUT_TOPIC, OUTPUT_TOPIC_2, OUTPUT_TOPIC_2_RERUN, Topic.GROUP_METADATA_TOPIC_NAME, additionalExistingTopic);
         } else {
-            cluster.waitForRemainingTopics(30000, INPUT_TOPIC, OUTPUT_TOPIC, OUTPUT_TOPIC_2, OUTPUT_TOPIC_2_RERUN,
-                    Topic.GROUP_METADATA_TOPIC_NAME);
-        }
-    }
->>>>>>> 15418db6
+            cluster.waitForRemainingTopics(30000, INPUT_TOPIC, OUTPUT_TOPIC, OUTPUT_TOPIC_2, OUTPUT_TOPIC_2_RERUN, Topic.GROUP_METADATA_TOPIC_NAME);
+        }
+    }
 }