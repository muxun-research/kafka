--- conflicted
+++ resolved
@@ -26,36 +26,14 @@
 import org.apache.kafka.streams.KeyValue;
 import org.apache.kafka.streams.StreamsConfig;
 import org.apache.kafka.streams.errors.DefaultProductionExceptionHandler;
-import org.apache.kafka.streams.processor.ProcessorContext;
-import org.apache.kafka.streams.processor.StateRestoreCallback;
-import org.apache.kafka.streams.processor.StateStore;
-import org.apache.kafka.streams.processor.StateStoreContext;
-import org.apache.kafka.streams.processor.StreamPartitioner;
-import org.apache.kafka.streams.processor.TaskId;
-import org.apache.kafka.streams.processor.internals.InternalProcessorContext;
-import org.apache.kafka.streams.processor.internals.MockStreamsMetrics;
-import org.apache.kafka.streams.processor.internals.ProcessorTopology;
-import org.apache.kafka.streams.processor.internals.RecordCollector;
-import org.apache.kafka.streams.processor.internals.RecordCollectorImpl;
-import org.apache.kafka.streams.processor.internals.StreamsProducer;
+import org.apache.kafka.streams.processor.*;
+import org.apache.kafka.streams.processor.internals.*;
 import org.apache.kafka.streams.state.internals.MeteredKeyValueStore;
 import org.apache.kafka.streams.state.internals.ThreadCache;
-import org.apache.kafka.test.InternalMockProcessorContext;
-import org.apache.kafka.test.MockClientSupplier;
-import org.apache.kafka.test.MockRocksDbConfigSetter;
-import org.apache.kafka.test.MockTimestampExtractor;
-import org.apache.kafka.test.TestUtils;
+import org.apache.kafka.test.*;
 
 import java.io.File;
-import java.util.Collections;
-import java.util.HashMap;
-import java.util.HashSet;
-import java.util.LinkedList;
-import java.util.List;
-import java.util.Map;
-import java.util.Objects;
-import java.util.Properties;
-import java.util.Set;
+import java.util.*;
 
 import static org.mockito.Mockito.mock;
 import static org.mockito.Mockito.when;
@@ -196,62 +174,22 @@
 
     @SuppressWarnings("unchecked")
     private KeyValueStoreTestDriver(final StateSerdes<K, V> serdes) {
-		props = new Properties();
-		props.put(StreamsConfig.APPLICATION_ID_CONFIG, "application-id");
-		props.put(StreamsConfig.BOOTSTRAP_SERVERS_CONFIG, "localhost:9092");
-		props.put(StreamsConfig.DEFAULT_TIMESTAMP_EXTRACTOR_CLASS_CONFIG, MockTimestampExtractor.class);
-		props.put(StreamsConfig.DEFAULT_KEY_SERDE_CLASS_CONFIG, serdes.keySerde().getClass());
-		props.put(StreamsConfig.DEFAULT_VALUE_SERDE_CLASS_CONFIG, serdes.valueSerde().getClass());
-		props.put(StreamsConfig.ROCKSDB_CONFIG_SETTER_CLASS_CONFIG, MockRocksDbConfigSetter.class);
-		props.put(StreamsConfig.METRICS_RECORDING_LEVEL_CONFIG, "DEBUG");
-
-<<<<<<< HEAD
-		final LogContext logContext = new LogContext("KeyValueStoreTestDriver ");
-		final RecordCollector recordCollector = new RecordCollectorImpl(
-				logContext,
-				new TaskId(0, 0),
-				new StreamsProducer(
-						new StreamsConfig(props),
-						"threadId",
-						new MockClientSupplier(),
-						null,
-						null,
-						logContext),
-				new DefaultProductionExceptionHandler(),
-				new MockStreamsMetrics(new Metrics())
-		) {
-=======
+        props = new Properties();
+        props.put(StreamsConfig.APPLICATION_ID_CONFIG, "application-id");
+        props.put(StreamsConfig.BOOTSTRAP_SERVERS_CONFIG, "localhost:9092");
+        props.put(StreamsConfig.DEFAULT_TIMESTAMP_EXTRACTOR_CLASS_CONFIG, MockTimestampExtractor.class);
+        props.put(StreamsConfig.DEFAULT_KEY_SERDE_CLASS_CONFIG, serdes.keySerde().getClass());
+        props.put(StreamsConfig.DEFAULT_VALUE_SERDE_CLASS_CONFIG, serdes.valueSerde().getClass());
+        props.put(StreamsConfig.ROCKSDB_CONFIG_SETTER_CLASS_CONFIG, MockRocksDbConfigSetter.class);
+        props.put(StreamsConfig.METRICS_RECORDING_LEVEL_CONFIG, "DEBUG");
+
         final ProcessorTopology topology = mock(ProcessorTopology.class);
         when(topology.sinkTopics()).thenReturn(Collections.emptySet());
 
         final LogContext logContext = new LogContext("KeyValueStoreTestDriver ");
-        final RecordCollector recordCollector = new RecordCollectorImpl(
-            logContext,
-            new TaskId(0, 0),
-            new StreamsProducer(
-                new StreamsConfig(props),
-                "threadId",
-                new MockClientSupplier(),
-                null,
-                null,
-                logContext,
-                Time.SYSTEM),
-            new DefaultProductionExceptionHandler(),
-            new MockStreamsMetrics(new Metrics()),
-            topology
-        ) {
->>>>>>> 15418db6
-            @Override
-            public <K1, V1> void send(final String topic,
-                                      final K1 key,
-                                      final V1 value,
-                                      final Headers headers,
-                                      final Integer partition,
-                                      final Long timestamp,
-                                      final Serializer<K1> keySerializer,
-                                      final Serializer<V1> valueSerializer,
-                                      final String processorNodeId,
-                                      final InternalProcessorContext<Void, Void> context) {
+        final RecordCollector recordCollector = new RecordCollectorImpl(logContext, new TaskId(0, 0), new StreamsProducer(new StreamsConfig(props), "threadId", new MockClientSupplier(), null, null, logContext, Time.SYSTEM), new DefaultProductionExceptionHandler(), new MockStreamsMetrics(new Metrics()), topology) {
+            @Override
+            public <K1, V1> void send(final String topic, final K1 key, final V1 value, final Headers headers, final Integer partition, final Long timestamp, final Serializer<K1> keySerializer, final Serializer<V1> valueSerializer, final String processorNodeId, final InternalProcessorContext<Void, Void> context) {
                 // for byte arrays we need to wrap it for comparison
 
                 final byte[] keyBytes = keySerializer.serialize(topic, headers, key);
@@ -264,16 +202,7 @@
             }
 
             @Override
-            public <K1, V1> void send(final String topic,
-                                      final K1 key,
-                                      final V1 value,
-                                      final Headers headers,
-                                      final Long timestamp,
-                                      final Serializer<K1> keySerializer,
-                                      final Serializer<V1> valueSerializer,
-                                      final String processorNodeId,
-                                      final InternalProcessorContext<Void, Void> context,
-                                      final StreamPartitioner<? super K1, ? super V1> partitioner) {
+            public <K1, V1> void send(final String topic, final K1 key, final V1 value, final Headers headers, final Long timestamp, final Serializer<K1> keySerializer, final Serializer<V1> valueSerializer, final String processorNodeId, final InternalProcessorContext<Void, Void> context, final StreamPartitioner<? super K1, ? super V1> partitioner) {
                 throw new UnsupportedOperationException();
             }
         };
@@ -284,12 +213,12 @@
         stateSerdes = serdes;
 
         context = new InternalMockProcessorContext(stateDir, serdes.keySerde(), serdes.valueSerde(), recordCollector, null) {
-			final ThreadCache cache = new ThreadCache(new LogContext("testCache "), 1024 * 1024L, metrics());
-
-			@Override
-			public ThreadCache cache() {
-				return cache;
-			}
+            final ThreadCache cache = new ThreadCache(new LogContext("testCache "), 1024 * 1024L, metrics());
+
+            @Override
+            public ThreadCache cache() {
+                return cache;
+            }
 
             @Override
             public Map<String, Object> appConfigs() {
@@ -359,19 +288,18 @@
     }
 
     /**
-	 * Get the context that should be supplied to a {@link KeyValueStore}'s constructor. This context records any messages
-	 * written by the store to the Kafka topic, making them available via the {@link #flushedEntryStored(Object)} and
-	 * {@link #flushedEntryRemoved(Object)} methods.
-	 * <p>
-	 * If the {@link KeyValueStore}'s are to be restored upon its startup, be sure to {@link #addEntryToRestoreLog(Object, Object)
-	 * add the restore entries} before creating the store with the {@link ProcessorContext} returned by this method.
-	 *
-	 * @return the processing context; never null
-	 * @see #addEntryToRestoreLog(Object, Object)
-	 */
-	public StateStoreContext context() {
-		return context;
-	}
+     * Get the context that should be supplied to a {@link KeyValueStore}'s constructor. This context records any messages
+     * written by the store to the Kafka topic, making them available via the {@link #flushedEntryStored(Object)} and
+     * {@link #flushedEntryRemoved(Object)} methods.
+     * <p>
+     * If the {@link KeyValueStore}'s are to be restored upon its startup, be sure to {@link #addEntryToRestoreLog(Object, Object)
+     * add the restore entries} before creating the store with the {@link ProcessorContext} returned by this method.
+     * @return the processing context; never null
+     * @see #addEntryToRestoreLog(Object, Object)
+     */
+    public StateStoreContext context() {
+        return context;
+    }
 
     /**
      * Utility method that will count the number of {@link #addEntryToRestoreLog(Object, Object) restore entries} missing from the
