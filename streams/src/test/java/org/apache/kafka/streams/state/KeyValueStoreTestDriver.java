/*
 * Licensed to the Apache Software Foundation (ASF) under one or more
 * contributor license agreements. See the NOTICE file distributed with
 * this work for additional information regarding copyright ownership.
 * The ASF licenses this file to You under the Apache License, Version 2.0
 * (the "License"); you may not use this file except in compliance with
 * the License. You may obtain a copy of the License at
 *
 *    http://www.apache.org/licenses/LICENSE-2.0
 *
 * Unless required by applicable law or agreed to in writing, software
 * distributed under the License is distributed on an "AS IS" BASIS,
 * WITHOUT WARRANTIES OR CONDITIONS OF ANY KIND, either express or implied.
 * See the License for the specific language governing permissions and
 * limitations under the License.
 */
package org.apache.kafka.streams.state;

import org.apache.kafka.clients.producer.MockProducer;
import org.apache.kafka.common.header.Headers;
import org.apache.kafka.common.metrics.Metrics;
import org.apache.kafka.common.serialization.Deserializer;
import org.apache.kafka.common.serialization.Serdes;
import org.apache.kafka.common.serialization.Serializer;
import org.apache.kafka.common.utils.LogContext;
import org.apache.kafka.common.utils.Time;
import org.apache.kafka.streams.KeyValue;
import org.apache.kafka.streams.StreamsConfig;
import org.apache.kafka.streams.errors.DefaultProductionExceptionHandler;
<<<<<<< HEAD
import org.apache.kafka.streams.processor.*;
import org.apache.kafka.streams.processor.internals.*;
import org.apache.kafka.streams.state.internals.MeteredKeyValueStore;
import org.apache.kafka.streams.state.internals.ThreadCache;
import org.apache.kafka.test.*;
=======
import org.apache.kafka.streams.processor.StateRestoreCallback;
import org.apache.kafka.streams.processor.StateStore;
import org.apache.kafka.streams.processor.StateStoreContext;
import org.apache.kafka.streams.processor.StreamPartitioner;
import org.apache.kafka.streams.processor.TaskId;
import org.apache.kafka.streams.processor.api.ProcessorContext;
import org.apache.kafka.streams.processor.api.Record;
import org.apache.kafka.streams.processor.internals.InternalProcessorContext;
import org.apache.kafka.streams.processor.internals.MockStreamsMetrics;
import org.apache.kafka.streams.processor.internals.ProcessorTopology;
import org.apache.kafka.streams.processor.internals.RecordCollector;
import org.apache.kafka.streams.processor.internals.RecordCollectorImpl;
import org.apache.kafka.streams.processor.internals.StreamsProducer;
import org.apache.kafka.streams.state.internals.MeteredKeyValueStore;
import org.apache.kafka.streams.state.internals.ThreadCache;
import org.apache.kafka.test.InternalMockProcessorContext;
import org.apache.kafka.test.MockRocksDbConfigSetter;
import org.apache.kafka.test.MockTimestampExtractor;
import org.apache.kafka.test.TestUtils;
>>>>>>> 9494bebe

import java.io.File;
import java.util.*;

import static org.apache.kafka.streams.internals.StreamsConfigUtils.ProcessingMode.AT_LEAST_ONCE;
import static org.mockito.Mockito.mock;
import static org.mockito.Mockito.when;

/**
 * A component that provides a {@link #context() StateStoreContext} that can be supplied to a {@link KeyValueStore} so that
 * all entries written to the Kafka topic by the store during {@link KeyValueStore#flush()} are captured for testing purposes.
 * This class simplifies testing of various {@link KeyValueStore} instances, especially those that use
 * {@link MeteredKeyValueStore} to monitor and write its entries to the Kafka topic.
 *
 * <h2>Basic usage</h2>
 * This component can be used to help test a {@link KeyValueStore}'s ability to read and write entries.
 *
 * <pre>
 * // Create the test driver ...
 * KeyValueStoreTestDriver&lt;Integer, String> driver = KeyValueStoreTestDriver.create();
 * KeyValueStore&lt;Integer, String> store = Stores.create("my-store", driver.context())
 *                                              .withIntegerKeys().withStringKeys()
 *                                              .inMemory().build();
 *
 * // Verify that the store reads and writes correctly ...
 * store.put(0, "zero");
 * store.put(1, "one");
 * store.put(2, "two");
 * store.put(4, "four");
 * store.put(5, "five");
 * assertEquals(5, driver.sizeOf(store));
 * assertEquals("zero", store.get(0));
 * assertEquals("one", store.get(1));
 * assertEquals("two", store.get(2));
 * assertEquals("four", store.get(4));
 * assertEquals("five", store.get(5));
 * assertNull(store.get(3));
 * store.delete(5);
 *
 * // Flush the store and verify all current entries were properly flushed ...
 * store.flush();
 * assertEquals("zero", driver.flushedEntryStored(0));
 * assertEquals("one", driver.flushedEntryStored(1));
 * assertEquals("two", driver.flushedEntryStored(2));
 * assertEquals("four", driver.flushedEntryStored(4));
 * assertNull(driver.flushedEntryStored(5));
 *
 * assertEquals(false, driver.flushedEntryRemoved(0));
 * assertEquals(false, driver.flushedEntryRemoved(1));
 * assertEquals(false, driver.flushedEntryRemoved(2));
 * assertEquals(false, driver.flushedEntryRemoved(4));
 * assertEquals(true, driver.flushedEntryRemoved(5));
 * </pre>
 *
 *
 * <h2>Restoring a store</h2>
 * This component can be used to test whether a {@link KeyValueStore} implementation properly
 * {@link StateStoreContext#register(StateStore, StateRestoreCallback) registers itself} with the {@link StateStoreContext}, so that
 * the persisted contents of a store are properly restored from the flushed entries when the store instance is started.
 * <p>
 * To do this, create an instance of this driver component, {@link #addEntryToRestoreLog(Object, Object) add entries} that will be
 * passed to the store upon creation (simulating the entries that were previously flushed to the topic), and then create the store
 * using this driver's {@link #context() ProcessorContext}:
 *
 * <pre>
 * // Create the test driver ...
 * KeyValueStoreTestDriver&lt;Integer, String> driver = KeyValueStoreTestDriver.create(Integer.class, String.class);
 *
 * // Add any entries that will be restored to any store that uses the driver's context ...
 * driver.addRestoreEntry(0, "zero");
 * driver.addRestoreEntry(1, "one");
 * driver.addRestoreEntry(2, "two");
 * driver.addRestoreEntry(4, "four");
 *
 * // Create the store, which should register with the context and automatically
 * // receive the restore entries ...
 * KeyValueStore&lt;Integer, String> store = Stores.create("my-store", driver.context())
 *                                              .withIntegerKeys().withStringKeys()
 *                                              .inMemory().build();
 *
 * // Verify that the store's contents were properly restored ...
 * assertEquals(0, driver.checkForRestoredEntries(store));
 *
 * // and there are no other entries ...
 * assertEquals(4, driver.sizeOf(store));
 * </pre>
 *
 * @param <K> the type of keys placed in the store
 * @param <V> the type of values placed in the store
 */
public class KeyValueStoreTestDriver<K, V> {

    private final Properties props;

    /**
     * Create a driver object that will have a {@link #context()} that records messages
     * {@link ProcessorContext#forward(Record) forwarded} by the store and that provides default serializers and
     * deserializers for the given built-in key and value types (e.g., {@code String.class}, {@code Integer.class},
     * {@code Long.class}, and {@code byte[].class}). This can be used when store is created to rely upon the
     * ProcessorContext's default key and value serializers and deserializers.
     *
     * @param keyClass   the class for the keys; must be one of {@code String.class}, {@code Integer.class},
     *                   {@code Long.class}, or {@code byte[].class}
     * @param valueClass the class for the values; must be one of {@code String.class}, {@code Integer.class},
     *                   {@code Long.class}, or {@code byte[].class}
     * @return the test driver; never null
     */
    public static <K, V> KeyValueStoreTestDriver<K, V> create(final Class<K> keyClass, final Class<V> valueClass) {
        final StateSerdes<K, V> serdes = StateSerdes.withBuiltinTypes("unexpected", keyClass, valueClass);
        return new KeyValueStoreTestDriver<>(serdes);
    }

    /**
     * Create a driver object that will have a {@link #context()} that records messages
     * {@link ProcessorContext#forward(Record) forwarded} by the store and that provides the specified serializers and
     * deserializers. This can be used when store is created to rely upon the ProcessorContext's default key and value serializers
     * and deserializers.
     *
     * @param keySerializer     the key serializer for the {@link StateStoreContext}; may not be null
     * @param keyDeserializer   the key deserializer for the {@link StateStoreContext}; may not be null
     * @param valueSerializer   the value serializer for the {@link StateStoreContext}; may not be null
     * @param valueDeserializer the value deserializer for the {@link StateStoreContext}; may not be null
     * @return the test driver; never null
     */
    public static <K, V> KeyValueStoreTestDriver<K, V> create(final Serializer<K> keySerializer,
                                                              final Deserializer<K> keyDeserializer,
                                                              final Serializer<V> valueSerializer,
                                                              final Deserializer<V> valueDeserializer) {
        final StateSerdes<K, V> serdes = new StateSerdes<>(
            "unexpected",
            Serdes.serdeFrom(keySerializer, keyDeserializer),
            Serdes.serdeFrom(valueSerializer, valueDeserializer));
        return new KeyValueStoreTestDriver<>(serdes);
    }

    private final Map<K, V> flushedEntries = new HashMap<>();
    private final Set<K> flushedRemovals = new HashSet<>();
    private final List<KeyValue<byte[], byte[]>> restorableEntries = new LinkedList<>();

    private final InternalMockProcessorContext<?, ?> context;
    private final StateSerdes<K, V> stateSerdes;

    @SuppressWarnings("resource")
    private KeyValueStoreTestDriver(final StateSerdes<K, V> serdes) {
        props = new Properties();
        props.put(StreamsConfig.APPLICATION_ID_CONFIG, "application-id");
        props.put(StreamsConfig.BOOTSTRAP_SERVERS_CONFIG, "localhost:9092");
        props.put(StreamsConfig.DEFAULT_TIMESTAMP_EXTRACTOR_CLASS_CONFIG, MockTimestampExtractor.class);
        props.put(StreamsConfig.DEFAULT_KEY_SERDE_CLASS_CONFIG, serdes.keySerde().getClass());
        props.put(StreamsConfig.DEFAULT_VALUE_SERDE_CLASS_CONFIG, serdes.valueSerde().getClass());
        props.put(StreamsConfig.ROCKSDB_CONFIG_SETTER_CLASS_CONFIG, MockRocksDbConfigSetter.class);
        props.put(StreamsConfig.METRICS_RECORDING_LEVEL_CONFIG, "DEBUG");

        final ProcessorTopology topology = mock(ProcessorTopology.class);
        when(topology.sinkTopics()).thenReturn(Collections.emptySet());

        final LogContext logContext = new LogContext("KeyValueStoreTestDriver ");
<<<<<<< HEAD
        final RecordCollector recordCollector = new RecordCollectorImpl(logContext, new TaskId(0, 0), new StreamsProducer(new StreamsConfig(props), "threadId", new MockClientSupplier(), null, null, logContext, Time.SYSTEM), new DefaultProductionExceptionHandler(), new MockStreamsMetrics(new Metrics()), topology) {
=======
        final RecordCollector recordCollector = new RecordCollectorImpl(
            logContext,
            new TaskId(0, 0),
            new StreamsProducer(
                new MockProducer<>(null, true, null, null, null),
                AT_LEAST_ONCE,
                Time.SYSTEM,
                logContext
            ),
            new DefaultProductionExceptionHandler(),
            new MockStreamsMetrics(new Metrics()),
            topology
        ) {
>>>>>>> 9494bebe
            @Override
            public <K1, V1> void send(final String topic, final K1 key, final V1 value, final Headers headers, final Integer partition, final Long timestamp, final Serializer<K1> keySerializer, final Serializer<V1> valueSerializer, final String processorNodeId, final InternalProcessorContext<Void, Void> context) {
                // for byte arrays we need to wrap it for comparison

                final byte[] keyBytes = keySerializer.serialize(topic, headers, key);
                final byte[] valueBytes = valueSerializer.serialize(topic, headers, value);

                final K keyTest = serdes.keyFrom(keyBytes);
                final V valueTest = serdes.valueFrom(valueBytes);

                recordFlushed(keyTest, valueTest);
            }

            @Override
            public <K1, V1> void send(final String topic, final K1 key, final V1 value, final Headers headers, final Long timestamp, final Serializer<K1> keySerializer, final Serializer<V1> valueSerializer, final String processorNodeId, final InternalProcessorContext<Void, Void> context, final StreamPartitioner<? super K1, ? super V1> partitioner) {
                throw new UnsupportedOperationException();
            }
        };

        final File stateDir = TestUtils.tempDirectory();
        //noinspection ResultOfMethodCallIgnored
        stateDir.mkdirs();
        stateSerdes = serdes;

        context = new InternalMockProcessorContext<>(stateDir, serdes.keySerde(), serdes.valueSerde(), recordCollector, null) {
            final ThreadCache cache = new ThreadCache(new LogContext("testCache "), 1024 * 1024L, metrics());

            @Override
            public ThreadCache cache() {
                return cache;
            }

            @Override
            public Map<String, Object> appConfigs() {
                return new StreamsConfig(props).originals();
            }

            @Override
            public Map<String, Object> appConfigsWithPrefix(final String prefix) {
                return new StreamsConfig(props).originalsWithPrefix(prefix);
            }
        };
    }

    private void recordFlushed(final K key, final V value) {
        if (value == null) {
            // This is a removal ...
            flushedRemovals.add(key);
            flushedEntries.remove(key);
        } else {
            // This is a normal add
            flushedEntries.put(key, value);
            flushedRemovals.remove(key);
        }
    }

    /**
     * Get the entries that are restored to a KeyValueStore when it is constructed with this driver's {@link #context()
     * StateStoreContext}.
     *
     * @return the restore entries; never null but possibly a null iterator
     */
    public Iterable<KeyValue<byte[], byte[]>> restoredEntries() {
        return restorableEntries;
    }

    /**
     * This method adds an entry to the "restore log" for the {@link KeyValueStore}, and is used <em>only</em> when testing the
     * restore functionality of a {@link KeyValueStore} implementation.
     * <p>
     * To create such a test, create the test driver, call this method one or more times, and then create the
     * {@link KeyValueStore}. Your tests can then check whether the store contains the entries from the log.
     *
     * <pre>
     * // Set up the driver and pre-populate the log ...
     * KeyValueStoreTestDriver&lt;Integer, String> driver = KeyValueStoreTestDriver.create();
     * driver.addRestoreEntry(1,"value1");
     * driver.addRestoreEntry(2,"value2");
     * driver.addRestoreEntry(3,"value3");
     *
     * // Create the store using the driver's context ...
     * ProcessorContext context = driver.context();
     * KeyValueStore&lt;Integer, String> store = ...
     *
     * // Verify that the store's contents were properly restored from the log ...
     * assertEquals(0, driver.checkForRestoredEntries(store));
     *
     * // and there are no other entries ...
     * assertEquals(3, driver.sizeOf(store));
     * </pre>
     *
     * @param key   the key for the entry
     * @param value the value for the entry
     * @see #checkForRestoredEntries(KeyValueStore)
     */
    public void addEntryToRestoreLog(final K key, final V value) {
        restorableEntries.add(new KeyValue<>(stateSerdes.rawKey(key), stateSerdes.rawValue(value)));
    }

    /**
     * Get the context that should be supplied to a {@link KeyValueStore}'s constructor. This context records any messages
     * written by the store to the Kafka topic, making them available via the {@link #flushedEntryStored(Object)} and
     * {@link #flushedEntryRemoved(Object)} methods.
     * <p>
     * If the {@link KeyValueStore}'s are to be restored upon its startup, be sure to {@link #addEntryToRestoreLog(Object, Object)
<<<<<<< HEAD
     * add the restore entries} before creating the store with the {@link ProcessorContext} returned by this method.
=======
     * add the restore entries} before creating the store with the {@link StateStoreContext} returned by this method.
     *
>>>>>>> 9494bebe
     * @return the processing context; never null
     * @see #addEntryToRestoreLog(Object, Object)
     */
    public StateStoreContext context() {
        return context;
    }

    /**
     * Utility method that will count the number of {@link #addEntryToRestoreLog(Object, Object) restore entries} missing from the
     * supplied store.
     *
     * @param store the store that is to have all of the {@link #restoredEntries() restore entries}
     * @return the number of restore entries missing from the store, or 0 if all restore entries were found
     * @see #addEntryToRestoreLog(Object, Object)
     */
    public int checkForRestoredEntries(final KeyValueStore<K, V> store) {
        int missing = 0;
        for (final KeyValue<byte[], byte[]> kv : restorableEntries) {
            if (kv != null) {
                final V value = store.get(stateSerdes.keyFrom(kv.key));
                if (!Objects.equals(value, stateSerdes.valueFrom(kv.value))) {
                    ++missing;
                }
            }
        }
        return missing;
    }

    /**
     * Utility method to compute the number of entries within the store.
     *
     * @param store the key value store using this {@link #context() StateStoreContext}.
     * @return the number of entries
     */
    public int sizeOf(final KeyValueStore<K, V> store) {
        int size = 0;
        try (final KeyValueIterator<K, V> iterator = store.all()) {
            while (iterator.hasNext()) {
                iterator.next();
                ++size;
            }
        }
        return size;
    }

    /**
     * Retrieve the value that the store {@link KeyValueStore#flush() flushed} with the given key.
     *
     * @param key the key
     * @return the value that was flushed with the key, or {@code null} if no such key was flushed or if the entry with this
     * key was removed upon flush
     */
    public V flushedEntryStored(final K key) {
        return flushedEntries.get(key);
    }

    /**
     * Determine whether the store {@link KeyValueStore#flush() flushed} the removal of the given key.
     *
     * @param key the key
     * @return {@code true} if the entry with the given key was removed when flushed, or {@code false} if the entry was not
     * removed when last flushed
     */
    public boolean flushedEntryRemoved(final K key) {
        return flushedRemovals.contains(key);
    }

    /**
     * Return number of removed entry
     */
    public int numFlushedEntryStored() {
        return flushedEntries.size();
    }

    /**
     * Return number of removed entry
     */
    public int numFlushedEntryRemoved() {
        return flushedRemovals.size();
    }

    /**
     * Remove all {@link #flushedEntryStored(Object) flushed entries}, {@link #flushedEntryRemoved(Object) flushed removals},
     */
    public void clear() {
        restorableEntries.clear();
        flushedEntries.clear();
        flushedRemovals.clear();
    }
}<|MERGE_RESOLUTION|>--- conflicted
+++ resolved
@@ -27,13 +27,6 @@
 import org.apache.kafka.streams.KeyValue;
 import org.apache.kafka.streams.StreamsConfig;
 import org.apache.kafka.streams.errors.DefaultProductionExceptionHandler;
-<<<<<<< HEAD
-import org.apache.kafka.streams.processor.*;
-import org.apache.kafka.streams.processor.internals.*;
-import org.apache.kafka.streams.state.internals.MeteredKeyValueStore;
-import org.apache.kafka.streams.state.internals.ThreadCache;
-import org.apache.kafka.test.*;
-=======
 import org.apache.kafka.streams.processor.StateRestoreCallback;
 import org.apache.kafka.streams.processor.StateStore;
 import org.apache.kafka.streams.processor.StateStoreContext;
@@ -53,10 +46,17 @@
 import org.apache.kafka.test.MockRocksDbConfigSetter;
 import org.apache.kafka.test.MockTimestampExtractor;
 import org.apache.kafka.test.TestUtils;
->>>>>>> 9494bebe
 
 import java.io.File;
-import java.util.*;
+import java.util.Collections;
+import java.util.HashMap;
+import java.util.HashSet;
+import java.util.LinkedList;
+import java.util.List;
+import java.util.Map;
+import java.util.Objects;
+import java.util.Properties;
+import java.util.Set;
 
 import static org.apache.kafka.streams.internals.StreamsConfigUtils.ProcessingMode.AT_LEAST_ONCE;
 import static org.mockito.Mockito.mock;
@@ -211,9 +211,6 @@
         when(topology.sinkTopics()).thenReturn(Collections.emptySet());
 
         final LogContext logContext = new LogContext("KeyValueStoreTestDriver ");
-<<<<<<< HEAD
-        final RecordCollector recordCollector = new RecordCollectorImpl(logContext, new TaskId(0, 0), new StreamsProducer(new StreamsConfig(props), "threadId", new MockClientSupplier(), null, null, logContext, Time.SYSTEM), new DefaultProductionExceptionHandler(), new MockStreamsMetrics(new Metrics()), topology) {
-=======
         final RecordCollector recordCollector = new RecordCollectorImpl(
             logContext,
             new TaskId(0, 0),
@@ -227,9 +224,17 @@
             new MockStreamsMetrics(new Metrics()),
             topology
         ) {
->>>>>>> 9494bebe
             @Override
-            public <K1, V1> void send(final String topic, final K1 key, final V1 value, final Headers headers, final Integer partition, final Long timestamp, final Serializer<K1> keySerializer, final Serializer<V1> valueSerializer, final String processorNodeId, final InternalProcessorContext<Void, Void> context) {
+            public <K1, V1> void send(final String topic,
+                                      final K1 key,
+                                      final V1 value,
+                                      final Headers headers,
+                                      final Integer partition,
+                                      final Long timestamp,
+                                      final Serializer<K1> keySerializer,
+                                      final Serializer<V1> valueSerializer,
+                                      final String processorNodeId,
+                                      final InternalProcessorContext<Void, Void> context) {
                 // for byte arrays we need to wrap it for comparison
 
                 final byte[] keyBytes = keySerializer.serialize(topic, headers, key);
@@ -242,7 +247,16 @@
             }
 
             @Override
-            public <K1, V1> void send(final String topic, final K1 key, final V1 value, final Headers headers, final Long timestamp, final Serializer<K1> keySerializer, final Serializer<V1> valueSerializer, final String processorNodeId, final InternalProcessorContext<Void, Void> context, final StreamPartitioner<? super K1, ? super V1> partitioner) {
+            public <K1, V1> void send(final String topic,
+                                      final K1 key,
+                                      final V1 value,
+                                      final Headers headers,
+                                      final Long timestamp,
+                                      final Serializer<K1> keySerializer,
+                                      final Serializer<V1> valueSerializer,
+                                      final String processorNodeId,
+                                      final InternalProcessorContext<Void, Void> context,
+                                      final StreamPartitioner<? super K1, ? super V1> partitioner) {
                 throw new UnsupportedOperationException();
             }
         };
@@ -333,12 +347,8 @@
      * {@link #flushedEntryRemoved(Object)} methods.
      * <p>
      * If the {@link KeyValueStore}'s are to be restored upon its startup, be sure to {@link #addEntryToRestoreLog(Object, Object)
-<<<<<<< HEAD
-     * add the restore entries} before creating the store with the {@link ProcessorContext} returned by this method.
-=======
      * add the restore entries} before creating the store with the {@link StateStoreContext} returned by this method.
      *
->>>>>>> 9494bebe
      * @return the processing context; never null
      * @see #addEntryToRestoreLog(Object, Object)
      */
