--- conflicted
+++ resolved
@@ -19,10 +19,6 @@
 import org.apache.kafka.common.serialization.IntegerSerializer;
 import org.apache.kafka.common.serialization.Serdes;
 import org.apache.kafka.common.serialization.StringSerializer;
-<<<<<<< HEAD
-import org.apache.kafka.streams.*;
-import org.apache.kafka.streams.kstream.*;
-=======
 import org.apache.kafka.streams.KeyValueTimestamp;
 import org.apache.kafka.streams.StreamsBuilder;
 import org.apache.kafka.streams.TestInputTopic;
@@ -33,7 +29,6 @@
 import org.apache.kafka.streams.kstream.KStream;
 import org.apache.kafka.streams.kstream.KeyValueMapper;
 import org.apache.kafka.streams.kstream.Materialized;
->>>>>>> 9494bebe
 import org.apache.kafka.streams.state.Stores;
 import org.apache.kafka.test.MockApiProcessor;
 import org.apache.kafka.test.MockApiProcessorSupplier;
@@ -87,7 +82,8 @@
         final Consumed<String, String> tableConsumed = Consumed.with(Serdes.String(), Serdes.String());
         stream = builder.stream(streamTopic, streamConsumed);
         if (versionedStoreHistoryRetentionMs.isPresent()) {
-            table = builder.globalTable(globalTableTopic, tableConsumed, Materialized.as(Stores.persistentVersionedKeyValueStore("table", Duration.ofMillis(versionedStoreHistoryRetentionMs.get()))));
+            table = builder.globalTable(globalTableTopic, tableConsumed, Materialized.as(
+                Stores.persistentVersionedKeyValueStore("table", Duration.ofMillis(versionedStoreHistoryRetentionMs.get()))));
         } else {
             table = builder.globalTable(globalTableTopic, tableConsumed);
         }
@@ -173,7 +169,8 @@
         // push all four items to the primary stream. this should produce two items.
 
         pushToStream(4, "X", true, false);
-        processor.checkAndClearProcessResult(new KeyValueTimestamp<>(0, "X0,FKey0+Y0", 2), new KeyValueTimestamp<>(1, "X1,FKey1+Y1", 3));
+        processor.checkAndClearProcessResult(new KeyValueTimestamp<>(0, "X0,FKey0+Y0", 2),
+                new KeyValueTimestamp<>(1, "X1,FKey1+Y1", 3));
 
         // push all items to the globalTable. this should not produce any item
 
@@ -183,7 +180,10 @@
         // push all four items to the primary stream. this should produce four items.
 
         pushToStream(4, "X", true, false);
-        processor.checkAndClearProcessResult(new KeyValueTimestamp<>(0, "X0,FKey0+YY0", 6), new KeyValueTimestamp<>(1, "X1,FKey1+YY1", 7), new KeyValueTimestamp<>(2, "X2,FKey2+YY2", 8), new KeyValueTimestamp<>(3, "X3,FKey3+YY3", 9));
+        processor.checkAndClearProcessResult(new KeyValueTimestamp<>(0, "X0,FKey0+YY0", 6),
+                new KeyValueTimestamp<>(1, "X1,FKey1+YY1", 7),
+                new KeyValueTimestamp<>(2, "X2,FKey2+YY2", 8),
+                new KeyValueTimestamp<>(3, "X3,FKey3+YY3", 9));
 
         // push all items to the globalTable. this should not produce any item
 
@@ -202,7 +202,8 @@
         // push all four items to the primary stream. this should produce two items.
 
         pushToStream(4, "X", true, false);
-        processor.checkAndClearProcessResult(new KeyValueTimestamp<>(0, "X0,FKey0+Y0", 0), new KeyValueTimestamp<>(1, "X1,FKey1+Y1", 1));
+        processor.checkAndClearProcessResult(new KeyValueTimestamp<>(0, "X0,FKey0+Y0", 0),
+                new KeyValueTimestamp<>(1, "X1,FKey1+Y1", 1));
 
     }
 
@@ -217,7 +218,10 @@
         // push all four items to the primary stream. this should produce four items.
 
         pushToStream(4, "X", true, false);
-        processor.checkAndClearProcessResult(new KeyValueTimestamp<>(0, "X0,FKey0+Y0", 0), new KeyValueTimestamp<>(1, "X1,FKey1+Y1", 1), new KeyValueTimestamp<>(2, "X2,FKey2+Y2", 2), new KeyValueTimestamp<>(3, "X3,FKey3+Y3", 3));
+        processor.checkAndClearProcessResult(new KeyValueTimestamp<>(0, "X0,FKey0+Y0", 0),
+                new KeyValueTimestamp<>(1, "X1,FKey1+Y1", 1),
+                new KeyValueTimestamp<>(2, "X2,FKey2+Y2", 2),
+                new KeyValueTimestamp<>(3, "X3,FKey3+Y3", 3));
 
         // push two items with null to the globalTable as deletes. this should not produce any item.
 
@@ -227,7 +231,8 @@
         // push all four items to the primary stream. this should produce two items.
 
         pushToStream(4, "XX", true, false);
-        processor.checkAndClearProcessResult(new KeyValueTimestamp<>(2, "XX2,FKey2+Y2", 6), new KeyValueTimestamp<>(3, "XX3,FKey3+Y3", 7));
+        processor.checkAndClearProcessResult(new KeyValueTimestamp<>(2, "XX2,FKey2+Y2", 6),
+                new KeyValueTimestamp<>(3, "XX3,FKey3+Y3", 7));
     }
 
     @Test
@@ -255,6 +260,7 @@
         // push all four items to the primary stream. this should produce two items.
 
         pushToStream(4, "X", true, true);
-        processor.checkAndClearProcessResult(new KeyValueTimestamp<>(null, "X0,FKey0+Y0", 0), new KeyValueTimestamp<>(1, "X1,FKey1+Y1", 1));
+        processor.checkAndClearProcessResult(new KeyValueTimestamp<>(null, "X0,FKey0+Y0", 0),
+                new KeyValueTimestamp<>(1, "X1,FKey1+Y1", 1));
     }
 }