--- conflicted
+++ resolved
@@ -22,25 +22,14 @@
 import org.apache.kafka.common.utils.Bytes;
 import org.apache.kafka.streams.KeyValue;
 import org.apache.kafka.streams.StreamsBuilder;
+import org.apache.kafka.streams.TestInputTopic;
 import org.apache.kafka.streams.TopologyTestDriver;
-import org.apache.kafka.streams.kstream.Consumed;
-import org.apache.kafka.streams.kstream.Grouped;
-import org.apache.kafka.streams.kstream.KStream;
-import org.apache.kafka.streams.kstream.Materialized;
-import org.apache.kafka.streams.kstream.Named;
-import org.apache.kafka.streams.kstream.SlidingWindows;
-import org.apache.kafka.streams.kstream.TimeWindowedKStream;
-import org.apache.kafka.streams.kstream.Windowed;
+import org.apache.kafka.streams.kstream.*;
 import org.apache.kafka.streams.state.Stores;
 import org.apache.kafka.streams.state.ValueAndTimestamp;
 import org.apache.kafka.streams.state.WindowBytesStoreSupplier;
 import org.apache.kafka.streams.state.WindowStore;
-import org.apache.kafka.streams.TestInputTopic;
-import org.apache.kafka.test.MockAggregator;
-import org.apache.kafka.test.MockApiProcessorSupplier;
-import org.apache.kafka.test.MockInitializer;
-import org.apache.kafka.test.MockReducer;
-import org.apache.kafka.test.StreamsTestUtils;
+import org.apache.kafka.test.*;
 import org.junit.Before;
 import org.junit.Test;
 
@@ -56,389 +45,6 @@
 
 public class SlidingWindowedKStreamImplTest {
 
-<<<<<<< HEAD
-	private static final String TOPIC = "input";
-	private final StreamsBuilder builder = new StreamsBuilder();
-	private final Properties props = StreamsTestUtils.getStreamsConfig(Serdes.String(), Serdes.String());
-	private TimeWindowedKStream<String, String> windowedStream;
-
-	@Before
-	public void before() {
-		final KStream<String, String> stream = builder.stream(TOPIC, Consumed.with(Serdes.String(), Serdes.String()));
-		windowedStream = stream.
-				groupByKey(Grouped.with(Serdes.String(), Serdes.String()))
-				.windowedBy(SlidingWindows.withTimeDifferenceAndGrace(ofMillis(100L), ofMillis(1000L)));
-	}
-
-	@Test
-	public void shouldCountSlidingWindows() {
-		final MockProcessorSupplier<Windowed<String>, Long> supplier = new MockProcessorSupplier<>();
-		windowedStream
-				.count()
-				.toStream()
-				.process(supplier);
-
-		try (final TopologyTestDriver driver = new TopologyTestDriver(builder.build(), props)) {
-			processData(driver);
-		}
-		assertThat(
-				supplier.theCapturedProcessor().lastValueAndTimestampPerKey()
-						.get(new Windowed<>("1", new TimeWindow(0L, 100L))),
-				equalTo(ValueAndTimestamp.make(1L, 100L)));
-		assertThat(
-				supplier.theCapturedProcessor().lastValueAndTimestampPerKey()
-						.get(new Windowed<>("1", new TimeWindow(101L, 201L))),
-				equalTo(ValueAndTimestamp.make(1L, 150L)));
-		assertThat(
-				supplier.theCapturedProcessor().lastValueAndTimestampPerKey()
-						.get(new Windowed<>("1", new TimeWindow(50L, 150L))),
-				equalTo(ValueAndTimestamp.make(2L, 150L)));
-		assertThat(
-				supplier.theCapturedProcessor().lastValueAndTimestampPerKey()
-						.get(new Windowed<>("1", new TimeWindow(400L, 500L))),
-				equalTo(ValueAndTimestamp.make(1L, 500L)));
-		assertThat(
-				supplier.theCapturedProcessor().lastValueAndTimestampPerKey()
-						.get(new Windowed<>("2", new TimeWindow(100L, 200L))),
-				equalTo(ValueAndTimestamp.make(2L, 200L)));
-		assertThat(
-				supplier.theCapturedProcessor().lastValueAndTimestampPerKey()
-						.get(new Windowed<>("2", new TimeWindow(50L, 150L))),
-				equalTo(ValueAndTimestamp.make(1L, 150L)));
-		assertThat(
-				supplier.theCapturedProcessor().lastValueAndTimestampPerKey()
-						.get(new Windowed<>("2", new TimeWindow(151L, 251L))),
-				equalTo(ValueAndTimestamp.make(1L, 200L)));
-	}
-
-	@Test
-	public void shouldReduceSlidingWindows() {
-		final MockProcessorSupplier<Windowed<String>, String> supplier = new MockProcessorSupplier<>();
-		windowedStream
-				.reduce(MockReducer.STRING_ADDER)
-				.toStream()
-				.process(supplier);
-
-		try (final TopologyTestDriver driver = new TopologyTestDriver(builder.build(), props)) {
-			processData(driver);
-		}
-		assertThat(
-				supplier.theCapturedProcessor().lastValueAndTimestampPerKey()
-						.get(new Windowed<>("1", new TimeWindow(0L, 100L))),
-				equalTo(ValueAndTimestamp.make("1", 100L)));
-		assertThat(
-				supplier.theCapturedProcessor().lastValueAndTimestampPerKey()
-						.get(new Windowed<>("1", new TimeWindow(101L, 201L))),
-				equalTo(ValueAndTimestamp.make("2", 150L)));
-		assertThat(
-				supplier.theCapturedProcessor().lastValueAndTimestampPerKey()
-						.get(new Windowed<>("1", new TimeWindow(50L, 150L))),
-				equalTo(ValueAndTimestamp.make("1+2", 150L)));
-		assertThat(
-				supplier.theCapturedProcessor().lastValueAndTimestampPerKey()
-						.get(new Windowed<>("1", new TimeWindow(400L, 500L))),
-				equalTo(ValueAndTimestamp.make("3", 500L)));
-		assertThat(
-				supplier.theCapturedProcessor().lastValueAndTimestampPerKey()
-						.get(new Windowed<>("2", new TimeWindow(100L, 200L))),
-				equalTo(ValueAndTimestamp.make("10+20", 200L)));
-		assertThat(
-				supplier.theCapturedProcessor().lastValueAndTimestampPerKey()
-						.get(new Windowed<>("2", new TimeWindow(50L, 150L))),
-				equalTo(ValueAndTimestamp.make("20", 150L)));
-		assertThat(
-				supplier.theCapturedProcessor().lastValueAndTimestampPerKey()
-						.get(new Windowed<>("2", new TimeWindow(151L, 251L))),
-				equalTo(ValueAndTimestamp.make("10", 200L)));
-	}
-
-	@Test
-	public void shouldAggregateSlidingWindows() {
-		final MockProcessorSupplier<Windowed<String>, String> supplier = new MockProcessorSupplier<>();
-		windowedStream
-				.aggregate(
-						MockInitializer.STRING_INIT,
-						MockAggregator.TOSTRING_ADDER,
-						Materialized.with(Serdes.String(), Serdes.String()))
-				.toStream()
-				.process(supplier);
-
-		try (final TopologyTestDriver driver = new TopologyTestDriver(builder.build(), props)) {
-			processData(driver);
-		}
-		assertThat(
-				supplier.theCapturedProcessor().lastValueAndTimestampPerKey()
-						.get(new Windowed<>("1", new TimeWindow(0L, 100L))),
-				equalTo(ValueAndTimestamp.make("0+1", 100L)));
-		assertThat(
-				supplier.theCapturedProcessor().lastValueAndTimestampPerKey()
-						.get(new Windowed<>("1", new TimeWindow(101L, 201L))),
-				equalTo(ValueAndTimestamp.make("0+2", 150L)));
-		assertThat(
-				supplier.theCapturedProcessor().lastValueAndTimestampPerKey()
-						.get(new Windowed<>("1", new TimeWindow(50L, 150L))),
-				equalTo(ValueAndTimestamp.make("0+1+2", 150L)));
-		assertThat(
-				supplier.theCapturedProcessor().lastValueAndTimestampPerKey()
-						.get(new Windowed<>("1", new TimeWindow(400L, 500L))),
-				equalTo(ValueAndTimestamp.make("0+3", 500L)));
-		assertThat(
-				supplier.theCapturedProcessor().lastValueAndTimestampPerKey()
-						.get(new Windowed<>("2", new TimeWindow(100L, 200L))),
-				equalTo(ValueAndTimestamp.make("0+10+20", 200L)));
-		assertThat(
-				supplier.theCapturedProcessor().lastValueAndTimestampPerKey()
-						.get(new Windowed<>("2", new TimeWindow(50L, 150L))),
-				equalTo(ValueAndTimestamp.make("0+20", 150L)));
-		assertThat(
-				supplier.theCapturedProcessor().lastValueAndTimestampPerKey()
-						.get(new Windowed<>("2", new TimeWindow(151L, 251L))),
-				equalTo(ValueAndTimestamp.make("0+10", 200L)));
-	}
-
-	@Test
-	public void shouldMaterializeCount() {
-		windowedStream.count(
-				Materialized.<String, Long, WindowStore<Bytes, byte[]>>as("count-store")
-						.withKeySerde(Serdes.String())
-						.withValueSerde(Serdes.Long()));
-
-		try (final TopologyTestDriver driver = new TopologyTestDriver(builder.build(), props)) {
-			processData(driver);
-			{
-				final WindowStore<String, Long> windowStore = driver.getWindowStore("count-store");
-				final List<KeyValue<Windowed<String>, Long>> data =
-						StreamsTestUtils.toList(windowStore.fetch("1", "2", ofEpochMilli(0), ofEpochMilli(1000L)));
-
-				assertThat(data, equalTo(Arrays.asList(
-						KeyValue.pair(new Windowed<>("1", new TimeWindow(0, 100)), 1L),
-						KeyValue.pair(new Windowed<>("1", new TimeWindow(50, 150)), 2L),
-						KeyValue.pair(new Windowed<>("1", new TimeWindow(101, 201)), 1L),
-						KeyValue.pair(new Windowed<>("1", new TimeWindow(400, 500)), 1L),
-						KeyValue.pair(new Windowed<>("2", new TimeWindow(50, 150)), 1L),
-						KeyValue.pair(new Windowed<>("2", new TimeWindow(100, 200)), 2L),
-						KeyValue.pair(new Windowed<>("2", new TimeWindow(151, 251)), 1L))));
-			}
-			{
-				final WindowStore<String, ValueAndTimestamp<Long>> windowStore =
-						driver.getTimestampedWindowStore("count-store");
-				final List<KeyValue<Windowed<String>, ValueAndTimestamp<Long>>> data =
-						StreamsTestUtils.toList(windowStore.fetch("1", "2", ofEpochMilli(0), ofEpochMilli(1000L)));
-				assertThat(data, equalTo(Arrays.asList(
-						KeyValue.pair(new Windowed<>("1", new TimeWindow(0, 100)), ValueAndTimestamp.make(1L, 100L)),
-						KeyValue.pair(new Windowed<>("1", new TimeWindow(50, 150)), ValueAndTimestamp.make(2L, 150L)),
-						KeyValue.pair(new Windowed<>("1", new TimeWindow(101, 201)), ValueAndTimestamp.make(1L, 150L)),
-						KeyValue.pair(new Windowed<>("1", new TimeWindow(400, 500)), ValueAndTimestamp.make(1L, 500L)),
-						KeyValue.pair(new Windowed<>("2", new TimeWindow(50, 150)), ValueAndTimestamp.make(1L, 150L)),
-						KeyValue.pair(new Windowed<>("2", new TimeWindow(100, 200)), ValueAndTimestamp.make(2L, 200L)),
-						KeyValue.pair(new Windowed<>("2", new TimeWindow(151, 251)), ValueAndTimestamp.make(1L, 200L)))));
-			}
-		}
-	}
-
-	@Test
-	public void shouldMaterializeReduced() {
-		windowedStream.reduce(
-				MockReducer.STRING_ADDER,
-				Materialized.<String, String, WindowStore<Bytes, byte[]>>as("reduced")
-						.withKeySerde(Serdes.String())
-						.withValueSerde(Serdes.String()));
-
-		try (final TopologyTestDriver driver = new TopologyTestDriver(builder.build(), props)) {
-			processData(driver);
-			{
-				final WindowStore<String, String> windowStore = driver.getWindowStore("reduced");
-				final List<KeyValue<Windowed<String>, String>> data =
-						StreamsTestUtils.toList(windowStore.fetch("1", "2", ofEpochMilli(0), ofEpochMilli(1000L)));
-				assertThat(data, equalTo(Arrays.asList(
-						KeyValue.pair(new Windowed<>("1", new TimeWindow(0, 100)), "1"),
-						KeyValue.pair(new Windowed<>("1", new TimeWindow(50, 150)), "1+2"),
-						KeyValue.pair(new Windowed<>("1", new TimeWindow(101, 201)), "2"),
-						KeyValue.pair(new Windowed<>("1", new TimeWindow(400, 500)), "3"),
-						KeyValue.pair(new Windowed<>("2", new TimeWindow(50, 150)), "20"),
-						KeyValue.pair(new Windowed<>("2", new TimeWindow(100, 200)), "10+20"),
-						KeyValue.pair(new Windowed<>("2", new TimeWindow(151, 251)), "10"))));
-			}
-			{
-				final WindowStore<String, ValueAndTimestamp<Long>> windowStore =
-						driver.getTimestampedWindowStore("reduced");
-				final List<KeyValue<Windowed<String>, ValueAndTimestamp<Long>>> data =
-						StreamsTestUtils.toList(windowStore.fetch("1", "2", ofEpochMilli(0), ofEpochMilli(1000L)));
-				assertThat(data, equalTo(Arrays.asList(
-						KeyValue.pair(new Windowed<>("1", new TimeWindow(0, 100)), ValueAndTimestamp.make("1", 100L)),
-						KeyValue.pair(new Windowed<>("1", new TimeWindow(50, 150)), ValueAndTimestamp.make("1+2", 150L)),
-						KeyValue.pair(new Windowed<>("1", new TimeWindow(101, 201)), ValueAndTimestamp.make("2", 150L)),
-						KeyValue.pair(new Windowed<>("1", new TimeWindow(400, 500)), ValueAndTimestamp.make("3", 500L)),
-						KeyValue.pair(new Windowed<>("2", new TimeWindow(50, 150)), ValueAndTimestamp.make("20", 150L)),
-						KeyValue.pair(new Windowed<>("2", new TimeWindow(100, 200)), ValueAndTimestamp.make("10+20", 200L)),
-						KeyValue.pair(new Windowed<>("2", new TimeWindow(151, 251)), ValueAndTimestamp.make("10", 200L)))));
-			}
-		}
-	}
-
-	@Test
-	public void shouldMaterializeAggregated() {
-		windowedStream.aggregate(
-				MockInitializer.STRING_INIT,
-				MockAggregator.TOSTRING_ADDER,
-				Materialized.<String, String, WindowStore<Bytes, byte[]>>as("aggregated")
-						.withKeySerde(Serdes.String())
-						.withValueSerde(Serdes.String()));
-
-		try (final TopologyTestDriver driver = new TopologyTestDriver(builder.build(), props)) {
-			processData(driver);
-			{
-				final WindowStore<String, String> windowStore = driver.getWindowStore("aggregated");
-				final List<KeyValue<Windowed<String>, String>> data =
-						StreamsTestUtils.toList(windowStore.fetch("1", "2", ofEpochMilli(0), ofEpochMilli(1000L)));
-				assertThat(data, equalTo(Arrays.asList(
-						KeyValue.pair(new Windowed<>("1", new TimeWindow(0, 100)), "0+1"),
-						KeyValue.pair(new Windowed<>("1", new TimeWindow(50, 150)), "0+1+2"),
-						KeyValue.pair(new Windowed<>("1", new TimeWindow(101, 201)), "0+2"),
-						KeyValue.pair(new Windowed<>("1", new TimeWindow(400, 500)), "0+3"),
-						KeyValue.pair(new Windowed<>("2", new TimeWindow(50, 150)), "0+20"),
-						KeyValue.pair(new Windowed<>("2", new TimeWindow(100, 200)), "0+10+20"),
-						KeyValue.pair(new Windowed<>("2", new TimeWindow(151, 251)), "0+10"))));
-			}
-			{
-				final WindowStore<String, ValueAndTimestamp<Long>> windowStore =
-						driver.getTimestampedWindowStore("aggregated");
-				final List<KeyValue<Windowed<String>, ValueAndTimestamp<Long>>> data =
-						StreamsTestUtils.toList(windowStore.fetch("1", "2", ofEpochMilli(0), ofEpochMilli(1000L)));
-				assertThat(data, equalTo(Arrays.asList(
-						KeyValue.pair(new Windowed<>("1", new TimeWindow(0, 100)), ValueAndTimestamp.make("0+1", 100L)),
-						KeyValue.pair(new Windowed<>("1", new TimeWindow(50, 150)), ValueAndTimestamp.make("0+1+2", 150L)),
-						KeyValue.pair(new Windowed<>("1", new TimeWindow(101, 201)), ValueAndTimestamp.make("0+2", 150L)),
-						KeyValue.pair(new Windowed<>("1", new TimeWindow(400, 500)), ValueAndTimestamp.make("0+3", 500L)),
-						KeyValue.pair(new Windowed<>("2", new TimeWindow(50, 150)), ValueAndTimestamp.make("0+20", 150L)),
-						KeyValue.pair(new Windowed<>("2", new TimeWindow(100, 200)), ValueAndTimestamp.make("0+10+20", 200L)),
-						KeyValue.pair(new Windowed<>("2", new TimeWindow(151, 251)), ValueAndTimestamp.make("0+10", 200L)))));
-			}
-		}
-	}
-
-	@Test
-	public void shouldThrowNullPointerOnAggregateIfInitializerIsNull() {
-		assertThrows(NullPointerException.class, () -> windowedStream.aggregate(null, MockAggregator.TOSTRING_ADDER));
-	}
-
-	@Test
-	public void shouldThrowNullPointerOnAggregateIfAggregatorIsNull() {
-		assertThrows(NullPointerException.class, () -> windowedStream.aggregate(MockInitializer.STRING_INIT, null));
-	}
-
-	@Test
-	public void shouldThrowNullPointerOnReduceIfReducerIsNull() {
-		assertThrows(NullPointerException.class, () -> windowedStream.reduce(null));
-	}
-
-	@Test
-	public void shouldThrowNullPointerOnMaterializedAggregateIfInitializerIsNull() {
-		assertThrows(NullPointerException.class, () -> windowedStream.aggregate(null, MockAggregator.TOSTRING_ADDER, Materialized.as("store")));
-	}
-
-	@Test
-	public void shouldThrowNullPointerOnMaterializedAggregateIfAggregatorIsNull() {
-		assertThrows(NullPointerException.class, () -> windowedStream.aggregate(
-				MockInitializer.STRING_INIT,
-				null,
-				Materialized.as("store")));
-	}
-
-	@SuppressWarnings("unchecked")
-	@Test
-	public void shouldThrowNullPointerOnMaterializedAggregateIfMaterializedIsNull() {
-		assertThrows(NullPointerException.class, () -> windowedStream.aggregate(MockInitializer.STRING_INIT, MockAggregator.TOSTRING_ADDER, (Materialized) null));
-	}
-
-	@Test
-	public void shouldThrowNullPointerOnMaterializedReduceIfReducerIsNull() {
-		assertThrows(NullPointerException.class, () -> windowedStream.reduce(null, Materialized.as("store")));
-	}
-
-	@Test
-	@SuppressWarnings("unchecked")
-	public void shouldThrowNullPointerOnMaterializedReduceIfMaterializedIsNull() {
-		assertThrows(NullPointerException.class, () -> windowedStream.reduce(MockReducer.STRING_ADDER, (Materialized) null));
-	}
-
-	@Test
-	@SuppressWarnings("unchecked")
-	public void shouldThrowNullPointerOnMaterializedReduceIfNamedIsNull() {
-		assertThrows(NullPointerException.class, () -> windowedStream.reduce(MockReducer.STRING_ADDER, (Named) null));
-	}
-
-	@Test
-	public void shouldThrowNullPointerOnCountIfMaterializedIsNull() {
-		assertThrows(NullPointerException.class, () -> windowedStream.count((Materialized<String, Long, WindowStore<Bytes, byte[]>>) null));
-	}
-
-	@Test
-	public void shouldThrowIllegalArgumentWhenRetentionIsTooSmall() {
-		assertThrows(IllegalArgumentException.class, () -> windowedStream
-				.aggregate(
-						MockInitializer.STRING_INIT,
-						MockAggregator.TOSTRING_ADDER,
-						Materialized
-								.<String, String, WindowStore<Bytes, byte[]>>as("aggregated")
-								.withKeySerde(Serdes.String())
-								.withValueSerde(Serdes.String())
-								.withRetention(ofMillis(1L))
-				)
-		);
-	}
-
-	@Test
-	public void shouldDropWindowsOutsideOfRetention() {
-		final WindowBytesStoreSupplier storeSupplier = Stores.inMemoryWindowStore("aggregated", ofMillis(1200L), ofMillis(100L), false);
-		windowedStream.aggregate(
-				MockInitializer.STRING_INIT,
-				MockAggregator.TOSTRING_ADDER,
-				Materialized.<String, String>as(storeSupplier)
-						.withKeySerde(Serdes.String())
-						.withValueSerde(Serdes.String())
-						.withCachingDisabled());
-
-		try (final TopologyTestDriver driver = new TopologyTestDriver(builder.build(), props)) {
-			final TestInputTopic<String, String> inputTopic =
-					driver.createInputTopic(TOPIC, new StringSerializer(), new StringSerializer());
-
-			inputTopic.pipeInput("1", "2", 100L);
-			inputTopic.pipeInput("1", "3", 500L);
-			inputTopic.pipeInput("1", "4", 799L);
-			inputTopic.pipeInput("1", "4", 1000L);
-			inputTopic.pipeInput("1", "5", 2000L);
-
-			{
-				final WindowStore<String, String> windowStore = driver.getWindowStore("aggregated");
-				final List<KeyValue<Windowed<String>, String>> data =
-						StreamsTestUtils.toList(windowStore.fetch("1", "1", ofEpochMilli(0), ofEpochMilli(10000L)));
-				assertThat(data, equalTo(Arrays.asList(
-						KeyValue.pair(new Windowed<>("1", new TimeWindow(900, 1000)), "0+4"),
-						KeyValue.pair(new Windowed<>("1", new TimeWindow(1900, 2000)), "0+5"))));
-			}
-			{
-				final WindowStore<String, ValueAndTimestamp<Long>> windowStore =
-						driver.getTimestampedWindowStore("aggregated");
-				final List<KeyValue<Windowed<String>, ValueAndTimestamp<Long>>> data =
-						StreamsTestUtils.toList(windowStore.fetch("1", "1", ofEpochMilli(0), ofEpochMilli(2000L)));
-				assertThat(data, equalTo(Arrays.asList(
-						KeyValue.pair(new Windowed<>("1", new TimeWindow(900, 1000)), ValueAndTimestamp.make("0+4", 1000L)),
-						KeyValue.pair(new Windowed<>("1", new TimeWindow(1900, 2000)), ValueAndTimestamp.make("0+5", 2000L)))));
-			}
-		}
-	}
-
-	private void processData(final TopologyTestDriver driver) {
-		final TestInputTopic<String, String> inputTopic =
-				driver.createInputTopic(TOPIC, new StringSerializer(), new StringSerializer());
-		inputTopic.pipeInput("1", "1", 100L);
-		inputTopic.pipeInput("1", "2", 150L);
-		inputTopic.pipeInput("1", "3", 500L);
-		inputTopic.pipeInput("2", "10", 200L);
-		inputTopic.pipeInput("2", "20", 150L);
-	}
-=======
     private static final String TOPIC = "input";
     private final StreamsBuilder builder = new StreamsBuilder();
     private final Properties props = StreamsTestUtils.getStreamsConfig(Serdes.String(), Serdes.String());
@@ -447,253 +53,114 @@
     @Before
     public void before() {
         final KStream<String, String> stream = builder.stream(TOPIC, Consumed.with(Serdes.String(), Serdes.String()));
-        windowedStream = stream.
-            groupByKey(Grouped.with(Serdes.String(), Serdes.String()))
-            .windowedBy(SlidingWindows.ofTimeDifferenceAndGrace(ofMillis(100L), ofMillis(1000L)));
+        windowedStream = stream.groupByKey(Grouped.with(Serdes.String(), Serdes.String())).windowedBy(SlidingWindows.ofTimeDifferenceAndGrace(ofMillis(100L), ofMillis(1000L)));
     }
 
     @Test
     public void shouldCountSlidingWindows() {
         final MockApiProcessorSupplier<Windowed<String>, Long, Void, Void> supplier = new MockApiProcessorSupplier<>();
-        windowedStream
-            .count()
-            .toStream()
-            .process(supplier);
-
-        try (final TopologyTestDriver driver = new TopologyTestDriver(builder.build(), props)) {
-            processData(driver);
-        }
-        assertThat(
-            supplier.theCapturedProcessor().lastValueAndTimestampPerKey()
-                .get(new Windowed<>("1", new TimeWindow(0L, 100L))),
-            equalTo(ValueAndTimestamp.make(1L, 100L)));
-        assertThat(
-            supplier.theCapturedProcessor().lastValueAndTimestampPerKey()
-                .get(new Windowed<>("1", new TimeWindow(101L, 201L))),
-            equalTo(ValueAndTimestamp.make(1L, 150L)));
-        assertThat(
-            supplier.theCapturedProcessor().lastValueAndTimestampPerKey()
-                .get(new Windowed<>("1", new TimeWindow(50L, 150L))),
-            equalTo(ValueAndTimestamp.make(2L, 150L)));
-        assertThat(
-            supplier.theCapturedProcessor().lastValueAndTimestampPerKey()
-                .get(new Windowed<>("1", new TimeWindow(400L, 500L))),
-            equalTo(ValueAndTimestamp.make(1L, 500L)));
-        assertThat(
-            supplier.theCapturedProcessor().lastValueAndTimestampPerKey()
-                .get(new Windowed<>("2", new TimeWindow(100L, 200L))),
-            equalTo(ValueAndTimestamp.make(2L, 200L)));
-        assertThat(
-            supplier.theCapturedProcessor().lastValueAndTimestampPerKey()
-                .get(new Windowed<>("2", new TimeWindow(50L, 150L))),
-            equalTo(ValueAndTimestamp.make(1L, 150L)));
-        assertThat(
-            supplier.theCapturedProcessor().lastValueAndTimestampPerKey()
-                .get(new Windowed<>("2", new TimeWindow(151L, 251L))),
-            equalTo(ValueAndTimestamp.make(1L, 200L)));
+        windowedStream.count().toStream().process(supplier);
+
+        try (final TopologyTestDriver driver = new TopologyTestDriver(builder.build(), props)) {
+            processData(driver);
+        }
+        assertThat(supplier.theCapturedProcessor().lastValueAndTimestampPerKey().get(new Windowed<>("1", new TimeWindow(0L, 100L))), equalTo(ValueAndTimestamp.make(1L, 100L)));
+        assertThat(supplier.theCapturedProcessor().lastValueAndTimestampPerKey().get(new Windowed<>("1", new TimeWindow(101L, 201L))), equalTo(ValueAndTimestamp.make(1L, 150L)));
+        assertThat(supplier.theCapturedProcessor().lastValueAndTimestampPerKey().get(new Windowed<>("1", new TimeWindow(50L, 150L))), equalTo(ValueAndTimestamp.make(2L, 150L)));
+        assertThat(supplier.theCapturedProcessor().lastValueAndTimestampPerKey().get(new Windowed<>("1", new TimeWindow(400L, 500L))), equalTo(ValueAndTimestamp.make(1L, 500L)));
+        assertThat(supplier.theCapturedProcessor().lastValueAndTimestampPerKey().get(new Windowed<>("2", new TimeWindow(100L, 200L))), equalTo(ValueAndTimestamp.make(2L, 200L)));
+        assertThat(supplier.theCapturedProcessor().lastValueAndTimestampPerKey().get(new Windowed<>("2", new TimeWindow(50L, 150L))), equalTo(ValueAndTimestamp.make(1L, 150L)));
+        assertThat(supplier.theCapturedProcessor().lastValueAndTimestampPerKey().get(new Windowed<>("2", new TimeWindow(151L, 251L))), equalTo(ValueAndTimestamp.make(1L, 200L)));
     }
 
     @Test
     public void shouldReduceSlidingWindows() {
         final MockApiProcessorSupplier<Windowed<String>, String, Void, Void> supplier = new MockApiProcessorSupplier<>();
-        windowedStream
-            .reduce(MockReducer.STRING_ADDER)
-            .toStream()
-            .process(supplier);
-
-        try (final TopologyTestDriver driver = new TopologyTestDriver(builder.build(), props)) {
-            processData(driver);
-        }
-        assertThat(
-            supplier.theCapturedProcessor().lastValueAndTimestampPerKey()
-                .get(new Windowed<>("1", new TimeWindow(0L, 100L))),
-            equalTo(ValueAndTimestamp.make("1", 100L)));
-        assertThat(
-            supplier.theCapturedProcessor().lastValueAndTimestampPerKey()
-                .get(new Windowed<>("1", new TimeWindow(101L, 201L))),
-            equalTo(ValueAndTimestamp.make("2", 150L)));
-        assertThat(
-            supplier.theCapturedProcessor().lastValueAndTimestampPerKey()
-                .get(new Windowed<>("1", new TimeWindow(50L, 150L))),
-            equalTo(ValueAndTimestamp.make("1+2", 150L)));
-        assertThat(
-            supplier.theCapturedProcessor().lastValueAndTimestampPerKey()
-                .get(new Windowed<>("1", new TimeWindow(400L, 500L))),
-            equalTo(ValueAndTimestamp.make("3", 500L)));
-        assertThat(
-            supplier.theCapturedProcessor().lastValueAndTimestampPerKey()
-                .get(new Windowed<>("2", new TimeWindow(100L, 200L))),
-            equalTo(ValueAndTimestamp.make("10+20", 200L)));
-        assertThat(
-            supplier.theCapturedProcessor().lastValueAndTimestampPerKey()
-                .get(new Windowed<>("2", new TimeWindow(50L, 150L))),
-            equalTo(ValueAndTimestamp.make("20", 150L)));
-        assertThat(
-            supplier.theCapturedProcessor().lastValueAndTimestampPerKey()
-                .get(new Windowed<>("2", new TimeWindow(151L, 251L))),
-            equalTo(ValueAndTimestamp.make("10", 200L)));
+        windowedStream.reduce(MockReducer.STRING_ADDER).toStream().process(supplier);
+
+        try (final TopologyTestDriver driver = new TopologyTestDriver(builder.build(), props)) {
+            processData(driver);
+        }
+        assertThat(supplier.theCapturedProcessor().lastValueAndTimestampPerKey().get(new Windowed<>("1", new TimeWindow(0L, 100L))), equalTo(ValueAndTimestamp.make("1", 100L)));
+        assertThat(supplier.theCapturedProcessor().lastValueAndTimestampPerKey().get(new Windowed<>("1", new TimeWindow(101L, 201L))), equalTo(ValueAndTimestamp.make("2", 150L)));
+        assertThat(supplier.theCapturedProcessor().lastValueAndTimestampPerKey().get(new Windowed<>("1", new TimeWindow(50L, 150L))), equalTo(ValueAndTimestamp.make("1+2", 150L)));
+        assertThat(supplier.theCapturedProcessor().lastValueAndTimestampPerKey().get(new Windowed<>("1", new TimeWindow(400L, 500L))), equalTo(ValueAndTimestamp.make("3", 500L)));
+        assertThat(supplier.theCapturedProcessor().lastValueAndTimestampPerKey().get(new Windowed<>("2", new TimeWindow(100L, 200L))), equalTo(ValueAndTimestamp.make("10+20", 200L)));
+        assertThat(supplier.theCapturedProcessor().lastValueAndTimestampPerKey().get(new Windowed<>("2", new TimeWindow(50L, 150L))), equalTo(ValueAndTimestamp.make("20", 150L)));
+        assertThat(supplier.theCapturedProcessor().lastValueAndTimestampPerKey().get(new Windowed<>("2", new TimeWindow(151L, 251L))), equalTo(ValueAndTimestamp.make("10", 200L)));
     }
 
     @Test
     public void shouldAggregateSlidingWindows() {
         final MockApiProcessorSupplier<Windowed<String>, String, Void, Void> supplier = new MockApiProcessorSupplier<>();
-        windowedStream
-            .aggregate(
-                MockInitializer.STRING_INIT,
-                MockAggregator.TOSTRING_ADDER,
-                Materialized.with(Serdes.String(), Serdes.String()))
-            .toStream()
-            .process(supplier);
-
-        try (final TopologyTestDriver driver = new TopologyTestDriver(builder.build(), props)) {
-            processData(driver);
-        }
-        assertThat(
-            supplier.theCapturedProcessor().lastValueAndTimestampPerKey()
-                .get(new Windowed<>("1", new TimeWindow(0L, 100L))),
-            equalTo(ValueAndTimestamp.make("0+1", 100L)));
-        assertThat(
-            supplier.theCapturedProcessor().lastValueAndTimestampPerKey()
-                .get(new Windowed<>("1", new TimeWindow(101L, 201L))),
-            equalTo(ValueAndTimestamp.make("0+2", 150L)));
-        assertThat(
-            supplier.theCapturedProcessor().lastValueAndTimestampPerKey()
-                .get(new Windowed<>("1", new TimeWindow(50L, 150L))),
-            equalTo(ValueAndTimestamp.make("0+1+2", 150L)));
-        assertThat(
-            supplier.theCapturedProcessor().lastValueAndTimestampPerKey()
-                .get(new Windowed<>("1", new TimeWindow(400L, 500L))),
-            equalTo(ValueAndTimestamp.make("0+3", 500L)));
-        assertThat(
-            supplier.theCapturedProcessor().lastValueAndTimestampPerKey()
-                .get(new Windowed<>("2", new TimeWindow(100L, 200L))),
-            equalTo(ValueAndTimestamp.make("0+10+20", 200L)));
-        assertThat(
-            supplier.theCapturedProcessor().lastValueAndTimestampPerKey()
-                .get(new Windowed<>("2", new TimeWindow(50L, 150L))),
-            equalTo(ValueAndTimestamp.make("0+20", 150L)));
-        assertThat(
-            supplier.theCapturedProcessor().lastValueAndTimestampPerKey()
-                .get(new Windowed<>("2", new TimeWindow(151L, 251L))),
-            equalTo(ValueAndTimestamp.make("0+10", 200L)));
+        windowedStream.aggregate(MockInitializer.STRING_INIT, MockAggregator.TOSTRING_ADDER, Materialized.with(Serdes.String(), Serdes.String())).toStream().process(supplier);
+
+        try (final TopologyTestDriver driver = new TopologyTestDriver(builder.build(), props)) {
+            processData(driver);
+        }
+        assertThat(supplier.theCapturedProcessor().lastValueAndTimestampPerKey().get(new Windowed<>("1", new TimeWindow(0L, 100L))), equalTo(ValueAndTimestamp.make("0+1", 100L)));
+        assertThat(supplier.theCapturedProcessor().lastValueAndTimestampPerKey().get(new Windowed<>("1", new TimeWindow(101L, 201L))), equalTo(ValueAndTimestamp.make("0+2", 150L)));
+        assertThat(supplier.theCapturedProcessor().lastValueAndTimestampPerKey().get(new Windowed<>("1", new TimeWindow(50L, 150L))), equalTo(ValueAndTimestamp.make("0+1+2", 150L)));
+        assertThat(supplier.theCapturedProcessor().lastValueAndTimestampPerKey().get(new Windowed<>("1", new TimeWindow(400L, 500L))), equalTo(ValueAndTimestamp.make("0+3", 500L)));
+        assertThat(supplier.theCapturedProcessor().lastValueAndTimestampPerKey().get(new Windowed<>("2", new TimeWindow(100L, 200L))), equalTo(ValueAndTimestamp.make("0+10+20", 200L)));
+        assertThat(supplier.theCapturedProcessor().lastValueAndTimestampPerKey().get(new Windowed<>("2", new TimeWindow(50L, 150L))), equalTo(ValueAndTimestamp.make("0+20", 150L)));
+        assertThat(supplier.theCapturedProcessor().lastValueAndTimestampPerKey().get(new Windowed<>("2", new TimeWindow(151L, 251L))), equalTo(ValueAndTimestamp.make("0+10", 200L)));
     }
 
     @Test
     public void shouldMaterializeCount() {
-        windowedStream.count(
-            Materialized.<String, Long, WindowStore<Bytes, byte[]>>as("count-store")
-                .withKeySerde(Serdes.String())
-                .withValueSerde(Serdes.Long()));
+        windowedStream.count(Materialized.<String, Long, WindowStore<Bytes, byte[]>>as("count-store").withKeySerde(Serdes.String()).withValueSerde(Serdes.Long()));
 
         try (final TopologyTestDriver driver = new TopologyTestDriver(builder.build(), props)) {
             processData(driver);
             {
                 final WindowStore<String, Long> windowStore = driver.getWindowStore("count-store");
-                final List<KeyValue<Windowed<String>, Long>> data =
-                    StreamsTestUtils.toList(windowStore.fetch("1", "2", ofEpochMilli(0), ofEpochMilli(1000L)));
-
-                assertThat(data, equalTo(Arrays.asList(
-                    KeyValue.pair(new Windowed<>("1", new TimeWindow(0, 100)), 1L),
-                    KeyValue.pair(new Windowed<>("1", new TimeWindow(50, 150)), 2L),
-                    KeyValue.pair(new Windowed<>("1", new TimeWindow(101, 201)), 1L),
-                    KeyValue.pair(new Windowed<>("1", new TimeWindow(400, 500)), 1L),
-                    KeyValue.pair(new Windowed<>("2", new TimeWindow(50, 150)), 1L),
-                    KeyValue.pair(new Windowed<>("2", new TimeWindow(100, 200)), 2L),
-                    KeyValue.pair(new Windowed<>("2", new TimeWindow(151, 251)), 1L))));
-            }
-            {
-                final WindowStore<String, ValueAndTimestamp<Long>> windowStore =
-                    driver.getTimestampedWindowStore("count-store");
-                final List<KeyValue<Windowed<String>, ValueAndTimestamp<Long>>> data =
-                    StreamsTestUtils.toList(windowStore.fetch("1", "2", ofEpochMilli(0), ofEpochMilli(1000L)));
-                assertThat(data, equalTo(Arrays.asList(
-                    KeyValue.pair(new Windowed<>("1", new TimeWindow(0, 100)), ValueAndTimestamp.make(1L, 100L)),
-                    KeyValue.pair(new Windowed<>("1", new TimeWindow(50, 150)), ValueAndTimestamp.make(2L, 150L)),
-                    KeyValue.pair(new Windowed<>("1", new TimeWindow(101, 201)), ValueAndTimestamp.make(1L, 150L)),
-                    KeyValue.pair(new Windowed<>("1", new TimeWindow(400, 500)), ValueAndTimestamp.make(1L, 500L)),
-                    KeyValue.pair(new Windowed<>("2", new TimeWindow(50, 150)), ValueAndTimestamp.make(1L, 150L)),
-                    KeyValue.pair(new Windowed<>("2", new TimeWindow(100, 200)), ValueAndTimestamp.make(2L, 200L)),
-                    KeyValue.pair(new Windowed<>("2", new TimeWindow(151, 251)), ValueAndTimestamp.make(1L, 200L)))));            }
+                final List<KeyValue<Windowed<String>, Long>> data = StreamsTestUtils.toList(windowStore.fetch("1", "2", ofEpochMilli(0), ofEpochMilli(1000L)));
+
+                assertThat(data, equalTo(Arrays.asList(KeyValue.pair(new Windowed<>("1", new TimeWindow(0, 100)), 1L), KeyValue.pair(new Windowed<>("1", new TimeWindow(50, 150)), 2L), KeyValue.pair(new Windowed<>("1", new TimeWindow(101, 201)), 1L), KeyValue.pair(new Windowed<>("1", new TimeWindow(400, 500)), 1L), KeyValue.pair(new Windowed<>("2", new TimeWindow(50, 150)), 1L), KeyValue.pair(new Windowed<>("2", new TimeWindow(100, 200)), 2L), KeyValue.pair(new Windowed<>("2", new TimeWindow(151, 251)), 1L))));
+            }
+            {
+                final WindowStore<String, ValueAndTimestamp<Long>> windowStore = driver.getTimestampedWindowStore("count-store");
+                final List<KeyValue<Windowed<String>, ValueAndTimestamp<Long>>> data = StreamsTestUtils.toList(windowStore.fetch("1", "2", ofEpochMilli(0), ofEpochMilli(1000L)));
+                assertThat(data, equalTo(Arrays.asList(KeyValue.pair(new Windowed<>("1", new TimeWindow(0, 100)), ValueAndTimestamp.make(1L, 100L)), KeyValue.pair(new Windowed<>("1", new TimeWindow(50, 150)), ValueAndTimestamp.make(2L, 150L)), KeyValue.pair(new Windowed<>("1", new TimeWindow(101, 201)), ValueAndTimestamp.make(1L, 150L)), KeyValue.pair(new Windowed<>("1", new TimeWindow(400, 500)), ValueAndTimestamp.make(1L, 500L)), KeyValue.pair(new Windowed<>("2", new TimeWindow(50, 150)), ValueAndTimestamp.make(1L, 150L)), KeyValue.pair(new Windowed<>("2", new TimeWindow(100, 200)), ValueAndTimestamp.make(2L, 200L)), KeyValue.pair(new Windowed<>("2", new TimeWindow(151, 251)), ValueAndTimestamp.make(1L, 200L)))));
+            }
         }
     }
 
     @Test
     public void shouldMaterializeReduced() {
-        windowedStream.reduce(
-            MockReducer.STRING_ADDER,
-            Materialized.<String, String, WindowStore<Bytes, byte[]>>as("reduced")
-                .withKeySerde(Serdes.String())
-                .withValueSerde(Serdes.String()));
+        windowedStream.reduce(MockReducer.STRING_ADDER, Materialized.<String, String, WindowStore<Bytes, byte[]>>as("reduced").withKeySerde(Serdes.String()).withValueSerde(Serdes.String()));
 
         try (final TopologyTestDriver driver = new TopologyTestDriver(builder.build(), props)) {
             processData(driver);
             {
                 final WindowStore<String, String> windowStore = driver.getWindowStore("reduced");
-                final List<KeyValue<Windowed<String>, String>> data =
-                    StreamsTestUtils.toList(windowStore.fetch("1", "2", ofEpochMilli(0), ofEpochMilli(1000L)));
-                assertThat(data, equalTo(Arrays.asList(
-                    KeyValue.pair(new Windowed<>("1", new TimeWindow(0, 100)), "1"),
-                    KeyValue.pair(new Windowed<>("1", new TimeWindow(50, 150)), "1+2"),
-                    KeyValue.pair(new Windowed<>("1", new TimeWindow(101, 201)), "2"),
-                    KeyValue.pair(new Windowed<>("1", new TimeWindow(400, 500)), "3"),
-                    KeyValue.pair(new Windowed<>("2", new TimeWindow(50, 150)), "20"),
-                    KeyValue.pair(new Windowed<>("2", new TimeWindow(100, 200)), "10+20"),
-                    KeyValue.pair(new Windowed<>("2", new TimeWindow(151, 251)), "10"))));
-            }
-            {
-                final WindowStore<String, ValueAndTimestamp<Long>> windowStore =
-                    driver.getTimestampedWindowStore("reduced");
-                final List<KeyValue<Windowed<String>, ValueAndTimestamp<Long>>> data =
-                    StreamsTestUtils.toList(windowStore.fetch("1", "2", ofEpochMilli(0), ofEpochMilli(1000L)));
-                assertThat(data, equalTo(Arrays.asList(
-                    KeyValue.pair(new Windowed<>("1", new TimeWindow(0, 100)), ValueAndTimestamp.make("1", 100L)),
-                    KeyValue.pair(new Windowed<>("1", new TimeWindow(50, 150)), ValueAndTimestamp.make("1+2", 150L)),
-                    KeyValue.pair(new Windowed<>("1", new TimeWindow(101, 201)), ValueAndTimestamp.make("2", 150L)),
-                    KeyValue.pair(new Windowed<>("1", new TimeWindow(400, 500)), ValueAndTimestamp.make("3", 500L)),
-                    KeyValue.pair(new Windowed<>("2", new TimeWindow(50, 150)), ValueAndTimestamp.make("20", 150L)),
-                    KeyValue.pair(new Windowed<>("2", new TimeWindow(100, 200)), ValueAndTimestamp.make("10+20", 200L)),
-                    KeyValue.pair(new Windowed<>("2", new TimeWindow(151, 251)), ValueAndTimestamp.make("10", 200L)))));
+                final List<KeyValue<Windowed<String>, String>> data = StreamsTestUtils.toList(windowStore.fetch("1", "2", ofEpochMilli(0), ofEpochMilli(1000L)));
+                assertThat(data, equalTo(Arrays.asList(KeyValue.pair(new Windowed<>("1", new TimeWindow(0, 100)), "1"), KeyValue.pair(new Windowed<>("1", new TimeWindow(50, 150)), "1+2"), KeyValue.pair(new Windowed<>("1", new TimeWindow(101, 201)), "2"), KeyValue.pair(new Windowed<>("1", new TimeWindow(400, 500)), "3"), KeyValue.pair(new Windowed<>("2", new TimeWindow(50, 150)), "20"), KeyValue.pair(new Windowed<>("2", new TimeWindow(100, 200)), "10+20"), KeyValue.pair(new Windowed<>("2", new TimeWindow(151, 251)), "10"))));
+            }
+            {
+                final WindowStore<String, ValueAndTimestamp<Long>> windowStore = driver.getTimestampedWindowStore("reduced");
+                final List<KeyValue<Windowed<String>, ValueAndTimestamp<Long>>> data = StreamsTestUtils.toList(windowStore.fetch("1", "2", ofEpochMilli(0), ofEpochMilli(1000L)));
+                assertThat(data, equalTo(Arrays.asList(KeyValue.pair(new Windowed<>("1", new TimeWindow(0, 100)), ValueAndTimestamp.make("1", 100L)), KeyValue.pair(new Windowed<>("1", new TimeWindow(50, 150)), ValueAndTimestamp.make("1+2", 150L)), KeyValue.pair(new Windowed<>("1", new TimeWindow(101, 201)), ValueAndTimestamp.make("2", 150L)), KeyValue.pair(new Windowed<>("1", new TimeWindow(400, 500)), ValueAndTimestamp.make("3", 500L)), KeyValue.pair(new Windowed<>("2", new TimeWindow(50, 150)), ValueAndTimestamp.make("20", 150L)), KeyValue.pair(new Windowed<>("2", new TimeWindow(100, 200)), ValueAndTimestamp.make("10+20", 200L)), KeyValue.pair(new Windowed<>("2", new TimeWindow(151, 251)), ValueAndTimestamp.make("10", 200L)))));
             }
         }
     }
 
     @Test
     public void shouldMaterializeAggregated() {
-        windowedStream.aggregate(
-            MockInitializer.STRING_INIT,
-            MockAggregator.TOSTRING_ADDER,
-            Materialized.<String, String, WindowStore<Bytes, byte[]>>as("aggregated")
-                .withKeySerde(Serdes.String())
-                .withValueSerde(Serdes.String()));
+        windowedStream.aggregate(MockInitializer.STRING_INIT, MockAggregator.TOSTRING_ADDER, Materialized.<String, String, WindowStore<Bytes, byte[]>>as("aggregated").withKeySerde(Serdes.String()).withValueSerde(Serdes.String()));
 
         try (final TopologyTestDriver driver = new TopologyTestDriver(builder.build(), props)) {
             processData(driver);
             {
                 final WindowStore<String, String> windowStore = driver.getWindowStore("aggregated");
-                final List<KeyValue<Windowed<String>, String>> data =
-                    StreamsTestUtils.toList(windowStore.fetch("1", "2", ofEpochMilli(0), ofEpochMilli(1000L)));
-                assertThat(data, equalTo(Arrays.asList(
-                    KeyValue.pair(new Windowed<>("1", new TimeWindow(0, 100)), "0+1"),
-                    KeyValue.pair(new Windowed<>("1", new TimeWindow(50, 150)), "0+1+2"),
-                    KeyValue.pair(new Windowed<>("1", new TimeWindow(101, 201)), "0+2"),
-                    KeyValue.pair(new Windowed<>("1", new TimeWindow(400, 500)), "0+3"),
-                    KeyValue.pair(new Windowed<>("2", new TimeWindow(50, 150)), "0+20"),
-                    KeyValue.pair(new Windowed<>("2", new TimeWindow(100, 200)), "0+10+20"),
-                    KeyValue.pair(new Windowed<>("2", new TimeWindow(151, 251)), "0+10"))));
-            }
-            {
-                final WindowStore<String, ValueAndTimestamp<Long>> windowStore =
-                    driver.getTimestampedWindowStore("aggregated");
-                final List<KeyValue<Windowed<String>, ValueAndTimestamp<Long>>> data =
-                    StreamsTestUtils.toList(windowStore.fetch("1", "2", ofEpochMilli(0), ofEpochMilli(1000L)));
-                assertThat(data, equalTo(Arrays.asList(
-                    KeyValue.pair(new Windowed<>("1", new TimeWindow(0, 100)), ValueAndTimestamp.make("0+1", 100L)),
-                    KeyValue.pair(new Windowed<>("1", new TimeWindow(50, 150)), ValueAndTimestamp.make("0+1+2", 150L)),
-                    KeyValue.pair(new Windowed<>("1", new TimeWindow(101, 201)), ValueAndTimestamp.make("0+2", 150L)),
-                    KeyValue.pair(new Windowed<>("1", new TimeWindow(400, 500)), ValueAndTimestamp.make("0+3", 500L)),
-                    KeyValue.pair(new Windowed<>("2", new TimeWindow(50, 150)), ValueAndTimestamp.make("0+20", 150L)),
-                    KeyValue.pair(new Windowed<>("2", new TimeWindow(100, 200)), ValueAndTimestamp.make("0+10+20", 200L)),
-                    KeyValue.pair(new Windowed<>("2", new TimeWindow(151, 251)), ValueAndTimestamp.make("0+10", 200L)))));
+                final List<KeyValue<Windowed<String>, String>> data = StreamsTestUtils.toList(windowStore.fetch("1", "2", ofEpochMilli(0), ofEpochMilli(1000L)));
+                assertThat(data, equalTo(Arrays.asList(KeyValue.pair(new Windowed<>("1", new TimeWindow(0, 100)), "0+1"), KeyValue.pair(new Windowed<>("1", new TimeWindow(50, 150)), "0+1+2"), KeyValue.pair(new Windowed<>("1", new TimeWindow(101, 201)), "0+2"), KeyValue.pair(new Windowed<>("1", new TimeWindow(400, 500)), "0+3"), KeyValue.pair(new Windowed<>("2", new TimeWindow(50, 150)), "0+20"), KeyValue.pair(new Windowed<>("2", new TimeWindow(100, 200)), "0+10+20"), KeyValue.pair(new Windowed<>("2", new TimeWindow(151, 251)), "0+10"))));
+            }
+            {
+                final WindowStore<String, ValueAndTimestamp<Long>> windowStore = driver.getTimestampedWindowStore("aggregated");
+                final List<KeyValue<Windowed<String>, ValueAndTimestamp<Long>>> data = StreamsTestUtils.toList(windowStore.fetch("1", "2", ofEpochMilli(0), ofEpochMilli(1000L)));
+                assertThat(data, equalTo(Arrays.asList(KeyValue.pair(new Windowed<>("1", new TimeWindow(0, 100)), ValueAndTimestamp.make("0+1", 100L)), KeyValue.pair(new Windowed<>("1", new TimeWindow(50, 150)), ValueAndTimestamp.make("0+1+2", 150L)), KeyValue.pair(new Windowed<>("1", new TimeWindow(101, 201)), ValueAndTimestamp.make("0+2", 150L)), KeyValue.pair(new Windowed<>("1", new TimeWindow(400, 500)), ValueAndTimestamp.make("0+3", 500L)), KeyValue.pair(new Windowed<>("2", new TimeWindow(50, 150)), ValueAndTimestamp.make("0+20", 150L)), KeyValue.pair(new Windowed<>("2", new TimeWindow(100, 200)), ValueAndTimestamp.make("0+10+20", 200L)), KeyValue.pair(new Windowed<>("2", new TimeWindow(151, 251)), ValueAndTimestamp.make("0+10", 200L)))));
             }
         }
     }
@@ -720,10 +187,7 @@
 
     @Test
     public void shouldThrowNullPointerOnMaterializedAggregateIfAggregatorIsNull() {
-        assertThrows(NullPointerException.class, () -> windowedStream.aggregate(
-            MockInitializer.STRING_INIT,
-            null,
-            Materialized.as("store")));
+        assertThrows(NullPointerException.class, () -> windowedStream.aggregate(MockInitializer.STRING_INIT, null, Materialized.as("store")));
     }
 
     @SuppressWarnings("unchecked")
@@ -755,33 +219,16 @@
 
     @Test
     public void shouldThrowIllegalArgumentWhenRetentionIsTooSmall() {
-        assertThrows(IllegalArgumentException.class, () -> windowedStream
-            .aggregate(
-                MockInitializer.STRING_INIT,
-                MockAggregator.TOSTRING_ADDER,
-                Materialized
-                    .<String, String, WindowStore<Bytes, byte[]>>as("aggregated")
-                    .withKeySerde(Serdes.String())
-                    .withValueSerde(Serdes.String())
-                    .withRetention(ofMillis(1L))
-            )
-        );
+        assertThrows(IllegalArgumentException.class, () -> windowedStream.aggregate(MockInitializer.STRING_INIT, MockAggregator.TOSTRING_ADDER, Materialized.<String, String, WindowStore<Bytes, byte[]>>as("aggregated").withKeySerde(Serdes.String()).withValueSerde(Serdes.String()).withRetention(ofMillis(1L))));
     }
 
     @Test
     public void shouldDropWindowsOutsideOfRetention() {
         final WindowBytesStoreSupplier storeSupplier = Stores.inMemoryWindowStore("aggregated", ofMillis(1200L), ofMillis(100L), false);
-        windowedStream.aggregate(
-            MockInitializer.STRING_INIT,
-            MockAggregator.TOSTRING_ADDER,
-            Materialized.<String, String>as(storeSupplier)
-                .withKeySerde(Serdes.String())
-                .withValueSerde(Serdes.String())
-                .withCachingDisabled());
-
-        try (final TopologyTestDriver driver = new TopologyTestDriver(builder.build(), props)) {
-            final TestInputTopic<String, String> inputTopic =
-                driver.createInputTopic(TOPIC, new StringSerializer(), new StringSerializer());
+        windowedStream.aggregate(MockInitializer.STRING_INIT, MockAggregator.TOSTRING_ADDER, Materialized.<String, String>as(storeSupplier).withKeySerde(Serdes.String()).withValueSerde(Serdes.String()).withCachingDisabled());
+
+        try (final TopologyTestDriver driver = new TopologyTestDriver(builder.build(), props)) {
+            final TestInputTopic<String, String> inputTopic = driver.createInputTopic(TOPIC, new StringSerializer(), new StringSerializer());
 
             inputTopic.pipeInput("1", "2", 100L);
             inputTopic.pipeInput("1", "3", 500L);
@@ -791,32 +238,23 @@
 
             {
                 final WindowStore<String, String> windowStore = driver.getWindowStore("aggregated");
-                final List<KeyValue<Windowed<String>, String>> data =
-                    StreamsTestUtils.toList(windowStore.fetch("1", "1", ofEpochMilli(0), ofEpochMilli(10000L)));
-                assertThat(data, equalTo(Arrays.asList(
-                    KeyValue.pair(new Windowed<>("1", new TimeWindow(900, 1000)), "0+4"),
-                    KeyValue.pair(new Windowed<>("1", new TimeWindow(1900, 2000)), "0+5"))));
-            }
-            {
-                final WindowStore<String, ValueAndTimestamp<Long>> windowStore =
-                    driver.getTimestampedWindowStore("aggregated");
-                final List<KeyValue<Windowed<String>, ValueAndTimestamp<Long>>> data =
-                    StreamsTestUtils.toList(windowStore.fetch("1", "1", ofEpochMilli(0), ofEpochMilli(2000L)));
-                assertThat(data, equalTo(Arrays.asList(
-                    KeyValue.pair(new Windowed<>("1", new TimeWindow(900, 1000)), ValueAndTimestamp.make("0+4", 1000L)),
-                    KeyValue.pair(new Windowed<>("1", new TimeWindow(1900, 2000)), ValueAndTimestamp.make("0+5", 2000L)))));
+                final List<KeyValue<Windowed<String>, String>> data = StreamsTestUtils.toList(windowStore.fetch("1", "1", ofEpochMilli(0), ofEpochMilli(10000L)));
+                assertThat(data, equalTo(Arrays.asList(KeyValue.pair(new Windowed<>("1", new TimeWindow(900, 1000)), "0+4"), KeyValue.pair(new Windowed<>("1", new TimeWindow(1900, 2000)), "0+5"))));
+            }
+            {
+                final WindowStore<String, ValueAndTimestamp<Long>> windowStore = driver.getTimestampedWindowStore("aggregated");
+                final List<KeyValue<Windowed<String>, ValueAndTimestamp<Long>>> data = StreamsTestUtils.toList(windowStore.fetch("1", "1", ofEpochMilli(0), ofEpochMilli(2000L)));
+                assertThat(data, equalTo(Arrays.asList(KeyValue.pair(new Windowed<>("1", new TimeWindow(900, 1000)), ValueAndTimestamp.make("0+4", 1000L)), KeyValue.pair(new Windowed<>("1", new TimeWindow(1900, 2000)), ValueAndTimestamp.make("0+5", 2000L)))));
             }
         }
     }
 
     private void processData(final TopologyTestDriver driver) {
-        final TestInputTopic<String, String> inputTopic =
-            driver.createInputTopic(TOPIC, new StringSerializer(), new StringSerializer());
+        final TestInputTopic<String, String> inputTopic = driver.createInputTopic(TOPIC, new StringSerializer(), new StringSerializer());
         inputTopic.pipeInput("1", "1", 100L);
         inputTopic.pipeInput("1", "2", 150L);
         inputTopic.pipeInput("1", "3", 500L);
         inputTopic.pipeInput("2", "10", 200L);
         inputTopic.pipeInput("2", "20", 150L);
     }
->>>>>>> 15418db6
 }