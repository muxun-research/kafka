--- conflicted
+++ resolved
@@ -17,20 +17,6 @@
 
 package org.apache.kafka.streams.processor.internals;
 
-<<<<<<< HEAD
-import org.apache.kafka.common.serialization.*;
-import org.apache.kafka.streams.*;
-import org.apache.kafka.streams.kstream.*;
-import org.apache.kafka.streams.state.Stores;
-import org.apache.kafka.test.StreamsTestUtils;
-import org.junit.After;
-import org.junit.Before;
-import org.junit.Test;
-import org.slf4j.Logger;
-import org.slf4j.LoggerFactory;
-
-import java.util.*;
-=======
 import org.apache.kafka.common.serialization.Deserializer;
 import org.apache.kafka.common.serialization.LongDeserializer;
 import org.apache.kafka.common.serialization.Serdes;
@@ -65,7 +51,6 @@
 import java.util.List;
 import java.util.Map;
 import java.util.Properties;
->>>>>>> 9494bebe
 import java.util.regex.Matcher;
 import java.util.regex.Pattern;
 
@@ -93,8 +78,10 @@
     private Properties streamsConfiguration;
     private TopologyTestDriver topologyTestDriver;
 
-    private final List<KeyValue<String, Long>> expectedCountKeyValues = Arrays.asList(KeyValue.pair("A", 6L), KeyValue.pair("B", 6L), KeyValue.pair("C", 6L));
-    private final List<KeyValue<String, String>> expectedStringCountKeyValues = Arrays.asList(KeyValue.pair("A", "6"), KeyValue.pair("B", "6"), KeyValue.pair("C", "6"));
+    private final List<KeyValue<String, Long>> expectedCountKeyValues =
+        Arrays.asList(KeyValue.pair("A", 6L), KeyValue.pair("B", 6L), KeyValue.pair("C", 6L));
+    private final List<KeyValue<String, String>> expectedStringCountKeyValues =
+        Arrays.asList(KeyValue.pair("A", "6"), KeyValue.pair("B", "6"), KeyValue.pair("C", "6"));
 
     @BeforeEach
     public void setUp() {
@@ -125,18 +112,31 @@
 
         final StreamsBuilder builder = new StreamsBuilder();
 
-        final KStream<String, String> sourceAStream = builder.stream(INPUT_A_TOPIC, Consumed.with(Serdes.String(), Serdes.String()).withName("sourceAStream"));
-
-        final KStream<String, String> sourceBStream = builder.stream(INPUT_B_TOPIC, Consumed.with(Serdes.String(), Serdes.String()).withName("sourceBStream"));
-
-        final KStream<String, String> mappedAStream = sourceAStream.map((k, v) -> KeyValue.pair(v.split(":")[0], v), Named.as("mappedAStream"));
-        final KStream<String, String> mappedBStream = sourceBStream.map((k, v) -> KeyValue.pair(v.split(":")[0], v), Named.as("mappedBStream"));
+        final KStream<String, String> sourceAStream =
+            builder.stream(INPUT_A_TOPIC, Consumed.with(Serdes.String(), Serdes.String()).withName("sourceAStream"));
+
+        final KStream<String, String> sourceBStream =
+            builder.stream(INPUT_B_TOPIC, Consumed.with(Serdes.String(), Serdes.String()).withName("sourceBStream"));
+
+        final KStream<String, String> mappedAStream =
+            sourceAStream.map((k, v) -> KeyValue.pair(v.split(":")[0], v), Named.as("mappedAStream"));
+        final KStream<String, String> mappedBStream =
+            sourceBStream.map((k, v) -> KeyValue.pair(v.split(":")[0], v), Named.as("mappedBStream"));
 
         final KStream<String, String> mergedStream = mappedAStream.merge(mappedBStream, Named.as("mergedStream"));
 
-        mergedStream.groupByKey(Grouped.as("long-groupByKey")).count(Named.as("long-count"), Materialized.as(Stores.inMemoryKeyValueStore("long-store"))).toStream(Named.as("long-toStream")).to(COUNT_TOPIC, Produced.with(Serdes.String(), Serdes.Long()).withName("long-to"));
-
-        mergedStream.groupByKey(Grouped.as("string-groupByKey")).count(Named.as("string-count"), Materialized.as(Stores.inMemoryKeyValueStore("string-store"))).toStream(Named.as("string-toStream")).mapValues(v -> v.toString(), Named.as("string-mapValues")).to(STRING_COUNT_TOPIC, Produced.with(Serdes.String(), Serdes.String()).withName("string-to"));
+        mergedStream
+            .groupByKey(Grouped.as("long-groupByKey"))
+            .count(Named.as("long-count"), Materialized.as(Stores.inMemoryKeyValueStore("long-store")))
+            .toStream(Named.as("long-toStream"))
+            .to(COUNT_TOPIC, Produced.with(Serdes.String(), Serdes.Long()).withName("long-to"));
+
+        mergedStream
+            .groupByKey(Grouped.as("string-groupByKey"))
+            .count(Named.as("string-count"), Materialized.as(Stores.inMemoryKeyValueStore("string-store")))
+            .toStream(Named.as("string-toStream"))
+            .mapValues(v -> v.toString(), Named.as("string-mapValues"))
+            .to(STRING_COUNT_TOPIC, Produced.with(Serdes.String(), Serdes.String()).withName("string-to"));
 
         final Topology topology = builder.build(streamsConfiguration);
 
@@ -197,9 +197,102 @@
         return keyValueList;
     }
 
-    private static final String EXPECTED_OPTIMIZED_TOPOLOGY = "Topologies:\n" + "   Sub-topology: 0\n" + "    Source: sourceAStream (topics: [inputA])\n" + "      --> mappedAStream\n" + "    Source: sourceBStream (topics: [inputB])\n" + "      --> mappedBStream\n" + "    Processor: mappedAStream (stores: [])\n" + "      --> mergedStream\n" + "      <-- sourceAStream\n" + "    Processor: mappedBStream (stores: [])\n" + "      --> mergedStream\n" + "      <-- sourceBStream\n" + "    Processor: mergedStream (stores: [])\n" + "      --> long-groupByKey-repartition-filter\n" + "      <-- mappedAStream, mappedBStream\n" + "    Processor: long-groupByKey-repartition-filter (stores: [])\n" + "      --> long-groupByKey-repartition-sink\n" + "      <-- mergedStream\n" + "    Sink: long-groupByKey-repartition-sink (topic: long-groupByKey-repartition)\n" + "      <-- long-groupByKey-repartition-filter\n" + "\n" + "  Sub-topology: 1\n" + "    Source: long-groupByKey-repartition-source (topics: [long-groupByKey-repartition])\n" + "      --> long-count, string-count\n" + "    Processor: string-count (stores: [string-store])\n" + "      --> string-toStream\n" + "      <-- long-groupByKey-repartition-source\n" + "    Processor: long-count (stores: [long-store])\n" + "      --> long-toStream\n" + "      <-- long-groupByKey-repartition-source\n" + "    Processor: string-toStream (stores: [])\n" + "      --> string-mapValues\n" + "      <-- string-count\n" + "    Processor: long-toStream (stores: [])\n" + "      --> long-to\n" + "      <-- long-count\n" + "    Processor: string-mapValues (stores: [])\n" + "      --> string-to\n" + "      <-- string-toStream\n" + "    Sink: long-to (topic: outputTopic_0)\n" + "      <-- long-toStream\n" + "    Sink: string-to (topic: outputTopic_1)\n" + "      <-- string-mapValues\n\n";
-
-
-    private static final String EXPECTED_UNOPTIMIZED_TOPOLOGY = "Topologies:\n" + "   Sub-topology: 0\n" + "    Source: sourceAStream (topics: [inputA])\n" + "      --> mappedAStream\n" + "    Source: sourceBStream (topics: [inputB])\n" + "      --> mappedBStream\n" + "    Processor: mappedAStream (stores: [])\n" + "      --> mergedStream\n" + "      <-- sourceAStream\n" + "    Processor: mappedBStream (stores: [])\n" + "      --> mergedStream\n" + "      <-- sourceBStream\n" + "    Processor: mergedStream (stores: [])\n" + "      --> long-groupByKey-repartition-filter, string-groupByKey-repartition-filter\n" + "      <-- mappedAStream, mappedBStream\n" + "    Processor: long-groupByKey-repartition-filter (stores: [])\n" + "      --> long-groupByKey-repartition-sink\n" + "      <-- mergedStream\n" + "    Processor: string-groupByKey-repartition-filter (stores: [])\n" + "      --> string-groupByKey-repartition-sink\n" + "      <-- mergedStream\n" + "    Sink: long-groupByKey-repartition-sink (topic: long-groupByKey-repartition)\n" + "      <-- long-groupByKey-repartition-filter\n" + "    Sink: string-groupByKey-repartition-sink (topic: string-groupByKey-repartition)\n" + "      <-- string-groupByKey-repartition-filter\n" + "\n" + "  Sub-topology: 1\n" + "    Source: long-groupByKey-repartition-source (topics: [long-groupByKey-repartition])\n" + "      --> long-count\n" + "    Processor: long-count (stores: [long-store])\n" + "      --> long-toStream\n" + "      <-- long-groupByKey-repartition-source\n" + "    Processor: long-toStream (stores: [])\n" + "      --> long-to\n" + "      <-- long-count\n" + "    Sink: long-to (topic: outputTopic_0)\n" + "      <-- long-toStream\n" + "\n" + "  Sub-topology: 2\n" + "    Source: string-groupByKey-repartition-source (topics: [string-groupByKey-repartition])\n" + "      --> string-count\n" + "    Processor: string-count (stores: [string-store])\n" + "      --> string-toStream\n" + "      <-- string-groupByKey-repartition-source\n" + "    Processor: string-toStream (stores: [])\n" + "      --> string-mapValues\n" + "      <-- string-count\n" + "    Processor: string-mapValues (stores: [])\n" + "      --> string-to\n" + "      <-- string-toStream\n" + "    Sink: string-to (topic: outputTopic_1)\n" + "      <-- string-mapValues\n\n";
+    private static final String EXPECTED_OPTIMIZED_TOPOLOGY = "Topologies:\n"
+                                                              + "   Sub-topology: 0\n"
+                                                              + "    Source: sourceAStream (topics: [inputA])\n"
+                                                              + "      --> mappedAStream\n"
+                                                              + "    Source: sourceBStream (topics: [inputB])\n"
+                                                              + "      --> mappedBStream\n"
+                                                              + "    Processor: mappedAStream (stores: [])\n"
+                                                              + "      --> mergedStream\n"
+                                                              + "      <-- sourceAStream\n"
+                                                              + "    Processor: mappedBStream (stores: [])\n"
+                                                              + "      --> mergedStream\n"
+                                                              + "      <-- sourceBStream\n"
+                                                              + "    Processor: mergedStream (stores: [])\n"
+                                                              + "      --> long-groupByKey-repartition-filter\n"
+                                                              + "      <-- mappedAStream, mappedBStream\n"
+                                                              + "    Processor: long-groupByKey-repartition-filter (stores: [])\n"
+                                                              + "      --> long-groupByKey-repartition-sink\n"
+                                                              + "      <-- mergedStream\n"
+                                                              + "    Sink: long-groupByKey-repartition-sink (topic: long-groupByKey-repartition)\n"
+                                                              + "      <-- long-groupByKey-repartition-filter\n"
+                                                              + "\n"
+                                                              + "  Sub-topology: 1\n"
+                                                              + "    Source: long-groupByKey-repartition-source (topics: [long-groupByKey-repartition])\n"
+                                                              + "      --> long-count, string-count\n"
+                                                              + "    Processor: string-count (stores: [string-store])\n"
+                                                              + "      --> string-toStream\n"
+                                                              + "      <-- long-groupByKey-repartition-source\n"
+                                                              + "    Processor: long-count (stores: [long-store])\n"
+                                                              + "      --> long-toStream\n"
+                                                              + "      <-- long-groupByKey-repartition-source\n"
+                                                              + "    Processor: string-toStream (stores: [])\n"
+                                                              + "      --> string-mapValues\n"
+                                                              + "      <-- string-count\n"
+                                                              + "    Processor: long-toStream (stores: [])\n"
+                                                              + "      --> long-to\n"
+                                                              + "      <-- long-count\n"
+                                                              + "    Processor: string-mapValues (stores: [])\n"
+                                                              + "      --> string-to\n"
+                                                              + "      <-- string-toStream\n"
+                                                              + "    Sink: long-to (topic: outputTopic_0)\n"
+                                                              + "      <-- long-toStream\n"
+                                                              + "    Sink: string-to (topic: outputTopic_1)\n"
+                                                              + "      <-- string-mapValues\n\n";
+
+
+    private static final String EXPECTED_UNOPTIMIZED_TOPOLOGY = "Topologies:\n"
+                                                                    + "   Sub-topology: 0\n"
+                                                                    + "    Source: sourceAStream (topics: [inputA])\n"
+                                                                    + "      --> mappedAStream\n"
+                                                                    + "    Source: sourceBStream (topics: [inputB])\n"
+                                                                    + "      --> mappedBStream\n"
+                                                                    + "    Processor: mappedAStream (stores: [])\n"
+                                                                    + "      --> mergedStream\n"
+                                                                    + "      <-- sourceAStream\n"
+                                                                    + "    Processor: mappedBStream (stores: [])\n"
+                                                                    + "      --> mergedStream\n"
+                                                                    + "      <-- sourceBStream\n"
+                                                                    + "    Processor: mergedStream (stores: [])\n"
+                                                                    + "      --> long-groupByKey-repartition-filter, string-groupByKey-repartition-filter\n"
+                                                                    + "      <-- mappedAStream, mappedBStream\n"
+                                                                    + "    Processor: long-groupByKey-repartition-filter (stores: [])\n"
+                                                                    + "      --> long-groupByKey-repartition-sink\n"
+                                                                    + "      <-- mergedStream\n"
+                                                                    + "    Processor: string-groupByKey-repartition-filter (stores: [])\n"
+                                                                    + "      --> string-groupByKey-repartition-sink\n"
+                                                                    + "      <-- mergedStream\n"
+                                                                    + "    Sink: long-groupByKey-repartition-sink (topic: long-groupByKey-repartition)\n"
+                                                                    + "      <-- long-groupByKey-repartition-filter\n"
+                                                                    + "    Sink: string-groupByKey-repartition-sink (topic: string-groupByKey-repartition)\n"
+                                                                    + "      <-- string-groupByKey-repartition-filter\n"
+                                                                    + "\n"
+                                                                    + "  Sub-topology: 1\n"
+                                                                    + "    Source: long-groupByKey-repartition-source (topics: [long-groupByKey-repartition])\n"
+                                                                    + "      --> long-count\n"
+                                                                    + "    Processor: long-count (stores: [long-store])\n"
+                                                                    + "      --> long-toStream\n"
+                                                                    + "      <-- long-groupByKey-repartition-source\n"
+                                                                    + "    Processor: long-toStream (stores: [])\n"
+                                                                    + "      --> long-to\n"
+                                                                    + "      <-- long-count\n"
+                                                                    + "    Sink: long-to (topic: outputTopic_0)\n"
+                                                                    + "      <-- long-toStream\n"
+                                                                    + "\n"
+                                                                    + "  Sub-topology: 2\n"
+                                                                    + "    Source: string-groupByKey-repartition-source (topics: [string-groupByKey-repartition])\n"
+                                                                    + "      --> string-count\n"
+                                                                    + "    Processor: string-count (stores: [string-store])\n"
+                                                                    + "      --> string-toStream\n"
+                                                                    + "      <-- string-groupByKey-repartition-source\n"
+                                                                    + "    Processor: string-toStream (stores: [])\n"
+                                                                    + "      --> string-mapValues\n"
+                                                                    + "      <-- string-count\n"
+                                                                    + "    Processor: string-mapValues (stores: [])\n"
+                                                                    + "      --> string-to\n"
+                                                                    + "      <-- string-toStream\n"
+                                                                    + "    Sink: string-to (topic: outputTopic_1)\n"
+                                                                    + "      <-- string-mapValues\n\n";
 
 }