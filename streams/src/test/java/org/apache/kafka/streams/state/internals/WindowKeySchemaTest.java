--- conflicted
+++ resolved
@@ -31,20 +31,12 @@
 import org.apache.kafka.streams.state.internals.PrefixedWindowKeySchemas.TimeFirstWindowKeySchema;
 import org.apache.kafka.streams.state.internals.SegmentedBytesStore.KeySchema;
 import org.apache.kafka.test.KeyValueIteratorStub;
-<<<<<<< HEAD
-import org.junit.Test;
-import org.junit.runner.RunWith;
-import org.junit.runners.Parameterized;
-
-=======
 
 import org.junit.jupiter.params.ParameterizedTest;
 import org.junit.jupiter.params.provider.EnumSource;
 
->>>>>>> 9494bebe
 import java.nio.ByteBuffer;
 import java.util.ArrayList;
-import java.util.Collection;
 import java.util.List;
 import java.util.Map;
 import java.util.function.BiFunction;
@@ -55,40 +47,75 @@
 import static org.apache.kafka.common.utils.Utils.mkMap;
 import static org.hamcrest.MatcherAssert.assertThat;
 import static org.hamcrest.core.IsEqual.equalTo;
-<<<<<<< HEAD
-import static org.junit.Assert.*;
-=======
 import static org.junit.jupiter.api.Assertions.assertArrayEquals;
 import static org.junit.jupiter.api.Assertions.assertEquals;
 import static org.junit.jupiter.api.Assertions.assertNull;
->>>>>>> 9494bebe
 
 public class WindowKeySchemaTest {
 
-    private static final Map<SchemaType, KeySchema> SCHEMA_TYPE_MAP = mkMap(mkEntry(SchemaType.WindowKeySchema, new WindowKeySchema()), mkEntry(SchemaType.PrefixedKeyFirstSchema, new KeyFirstWindowKeySchema()), mkEntry(SchemaType.PrefixedTimeFirstSchema, new TimeFirstWindowKeySchema()));
-
-    private static final Map<SchemaType, Function<byte[], byte[]>> EXTRACT_STORE_KEY_MAP = mkMap(mkEntry(SchemaType.WindowKeySchema, WindowKeySchema::extractStoreKeyBytes), mkEntry(SchemaType.PrefixedKeyFirstSchema, KeyFirstWindowKeySchema::extractStoreKeyBytes), mkEntry(SchemaType.PrefixedTimeFirstSchema, TimeFirstWindowKeySchema::extractStoreKeyBytes));
-
-    private static final Map<SchemaType, BiFunction<byte[], Long, Windowed<Bytes>>> FROM_STORAGE_BYTES_KEY = mkMap(mkEntry(SchemaType.WindowKeySchema, WindowKeySchema::fromStoreBytesKey), mkEntry(SchemaType.PrefixedKeyFirstSchema, KeyFirstWindowKeySchema::fromStoreBytesKey), mkEntry(SchemaType.PrefixedTimeFirstSchema, TimeFirstWindowKeySchema::fromStoreBytesKey));
-
-    private static final Map<SchemaType, BiFunction<Windowed<Bytes>, Integer, Bytes>> WINDOW_TO_STORE_BINARY_MAP = mkMap(mkEntry(SchemaType.WindowKeySchema, WindowKeySchema::toStoreKeyBinary), mkEntry(SchemaType.PrefixedKeyFirstSchema, KeyFirstWindowKeySchema::toStoreKeyBinary), mkEntry(SchemaType.PrefixedTimeFirstSchema, TimeFirstWindowKeySchema::toStoreKeyBinary));
-
-    private static final Map<SchemaType, BiFunction<byte[], Long, Window>> EXTRACT_STORE_WINDOW_MAP = mkMap(mkEntry(SchemaType.WindowKeySchema, WindowKeySchema::extractStoreWindow), mkEntry(SchemaType.PrefixedKeyFirstSchema, KeyFirstWindowKeySchema::extractStoreWindow), mkEntry(SchemaType.PrefixedTimeFirstSchema, TimeFirstWindowKeySchema::extractStoreWindow));
+    private static final Map<SchemaType, KeySchema> SCHEMA_TYPE_MAP = mkMap(
+        mkEntry(SchemaType.WindowKeySchema, new WindowKeySchema()),
+        mkEntry(SchemaType.PrefixedKeyFirstSchema, new KeyFirstWindowKeySchema()),
+        mkEntry(SchemaType.PrefixedTimeFirstSchema, new TimeFirstWindowKeySchema())
+    );
+
+    private static final Map<SchemaType, Function<byte[], byte[]>> EXTRACT_STORE_KEY_MAP = mkMap(
+        mkEntry(SchemaType.WindowKeySchema, WindowKeySchema::extractStoreKeyBytes),
+        mkEntry(SchemaType.PrefixedKeyFirstSchema, KeyFirstWindowKeySchema::extractStoreKeyBytes),
+        mkEntry(SchemaType.PrefixedTimeFirstSchema, TimeFirstWindowKeySchema::extractStoreKeyBytes)
+    );
+
+    private static final Map<SchemaType, BiFunction<byte[], Long, Windowed<Bytes>>> FROM_STORAGE_BYTES_KEY = mkMap(
+        mkEntry(SchemaType.WindowKeySchema, WindowKeySchema::fromStoreBytesKey),
+        mkEntry(SchemaType.PrefixedKeyFirstSchema, KeyFirstWindowKeySchema::fromStoreBytesKey),
+        mkEntry(SchemaType.PrefixedTimeFirstSchema, TimeFirstWindowKeySchema::fromStoreBytesKey)
+    );
+
+    private static final Map<SchemaType, BiFunction<Windowed<Bytes>, Integer, Bytes>> WINDOW_TO_STORE_BINARY_MAP = mkMap(
+        mkEntry(SchemaType.WindowKeySchema, WindowKeySchema::toStoreKeyBinary),
+        mkEntry(SchemaType.PrefixedKeyFirstSchema, KeyFirstWindowKeySchema::toStoreKeyBinary),
+        mkEntry(SchemaType.PrefixedTimeFirstSchema, TimeFirstWindowKeySchema::toStoreKeyBinary)
+    );
+
+    private static final Map<SchemaType, BiFunction<byte[], Long, Window>> EXTRACT_STORE_WINDOW_MAP = mkMap(
+        mkEntry(SchemaType.WindowKeySchema, WindowKeySchema::extractStoreWindow),
+        mkEntry(SchemaType.PrefixedKeyFirstSchema, KeyFirstWindowKeySchema::extractStoreWindow),
+        mkEntry(SchemaType.PrefixedTimeFirstSchema, TimeFirstWindowKeySchema::extractStoreWindow)
+    );
 
     @FunctionalInterface
     interface TriFunction<A, B, C, R> {
         R apply(A a, B b, C c);
     }
 
-    private static final Map<SchemaType, TriFunction<byte[], Long, Integer, Bytes>> BYTES_TO_STORE_BINARY_MAP = mkMap(mkEntry(SchemaType.WindowKeySchema, WindowKeySchema::toStoreKeyBinary), mkEntry(SchemaType.PrefixedKeyFirstSchema, KeyFirstWindowKeySchema::toStoreKeyBinary), mkEntry(SchemaType.PrefixedTimeFirstSchema, TimeFirstWindowKeySchema::toStoreKeyBinary));
-
-    private static final Map<SchemaType, TriFunction<Windowed<String>, Integer, StateSerdes<String, byte[]>, Bytes>> SERDE_TO_STORE_BINARY_MAP = mkMap(mkEntry(SchemaType.WindowKeySchema, WindowKeySchema::toStoreKeyBinary), mkEntry(SchemaType.PrefixedKeyFirstSchema, KeyFirstWindowKeySchema::toStoreKeyBinary), mkEntry(SchemaType.PrefixedTimeFirstSchema, TimeFirstWindowKeySchema::toStoreKeyBinary));
-
-    private static final Map<SchemaType, Function<byte[], Long>> EXTRACT_TS_MAP = mkMap(mkEntry(SchemaType.WindowKeySchema, WindowKeySchema::extractStoreTimestamp), mkEntry(SchemaType.PrefixedKeyFirstSchema, KeyFirstWindowKeySchema::extractStoreTimestamp), mkEntry(SchemaType.PrefixedTimeFirstSchema, TimeFirstWindowKeySchema::extractStoreTimestamp));
-
-    private static final Map<SchemaType, Function<byte[], Integer>> EXTRACT_SEQ_MAP = mkMap(mkEntry(SchemaType.WindowKeySchema, WindowKeySchema::extractStoreSequence), mkEntry(SchemaType.PrefixedKeyFirstSchema, KeyFirstWindowKeySchema::extractStoreSequence), mkEntry(SchemaType.PrefixedTimeFirstSchema, TimeFirstWindowKeySchema::extractStoreSequence));
-
-    private static final Map<SchemaType, Function<byte[], byte[]>> FROM_WINDOW_KEY_MAP = mkMap(mkEntry(SchemaType.PrefixedKeyFirstSchema, KeyFirstWindowKeySchema::fromNonPrefixWindowKey), mkEntry(SchemaType.PrefixedTimeFirstSchema, TimeFirstWindowKeySchema::fromNonPrefixWindowKey));
+    private static final Map<SchemaType, TriFunction<byte[], Long, Integer, Bytes>> BYTES_TO_STORE_BINARY_MAP = mkMap(
+        mkEntry(SchemaType.WindowKeySchema, WindowKeySchema::toStoreKeyBinary),
+        mkEntry(SchemaType.PrefixedKeyFirstSchema, KeyFirstWindowKeySchema::toStoreKeyBinary),
+        mkEntry(SchemaType.PrefixedTimeFirstSchema, TimeFirstWindowKeySchema::toStoreKeyBinary)
+    );
+
+    private static final Map<SchemaType, TriFunction<Windowed<String>, Integer, StateSerdes<String, byte[]>, Bytes>> SERDE_TO_STORE_BINARY_MAP = mkMap(
+        mkEntry(SchemaType.WindowKeySchema, WindowKeySchema::toStoreKeyBinary),
+        mkEntry(SchemaType.PrefixedKeyFirstSchema, KeyFirstWindowKeySchema::toStoreKeyBinary),
+        mkEntry(SchemaType.PrefixedTimeFirstSchema, TimeFirstWindowKeySchema::toStoreKeyBinary)
+    );
+
+    private static final Map<SchemaType, Function<byte[], Long>> EXTRACT_TS_MAP = mkMap(
+        mkEntry(SchemaType.WindowKeySchema, WindowKeySchema::extractStoreTimestamp),
+        mkEntry(SchemaType.PrefixedKeyFirstSchema, KeyFirstWindowKeySchema::extractStoreTimestamp),
+        mkEntry(SchemaType.PrefixedTimeFirstSchema, TimeFirstWindowKeySchema::extractStoreTimestamp)
+    );
+
+    private static final Map<SchemaType, Function<byte[], Integer>> EXTRACT_SEQ_MAP = mkMap(
+        mkEntry(SchemaType.WindowKeySchema, WindowKeySchema::extractStoreSequence),
+        mkEntry(SchemaType.PrefixedKeyFirstSchema, KeyFirstWindowKeySchema::extractStoreSequence),
+        mkEntry(SchemaType.PrefixedTimeFirstSchema, TimeFirstWindowKeySchema::extractStoreSequence)
+    );
+
+    private static final Map<SchemaType, Function<byte[], byte[]>> FROM_WINDOW_KEY_MAP = mkMap(
+        mkEntry(SchemaType.PrefixedKeyFirstSchema, KeyFirstWindowKeySchema::fromNonPrefixWindowKey),
+        mkEntry(SchemaType.PrefixedTimeFirstSchema, TimeFirstWindowKeySchema::fromNonPrefixWindowKey)
+    );
 
     private final String key = "key";
     private final String topic = "topic";
@@ -104,19 +131,12 @@
     public SchemaType schemaType;
 
     private enum SchemaType {
-        WindowKeySchema, PrefixedTimeFirstSchema, PrefixedKeyFirstSchema
-    }
-
-<<<<<<< HEAD
-    @Parameterized.Parameters(name = "{0}")
-    public static Collection<Object[]> data() {
-        return asList(new Object[][]{{SchemaType.WindowKeySchema}, {SchemaType.PrefixedTimeFirstSchema}, {SchemaType.PrefixedKeyFirstSchema}});
-    }
-
-    public WindowKeySchemaTest(final SchemaType type) {
-=======
+        WindowKeySchema,
+        PrefixedTimeFirstSchema,
+        PrefixedKeyFirstSchema
+    }
+
     public void setup(final SchemaType type) {
->>>>>>> 9494bebe
         schemaType = type;
         keySchema = SCHEMA_TYPE_MAP.get(type);
     }
@@ -158,7 +178,13 @@
     public void testHasNextConditionUsingNullKeys(final SchemaType type) {
         setup(type);
         final BiFunction<Windowed<Bytes>, Integer, Bytes> toStoreKeyBinary = getToStoreKeyBinaryWindowParam();
-        final List<KeyValue<Bytes, Integer>> keys = asList(KeyValue.pair(toStoreKeyBinary.apply(new Windowed<>(Bytes.wrap(new byte[]{0, 0}), new TimeWindow(0, 1)), 0), 1), KeyValue.pair(toStoreKeyBinary.apply(new Windowed<>(Bytes.wrap(new byte[]{0}), new TimeWindow(0, 1)), 0), 2), KeyValue.pair(toStoreKeyBinary.apply(new Windowed<>(Bytes.wrap(new byte[]{0, 0, 0}), new TimeWindow(0, 1)), 0), 3), KeyValue.pair(toStoreKeyBinary.apply(new Windowed<>(Bytes.wrap(new byte[]{0}), new TimeWindow(10, 20)), 4), 4), KeyValue.pair(toStoreKeyBinary.apply(new Windowed<>(Bytes.wrap(new byte[]{0, 0}), new TimeWindow(10, 20)), 5), 5), KeyValue.pair(toStoreKeyBinary.apply(new Windowed<>(Bytes.wrap(new byte[]{0, 0, 0}), new TimeWindow(10, 20)), 6), 6));
+        final List<KeyValue<Bytes, Integer>> keys = asList(
+            KeyValue.pair(toStoreKeyBinary.apply(new Windowed<>(Bytes.wrap(new byte[] {0, 0}), new TimeWindow(0, 1)), 0), 1),
+            KeyValue.pair(toStoreKeyBinary.apply(new Windowed<>(Bytes.wrap(new byte[] {0}), new TimeWindow(0, 1)), 0), 2),
+            KeyValue.pair(toStoreKeyBinary.apply(new Windowed<>(Bytes.wrap(new byte[] {0, 0, 0}), new TimeWindow(0, 1)), 0), 3),
+            KeyValue.pair(toStoreKeyBinary.apply(new Windowed<>(Bytes.wrap(new byte[] {0}), new TimeWindow(10, 20)), 4), 4),
+            KeyValue.pair(toStoreKeyBinary.apply(new Windowed<>(Bytes.wrap(new byte[] {0, 0}), new TimeWindow(10, 20)), 5), 5),
+            KeyValue.pair(toStoreKeyBinary.apply(new Windowed<>(Bytes.wrap(new byte[] {0, 0, 0}), new TimeWindow(10, 20)), 6), 6));
         try (final DelegatingPeekingKeyValueIterator<Bytes, Integer> iterator = new DelegatingPeekingKeyValueIterator<>("foo", new KeyValueIteratorStub<>(keys.iterator()))) {
 
             final HasNextCondition hasNextCondition = keySchema.hasNextCondition(null, null, 0, Long.MAX_VALUE, true);
@@ -170,157 +196,198 @@
             assertThat(results, equalTo(asList(1, 2, 3, 4, 5, 6)));
         }
     }
-<<<<<<< HEAD
-
-    @Test
-    public void testUpperBoundWithLargeTimestamps() {
-        final Bytes upper = keySchema.upperRange(Bytes.wrap(new byte[]{0xA, 0xB, 0xC}), Long.MAX_VALUE);
-=======
     
     @EnumSource(SchemaType.class)
     @ParameterizedTest
     public void testUpperBoundWithLargeTimestamps(final SchemaType type) {
         setup(type);
         final Bytes upper = keySchema.upperRange(Bytes.wrap(new byte[] {0xA, 0xB, 0xC}), Long.MAX_VALUE);
->>>>>>> 9494bebe
-        final TriFunction<byte[], Long, Integer, Bytes> toStoreKeyBinary = getToStoreKeyBinaryBytesParam();
-
-        assertThat("shorter key with max timestamp should be in range", upper.compareTo(toStoreKeyBinary.apply(new byte[]{0xA}, Long.MAX_VALUE, Integer.MAX_VALUE)) >= 0);
-
-        assertThat("shorter key with max timestamp should be in range", upper.compareTo(toStoreKeyBinary.apply(new byte[]{0xA, 0xB}, Long.MAX_VALUE, Integer.MAX_VALUE)) >= 0);
-
-        if (schemaType == SchemaType.PrefixedTimeFirstSchema) {
-            assertThat(upper, equalTo(toStoreKeyBinary.apply(new byte[]{(byte) 0xFF, (byte) 0xFF, (byte) 0xFF}, Long.MAX_VALUE, Integer.MAX_VALUE)));
-        } else {
-            assertThat(upper, equalTo(toStoreKeyBinary.apply(new byte[]{0xA}, Long.MAX_VALUE, Integer.MAX_VALUE)));
-        }
-    }
-
-<<<<<<< HEAD
-    @Test
-    public void testUpperBoundWithKeyBytesLargerThanFirstTimestampByte() {
-        final Bytes upper = keySchema.upperRange(Bytes.wrap(new byte[]{0xA, (byte) 0x8F, (byte) 0x9F}), Long.MAX_VALUE);
-=======
+        final TriFunction<byte[], Long, Integer, Bytes> toStoreKeyBinary = getToStoreKeyBinaryBytesParam();
+
+        assertThat(
+            "shorter key with max timestamp should be in range",
+            upper.compareTo(
+                toStoreKeyBinary.apply(
+                    new byte[] {0xA},
+                    Long.MAX_VALUE,
+                    Integer.MAX_VALUE
+                )
+            ) >= 0
+        );
+
+        assertThat(
+            "shorter key with max timestamp should be in range",
+            upper.compareTo(
+                toStoreKeyBinary.apply(
+                    new byte[] {0xA, 0xB},
+                    Long.MAX_VALUE,
+                    Integer.MAX_VALUE
+                )
+            ) >= 0
+        );
+
+        if (schemaType == SchemaType.PrefixedTimeFirstSchema) {
+            assertThat(upper, equalTo(
+                toStoreKeyBinary.apply(new byte[]{(byte) 0xFF, (byte) 0xFF, (byte) 0xFF}, Long.MAX_VALUE, Integer.MAX_VALUE)));
+        } else {
+            assertThat(upper, equalTo(
+                toStoreKeyBinary.apply(new byte[]{0xA}, Long.MAX_VALUE, Integer.MAX_VALUE)));
+        }
+    }
+
     @EnumSource(SchemaType.class)
     @ParameterizedTest
     public void testUpperBoundWithKeyBytesLargerThanFirstTimestampByte(final SchemaType type) {
         setup(type);
         final Bytes upper = keySchema.upperRange(Bytes.wrap(new byte[] {0xA, (byte) 0x8F, (byte) 0x9F}), Long.MAX_VALUE);
->>>>>>> 9494bebe
-        final TriFunction<byte[], Long, Integer, Bytes> toStoreKeyBinary = getToStoreKeyBinaryBytesParam();
-
-        assertThat("shorter key with max timestamp should be in range", upper.compareTo(toStoreKeyBinary.apply(new byte[]{0xA, (byte) 0x8F}, Long.MAX_VALUE, Integer.MAX_VALUE)) >= 0);
-
-        if (schemaType == SchemaType.PrefixedTimeFirstSchema) {
-            assertThat(upper, equalTo(toStoreKeyBinary.apply(new byte[]{(byte) 0xFF, (byte) 0xFF, (byte) 0xFF}, Long.MAX_VALUE, Integer.MAX_VALUE)));
-        } else {
-            assertThat(upper, equalTo(toStoreKeyBinary.apply(new byte[]{0xA, (byte) 0x8F, (byte) 0x9F}, Long.MAX_VALUE, Integer.MAX_VALUE)));
-        }
-    }
-
-<<<<<<< HEAD
-
-    @Test
-    public void testUpperBoundWithKeyBytesLargerAndSmallerThanFirstTimestampByte() {
-        final Bytes upper = keySchema.upperRange(Bytes.wrap(new byte[]{0xC, 0xC, 0x9}), 0x0AffffffffffffffL);
-=======
+        final TriFunction<byte[], Long, Integer, Bytes> toStoreKeyBinary = getToStoreKeyBinaryBytesParam();
+
+        assertThat(
+            "shorter key with max timestamp should be in range",
+            upper.compareTo(
+                toStoreKeyBinary.apply(
+                    new byte[] {0xA, (byte) 0x8F},
+                    Long.MAX_VALUE,
+                    Integer.MAX_VALUE
+                )
+            ) >= 0
+        );
+
+        if (schemaType == SchemaType.PrefixedTimeFirstSchema) {
+            assertThat(upper, equalTo(
+                toStoreKeyBinary.apply(new byte[]{(byte) 0xFF, (byte) 0xFF, (byte) 0xFF}, Long.MAX_VALUE, Integer.MAX_VALUE)));
+        } else {
+            assertThat(upper, equalTo(
+                toStoreKeyBinary.apply(new byte[]{0xA, (byte) 0x8F, (byte) 0x9F}, Long.MAX_VALUE,
+                    Integer.MAX_VALUE)));
+        }
+    }
+
     @EnumSource(SchemaType.class)
     @ParameterizedTest
     public void testUpperBoundWithKeyBytesLargerAndSmallerThanFirstTimestampByte(final SchemaType type) {
         setup(type);
         final Bytes upper = keySchema.upperRange(Bytes.wrap(new byte[] {0xC, 0xC, 0x9}), 0x0AffffffffffffffL);
->>>>>>> 9494bebe
-        final TriFunction<byte[], Long, Integer, Bytes> toStoreKeyBinary = getToStoreKeyBinaryBytesParam();
-
-        assertThat("shorter key with customized timestamp should be in range", upper.compareTo(toStoreKeyBinary.apply(new byte[]{0xC, 0xC}, 0x0AffffffffffffffL, Integer.MAX_VALUE)) >= 0);
-        if (schemaType == SchemaType.PrefixedTimeFirstSchema) {
-            assertThat(upper, equalTo(toStoreKeyBinary.apply(new byte[]{(byte) 0xFF, (byte) 0xFF, (byte) 0xFF}, 0x0AffffffffffffffL, Integer.MAX_VALUE)));
-        } else {
-            assertThat(upper, equalTo(toStoreKeyBinary.apply(new byte[]{0xC, 0xC}, 0x0AffffffffffffffL, Integer.MAX_VALUE)));
-        }
-    }
-
-<<<<<<< HEAD
-    @Test
-    public void testUpperBoundWithZeroTimestamp() {
-        final Bytes upper = keySchema.upperRange(Bytes.wrap(new byte[]{0xA, 0xB, 0xC}), 0);
-=======
+        final TriFunction<byte[], Long, Integer, Bytes> toStoreKeyBinary = getToStoreKeyBinaryBytesParam();
+
+        assertThat(
+            "shorter key with customized timestamp should be in range",
+            upper.compareTo(
+                toStoreKeyBinary.apply(
+                    new byte[] {0xC, 0xC},
+                    0x0AffffffffffffffL,
+                    Integer.MAX_VALUE
+                )
+            ) >= 0
+        );
+        if (schemaType == SchemaType.PrefixedTimeFirstSchema) {
+            assertThat(upper, equalTo(
+                toStoreKeyBinary.apply(new byte[]{(byte) 0xFF, (byte) 0xFF, (byte) 0xFF}, 0x0AffffffffffffffL, Integer.MAX_VALUE)));
+        } else {
+            assertThat(upper, equalTo(
+                toStoreKeyBinary.apply(new byte[]{0xC, 0xC}, 0x0AffffffffffffffL,
+                    Integer.MAX_VALUE)));
+        }
+    }
+
     @EnumSource(SchemaType.class)
     @ParameterizedTest
     public void testUpperBoundWithZeroTimestamp(final SchemaType type) {
         setup(type);
         final Bytes upper = keySchema.upperRange(Bytes.wrap(new byte[] {0xA, 0xB, 0xC}), 0);
->>>>>>> 9494bebe
-        final TriFunction<byte[], Long, Integer, Bytes> toStoreKeyBinary = getToStoreKeyBinaryBytesParam();
-
-        if (schemaType == SchemaType.PrefixedTimeFirstSchema) {
-            assertThat(upper, equalTo(toStoreKeyBinary.apply(new byte[]{(byte) 0xFF, (byte) 0xFF, (byte) 0xFF}, 0x0L, Integer.MAX_VALUE)));
-        } else {
-            assertThat(upper, equalTo(toStoreKeyBinary.apply(new byte[]{0xA, 0xB, 0xC}, 0L, Integer.MAX_VALUE)));
-        }
-    }
-
-<<<<<<< HEAD
-    @Test
-    public void testLowerBoundWithZeroTimestamp() {
-        final Bytes lower = keySchema.lowerRange(Bytes.wrap(new byte[]{0xA, 0xB, 0xC}), 0);
-=======
+        final TriFunction<byte[], Long, Integer, Bytes> toStoreKeyBinary = getToStoreKeyBinaryBytesParam();
+
+        if (schemaType == SchemaType.PrefixedTimeFirstSchema) {
+            assertThat(upper, equalTo(
+                toStoreKeyBinary.apply(new byte[]{(byte) 0xFF, (byte) 0xFF, (byte) 0xFF}, 0x0L, Integer.MAX_VALUE)));
+        } else {
+            assertThat(upper,
+                equalTo(toStoreKeyBinary.apply(new byte[]{0xA, 0xB, 0xC}, 0L, Integer.MAX_VALUE)));
+        }
+    }
+
     @EnumSource(SchemaType.class)
     @ParameterizedTest
     public void testLowerBoundWithZeroTimestamp(final SchemaType type) {
         setup(type);
         final Bytes lower = keySchema.lowerRange(Bytes.wrap(new byte[] {0xA, 0xB, 0xC}), 0);
->>>>>>> 9494bebe
-        final TriFunction<byte[], Long, Integer, Bytes> toStoreKeyBinary = getToStoreKeyBinaryBytesParam();
-        assertThat("Larger key prefix should be in range.", lower.compareTo(toStoreKeyBinary.apply(new byte[]{0xA, 0xB, 0xC, 0x0}, 0L, 0)) < 0);
-
-        if (schemaType == SchemaType.PrefixedTimeFirstSchema) {
-            final Bytes expected = Bytes.wrap(ByteBuffer.allocate(1 + 8 + 3).put((byte) 0x0).putLong(0).put(new byte[]{0xA, 0xB, 0xC}).array());
+        final TriFunction<byte[], Long, Integer, Bytes> toStoreKeyBinary = getToStoreKeyBinaryBytesParam();
+        assertThat(
+            "Larger key prefix should be in range.",
+            lower.compareTo(
+                toStoreKeyBinary.apply(
+                    new byte[] {0xA, 0xB, 0xC, 0x0},
+                    0L,
+                    0
+                )
+            ) < 0
+        );
+
+        if (schemaType == SchemaType.PrefixedTimeFirstSchema) {
+            final Bytes expected = Bytes.wrap(ByteBuffer.allocate(1 + 8 + 3)
+                .put((byte) 0x0)
+                .putLong(0)
+                .put(new byte[] {0xA, 0xB, 0xC})
+                .array());
             assertThat(lower, equalTo(expected));
         } else {
             assertThat(lower, equalTo(toStoreKeyBinary.apply(new byte[]{0xA, 0xB, 0xC}, 0L, 0)));
         }
     }
 
-<<<<<<< HEAD
-    @Test
-    public void testLowerBoundWithNonZeroTimestamp() {
-        final Bytes lower = keySchema.lowerRange(Bytes.wrap(new byte[]{0xA, 0xB, 0xC}), 42);
-=======
     @EnumSource(SchemaType.class)
     @ParameterizedTest
     public void testLowerBoundWithNonZeroTimestamp(final SchemaType type) {
         setup(type);
         final Bytes lower = keySchema.lowerRange(Bytes.wrap(new byte[] {0xA, 0xB, 0xC}), 42);
->>>>>>> 9494bebe
-        final TriFunction<byte[], Long, Integer, Bytes> toStoreKeyBinary = getToStoreKeyBinaryBytesParam();
-
-        assertThat("Larger timestamp should be in range", lower.compareTo(toStoreKeyBinary.apply(new byte[]{0xA, 0xB, 0xC, 0x0}, 43L, 0)) < 0);
-
-        if (schemaType == SchemaType.PrefixedTimeFirstSchema) {
-            final Bytes expected = Bytes.wrap(ByteBuffer.allocate(1 + 8 + 3).put((byte) 0x0).putLong(42).put(new byte[]{0xA, 0xB, 0xC}).array());
+        final TriFunction<byte[], Long, Integer, Bytes> toStoreKeyBinary = getToStoreKeyBinaryBytesParam();
+
+        assertThat(
+            "Larger timestamp should be in range",
+            lower.compareTo(
+                toStoreKeyBinary.apply(
+                    new byte[] {0xA, 0xB, 0xC, 0x0},
+                    43L,
+                    0
+                )
+            ) < 0
+        );
+
+        if (schemaType == SchemaType.PrefixedTimeFirstSchema) {
+            final Bytes expected = Bytes.wrap(ByteBuffer.allocate(1 + 8 + 3)
+                .put((byte) 0x0)
+                .putLong(42)
+                .put(new byte[] {0xA, 0xB, 0xC})
+                .array());
             assertThat(lower, equalTo(expected));
         } else {
             assertThat(lower, equalTo(toStoreKeyBinary.apply(new byte[]{0xA, 0xB, 0xC}, 0L, 0)));
         }
     }
 
-<<<<<<< HEAD
-    @Test
-    public void testLowerBoundMatchesTrailingZeros() {
-        final Bytes lower = keySchema.lowerRange(Bytes.wrap(new byte[]{0xA, 0xB, 0xC}), Long.MAX_VALUE - 1);
-=======
     @EnumSource(SchemaType.class)
     @ParameterizedTest
     public void testLowerBoundMatchesTrailingZeros(final SchemaType type) {
         setup(type);
         final Bytes lower = keySchema.lowerRange(Bytes.wrap(new byte[] {0xA, 0xB, 0xC}), Long.MAX_VALUE - 1);
->>>>>>> 9494bebe
-        final TriFunction<byte[], Long, Integer, Bytes> toStoreKeyBinary = getToStoreKeyBinaryBytesParam();
-
-        assertThat("appending zeros to key should still be in range", lower.compareTo(toStoreKeyBinary.apply(new byte[]{0xA, 0xB, 0xC, 0, 0, 0, 0, 0, 0, 0, 0, 0, 0, 0, 0, 0, 0, 0, 0}, Long.MAX_VALUE - 1, 0)) < 0);
-        if (schemaType == SchemaType.PrefixedTimeFirstSchema) {
-            final Bytes expected = Bytes.wrap(ByteBuffer.allocate(1 + 8 + 3).put((byte) 0x0).putLong(Long.MAX_VALUE - 1).put(new byte[]{0xA, 0xB, 0xC}).array());
+        final TriFunction<byte[], Long, Integer, Bytes> toStoreKeyBinary = getToStoreKeyBinaryBytesParam();
+
+        assertThat(
+            "appending zeros to key should still be in range",
+            lower.compareTo(
+                toStoreKeyBinary.apply(
+                    new byte[] {0xA, 0xB, 0xC, 0, 0, 0, 0, 0, 0, 0, 0, 0, 0, 0, 0, 0, 0, 0, 0},
+                    Long.MAX_VALUE - 1,
+                    0
+                )
+            ) < 0
+        );
+        if (schemaType == SchemaType.PrefixedTimeFirstSchema) {
+            final Bytes expected = Bytes.wrap(ByteBuffer.allocate(1 + 8 + 3)
+                .put((byte) 0x0)
+                .putLong(Long.MAX_VALUE - 1)
+                .put(new byte[] {0xA, 0xB, 0xC})
+                .array());
             assertThat(lower, equalTo(expected));
         } else {
             assertThat(lower, equalTo(toStoreKeyBinary.apply(new byte[]{0xA, 0xB, 0xC}, 0L, 0)));
@@ -342,7 +409,8 @@
     public void testSerializeDeserializeOverflowWindowSize(final SchemaType type) {
         setup(type);
         final byte[] bytes = keySerde.serializer().serialize(topic, windowedKey);
-        final Windowed<String> result = new TimeWindowedDeserializer<>(serde.deserializer(), Long.MAX_VALUE - 1).deserialize(topic, bytes);
+        final Windowed<String> result = new TimeWindowedDeserializer<>(serde.deserializer(), Long.MAX_VALUE - 1)
+            .deserialize(topic, bytes);
         assertEquals(new Windowed<>(key, new TimeWindow(startTime, Long.MAX_VALUE)), result);
     }
 
@@ -351,7 +419,8 @@
     public void shouldSerializeDeserializeExpectedWindowSize(final SchemaType type) {
         setup(type);
         final byte[] bytes = keySerde.serializer().serialize(topic, windowedKey);
-        final Windowed<String> result = new TimeWindowedDeserializer<>(serde.deserializer(), endTime - startTime).deserialize(topic, bytes);
+        final Windowed<String> result = new TimeWindowedDeserializer<>(serde.deserializer(), endTime - startTime)
+            .deserialize(topic, bytes);
         assertEquals(windowedKey, result);
     }
 
@@ -364,7 +433,10 @@
             return;
         }
         // Key-value containing serialized store key binary and the key's window size
-        final List<KeyValue<Bytes, Integer>> keys = asList(KeyValue.pair(WindowKeySchema.toStoreKeyBinary(new Windowed<>(Bytes.wrap(new byte[]{0}), new TimeWindow(0, 1)), 0), 1), KeyValue.pair(WindowKeySchema.toStoreKeyBinary(new Windowed<>(Bytes.wrap(new byte[]{0, 0}), new TimeWindow(0, 10)), 0), 10), KeyValue.pair(WindowKeySchema.toStoreKeyBinary(new Windowed<>(Bytes.wrap(new byte[]{0, 0, 0}), new TimeWindow(10, 30)), 6), 20));
+        final List<KeyValue<Bytes, Integer>> keys = asList(
+            KeyValue.pair(WindowKeySchema.toStoreKeyBinary(new Windowed<>(Bytes.wrap(new byte[] {0}), new TimeWindow(0, 1)), 0), 1),
+            KeyValue.pair(WindowKeySchema.toStoreKeyBinary(new Windowed<>(Bytes.wrap(new byte[] {0, 0}), new TimeWindow(0, 10)), 0), 10),
+            KeyValue.pair(WindowKeySchema.toStoreKeyBinary(new Windowed<>(Bytes.wrap(new byte[] {0, 0, 0}), new TimeWindow(10, 30)), 6), 20));
 
         final List<Long> results = new ArrayList<>();
         for (final KeyValue<Bytes, Integer> keyValue : keys) {
@@ -407,11 +479,14 @@
         final Bytes serialized = toStoreKeyBinary.apply(windowedKey, 0, stateSerdes);
         final Windowed<String> result;
         if (schemaType == SchemaType.WindowKeySchema) {
-            result = WindowKeySchema.fromStoreKey(serialized.get(), endTime - startTime, stateSerdes.keyDeserializer(), stateSerdes.topic());
+            result = WindowKeySchema.fromStoreKey(serialized.get(),
+                endTime - startTime, stateSerdes.keyDeserializer(), stateSerdes.topic());
         } else if (schemaType == SchemaType.PrefixedTimeFirstSchema) {
-            result = TimeFirstWindowKeySchema.fromStoreKey(serialized.get(), endTime - startTime, stateSerdes.keyDeserializer(), stateSerdes.topic());
-        } else {
-            result = KeyFirstWindowKeySchema.fromStoreKey(serialized.get(), endTime - startTime, stateSerdes.keyDeserializer(), stateSerdes.topic());
+            result = TimeFirstWindowKeySchema.fromStoreKey(serialized.get(),
+                endTime - startTime, stateSerdes.keyDeserializer(), stateSerdes.topic());
+        } else {
+            result = KeyFirstWindowKeySchema.fromStoreKey(serialized.get(),
+                endTime - startTime, stateSerdes.keyDeserializer(), stateSerdes.topic());
         }
         assertEquals(windowedKey, result);
     }
