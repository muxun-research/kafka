/*
 * Licensed to the Apache Software Foundation (ASF) under one or more
 * contributor license agreements. See the NOTICE file distributed with
 * this work for additional information regarding copyright ownership.
 * The ASF licenses this file to You under the Apache License, Version 2.0
 * (the "License"); you may not use this file except in compliance with
 * the License. You may obtain a copy of the License at
 *
 *    http://www.apache.org/licenses/LICENSE-2.0
 *
 * Unless required by applicable law or agreed to in writing, software
 * distributed under the License is distributed on an "AS IS" BASIS,
 * WITHOUT WARRANTIES OR CONDITIONS OF ANY KIND, either express or implied.
 * See the License for the specific language governing permissions and
 * limitations under the License.
 */
package org.apache.kafka.streams.processor.internals;

import org.apache.kafka.clients.consumer.ConsumerRecord;
import org.apache.kafka.common.header.Header;
import org.apache.kafka.common.header.Headers;
import org.apache.kafka.common.header.internals.RecordHeader;
import org.apache.kafka.common.header.internals.RecordHeaders;
import org.apache.kafka.common.serialization.Deserializer;
import org.apache.kafka.common.serialization.Serdes;
import org.apache.kafka.common.serialization.Serializer;
import org.apache.kafka.common.serialization.StringDeserializer;
import org.apache.kafka.common.serialization.StringSerializer;
import org.apache.kafka.streams.StreamsConfig;
import org.apache.kafka.streams.TestInputTopic;
import org.apache.kafka.streams.TestOutputTopic;
import org.apache.kafka.streams.Topology;
import org.apache.kafka.streams.TopologyTestDriver;
import org.apache.kafka.streams.TopologyWrapper;
import org.apache.kafka.streams.KeyValue;
import org.apache.kafka.streams.processor.StreamPartitioner;
import org.apache.kafka.streams.processor.TimestampExtractor;
import org.apache.kafka.streams.processor.api.Processor;
import org.apache.kafka.streams.processor.api.ProcessorContext;
import org.apache.kafka.streams.processor.api.ProcessorSupplier;
import org.apache.kafka.streams.processor.api.Record;
import org.apache.kafka.streams.state.KeyValueBytesStoreSupplier;
import org.apache.kafka.streams.state.KeyValueStore;
import org.apache.kafka.streams.state.StoreBuilder;
import org.apache.kafka.streams.state.Stores;
import org.apache.kafka.streams.state.KeyValueIterator;
import org.apache.kafka.streams.test.TestRecord;
import org.apache.kafka.test.MockApiProcessorSupplier;
import org.apache.kafka.test.TestUtils;
import org.junit.After;
import org.junit.Before;
import org.junit.Test;

import java.io.File;
import java.time.Duration;
import java.time.Instant;
import java.util.Arrays;
import java.util.Collections;
import java.util.Properties;
import java.util.Set;
import java.util.ArrayList;
import java.util.List;
import java.util.Optional;
import java.util.HashSet;
import java.util.function.Supplier;

import static java.util.Arrays.asList;
import static org.apache.kafka.common.utils.Utils.mkEntry;
import static org.apache.kafka.common.utils.Utils.mkMap;
import static org.apache.kafka.common.utils.Utils.mkSet;
import static org.hamcrest.CoreMatchers.containsString;
import static org.hamcrest.CoreMatchers.equalTo;
import static org.hamcrest.CoreMatchers.is;
import static org.hamcrest.CoreMatchers.nullValue;
import static org.hamcrest.CoreMatchers.startsWith;
import static org.hamcrest.MatcherAssert.assertThat;
import static org.junit.Assert.assertEquals;
import static org.junit.Assert.assertFalse;
import static org.junit.Assert.assertNotNull;
import static org.junit.Assert.assertNull;
import static org.junit.Assert.assertThrows;
import static org.junit.Assert.assertTrue;

public class ProcessorTopologyTest {

    private static final Serializer<String> STRING_SERIALIZER = new StringSerializer();
    private static final Deserializer<String> STRING_DESERIALIZER = new StringDeserializer();

    private static final String DEFAULT_STORE_NAME = "prefixScanStore";
    private static final String DEFAULT_PREFIX = "key";

    private static final String INPUT_TOPIC_1 = "input-topic-1";
    private static final String INPUT_TOPIC_2 = "input-topic-2";
    private static final String OUTPUT_TOPIC_1 = "output-topic-1";
    private static final String OUTPUT_TOPIC_2 = "output-topic-2";
    private static final String THROUGH_TOPIC_1 = "through-topic-1";

    private static final Header HEADER = new RecordHeader("key", "value".getBytes());
    private static final Headers HEADERS = new RecordHeaders(new Header[]{HEADER});

	private final TopologyWrapper topology = new TopologyWrapper();
	private final MockApiProcessorSupplier<?, ?, ?, ?> mockProcessorSupplier = new MockApiProcessorSupplier<>();

    private TopologyTestDriver driver;
    private final Properties props = new Properties();

    @Before
    public void setup() {
        // Create a new directory in which we'll put all of the state for this test, enabling running tests in parallel ...
        final File localState = TestUtils.tempDirectory();
        props.setProperty(StreamsConfig.STATE_DIR_CONFIG, localState.getAbsolutePath());
        props.setProperty(StreamsConfig.DEFAULT_KEY_SERDE_CLASS_CONFIG, Serdes.String().getClass().getName());
        props.setProperty(StreamsConfig.DEFAULT_VALUE_SERDE_CLASS_CONFIG, Serdes.String().getClass().getName());
        props.setProperty(StreamsConfig.DEFAULT_TIMESTAMP_EXTRACTOR_CLASS_CONFIG, CustomTimestampExtractor.class.getName());
    }

    @After
    public void cleanup() {
        props.clear();
        if (driver != null) {
            driver.close();
        }
        driver = null;
    }

    private List<KeyValue<String, String>> prefixScanResults(final KeyValueStore<String, String> store, final String prefix) {
        final List<KeyValue<String, String>> results = new ArrayList<>();
        try (final KeyValueIterator<String, String> prefixScan = store.prefixScan(prefix, Serdes.String().serializer())) {
            while (prefixScan.hasNext()) {
                final KeyValue<String, String> next = prefixScan.next();
                results.add(next);
            }
        }

        return results;
    }

    @Test
    public void testTopologyMetadata() {
<<<<<<< HEAD
		topology.addSource("source-1", "topic-1");
		topology.addSource("source-2", "topic-2", "topic-3");
		topology.addProcessor("processor-1", new MockApiProcessorSupplier<>(), "source-1");
		topology.addProcessor("processor-2", new MockApiProcessorSupplier<>(), "source-1", "source-2");
		topology.addSink("sink-1", "topic-3", "processor-1");
		topology.addSink("sink-2", "topic-4", "processor-1", "processor-2");

		final ProcessorTopology processorTopology = topology.getInternalBuilder("X").buildTopology();

		assertEquals(6, processorTopology.processors().size());

		assertEquals(2, processorTopology.sources().size());

		assertEquals(3, processorTopology.sourceTopics().size());

		assertNotNull(processorTopology.source("topic-1"));

		assertNotNull(processorTopology.source("topic-2"));

		assertNotNull(processorTopology.source("topic-3"));

		assertEquals(processorTopology.source("topic-2"), processorTopology.source("topic-3"));
	}

	@Test
	public void shouldGetTerminalNodes() {
		topology.addSource("source-1", "topic-1");
		topology.addSource("source-2", "topic-2", "topic-3");
		topology.addProcessor("processor-1", new MockApiProcessorSupplier<>(), "source-1");
		topology.addProcessor("processor-2", new MockApiProcessorSupplier<>(), "source-1", "source-2");
		topology.addSink("sink-1", "topic-3", "processor-1");

		final ProcessorTopology processorTopology = topology.getInternalBuilder("X").buildTopology();

		assertThat(processorTopology.terminalNodes(), equalTo(mkSet("processor-2", "sink-1")));
	}

	@Test
	public void shouldUpdateSourceTopicsWithNewMatchingTopic() {
		final String sourceNode = "source-1";
		final String topic = "topic-1";
		final String newTopic = "topic-2";
		topology.addSource(sourceNode, topic);
		final ProcessorTopology processorTopology = topology.getInternalBuilder("X").buildTopology();
		assertThat(processorTopology.source(newTopic), is(nullValue()));

		processorTopology.updateSourceTopics(Collections.singletonMap(sourceNode, asList(topic, newTopic)));

		assertThat(processorTopology.source(newTopic).name(), equalTo(sourceNode));
	}

	@Test
	public void shouldUpdateSourceTopicsWithRemovedTopic() {
		final String sourceNode = "source-1";
		final String topic = "topic-1";
		final String topicToRemove = "topic-2";
		topology.addSource(sourceNode, topic, topicToRemove);
		final ProcessorTopology processorTopology = topology.getInternalBuilder("X").buildTopology();
		assertThat(processorTopology.source(topicToRemove).name(), equalTo(sourceNode));

		processorTopology.updateSourceTopics(Collections.singletonMap(sourceNode, Collections.singletonList(topic)));

		assertThat(processorTopology.source(topicToRemove), is(nullValue()));
	}

	@Test
	public void shouldUpdateSourceTopicsWithAllTopicsRemoved() {
		final String sourceNode = "source-1";
		final String topic = "topic-1";
		topology.addSource(sourceNode, topic);
		final ProcessorTopology processorTopology = topology.getInternalBuilder("X").buildTopology();
		assertThat(processorTopology.source(topic).name(), equalTo(sourceNode));

		processorTopology.updateSourceTopics(Collections.singletonMap(sourceNode, Collections.emptyList()));

		assertThat(processorTopology.source(topic), is(nullValue()));
	}

	@Test
	public void shouldUpdateSourceTopicsOnlyForSourceNodesWithinTheSubtopology() {
		final String sourceNodeWithinSubtopology = "source-1";
		final String sourceNodeOutsideSubtopology = "source-2";
		final String topicWithinSubtopology = "topic-1";
		final String topicOutsideSubtopology = "topic-2";
		topology.addSource(sourceNodeWithinSubtopology, topicWithinSubtopology);
		final ProcessorTopology processorTopology = topology.getInternalBuilder("X").buildTopology();

		processorTopology.updateSourceTopics(mkMap(
				mkEntry(sourceNodeWithinSubtopology, Collections.singletonList(topicWithinSubtopology)),
				mkEntry(sourceNodeOutsideSubtopology, Collections.singletonList(topicOutsideSubtopology))
				)
		);

		assertThat(processorTopology.source(topicOutsideSubtopology), is(nullValue()));
		assertThat(processorTopology.sources().size(), equalTo(1));
	}

	@Test
	public void shouldThrowIfSourceNodeToUpdateDoesNotExist() {
		final String existingSourceNode = "source-1";
		final String nonExistingSourceNode = "source-2";
		final String topicOfExistingSourceNode = "topic-1";
		final String topicOfNonExistingSourceNode = "topic-2";
		topology.addSource(nonExistingSourceNode, topicOfNonExistingSourceNode);
		final ProcessorTopology processorTopology = topology.getInternalBuilder("X").buildTopology();

		final Throwable exception = assertThrows(
				IllegalStateException.class,
				() -> processorTopology.updateSourceTopics(Collections.singletonMap(
						existingSourceNode, Collections.singletonList(topicOfExistingSourceNode)
				))
		);
		assertThat(exception.getMessage(), is("Node " + nonExistingSourceNode + " not found in full topology"));
	}

	@Test
	public void shouldThrowIfMultipleSourceNodeOfSameSubtopologySubscribedToSameTopic() {
		final String sourceNode = "source-1";
		final String updatedSourceNode = "source-2";
		final String doublySubscribedTopic = "topic-1";
		final String topic = "topic-2";
		topology.addSource(sourceNode, doublySubscribedTopic);
		topology.addSource(updatedSourceNode, topic);
		final ProcessorTopology processorTopology = topology.getInternalBuilder("X").buildTopology();

		final Throwable exception = assertThrows(
				IllegalStateException.class,
				() -> processorTopology.updateSourceTopics(mkMap(
						mkEntry(sourceNode, Collections.singletonList(doublySubscribedTopic)),
						mkEntry(updatedSourceNode, Arrays.asList(topic, doublySubscribedTopic))
				))
		);
		assertThat(
				exception.getMessage(),
				startsWith("Topic " + doublySubscribedTopic + " was already registered to source node")
		);
	}

	@Test
	public void testDrivingSimpleTopology() {
		final int partition = 10;
		driver = new TopologyTestDriver(createSimpleTopology(partition), props);
		final TestInputTopic<String, String> inputTopic = driver.createInputTopic(INPUT_TOPIC_1, STRING_SERIALIZER, STRING_SERIALIZER, Instant.ofEpochMilli(0L), Duration.ZERO);
		final TestOutputTopic<String, String> outputTopic1 =
				driver.createOutputTopic(OUTPUT_TOPIC_1, Serdes.String().deserializer(), Serdes.String().deserializer());

		inputTopic.pipeInput("key1", "value1");
		assertNextOutputRecord(outputTopic1.readRecord(), "key1", "value1");
		assertTrue(outputTopic1.isEmpty());

		inputTopic.pipeInput("key2", "value2");
		assertNextOutputRecord(outputTopic1.readRecord(), "key2", "value2");
		assertTrue(outputTopic1.isEmpty());

		inputTopic.pipeInput("key3", "value3");
		inputTopic.pipeInput("key4", "value4");
		inputTopic.pipeInput("key5", "value5");
		assertNextOutputRecord(outputTopic1.readRecord(), "key3", "value3");
		assertNextOutputRecord(outputTopic1.readRecord(), "key4", "value4");
		assertNextOutputRecord(outputTopic1.readRecord(), "key5", "value5");
		assertTrue(outputTopic1.isEmpty());
	}
=======
        topology.addSource("source-1", "topic-1");
        topology.addSource("source-2", "topic-2", "topic-3");
        topology.addProcessor("processor-1", new MockApiProcessorSupplier<>(), "source-1");
        topology.addProcessor("processor-2", new MockApiProcessorSupplier<>(), "source-1", "source-2");
        topology.addSink("sink-1", "topic-3", "processor-1");
        topology.addSink("sink-2", "topic-4", "processor-1", "processor-2");

        final ProcessorTopology processorTopology = topology.getInternalBuilder("X").buildTopology();

        assertEquals(6, processorTopology.processors().size());

        assertEquals(2, processorTopology.sources().size());

        assertEquals(3, processorTopology.sourceTopics().size());

        assertNotNull(processorTopology.source("topic-1"));

        assertNotNull(processorTopology.source("topic-2"));

        assertNotNull(processorTopology.source("topic-3"));

        assertEquals(processorTopology.source("topic-2"), processorTopology.source("topic-3"));
    }

    @Test
    public void shouldGetTerminalNodes() {
        topology.addSource("source-1", "topic-1");
        topology.addSource("source-2", "topic-2", "topic-3");
        topology.addProcessor("processor-1", new MockApiProcessorSupplier<>(), "source-1");
        topology.addProcessor("processor-2", new MockApiProcessorSupplier<>(), "source-1", "source-2");
        topology.addSink("sink-1", "topic-3", "processor-1");

        final ProcessorTopology processorTopology = topology.getInternalBuilder("X").buildTopology();

        assertThat(processorTopology.terminalNodes(), equalTo(mkSet("processor-2", "sink-1")));
    }

    @Test
    public void shouldUpdateSourceTopicsWithNewMatchingTopic() {
        final String sourceNode = "source-1";
        final String topic = "topic-1";
        final String newTopic = "topic-2";
        topology.addSource(sourceNode, topic);
        final ProcessorTopology processorTopology = topology.getInternalBuilder("X").buildTopology();
        assertThat(processorTopology.source(newTopic), is(nullValue()));

        processorTopology.updateSourceTopics(Collections.singletonMap(sourceNode, asList(topic, newTopic)));

        assertThat(processorTopology.source(newTopic).name(), equalTo(sourceNode));
    }

    @Test
    public void shouldUpdateSourceTopicsWithRemovedTopic() {
        final String sourceNode = "source-1";
        final String topic = "topic-1";
        final String topicToRemove = "topic-2";
        topology.addSource(sourceNode, topic, topicToRemove);
        final ProcessorTopology processorTopology = topology.getInternalBuilder("X").buildTopology();
        assertThat(processorTopology.source(topicToRemove).name(), equalTo(sourceNode));

        processorTopology.updateSourceTopics(Collections.singletonMap(sourceNode, Collections.singletonList(topic)));

        assertThat(processorTopology.source(topicToRemove), is(nullValue()));
    }

    @Test
    public void shouldUpdateSourceTopicsWithAllTopicsRemoved() {
        final String sourceNode = "source-1";
        final String topic = "topic-1";
        topology.addSource(sourceNode, topic);
        final ProcessorTopology processorTopology = topology.getInternalBuilder("X").buildTopology();
        assertThat(processorTopology.source(topic).name(), equalTo(sourceNode));

        processorTopology.updateSourceTopics(Collections.singletonMap(sourceNode, Collections.emptyList()));

        assertThat(processorTopology.source(topic), is(nullValue()));
    }

    @Test
    public void shouldUpdateSourceTopicsOnlyForSourceNodesWithinTheSubtopology() {
        final String sourceNodeWithinSubtopology = "source-1";
        final String sourceNodeOutsideSubtopology = "source-2";
        final String topicWithinSubtopology = "topic-1";
        final String topicOutsideSubtopology = "topic-2";
        topology.addSource(sourceNodeWithinSubtopology, topicWithinSubtopology);
        final ProcessorTopology processorTopology = topology.getInternalBuilder("X").buildTopology();

        processorTopology.updateSourceTopics(mkMap(
            mkEntry(sourceNodeWithinSubtopology, Collections.singletonList(topicWithinSubtopology)),
            mkEntry(sourceNodeOutsideSubtopology, Collections.singletonList(topicOutsideSubtopology))
            )
        );

        assertThat(processorTopology.source(topicOutsideSubtopology), is(nullValue()));
        assertThat(processorTopology.sources().size(), equalTo(1));
    }

    @Test
    public void shouldThrowIfSourceNodeToUpdateDoesNotExist() {
        final String existingSourceNode = "source-1";
        final String nonExistingSourceNode = "source-2";
        final String topicOfExistingSourceNode = "topic-1";
        final String topicOfNonExistingSourceNode = "topic-2";
        topology.addSource(nonExistingSourceNode, topicOfNonExistingSourceNode);
        final ProcessorTopology processorTopology = topology.getInternalBuilder("X").buildTopology();

        final Throwable exception = assertThrows(
            IllegalStateException.class,
            () -> processorTopology.updateSourceTopics(Collections.singletonMap(
                existingSourceNode, Collections.singletonList(topicOfExistingSourceNode)
            ))
        );
        assertThat(exception.getMessage(), is("Node " + nonExistingSourceNode + " not found in full topology"));
    }

    @Test
    public void shouldThrowIfMultipleSourceNodeOfSameSubtopologySubscribedToSameTopic() {
        final String sourceNode = "source-1";
        final String updatedSourceNode = "source-2";
        final String doublySubscribedTopic = "topic-1";
        final String topic = "topic-2";
        topology.addSource(sourceNode, doublySubscribedTopic);
        topology.addSource(updatedSourceNode, topic);
        final ProcessorTopology processorTopology = topology.getInternalBuilder("X").buildTopology();

        final Throwable exception = assertThrows(
            IllegalStateException.class,
            () -> processorTopology.updateSourceTopics(mkMap(
                mkEntry(sourceNode, Collections.singletonList(doublySubscribedTopic)),
                mkEntry(updatedSourceNode, Arrays.asList(topic, doublySubscribedTopic))
            ))
        );
        assertThat(
            exception.getMessage(),
            startsWith("Topic " + doublySubscribedTopic + " was already registered to source node")
        );
    }

    @Test
    public void testDrivingSimpleTopology() {
        final int partition = 10;
        driver = new TopologyTestDriver(createSimpleTopology(partition), props);
        final TestInputTopic<String, String> inputTopic = driver.createInputTopic(INPUT_TOPIC_1, STRING_SERIALIZER, STRING_SERIALIZER, Instant.ofEpochMilli(0L), Duration.ZERO);
        final TestOutputTopic<String, String> outputTopic1 =
                driver.createOutputTopic(OUTPUT_TOPIC_1, Serdes.String().deserializer(), Serdes.String().deserializer());

        inputTopic.pipeInput("key1", "value1");
        assertNextOutputRecord(outputTopic1.readRecord(), "key1", "value1");
        assertTrue(outputTopic1.isEmpty());

        inputTopic.pipeInput("key2", "value2");
        assertNextOutputRecord(outputTopic1.readRecord(), "key2", "value2");
        assertTrue(outputTopic1.isEmpty());

        inputTopic.pipeInput("key3", "value3");
        inputTopic.pipeInput("key4", "value4");
        inputTopic.pipeInput("key5", "value5");
        assertNextOutputRecord(outputTopic1.readRecord(), "key3", "value3");
        assertNextOutputRecord(outputTopic1.readRecord(), "key4", "value4");
        assertNextOutputRecord(outputTopic1.readRecord(), "key5", "value5");
        assertTrue(outputTopic1.isEmpty());
    }

    @Test
    public void testDrivingSimpleTopologyWithDroppingPartitioner() {
        driver = new TopologyTestDriver(createSimpleTopologyWithDroppingPartitioner(), props);
        final TestInputTopic<String, String> inputTopic = driver.createInputTopic(INPUT_TOPIC_1, STRING_SERIALIZER, STRING_SERIALIZER, Instant.ofEpochMilli(0L), Duration.ZERO);
        final TestOutputTopic<String, String> outputTopic1 =
                driver.createOutputTopic(OUTPUT_TOPIC_1, Serdes.String().deserializer(), Serdes.String().deserializer());

        inputTopic.pipeInput("key1", "value1");
        assertTrue(outputTopic1.isEmpty());
    }

    @Test
    public void testDrivingStatefulTopology() {
        final String storeName = "entries";
        driver = new TopologyTestDriver(createStatefulTopology(storeName), props);
        final TestInputTopic<String, String> inputTopic = driver.createInputTopic(INPUT_TOPIC_1, STRING_SERIALIZER, STRING_SERIALIZER);
        final TestOutputTopic<Integer, String> outputTopic1 =
                driver.createOutputTopic(OUTPUT_TOPIC_1, Serdes.Integer().deserializer(), Serdes.String().deserializer());

        inputTopic.pipeInput("key1", "value1");
        inputTopic.pipeInput("key2", "value2");
        inputTopic.pipeInput("key3", "value3");
        inputTopic.pipeInput("key1", "value4");
        assertTrue(outputTopic1.isEmpty());

        final KeyValueStore<String, String> store = driver.getKeyValueStore(storeName);
        assertEquals("value4", store.get("key1"));
        assertEquals("value2", store.get("key2"));
        assertEquals("value3", store.get("key3"));
        assertNull(store.get("key4"));
    }

    @Test
    public void testDrivingConnectedStateStoreTopology() {
        driver = new TopologyTestDriver(createConnectedStateStoreTopology("connectedStore"), props);
        final TestInputTopic<String, String> inputTopic = driver.createInputTopic(INPUT_TOPIC_1, STRING_SERIALIZER, STRING_SERIALIZER);
        final TestOutputTopic<Integer, String> outputTopic1 =
            driver.createOutputTopic(OUTPUT_TOPIC_1, Serdes.Integer().deserializer(), Serdes.String().deserializer());

        inputTopic.pipeInput("key1", "value1");
        inputTopic.pipeInput("key2", "value2");
        inputTopic.pipeInput("key3", "value3");
        inputTopic.pipeInput("key1", "value4");
        assertTrue(outputTopic1.isEmpty());

        final KeyValueStore<String, String> store = driver.getKeyValueStore("connectedStore");
        assertEquals("value4", store.get("key1"));
        assertEquals("value2", store.get("key2"));
        assertEquals("value3", store.get("key3"));
        assertNull(store.get("key4"));
    }

    @Deprecated // testing old PAPI
    @Test
    public void testDrivingConnectedStateStoreInDifferentProcessorsTopologyWithOldAPI() {
        final String storeName = "connectedStore";
        final StoreBuilder<KeyValueStore<String, String>> storeBuilder =
            Stores.keyValueStoreBuilder(Stores.inMemoryKeyValueStore(storeName), Serdes.String(), Serdes.String());
        topology
            .addSource("source1", STRING_DESERIALIZER, STRING_DESERIALIZER, INPUT_TOPIC_1)
            .addSource("source2", STRING_DESERIALIZER, STRING_DESERIALIZER, INPUT_TOPIC_2)
            .addProcessor("processor1", defineWithStoresOldAPI(() -> new OldAPIStatefulProcessor(storeName), Collections.singleton(storeBuilder)), "source1")
            .addProcessor("processor2", defineWithStoresOldAPI(() -> new OldAPIStatefulProcessor(storeName), Collections.singleton(storeBuilder)), "source2")
            .addSink("counts", OUTPUT_TOPIC_1, "processor1", "processor2");

        driver = new TopologyTestDriver(topology, props);

        final TestInputTopic<String, String> inputTopic = driver.createInputTopic(INPUT_TOPIC_1, STRING_SERIALIZER, STRING_SERIALIZER);
        final TestOutputTopic<Integer, String> outputTopic1 =
            driver.createOutputTopic(OUTPUT_TOPIC_1, Serdes.Integer().deserializer(), Serdes.String().deserializer());

        inputTopic.pipeInput("key1", "value1");
        inputTopic.pipeInput("key2", "value2");
        inputTopic.pipeInput("key3", "value3");
        inputTopic.pipeInput("key1", "value4");
        assertTrue(outputTopic1.isEmpty());

        final KeyValueStore<String, String> store = driver.getKeyValueStore("connectedStore");
        assertEquals("value4", store.get("key1"));
        assertEquals("value2", store.get("key2"));
        assertEquals("value3", store.get("key3"));
        assertNull(store.get("key4"));
    }

    @Test
    public void testDrivingConnectedStateStoreInDifferentProcessorsTopology() {
        final String storeName = "connectedStore";
        final StoreBuilder<KeyValueStore<String, String>> storeBuilder =
            Stores.keyValueStoreBuilder(Stores.inMemoryKeyValueStore(storeName), Serdes.String(), Serdes.String());
        topology
            .addSource("source1", STRING_DESERIALIZER, STRING_DESERIALIZER, INPUT_TOPIC_1)
            .addSource("source2", STRING_DESERIALIZER, STRING_DESERIALIZER, INPUT_TOPIC_2)
            .addProcessor("processor1", defineWithStores(() -> new StatefulProcessor(storeName), Collections.singleton(storeBuilder)), "source1")
            .addProcessor("processor2", defineWithStores(() -> new StatefulProcessor(storeName), Collections.singleton(storeBuilder)), "source2")
            .addSink("counts", OUTPUT_TOPIC_1, "processor1", "processor2");

        driver = new TopologyTestDriver(topology, props);

        final TestInputTopic<String, String> inputTopic = driver.createInputTopic(INPUT_TOPIC_1, STRING_SERIALIZER, STRING_SERIALIZER);
        final TestOutputTopic<Integer, String> outputTopic1 =
            driver.createOutputTopic(OUTPUT_TOPIC_1, Serdes.Integer().deserializer(), Serdes.String().deserializer());

        inputTopic.pipeInput("key1", "value1");
        inputTopic.pipeInput("key2", "value2");
        inputTopic.pipeInput("key3", "value3");
        inputTopic.pipeInput("key1", "value4");
        assertTrue(outputTopic1.isEmpty());

        final KeyValueStore<String, String> store = driver.getKeyValueStore("connectedStore");
        assertEquals("value4", store.get("key1"));
        assertEquals("value2", store.get("key2"));
        assertEquals("value3", store.get("key3"));
        assertNull(store.get("key4"));
    }

    @Test
    public void testPrefixScanInMemoryStoreNoCachingNoLogging() {
        final StoreBuilder<KeyValueStore<String, String>> storeBuilder =
            Stores.keyValueStoreBuilder(Stores.inMemoryKeyValueStore(DEFAULT_STORE_NAME), Serdes.String(), Serdes.String())
                .withCachingDisabled()
                .withLoggingDisabled();
        topology
            .addSource("source1", STRING_DESERIALIZER, STRING_DESERIALIZER, INPUT_TOPIC_1)
            .addProcessor("processor1", defineWithStores(() -> new StatefulProcessor(DEFAULT_STORE_NAME), Collections.singleton(storeBuilder)), "source1")
            .addSink("counts", OUTPUT_TOPIC_1, "processor1");

        driver = new TopologyTestDriver(topology, props);

        final TestInputTopic<String, String> inputTopic = driver.createInputTopic(INPUT_TOPIC_1, STRING_SERIALIZER, STRING_SERIALIZER);
        final TestOutputTopic<Integer, String> outputTopic1 =
            driver.createOutputTopic(OUTPUT_TOPIC_1, Serdes.Integer().deserializer(), Serdes.String().deserializer());

        inputTopic.pipeInput("key1", "value1");
        inputTopic.pipeInput("key2", "value2");
        inputTopic.pipeInput("key3", "value3");
        inputTopic.pipeInput("key1", "value4");
        assertTrue(outputTopic1.isEmpty());

        final KeyValueStore<String, String> store = driver.getKeyValueStore(DEFAULT_STORE_NAME);
        final List<KeyValue<String, String>> results = prefixScanResults(store, DEFAULT_PREFIX);

        assertEquals("key1", results.get(0).key);
        assertEquals("value4", results.get(0).value);
        assertEquals("key2", results.get(1).key);
        assertEquals("value2", results.get(1).value);
        assertEquals("key3", results.get(2).key);
        assertEquals("value3", results.get(2).value);

    }

    @Test
    public void testPrefixScanInMemoryStoreWithCachingNoLogging() {
        final StoreBuilder<KeyValueStore<String, String>> storeBuilder =
            Stores.keyValueStoreBuilder(Stores.inMemoryKeyValueStore(DEFAULT_STORE_NAME), Serdes.String(), Serdes.String())
                .withCachingEnabled()
                .withLoggingDisabled();
        topology
            .addSource("source1", STRING_DESERIALIZER, STRING_DESERIALIZER, INPUT_TOPIC_1)
            .addProcessor("processor1", defineWithStores(() -> new StatefulProcessor(DEFAULT_STORE_NAME), Collections.singleton(storeBuilder)), "source1")
            .addSink("counts", OUTPUT_TOPIC_1, "processor1");

        driver = new TopologyTestDriver(topology, props);

        final TestInputTopic<String, String> inputTopic = driver.createInputTopic(INPUT_TOPIC_1, STRING_SERIALIZER, STRING_SERIALIZER);
        final TestOutputTopic<Integer, String> outputTopic1 =
            driver.createOutputTopic(OUTPUT_TOPIC_1, Serdes.Integer().deserializer(), Serdes.String().deserializer());

        inputTopic.pipeInput("key1", "value1");
        inputTopic.pipeInput("key2", "value2");
        inputTopic.pipeInput("key3", "value3");
        inputTopic.pipeInput("key1", "value4");
        assertTrue(outputTopic1.isEmpty());

        final KeyValueStore<String, String> store = driver.getKeyValueStore(DEFAULT_STORE_NAME);
        final List<KeyValue<String, String>> results = prefixScanResults(store, DEFAULT_PREFIX);

        assertEquals("key1", results.get(0).key);
        assertEquals("value4", results.get(0).value);
        assertEquals("key2", results.get(1).key);
        assertEquals("value2", results.get(1).value);
        assertEquals("key3", results.get(2).key);
        assertEquals("value3", results.get(2).value);

    }

    @Test
    public void testPrefixScanInMemoryStoreWithCachingWithLogging() {
        final StoreBuilder<KeyValueStore<String, String>> storeBuilder =
            Stores.keyValueStoreBuilder(Stores.inMemoryKeyValueStore(DEFAULT_STORE_NAME), Serdes.String(), Serdes.String())
                .withCachingEnabled()
                .withLoggingEnabled(Collections.emptyMap());
        topology
            .addSource("source1", STRING_DESERIALIZER, STRING_DESERIALIZER, INPUT_TOPIC_1)
            .addProcessor("processor1", defineWithStores(() -> new StatefulProcessor(DEFAULT_STORE_NAME), Collections.singleton(storeBuilder)), "source1")
            .addSink("counts", OUTPUT_TOPIC_1, "processor1");

        driver = new TopologyTestDriver(topology, props);

        final TestInputTopic<String, String> inputTopic = driver.createInputTopic(INPUT_TOPIC_1, STRING_SERIALIZER, STRING_SERIALIZER);
        final TestOutputTopic<Integer, String> outputTopic1 =
            driver.createOutputTopic(OUTPUT_TOPIC_1, Serdes.Integer().deserializer(), Serdes.String().deserializer());

        inputTopic.pipeInput("key1", "value1");
        inputTopic.pipeInput("key2", "value2");
        inputTopic.pipeInput("key3", "value3");
        inputTopic.pipeInput("key1", "value4");
        assertTrue(outputTopic1.isEmpty());

        final KeyValueStore<String, String> store = driver.getKeyValueStore(DEFAULT_STORE_NAME);
        final List<KeyValue<String, String>> results = prefixScanResults(store, DEFAULT_PREFIX);

        assertEquals("key1", results.get(0).key);
        assertEquals("value4", results.get(0).value);
        assertEquals("key2", results.get(1).key);
        assertEquals("value2", results.get(1).value);
        assertEquals("key3", results.get(2).key);
        assertEquals("value3", results.get(2).value);

    }

    @Test
    public void testPrefixScanPersistentStoreNoCachingNoLogging() {
        final StoreBuilder<KeyValueStore<String, String>> storeBuilder =
            Stores.keyValueStoreBuilder(Stores.persistentKeyValueStore(DEFAULT_STORE_NAME), Serdes.String(), Serdes.String())
                .withCachingDisabled()
                .withLoggingDisabled();
        topology
            .addSource("source1", STRING_DESERIALIZER, STRING_DESERIALIZER, INPUT_TOPIC_1)
            .addProcessor("processor1", defineWithStores(() -> new StatefulProcessor(DEFAULT_STORE_NAME), Collections.singleton(storeBuilder)), "source1")
            .addSink("counts", OUTPUT_TOPIC_1, "processor1");

        driver = new TopologyTestDriver(topology, props);

        final TestInputTopic<String, String> inputTopic = driver.createInputTopic(INPUT_TOPIC_1, STRING_SERIALIZER, STRING_SERIALIZER);
        final TestOutputTopic<Integer, String> outputTopic1 =
            driver.createOutputTopic(OUTPUT_TOPIC_1, Serdes.Integer().deserializer(), Serdes.String().deserializer());

        inputTopic.pipeInput("key1", "value1");
        inputTopic.pipeInput("key2", "value2");
        inputTopic.pipeInput("key3", "value3");
        inputTopic.pipeInput("key1", "value4");
        assertTrue(outputTopic1.isEmpty());

        final KeyValueStore<String, String> store = driver.getKeyValueStore(DEFAULT_STORE_NAME);
        final List<KeyValue<String, String>> results = prefixScanResults(store, DEFAULT_PREFIX);

        assertEquals("key1", results.get(0).key);
        assertEquals("value4", results.get(0).value);
        assertEquals("key2", results.get(1).key);
        assertEquals("value2", results.get(1).value);
        assertEquals("key3", results.get(2).key);
        assertEquals("value3", results.get(2).value);

    }

    @Test
    public void testPrefixScanPersistentStoreWithCachingNoLogging() {
        final StoreBuilder<KeyValueStore<String, String>> storeBuilder =
            Stores.keyValueStoreBuilder(Stores.persistentKeyValueStore(DEFAULT_STORE_NAME), Serdes.String(), Serdes.String())
                .withCachingEnabled()
                .withLoggingDisabled();
        topology
            .addSource("source1", STRING_DESERIALIZER, STRING_DESERIALIZER, INPUT_TOPIC_1)
            .addProcessor("processor1", defineWithStores(() -> new StatefulProcessor(DEFAULT_STORE_NAME), Collections.singleton(storeBuilder)), "source1")
            .addSink("counts", OUTPUT_TOPIC_1, "processor1");

        driver = new TopologyTestDriver(topology, props);

        final TestInputTopic<String, String> inputTopic = driver.createInputTopic(INPUT_TOPIC_1, STRING_SERIALIZER, STRING_SERIALIZER);
        final TestOutputTopic<Integer, String> outputTopic1 =
            driver.createOutputTopic(OUTPUT_TOPIC_1, Serdes.Integer().deserializer(), Serdes.String().deserializer());

        inputTopic.pipeInput("key1", "value1");
        inputTopic.pipeInput("key2", "value2");
        inputTopic.pipeInput("key3", "value3");
        inputTopic.pipeInput("key1", "value4");
        assertTrue(outputTopic1.isEmpty());

        final KeyValueStore<String, String> store = driver.getKeyValueStore(DEFAULT_STORE_NAME);
        final List<KeyValue<String, String>> results = prefixScanResults(store, DEFAULT_PREFIX);

        assertEquals("key1", results.get(0).key);
        assertEquals("value4", results.get(0).value);
        assertEquals("key2", results.get(1).key);
        assertEquals("value2", results.get(1).value);
        assertEquals("key3", results.get(2).key);
        assertEquals("value3", results.get(2).value);

    }

    @Test
    public void testPrefixScanPersistentStoreWithCachingWithLogging() {
        final StoreBuilder<KeyValueStore<String, String>> storeBuilder =
            Stores.keyValueStoreBuilder(Stores.persistentKeyValueStore(DEFAULT_STORE_NAME), Serdes.String(), Serdes.String())
                .withCachingEnabled()
                .withLoggingEnabled(Collections.emptyMap());
        topology
            .addSource("source1", STRING_DESERIALIZER, STRING_DESERIALIZER, INPUT_TOPIC_1)
            .addProcessor("processor1", defineWithStores(() -> new StatefulProcessor(DEFAULT_STORE_NAME), Collections.singleton(storeBuilder)), "source1")
            .addSink("counts", OUTPUT_TOPIC_1, "processor1");

        driver = new TopologyTestDriver(topology, props);

        final TestInputTopic<String, String> inputTopic = driver.createInputTopic(INPUT_TOPIC_1, STRING_SERIALIZER, STRING_SERIALIZER);
        final TestOutputTopic<Integer, String> outputTopic1 =
            driver.createOutputTopic(OUTPUT_TOPIC_1, Serdes.Integer().deserializer(), Serdes.String().deserializer());

        inputTopic.pipeInput("key1", "value1");
        inputTopic.pipeInput("key2", "value2");
        inputTopic.pipeInput("key3", "value3");
        inputTopic.pipeInput("key1", "value4");
        assertTrue(outputTopic1.isEmpty());

        final KeyValueStore<String, String> store = driver.getKeyValueStore(DEFAULT_STORE_NAME);
        final List<KeyValue<String, String>> results = prefixScanResults(store, DEFAULT_PREFIX);

        assertEquals("key1", results.get(0).key);
        assertEquals("value4", results.get(0).value);
        assertEquals("key2", results.get(1).key);
        assertEquals("value2", results.get(1).value);
        assertEquals("key3", results.get(2).key);
        assertEquals("value3", results.get(2).value);

    }

    @Test
    public void testPrefixScanPersistentTimestampedStoreNoCachingNoLogging() {
        final StoreBuilder<KeyValueStore<String, String>> storeBuilder =
            Stores.keyValueStoreBuilder(Stores.persistentTimestampedKeyValueStore(DEFAULT_STORE_NAME), Serdes.String(), Serdes.String())
                .withCachingDisabled()
                .withLoggingDisabled();
        topology
            .addSource("source1", STRING_DESERIALIZER, STRING_DESERIALIZER, INPUT_TOPIC_1)
            .addProcessor("processor1", defineWithStores(() -> new StatefulProcessor(DEFAULT_STORE_NAME), Collections.singleton(storeBuilder)), "source1")
            .addSink("counts", OUTPUT_TOPIC_1, "processor1");

        driver = new TopologyTestDriver(topology, props);

        final TestInputTopic<String, String> inputTopic = driver.createInputTopic(INPUT_TOPIC_1, STRING_SERIALIZER, STRING_SERIALIZER);
        final TestOutputTopic<Integer, String> outputTopic1 =
            driver.createOutputTopic(OUTPUT_TOPIC_1, Serdes.Integer().deserializer(), Serdes.String().deserializer());

        inputTopic.pipeInput("key1", "value1");
        inputTopic.pipeInput("key2", "value2");
        inputTopic.pipeInput("key3", "value3");
        inputTopic.pipeInput("key1", "value4");
        assertTrue(outputTopic1.isEmpty());

        final KeyValueStore<String, String> store = driver.getKeyValueStore(DEFAULT_STORE_NAME);
        final List<KeyValue<String, String>> results = prefixScanResults(store, DEFAULT_PREFIX);

        assertEquals("key1", results.get(0).key);
        assertEquals("value4", results.get(0).value);
        assertEquals("key2", results.get(1).key);
        assertEquals("value2", results.get(1).value);
        assertEquals("key3", results.get(2).key);
        assertEquals("value3", results.get(2).value);

    }

    @Test
    public void testPrefixScanPersistentTimestampedStoreWithCachingNoLogging() {
        final StoreBuilder<KeyValueStore<String, String>> storeBuilder =
            Stores.keyValueStoreBuilder(Stores.persistentTimestampedKeyValueStore(DEFAULT_STORE_NAME), Serdes.String(), Serdes.String())
                .withCachingEnabled()
                .withLoggingDisabled();
        topology
            .addSource("source1", STRING_DESERIALIZER, STRING_DESERIALIZER, INPUT_TOPIC_1)
            .addProcessor("processor1", defineWithStores(() -> new StatefulProcessor(DEFAULT_STORE_NAME), Collections.singleton(storeBuilder)), "source1")
            .addSink("counts", OUTPUT_TOPIC_1, "processor1");

        driver = new TopologyTestDriver(topology, props);

        final TestInputTopic<String, String> inputTopic = driver.createInputTopic(INPUT_TOPIC_1, STRING_SERIALIZER, STRING_SERIALIZER);
        final TestOutputTopic<Integer, String> outputTopic1 =
            driver.createOutputTopic(OUTPUT_TOPIC_1, Serdes.Integer().deserializer(), Serdes.String().deserializer());

        inputTopic.pipeInput("key1", "value1");
        inputTopic.pipeInput("key2", "value2");
        inputTopic.pipeInput("key3", "value3");
        inputTopic.pipeInput("key1", "value4");
        assertTrue(outputTopic1.isEmpty());

        final KeyValueStore<String, String> store = driver.getKeyValueStore(DEFAULT_STORE_NAME);
        final List<KeyValue<String, String>> results = prefixScanResults(store, DEFAULT_PREFIX);

        assertEquals("key1", results.get(0).key);
        assertEquals("value4", results.get(0).value);
        assertEquals("key2", results.get(1).key);
        assertEquals("value2", results.get(1).value);
        assertEquals("key3", results.get(2).key);
        assertEquals("value3", results.get(2).value);

    }

    @Test
    public void testPrefixScanPersistentTimestampedStoreWithCachingWithLogging() {
        final StoreBuilder<KeyValueStore<String, String>> storeBuilder =
            Stores.keyValueStoreBuilder(Stores.persistentTimestampedKeyValueStore(DEFAULT_STORE_NAME), Serdes.String(), Serdes.String())
                .withCachingEnabled()
                .withLoggingEnabled(Collections.emptyMap());
        topology
            .addSource("source1", STRING_DESERIALIZER, STRING_DESERIALIZER, INPUT_TOPIC_1)
            .addProcessor("processor1", defineWithStores(() -> new StatefulProcessor(DEFAULT_STORE_NAME), Collections.singleton(storeBuilder)), "source1")
            .addSink("counts", OUTPUT_TOPIC_1, "processor1");

        driver = new TopologyTestDriver(topology, props);

        final TestInputTopic<String, String> inputTopic = driver.createInputTopic(INPUT_TOPIC_1, STRING_SERIALIZER, STRING_SERIALIZER);
        final TestOutputTopic<Integer, String> outputTopic1 =
            driver.createOutputTopic(OUTPUT_TOPIC_1, Serdes.Integer().deserializer(), Serdes.String().deserializer());

        inputTopic.pipeInput("key1", "value1");
        inputTopic.pipeInput("key2", "value2");
        inputTopic.pipeInput("key3", "value3");
        inputTopic.pipeInput("key1", "value4");
        assertTrue(outputTopic1.isEmpty());

        final KeyValueStore<String, String> store = driver.getKeyValueStore(DEFAULT_STORE_NAME);
        final List<KeyValue<String, String>> results = prefixScanResults(store, DEFAULT_PREFIX);

        assertEquals("key1", results.get(0).key);
        assertEquals("value4", results.get(0).value);
        assertEquals("key2", results.get(1).key);
        assertEquals("value2", results.get(1).value);
        assertEquals("key3", results.get(2).key);
        assertEquals("value3", results.get(2).value);

    }

    @Test
    public void testPrefixScanLruMapNoCachingNoLogging() {
        final StoreBuilder<KeyValueStore<String, String>> storeBuilder =
            Stores.keyValueStoreBuilder(Stores.lruMap(DEFAULT_STORE_NAME, 100), Serdes.String(), Serdes.String())
                .withCachingDisabled()
                .withLoggingDisabled();
        topology
            .addSource("source1", STRING_DESERIALIZER, STRING_DESERIALIZER, INPUT_TOPIC_1)
            .addProcessor("processor1", defineWithStores(() -> new StatefulProcessor(DEFAULT_STORE_NAME), Collections.singleton(storeBuilder)), "source1")
            .addSink("counts", OUTPUT_TOPIC_1, "processor1");

        driver = new TopologyTestDriver(topology, props);

        final TestInputTopic<String, String> inputTopic = driver.createInputTopic(INPUT_TOPIC_1, STRING_SERIALIZER, STRING_SERIALIZER);
        final TestOutputTopic<Integer, String> outputTopic1 =
            driver.createOutputTopic(OUTPUT_TOPIC_1, Serdes.Integer().deserializer(), Serdes.String().deserializer());

        inputTopic.pipeInput("key1", "value1");
        inputTopic.pipeInput("key2", "value2");
        inputTopic.pipeInput("key3", "value3");
        inputTopic.pipeInput("key1", "value4");
        assertTrue(outputTopic1.isEmpty());

        final KeyValueStore<String, String> store = driver.getKeyValueStore(DEFAULT_STORE_NAME);
        final List<KeyValue<String, String>> results = prefixScanResults(store, DEFAULT_PREFIX);

        assertEquals("key1", results.get(0).key);
        assertEquals("value4", results.get(0).value);
        assertEquals("key2", results.get(1).key);
        assertEquals("value2", results.get(1).value);
        assertEquals("key3", results.get(2).key);
        assertEquals("value3", results.get(2).value);

    }

    @Test
    public void testPrefixScanLruMapWithCachingNoLogging() {
        final StoreBuilder<KeyValueStore<String, String>> storeBuilder =
            Stores.keyValueStoreBuilder(Stores.lruMap(DEFAULT_STORE_NAME, 100), Serdes.String(), Serdes.String())
                .withCachingEnabled()
                .withLoggingDisabled();
        topology
            .addSource("source1", STRING_DESERIALIZER, STRING_DESERIALIZER, INPUT_TOPIC_1)
            .addProcessor("processor1", defineWithStores(() -> new StatefulProcessor(DEFAULT_STORE_NAME), Collections.singleton(storeBuilder)), "source1")
            .addSink("counts", OUTPUT_TOPIC_1, "processor1");

        driver = new TopologyTestDriver(topology, props);

        final TestInputTopic<String, String> inputTopic = driver.createInputTopic(INPUT_TOPIC_1, STRING_SERIALIZER, STRING_SERIALIZER);
        final TestOutputTopic<Integer, String> outputTopic1 =
            driver.createOutputTopic(OUTPUT_TOPIC_1, Serdes.Integer().deserializer(), Serdes.String().deserializer());

        inputTopic.pipeInput("key1", "value1");
        inputTopic.pipeInput("key2", "value2");
        inputTopic.pipeInput("key3", "value3");
        inputTopic.pipeInput("key1", "value4");
        assertTrue(outputTopic1.isEmpty());

        final KeyValueStore<String, String> store = driver.getKeyValueStore(DEFAULT_STORE_NAME);
        final List<KeyValue<String, String>> results = prefixScanResults(store, DEFAULT_PREFIX);

        assertEquals("key1", results.get(0).key);
        assertEquals("value4", results.get(0).value);
        assertEquals("key2", results.get(1).key);
        assertEquals("value2", results.get(1).value);
        assertEquals("key3", results.get(2).key);
        assertEquals("value3", results.get(2).value);

    }

    @Test
    public void testPrefixScanLruMapWithCachingWithLogging() {
        final StoreBuilder<KeyValueStore<String, String>> storeBuilder =
            Stores.keyValueStoreBuilder(Stores.lruMap(DEFAULT_STORE_NAME, 100), Serdes.String(), Serdes.String())
                .withCachingEnabled()
                .withLoggingEnabled(Collections.emptyMap());
        topology
            .addSource("source1", STRING_DESERIALIZER, STRING_DESERIALIZER, INPUT_TOPIC_1)
            .addProcessor("processor1", defineWithStores(() -> new StatefulProcessor(DEFAULT_STORE_NAME), Collections.singleton(storeBuilder)), "source1")
            .addSink("counts", OUTPUT_TOPIC_1, "processor1");

        driver = new TopologyTestDriver(topology, props);

        final TestInputTopic<String, String> inputTopic = driver.createInputTopic(INPUT_TOPIC_1, STRING_SERIALIZER, STRING_SERIALIZER);
        final TestOutputTopic<Integer, String> outputTopic1 =
            driver.createOutputTopic(OUTPUT_TOPIC_1, Serdes.Integer().deserializer(), Serdes.String().deserializer());

        inputTopic.pipeInput("key1", "value1");
        inputTopic.pipeInput("key2", "value2");
        inputTopic.pipeInput("key3", "value3");
        inputTopic.pipeInput("key1", "value4");
        assertTrue(outputTopic1.isEmpty());

        final KeyValueStore<String, String> store = driver.getKeyValueStore(DEFAULT_STORE_NAME);
        final List<KeyValue<String, String>> results = prefixScanResults(store, DEFAULT_PREFIX);

        assertEquals("key1", results.get(0).key);
        assertEquals("value4", results.get(0).value);
        assertEquals("key2", results.get(1).key);
        assertEquals("value2", results.get(1).value);
        assertEquals("key3", results.get(2).key);
        assertEquals("value3", results.get(2).value);

    }

    @Deprecated // testing old PAPI
    @Test
    public void testPrefixScanInMemoryStoreNoCachingNoLoggingOldProcessor() {
        final StoreBuilder<KeyValueStore<String, String>> storeBuilder =
            Stores.keyValueStoreBuilder(Stores.inMemoryKeyValueStore(DEFAULT_STORE_NAME), Serdes.String(), Serdes.String())
                .withCachingDisabled()
                .withLoggingDisabled();
        topology
            .addSource("source1", STRING_DESERIALIZER, STRING_DESERIALIZER, INPUT_TOPIC_1)
            .addProcessor("processor1", defineWithStoresOldAPI(() -> new OldAPIStatefulProcessor(DEFAULT_STORE_NAME), Collections.singleton(storeBuilder)), "source1")
            .addSink("counts", OUTPUT_TOPIC_1, "processor1");

        driver = new TopologyTestDriver(topology, props);

        final TestInputTopic<String, String> inputTopic = driver.createInputTopic(INPUT_TOPIC_1, STRING_SERIALIZER, STRING_SERIALIZER);
        final TestOutputTopic<Integer, String> outputTopic1 =
            driver.createOutputTopic(OUTPUT_TOPIC_1, Serdes.Integer().deserializer(), Serdes.String().deserializer());

        inputTopic.pipeInput("key1", "value1");
        inputTopic.pipeInput("key2", "value2");
        inputTopic.pipeInput("key3", "value3");
        inputTopic.pipeInput("key1", "value4");
        assertTrue(outputTopic1.isEmpty());

        final KeyValueStore<String, String> store = driver.getKeyValueStore(DEFAULT_STORE_NAME);
        final List<KeyValue<String, String>> results = prefixScanResults(store, DEFAULT_PREFIX);

        assertEquals("key1", results.get(0).key);
        assertEquals("value4", results.get(0).value);
        assertEquals("key2", results.get(1).key);
        assertEquals("value2", results.get(1).value);
        assertEquals("key3", results.get(2).key);
        assertEquals("value3", results.get(2).value);

    }

    @Deprecated // testing old PAPI
    @Test
    public void testPrefixScanInMemoryStoreWithCachingNoLoggingOldProcessor() {
        final StoreBuilder<KeyValueStore<String, String>> storeBuilder =
            Stores.keyValueStoreBuilder(Stores.inMemoryKeyValueStore(DEFAULT_STORE_NAME), Serdes.String(), Serdes.String())
                .withCachingEnabled()
                .withLoggingDisabled();
        topology
            .addSource("source1", STRING_DESERIALIZER, STRING_DESERIALIZER, INPUT_TOPIC_1)
            .addProcessor("processor1", defineWithStoresOldAPI(() -> new OldAPIStatefulProcessor(DEFAULT_STORE_NAME), Collections.singleton(storeBuilder)), "source1")
            .addSink("counts", OUTPUT_TOPIC_1, "processor1");

        driver = new TopologyTestDriver(topology, props);

        final TestInputTopic<String, String> inputTopic = driver.createInputTopic(INPUT_TOPIC_1, STRING_SERIALIZER, STRING_SERIALIZER);
        final TestOutputTopic<Integer, String> outputTopic1 =
            driver.createOutputTopic(OUTPUT_TOPIC_1, Serdes.Integer().deserializer(), Serdes.String().deserializer());

        inputTopic.pipeInput("key1", "value1");
        inputTopic.pipeInput("key2", "value2");
        inputTopic.pipeInput("key3", "value3");
        inputTopic.pipeInput("key1", "value4");
        assertTrue(outputTopic1.isEmpty());

        final KeyValueStore<String, String> store = driver.getKeyValueStore(DEFAULT_STORE_NAME);
        final List<KeyValue<String, String>> results = prefixScanResults(store, DEFAULT_PREFIX);

        assertEquals("key1", results.get(0).key);
        assertEquals("value4", results.get(0).value);
        assertEquals("key2", results.get(1).key);
        assertEquals("value2", results.get(1).value);
        assertEquals("key3", results.get(2).key);
        assertEquals("value3", results.get(2).value);

    }

    @Deprecated // testing old PAPI
    @Test
    public void testPrefixScanInMemoryStoreWithCachingWithLoggingOldProcessor() {
        final StoreBuilder<KeyValueStore<String, String>> storeBuilder =
            Stores.keyValueStoreBuilder(Stores.inMemoryKeyValueStore(DEFAULT_STORE_NAME), Serdes.String(), Serdes.String())
                .withCachingEnabled()
                .withLoggingEnabled(Collections.emptyMap());
        topology
            .addSource("source1", STRING_DESERIALIZER, STRING_DESERIALIZER, INPUT_TOPIC_1)
            .addProcessor("processor1", defineWithStoresOldAPI(() -> new OldAPIStatefulProcessor(DEFAULT_STORE_NAME), Collections.singleton(storeBuilder)), "source1")
            .addSink("counts", OUTPUT_TOPIC_1, "processor1");

        driver = new TopologyTestDriver(topology, props);

        final TestInputTopic<String, String> inputTopic = driver.createInputTopic(INPUT_TOPIC_1, STRING_SERIALIZER, STRING_SERIALIZER);
        final TestOutputTopic<Integer, String> outputTopic1 =
            driver.createOutputTopic(OUTPUT_TOPIC_1, Serdes.Integer().deserializer(), Serdes.String().deserializer());

        inputTopic.pipeInput("key1", "value1");
        inputTopic.pipeInput("key2", "value2");
        inputTopic.pipeInput("key3", "value3");
        inputTopic.pipeInput("key1", "value4");
        assertTrue(outputTopic1.isEmpty());

        final KeyValueStore<String, String> store = driver.getKeyValueStore(DEFAULT_STORE_NAME);
        final List<KeyValue<String, String>> results = prefixScanResults(store, DEFAULT_PREFIX);

        assertEquals("key1", results.get(0).key);
        assertEquals("value4", results.get(0).value);
        assertEquals("key2", results.get(1).key);
        assertEquals("value2", results.get(1).value);
        assertEquals("key3", results.get(2).key);
        assertEquals("value3", results.get(2).value);

    }

    @Deprecated // testing old PAPI
    @Test
    public void testPrefixScanPersistentStoreNoCachingNoLoggingOldProcessor() {
        final StoreBuilder<KeyValueStore<String, String>> storeBuilder =
            Stores.keyValueStoreBuilder(Stores.persistentKeyValueStore(DEFAULT_STORE_NAME), Serdes.String(), Serdes.String())
                .withCachingDisabled()
                .withLoggingDisabled();
        topology
            .addSource("source1", STRING_DESERIALIZER, STRING_DESERIALIZER, INPUT_TOPIC_1)
            .addProcessor("processor1", defineWithStoresOldAPI(() -> new OldAPIStatefulProcessor(DEFAULT_STORE_NAME), Collections.singleton(storeBuilder)), "source1")
            .addSink("counts", OUTPUT_TOPIC_1, "processor1");

        driver = new TopologyTestDriver(topology, props);

        final TestInputTopic<String, String> inputTopic = driver.createInputTopic(INPUT_TOPIC_1, STRING_SERIALIZER, STRING_SERIALIZER);
        final TestOutputTopic<Integer, String> outputTopic1 =
            driver.createOutputTopic(OUTPUT_TOPIC_1, Serdes.Integer().deserializer(), Serdes.String().deserializer());

        inputTopic.pipeInput("key1", "value1");
        inputTopic.pipeInput("key2", "value2");
        inputTopic.pipeInput("key3", "value3");
        inputTopic.pipeInput("key1", "value4");
        assertTrue(outputTopic1.isEmpty());

        final KeyValueStore<String, String> store = driver.getKeyValueStore(DEFAULT_STORE_NAME);
        final List<KeyValue<String, String>> results = prefixScanResults(store, DEFAULT_PREFIX);

        assertEquals("key1", results.get(0).key);
        assertEquals("value4", results.get(0).value);
        assertEquals("key2", results.get(1).key);
        assertEquals("value2", results.get(1).value);
        assertEquals("key3", results.get(2).key);
        assertEquals("value3", results.get(2).value);

    }

    @Deprecated // testing old PAPI
    @Test
    public void testPrefixScanPersistentStoreWithCachingNoLoggingOldProcessor() {
        final StoreBuilder<KeyValueStore<String, String>> storeBuilder =
            Stores.keyValueStoreBuilder(Stores.persistentKeyValueStore(DEFAULT_STORE_NAME), Serdes.String(), Serdes.String())
                .withCachingEnabled()
                .withLoggingDisabled();
        topology
            .addSource("source1", STRING_DESERIALIZER, STRING_DESERIALIZER, INPUT_TOPIC_1)
            .addProcessor("processor1", defineWithStoresOldAPI(() -> new OldAPIStatefulProcessor(DEFAULT_STORE_NAME), Collections.singleton(storeBuilder)), "source1")
            .addSink("counts", OUTPUT_TOPIC_1, "processor1");

        driver = new TopologyTestDriver(topology, props);

        final TestInputTopic<String, String> inputTopic = driver.createInputTopic(INPUT_TOPIC_1, STRING_SERIALIZER, STRING_SERIALIZER);
        final TestOutputTopic<Integer, String> outputTopic1 =
            driver.createOutputTopic(OUTPUT_TOPIC_1, Serdes.Integer().deserializer(), Serdes.String().deserializer());

        inputTopic.pipeInput("key1", "value1");
        inputTopic.pipeInput("key2", "value2");
        inputTopic.pipeInput("key3", "value3");
        inputTopic.pipeInput("key1", "value4");
        assertTrue(outputTopic1.isEmpty());

        final KeyValueStore<String, String> store = driver.getKeyValueStore(DEFAULT_STORE_NAME);
        final List<KeyValue<String, String>> results = prefixScanResults(store, DEFAULT_PREFIX);

        assertEquals("key1", results.get(0).key);
        assertEquals("value4", results.get(0).value);
        assertEquals("key2", results.get(1).key);
        assertEquals("value2", results.get(1).value);
        assertEquals("key3", results.get(2).key);
        assertEquals("value3", results.get(2).value);

    }

    @Deprecated // testing old PAPI
    @Test
    public void testPrefixScanPersistentStoreWithCachingWithLoggingOldProcessor() {
        final StoreBuilder<KeyValueStore<String, String>> storeBuilder =
            Stores.keyValueStoreBuilder(Stores.persistentKeyValueStore(DEFAULT_STORE_NAME), Serdes.String(), Serdes.String())
                .withCachingEnabled()
                .withLoggingEnabled(Collections.emptyMap());
        topology
            .addSource("source1", STRING_DESERIALIZER, STRING_DESERIALIZER, INPUT_TOPIC_1)
            .addProcessor("processor1", defineWithStoresOldAPI(() -> new OldAPIStatefulProcessor(DEFAULT_STORE_NAME), Collections.singleton(storeBuilder)), "source1")
            .addSink("counts", OUTPUT_TOPIC_1, "processor1");

        driver = new TopologyTestDriver(topology, props);

        final TestInputTopic<String, String> inputTopic = driver.createInputTopic(INPUT_TOPIC_1, STRING_SERIALIZER, STRING_SERIALIZER);
        final TestOutputTopic<Integer, String> outputTopic1 =
            driver.createOutputTopic(OUTPUT_TOPIC_1, Serdes.Integer().deserializer(), Serdes.String().deserializer());

        inputTopic.pipeInput("key1", "value1");
        inputTopic.pipeInput("key2", "value2");
        inputTopic.pipeInput("key3", "value3");
        inputTopic.pipeInput("key1", "value4");
        assertTrue(outputTopic1.isEmpty());

        final KeyValueStore<String, String> store = driver.getKeyValueStore(DEFAULT_STORE_NAME);
        final List<KeyValue<String, String>> results = prefixScanResults(store, DEFAULT_PREFIX);

        assertEquals("key1", results.get(0).key);
        assertEquals("value4", results.get(0).value);
        assertEquals("key2", results.get(1).key);
        assertEquals("value2", results.get(1).value);
        assertEquals("key3", results.get(2).key);
        assertEquals("value3", results.get(2).value);

    }

    @Deprecated // testing old PAPI
    @Test
    public void testPrefixScanPersistentTimestampedStoreNoCachingNoLoggingOldProcessor() {
        final StoreBuilder<KeyValueStore<String, String>> storeBuilder =
            Stores.keyValueStoreBuilder(Stores.persistentTimestampedKeyValueStore(DEFAULT_STORE_NAME), Serdes.String(), Serdes.String())
                .withCachingDisabled()
                .withLoggingDisabled();
        topology
            .addSource("source1", STRING_DESERIALIZER, STRING_DESERIALIZER, INPUT_TOPIC_1)
            .addProcessor("processor1", defineWithStoresOldAPI(() -> new OldAPIStatefulProcessor(DEFAULT_STORE_NAME), Collections.singleton(storeBuilder)), "source1")
            .addSink("counts", OUTPUT_TOPIC_1, "processor1");

        driver = new TopologyTestDriver(topology, props);

        final TestInputTopic<String, String> inputTopic = driver.createInputTopic(INPUT_TOPIC_1, STRING_SERIALIZER, STRING_SERIALIZER);
        final TestOutputTopic<Integer, String> outputTopic1 =
            driver.createOutputTopic(OUTPUT_TOPIC_1, Serdes.Integer().deserializer(), Serdes.String().deserializer());

        inputTopic.pipeInput("key1", "value1");
        inputTopic.pipeInput("key2", "value2");
        inputTopic.pipeInput("key3", "value3");
        inputTopic.pipeInput("key1", "value4");
        assertTrue(outputTopic1.isEmpty());

        final KeyValueStore<String, String> store = driver.getKeyValueStore(DEFAULT_STORE_NAME);
        final List<KeyValue<String, String>> results = prefixScanResults(store, DEFAULT_PREFIX);

        assertEquals("key1", results.get(0).key);
        assertEquals("value4", results.get(0).value);
        assertEquals("key2", results.get(1).key);
        assertEquals("value2", results.get(1).value);
        assertEquals("key3", results.get(2).key);
        assertEquals("value3", results.get(2).value);

    }

    @Deprecated // testing old PAPI
    @Test
    public void testPrefixScanPersistentTimestampedStoreWithCachingNoLoggingOldProcessor() {
        final StoreBuilder<KeyValueStore<String, String>> storeBuilder =
            Stores.keyValueStoreBuilder(Stores.persistentTimestampedKeyValueStore(DEFAULT_STORE_NAME), Serdes.String(), Serdes.String())
                .withCachingEnabled()
                .withLoggingDisabled();
        topology
            .addSource("source1", STRING_DESERIALIZER, STRING_DESERIALIZER, INPUT_TOPIC_1)
            .addProcessor("processor1", defineWithStoresOldAPI(() -> new OldAPIStatefulProcessor(DEFAULT_STORE_NAME), Collections.singleton(storeBuilder)), "source1")
            .addSink("counts", OUTPUT_TOPIC_1, "processor1");

        driver = new TopologyTestDriver(topology, props);

        final TestInputTopic<String, String> inputTopic = driver.createInputTopic(INPUT_TOPIC_1, STRING_SERIALIZER, STRING_SERIALIZER);
        final TestOutputTopic<Integer, String> outputTopic1 =
            driver.createOutputTopic(OUTPUT_TOPIC_1, Serdes.Integer().deserializer(), Serdes.String().deserializer());

        inputTopic.pipeInput("key1", "value1");
        inputTopic.pipeInput("key2", "value2");
        inputTopic.pipeInput("key3", "value3");
        inputTopic.pipeInput("key1", "value4");
        assertTrue(outputTopic1.isEmpty());

        final KeyValueStore<String, String> store = driver.getKeyValueStore(DEFAULT_STORE_NAME);
        final List<KeyValue<String, String>> results = prefixScanResults(store, DEFAULT_PREFIX);

        assertEquals("key1", results.get(0).key);
        assertEquals("value4", results.get(0).value);
        assertEquals("key2", results.get(1).key);
        assertEquals("value2", results.get(1).value);
        assertEquals("key3", results.get(2).key);
        assertEquals("value3", results.get(2).value);

    }
>>>>>>> 15418db6

    @Deprecated // testing old PAPI
    @Test
<<<<<<< HEAD
    public void testDrivingStatefulTopology() {
		final String storeName = "entries";
		driver = new TopologyTestDriver(createStatefulTopology(storeName), props);
		final TestInputTopic<String, String> inputTopic = driver.createInputTopic(INPUT_TOPIC_1, STRING_SERIALIZER, STRING_SERIALIZER);
		final TestOutputTopic<Integer, String> outputTopic1 =
				driver.createOutputTopic(OUTPUT_TOPIC_1, Serdes.Integer().deserializer(), Serdes.String().deserializer());

		inputTopic.pipeInput("key1", "value1");
		inputTopic.pipeInput("key2", "value2");
		inputTopic.pipeInput("key3", "value3");
		inputTopic.pipeInput("key1", "value4");
		assertTrue(outputTopic1.isEmpty());

		final KeyValueStore<String, String> store = driver.getKeyValueStore(storeName);
		assertEquals("value4", store.get("key1"));
		assertEquals("value2", store.get("key2"));
		assertEquals("value3", store.get("key3"));
		assertNull(store.get("key4"));
	}

	@Test
	public void testDrivingConnectedStateStoreTopology() {
		driver = new TopologyTestDriver(createConnectedStateStoreTopology("connectedStore"), props);
		final TestInputTopic<String, String> inputTopic = driver.createInputTopic(INPUT_TOPIC_1, STRING_SERIALIZER, STRING_SERIALIZER);
		final TestOutputTopic<Integer, String> outputTopic1 =
				driver.createOutputTopic(OUTPUT_TOPIC_1, Serdes.Integer().deserializer(), Serdes.String().deserializer());

		inputTopic.pipeInput("key1", "value1");
		inputTopic.pipeInput("key2", "value2");
		inputTopic.pipeInput("key3", "value3");
		inputTopic.pipeInput("key1", "value4");
		assertTrue(outputTopic1.isEmpty());

		final KeyValueStore<String, String> store = driver.getKeyValueStore("connectedStore");
		assertEquals("value4", store.get("key1"));
		assertEquals("value2", store.get("key2"));
		assertEquals("value3", store.get("key3"));
		assertNull(store.get("key4"));
	}

	@Deprecated // testing old PAPI
	@Test
	public void testDrivingConnectedStateStoreInDifferentProcessorsTopologyWithOldAPI() {
		final String storeName = "connectedStore";
		final StoreBuilder<KeyValueStore<String, String>> storeBuilder =
				Stores.keyValueStoreBuilder(Stores.inMemoryKeyValueStore(storeName), Serdes.String(), Serdes.String());
		topology
				.addSource("source1", STRING_DESERIALIZER, STRING_DESERIALIZER, INPUT_TOPIC_1)
				.addSource("source2", STRING_DESERIALIZER, STRING_DESERIALIZER, INPUT_TOPIC_2)
				.addProcessor("processor1", defineWithStoresOldAPI(() -> new OldAPIStatefulProcessor(storeName), Collections.singleton(storeBuilder)), "source1")
				.addProcessor("processor2", defineWithStoresOldAPI(() -> new OldAPIStatefulProcessor(storeName), Collections.singleton(storeBuilder)), "source2")
				.addSink("counts", OUTPUT_TOPIC_1, "processor1", "processor2");

		driver = new TopologyTestDriver(topology, props);

		final TestInputTopic<String, String> inputTopic = driver.createInputTopic(INPUT_TOPIC_1, STRING_SERIALIZER, STRING_SERIALIZER);
		final TestOutputTopic<Integer, String> outputTopic1 =
				driver.createOutputTopic(OUTPUT_TOPIC_1, Serdes.Integer().deserializer(), Serdes.String().deserializer());

		inputTopic.pipeInput("key1", "value1");
		inputTopic.pipeInput("key2", "value2");
		inputTopic.pipeInput("key3", "value3");
		inputTopic.pipeInput("key1", "value4");
		assertTrue(outputTopic1.isEmpty());

		final KeyValueStore<String, String> store = driver.getKeyValueStore("connectedStore");
		assertEquals("value4", store.get("key1"));
		assertEquals("value2", store.get("key2"));
		assertEquals("value3", store.get("key3"));
		assertNull(store.get("key4"));
	}

	@Test
	public void testDrivingConnectedStateStoreInDifferentProcessorsTopology() {
		final String storeName = "connectedStore";
		final StoreBuilder<KeyValueStore<String, String>> storeBuilder =
				Stores.keyValueStoreBuilder(Stores.inMemoryKeyValueStore(storeName), Serdes.String(), Serdes.String());
		topology
				.addSource("source1", STRING_DESERIALIZER, STRING_DESERIALIZER, INPUT_TOPIC_1)
				.addSource("source2", STRING_DESERIALIZER, STRING_DESERIALIZER, INPUT_TOPIC_2)
				.addProcessor("processor1", defineWithStores(() -> new StatefulProcessor(storeName), Collections.singleton(storeBuilder)), "source1")
				.addProcessor("processor2", defineWithStores(() -> new StatefulProcessor(storeName), Collections.singleton(storeBuilder)), "source2")
				.addSink("counts", OUTPUT_TOPIC_1, "processor1", "processor2");

		driver = new TopologyTestDriver(topology, props);

		final TestInputTopic<String, String> inputTopic = driver.createInputTopic(INPUT_TOPIC_1, STRING_SERIALIZER, STRING_SERIALIZER);
		final TestOutputTopic<Integer, String> outputTopic1 =
				driver.createOutputTopic(OUTPUT_TOPIC_1, Serdes.Integer().deserializer(), Serdes.String().deserializer());

		inputTopic.pipeInput("key1", "value1");
		inputTopic.pipeInput("key2", "value2");
		inputTopic.pipeInput("key3", "value3");
		inputTopic.pipeInput("key1", "value4");
		assertTrue(outputTopic1.isEmpty());

		final KeyValueStore<String, String> store = driver.getKeyValueStore("connectedStore");
		assertEquals("value4", store.get("key1"));
		assertEquals("value2", store.get("key2"));
		assertEquals("value3", store.get("key3"));
		assertNull(store.get("key4"));
	}

	@Deprecated // testing old PAPI
	@Test
	public void shouldDriveGlobalStore() {
		final String storeName = "my-store";
		final String global = "global";
		final String topic = "topic";

		topology.addGlobalStore(
				Stores.keyValueStoreBuilder(
						Stores.inMemoryKeyValueStore(storeName),
						Serdes.String(),
						Serdes.String()
				).withLoggingDisabled(),
				global,
				STRING_DESERIALIZER,
				STRING_DESERIALIZER,
				topic,
				"processor",
				define(new OldAPIStatefulProcessor(storeName)));

		driver = new TopologyTestDriver(topology, props);
		final TestInputTopic<String, String> inputTopic = driver.createInputTopic(topic, STRING_SERIALIZER, STRING_SERIALIZER);
		final KeyValueStore<String, String> globalStore = driver.getKeyValueStore(storeName);
		inputTopic.pipeInput("key1", "value1");
		inputTopic.pipeInput("key2", "value2");
		assertEquals("value1", globalStore.get("key1"));
		assertEquals("value2", globalStore.get("key2"));
	}
=======
    public void testPrefixScanPersistentTimestampedStoreWithCachingWithLoggingOldProcessor() {
        final StoreBuilder<KeyValueStore<String, String>> storeBuilder =
            Stores.keyValueStoreBuilder(Stores.persistentTimestampedKeyValueStore(DEFAULT_STORE_NAME), Serdes.String(), Serdes.String())
                .withCachingEnabled()
                .withLoggingEnabled(Collections.emptyMap());
        topology
            .addSource("source1", STRING_DESERIALIZER, STRING_DESERIALIZER, INPUT_TOPIC_1)
            .addProcessor("processor1", defineWithStoresOldAPI(() -> new OldAPIStatefulProcessor(DEFAULT_STORE_NAME), Collections.singleton(storeBuilder)), "source1")
            .addSink("counts", OUTPUT_TOPIC_1, "processor1");

        driver = new TopologyTestDriver(topology, props);

        final TestInputTopic<String, String> inputTopic = driver.createInputTopic(INPUT_TOPIC_1, STRING_SERIALIZER, STRING_SERIALIZER);
        final TestOutputTopic<Integer, String> outputTopic1 =
            driver.createOutputTopic(OUTPUT_TOPIC_1, Serdes.Integer().deserializer(), Serdes.String().deserializer());

        inputTopic.pipeInput("key1", "value1");
        inputTopic.pipeInput("key2", "value2");
        inputTopic.pipeInput("key3", "value3");
        inputTopic.pipeInput("key1", "value4");
        assertTrue(outputTopic1.isEmpty());

        final KeyValueStore<String, String> store = driver.getKeyValueStore(DEFAULT_STORE_NAME);
        final List<KeyValue<String, String>> results = prefixScanResults(store, DEFAULT_PREFIX);

        assertEquals("key1", results.get(0).key);
        assertEquals("value4", results.get(0).value);
        assertEquals("key2", results.get(1).key);
        assertEquals("value2", results.get(1).value);
        assertEquals("key3", results.get(2).key);
        assertEquals("value3", results.get(2).value);

    }

    @Deprecated // testing old PAPI
    @Test
    public void testPrefixScanLruMapNoCachingNoLoggingOldProcessor() {
        final StoreBuilder<KeyValueStore<String, String>> storeBuilder =
            Stores.keyValueStoreBuilder(Stores.lruMap(DEFAULT_STORE_NAME, 100), Serdes.String(), Serdes.String())
                .withCachingDisabled()
                .withLoggingDisabled();
        topology
            .addSource("source1", STRING_DESERIALIZER, STRING_DESERIALIZER, INPUT_TOPIC_1)
            .addProcessor("processor1", defineWithStoresOldAPI(() -> new OldAPIStatefulProcessor(DEFAULT_STORE_NAME), Collections.singleton(storeBuilder)), "source1")
            .addSink("counts", OUTPUT_TOPIC_1, "processor1");

        driver = new TopologyTestDriver(topology, props);

        final TestInputTopic<String, String> inputTopic = driver.createInputTopic(INPUT_TOPIC_1, STRING_SERIALIZER, STRING_SERIALIZER);
        final TestOutputTopic<Integer, String> outputTopic1 =
            driver.createOutputTopic(OUTPUT_TOPIC_1, Serdes.Integer().deserializer(), Serdes.String().deserializer());

        inputTopic.pipeInput("key1", "value1");
        inputTopic.pipeInput("key2", "value2");
        inputTopic.pipeInput("key3", "value3");
        inputTopic.pipeInput("key1", "value4");
        assertTrue(outputTopic1.isEmpty());

        final KeyValueStore<String, String> store = driver.getKeyValueStore(DEFAULT_STORE_NAME);
        final List<KeyValue<String, String>> results = prefixScanResults(store, DEFAULT_PREFIX);

        assertEquals("key1", results.get(0).key);
        assertEquals("value4", results.get(0).value);
        assertEquals("key2", results.get(1).key);
        assertEquals("value2", results.get(1).value);
        assertEquals("key3", results.get(2).key);
        assertEquals("value3", results.get(2).value);

    }
>>>>>>> 15418db6

    @Test
<<<<<<< HEAD
    public void testDrivingSimpleMultiSourceTopology() {
		final int partition = 10;
		driver = new TopologyTestDriver(createSimpleMultiSourceTopology(partition), props);
		final TestInputTopic<String, String> inputTopic = driver.createInputTopic(INPUT_TOPIC_1, STRING_SERIALIZER, STRING_SERIALIZER, Instant.ofEpochMilli(0L), Duration.ZERO);
		final TestOutputTopic<String, String> outputTopic1 =
				driver.createOutputTopic(OUTPUT_TOPIC_1, Serdes.String().deserializer(), Serdes.String().deserializer());
		final TestOutputTopic<String, String> outputTopic2 =
				driver.createOutputTopic(OUTPUT_TOPIC_2, Serdes.String().deserializer(), Serdes.String().deserializer());
=======
    public void testPrefixScanLruMapWithCachingNoLoggingOldProcessor() {
        final StoreBuilder<KeyValueStore<String, String>> storeBuilder =
            Stores.keyValueStoreBuilder(Stores.lruMap(DEFAULT_STORE_NAME, 100), Serdes.String(), Serdes.String())
                .withCachingEnabled()
                .withLoggingDisabled();
        topology
            .addSource("source1", STRING_DESERIALIZER, STRING_DESERIALIZER, INPUT_TOPIC_1)
            .addProcessor("processor1", defineWithStoresOldAPI(() -> new OldAPIStatefulProcessor(DEFAULT_STORE_NAME), Collections.singleton(storeBuilder)), "source1")
            .addSink("counts", OUTPUT_TOPIC_1, "processor1");

        driver = new TopologyTestDriver(topology, props);

        final TestInputTopic<String, String> inputTopic = driver.createInputTopic(INPUT_TOPIC_1, STRING_SERIALIZER, STRING_SERIALIZER);
        final TestOutputTopic<Integer, String> outputTopic1 =
            driver.createOutputTopic(OUTPUT_TOPIC_1, Serdes.Integer().deserializer(), Serdes.String().deserializer());

        inputTopic.pipeInput("key1", "value1");
        inputTopic.pipeInput("key2", "value2");
        inputTopic.pipeInput("key3", "value3");
        inputTopic.pipeInput("key1", "value4");
        assertTrue(outputTopic1.isEmpty());

        final KeyValueStore<String, String> store = driver.getKeyValueStore(DEFAULT_STORE_NAME);
        final List<KeyValue<String, String>> results = prefixScanResults(store, DEFAULT_PREFIX);

        assertEquals("key1", results.get(0).key);
        assertEquals("value4", results.get(0).value);
        assertEquals("key2", results.get(1).key);
        assertEquals("value2", results.get(1).value);
        assertEquals("key3", results.get(2).key);
        assertEquals("value3", results.get(2).value);

    }

    @Deprecated // testing old PAPI
    @Test
    public void testPrefixScanLruMapWithCachingWithLoggingOldProcessor() {
        final StoreBuilder<KeyValueStore<String, String>> storeBuilder =
            Stores.keyValueStoreBuilder(Stores.lruMap(DEFAULT_STORE_NAME, 100), Serdes.String(), Serdes.String())
                .withCachingEnabled()
                .withLoggingEnabled(Collections.emptyMap());
        topology
            .addSource("source1", STRING_DESERIALIZER, STRING_DESERIALIZER, INPUT_TOPIC_1)
            .addProcessor("processor1", defineWithStoresOldAPI(() -> new OldAPIStatefulProcessor(DEFAULT_STORE_NAME), Collections.singleton(storeBuilder)), "source1")
            .addSink("counts", OUTPUT_TOPIC_1, "processor1");

        driver = new TopologyTestDriver(topology, props);

        final TestInputTopic<String, String> inputTopic = driver.createInputTopic(INPUT_TOPIC_1, STRING_SERIALIZER, STRING_SERIALIZER);
        final TestOutputTopic<Integer, String> outputTopic1 =
            driver.createOutputTopic(OUTPUT_TOPIC_1, Serdes.Integer().deserializer(), Serdes.String().deserializer());

        inputTopic.pipeInput("key1", "value1");
        inputTopic.pipeInput("key2", "value2");
        inputTopic.pipeInput("key3", "value3");
        inputTopic.pipeInput("key1", "value4");
        assertTrue(outputTopic1.isEmpty());

        final KeyValueStore<String, String> store = driver.getKeyValueStore(DEFAULT_STORE_NAME);
        final List<KeyValue<String, String>> results = prefixScanResults(store, DEFAULT_PREFIX);

        assertEquals("key1", results.get(0).key);
        assertEquals("value4", results.get(0).value);
        assertEquals("key2", results.get(1).key);
        assertEquals("value2", results.get(1).value);
        assertEquals("key3", results.get(2).key);
        assertEquals("value3", results.get(2).value);

    }
>>>>>>> 15418db6

		inputTopic.pipeInput("key1", "value1");
		assertNextOutputRecord(outputTopic1.readRecord(), "key1", "value1");
		assertTrue(outputTopic2.isEmpty());

		final TestInputTopic<String, String> inputTopic2 = driver.createInputTopic(INPUT_TOPIC_2, STRING_SERIALIZER, STRING_SERIALIZER, Instant.ofEpochMilli(0L), Duration.ZERO);
		inputTopic2.pipeInput("key2", "value2");
		assertNextOutputRecord(outputTopic2.readRecord(), "key2", "value2");
		assertTrue(outputTopic2.isEmpty());
	}

    @Test
    public void testDrivingForwardToSourceTopology() {
		driver = new TopologyTestDriver(createForwardToSourceTopology(), props);
		final TestInputTopic<String, String> inputTopic = driver.createInputTopic(INPUT_TOPIC_1, STRING_SERIALIZER, STRING_SERIALIZER, Instant.ofEpochMilli(0L), Duration.ZERO);
		inputTopic.pipeInput("key1", "value1");
		inputTopic.pipeInput("key2", "value2");
		inputTopic.pipeInput("key3", "value3");
		final TestOutputTopic<String, String> outputTopic2 =
				driver.createOutputTopic(OUTPUT_TOPIC_2, Serdes.String().deserializer(), Serdes.String().deserializer());
		assertNextOutputRecord(outputTopic2.readRecord(), "key1", "value1");
		assertNextOutputRecord(outputTopic2.readRecord(), "key2", "value2");
		assertNextOutputRecord(outputTopic2.readRecord(), "key3", "value3");
	}

    @Test
    public void testDrivingInternalRepartitioningTopology() {
		driver = new TopologyTestDriver(createInternalRepartitioningTopology(), props);
		final TestInputTopic<String, String> inputTopic = driver.createInputTopic(INPUT_TOPIC_1, STRING_SERIALIZER, STRING_SERIALIZER, Instant.ofEpochMilli(0L), Duration.ZERO);
		inputTopic.pipeInput("key1", "value1");
		inputTopic.pipeInput("key2", "value2");
		inputTopic.pipeInput("key3", "value3");
		final TestOutputTopic<String, String> outputTopic1 = driver.createOutputTopic(OUTPUT_TOPIC_1, STRING_DESERIALIZER, STRING_DESERIALIZER);
		assertNextOutputRecord(outputTopic1.readRecord(), "key1", "value1");
		assertNextOutputRecord(outputTopic1.readRecord(), "key2", "value2");
		assertNextOutputRecord(outputTopic1.readRecord(), "key3", "value3");
	}

    @Test
    public void testDrivingInternalRepartitioningForwardingTimestampTopology() {
		driver = new TopologyTestDriver(createInternalRepartitioningWithValueTimestampTopology(), props);
		final TestInputTopic<String, String> inputTopic = driver.createInputTopic(INPUT_TOPIC_1, STRING_SERIALIZER, STRING_SERIALIZER);
		inputTopic.pipeInput("key1", "value1@1000");
		inputTopic.pipeInput("key2", "value2@2000");
		inputTopic.pipeInput("key3", "value3@3000");
		final TestOutputTopic<String, String> outputTopic = driver.createOutputTopic(OUTPUT_TOPIC_1, STRING_DESERIALIZER, STRING_DESERIALIZER);
		assertThat(outputTopic.readRecord(),
				equalTo(new TestRecord<>("key1", "value1", null, 1000L)));
		assertThat(outputTopic.readRecord(),
				equalTo(new TestRecord<>("key2", "value2", null, 2000L)));
		assertThat(outputTopic.readRecord(),
				equalTo(new TestRecord<>("key3", "value3", null, 3000L)));
	}

    @Test
    public void shouldCreateStringWithSourceAndTopics() {
        topology.addSource("source", "topic1", "topic2");
		final ProcessorTopology processorTopology = topology.getInternalBuilder().buildTopology();
		final String result = processorTopology.toString();
        assertThat(result, containsString("source:\n\t\ttopics:\t\t[topic1, topic2]\n"));
    }

    @Test
    public void shouldCreateStringWithMultipleSourcesAndTopics() {
        topology.addSource("source", "topic1", "topic2");
        topology.addSource("source2", "t", "t1", "t2");
		final ProcessorTopology processorTopology = topology.getInternalBuilder().buildTopology();
		final String result = processorTopology.toString();
        assertThat(result, containsString("source:\n\t\ttopics:\t\t[topic1, topic2]\n"));
        assertThat(result, containsString("source2:\n\t\ttopics:\t\t[t, t1, t2]\n"));
    }

    @Test
    public void shouldCreateStringWithProcessors() {
        topology.addSource("source", "t")
                .addProcessor("processor", mockProcessorSupplier, "source")
                .addProcessor("other", mockProcessorSupplier, "source");
		final ProcessorTopology processorTopology = topology.getInternalBuilder().buildTopology();
		final String result = processorTopology.toString();
        assertThat(result, containsString("\t\tchildren:\t[processor, other]"));
        assertThat(result, containsString("processor:\n"));
        assertThat(result, containsString("other:\n"));
    }

    @Test
    public void shouldRecursivelyPrintChildren() {
        topology.addSource("source", "t")
                .addProcessor("processor", mockProcessorSupplier, "source")
                .addProcessor("child-one", mockProcessorSupplier, "processor")
                .addProcessor("child-one-one", mockProcessorSupplier, "child-one")
                .addProcessor("child-two", mockProcessorSupplier, "processor")
                .addProcessor("child-two-one", mockProcessorSupplier, "child-two");

		final String result = topology.getInternalBuilder().buildTopology().toString();
        assertThat(result, containsString("child-one:\n\t\tchildren:\t[child-one-one]"));
        assertThat(result, containsString("child-two:\n\t\tchildren:\t[child-two-one]"));
    }

    @Test
    public void shouldConsiderTimeStamps() {
		final int partition = 10;
		driver = new TopologyTestDriver(createSimpleTopology(partition), props);
		final TestInputTopic<String, String> inputTopic = driver.createInputTopic(INPUT_TOPIC_1, STRING_SERIALIZER, STRING_SERIALIZER);
		inputTopic.pipeInput("key1", "value1", 10L);
		inputTopic.pipeInput("key2", "value2", 20L);
		inputTopic.pipeInput("key3", "value3", 30L);
		final TestOutputTopic<String, String> outputTopic1 =
				driver.createOutputTopic(OUTPUT_TOPIC_1, Serdes.String().deserializer(), Serdes.String().deserializer());
		assertNextOutputRecord(outputTopic1.readRecord(), "key1", "value1", 10L);
		assertNextOutputRecord(outputTopic1.readRecord(), "key2", "value2", 20L);
		assertNextOutputRecord(outputTopic1.readRecord(), "key3", "value3", 30L);
	}

    @Test
    public void shouldConsiderModifiedTimeStamps() {
		final int partition = 10;
		driver = new TopologyTestDriver(createTimestampTopology(partition), props);
		final TestInputTopic<String, String> inputTopic = driver.createInputTopic(INPUT_TOPIC_1, STRING_SERIALIZER, STRING_SERIALIZER);
		inputTopic.pipeInput("key1", "value1", 10L);
		inputTopic.pipeInput("key2", "value2", 20L);
		inputTopic.pipeInput("key3", "value3", 30L);
		final TestOutputTopic<String, String> outputTopic1 =
				driver.createOutputTopic(OUTPUT_TOPIC_1, Serdes.String().deserializer(), Serdes.String().deserializer());
		assertNextOutputRecord(outputTopic1.readRecord(), "key1", "value1", 20L);
		assertNextOutputRecord(outputTopic1.readRecord(), "key2", "value2", 30L);
		assertNextOutputRecord(outputTopic1.readRecord(), "key3", "value3", 40L);
	}

    @Test
    public void shouldConsiderModifiedTimeStampsForMultipleProcessors() {
		final int partition = 10;
		driver = new TopologyTestDriver(createMultiProcessorTimestampTopology(partition), props);
		final TestInputTopic<String, String> inputTopic = driver.createInputTopic(INPUT_TOPIC_1, STRING_SERIALIZER, STRING_SERIALIZER);
		final TestOutputTopic<String, String> outputTopic1 =
				driver.createOutputTopic(OUTPUT_TOPIC_1, Serdes.String().deserializer(), Serdes.String().deserializer());
		final TestOutputTopic<String, String> outputTopic2 =
				driver.createOutputTopic(OUTPUT_TOPIC_2, Serdes.String().deserializer(), Serdes.String().deserializer());

		inputTopic.pipeInput("key1", "value1", 10L);
		assertNextOutputRecord(outputTopic1.readRecord(), "key1", "value1", 10L);
		assertNextOutputRecord(outputTopic2.readRecord(), "key1", "value1", 20L);
		assertNextOutputRecord(outputTopic1.readRecord(), "key1", "value1", 15L);
		assertNextOutputRecord(outputTopic2.readRecord(), "key1", "value1", 20L);
		assertNextOutputRecord(outputTopic1.readRecord(), "key1", "value1", 12L);
		assertNextOutputRecord(outputTopic2.readRecord(), "key1", "value1", 22L);
		assertTrue(outputTopic1.isEmpty());
		assertTrue(outputTopic2.isEmpty());

		inputTopic.pipeInput("key2", "value2", 20L);
		assertNextOutputRecord(outputTopic1.readRecord(), "key2", "value2", 20L);
		assertNextOutputRecord(outputTopic2.readRecord(), "key2", "value2", 30L);
		assertNextOutputRecord(outputTopic1.readRecord(), "key2", "value2", 25L);
		assertNextOutputRecord(outputTopic2.readRecord(), "key2", "value2", 30L);
		assertNextOutputRecord(outputTopic1.readRecord(), "key2", "value2", 22L);
		assertNextOutputRecord(outputTopic2.readRecord(), "key2", "value2", 32L);
		assertTrue(outputTopic1.isEmpty());
		assertTrue(outputTopic2.isEmpty());
	}

    @Test
    public void shouldConsiderHeaders() {
		final int partition = 10;
		driver = new TopologyTestDriver(createSimpleTopology(partition), props);
		final TestInputTopic<String, String> inputTopic = driver.createInputTopic(INPUT_TOPIC_1, STRING_SERIALIZER, STRING_SERIALIZER);
		inputTopic.pipeInput(new TestRecord<>("key1", "value1", HEADERS, 10L));
		inputTopic.pipeInput(new TestRecord<>("key2", "value2", HEADERS, 20L));
		inputTopic.pipeInput(new TestRecord<>("key3", "value3", HEADERS, 30L));
		final TestOutputTopic<String, String> outputTopic1 = driver.createOutputTopic(OUTPUT_TOPIC_1, STRING_DESERIALIZER, STRING_DESERIALIZER);
		assertNextOutputRecord(outputTopic1.readRecord(), "key1", "value1", HEADERS, 10L);
		assertNextOutputRecord(outputTopic1.readRecord(), "key2", "value2", HEADERS, 20L);
		assertNextOutputRecord(outputTopic1.readRecord(), "key3", "value3", HEADERS, 30L);
	}

    @Test
    public void shouldAddHeaders() {
		driver = new TopologyTestDriver(createAddHeaderTopology(), props);
		final TestInputTopic<String, String> inputTopic = driver.createInputTopic(INPUT_TOPIC_1, STRING_SERIALIZER, STRING_SERIALIZER);
		inputTopic.pipeInput("key1", "value1", 10L);
		inputTopic.pipeInput("key2", "value2", 20L);
		inputTopic.pipeInput("key3", "value3", 30L);
		final TestOutputTopic<String, String> outputTopic1 = driver.createOutputTopic(OUTPUT_TOPIC_1, STRING_DESERIALIZER, STRING_DESERIALIZER);
		assertNextOutputRecord(outputTopic1.readRecord(), "key1", "value1", HEADERS, 10L);
		assertNextOutputRecord(outputTopic1.readRecord(), "key2", "value2", HEADERS, 20L);
		assertNextOutputRecord(outputTopic1.readRecord(), "key3", "value3", HEADERS, 30L);
	}

    @Test
    public void statelessTopologyShouldNotHavePersistentStore() {
		final TopologyWrapper topology = new TopologyWrapper();
		final ProcessorTopology processorTopology = topology.getInternalBuilder("anyAppId").buildTopology();
        assertFalse(processorTopology.hasPersistentLocalStore());
        assertFalse(processorTopology.hasPersistentGlobalStore());
    }

    @Test
    public void inMemoryStoreShouldNotResultInPersistentLocalStore() {
        final ProcessorTopology processorTopology = createLocalStoreTopology(Stores.inMemoryKeyValueStore("my-store"));
        assertFalse(processorTopology.hasPersistentLocalStore());
    }

    @Test
    public void persistentLocalStoreShouldBeDetected() {
        final ProcessorTopology processorTopology = createLocalStoreTopology(Stores.persistentKeyValueStore("my-store"));
        assertTrue(processorTopology.hasPersistentLocalStore());
    }

    @Test
    public void inMemoryStoreShouldNotResultInPersistentGlobalStore() {
        final ProcessorTopology processorTopology = createGlobalStoreTopology(Stores.inMemoryKeyValueStore("my-store"));
        assertFalse(processorTopology.hasPersistentGlobalStore());
    }

    @Test
    public void persistentGlobalStoreShouldBeDetected() {
        final ProcessorTopology processorTopology = createGlobalStoreTopology(Stores.persistentKeyValueStore("my-store"));
        assertTrue(processorTopology.hasPersistentGlobalStore());
    }

    private ProcessorTopology createLocalStoreTopology(final KeyValueBytesStoreSupplier storeSupplier) {
        final TopologyWrapper topology = new TopologyWrapper();
        final String processor = "processor";
        final StoreBuilder<KeyValueStore<String, String>> storeBuilder =
                Stores.keyValueStoreBuilder(storeSupplier, Serdes.String(), Serdes.String());
        topology.addSource("source", STRING_DESERIALIZER, STRING_DESERIALIZER, "topic")
                .addProcessor(processor, () -> new StatefulProcessor(storeSupplier.name()), "source")
                .addStateStore(storeBuilder, processor);
		return topology.getInternalBuilder("anyAppId").buildTopology();
    }

	@Deprecated // testing old PAPI
	private ProcessorTopology createGlobalStoreTopology(final KeyValueBytesStoreSupplier storeSupplier) {
		final TopologyWrapper topology = new TopologyWrapper();
		final StoreBuilder<KeyValueStore<String, String>> storeBuilder =
				Stores.keyValueStoreBuilder(storeSupplier, Serdes.String(), Serdes.String()).withLoggingDisabled();
		topology.addGlobalStore(storeBuilder, "global", STRING_DESERIALIZER, STRING_DESERIALIZER, "topic", "processor",
				define(new OldAPIStatefulProcessor(storeSupplier.name())));
		return topology.getInternalBuilder("anyAppId").buildTopology();
	}

	private void assertNextOutputRecord(final TestRecord<String, String> record,
										final String key,
										final String value) {
		assertNextOutputRecord(record, key, value, 0L);
	}

	private void assertNextOutputRecord(final TestRecord<String, String> record,
										final String key,
										final String value,
										final Long timestamp) {
		assertNextOutputRecord(record, key, value, new RecordHeaders(), timestamp);
	}

	private void assertNextOutputRecord(final TestRecord<String, String> record,
										final String key,
										final String value,
										final Headers headers,
										final Long timestamp) {
		assertEquals(key, record.key());
		assertEquals(value, record.value());
		assertEquals(timestamp, record.timestamp());
		assertEquals(headers, record.headers());
	}

    private StreamPartitioner<Object, Object> constantPartitioner(final Integer partition) {
        return (topic, key, value, numPartitions) -> partition;
    }

    private Topology createSimpleTopology(final int partition) {
        return topology
				.addSource("source", STRING_DESERIALIZER, STRING_DESERIALIZER, INPUT_TOPIC_1)
				.addProcessor("processor", ForwardingProcessor::new, "source")
            .addSink("sink", OUTPUT_TOPIC_1, constantPartitioner(partition), "processor");
    }

    private Topology createTimestampTopology(final int partition) {
        return topology
				.addSource("source", STRING_DESERIALIZER, STRING_DESERIALIZER, INPUT_TOPIC_1)
				.addProcessor("processor", TimestampProcessor::new, "source")
            .addSink("sink", OUTPUT_TOPIC_1, constantPartitioner(partition), "processor");
    }

<<<<<<< HEAD
	private Topology createMultiProcessorTimestampTopology(final int partition) {
		return topology
				.addSource("source", STRING_DESERIALIZER, STRING_DESERIALIZER, INPUT_TOPIC_1)
				.addProcessor("processor", () -> new FanOutTimestampProcessor("child1", "child2"), "source")
				.addProcessor("child1", ForwardingProcessor::new, "processor")
				.addProcessor("child2", TimestampProcessor::new, "processor")
				.addSink("sink1", OUTPUT_TOPIC_1, constantPartitioner(partition), "child1")
				.addSink("sink2", OUTPUT_TOPIC_2, constantPartitioner(partition), "child2");
	}

	@Deprecated // testing old PAPI
	private Topology createStatefulTopology(final String storeName) {
		return topology
				.addSource("source", STRING_DESERIALIZER, STRING_DESERIALIZER, INPUT_TOPIC_1)
				.addProcessor("processor", define(new OldAPIStatefulProcessor(storeName)), "source")
				.addStateStore(Stores.keyValueStoreBuilder(Stores.inMemoryKeyValueStore(storeName), Serdes.String(), Serdes.String()), "processor")
				.addSink("counts", OUTPUT_TOPIC_1, "processor");
	}

	@Deprecated // testing old PAPI
	private Topology createConnectedStateStoreTopology(final String storeName) {
		final StoreBuilder<KeyValueStore<String, String>> storeBuilder = Stores.keyValueStoreBuilder(Stores.inMemoryKeyValueStore(storeName), Serdes.String(), Serdes.String());
		return topology
				.addSource("source", STRING_DESERIALIZER, STRING_DESERIALIZER, INPUT_TOPIC_1)
				.addProcessor("processor", defineWithStoresOldAPI(() -> new OldAPIStatefulProcessor(storeName), Collections.singleton(storeBuilder)), "source")
				.addSink("counts", OUTPUT_TOPIC_1, "processor");
	}

	private Topology createInternalRepartitioningTopology() {
		topology.addSource("source", INPUT_TOPIC_1)
				.addSink("sink0", THROUGH_TOPIC_1, "source")
				.addSource("source1", THROUGH_TOPIC_1)
=======
    private Topology createMultiProcessorTimestampTopology(final int partition) {
        return topology
            .addSource("source", STRING_DESERIALIZER, STRING_DESERIALIZER, INPUT_TOPIC_1)
            .addProcessor("processor", () -> new FanOutTimestampProcessor("child1", "child2"), "source")
            .addProcessor("child1", ForwardingProcessor::new, "processor")
            .addProcessor("child2", TimestampProcessor::new, "processor")
            .addSink("sink1", OUTPUT_TOPIC_1, constantPartitioner(partition), "child1")
            .addSink("sink2", OUTPUT_TOPIC_2, constantPartitioner(partition), "child2");
    }

    static class DroppingPartitioner implements StreamPartitioner<String, String> {

        @Override
        @Deprecated
        public Integer partition(final String topic, final String key, final String value, final int numPartitions) {
            return null;
        }

        @Override
        public Optional<Set<Integer>> partitions(final String topic, final String key, final String value, final int numPartitions) {
            final Set<Integer> partitions = new HashSet<>();
            for (int i = 1; i < numPartitions; i += 2) {
                partitions.add(i);
            }
            return Optional.of(partitions);
        }
    }

    // Adding a test only for dropping partitioner as the output topic is a single partitioned topic
    // and the default implementation of partitions method already sends a singleton list which is
    // getting tested in other tests
    private Topology createSimpleTopologyWithDroppingPartitioner() {
        return topology
                .addSource("source", STRING_DESERIALIZER, STRING_DESERIALIZER, INPUT_TOPIC_1)
                .addProcessor("processor", ForwardingProcessor::new, "source")
                .addSink("sink", OUTPUT_TOPIC_1, new DroppingPartitioner(), "processor");
    }

    @Deprecated // testing old PAPI
    private Topology createStatefulTopology(final String storeName) {
        return topology
            .addSource("source", STRING_DESERIALIZER, STRING_DESERIALIZER, INPUT_TOPIC_1)
            .addProcessor("processor", define(new OldAPIStatefulProcessor(storeName)), "source")
            .addStateStore(Stores.keyValueStoreBuilder(Stores.inMemoryKeyValueStore(storeName), Serdes.String(), Serdes.String()), "processor")
            .addSink("counts", OUTPUT_TOPIC_1, "processor");
    }

    @Deprecated // testing old PAPI
    private Topology createConnectedStateStoreTopology(final String storeName) {
        final StoreBuilder<KeyValueStore<String, String>> storeBuilder = Stores.keyValueStoreBuilder(Stores.inMemoryKeyValueStore(storeName), Serdes.String(), Serdes.String());
        return topology
            .addSource("source", STRING_DESERIALIZER, STRING_DESERIALIZER, INPUT_TOPIC_1)
            .addProcessor("processor", defineWithStoresOldAPI(() -> new OldAPIStatefulProcessor(storeName), Collections.singleton(storeBuilder)), "source")
            .addSink("counts", OUTPUT_TOPIC_1, "processor");
    }

    private Topology createInternalRepartitioningTopology() {
        topology.addSource("source", INPUT_TOPIC_1)
            .addSink("sink0", THROUGH_TOPIC_1, "source")
            .addSource("source1", THROUGH_TOPIC_1)
>>>>>>> 15418db6
            .addSink("sink1", OUTPUT_TOPIC_1, "source1");

        // use wrapper to get the internal topology builder to add internal topic
        final InternalTopologyBuilder internalTopologyBuilder = TopologyWrapper.getInternalTopologyBuilder(topology);
		internalTopologyBuilder.addInternalTopic(THROUGH_TOPIC_1, InternalTopicProperties.empty());

        return topology;
    }

    private Topology createInternalRepartitioningWithValueTimestampTopology() {
		topology.addSource("source", INPUT_TOPIC_1)
				.addProcessor("processor", ValueTimestampProcessor::new, "source")
                .addSink("sink0", THROUGH_TOPIC_1, "processor")
                .addSource("source1", THROUGH_TOPIC_1)
                .addSink("sink1", OUTPUT_TOPIC_1, "source1");

        // use wrapper to get the internal topology builder to add internal topic
        final InternalTopologyBuilder internalTopologyBuilder = TopologyWrapper.getInternalTopologyBuilder(topology);
		internalTopologyBuilder.addInternalTopic(THROUGH_TOPIC_1, InternalTopicProperties.empty());

        return topology;
    }

    private Topology createForwardToSourceTopology() {
        return topology.addSource("source-1", INPUT_TOPIC_1)
                .addSink("sink-1", OUTPUT_TOPIC_1, "source-1")
                .addSource("source-2", OUTPUT_TOPIC_1)
                .addSink("sink-2", OUTPUT_TOPIC_2, "source-2");
    }

    private Topology createSimpleMultiSourceTopology(final int partition) {
        return topology.addSource("source-1", STRING_DESERIALIZER, STRING_DESERIALIZER, INPUT_TOPIC_1)
				.addProcessor("processor-1", ForwardingProcessor::new, "source-1")
				.addSink("sink-1", OUTPUT_TOPIC_1, constantPartitioner(partition), "processor-1")
				.addSource("source-2", STRING_DESERIALIZER, STRING_DESERIALIZER, INPUT_TOPIC_2)
				.addProcessor("processor-2", ForwardingProcessor::new, "source-2")
                .addSink("sink-2", OUTPUT_TOPIC_2, constantPartitioner(partition), "processor-2");
    }

    private Topology createAddHeaderTopology() {
        return topology.addSource("source-1", STRING_DESERIALIZER, STRING_DESERIALIZER, INPUT_TOPIC_1)
				.addProcessor("processor-1", AddHeaderProcessor::new, "source-1")
                .addSink("sink-1", OUTPUT_TOPIC_1, "processor-1");
    }

<<<<<<< HEAD
	/**
	 * A processor that simply forwards all messages to all children.
	 */
	protected static class ForwardingProcessor implements Processor<String, String, String, String> {
		private ProcessorContext<String, String> context;

		@Override
		public void init(final ProcessorContext<String, String> context) {
			this.context = context;
		}

		@Override
		public void process(final Record<String, String> record) {
			context.forward(record);
		}
	}

	/**
	 * A processor that simply forwards all messages to all children with advanced timestamps.
	 */
	protected static class TimestampProcessor implements Processor<String, String, String, String> {
		private ProcessorContext<String, String> context;

		@Override
		public void init(final ProcessorContext<String, String> context) {
			this.context = context;
		}

		@Override
		public void process(final Record<String, String> record) {
			context.forward(record.withTimestamp(record.timestamp() + 10));
		}
	}

	protected static class FanOutTimestampProcessor implements Processor<String, String, String, String> {
		private final String firstChild;
		private final String secondChild;
		private ProcessorContext<String, String> context;

		FanOutTimestampProcessor(final String firstChild,
								 final String secondChild) {
			this.firstChild = firstChild;
			this.secondChild = secondChild;
		}

		@Override
		public void init(final ProcessorContext<String, String> context) {
			this.context = context;
		}

		@Override
		public void process(final Record<String, String> record) {
			context.forward(record);
			context.forward(record.withTimestamp(record.timestamp() + 5), firstChild);
			context.forward(record, secondChild);
			context.forward(record.withTimestamp(record.timestamp() + 2));
		}
	}

	protected static class AddHeaderProcessor implements Processor<String, String, String, String> {
		private ProcessorContext<String, String> context;

		@Override
		public void init(final ProcessorContext<String, String> context) {
			this.context = context;
		}

		@Override
		public void process(final Record<String, String> record) {
			// making a copy of headers for safety.
			final Record<String, String> toForward = record.withHeaders(record.headers());
			toForward.headers().add(HEADER);
			context.forward(toForward);
		}
	}

	/**
	 * A processor that removes custom timestamp information from messages and forwards modified messages to each child.
	 * A message contains custom timestamp information if the value is in ".*@[0-9]+" format.
	 */
	protected static class ValueTimestampProcessor implements Processor<String, String, String, String> {
		private ProcessorContext<String, String> context;

		@Override
		public void init(final ProcessorContext<String, String> context) {
			this.context = context;
		}

		@Override
		public void process(final Record<String, String> record) {
			context.forward(record.withValue(record.value().split("@")[0]));
		}
	}

	/**
	 * A processor that stores each key-value pair in an in-memory key-value store registered with the context.
	 */
	protected static class OldAPIStatefulProcessor extends AbstractProcessor<String, String> {
		private KeyValueStore<String, String> store;
		private final String storeName;

		OldAPIStatefulProcessor(final String storeName) {
			this.storeName = storeName;
		}

		@Override
		public void init(final org.apache.kafka.streams.processor.ProcessorContext context) {
			super.init(context);
			store = context.getStateStore(storeName);
		}

		@Override
		public void process(final String key, final String value) {
			store.put(key, value);
        }
    }

	/**
	 * A processor that stores each key-value pair in an in-memory key-value store registered with the context.
	 */
	protected static class StatefulProcessor implements Processor<String, String, Void, Void> {
		private KeyValueStore<String, String> store;
		private final String storeName;

		StatefulProcessor(final String storeName) {
			this.storeName = storeName;
		}

		@Override
		public void init(final ProcessorContext<Void, Void> context) {
			store = context.getStateStore(storeName);
		}

		@Override
		public void process(final Record<String, String> record) {
			store.put(record.key(), record.value());
		}
	}

	private <K, V> org.apache.kafka.streams.processor.ProcessorSupplier<K, V> define(final org.apache.kafka.streams.processor.Processor<K, V> processor) {
		return () -> processor;
	}

	private <K, V> org.apache.kafka.streams.processor.ProcessorSupplier<K, V> defineWithStoresOldAPI(final Supplier<org.apache.kafka.streams.processor.Processor<K, V>> supplier,
																									 final Set<StoreBuilder<?>> stores) {
		return new org.apache.kafka.streams.processor.ProcessorSupplier<K, V>() {
			@Override
			public org.apache.kafka.streams.processor.Processor<K, V> get() {
				return supplier.get();
			}

			@Override
			public Set<StoreBuilder<?>> stores() {
				return stores;
			}
		};
	}

	private <KIn, VIn, KOut, VOut> ProcessorSupplier<KIn, VIn, KOut, VOut> defineWithStores(final Supplier<Processor<KIn, VIn, KOut, VOut>> supplier,
																							final Set<StoreBuilder<?>> stores) {
		return new ProcessorSupplier<KIn, VIn, KOut, VOut>() {
			@Override
			public Processor<KIn, VIn, KOut, VOut> get() {
				return supplier.get();
			}

			@Override
			public Set<StoreBuilder<?>> stores() {
				return stores;
			}
		};
	}

	/**
	 * A custom timestamp extractor that extracts the timestamp from the record's value if the value is in ".*@[0-9]+"
	 * format. Otherwise, it returns the record's timestamp or the default timestamp if the record's timestamp is negative.
	 */
	public static class CustomTimestampExtractor implements TimestampExtractor {
		private static final long DEFAULT_TIMESTAMP = 1000L;

		@Override
		public long extract(final ConsumerRecord<Object, Object> record, final long partitionTime) {
=======
    /**
     * A processor that simply forwards all messages to all children.
     */
    protected static class ForwardingProcessor implements Processor<String, String, String, String> {
        private ProcessorContext<String, String> context;

        @Override
        public void init(final ProcessorContext<String, String> context) {
            this.context = context;
        }

        @Override
        public void process(final Record<String, String> record) {
            context.forward(record);
        }
    }

    /**
     * A processor that simply forwards all messages to all children with advanced timestamps.
     */
    protected static class TimestampProcessor implements Processor<String, String, String, String> {
        private ProcessorContext<String, String> context;

        @Override
        public void init(final ProcessorContext<String, String> context) {
            this.context = context;
        }

        @Override
        public void process(final Record<String, String> record) {
            context.forward(record.withTimestamp(record.timestamp() + 10));
        }
    }

    protected static class FanOutTimestampProcessor implements Processor<String, String, String, String> {
        private final String firstChild;
        private final String secondChild;
        private ProcessorContext<String, String> context;

        FanOutTimestampProcessor(final String firstChild,
                                 final String secondChild) {
            this.firstChild = firstChild;
            this.secondChild = secondChild;
        }

        @Override
        public void init(final ProcessorContext<String, String> context) {
            this.context = context;
        }

        @Override
        public void process(final Record<String, String> record) {
            context.forward(record);
            context.forward(record.withTimestamp(record.timestamp() + 5), firstChild);
            context.forward(record, secondChild);
            context.forward(record.withTimestamp(record.timestamp() + 2));
        }
    }

    protected static class AddHeaderProcessor implements Processor<String, String, String, String> {
        private ProcessorContext<String, String> context;

        @Override
        public void init(final ProcessorContext<String, String> context) {
            this.context = context;
        }

        @Override
        public void process(final Record<String, String> record) {
            // making a copy of headers for safety.
            final Record<String, String> toForward = record.withHeaders(record.headers());
            toForward.headers().add(HEADER);
            context.forward(toForward);
        }
    }

    /**
     * A processor that removes custom timestamp information from messages and forwards modified messages to each child.
     * A message contains custom timestamp information if the value is in ".*@[0-9]+" format.
     */
    protected static class ValueTimestampProcessor implements Processor<String, String, String, String> {
        private ProcessorContext<String, String> context;

        @Override
        public void init(final ProcessorContext<String, String> context) {
            this.context = context;
        }

        @Override
        public void process(final Record<String, String> record) {
            context.forward(record.withValue(record.value().split("@")[0]));
        }
    }

    /**
     * A processor that stores each key-value pair in an in-memory key-value store registered with the context.
     */
    @SuppressWarnings("deprecation") // Old PAPI. Needs to be migrated.
    protected static class OldAPIStatefulProcessor extends org.apache.kafka.streams.processor.AbstractProcessor<String, String> {
        private KeyValueStore<String, String> store;
        private final String storeName;

        OldAPIStatefulProcessor(final String storeName) {
            this.storeName = storeName;
        }

        @Override
        public void init(final org.apache.kafka.streams.processor.ProcessorContext context) {
            super.init(context);
            store = context.getStateStore(storeName);
        }

        @Override
        public void process(final String key, final String value) {
            store.put(key, value);
        }
    }

    /**
     * A processor that stores each key-value pair in an in-memory key-value store registered with the context.
     */
    protected static class StatefulProcessor implements Processor<String, String, Void, Void> {
        private KeyValueStore<String, String> store;
        private final String storeName;

        StatefulProcessor(final String storeName) {
            this.storeName = storeName;
        }

        @Override
        public void init(final ProcessorContext<Void, Void> context) {
            store = context.getStateStore(storeName);
        }

        @Override
        public void process(final Record<String, String> record) {
            store.put(record.key(), record.value());
        }
    }

    @SuppressWarnings("deprecation") // Old PAPI. Needs to be migrated.
    private <K, V> org.apache.kafka.streams.processor.ProcessorSupplier<K, V> define(final org.apache.kafka.streams.processor.Processor<K, V> processor) {
        return () -> processor;
    }

    @SuppressWarnings("deprecation") // Old PAPI. Needs to be migrated.
    private <K, V> org.apache.kafka.streams.processor.ProcessorSupplier<K, V> defineWithStoresOldAPI(final Supplier<org.apache.kafka.streams.processor.Processor<K, V>> supplier,
                                                                                                     final Set<StoreBuilder<?>> stores) {
        return new org.apache.kafka.streams.processor.ProcessorSupplier<K, V>() {
            @Override
            public org.apache.kafka.streams.processor.Processor<K, V> get() {
                return supplier.get();
            }

            @Override
            public Set<StoreBuilder<?>> stores() {
                return stores;
            }
        };
    }

    private <KIn, VIn, KOut, VOut> ProcessorSupplier<KIn, VIn, KOut, VOut> defineWithStores(final Supplier<Processor<KIn, VIn, KOut, VOut>> supplier,
                                                                                            final Set<StoreBuilder<?>> stores) {
        return new ProcessorSupplier<KIn, VIn, KOut, VOut>() {
            @Override
            public Processor<KIn, VIn, KOut, VOut> get() {
                return supplier.get();
            }

            @Override
            public Set<StoreBuilder<?>> stores() {
                return stores;
            }
        };
    }

    /**
     * A custom timestamp extractor that extracts the timestamp from the record's value if the value is in ".*@[0-9]+"
     * format. Otherwise, it returns the record's timestamp or the default timestamp if the record's timestamp is negative.
    */
    public static class CustomTimestampExtractor implements TimestampExtractor {
        private static final long DEFAULT_TIMESTAMP = 1000L;

        @Override
        public long extract(final ConsumerRecord<Object, Object> record, final long partitionTime) {
>>>>>>> 15418db6
            if (record.value().toString().matches(".*@[0-9]+")) {
                return Long.parseLong(record.value().toString().split("@")[1]);
            }

            if (record.timestamp() >= 0L) {
                return record.timestamp();
            }

            return DEFAULT_TIMESTAMP;
        }
    }
}<|MERGE_RESOLUTION|>--- conflicted
+++ resolved
@@ -21,29 +21,15 @@
 import org.apache.kafka.common.header.Headers;
 import org.apache.kafka.common.header.internals.RecordHeader;
 import org.apache.kafka.common.header.internals.RecordHeaders;
-import org.apache.kafka.common.serialization.Deserializer;
-import org.apache.kafka.common.serialization.Serdes;
-import org.apache.kafka.common.serialization.Serializer;
-import org.apache.kafka.common.serialization.StringDeserializer;
-import org.apache.kafka.common.serialization.StringSerializer;
-import org.apache.kafka.streams.StreamsConfig;
-import org.apache.kafka.streams.TestInputTopic;
-import org.apache.kafka.streams.TestOutputTopic;
-import org.apache.kafka.streams.Topology;
-import org.apache.kafka.streams.TopologyTestDriver;
-import org.apache.kafka.streams.TopologyWrapper;
-import org.apache.kafka.streams.KeyValue;
+import org.apache.kafka.common.serialization.*;
+import org.apache.kafka.streams.*;
 import org.apache.kafka.streams.processor.StreamPartitioner;
 import org.apache.kafka.streams.processor.TimestampExtractor;
 import org.apache.kafka.streams.processor.api.Processor;
 import org.apache.kafka.streams.processor.api.ProcessorContext;
 import org.apache.kafka.streams.processor.api.ProcessorSupplier;
 import org.apache.kafka.streams.processor.api.Record;
-import org.apache.kafka.streams.state.KeyValueBytesStoreSupplier;
-import org.apache.kafka.streams.state.KeyValueStore;
-import org.apache.kafka.streams.state.StoreBuilder;
-import org.apache.kafka.streams.state.Stores;
-import org.apache.kafka.streams.state.KeyValueIterator;
+import org.apache.kafka.streams.state.*;
 import org.apache.kafka.streams.test.TestRecord;
 import org.apache.kafka.test.MockApiProcessorSupplier;
 import org.apache.kafka.test.TestUtils;
@@ -54,32 +40,14 @@
 import java.io.File;
 import java.time.Duration;
 import java.time.Instant;
-import java.util.Arrays;
-import java.util.Collections;
-import java.util.Properties;
-import java.util.Set;
-import java.util.ArrayList;
-import java.util.List;
-import java.util.Optional;
-import java.util.HashSet;
+import java.util.*;
 import java.util.function.Supplier;
 
 import static java.util.Arrays.asList;
-import static org.apache.kafka.common.utils.Utils.mkEntry;
-import static org.apache.kafka.common.utils.Utils.mkMap;
-import static org.apache.kafka.common.utils.Utils.mkSet;
-import static org.hamcrest.CoreMatchers.containsString;
-import static org.hamcrest.CoreMatchers.equalTo;
-import static org.hamcrest.CoreMatchers.is;
-import static org.hamcrest.CoreMatchers.nullValue;
-import static org.hamcrest.CoreMatchers.startsWith;
+import static org.apache.kafka.common.utils.Utils.*;
+import static org.hamcrest.CoreMatchers.*;
 import static org.hamcrest.MatcherAssert.assertThat;
-import static org.junit.Assert.assertEquals;
-import static org.junit.Assert.assertFalse;
-import static org.junit.Assert.assertNotNull;
-import static org.junit.Assert.assertNull;
-import static org.junit.Assert.assertThrows;
-import static org.junit.Assert.assertTrue;
+import static org.junit.Assert.*;
 
 public class ProcessorTopologyTest {
 
@@ -98,8 +66,8 @@
     private static final Header HEADER = new RecordHeader("key", "value".getBytes());
     private static final Headers HEADERS = new RecordHeaders(new Header[]{HEADER});
 
-	private final TopologyWrapper topology = new TopologyWrapper();
-	private final MockApiProcessorSupplier<?, ?, ?, ?> mockProcessorSupplier = new MockApiProcessorSupplier<>();
+    private final TopologyWrapper topology = new TopologyWrapper();
+    private final MockApiProcessorSupplier<?, ?, ?, ?> mockProcessorSupplier = new MockApiProcessorSupplier<>();
 
     private TopologyTestDriver driver;
     private final Properties props = new Properties();
@@ -137,170 +105,6 @@
 
     @Test
     public void testTopologyMetadata() {
-<<<<<<< HEAD
-		topology.addSource("source-1", "topic-1");
-		topology.addSource("source-2", "topic-2", "topic-3");
-		topology.addProcessor("processor-1", new MockApiProcessorSupplier<>(), "source-1");
-		topology.addProcessor("processor-2", new MockApiProcessorSupplier<>(), "source-1", "source-2");
-		topology.addSink("sink-1", "topic-3", "processor-1");
-		topology.addSink("sink-2", "topic-4", "processor-1", "processor-2");
-
-		final ProcessorTopology processorTopology = topology.getInternalBuilder("X").buildTopology();
-
-		assertEquals(6, processorTopology.processors().size());
-
-		assertEquals(2, processorTopology.sources().size());
-
-		assertEquals(3, processorTopology.sourceTopics().size());
-
-		assertNotNull(processorTopology.source("topic-1"));
-
-		assertNotNull(processorTopology.source("topic-2"));
-
-		assertNotNull(processorTopology.source("topic-3"));
-
-		assertEquals(processorTopology.source("topic-2"), processorTopology.source("topic-3"));
-	}
-
-	@Test
-	public void shouldGetTerminalNodes() {
-		topology.addSource("source-1", "topic-1");
-		topology.addSource("source-2", "topic-2", "topic-3");
-		topology.addProcessor("processor-1", new MockApiProcessorSupplier<>(), "source-1");
-		topology.addProcessor("processor-2", new MockApiProcessorSupplier<>(), "source-1", "source-2");
-		topology.addSink("sink-1", "topic-3", "processor-1");
-
-		final ProcessorTopology processorTopology = topology.getInternalBuilder("X").buildTopology();
-
-		assertThat(processorTopology.terminalNodes(), equalTo(mkSet("processor-2", "sink-1")));
-	}
-
-	@Test
-	public void shouldUpdateSourceTopicsWithNewMatchingTopic() {
-		final String sourceNode = "source-1";
-		final String topic = "topic-1";
-		final String newTopic = "topic-2";
-		topology.addSource(sourceNode, topic);
-		final ProcessorTopology processorTopology = topology.getInternalBuilder("X").buildTopology();
-		assertThat(processorTopology.source(newTopic), is(nullValue()));
-
-		processorTopology.updateSourceTopics(Collections.singletonMap(sourceNode, asList(topic, newTopic)));
-
-		assertThat(processorTopology.source(newTopic).name(), equalTo(sourceNode));
-	}
-
-	@Test
-	public void shouldUpdateSourceTopicsWithRemovedTopic() {
-		final String sourceNode = "source-1";
-		final String topic = "topic-1";
-		final String topicToRemove = "topic-2";
-		topology.addSource(sourceNode, topic, topicToRemove);
-		final ProcessorTopology processorTopology = topology.getInternalBuilder("X").buildTopology();
-		assertThat(processorTopology.source(topicToRemove).name(), equalTo(sourceNode));
-
-		processorTopology.updateSourceTopics(Collections.singletonMap(sourceNode, Collections.singletonList(topic)));
-
-		assertThat(processorTopology.source(topicToRemove), is(nullValue()));
-	}
-
-	@Test
-	public void shouldUpdateSourceTopicsWithAllTopicsRemoved() {
-		final String sourceNode = "source-1";
-		final String topic = "topic-1";
-		topology.addSource(sourceNode, topic);
-		final ProcessorTopology processorTopology = topology.getInternalBuilder("X").buildTopology();
-		assertThat(processorTopology.source(topic).name(), equalTo(sourceNode));
-
-		processorTopology.updateSourceTopics(Collections.singletonMap(sourceNode, Collections.emptyList()));
-
-		assertThat(processorTopology.source(topic), is(nullValue()));
-	}
-
-	@Test
-	public void shouldUpdateSourceTopicsOnlyForSourceNodesWithinTheSubtopology() {
-		final String sourceNodeWithinSubtopology = "source-1";
-		final String sourceNodeOutsideSubtopology = "source-2";
-		final String topicWithinSubtopology = "topic-1";
-		final String topicOutsideSubtopology = "topic-2";
-		topology.addSource(sourceNodeWithinSubtopology, topicWithinSubtopology);
-		final ProcessorTopology processorTopology = topology.getInternalBuilder("X").buildTopology();
-
-		processorTopology.updateSourceTopics(mkMap(
-				mkEntry(sourceNodeWithinSubtopology, Collections.singletonList(topicWithinSubtopology)),
-				mkEntry(sourceNodeOutsideSubtopology, Collections.singletonList(topicOutsideSubtopology))
-				)
-		);
-
-		assertThat(processorTopology.source(topicOutsideSubtopology), is(nullValue()));
-		assertThat(processorTopology.sources().size(), equalTo(1));
-	}
-
-	@Test
-	public void shouldThrowIfSourceNodeToUpdateDoesNotExist() {
-		final String existingSourceNode = "source-1";
-		final String nonExistingSourceNode = "source-2";
-		final String topicOfExistingSourceNode = "topic-1";
-		final String topicOfNonExistingSourceNode = "topic-2";
-		topology.addSource(nonExistingSourceNode, topicOfNonExistingSourceNode);
-		final ProcessorTopology processorTopology = topology.getInternalBuilder("X").buildTopology();
-
-		final Throwable exception = assertThrows(
-				IllegalStateException.class,
-				() -> processorTopology.updateSourceTopics(Collections.singletonMap(
-						existingSourceNode, Collections.singletonList(topicOfExistingSourceNode)
-				))
-		);
-		assertThat(exception.getMessage(), is("Node " + nonExistingSourceNode + " not found in full topology"));
-	}
-
-	@Test
-	public void shouldThrowIfMultipleSourceNodeOfSameSubtopologySubscribedToSameTopic() {
-		final String sourceNode = "source-1";
-		final String updatedSourceNode = "source-2";
-		final String doublySubscribedTopic = "topic-1";
-		final String topic = "topic-2";
-		topology.addSource(sourceNode, doublySubscribedTopic);
-		topology.addSource(updatedSourceNode, topic);
-		final ProcessorTopology processorTopology = topology.getInternalBuilder("X").buildTopology();
-
-		final Throwable exception = assertThrows(
-				IllegalStateException.class,
-				() -> processorTopology.updateSourceTopics(mkMap(
-						mkEntry(sourceNode, Collections.singletonList(doublySubscribedTopic)),
-						mkEntry(updatedSourceNode, Arrays.asList(topic, doublySubscribedTopic))
-				))
-		);
-		assertThat(
-				exception.getMessage(),
-				startsWith("Topic " + doublySubscribedTopic + " was already registered to source node")
-		);
-	}
-
-	@Test
-	public void testDrivingSimpleTopology() {
-		final int partition = 10;
-		driver = new TopologyTestDriver(createSimpleTopology(partition), props);
-		final TestInputTopic<String, String> inputTopic = driver.createInputTopic(INPUT_TOPIC_1, STRING_SERIALIZER, STRING_SERIALIZER, Instant.ofEpochMilli(0L), Duration.ZERO);
-		final TestOutputTopic<String, String> outputTopic1 =
-				driver.createOutputTopic(OUTPUT_TOPIC_1, Serdes.String().deserializer(), Serdes.String().deserializer());
-
-		inputTopic.pipeInput("key1", "value1");
-		assertNextOutputRecord(outputTopic1.readRecord(), "key1", "value1");
-		assertTrue(outputTopic1.isEmpty());
-
-		inputTopic.pipeInput("key2", "value2");
-		assertNextOutputRecord(outputTopic1.readRecord(), "key2", "value2");
-		assertTrue(outputTopic1.isEmpty());
-
-		inputTopic.pipeInput("key3", "value3");
-		inputTopic.pipeInput("key4", "value4");
-		inputTopic.pipeInput("key5", "value5");
-		assertNextOutputRecord(outputTopic1.readRecord(), "key3", "value3");
-		assertNextOutputRecord(outputTopic1.readRecord(), "key4", "value4");
-		assertNextOutputRecord(outputTopic1.readRecord(), "key5", "value5");
-		assertTrue(outputTopic1.isEmpty());
-	}
-=======
         topology.addSource("source-1", "topic-1");
         topology.addSource("source-2", "topic-2", "topic-3");
         topology.addProcessor("processor-1", new MockApiProcessorSupplier<>(), "source-1");
@@ -388,11 +192,7 @@
         topology.addSource(sourceNodeWithinSubtopology, topicWithinSubtopology);
         final ProcessorTopology processorTopology = topology.getInternalBuilder("X").buildTopology();
 
-        processorTopology.updateSourceTopics(mkMap(
-            mkEntry(sourceNodeWithinSubtopology, Collections.singletonList(topicWithinSubtopology)),
-            mkEntry(sourceNodeOutsideSubtopology, Collections.singletonList(topicOutsideSubtopology))
-            )
-        );
+        processorTopology.updateSourceTopics(mkMap(mkEntry(sourceNodeWithinSubtopology, Collections.singletonList(topicWithinSubtopology)), mkEntry(sourceNodeOutsideSubtopology, Collections.singletonList(topicOutsideSubtopology))));
 
         assertThat(processorTopology.source(topicOutsideSubtopology), is(nullValue()));
         assertThat(processorTopology.sources().size(), equalTo(1));
@@ -407,12 +207,7 @@
         topology.addSource(nonExistingSourceNode, topicOfNonExistingSourceNode);
         final ProcessorTopology processorTopology = topology.getInternalBuilder("X").buildTopology();
 
-        final Throwable exception = assertThrows(
-            IllegalStateException.class,
-            () -> processorTopology.updateSourceTopics(Collections.singletonMap(
-                existingSourceNode, Collections.singletonList(topicOfExistingSourceNode)
-            ))
-        );
+        final Throwable exception = assertThrows(IllegalStateException.class, () -> processorTopology.updateSourceTopics(Collections.singletonMap(existingSourceNode, Collections.singletonList(topicOfExistingSourceNode))));
         assertThat(exception.getMessage(), is("Node " + nonExistingSourceNode + " not found in full topology"));
     }
 
@@ -426,17 +221,8 @@
         topology.addSource(updatedSourceNode, topic);
         final ProcessorTopology processorTopology = topology.getInternalBuilder("X").buildTopology();
 
-        final Throwable exception = assertThrows(
-            IllegalStateException.class,
-            () -> processorTopology.updateSourceTopics(mkMap(
-                mkEntry(sourceNode, Collections.singletonList(doublySubscribedTopic)),
-                mkEntry(updatedSourceNode, Arrays.asList(topic, doublySubscribedTopic))
-            ))
-        );
-        assertThat(
-            exception.getMessage(),
-            startsWith("Topic " + doublySubscribedTopic + " was already registered to source node")
-        );
+        final Throwable exception = assertThrows(IllegalStateException.class, () -> processorTopology.updateSourceTopics(mkMap(mkEntry(sourceNode, Collections.singletonList(doublySubscribedTopic)), mkEntry(updatedSourceNode, Arrays.asList(topic, doublySubscribedTopic)))));
+        assertThat(exception.getMessage(), startsWith("Topic " + doublySubscribedTopic + " was already registered to source node"));
     }
 
     @Test
@@ -444,8 +230,7 @@
         final int partition = 10;
         driver = new TopologyTestDriver(createSimpleTopology(partition), props);
         final TestInputTopic<String, String> inputTopic = driver.createInputTopic(INPUT_TOPIC_1, STRING_SERIALIZER, STRING_SERIALIZER, Instant.ofEpochMilli(0L), Duration.ZERO);
-        final TestOutputTopic<String, String> outputTopic1 =
-                driver.createOutputTopic(OUTPUT_TOPIC_1, Serdes.String().deserializer(), Serdes.String().deserializer());
+        final TestOutputTopic<String, String> outputTopic1 = driver.createOutputTopic(OUTPUT_TOPIC_1, Serdes.String().deserializer(), Serdes.String().deserializer());
 
         inputTopic.pipeInput("key1", "value1");
         assertNextOutputRecord(outputTopic1.readRecord(), "key1", "value1");
@@ -468,8 +253,7 @@
     public void testDrivingSimpleTopologyWithDroppingPartitioner() {
         driver = new TopologyTestDriver(createSimpleTopologyWithDroppingPartitioner(), props);
         final TestInputTopic<String, String> inputTopic = driver.createInputTopic(INPUT_TOPIC_1, STRING_SERIALIZER, STRING_SERIALIZER, Instant.ofEpochMilli(0L), Duration.ZERO);
-        final TestOutputTopic<String, String> outputTopic1 =
-                driver.createOutputTopic(OUTPUT_TOPIC_1, Serdes.String().deserializer(), Serdes.String().deserializer());
+        final TestOutputTopic<String, String> outputTopic1 = driver.createOutputTopic(OUTPUT_TOPIC_1, Serdes.String().deserializer(), Serdes.String().deserializer());
 
         inputTopic.pipeInput("key1", "value1");
         assertTrue(outputTopic1.isEmpty());
@@ -480,8 +264,7 @@
         final String storeName = "entries";
         driver = new TopologyTestDriver(createStatefulTopology(storeName), props);
         final TestInputTopic<String, String> inputTopic = driver.createInputTopic(INPUT_TOPIC_1, STRING_SERIALIZER, STRING_SERIALIZER);
-        final TestOutputTopic<Integer, String> outputTopic1 =
-                driver.createOutputTopic(OUTPUT_TOPIC_1, Serdes.Integer().deserializer(), Serdes.String().deserializer());
+        final TestOutputTopic<Integer, String> outputTopic1 = driver.createOutputTopic(OUTPUT_TOPIC_1, Serdes.Integer().deserializer(), Serdes.String().deserializer());
 
         inputTopic.pipeInput("key1", "value1");
         inputTopic.pipeInput("key2", "value2");
@@ -500,8 +283,7 @@
     public void testDrivingConnectedStateStoreTopology() {
         driver = new TopologyTestDriver(createConnectedStateStoreTopology("connectedStore"), props);
         final TestInputTopic<String, String> inputTopic = driver.createInputTopic(INPUT_TOPIC_1, STRING_SERIALIZER, STRING_SERIALIZER);
-        final TestOutputTopic<Integer, String> outputTopic1 =
-            driver.createOutputTopic(OUTPUT_TOPIC_1, Serdes.Integer().deserializer(), Serdes.String().deserializer());
+        final TestOutputTopic<Integer, String> outputTopic1 = driver.createOutputTopic(OUTPUT_TOPIC_1, Serdes.Integer().deserializer(), Serdes.String().deserializer());
 
         inputTopic.pipeInput("key1", "value1");
         inputTopic.pipeInput("key2", "value2");
@@ -520,20 +302,13 @@
     @Test
     public void testDrivingConnectedStateStoreInDifferentProcessorsTopologyWithOldAPI() {
         final String storeName = "connectedStore";
-        final StoreBuilder<KeyValueStore<String, String>> storeBuilder =
-            Stores.keyValueStoreBuilder(Stores.inMemoryKeyValueStore(storeName), Serdes.String(), Serdes.String());
-        topology
-            .addSource("source1", STRING_DESERIALIZER, STRING_DESERIALIZER, INPUT_TOPIC_1)
-            .addSource("source2", STRING_DESERIALIZER, STRING_DESERIALIZER, INPUT_TOPIC_2)
-            .addProcessor("processor1", defineWithStoresOldAPI(() -> new OldAPIStatefulProcessor(storeName), Collections.singleton(storeBuilder)), "source1")
-            .addProcessor("processor2", defineWithStoresOldAPI(() -> new OldAPIStatefulProcessor(storeName), Collections.singleton(storeBuilder)), "source2")
-            .addSink("counts", OUTPUT_TOPIC_1, "processor1", "processor2");
-
-        driver = new TopologyTestDriver(topology, props);
-
-        final TestInputTopic<String, String> inputTopic = driver.createInputTopic(INPUT_TOPIC_1, STRING_SERIALIZER, STRING_SERIALIZER);
-        final TestOutputTopic<Integer, String> outputTopic1 =
-            driver.createOutputTopic(OUTPUT_TOPIC_1, Serdes.Integer().deserializer(), Serdes.String().deserializer());
+        final StoreBuilder<KeyValueStore<String, String>> storeBuilder = Stores.keyValueStoreBuilder(Stores.inMemoryKeyValueStore(storeName), Serdes.String(), Serdes.String());
+        topology.addSource("source1", STRING_DESERIALIZER, STRING_DESERIALIZER, INPUT_TOPIC_1).addSource("source2", STRING_DESERIALIZER, STRING_DESERIALIZER, INPUT_TOPIC_2).addProcessor("processor1", defineWithStoresOldAPI(() -> new OldAPIStatefulProcessor(storeName), Collections.singleton(storeBuilder)), "source1").addProcessor("processor2", defineWithStoresOldAPI(() -> new OldAPIStatefulProcessor(storeName), Collections.singleton(storeBuilder)), "source2").addSink("counts", OUTPUT_TOPIC_1, "processor1", "processor2");
+
+        driver = new TopologyTestDriver(topology, props);
+
+        final TestInputTopic<String, String> inputTopic = driver.createInputTopic(INPUT_TOPIC_1, STRING_SERIALIZER, STRING_SERIALIZER);
+        final TestOutputTopic<Integer, String> outputTopic1 = driver.createOutputTopic(OUTPUT_TOPIC_1, Serdes.Integer().deserializer(), Serdes.String().deserializer());
 
         inputTopic.pipeInput("key1", "value1");
         inputTopic.pipeInput("key2", "value2");
@@ -551,20 +326,13 @@
     @Test
     public void testDrivingConnectedStateStoreInDifferentProcessorsTopology() {
         final String storeName = "connectedStore";
-        final StoreBuilder<KeyValueStore<String, String>> storeBuilder =
-            Stores.keyValueStoreBuilder(Stores.inMemoryKeyValueStore(storeName), Serdes.String(), Serdes.String());
-        topology
-            .addSource("source1", STRING_DESERIALIZER, STRING_DESERIALIZER, INPUT_TOPIC_1)
-            .addSource("source2", STRING_DESERIALIZER, STRING_DESERIALIZER, INPUT_TOPIC_2)
-            .addProcessor("processor1", defineWithStores(() -> new StatefulProcessor(storeName), Collections.singleton(storeBuilder)), "source1")
-            .addProcessor("processor2", defineWithStores(() -> new StatefulProcessor(storeName), Collections.singleton(storeBuilder)), "source2")
-            .addSink("counts", OUTPUT_TOPIC_1, "processor1", "processor2");
-
-        driver = new TopologyTestDriver(topology, props);
-
-        final TestInputTopic<String, String> inputTopic = driver.createInputTopic(INPUT_TOPIC_1, STRING_SERIALIZER, STRING_SERIALIZER);
-        final TestOutputTopic<Integer, String> outputTopic1 =
-            driver.createOutputTopic(OUTPUT_TOPIC_1, Serdes.Integer().deserializer(), Serdes.String().deserializer());
+        final StoreBuilder<KeyValueStore<String, String>> storeBuilder = Stores.keyValueStoreBuilder(Stores.inMemoryKeyValueStore(storeName), Serdes.String(), Serdes.String());
+        topology.addSource("source1", STRING_DESERIALIZER, STRING_DESERIALIZER, INPUT_TOPIC_1).addSource("source2", STRING_DESERIALIZER, STRING_DESERIALIZER, INPUT_TOPIC_2).addProcessor("processor1", defineWithStores(() -> new StatefulProcessor(storeName), Collections.singleton(storeBuilder)), "source1").addProcessor("processor2", defineWithStores(() -> new StatefulProcessor(storeName), Collections.singleton(storeBuilder)), "source2").addSink("counts", OUTPUT_TOPIC_1, "processor1", "processor2");
+
+        driver = new TopologyTestDriver(topology, props);
+
+        final TestInputTopic<String, String> inputTopic = driver.createInputTopic(INPUT_TOPIC_1, STRING_SERIALIZER, STRING_SERIALIZER);
+        final TestOutputTopic<Integer, String> outputTopic1 = driver.createOutputTopic(OUTPUT_TOPIC_1, Serdes.Integer().deserializer(), Serdes.String().deserializer());
 
         inputTopic.pipeInput("key1", "value1");
         inputTopic.pipeInput("key2", "value2");
@@ -581,20 +349,13 @@
 
     @Test
     public void testPrefixScanInMemoryStoreNoCachingNoLogging() {
-        final StoreBuilder<KeyValueStore<String, String>> storeBuilder =
-            Stores.keyValueStoreBuilder(Stores.inMemoryKeyValueStore(DEFAULT_STORE_NAME), Serdes.String(), Serdes.String())
-                .withCachingDisabled()
-                .withLoggingDisabled();
-        topology
-            .addSource("source1", STRING_DESERIALIZER, STRING_DESERIALIZER, INPUT_TOPIC_1)
-            .addProcessor("processor1", defineWithStores(() -> new StatefulProcessor(DEFAULT_STORE_NAME), Collections.singleton(storeBuilder)), "source1")
-            .addSink("counts", OUTPUT_TOPIC_1, "processor1");
-
-        driver = new TopologyTestDriver(topology, props);
-
-        final TestInputTopic<String, String> inputTopic = driver.createInputTopic(INPUT_TOPIC_1, STRING_SERIALIZER, STRING_SERIALIZER);
-        final TestOutputTopic<Integer, String> outputTopic1 =
-            driver.createOutputTopic(OUTPUT_TOPIC_1, Serdes.Integer().deserializer(), Serdes.String().deserializer());
+        final StoreBuilder<KeyValueStore<String, String>> storeBuilder = Stores.keyValueStoreBuilder(Stores.inMemoryKeyValueStore(DEFAULT_STORE_NAME), Serdes.String(), Serdes.String()).withCachingDisabled().withLoggingDisabled();
+        topology.addSource("source1", STRING_DESERIALIZER, STRING_DESERIALIZER, INPUT_TOPIC_1).addProcessor("processor1", defineWithStores(() -> new StatefulProcessor(DEFAULT_STORE_NAME), Collections.singleton(storeBuilder)), "source1").addSink("counts", OUTPUT_TOPIC_1, "processor1");
+
+        driver = new TopologyTestDriver(topology, props);
+
+        final TestInputTopic<String, String> inputTopic = driver.createInputTopic(INPUT_TOPIC_1, STRING_SERIALIZER, STRING_SERIALIZER);
+        final TestOutputTopic<Integer, String> outputTopic1 = driver.createOutputTopic(OUTPUT_TOPIC_1, Serdes.Integer().deserializer(), Serdes.String().deserializer());
 
         inputTopic.pipeInput("key1", "value1");
         inputTopic.pipeInput("key2", "value2");
@@ -616,20 +377,13 @@
 
     @Test
     public void testPrefixScanInMemoryStoreWithCachingNoLogging() {
-        final StoreBuilder<KeyValueStore<String, String>> storeBuilder =
-            Stores.keyValueStoreBuilder(Stores.inMemoryKeyValueStore(DEFAULT_STORE_NAME), Serdes.String(), Serdes.String())
-                .withCachingEnabled()
-                .withLoggingDisabled();
-        topology
-            .addSource("source1", STRING_DESERIALIZER, STRING_DESERIALIZER, INPUT_TOPIC_1)
-            .addProcessor("processor1", defineWithStores(() -> new StatefulProcessor(DEFAULT_STORE_NAME), Collections.singleton(storeBuilder)), "source1")
-            .addSink("counts", OUTPUT_TOPIC_1, "processor1");
-
-        driver = new TopologyTestDriver(topology, props);
-
-        final TestInputTopic<String, String> inputTopic = driver.createInputTopic(INPUT_TOPIC_1, STRING_SERIALIZER, STRING_SERIALIZER);
-        final TestOutputTopic<Integer, String> outputTopic1 =
-            driver.createOutputTopic(OUTPUT_TOPIC_1, Serdes.Integer().deserializer(), Serdes.String().deserializer());
+        final StoreBuilder<KeyValueStore<String, String>> storeBuilder = Stores.keyValueStoreBuilder(Stores.inMemoryKeyValueStore(DEFAULT_STORE_NAME), Serdes.String(), Serdes.String()).withCachingEnabled().withLoggingDisabled();
+        topology.addSource("source1", STRING_DESERIALIZER, STRING_DESERIALIZER, INPUT_TOPIC_1).addProcessor("processor1", defineWithStores(() -> new StatefulProcessor(DEFAULT_STORE_NAME), Collections.singleton(storeBuilder)), "source1").addSink("counts", OUTPUT_TOPIC_1, "processor1");
+
+        driver = new TopologyTestDriver(topology, props);
+
+        final TestInputTopic<String, String> inputTopic = driver.createInputTopic(INPUT_TOPIC_1, STRING_SERIALIZER, STRING_SERIALIZER);
+        final TestOutputTopic<Integer, String> outputTopic1 = driver.createOutputTopic(OUTPUT_TOPIC_1, Serdes.Integer().deserializer(), Serdes.String().deserializer());
 
         inputTopic.pipeInput("key1", "value1");
         inputTopic.pipeInput("key2", "value2");
@@ -651,20 +405,13 @@
 
     @Test
     public void testPrefixScanInMemoryStoreWithCachingWithLogging() {
-        final StoreBuilder<KeyValueStore<String, String>> storeBuilder =
-            Stores.keyValueStoreBuilder(Stores.inMemoryKeyValueStore(DEFAULT_STORE_NAME), Serdes.String(), Serdes.String())
-                .withCachingEnabled()
-                .withLoggingEnabled(Collections.emptyMap());
-        topology
-            .addSource("source1", STRING_DESERIALIZER, STRING_DESERIALIZER, INPUT_TOPIC_1)
-            .addProcessor("processor1", defineWithStores(() -> new StatefulProcessor(DEFAULT_STORE_NAME), Collections.singleton(storeBuilder)), "source1")
-            .addSink("counts", OUTPUT_TOPIC_1, "processor1");
-
-        driver = new TopologyTestDriver(topology, props);
-
-        final TestInputTopic<String, String> inputTopic = driver.createInputTopic(INPUT_TOPIC_1, STRING_SERIALIZER, STRING_SERIALIZER);
-        final TestOutputTopic<Integer, String> outputTopic1 =
-            driver.createOutputTopic(OUTPUT_TOPIC_1, Serdes.Integer().deserializer(), Serdes.String().deserializer());
+        final StoreBuilder<KeyValueStore<String, String>> storeBuilder = Stores.keyValueStoreBuilder(Stores.inMemoryKeyValueStore(DEFAULT_STORE_NAME), Serdes.String(), Serdes.String()).withCachingEnabled().withLoggingEnabled(Collections.emptyMap());
+        topology.addSource("source1", STRING_DESERIALIZER, STRING_DESERIALIZER, INPUT_TOPIC_1).addProcessor("processor1", defineWithStores(() -> new StatefulProcessor(DEFAULT_STORE_NAME), Collections.singleton(storeBuilder)), "source1").addSink("counts", OUTPUT_TOPIC_1, "processor1");
+
+        driver = new TopologyTestDriver(topology, props);
+
+        final TestInputTopic<String, String> inputTopic = driver.createInputTopic(INPUT_TOPIC_1, STRING_SERIALIZER, STRING_SERIALIZER);
+        final TestOutputTopic<Integer, String> outputTopic1 = driver.createOutputTopic(OUTPUT_TOPIC_1, Serdes.Integer().deserializer(), Serdes.String().deserializer());
 
         inputTopic.pipeInput("key1", "value1");
         inputTopic.pipeInput("key2", "value2");
@@ -686,20 +433,13 @@
 
     @Test
     public void testPrefixScanPersistentStoreNoCachingNoLogging() {
-        final StoreBuilder<KeyValueStore<String, String>> storeBuilder =
-            Stores.keyValueStoreBuilder(Stores.persistentKeyValueStore(DEFAULT_STORE_NAME), Serdes.String(), Serdes.String())
-                .withCachingDisabled()
-                .withLoggingDisabled();
-        topology
-            .addSource("source1", STRING_DESERIALIZER, STRING_DESERIALIZER, INPUT_TOPIC_1)
-            .addProcessor("processor1", defineWithStores(() -> new StatefulProcessor(DEFAULT_STORE_NAME), Collections.singleton(storeBuilder)), "source1")
-            .addSink("counts", OUTPUT_TOPIC_1, "processor1");
-
-        driver = new TopologyTestDriver(topology, props);
-
-        final TestInputTopic<String, String> inputTopic = driver.createInputTopic(INPUT_TOPIC_1, STRING_SERIALIZER, STRING_SERIALIZER);
-        final TestOutputTopic<Integer, String> outputTopic1 =
-            driver.createOutputTopic(OUTPUT_TOPIC_1, Serdes.Integer().deserializer(), Serdes.String().deserializer());
+        final StoreBuilder<KeyValueStore<String, String>> storeBuilder = Stores.keyValueStoreBuilder(Stores.persistentKeyValueStore(DEFAULT_STORE_NAME), Serdes.String(), Serdes.String()).withCachingDisabled().withLoggingDisabled();
+        topology.addSource("source1", STRING_DESERIALIZER, STRING_DESERIALIZER, INPUT_TOPIC_1).addProcessor("processor1", defineWithStores(() -> new StatefulProcessor(DEFAULT_STORE_NAME), Collections.singleton(storeBuilder)), "source1").addSink("counts", OUTPUT_TOPIC_1, "processor1");
+
+        driver = new TopologyTestDriver(topology, props);
+
+        final TestInputTopic<String, String> inputTopic = driver.createInputTopic(INPUT_TOPIC_1, STRING_SERIALIZER, STRING_SERIALIZER);
+        final TestOutputTopic<Integer, String> outputTopic1 = driver.createOutputTopic(OUTPUT_TOPIC_1, Serdes.Integer().deserializer(), Serdes.String().deserializer());
 
         inputTopic.pipeInput("key1", "value1");
         inputTopic.pipeInput("key2", "value2");
@@ -721,20 +461,13 @@
 
     @Test
     public void testPrefixScanPersistentStoreWithCachingNoLogging() {
-        final StoreBuilder<KeyValueStore<String, String>> storeBuilder =
-            Stores.keyValueStoreBuilder(Stores.persistentKeyValueStore(DEFAULT_STORE_NAME), Serdes.String(), Serdes.String())
-                .withCachingEnabled()
-                .withLoggingDisabled();
-        topology
-            .addSource("source1", STRING_DESERIALIZER, STRING_DESERIALIZER, INPUT_TOPIC_1)
-            .addProcessor("processor1", defineWithStores(() -> new StatefulProcessor(DEFAULT_STORE_NAME), Collections.singleton(storeBuilder)), "source1")
-            .addSink("counts", OUTPUT_TOPIC_1, "processor1");
-
-        driver = new TopologyTestDriver(topology, props);
-
-        final TestInputTopic<String, String> inputTopic = driver.createInputTopic(INPUT_TOPIC_1, STRING_SERIALIZER, STRING_SERIALIZER);
-        final TestOutputTopic<Integer, String> outputTopic1 =
-            driver.createOutputTopic(OUTPUT_TOPIC_1, Serdes.Integer().deserializer(), Serdes.String().deserializer());
+        final StoreBuilder<KeyValueStore<String, String>> storeBuilder = Stores.keyValueStoreBuilder(Stores.persistentKeyValueStore(DEFAULT_STORE_NAME), Serdes.String(), Serdes.String()).withCachingEnabled().withLoggingDisabled();
+        topology.addSource("source1", STRING_DESERIALIZER, STRING_DESERIALIZER, INPUT_TOPIC_1).addProcessor("processor1", defineWithStores(() -> new StatefulProcessor(DEFAULT_STORE_NAME), Collections.singleton(storeBuilder)), "source1").addSink("counts", OUTPUT_TOPIC_1, "processor1");
+
+        driver = new TopologyTestDriver(topology, props);
+
+        final TestInputTopic<String, String> inputTopic = driver.createInputTopic(INPUT_TOPIC_1, STRING_SERIALIZER, STRING_SERIALIZER);
+        final TestOutputTopic<Integer, String> outputTopic1 = driver.createOutputTopic(OUTPUT_TOPIC_1, Serdes.Integer().deserializer(), Serdes.String().deserializer());
 
         inputTopic.pipeInput("key1", "value1");
         inputTopic.pipeInput("key2", "value2");
@@ -756,20 +489,13 @@
 
     @Test
     public void testPrefixScanPersistentStoreWithCachingWithLogging() {
-        final StoreBuilder<KeyValueStore<String, String>> storeBuilder =
-            Stores.keyValueStoreBuilder(Stores.persistentKeyValueStore(DEFAULT_STORE_NAME), Serdes.String(), Serdes.String())
-                .withCachingEnabled()
-                .withLoggingEnabled(Collections.emptyMap());
-        topology
-            .addSource("source1", STRING_DESERIALIZER, STRING_DESERIALIZER, INPUT_TOPIC_1)
-            .addProcessor("processor1", defineWithStores(() -> new StatefulProcessor(DEFAULT_STORE_NAME), Collections.singleton(storeBuilder)), "source1")
-            .addSink("counts", OUTPUT_TOPIC_1, "processor1");
-
-        driver = new TopologyTestDriver(topology, props);
-
-        final TestInputTopic<String, String> inputTopic = driver.createInputTopic(INPUT_TOPIC_1, STRING_SERIALIZER, STRING_SERIALIZER);
-        final TestOutputTopic<Integer, String> outputTopic1 =
-            driver.createOutputTopic(OUTPUT_TOPIC_1, Serdes.Integer().deserializer(), Serdes.String().deserializer());
+        final StoreBuilder<KeyValueStore<String, String>> storeBuilder = Stores.keyValueStoreBuilder(Stores.persistentKeyValueStore(DEFAULT_STORE_NAME), Serdes.String(), Serdes.String()).withCachingEnabled().withLoggingEnabled(Collections.emptyMap());
+        topology.addSource("source1", STRING_DESERIALIZER, STRING_DESERIALIZER, INPUT_TOPIC_1).addProcessor("processor1", defineWithStores(() -> new StatefulProcessor(DEFAULT_STORE_NAME), Collections.singleton(storeBuilder)), "source1").addSink("counts", OUTPUT_TOPIC_1, "processor1");
+
+        driver = new TopologyTestDriver(topology, props);
+
+        final TestInputTopic<String, String> inputTopic = driver.createInputTopic(INPUT_TOPIC_1, STRING_SERIALIZER, STRING_SERIALIZER);
+        final TestOutputTopic<Integer, String> outputTopic1 = driver.createOutputTopic(OUTPUT_TOPIC_1, Serdes.Integer().deserializer(), Serdes.String().deserializer());
 
         inputTopic.pipeInput("key1", "value1");
         inputTopic.pipeInput("key2", "value2");
@@ -791,20 +517,13 @@
 
     @Test
     public void testPrefixScanPersistentTimestampedStoreNoCachingNoLogging() {
-        final StoreBuilder<KeyValueStore<String, String>> storeBuilder =
-            Stores.keyValueStoreBuilder(Stores.persistentTimestampedKeyValueStore(DEFAULT_STORE_NAME), Serdes.String(), Serdes.String())
-                .withCachingDisabled()
-                .withLoggingDisabled();
-        topology
-            .addSource("source1", STRING_DESERIALIZER, STRING_DESERIALIZER, INPUT_TOPIC_1)
-            .addProcessor("processor1", defineWithStores(() -> new StatefulProcessor(DEFAULT_STORE_NAME), Collections.singleton(storeBuilder)), "source1")
-            .addSink("counts", OUTPUT_TOPIC_1, "processor1");
-
-        driver = new TopologyTestDriver(topology, props);
-
-        final TestInputTopic<String, String> inputTopic = driver.createInputTopic(INPUT_TOPIC_1, STRING_SERIALIZER, STRING_SERIALIZER);
-        final TestOutputTopic<Integer, String> outputTopic1 =
-            driver.createOutputTopic(OUTPUT_TOPIC_1, Serdes.Integer().deserializer(), Serdes.String().deserializer());
+        final StoreBuilder<KeyValueStore<String, String>> storeBuilder = Stores.keyValueStoreBuilder(Stores.persistentTimestampedKeyValueStore(DEFAULT_STORE_NAME), Serdes.String(), Serdes.String()).withCachingDisabled().withLoggingDisabled();
+        topology.addSource("source1", STRING_DESERIALIZER, STRING_DESERIALIZER, INPUT_TOPIC_1).addProcessor("processor1", defineWithStores(() -> new StatefulProcessor(DEFAULT_STORE_NAME), Collections.singleton(storeBuilder)), "source1").addSink("counts", OUTPUT_TOPIC_1, "processor1");
+
+        driver = new TopologyTestDriver(topology, props);
+
+        final TestInputTopic<String, String> inputTopic = driver.createInputTopic(INPUT_TOPIC_1, STRING_SERIALIZER, STRING_SERIALIZER);
+        final TestOutputTopic<Integer, String> outputTopic1 = driver.createOutputTopic(OUTPUT_TOPIC_1, Serdes.Integer().deserializer(), Serdes.String().deserializer());
 
         inputTopic.pipeInput("key1", "value1");
         inputTopic.pipeInput("key2", "value2");
@@ -826,20 +545,13 @@
 
     @Test
     public void testPrefixScanPersistentTimestampedStoreWithCachingNoLogging() {
-        final StoreBuilder<KeyValueStore<String, String>> storeBuilder =
-            Stores.keyValueStoreBuilder(Stores.persistentTimestampedKeyValueStore(DEFAULT_STORE_NAME), Serdes.String(), Serdes.String())
-                .withCachingEnabled()
-                .withLoggingDisabled();
-        topology
-            .addSource("source1", STRING_DESERIALIZER, STRING_DESERIALIZER, INPUT_TOPIC_1)
-            .addProcessor("processor1", defineWithStores(() -> new StatefulProcessor(DEFAULT_STORE_NAME), Collections.singleton(storeBuilder)), "source1")
-            .addSink("counts", OUTPUT_TOPIC_1, "processor1");
-
-        driver = new TopologyTestDriver(topology, props);
-
-        final TestInputTopic<String, String> inputTopic = driver.createInputTopic(INPUT_TOPIC_1, STRING_SERIALIZER, STRING_SERIALIZER);
-        final TestOutputTopic<Integer, String> outputTopic1 =
-            driver.createOutputTopic(OUTPUT_TOPIC_1, Serdes.Integer().deserializer(), Serdes.String().deserializer());
+        final StoreBuilder<KeyValueStore<String, String>> storeBuilder = Stores.keyValueStoreBuilder(Stores.persistentTimestampedKeyValueStore(DEFAULT_STORE_NAME), Serdes.String(), Serdes.String()).withCachingEnabled().withLoggingDisabled();
+        topology.addSource("source1", STRING_DESERIALIZER, STRING_DESERIALIZER, INPUT_TOPIC_1).addProcessor("processor1", defineWithStores(() -> new StatefulProcessor(DEFAULT_STORE_NAME), Collections.singleton(storeBuilder)), "source1").addSink("counts", OUTPUT_TOPIC_1, "processor1");
+
+        driver = new TopologyTestDriver(topology, props);
+
+        final TestInputTopic<String, String> inputTopic = driver.createInputTopic(INPUT_TOPIC_1, STRING_SERIALIZER, STRING_SERIALIZER);
+        final TestOutputTopic<Integer, String> outputTopic1 = driver.createOutputTopic(OUTPUT_TOPIC_1, Serdes.Integer().deserializer(), Serdes.String().deserializer());
 
         inputTopic.pipeInput("key1", "value1");
         inputTopic.pipeInput("key2", "value2");
@@ -861,20 +573,13 @@
 
     @Test
     public void testPrefixScanPersistentTimestampedStoreWithCachingWithLogging() {
-        final StoreBuilder<KeyValueStore<String, String>> storeBuilder =
-            Stores.keyValueStoreBuilder(Stores.persistentTimestampedKeyValueStore(DEFAULT_STORE_NAME), Serdes.String(), Serdes.String())
-                .withCachingEnabled()
-                .withLoggingEnabled(Collections.emptyMap());
-        topology
-            .addSource("source1", STRING_DESERIALIZER, STRING_DESERIALIZER, INPUT_TOPIC_1)
-            .addProcessor("processor1", defineWithStores(() -> new StatefulProcessor(DEFAULT_STORE_NAME), Collections.singleton(storeBuilder)), "source1")
-            .addSink("counts", OUTPUT_TOPIC_1, "processor1");
-
-        driver = new TopologyTestDriver(topology, props);
-
-        final TestInputTopic<String, String> inputTopic = driver.createInputTopic(INPUT_TOPIC_1, STRING_SERIALIZER, STRING_SERIALIZER);
-        final TestOutputTopic<Integer, String> outputTopic1 =
-            driver.createOutputTopic(OUTPUT_TOPIC_1, Serdes.Integer().deserializer(), Serdes.String().deserializer());
+        final StoreBuilder<KeyValueStore<String, String>> storeBuilder = Stores.keyValueStoreBuilder(Stores.persistentTimestampedKeyValueStore(DEFAULT_STORE_NAME), Serdes.String(), Serdes.String()).withCachingEnabled().withLoggingEnabled(Collections.emptyMap());
+        topology.addSource("source1", STRING_DESERIALIZER, STRING_DESERIALIZER, INPUT_TOPIC_1).addProcessor("processor1", defineWithStores(() -> new StatefulProcessor(DEFAULT_STORE_NAME), Collections.singleton(storeBuilder)), "source1").addSink("counts", OUTPUT_TOPIC_1, "processor1");
+
+        driver = new TopologyTestDriver(topology, props);
+
+        final TestInputTopic<String, String> inputTopic = driver.createInputTopic(INPUT_TOPIC_1, STRING_SERIALIZER, STRING_SERIALIZER);
+        final TestOutputTopic<Integer, String> outputTopic1 = driver.createOutputTopic(OUTPUT_TOPIC_1, Serdes.Integer().deserializer(), Serdes.String().deserializer());
 
         inputTopic.pipeInput("key1", "value1");
         inputTopic.pipeInput("key2", "value2");
@@ -896,20 +601,13 @@
 
     @Test
     public void testPrefixScanLruMapNoCachingNoLogging() {
-        final StoreBuilder<KeyValueStore<String, String>> storeBuilder =
-            Stores.keyValueStoreBuilder(Stores.lruMap(DEFAULT_STORE_NAME, 100), Serdes.String(), Serdes.String())
-                .withCachingDisabled()
-                .withLoggingDisabled();
-        topology
-            .addSource("source1", STRING_DESERIALIZER, STRING_DESERIALIZER, INPUT_TOPIC_1)
-            .addProcessor("processor1", defineWithStores(() -> new StatefulProcessor(DEFAULT_STORE_NAME), Collections.singleton(storeBuilder)), "source1")
-            .addSink("counts", OUTPUT_TOPIC_1, "processor1");
-
-        driver = new TopologyTestDriver(topology, props);
-
-        final TestInputTopic<String, String> inputTopic = driver.createInputTopic(INPUT_TOPIC_1, STRING_SERIALIZER, STRING_SERIALIZER);
-        final TestOutputTopic<Integer, String> outputTopic1 =
-            driver.createOutputTopic(OUTPUT_TOPIC_1, Serdes.Integer().deserializer(), Serdes.String().deserializer());
+        final StoreBuilder<KeyValueStore<String, String>> storeBuilder = Stores.keyValueStoreBuilder(Stores.lruMap(DEFAULT_STORE_NAME, 100), Serdes.String(), Serdes.String()).withCachingDisabled().withLoggingDisabled();
+        topology.addSource("source1", STRING_DESERIALIZER, STRING_DESERIALIZER, INPUT_TOPIC_1).addProcessor("processor1", defineWithStores(() -> new StatefulProcessor(DEFAULT_STORE_NAME), Collections.singleton(storeBuilder)), "source1").addSink("counts", OUTPUT_TOPIC_1, "processor1");
+
+        driver = new TopologyTestDriver(topology, props);
+
+        final TestInputTopic<String, String> inputTopic = driver.createInputTopic(INPUT_TOPIC_1, STRING_SERIALIZER, STRING_SERIALIZER);
+        final TestOutputTopic<Integer, String> outputTopic1 = driver.createOutputTopic(OUTPUT_TOPIC_1, Serdes.Integer().deserializer(), Serdes.String().deserializer());
 
         inputTopic.pipeInput("key1", "value1");
         inputTopic.pipeInput("key2", "value2");
@@ -931,20 +629,13 @@
 
     @Test
     public void testPrefixScanLruMapWithCachingNoLogging() {
-        final StoreBuilder<KeyValueStore<String, String>> storeBuilder =
-            Stores.keyValueStoreBuilder(Stores.lruMap(DEFAULT_STORE_NAME, 100), Serdes.String(), Serdes.String())
-                .withCachingEnabled()
-                .withLoggingDisabled();
-        topology
-            .addSource("source1", STRING_DESERIALIZER, STRING_DESERIALIZER, INPUT_TOPIC_1)
-            .addProcessor("processor1", defineWithStores(() -> new StatefulProcessor(DEFAULT_STORE_NAME), Collections.singleton(storeBuilder)), "source1")
-            .addSink("counts", OUTPUT_TOPIC_1, "processor1");
-
-        driver = new TopologyTestDriver(topology, props);
-
-        final TestInputTopic<String, String> inputTopic = driver.createInputTopic(INPUT_TOPIC_1, STRING_SERIALIZER, STRING_SERIALIZER);
-        final TestOutputTopic<Integer, String> outputTopic1 =
-            driver.createOutputTopic(OUTPUT_TOPIC_1, Serdes.Integer().deserializer(), Serdes.String().deserializer());
+        final StoreBuilder<KeyValueStore<String, String>> storeBuilder = Stores.keyValueStoreBuilder(Stores.lruMap(DEFAULT_STORE_NAME, 100), Serdes.String(), Serdes.String()).withCachingEnabled().withLoggingDisabled();
+        topology.addSource("source1", STRING_DESERIALIZER, STRING_DESERIALIZER, INPUT_TOPIC_1).addProcessor("processor1", defineWithStores(() -> new StatefulProcessor(DEFAULT_STORE_NAME), Collections.singleton(storeBuilder)), "source1").addSink("counts", OUTPUT_TOPIC_1, "processor1");
+
+        driver = new TopologyTestDriver(topology, props);
+
+        final TestInputTopic<String, String> inputTopic = driver.createInputTopic(INPUT_TOPIC_1, STRING_SERIALIZER, STRING_SERIALIZER);
+        final TestOutputTopic<Integer, String> outputTopic1 = driver.createOutputTopic(OUTPUT_TOPIC_1, Serdes.Integer().deserializer(), Serdes.String().deserializer());
 
         inputTopic.pipeInput("key1", "value1");
         inputTopic.pipeInput("key2", "value2");
@@ -966,20 +657,13 @@
 
     @Test
     public void testPrefixScanLruMapWithCachingWithLogging() {
-        final StoreBuilder<KeyValueStore<String, String>> storeBuilder =
-            Stores.keyValueStoreBuilder(Stores.lruMap(DEFAULT_STORE_NAME, 100), Serdes.String(), Serdes.String())
-                .withCachingEnabled()
-                .withLoggingEnabled(Collections.emptyMap());
-        topology
-            .addSource("source1", STRING_DESERIALIZER, STRING_DESERIALIZER, INPUT_TOPIC_1)
-            .addProcessor("processor1", defineWithStores(() -> new StatefulProcessor(DEFAULT_STORE_NAME), Collections.singleton(storeBuilder)), "source1")
-            .addSink("counts", OUTPUT_TOPIC_1, "processor1");
-
-        driver = new TopologyTestDriver(topology, props);
-
-        final TestInputTopic<String, String> inputTopic = driver.createInputTopic(INPUT_TOPIC_1, STRING_SERIALIZER, STRING_SERIALIZER);
-        final TestOutputTopic<Integer, String> outputTopic1 =
-            driver.createOutputTopic(OUTPUT_TOPIC_1, Serdes.Integer().deserializer(), Serdes.String().deserializer());
+        final StoreBuilder<KeyValueStore<String, String>> storeBuilder = Stores.keyValueStoreBuilder(Stores.lruMap(DEFAULT_STORE_NAME, 100), Serdes.String(), Serdes.String()).withCachingEnabled().withLoggingEnabled(Collections.emptyMap());
+        topology.addSource("source1", STRING_DESERIALIZER, STRING_DESERIALIZER, INPUT_TOPIC_1).addProcessor("processor1", defineWithStores(() -> new StatefulProcessor(DEFAULT_STORE_NAME), Collections.singleton(storeBuilder)), "source1").addSink("counts", OUTPUT_TOPIC_1, "processor1");
+
+        driver = new TopologyTestDriver(topology, props);
+
+        final TestInputTopic<String, String> inputTopic = driver.createInputTopic(INPUT_TOPIC_1, STRING_SERIALIZER, STRING_SERIALIZER);
+        final TestOutputTopic<Integer, String> outputTopic1 = driver.createOutputTopic(OUTPUT_TOPIC_1, Serdes.Integer().deserializer(), Serdes.String().deserializer());
 
         inputTopic.pipeInput("key1", "value1");
         inputTopic.pipeInput("key2", "value2");
@@ -1002,20 +686,13 @@
     @Deprecated // testing old PAPI
     @Test
     public void testPrefixScanInMemoryStoreNoCachingNoLoggingOldProcessor() {
-        final StoreBuilder<KeyValueStore<String, String>> storeBuilder =
-            Stores.keyValueStoreBuilder(Stores.inMemoryKeyValueStore(DEFAULT_STORE_NAME), Serdes.String(), Serdes.String())
-                .withCachingDisabled()
-                .withLoggingDisabled();
-        topology
-            .addSource("source1", STRING_DESERIALIZER, STRING_DESERIALIZER, INPUT_TOPIC_1)
-            .addProcessor("processor1", defineWithStoresOldAPI(() -> new OldAPIStatefulProcessor(DEFAULT_STORE_NAME), Collections.singleton(storeBuilder)), "source1")
-            .addSink("counts", OUTPUT_TOPIC_1, "processor1");
-
-        driver = new TopologyTestDriver(topology, props);
-
-        final TestInputTopic<String, String> inputTopic = driver.createInputTopic(INPUT_TOPIC_1, STRING_SERIALIZER, STRING_SERIALIZER);
-        final TestOutputTopic<Integer, String> outputTopic1 =
-            driver.createOutputTopic(OUTPUT_TOPIC_1, Serdes.Integer().deserializer(), Serdes.String().deserializer());
+        final StoreBuilder<KeyValueStore<String, String>> storeBuilder = Stores.keyValueStoreBuilder(Stores.inMemoryKeyValueStore(DEFAULT_STORE_NAME), Serdes.String(), Serdes.String()).withCachingDisabled().withLoggingDisabled();
+        topology.addSource("source1", STRING_DESERIALIZER, STRING_DESERIALIZER, INPUT_TOPIC_1).addProcessor("processor1", defineWithStoresOldAPI(() -> new OldAPIStatefulProcessor(DEFAULT_STORE_NAME), Collections.singleton(storeBuilder)), "source1").addSink("counts", OUTPUT_TOPIC_1, "processor1");
+
+        driver = new TopologyTestDriver(topology, props);
+
+        final TestInputTopic<String, String> inputTopic = driver.createInputTopic(INPUT_TOPIC_1, STRING_SERIALIZER, STRING_SERIALIZER);
+        final TestOutputTopic<Integer, String> outputTopic1 = driver.createOutputTopic(OUTPUT_TOPIC_1, Serdes.Integer().deserializer(), Serdes.String().deserializer());
 
         inputTopic.pipeInput("key1", "value1");
         inputTopic.pipeInput("key2", "value2");
@@ -1038,20 +715,13 @@
     @Deprecated // testing old PAPI
     @Test
     public void testPrefixScanInMemoryStoreWithCachingNoLoggingOldProcessor() {
-        final StoreBuilder<KeyValueStore<String, String>> storeBuilder =
-            Stores.keyValueStoreBuilder(Stores.inMemoryKeyValueStore(DEFAULT_STORE_NAME), Serdes.String(), Serdes.String())
-                .withCachingEnabled()
-                .withLoggingDisabled();
-        topology
-            .addSource("source1", STRING_DESERIALIZER, STRING_DESERIALIZER, INPUT_TOPIC_1)
-            .addProcessor("processor1", defineWithStoresOldAPI(() -> new OldAPIStatefulProcessor(DEFAULT_STORE_NAME), Collections.singleton(storeBuilder)), "source1")
-            .addSink("counts", OUTPUT_TOPIC_1, "processor1");
-
-        driver = new TopologyTestDriver(topology, props);
-
-        final TestInputTopic<String, String> inputTopic = driver.createInputTopic(INPUT_TOPIC_1, STRING_SERIALIZER, STRING_SERIALIZER);
-        final TestOutputTopic<Integer, String> outputTopic1 =
-            driver.createOutputTopic(OUTPUT_TOPIC_1, Serdes.Integer().deserializer(), Serdes.String().deserializer());
+        final StoreBuilder<KeyValueStore<String, String>> storeBuilder = Stores.keyValueStoreBuilder(Stores.inMemoryKeyValueStore(DEFAULT_STORE_NAME), Serdes.String(), Serdes.String()).withCachingEnabled().withLoggingDisabled();
+        topology.addSource("source1", STRING_DESERIALIZER, STRING_DESERIALIZER, INPUT_TOPIC_1).addProcessor("processor1", defineWithStoresOldAPI(() -> new OldAPIStatefulProcessor(DEFAULT_STORE_NAME), Collections.singleton(storeBuilder)), "source1").addSink("counts", OUTPUT_TOPIC_1, "processor1");
+
+        driver = new TopologyTestDriver(topology, props);
+
+        final TestInputTopic<String, String> inputTopic = driver.createInputTopic(INPUT_TOPIC_1, STRING_SERIALIZER, STRING_SERIALIZER);
+        final TestOutputTopic<Integer, String> outputTopic1 = driver.createOutputTopic(OUTPUT_TOPIC_1, Serdes.Integer().deserializer(), Serdes.String().deserializer());
 
         inputTopic.pipeInput("key1", "value1");
         inputTopic.pipeInput("key2", "value2");
@@ -1074,20 +744,13 @@
     @Deprecated // testing old PAPI
     @Test
     public void testPrefixScanInMemoryStoreWithCachingWithLoggingOldProcessor() {
-        final StoreBuilder<KeyValueStore<String, String>> storeBuilder =
-            Stores.keyValueStoreBuilder(Stores.inMemoryKeyValueStore(DEFAULT_STORE_NAME), Serdes.String(), Serdes.String())
-                .withCachingEnabled()
-                .withLoggingEnabled(Collections.emptyMap());
-        topology
-            .addSource("source1", STRING_DESERIALIZER, STRING_DESERIALIZER, INPUT_TOPIC_1)
-            .addProcessor("processor1", defineWithStoresOldAPI(() -> new OldAPIStatefulProcessor(DEFAULT_STORE_NAME), Collections.singleton(storeBuilder)), "source1")
-            .addSink("counts", OUTPUT_TOPIC_1, "processor1");
-
-        driver = new TopologyTestDriver(topology, props);
-
-        final TestInputTopic<String, String> inputTopic = driver.createInputTopic(INPUT_TOPIC_1, STRING_SERIALIZER, STRING_SERIALIZER);
-        final TestOutputTopic<Integer, String> outputTopic1 =
-            driver.createOutputTopic(OUTPUT_TOPIC_1, Serdes.Integer().deserializer(), Serdes.String().deserializer());
+        final StoreBuilder<KeyValueStore<String, String>> storeBuilder = Stores.keyValueStoreBuilder(Stores.inMemoryKeyValueStore(DEFAULT_STORE_NAME), Serdes.String(), Serdes.String()).withCachingEnabled().withLoggingEnabled(Collections.emptyMap());
+        topology.addSource("source1", STRING_DESERIALIZER, STRING_DESERIALIZER, INPUT_TOPIC_1).addProcessor("processor1", defineWithStoresOldAPI(() -> new OldAPIStatefulProcessor(DEFAULT_STORE_NAME), Collections.singleton(storeBuilder)), "source1").addSink("counts", OUTPUT_TOPIC_1, "processor1");
+
+        driver = new TopologyTestDriver(topology, props);
+
+        final TestInputTopic<String, String> inputTopic = driver.createInputTopic(INPUT_TOPIC_1, STRING_SERIALIZER, STRING_SERIALIZER);
+        final TestOutputTopic<Integer, String> outputTopic1 = driver.createOutputTopic(OUTPUT_TOPIC_1, Serdes.Integer().deserializer(), Serdes.String().deserializer());
 
         inputTopic.pipeInput("key1", "value1");
         inputTopic.pipeInput("key2", "value2");
@@ -1110,20 +773,13 @@
     @Deprecated // testing old PAPI
     @Test
     public void testPrefixScanPersistentStoreNoCachingNoLoggingOldProcessor() {
-        final StoreBuilder<KeyValueStore<String, String>> storeBuilder =
-            Stores.keyValueStoreBuilder(Stores.persistentKeyValueStore(DEFAULT_STORE_NAME), Serdes.String(), Serdes.String())
-                .withCachingDisabled()
-                .withLoggingDisabled();
-        topology
-            .addSource("source1", STRING_DESERIALIZER, STRING_DESERIALIZER, INPUT_TOPIC_1)
-            .addProcessor("processor1", defineWithStoresOldAPI(() -> new OldAPIStatefulProcessor(DEFAULT_STORE_NAME), Collections.singleton(storeBuilder)), "source1")
-            .addSink("counts", OUTPUT_TOPIC_1, "processor1");
-
-        driver = new TopologyTestDriver(topology, props);
-
-        final TestInputTopic<String, String> inputTopic = driver.createInputTopic(INPUT_TOPIC_1, STRING_SERIALIZER, STRING_SERIALIZER);
-        final TestOutputTopic<Integer, String> outputTopic1 =
-            driver.createOutputTopic(OUTPUT_TOPIC_1, Serdes.Integer().deserializer(), Serdes.String().deserializer());
+        final StoreBuilder<KeyValueStore<String, String>> storeBuilder = Stores.keyValueStoreBuilder(Stores.persistentKeyValueStore(DEFAULT_STORE_NAME), Serdes.String(), Serdes.String()).withCachingDisabled().withLoggingDisabled();
+        topology.addSource("source1", STRING_DESERIALIZER, STRING_DESERIALIZER, INPUT_TOPIC_1).addProcessor("processor1", defineWithStoresOldAPI(() -> new OldAPIStatefulProcessor(DEFAULT_STORE_NAME), Collections.singleton(storeBuilder)), "source1").addSink("counts", OUTPUT_TOPIC_1, "processor1");
+
+        driver = new TopologyTestDriver(topology, props);
+
+        final TestInputTopic<String, String> inputTopic = driver.createInputTopic(INPUT_TOPIC_1, STRING_SERIALIZER, STRING_SERIALIZER);
+        final TestOutputTopic<Integer, String> outputTopic1 = driver.createOutputTopic(OUTPUT_TOPIC_1, Serdes.Integer().deserializer(), Serdes.String().deserializer());
 
         inputTopic.pipeInput("key1", "value1");
         inputTopic.pipeInput("key2", "value2");
@@ -1146,20 +802,13 @@
     @Deprecated // testing old PAPI
     @Test
     public void testPrefixScanPersistentStoreWithCachingNoLoggingOldProcessor() {
-        final StoreBuilder<KeyValueStore<String, String>> storeBuilder =
-            Stores.keyValueStoreBuilder(Stores.persistentKeyValueStore(DEFAULT_STORE_NAME), Serdes.String(), Serdes.String())
-                .withCachingEnabled()
-                .withLoggingDisabled();
-        topology
-            .addSource("source1", STRING_DESERIALIZER, STRING_DESERIALIZER, INPUT_TOPIC_1)
-            .addProcessor("processor1", defineWithStoresOldAPI(() -> new OldAPIStatefulProcessor(DEFAULT_STORE_NAME), Collections.singleton(storeBuilder)), "source1")
-            .addSink("counts", OUTPUT_TOPIC_1, "processor1");
-
-        driver = new TopologyTestDriver(topology, props);
-
-        final TestInputTopic<String, String> inputTopic = driver.createInputTopic(INPUT_TOPIC_1, STRING_SERIALIZER, STRING_SERIALIZER);
-        final TestOutputTopic<Integer, String> outputTopic1 =
-            driver.createOutputTopic(OUTPUT_TOPIC_1, Serdes.Integer().deserializer(), Serdes.String().deserializer());
+        final StoreBuilder<KeyValueStore<String, String>> storeBuilder = Stores.keyValueStoreBuilder(Stores.persistentKeyValueStore(DEFAULT_STORE_NAME), Serdes.String(), Serdes.String()).withCachingEnabled().withLoggingDisabled();
+        topology.addSource("source1", STRING_DESERIALIZER, STRING_DESERIALIZER, INPUT_TOPIC_1).addProcessor("processor1", defineWithStoresOldAPI(() -> new OldAPIStatefulProcessor(DEFAULT_STORE_NAME), Collections.singleton(storeBuilder)), "source1").addSink("counts", OUTPUT_TOPIC_1, "processor1");
+
+        driver = new TopologyTestDriver(topology, props);
+
+        final TestInputTopic<String, String> inputTopic = driver.createInputTopic(INPUT_TOPIC_1, STRING_SERIALIZER, STRING_SERIALIZER);
+        final TestOutputTopic<Integer, String> outputTopic1 = driver.createOutputTopic(OUTPUT_TOPIC_1, Serdes.Integer().deserializer(), Serdes.String().deserializer());
 
         inputTopic.pipeInput("key1", "value1");
         inputTopic.pipeInput("key2", "value2");
@@ -1182,20 +831,13 @@
     @Deprecated // testing old PAPI
     @Test
     public void testPrefixScanPersistentStoreWithCachingWithLoggingOldProcessor() {
-        final StoreBuilder<KeyValueStore<String, String>> storeBuilder =
-            Stores.keyValueStoreBuilder(Stores.persistentKeyValueStore(DEFAULT_STORE_NAME), Serdes.String(), Serdes.String())
-                .withCachingEnabled()
-                .withLoggingEnabled(Collections.emptyMap());
-        topology
-            .addSource("source1", STRING_DESERIALIZER, STRING_DESERIALIZER, INPUT_TOPIC_1)
-            .addProcessor("processor1", defineWithStoresOldAPI(() -> new OldAPIStatefulProcessor(DEFAULT_STORE_NAME), Collections.singleton(storeBuilder)), "source1")
-            .addSink("counts", OUTPUT_TOPIC_1, "processor1");
-
-        driver = new TopologyTestDriver(topology, props);
-
-        final TestInputTopic<String, String> inputTopic = driver.createInputTopic(INPUT_TOPIC_1, STRING_SERIALIZER, STRING_SERIALIZER);
-        final TestOutputTopic<Integer, String> outputTopic1 =
-            driver.createOutputTopic(OUTPUT_TOPIC_1, Serdes.Integer().deserializer(), Serdes.String().deserializer());
+        final StoreBuilder<KeyValueStore<String, String>> storeBuilder = Stores.keyValueStoreBuilder(Stores.persistentKeyValueStore(DEFAULT_STORE_NAME), Serdes.String(), Serdes.String()).withCachingEnabled().withLoggingEnabled(Collections.emptyMap());
+        topology.addSource("source1", STRING_DESERIALIZER, STRING_DESERIALIZER, INPUT_TOPIC_1).addProcessor("processor1", defineWithStoresOldAPI(() -> new OldAPIStatefulProcessor(DEFAULT_STORE_NAME), Collections.singleton(storeBuilder)), "source1").addSink("counts", OUTPUT_TOPIC_1, "processor1");
+
+        driver = new TopologyTestDriver(topology, props);
+
+        final TestInputTopic<String, String> inputTopic = driver.createInputTopic(INPUT_TOPIC_1, STRING_SERIALIZER, STRING_SERIALIZER);
+        final TestOutputTopic<Integer, String> outputTopic1 = driver.createOutputTopic(OUTPUT_TOPIC_1, Serdes.Integer().deserializer(), Serdes.String().deserializer());
 
         inputTopic.pipeInput("key1", "value1");
         inputTopic.pipeInput("key2", "value2");
@@ -1218,20 +860,13 @@
     @Deprecated // testing old PAPI
     @Test
     public void testPrefixScanPersistentTimestampedStoreNoCachingNoLoggingOldProcessor() {
-        final StoreBuilder<KeyValueStore<String, String>> storeBuilder =
-            Stores.keyValueStoreBuilder(Stores.persistentTimestampedKeyValueStore(DEFAULT_STORE_NAME), Serdes.String(), Serdes.String())
-                .withCachingDisabled()
-                .withLoggingDisabled();
-        topology
-            .addSource("source1", STRING_DESERIALIZER, STRING_DESERIALIZER, INPUT_TOPIC_1)
-            .addProcessor("processor1", defineWithStoresOldAPI(() -> new OldAPIStatefulProcessor(DEFAULT_STORE_NAME), Collections.singleton(storeBuilder)), "source1")
-            .addSink("counts", OUTPUT_TOPIC_1, "processor1");
-
-        driver = new TopologyTestDriver(topology, props);
-
-        final TestInputTopic<String, String> inputTopic = driver.createInputTopic(INPUT_TOPIC_1, STRING_SERIALIZER, STRING_SERIALIZER);
-        final TestOutputTopic<Integer, String> outputTopic1 =
-            driver.createOutputTopic(OUTPUT_TOPIC_1, Serdes.Integer().deserializer(), Serdes.String().deserializer());
+        final StoreBuilder<KeyValueStore<String, String>> storeBuilder = Stores.keyValueStoreBuilder(Stores.persistentTimestampedKeyValueStore(DEFAULT_STORE_NAME), Serdes.String(), Serdes.String()).withCachingDisabled().withLoggingDisabled();
+        topology.addSource("source1", STRING_DESERIALIZER, STRING_DESERIALIZER, INPUT_TOPIC_1).addProcessor("processor1", defineWithStoresOldAPI(() -> new OldAPIStatefulProcessor(DEFAULT_STORE_NAME), Collections.singleton(storeBuilder)), "source1").addSink("counts", OUTPUT_TOPIC_1, "processor1");
+
+        driver = new TopologyTestDriver(topology, props);
+
+        final TestInputTopic<String, String> inputTopic = driver.createInputTopic(INPUT_TOPIC_1, STRING_SERIALIZER, STRING_SERIALIZER);
+        final TestOutputTopic<Integer, String> outputTopic1 = driver.createOutputTopic(OUTPUT_TOPIC_1, Serdes.Integer().deserializer(), Serdes.String().deserializer());
 
         inputTopic.pipeInput("key1", "value1");
         inputTopic.pipeInput("key2", "value2");
@@ -1254,190 +889,42 @@
     @Deprecated // testing old PAPI
     @Test
     public void testPrefixScanPersistentTimestampedStoreWithCachingNoLoggingOldProcessor() {
-        final StoreBuilder<KeyValueStore<String, String>> storeBuilder =
-            Stores.keyValueStoreBuilder(Stores.persistentTimestampedKeyValueStore(DEFAULT_STORE_NAME), Serdes.String(), Serdes.String())
-                .withCachingEnabled()
-                .withLoggingDisabled();
-        topology
-            .addSource("source1", STRING_DESERIALIZER, STRING_DESERIALIZER, INPUT_TOPIC_1)
-            .addProcessor("processor1", defineWithStoresOldAPI(() -> new OldAPIStatefulProcessor(DEFAULT_STORE_NAME), Collections.singleton(storeBuilder)), "source1")
-            .addSink("counts", OUTPUT_TOPIC_1, "processor1");
-
-        driver = new TopologyTestDriver(topology, props);
-
-        final TestInputTopic<String, String> inputTopic = driver.createInputTopic(INPUT_TOPIC_1, STRING_SERIALIZER, STRING_SERIALIZER);
-        final TestOutputTopic<Integer, String> outputTopic1 =
-            driver.createOutputTopic(OUTPUT_TOPIC_1, Serdes.Integer().deserializer(), Serdes.String().deserializer());
-
-        inputTopic.pipeInput("key1", "value1");
-        inputTopic.pipeInput("key2", "value2");
-        inputTopic.pipeInput("key3", "value3");
-        inputTopic.pipeInput("key1", "value4");
-        assertTrue(outputTopic1.isEmpty());
-
-        final KeyValueStore<String, String> store = driver.getKeyValueStore(DEFAULT_STORE_NAME);
-        final List<KeyValue<String, String>> results = prefixScanResults(store, DEFAULT_PREFIX);
-
-        assertEquals("key1", results.get(0).key);
-        assertEquals("value4", results.get(0).value);
-        assertEquals("key2", results.get(1).key);
-        assertEquals("value2", results.get(1).value);
-        assertEquals("key3", results.get(2).key);
-        assertEquals("value3", results.get(2).value);
-
-    }
->>>>>>> 15418db6
-
-    @Deprecated // testing old PAPI
-    @Test
-<<<<<<< HEAD
-    public void testDrivingStatefulTopology() {
-		final String storeName = "entries";
-		driver = new TopologyTestDriver(createStatefulTopology(storeName), props);
-		final TestInputTopic<String, String> inputTopic = driver.createInputTopic(INPUT_TOPIC_1, STRING_SERIALIZER, STRING_SERIALIZER);
-		final TestOutputTopic<Integer, String> outputTopic1 =
-				driver.createOutputTopic(OUTPUT_TOPIC_1, Serdes.Integer().deserializer(), Serdes.String().deserializer());
-
-		inputTopic.pipeInput("key1", "value1");
-		inputTopic.pipeInput("key2", "value2");
-		inputTopic.pipeInput("key3", "value3");
-		inputTopic.pipeInput("key1", "value4");
-		assertTrue(outputTopic1.isEmpty());
-
-		final KeyValueStore<String, String> store = driver.getKeyValueStore(storeName);
-		assertEquals("value4", store.get("key1"));
-		assertEquals("value2", store.get("key2"));
-		assertEquals("value3", store.get("key3"));
-		assertNull(store.get("key4"));
-	}
-
-	@Test
-	public void testDrivingConnectedStateStoreTopology() {
-		driver = new TopologyTestDriver(createConnectedStateStoreTopology("connectedStore"), props);
-		final TestInputTopic<String, String> inputTopic = driver.createInputTopic(INPUT_TOPIC_1, STRING_SERIALIZER, STRING_SERIALIZER);
-		final TestOutputTopic<Integer, String> outputTopic1 =
-				driver.createOutputTopic(OUTPUT_TOPIC_1, Serdes.Integer().deserializer(), Serdes.String().deserializer());
-
-		inputTopic.pipeInput("key1", "value1");
-		inputTopic.pipeInput("key2", "value2");
-		inputTopic.pipeInput("key3", "value3");
-		inputTopic.pipeInput("key1", "value4");
-		assertTrue(outputTopic1.isEmpty());
-
-		final KeyValueStore<String, String> store = driver.getKeyValueStore("connectedStore");
-		assertEquals("value4", store.get("key1"));
-		assertEquals("value2", store.get("key2"));
-		assertEquals("value3", store.get("key3"));
-		assertNull(store.get("key4"));
-	}
-
-	@Deprecated // testing old PAPI
-	@Test
-	public void testDrivingConnectedStateStoreInDifferentProcessorsTopologyWithOldAPI() {
-		final String storeName = "connectedStore";
-		final StoreBuilder<KeyValueStore<String, String>> storeBuilder =
-				Stores.keyValueStoreBuilder(Stores.inMemoryKeyValueStore(storeName), Serdes.String(), Serdes.String());
-		topology
-				.addSource("source1", STRING_DESERIALIZER, STRING_DESERIALIZER, INPUT_TOPIC_1)
-				.addSource("source2", STRING_DESERIALIZER, STRING_DESERIALIZER, INPUT_TOPIC_2)
-				.addProcessor("processor1", defineWithStoresOldAPI(() -> new OldAPIStatefulProcessor(storeName), Collections.singleton(storeBuilder)), "source1")
-				.addProcessor("processor2", defineWithStoresOldAPI(() -> new OldAPIStatefulProcessor(storeName), Collections.singleton(storeBuilder)), "source2")
-				.addSink("counts", OUTPUT_TOPIC_1, "processor1", "processor2");
-
-		driver = new TopologyTestDriver(topology, props);
-
-		final TestInputTopic<String, String> inputTopic = driver.createInputTopic(INPUT_TOPIC_1, STRING_SERIALIZER, STRING_SERIALIZER);
-		final TestOutputTopic<Integer, String> outputTopic1 =
-				driver.createOutputTopic(OUTPUT_TOPIC_1, Serdes.Integer().deserializer(), Serdes.String().deserializer());
-
-		inputTopic.pipeInput("key1", "value1");
-		inputTopic.pipeInput("key2", "value2");
-		inputTopic.pipeInput("key3", "value3");
-		inputTopic.pipeInput("key1", "value4");
-		assertTrue(outputTopic1.isEmpty());
-
-		final KeyValueStore<String, String> store = driver.getKeyValueStore("connectedStore");
-		assertEquals("value4", store.get("key1"));
-		assertEquals("value2", store.get("key2"));
-		assertEquals("value3", store.get("key3"));
-		assertNull(store.get("key4"));
-	}
-
-	@Test
-	public void testDrivingConnectedStateStoreInDifferentProcessorsTopology() {
-		final String storeName = "connectedStore";
-		final StoreBuilder<KeyValueStore<String, String>> storeBuilder =
-				Stores.keyValueStoreBuilder(Stores.inMemoryKeyValueStore(storeName), Serdes.String(), Serdes.String());
-		topology
-				.addSource("source1", STRING_DESERIALIZER, STRING_DESERIALIZER, INPUT_TOPIC_1)
-				.addSource("source2", STRING_DESERIALIZER, STRING_DESERIALIZER, INPUT_TOPIC_2)
-				.addProcessor("processor1", defineWithStores(() -> new StatefulProcessor(storeName), Collections.singleton(storeBuilder)), "source1")
-				.addProcessor("processor2", defineWithStores(() -> new StatefulProcessor(storeName), Collections.singleton(storeBuilder)), "source2")
-				.addSink("counts", OUTPUT_TOPIC_1, "processor1", "processor2");
-
-		driver = new TopologyTestDriver(topology, props);
-
-		final TestInputTopic<String, String> inputTopic = driver.createInputTopic(INPUT_TOPIC_1, STRING_SERIALIZER, STRING_SERIALIZER);
-		final TestOutputTopic<Integer, String> outputTopic1 =
-				driver.createOutputTopic(OUTPUT_TOPIC_1, Serdes.Integer().deserializer(), Serdes.String().deserializer());
-
-		inputTopic.pipeInput("key1", "value1");
-		inputTopic.pipeInput("key2", "value2");
-		inputTopic.pipeInput("key3", "value3");
-		inputTopic.pipeInput("key1", "value4");
-		assertTrue(outputTopic1.isEmpty());
-
-		final KeyValueStore<String, String> store = driver.getKeyValueStore("connectedStore");
-		assertEquals("value4", store.get("key1"));
-		assertEquals("value2", store.get("key2"));
-		assertEquals("value3", store.get("key3"));
-		assertNull(store.get("key4"));
-	}
-
-	@Deprecated // testing old PAPI
-	@Test
-	public void shouldDriveGlobalStore() {
-		final String storeName = "my-store";
-		final String global = "global";
-		final String topic = "topic";
-
-		topology.addGlobalStore(
-				Stores.keyValueStoreBuilder(
-						Stores.inMemoryKeyValueStore(storeName),
-						Serdes.String(),
-						Serdes.String()
-				).withLoggingDisabled(),
-				global,
-				STRING_DESERIALIZER,
-				STRING_DESERIALIZER,
-				topic,
-				"processor",
-				define(new OldAPIStatefulProcessor(storeName)));
-
-		driver = new TopologyTestDriver(topology, props);
-		final TestInputTopic<String, String> inputTopic = driver.createInputTopic(topic, STRING_SERIALIZER, STRING_SERIALIZER);
-		final KeyValueStore<String, String> globalStore = driver.getKeyValueStore(storeName);
-		inputTopic.pipeInput("key1", "value1");
-		inputTopic.pipeInput("key2", "value2");
-		assertEquals("value1", globalStore.get("key1"));
-		assertEquals("value2", globalStore.get("key2"));
-	}
-=======
+        final StoreBuilder<KeyValueStore<String, String>> storeBuilder = Stores.keyValueStoreBuilder(Stores.persistentTimestampedKeyValueStore(DEFAULT_STORE_NAME), Serdes.String(), Serdes.String()).withCachingEnabled().withLoggingDisabled();
+        topology.addSource("source1", STRING_DESERIALIZER, STRING_DESERIALIZER, INPUT_TOPIC_1).addProcessor("processor1", defineWithStoresOldAPI(() -> new OldAPIStatefulProcessor(DEFAULT_STORE_NAME), Collections.singleton(storeBuilder)), "source1").addSink("counts", OUTPUT_TOPIC_1, "processor1");
+
+        driver = new TopologyTestDriver(topology, props);
+
+        final TestInputTopic<String, String> inputTopic = driver.createInputTopic(INPUT_TOPIC_1, STRING_SERIALIZER, STRING_SERIALIZER);
+        final TestOutputTopic<Integer, String> outputTopic1 = driver.createOutputTopic(OUTPUT_TOPIC_1, Serdes.Integer().deserializer(), Serdes.String().deserializer());
+
+        inputTopic.pipeInput("key1", "value1");
+        inputTopic.pipeInput("key2", "value2");
+        inputTopic.pipeInput("key3", "value3");
+        inputTopic.pipeInput("key1", "value4");
+        assertTrue(outputTopic1.isEmpty());
+
+        final KeyValueStore<String, String> store = driver.getKeyValueStore(DEFAULT_STORE_NAME);
+        final List<KeyValue<String, String>> results = prefixScanResults(store, DEFAULT_PREFIX);
+
+        assertEquals("key1", results.get(0).key);
+        assertEquals("value4", results.get(0).value);
+        assertEquals("key2", results.get(1).key);
+        assertEquals("value2", results.get(1).value);
+        assertEquals("key3", results.get(2).key);
+        assertEquals("value3", results.get(2).value);
+
+    }
+
+    @Deprecated // testing old PAPI
+    @Test
     public void testPrefixScanPersistentTimestampedStoreWithCachingWithLoggingOldProcessor() {
-        final StoreBuilder<KeyValueStore<String, String>> storeBuilder =
-            Stores.keyValueStoreBuilder(Stores.persistentTimestampedKeyValueStore(DEFAULT_STORE_NAME), Serdes.String(), Serdes.String())
-                .withCachingEnabled()
-                .withLoggingEnabled(Collections.emptyMap());
-        topology
-            .addSource("source1", STRING_DESERIALIZER, STRING_DESERIALIZER, INPUT_TOPIC_1)
-            .addProcessor("processor1", defineWithStoresOldAPI(() -> new OldAPIStatefulProcessor(DEFAULT_STORE_NAME), Collections.singleton(storeBuilder)), "source1")
-            .addSink("counts", OUTPUT_TOPIC_1, "processor1");
-
-        driver = new TopologyTestDriver(topology, props);
-
-        final TestInputTopic<String, String> inputTopic = driver.createInputTopic(INPUT_TOPIC_1, STRING_SERIALIZER, STRING_SERIALIZER);
-        final TestOutputTopic<Integer, String> outputTopic1 =
-            driver.createOutputTopic(OUTPUT_TOPIC_1, Serdes.Integer().deserializer(), Serdes.String().deserializer());
+        final StoreBuilder<KeyValueStore<String, String>> storeBuilder = Stores.keyValueStoreBuilder(Stores.persistentTimestampedKeyValueStore(DEFAULT_STORE_NAME), Serdes.String(), Serdes.String()).withCachingEnabled().withLoggingEnabled(Collections.emptyMap());
+        topology.addSource("source1", STRING_DESERIALIZER, STRING_DESERIALIZER, INPUT_TOPIC_1).addProcessor("processor1", defineWithStoresOldAPI(() -> new OldAPIStatefulProcessor(DEFAULT_STORE_NAME), Collections.singleton(storeBuilder)), "source1").addSink("counts", OUTPUT_TOPIC_1, "processor1");
+
+        driver = new TopologyTestDriver(topology, props);
+
+        final TestInputTopic<String, String> inputTopic = driver.createInputTopic(INPUT_TOPIC_1, STRING_SERIALIZER, STRING_SERIALIZER);
+        final TestOutputTopic<Integer, String> outputTopic1 = driver.createOutputTopic(OUTPUT_TOPIC_1, Serdes.Integer().deserializer(), Serdes.String().deserializer());
 
         inputTopic.pipeInput("key1", "value1");
         inputTopic.pipeInput("key2", "value2");
@@ -1460,180 +947,170 @@
     @Deprecated // testing old PAPI
     @Test
     public void testPrefixScanLruMapNoCachingNoLoggingOldProcessor() {
-        final StoreBuilder<KeyValueStore<String, String>> storeBuilder =
-            Stores.keyValueStoreBuilder(Stores.lruMap(DEFAULT_STORE_NAME, 100), Serdes.String(), Serdes.String())
-                .withCachingDisabled()
-                .withLoggingDisabled();
-        topology
-            .addSource("source1", STRING_DESERIALIZER, STRING_DESERIALIZER, INPUT_TOPIC_1)
-            .addProcessor("processor1", defineWithStoresOldAPI(() -> new OldAPIStatefulProcessor(DEFAULT_STORE_NAME), Collections.singleton(storeBuilder)), "source1")
-            .addSink("counts", OUTPUT_TOPIC_1, "processor1");
-
-        driver = new TopologyTestDriver(topology, props);
-
-        final TestInputTopic<String, String> inputTopic = driver.createInputTopic(INPUT_TOPIC_1, STRING_SERIALIZER, STRING_SERIALIZER);
-        final TestOutputTopic<Integer, String> outputTopic1 =
-            driver.createOutputTopic(OUTPUT_TOPIC_1, Serdes.Integer().deserializer(), Serdes.String().deserializer());
-
-        inputTopic.pipeInput("key1", "value1");
-        inputTopic.pipeInput("key2", "value2");
-        inputTopic.pipeInput("key3", "value3");
-        inputTopic.pipeInput("key1", "value4");
-        assertTrue(outputTopic1.isEmpty());
-
-        final KeyValueStore<String, String> store = driver.getKeyValueStore(DEFAULT_STORE_NAME);
-        final List<KeyValue<String, String>> results = prefixScanResults(store, DEFAULT_PREFIX);
-
-        assertEquals("key1", results.get(0).key);
-        assertEquals("value4", results.get(0).value);
-        assertEquals("key2", results.get(1).key);
-        assertEquals("value2", results.get(1).value);
-        assertEquals("key3", results.get(2).key);
-        assertEquals("value3", results.get(2).value);
-
-    }
->>>>>>> 15418db6
-
-    @Test
-<<<<<<< HEAD
+        final StoreBuilder<KeyValueStore<String, String>> storeBuilder = Stores.keyValueStoreBuilder(Stores.lruMap(DEFAULT_STORE_NAME, 100), Serdes.String(), Serdes.String()).withCachingDisabled().withLoggingDisabled();
+        topology.addSource("source1", STRING_DESERIALIZER, STRING_DESERIALIZER, INPUT_TOPIC_1).addProcessor("processor1", defineWithStoresOldAPI(() -> new OldAPIStatefulProcessor(DEFAULT_STORE_NAME), Collections.singleton(storeBuilder)), "source1").addSink("counts", OUTPUT_TOPIC_1, "processor1");
+
+        driver = new TopologyTestDriver(topology, props);
+
+        final TestInputTopic<String, String> inputTopic = driver.createInputTopic(INPUT_TOPIC_1, STRING_SERIALIZER, STRING_SERIALIZER);
+        final TestOutputTopic<Integer, String> outputTopic1 = driver.createOutputTopic(OUTPUT_TOPIC_1, Serdes.Integer().deserializer(), Serdes.String().deserializer());
+
+        inputTopic.pipeInput("key1", "value1");
+        inputTopic.pipeInput("key2", "value2");
+        inputTopic.pipeInput("key3", "value3");
+        inputTopic.pipeInput("key1", "value4");
+        assertTrue(outputTopic1.isEmpty());
+
+        final KeyValueStore<String, String> store = driver.getKeyValueStore(DEFAULT_STORE_NAME);
+        final List<KeyValue<String, String>> results = prefixScanResults(store, DEFAULT_PREFIX);
+
+        assertEquals("key1", results.get(0).key);
+        assertEquals("value4", results.get(0).value);
+        assertEquals("key2", results.get(1).key);
+        assertEquals("value2", results.get(1).value);
+        assertEquals("key3", results.get(2).key);
+        assertEquals("value3", results.get(2).value);
+
+    }
+
+    @Deprecated // testing old PAPI
+    @Test
+    public void testPrefixScanLruMapWithCachingNoLoggingOldProcessor() {
+        final StoreBuilder<KeyValueStore<String, String>> storeBuilder = Stores.keyValueStoreBuilder(Stores.lruMap(DEFAULT_STORE_NAME, 100), Serdes.String(), Serdes.String()).withCachingEnabled().withLoggingDisabled();
+        topology.addSource("source1", STRING_DESERIALIZER, STRING_DESERIALIZER, INPUT_TOPIC_1).addProcessor("processor1", defineWithStoresOldAPI(() -> new OldAPIStatefulProcessor(DEFAULT_STORE_NAME), Collections.singleton(storeBuilder)), "source1").addSink("counts", OUTPUT_TOPIC_1, "processor1");
+
+        driver = new TopologyTestDriver(topology, props);
+
+        final TestInputTopic<String, String> inputTopic = driver.createInputTopic(INPUT_TOPIC_1, STRING_SERIALIZER, STRING_SERIALIZER);
+        final TestOutputTopic<Integer, String> outputTopic1 = driver.createOutputTopic(OUTPUT_TOPIC_1, Serdes.Integer().deserializer(), Serdes.String().deserializer());
+
+        inputTopic.pipeInput("key1", "value1");
+        inputTopic.pipeInput("key2", "value2");
+        inputTopic.pipeInput("key3", "value3");
+        inputTopic.pipeInput("key1", "value4");
+        assertTrue(outputTopic1.isEmpty());
+
+        final KeyValueStore<String, String> store = driver.getKeyValueStore(DEFAULT_STORE_NAME);
+        final List<KeyValue<String, String>> results = prefixScanResults(store, DEFAULT_PREFIX);
+
+        assertEquals("key1", results.get(0).key);
+        assertEquals("value4", results.get(0).value);
+        assertEquals("key2", results.get(1).key);
+        assertEquals("value2", results.get(1).value);
+        assertEquals("key3", results.get(2).key);
+        assertEquals("value3", results.get(2).value);
+
+    }
+
+    @Deprecated // testing old PAPI
+    @Test
+    public void testPrefixScanLruMapWithCachingWithLoggingOldProcessor() {
+        final StoreBuilder<KeyValueStore<String, String>> storeBuilder = Stores.keyValueStoreBuilder(Stores.lruMap(DEFAULT_STORE_NAME, 100), Serdes.String(), Serdes.String()).withCachingEnabled().withLoggingEnabled(Collections.emptyMap());
+        topology.addSource("source1", STRING_DESERIALIZER, STRING_DESERIALIZER, INPUT_TOPIC_1).addProcessor("processor1", defineWithStoresOldAPI(() -> new OldAPIStatefulProcessor(DEFAULT_STORE_NAME), Collections.singleton(storeBuilder)), "source1").addSink("counts", OUTPUT_TOPIC_1, "processor1");
+
+        driver = new TopologyTestDriver(topology, props);
+
+        final TestInputTopic<String, String> inputTopic = driver.createInputTopic(INPUT_TOPIC_1, STRING_SERIALIZER, STRING_SERIALIZER);
+        final TestOutputTopic<Integer, String> outputTopic1 = driver.createOutputTopic(OUTPUT_TOPIC_1, Serdes.Integer().deserializer(), Serdes.String().deserializer());
+
+        inputTopic.pipeInput("key1", "value1");
+        inputTopic.pipeInput("key2", "value2");
+        inputTopic.pipeInput("key3", "value3");
+        inputTopic.pipeInput("key1", "value4");
+        assertTrue(outputTopic1.isEmpty());
+
+        final KeyValueStore<String, String> store = driver.getKeyValueStore(DEFAULT_STORE_NAME);
+        final List<KeyValue<String, String>> results = prefixScanResults(store, DEFAULT_PREFIX);
+
+        assertEquals("key1", results.get(0).key);
+        assertEquals("value4", results.get(0).value);
+        assertEquals("key2", results.get(1).key);
+        assertEquals("value2", results.get(1).value);
+        assertEquals("key3", results.get(2).key);
+        assertEquals("value3", results.get(2).value);
+
+    }
+
+    @Deprecated // testing old PAPI
+    @Test
+    public void shouldDriveGlobalStore() {
+        final String storeName = "my-store";
+        final String global = "global";
+        final String topic = "topic";
+
+        topology.addGlobalStore(Stores.keyValueStoreBuilder(Stores.inMemoryKeyValueStore(storeName), Serdes.String(), Serdes.String()).withLoggingDisabled(), global, STRING_DESERIALIZER, STRING_DESERIALIZER, topic, "processor", define(new OldAPIStatefulProcessor(storeName)));
+
+        driver = new TopologyTestDriver(topology, props);
+        final TestInputTopic<String, String> inputTopic = driver.createInputTopic(topic, STRING_SERIALIZER, STRING_SERIALIZER);
+        final KeyValueStore<String, String> globalStore = driver.getKeyValueStore(storeName);
+        inputTopic.pipeInput("key1", "value1");
+        inputTopic.pipeInput("key2", "value2");
+        assertEquals("value1", globalStore.get("key1"));
+        assertEquals("value2", globalStore.get("key2"));
+    }
+
+    @Test
     public void testDrivingSimpleMultiSourceTopology() {
-		final int partition = 10;
-		driver = new TopologyTestDriver(createSimpleMultiSourceTopology(partition), props);
-		final TestInputTopic<String, String> inputTopic = driver.createInputTopic(INPUT_TOPIC_1, STRING_SERIALIZER, STRING_SERIALIZER, Instant.ofEpochMilli(0L), Duration.ZERO);
-		final TestOutputTopic<String, String> outputTopic1 =
-				driver.createOutputTopic(OUTPUT_TOPIC_1, Serdes.String().deserializer(), Serdes.String().deserializer());
-		final TestOutputTopic<String, String> outputTopic2 =
-				driver.createOutputTopic(OUTPUT_TOPIC_2, Serdes.String().deserializer(), Serdes.String().deserializer());
-=======
-    public void testPrefixScanLruMapWithCachingNoLoggingOldProcessor() {
-        final StoreBuilder<KeyValueStore<String, String>> storeBuilder =
-            Stores.keyValueStoreBuilder(Stores.lruMap(DEFAULT_STORE_NAME, 100), Serdes.String(), Serdes.String())
-                .withCachingEnabled()
-                .withLoggingDisabled();
-        topology
-            .addSource("source1", STRING_DESERIALIZER, STRING_DESERIALIZER, INPUT_TOPIC_1)
-            .addProcessor("processor1", defineWithStoresOldAPI(() -> new OldAPIStatefulProcessor(DEFAULT_STORE_NAME), Collections.singleton(storeBuilder)), "source1")
-            .addSink("counts", OUTPUT_TOPIC_1, "processor1");
-
-        driver = new TopologyTestDriver(topology, props);
-
-        final TestInputTopic<String, String> inputTopic = driver.createInputTopic(INPUT_TOPIC_1, STRING_SERIALIZER, STRING_SERIALIZER);
-        final TestOutputTopic<Integer, String> outputTopic1 =
-            driver.createOutputTopic(OUTPUT_TOPIC_1, Serdes.Integer().deserializer(), Serdes.String().deserializer());
-
-        inputTopic.pipeInput("key1", "value1");
-        inputTopic.pipeInput("key2", "value2");
-        inputTopic.pipeInput("key3", "value3");
-        inputTopic.pipeInput("key1", "value4");
-        assertTrue(outputTopic1.isEmpty());
-
-        final KeyValueStore<String, String> store = driver.getKeyValueStore(DEFAULT_STORE_NAME);
-        final List<KeyValue<String, String>> results = prefixScanResults(store, DEFAULT_PREFIX);
-
-        assertEquals("key1", results.get(0).key);
-        assertEquals("value4", results.get(0).value);
-        assertEquals("key2", results.get(1).key);
-        assertEquals("value2", results.get(1).value);
-        assertEquals("key3", results.get(2).key);
-        assertEquals("value3", results.get(2).value);
-
-    }
-
-    @Deprecated // testing old PAPI
-    @Test
-    public void testPrefixScanLruMapWithCachingWithLoggingOldProcessor() {
-        final StoreBuilder<KeyValueStore<String, String>> storeBuilder =
-            Stores.keyValueStoreBuilder(Stores.lruMap(DEFAULT_STORE_NAME, 100), Serdes.String(), Serdes.String())
-                .withCachingEnabled()
-                .withLoggingEnabled(Collections.emptyMap());
-        topology
-            .addSource("source1", STRING_DESERIALIZER, STRING_DESERIALIZER, INPUT_TOPIC_1)
-            .addProcessor("processor1", defineWithStoresOldAPI(() -> new OldAPIStatefulProcessor(DEFAULT_STORE_NAME), Collections.singleton(storeBuilder)), "source1")
-            .addSink("counts", OUTPUT_TOPIC_1, "processor1");
-
-        driver = new TopologyTestDriver(topology, props);
-
-        final TestInputTopic<String, String> inputTopic = driver.createInputTopic(INPUT_TOPIC_1, STRING_SERIALIZER, STRING_SERIALIZER);
-        final TestOutputTopic<Integer, String> outputTopic1 =
-            driver.createOutputTopic(OUTPUT_TOPIC_1, Serdes.Integer().deserializer(), Serdes.String().deserializer());
-
-        inputTopic.pipeInput("key1", "value1");
-        inputTopic.pipeInput("key2", "value2");
-        inputTopic.pipeInput("key3", "value3");
-        inputTopic.pipeInput("key1", "value4");
-        assertTrue(outputTopic1.isEmpty());
-
-        final KeyValueStore<String, String> store = driver.getKeyValueStore(DEFAULT_STORE_NAME);
-        final List<KeyValue<String, String>> results = prefixScanResults(store, DEFAULT_PREFIX);
-
-        assertEquals("key1", results.get(0).key);
-        assertEquals("value4", results.get(0).value);
-        assertEquals("key2", results.get(1).key);
-        assertEquals("value2", results.get(1).value);
-        assertEquals("key3", results.get(2).key);
-        assertEquals("value3", results.get(2).value);
-
-    }
->>>>>>> 15418db6
-
-		inputTopic.pipeInput("key1", "value1");
-		assertNextOutputRecord(outputTopic1.readRecord(), "key1", "value1");
-		assertTrue(outputTopic2.isEmpty());
-
-		final TestInputTopic<String, String> inputTopic2 = driver.createInputTopic(INPUT_TOPIC_2, STRING_SERIALIZER, STRING_SERIALIZER, Instant.ofEpochMilli(0L), Duration.ZERO);
-		inputTopic2.pipeInput("key2", "value2");
-		assertNextOutputRecord(outputTopic2.readRecord(), "key2", "value2");
-		assertTrue(outputTopic2.isEmpty());
-	}
+        final int partition = 10;
+        driver = new TopologyTestDriver(createSimpleMultiSourceTopology(partition), props);
+        final TestInputTopic<String, String> inputTopic = driver.createInputTopic(INPUT_TOPIC_1, STRING_SERIALIZER, STRING_SERIALIZER, Instant.ofEpochMilli(0L), Duration.ZERO);
+        final TestOutputTopic<String, String> outputTopic1 = driver.createOutputTopic(OUTPUT_TOPIC_1, Serdes.String().deserializer(), Serdes.String().deserializer());
+        final TestOutputTopic<String, String> outputTopic2 = driver.createOutputTopic(OUTPUT_TOPIC_2, Serdes.String().deserializer(), Serdes.String().deserializer());
+
+        inputTopic.pipeInput("key1", "value1");
+        assertNextOutputRecord(outputTopic1.readRecord(), "key1", "value1");
+        assertTrue(outputTopic2.isEmpty());
+
+        final TestInputTopic<String, String> inputTopic2 = driver.createInputTopic(INPUT_TOPIC_2, STRING_SERIALIZER, STRING_SERIALIZER, Instant.ofEpochMilli(0L), Duration.ZERO);
+        inputTopic2.pipeInput("key2", "value2");
+        assertNextOutputRecord(outputTopic2.readRecord(), "key2", "value2");
+        assertTrue(outputTopic2.isEmpty());
+    }
 
     @Test
     public void testDrivingForwardToSourceTopology() {
-		driver = new TopologyTestDriver(createForwardToSourceTopology(), props);
-		final TestInputTopic<String, String> inputTopic = driver.createInputTopic(INPUT_TOPIC_1, STRING_SERIALIZER, STRING_SERIALIZER, Instant.ofEpochMilli(0L), Duration.ZERO);
-		inputTopic.pipeInput("key1", "value1");
-		inputTopic.pipeInput("key2", "value2");
-		inputTopic.pipeInput("key3", "value3");
-		final TestOutputTopic<String, String> outputTopic2 =
-				driver.createOutputTopic(OUTPUT_TOPIC_2, Serdes.String().deserializer(), Serdes.String().deserializer());
-		assertNextOutputRecord(outputTopic2.readRecord(), "key1", "value1");
-		assertNextOutputRecord(outputTopic2.readRecord(), "key2", "value2");
-		assertNextOutputRecord(outputTopic2.readRecord(), "key3", "value3");
-	}
+        driver = new TopologyTestDriver(createForwardToSourceTopology(), props);
+        final TestInputTopic<String, String> inputTopic = driver.createInputTopic(INPUT_TOPIC_1, STRING_SERIALIZER, STRING_SERIALIZER, Instant.ofEpochMilli(0L), Duration.ZERO);
+        inputTopic.pipeInput("key1", "value1");
+        inputTopic.pipeInput("key2", "value2");
+        inputTopic.pipeInput("key3", "value3");
+        final TestOutputTopic<String, String> outputTopic2 = driver.createOutputTopic(OUTPUT_TOPIC_2, Serdes.String().deserializer(), Serdes.String().deserializer());
+        assertNextOutputRecord(outputTopic2.readRecord(), "key1", "value1");
+        assertNextOutputRecord(outputTopic2.readRecord(), "key2", "value2");
+        assertNextOutputRecord(outputTopic2.readRecord(), "key3", "value3");
+    }
 
     @Test
     public void testDrivingInternalRepartitioningTopology() {
-		driver = new TopologyTestDriver(createInternalRepartitioningTopology(), props);
-		final TestInputTopic<String, String> inputTopic = driver.createInputTopic(INPUT_TOPIC_1, STRING_SERIALIZER, STRING_SERIALIZER, Instant.ofEpochMilli(0L), Duration.ZERO);
-		inputTopic.pipeInput("key1", "value1");
-		inputTopic.pipeInput("key2", "value2");
-		inputTopic.pipeInput("key3", "value3");
-		final TestOutputTopic<String, String> outputTopic1 = driver.createOutputTopic(OUTPUT_TOPIC_1, STRING_DESERIALIZER, STRING_DESERIALIZER);
-		assertNextOutputRecord(outputTopic1.readRecord(), "key1", "value1");
-		assertNextOutputRecord(outputTopic1.readRecord(), "key2", "value2");
-		assertNextOutputRecord(outputTopic1.readRecord(), "key3", "value3");
-	}
+        driver = new TopologyTestDriver(createInternalRepartitioningTopology(), props);
+        final TestInputTopic<String, String> inputTopic = driver.createInputTopic(INPUT_TOPIC_1, STRING_SERIALIZER, STRING_SERIALIZER, Instant.ofEpochMilli(0L), Duration.ZERO);
+        inputTopic.pipeInput("key1", "value1");
+        inputTopic.pipeInput("key2", "value2");
+        inputTopic.pipeInput("key3", "value3");
+        final TestOutputTopic<String, String> outputTopic1 = driver.createOutputTopic(OUTPUT_TOPIC_1, STRING_DESERIALIZER, STRING_DESERIALIZER);
+        assertNextOutputRecord(outputTopic1.readRecord(), "key1", "value1");
+        assertNextOutputRecord(outputTopic1.readRecord(), "key2", "value2");
+        assertNextOutputRecord(outputTopic1.readRecord(), "key3", "value3");
+    }
 
     @Test
     public void testDrivingInternalRepartitioningForwardingTimestampTopology() {
-		driver = new TopologyTestDriver(createInternalRepartitioningWithValueTimestampTopology(), props);
-		final TestInputTopic<String, String> inputTopic = driver.createInputTopic(INPUT_TOPIC_1, STRING_SERIALIZER, STRING_SERIALIZER);
-		inputTopic.pipeInput("key1", "value1@1000");
-		inputTopic.pipeInput("key2", "value2@2000");
-		inputTopic.pipeInput("key3", "value3@3000");
-		final TestOutputTopic<String, String> outputTopic = driver.createOutputTopic(OUTPUT_TOPIC_1, STRING_DESERIALIZER, STRING_DESERIALIZER);
-		assertThat(outputTopic.readRecord(),
-				equalTo(new TestRecord<>("key1", "value1", null, 1000L)));
-		assertThat(outputTopic.readRecord(),
-				equalTo(new TestRecord<>("key2", "value2", null, 2000L)));
-		assertThat(outputTopic.readRecord(),
-				equalTo(new TestRecord<>("key3", "value3", null, 3000L)));
-	}
+        driver = new TopologyTestDriver(createInternalRepartitioningWithValueTimestampTopology(), props);
+        final TestInputTopic<String, String> inputTopic = driver.createInputTopic(INPUT_TOPIC_1, STRING_SERIALIZER, STRING_SERIALIZER);
+        inputTopic.pipeInput("key1", "value1@1000");
+        inputTopic.pipeInput("key2", "value2@2000");
+        inputTopic.pipeInput("key3", "value3@3000");
+        final TestOutputTopic<String, String> outputTopic = driver.createOutputTopic(OUTPUT_TOPIC_1, STRING_DESERIALIZER, STRING_DESERIALIZER);
+        assertThat(outputTopic.readRecord(), equalTo(new TestRecord<>("key1", "value1", null, 1000L)));
+        assertThat(outputTopic.readRecord(), equalTo(new TestRecord<>("key2", "value2", null, 2000L)));
+        assertThat(outputTopic.readRecord(), equalTo(new TestRecord<>("key3", "value3", null, 3000L)));
+    }
 
     @Test
     public void shouldCreateStringWithSourceAndTopics() {
         topology.addSource("source", "topic1", "topic2");
-		final ProcessorTopology processorTopology = topology.getInternalBuilder().buildTopology();
-		final String result = processorTopology.toString();
+        final ProcessorTopology processorTopology = topology.getInternalBuilder().buildTopology();
+        final String result = processorTopology.toString();
         assertThat(result, containsString("source:\n\t\ttopics:\t\t[topic1, topic2]\n"));
     }
 
@@ -1641,19 +1118,17 @@
     public void shouldCreateStringWithMultipleSourcesAndTopics() {
         topology.addSource("source", "topic1", "topic2");
         topology.addSource("source2", "t", "t1", "t2");
-		final ProcessorTopology processorTopology = topology.getInternalBuilder().buildTopology();
-		final String result = processorTopology.toString();
+        final ProcessorTopology processorTopology = topology.getInternalBuilder().buildTopology();
+        final String result = processorTopology.toString();
         assertThat(result, containsString("source:\n\t\ttopics:\t\t[topic1, topic2]\n"));
         assertThat(result, containsString("source2:\n\t\ttopics:\t\t[t, t1, t2]\n"));
     }
 
     @Test
     public void shouldCreateStringWithProcessors() {
-        topology.addSource("source", "t")
-                .addProcessor("processor", mockProcessorSupplier, "source")
-                .addProcessor("other", mockProcessorSupplier, "source");
-		final ProcessorTopology processorTopology = topology.getInternalBuilder().buildTopology();
-		final String result = processorTopology.toString();
+        topology.addSource("source", "t").addProcessor("processor", mockProcessorSupplier, "source").addProcessor("other", mockProcessorSupplier, "source");
+        final ProcessorTopology processorTopology = topology.getInternalBuilder().buildTopology();
+        final String result = processorTopology.toString();
         assertThat(result, containsString("\t\tchildren:\t[processor, other]"));
         assertThat(result, containsString("processor:\n"));
         assertThat(result, containsString("other:\n"));
@@ -1668,103 +1143,99 @@
                 .addProcessor("child-two", mockProcessorSupplier, "processor")
                 .addProcessor("child-two-one", mockProcessorSupplier, "child-two");
 
-		final String result = topology.getInternalBuilder().buildTopology().toString();
+        final String result = topology.getInternalBuilder().buildTopology().toString();
         assertThat(result, containsString("child-one:\n\t\tchildren:\t[child-one-one]"));
         assertThat(result, containsString("child-two:\n\t\tchildren:\t[child-two-one]"));
     }
 
     @Test
     public void shouldConsiderTimeStamps() {
-		final int partition = 10;
-		driver = new TopologyTestDriver(createSimpleTopology(partition), props);
-		final TestInputTopic<String, String> inputTopic = driver.createInputTopic(INPUT_TOPIC_1, STRING_SERIALIZER, STRING_SERIALIZER);
-		inputTopic.pipeInput("key1", "value1", 10L);
-		inputTopic.pipeInput("key2", "value2", 20L);
-		inputTopic.pipeInput("key3", "value3", 30L);
-		final TestOutputTopic<String, String> outputTopic1 =
-				driver.createOutputTopic(OUTPUT_TOPIC_1, Serdes.String().deserializer(), Serdes.String().deserializer());
-		assertNextOutputRecord(outputTopic1.readRecord(), "key1", "value1", 10L);
-		assertNextOutputRecord(outputTopic1.readRecord(), "key2", "value2", 20L);
-		assertNextOutputRecord(outputTopic1.readRecord(), "key3", "value3", 30L);
-	}
+        final int partition = 10;
+        driver = new TopologyTestDriver(createSimpleTopology(partition), props);
+        final TestInputTopic<String, String> inputTopic = driver.createInputTopic(INPUT_TOPIC_1, STRING_SERIALIZER, STRING_SERIALIZER);
+        inputTopic.pipeInput("key1", "value1", 10L);
+        inputTopic.pipeInput("key2", "value2", 20L);
+        inputTopic.pipeInput("key3", "value3", 30L);
+        final TestOutputTopic<String, String> outputTopic1 = driver.createOutputTopic(OUTPUT_TOPIC_1, Serdes.String().deserializer(), Serdes.String().deserializer());
+        assertNextOutputRecord(outputTopic1.readRecord(), "key1", "value1", 10L);
+        assertNextOutputRecord(outputTopic1.readRecord(), "key2", "value2", 20L);
+        assertNextOutputRecord(outputTopic1.readRecord(), "key3", "value3", 30L);
+    }
 
     @Test
     public void shouldConsiderModifiedTimeStamps() {
-		final int partition = 10;
-		driver = new TopologyTestDriver(createTimestampTopology(partition), props);
-		final TestInputTopic<String, String> inputTopic = driver.createInputTopic(INPUT_TOPIC_1, STRING_SERIALIZER, STRING_SERIALIZER);
-		inputTopic.pipeInput("key1", "value1", 10L);
-		inputTopic.pipeInput("key2", "value2", 20L);
-		inputTopic.pipeInput("key3", "value3", 30L);
-		final TestOutputTopic<String, String> outputTopic1 =
-				driver.createOutputTopic(OUTPUT_TOPIC_1, Serdes.String().deserializer(), Serdes.String().deserializer());
-		assertNextOutputRecord(outputTopic1.readRecord(), "key1", "value1", 20L);
-		assertNextOutputRecord(outputTopic1.readRecord(), "key2", "value2", 30L);
-		assertNextOutputRecord(outputTopic1.readRecord(), "key3", "value3", 40L);
-	}
+        final int partition = 10;
+        driver = new TopologyTestDriver(createTimestampTopology(partition), props);
+        final TestInputTopic<String, String> inputTopic = driver.createInputTopic(INPUT_TOPIC_1, STRING_SERIALIZER, STRING_SERIALIZER);
+        inputTopic.pipeInput("key1", "value1", 10L);
+        inputTopic.pipeInput("key2", "value2", 20L);
+        inputTopic.pipeInput("key3", "value3", 30L);
+        final TestOutputTopic<String, String> outputTopic1 = driver.createOutputTopic(OUTPUT_TOPIC_1, Serdes.String().deserializer(), Serdes.String().deserializer());
+        assertNextOutputRecord(outputTopic1.readRecord(), "key1", "value1", 20L);
+        assertNextOutputRecord(outputTopic1.readRecord(), "key2", "value2", 30L);
+        assertNextOutputRecord(outputTopic1.readRecord(), "key3", "value3", 40L);
+    }
 
     @Test
     public void shouldConsiderModifiedTimeStampsForMultipleProcessors() {
-		final int partition = 10;
-		driver = new TopologyTestDriver(createMultiProcessorTimestampTopology(partition), props);
-		final TestInputTopic<String, String> inputTopic = driver.createInputTopic(INPUT_TOPIC_1, STRING_SERIALIZER, STRING_SERIALIZER);
-		final TestOutputTopic<String, String> outputTopic1 =
-				driver.createOutputTopic(OUTPUT_TOPIC_1, Serdes.String().deserializer(), Serdes.String().deserializer());
-		final TestOutputTopic<String, String> outputTopic2 =
-				driver.createOutputTopic(OUTPUT_TOPIC_2, Serdes.String().deserializer(), Serdes.String().deserializer());
-
-		inputTopic.pipeInput("key1", "value1", 10L);
-		assertNextOutputRecord(outputTopic1.readRecord(), "key1", "value1", 10L);
-		assertNextOutputRecord(outputTopic2.readRecord(), "key1", "value1", 20L);
-		assertNextOutputRecord(outputTopic1.readRecord(), "key1", "value1", 15L);
-		assertNextOutputRecord(outputTopic2.readRecord(), "key1", "value1", 20L);
-		assertNextOutputRecord(outputTopic1.readRecord(), "key1", "value1", 12L);
-		assertNextOutputRecord(outputTopic2.readRecord(), "key1", "value1", 22L);
-		assertTrue(outputTopic1.isEmpty());
-		assertTrue(outputTopic2.isEmpty());
-
-		inputTopic.pipeInput("key2", "value2", 20L);
-		assertNextOutputRecord(outputTopic1.readRecord(), "key2", "value2", 20L);
-		assertNextOutputRecord(outputTopic2.readRecord(), "key2", "value2", 30L);
-		assertNextOutputRecord(outputTopic1.readRecord(), "key2", "value2", 25L);
-		assertNextOutputRecord(outputTopic2.readRecord(), "key2", "value2", 30L);
-		assertNextOutputRecord(outputTopic1.readRecord(), "key2", "value2", 22L);
-		assertNextOutputRecord(outputTopic2.readRecord(), "key2", "value2", 32L);
-		assertTrue(outputTopic1.isEmpty());
-		assertTrue(outputTopic2.isEmpty());
-	}
+        final int partition = 10;
+        driver = new TopologyTestDriver(createMultiProcessorTimestampTopology(partition), props);
+        final TestInputTopic<String, String> inputTopic = driver.createInputTopic(INPUT_TOPIC_1, STRING_SERIALIZER, STRING_SERIALIZER);
+        final TestOutputTopic<String, String> outputTopic1 = driver.createOutputTopic(OUTPUT_TOPIC_1, Serdes.String().deserializer(), Serdes.String().deserializer());
+        final TestOutputTopic<String, String> outputTopic2 = driver.createOutputTopic(OUTPUT_TOPIC_2, Serdes.String().deserializer(), Serdes.String().deserializer());
+
+        inputTopic.pipeInput("key1", "value1", 10L);
+        assertNextOutputRecord(outputTopic1.readRecord(), "key1", "value1", 10L);
+        assertNextOutputRecord(outputTopic2.readRecord(), "key1", "value1", 20L);
+        assertNextOutputRecord(outputTopic1.readRecord(), "key1", "value1", 15L);
+        assertNextOutputRecord(outputTopic2.readRecord(), "key1", "value1", 20L);
+        assertNextOutputRecord(outputTopic1.readRecord(), "key1", "value1", 12L);
+        assertNextOutputRecord(outputTopic2.readRecord(), "key1", "value1", 22L);
+        assertTrue(outputTopic1.isEmpty());
+        assertTrue(outputTopic2.isEmpty());
+
+        inputTopic.pipeInput("key2", "value2", 20L);
+        assertNextOutputRecord(outputTopic1.readRecord(), "key2", "value2", 20L);
+        assertNextOutputRecord(outputTopic2.readRecord(), "key2", "value2", 30L);
+        assertNextOutputRecord(outputTopic1.readRecord(), "key2", "value2", 25L);
+        assertNextOutputRecord(outputTopic2.readRecord(), "key2", "value2", 30L);
+        assertNextOutputRecord(outputTopic1.readRecord(), "key2", "value2", 22L);
+        assertNextOutputRecord(outputTopic2.readRecord(), "key2", "value2", 32L);
+        assertTrue(outputTopic1.isEmpty());
+        assertTrue(outputTopic2.isEmpty());
+    }
 
     @Test
     public void shouldConsiderHeaders() {
-		final int partition = 10;
-		driver = new TopologyTestDriver(createSimpleTopology(partition), props);
-		final TestInputTopic<String, String> inputTopic = driver.createInputTopic(INPUT_TOPIC_1, STRING_SERIALIZER, STRING_SERIALIZER);
-		inputTopic.pipeInput(new TestRecord<>("key1", "value1", HEADERS, 10L));
-		inputTopic.pipeInput(new TestRecord<>("key2", "value2", HEADERS, 20L));
-		inputTopic.pipeInput(new TestRecord<>("key3", "value3", HEADERS, 30L));
-		final TestOutputTopic<String, String> outputTopic1 = driver.createOutputTopic(OUTPUT_TOPIC_1, STRING_DESERIALIZER, STRING_DESERIALIZER);
-		assertNextOutputRecord(outputTopic1.readRecord(), "key1", "value1", HEADERS, 10L);
-		assertNextOutputRecord(outputTopic1.readRecord(), "key2", "value2", HEADERS, 20L);
-		assertNextOutputRecord(outputTopic1.readRecord(), "key3", "value3", HEADERS, 30L);
-	}
+        final int partition = 10;
+        driver = new TopologyTestDriver(createSimpleTopology(partition), props);
+        final TestInputTopic<String, String> inputTopic = driver.createInputTopic(INPUT_TOPIC_1, STRING_SERIALIZER, STRING_SERIALIZER);
+        inputTopic.pipeInput(new TestRecord<>("key1", "value1", HEADERS, 10L));
+        inputTopic.pipeInput(new TestRecord<>("key2", "value2", HEADERS, 20L));
+        inputTopic.pipeInput(new TestRecord<>("key3", "value3", HEADERS, 30L));
+        final TestOutputTopic<String, String> outputTopic1 = driver.createOutputTopic(OUTPUT_TOPIC_1, STRING_DESERIALIZER, STRING_DESERIALIZER);
+        assertNextOutputRecord(outputTopic1.readRecord(), "key1", "value1", HEADERS, 10L);
+        assertNextOutputRecord(outputTopic1.readRecord(), "key2", "value2", HEADERS, 20L);
+        assertNextOutputRecord(outputTopic1.readRecord(), "key3", "value3", HEADERS, 30L);
+    }
 
     @Test
     public void shouldAddHeaders() {
-		driver = new TopologyTestDriver(createAddHeaderTopology(), props);
-		final TestInputTopic<String, String> inputTopic = driver.createInputTopic(INPUT_TOPIC_1, STRING_SERIALIZER, STRING_SERIALIZER);
-		inputTopic.pipeInput("key1", "value1", 10L);
-		inputTopic.pipeInput("key2", "value2", 20L);
-		inputTopic.pipeInput("key3", "value3", 30L);
-		final TestOutputTopic<String, String> outputTopic1 = driver.createOutputTopic(OUTPUT_TOPIC_1, STRING_DESERIALIZER, STRING_DESERIALIZER);
-		assertNextOutputRecord(outputTopic1.readRecord(), "key1", "value1", HEADERS, 10L);
-		assertNextOutputRecord(outputTopic1.readRecord(), "key2", "value2", HEADERS, 20L);
-		assertNextOutputRecord(outputTopic1.readRecord(), "key3", "value3", HEADERS, 30L);
-	}
+        driver = new TopologyTestDriver(createAddHeaderTopology(), props);
+        final TestInputTopic<String, String> inputTopic = driver.createInputTopic(INPUT_TOPIC_1, STRING_SERIALIZER, STRING_SERIALIZER);
+        inputTopic.pipeInput("key1", "value1", 10L);
+        inputTopic.pipeInput("key2", "value2", 20L);
+        inputTopic.pipeInput("key3", "value3", 30L);
+        final TestOutputTopic<String, String> outputTopic1 = driver.createOutputTopic(OUTPUT_TOPIC_1, STRING_DESERIALIZER, STRING_DESERIALIZER);
+        assertNextOutputRecord(outputTopic1.readRecord(), "key1", "value1", HEADERS, 10L);
+        assertNextOutputRecord(outputTopic1.readRecord(), "key2", "value2", HEADERS, 20L);
+        assertNextOutputRecord(outputTopic1.readRecord(), "key3", "value3", HEADERS, 30L);
+    }
 
     @Test
     public void statelessTopologyShouldNotHavePersistentStore() {
-		final TopologyWrapper topology = new TopologyWrapper();
-		final ProcessorTopology processorTopology = topology.getInternalBuilder("anyAppId").buildTopology();
+        final TopologyWrapper topology = new TopologyWrapper();
+        final ProcessorTopology processorTopology = topology.getInternalBuilder("anyAppId").buildTopology();
         assertFalse(processorTopology.hasPersistentLocalStore());
         assertFalse(processorTopology.hasPersistentGlobalStore());
     }
@@ -1796,108 +1267,48 @@
     private ProcessorTopology createLocalStoreTopology(final KeyValueBytesStoreSupplier storeSupplier) {
         final TopologyWrapper topology = new TopologyWrapper();
         final String processor = "processor";
-        final StoreBuilder<KeyValueStore<String, String>> storeBuilder =
-                Stores.keyValueStoreBuilder(storeSupplier, Serdes.String(), Serdes.String());
-        topology.addSource("source", STRING_DESERIALIZER, STRING_DESERIALIZER, "topic")
-                .addProcessor(processor, () -> new StatefulProcessor(storeSupplier.name()), "source")
-                .addStateStore(storeBuilder, processor);
-		return topology.getInternalBuilder("anyAppId").buildTopology();
-    }
-
-	@Deprecated // testing old PAPI
-	private ProcessorTopology createGlobalStoreTopology(final KeyValueBytesStoreSupplier storeSupplier) {
-		final TopologyWrapper topology = new TopologyWrapper();
-		final StoreBuilder<KeyValueStore<String, String>> storeBuilder =
-				Stores.keyValueStoreBuilder(storeSupplier, Serdes.String(), Serdes.String()).withLoggingDisabled();
-		topology.addGlobalStore(storeBuilder, "global", STRING_DESERIALIZER, STRING_DESERIALIZER, "topic", "processor",
-				define(new OldAPIStatefulProcessor(storeSupplier.name())));
-		return topology.getInternalBuilder("anyAppId").buildTopology();
-	}
-
-	private void assertNextOutputRecord(final TestRecord<String, String> record,
-										final String key,
-										final String value) {
-		assertNextOutputRecord(record, key, value, 0L);
-	}
-
-	private void assertNextOutputRecord(final TestRecord<String, String> record,
-										final String key,
-										final String value,
-										final Long timestamp) {
-		assertNextOutputRecord(record, key, value, new RecordHeaders(), timestamp);
-	}
-
-	private void assertNextOutputRecord(final TestRecord<String, String> record,
-										final String key,
-										final String value,
-										final Headers headers,
-										final Long timestamp) {
-		assertEquals(key, record.key());
-		assertEquals(value, record.value());
-		assertEquals(timestamp, record.timestamp());
-		assertEquals(headers, record.headers());
-	}
+        final StoreBuilder<KeyValueStore<String, String>> storeBuilder = Stores.keyValueStoreBuilder(storeSupplier, Serdes.String(), Serdes.String());
+        topology.addSource("source", STRING_DESERIALIZER, STRING_DESERIALIZER, "topic").addProcessor(processor, () -> new StatefulProcessor(storeSupplier.name()), "source").addStateStore(storeBuilder, processor);
+        return topology.getInternalBuilder("anyAppId").buildTopology();
+    }
+
+    @Deprecated // testing old PAPI
+    private ProcessorTopology createGlobalStoreTopology(final KeyValueBytesStoreSupplier storeSupplier) {
+        final TopologyWrapper topology = new TopologyWrapper();
+        final StoreBuilder<KeyValueStore<String, String>> storeBuilder = Stores.keyValueStoreBuilder(storeSupplier, Serdes.String(), Serdes.String()).withLoggingDisabled();
+        topology.addGlobalStore(storeBuilder, "global", STRING_DESERIALIZER, STRING_DESERIALIZER, "topic", "processor", define(new OldAPIStatefulProcessor(storeSupplier.name())));
+        return topology.getInternalBuilder("anyAppId").buildTopology();
+    }
+
+    private void assertNextOutputRecord(final TestRecord<String, String> record, final String key, final String value) {
+        assertNextOutputRecord(record, key, value, 0L);
+    }
+
+    private void assertNextOutputRecord(final TestRecord<String, String> record, final String key, final String value, final Long timestamp) {
+        assertNextOutputRecord(record, key, value, new RecordHeaders(), timestamp);
+    }
+
+    private void assertNextOutputRecord(final TestRecord<String, String> record, final String key, final String value, final Headers headers, final Long timestamp) {
+        assertEquals(key, record.key());
+        assertEquals(value, record.value());
+        assertEquals(timestamp, record.timestamp());
+        assertEquals(headers, record.headers());
+    }
 
     private StreamPartitioner<Object, Object> constantPartitioner(final Integer partition) {
         return (topic, key, value, numPartitions) -> partition;
     }
 
     private Topology createSimpleTopology(final int partition) {
-        return topology
-				.addSource("source", STRING_DESERIALIZER, STRING_DESERIALIZER, INPUT_TOPIC_1)
-				.addProcessor("processor", ForwardingProcessor::new, "source")
-            .addSink("sink", OUTPUT_TOPIC_1, constantPartitioner(partition), "processor");
+        return topology.addSource("source", STRING_DESERIALIZER, STRING_DESERIALIZER, INPUT_TOPIC_1).addProcessor("processor", ForwardingProcessor::new, "source").addSink("sink", OUTPUT_TOPIC_1, constantPartitioner(partition), "processor");
     }
 
     private Topology createTimestampTopology(final int partition) {
-        return topology
-				.addSource("source", STRING_DESERIALIZER, STRING_DESERIALIZER, INPUT_TOPIC_1)
-				.addProcessor("processor", TimestampProcessor::new, "source")
-            .addSink("sink", OUTPUT_TOPIC_1, constantPartitioner(partition), "processor");
-    }
-
-<<<<<<< HEAD
-	private Topology createMultiProcessorTimestampTopology(final int partition) {
-		return topology
-				.addSource("source", STRING_DESERIALIZER, STRING_DESERIALIZER, INPUT_TOPIC_1)
-				.addProcessor("processor", () -> new FanOutTimestampProcessor("child1", "child2"), "source")
-				.addProcessor("child1", ForwardingProcessor::new, "processor")
-				.addProcessor("child2", TimestampProcessor::new, "processor")
-				.addSink("sink1", OUTPUT_TOPIC_1, constantPartitioner(partition), "child1")
-				.addSink("sink2", OUTPUT_TOPIC_2, constantPartitioner(partition), "child2");
-	}
-
-	@Deprecated // testing old PAPI
-	private Topology createStatefulTopology(final String storeName) {
-		return topology
-				.addSource("source", STRING_DESERIALIZER, STRING_DESERIALIZER, INPUT_TOPIC_1)
-				.addProcessor("processor", define(new OldAPIStatefulProcessor(storeName)), "source")
-				.addStateStore(Stores.keyValueStoreBuilder(Stores.inMemoryKeyValueStore(storeName), Serdes.String(), Serdes.String()), "processor")
-				.addSink("counts", OUTPUT_TOPIC_1, "processor");
-	}
-
-	@Deprecated // testing old PAPI
-	private Topology createConnectedStateStoreTopology(final String storeName) {
-		final StoreBuilder<KeyValueStore<String, String>> storeBuilder = Stores.keyValueStoreBuilder(Stores.inMemoryKeyValueStore(storeName), Serdes.String(), Serdes.String());
-		return topology
-				.addSource("source", STRING_DESERIALIZER, STRING_DESERIALIZER, INPUT_TOPIC_1)
-				.addProcessor("processor", defineWithStoresOldAPI(() -> new OldAPIStatefulProcessor(storeName), Collections.singleton(storeBuilder)), "source")
-				.addSink("counts", OUTPUT_TOPIC_1, "processor");
-	}
-
-	private Topology createInternalRepartitioningTopology() {
-		topology.addSource("source", INPUT_TOPIC_1)
-				.addSink("sink0", THROUGH_TOPIC_1, "source")
-				.addSource("source1", THROUGH_TOPIC_1)
-=======
+        return topology.addSource("source", STRING_DESERIALIZER, STRING_DESERIALIZER, INPUT_TOPIC_1).addProcessor("processor", TimestampProcessor::new, "source").addSink("sink", OUTPUT_TOPIC_1, constantPartitioner(partition), "processor");
+    }
+
     private Topology createMultiProcessorTimestampTopology(final int partition) {
-        return topology
-            .addSource("source", STRING_DESERIALIZER, STRING_DESERIALIZER, INPUT_TOPIC_1)
-            .addProcessor("processor", () -> new FanOutTimestampProcessor("child1", "child2"), "source")
-            .addProcessor("child1", ForwardingProcessor::new, "processor")
-            .addProcessor("child2", TimestampProcessor::new, "processor")
-            .addSink("sink1", OUTPUT_TOPIC_1, constantPartitioner(partition), "child1")
-            .addSink("sink2", OUTPUT_TOPIC_2, constantPartitioner(partition), "child2");
+        return topology.addSource("source", STRING_DESERIALIZER, STRING_DESERIALIZER, INPUT_TOPIC_1).addProcessor("processor", () -> new FanOutTimestampProcessor("child1", "child2"), "source").addProcessor("child1", ForwardingProcessor::new, "processor").addProcessor("child2", TimestampProcessor::new, "processor").addSink("sink1", OUTPUT_TOPIC_1, constantPartitioner(partition), "child1").addSink("sink2", OUTPUT_TOPIC_2, constantPartitioner(partition), "child2");
     }
 
     static class DroppingPartitioner implements StreamPartitioner<String, String> {
@@ -1922,54 +1333,36 @@
     // and the default implementation of partitions method already sends a singleton list which is
     // getting tested in other tests
     private Topology createSimpleTopologyWithDroppingPartitioner() {
-        return topology
-                .addSource("source", STRING_DESERIALIZER, STRING_DESERIALIZER, INPUT_TOPIC_1)
-                .addProcessor("processor", ForwardingProcessor::new, "source")
-                .addSink("sink", OUTPUT_TOPIC_1, new DroppingPartitioner(), "processor");
+        return topology.addSource("source", STRING_DESERIALIZER, STRING_DESERIALIZER, INPUT_TOPIC_1).addProcessor("processor", ForwardingProcessor::new, "source").addSink("sink", OUTPUT_TOPIC_1, new DroppingPartitioner(), "processor");
     }
 
     @Deprecated // testing old PAPI
     private Topology createStatefulTopology(final String storeName) {
-        return topology
-            .addSource("source", STRING_DESERIALIZER, STRING_DESERIALIZER, INPUT_TOPIC_1)
-            .addProcessor("processor", define(new OldAPIStatefulProcessor(storeName)), "source")
-            .addStateStore(Stores.keyValueStoreBuilder(Stores.inMemoryKeyValueStore(storeName), Serdes.String(), Serdes.String()), "processor")
-            .addSink("counts", OUTPUT_TOPIC_1, "processor");
+        return topology.addSource("source", STRING_DESERIALIZER, STRING_DESERIALIZER, INPUT_TOPIC_1).addProcessor("processor", define(new OldAPIStatefulProcessor(storeName)), "source").addStateStore(Stores.keyValueStoreBuilder(Stores.inMemoryKeyValueStore(storeName), Serdes.String(), Serdes.String()), "processor").addSink("counts", OUTPUT_TOPIC_1, "processor");
     }
 
     @Deprecated // testing old PAPI
     private Topology createConnectedStateStoreTopology(final String storeName) {
         final StoreBuilder<KeyValueStore<String, String>> storeBuilder = Stores.keyValueStoreBuilder(Stores.inMemoryKeyValueStore(storeName), Serdes.String(), Serdes.String());
-        return topology
-            .addSource("source", STRING_DESERIALIZER, STRING_DESERIALIZER, INPUT_TOPIC_1)
-            .addProcessor("processor", defineWithStoresOldAPI(() -> new OldAPIStatefulProcessor(storeName), Collections.singleton(storeBuilder)), "source")
-            .addSink("counts", OUTPUT_TOPIC_1, "processor");
+        return topology.addSource("source", STRING_DESERIALIZER, STRING_DESERIALIZER, INPUT_TOPIC_1).addProcessor("processor", defineWithStoresOldAPI(() -> new OldAPIStatefulProcessor(storeName), Collections.singleton(storeBuilder)), "source").addSink("counts", OUTPUT_TOPIC_1, "processor");
     }
 
     private Topology createInternalRepartitioningTopology() {
-        topology.addSource("source", INPUT_TOPIC_1)
-            .addSink("sink0", THROUGH_TOPIC_1, "source")
-            .addSource("source1", THROUGH_TOPIC_1)
->>>>>>> 15418db6
-            .addSink("sink1", OUTPUT_TOPIC_1, "source1");
+        topology.addSource("source", INPUT_TOPIC_1).addSink("sink0", THROUGH_TOPIC_1, "source").addSource("source1", THROUGH_TOPIC_1).addSink("sink1", OUTPUT_TOPIC_1, "source1");
 
         // use wrapper to get the internal topology builder to add internal topic
         final InternalTopologyBuilder internalTopologyBuilder = TopologyWrapper.getInternalTopologyBuilder(topology);
-		internalTopologyBuilder.addInternalTopic(THROUGH_TOPIC_1, InternalTopicProperties.empty());
+        internalTopologyBuilder.addInternalTopic(THROUGH_TOPIC_1, InternalTopicProperties.empty());
 
         return topology;
     }
 
     private Topology createInternalRepartitioningWithValueTimestampTopology() {
-		topology.addSource("source", INPUT_TOPIC_1)
-				.addProcessor("processor", ValueTimestampProcessor::new, "source")
-                .addSink("sink0", THROUGH_TOPIC_1, "processor")
-                .addSource("source1", THROUGH_TOPIC_1)
-                .addSink("sink1", OUTPUT_TOPIC_1, "source1");
+        topology.addSource("source", INPUT_TOPIC_1).addProcessor("processor", ValueTimestampProcessor::new, "source").addSink("sink0", THROUGH_TOPIC_1, "processor").addSource("source1", THROUGH_TOPIC_1).addSink("sink1", OUTPUT_TOPIC_1, "source1");
 
         // use wrapper to get the internal topology builder to add internal topic
         final InternalTopologyBuilder internalTopologyBuilder = TopologyWrapper.getInternalTopologyBuilder(topology);
-		internalTopologyBuilder.addInternalTopic(THROUGH_TOPIC_1, InternalTopicProperties.empty());
+        internalTopologyBuilder.addInternalTopic(THROUGH_TOPIC_1, InternalTopicProperties.empty());
 
         return topology;
     }
@@ -1982,204 +1375,13 @@
     }
 
     private Topology createSimpleMultiSourceTopology(final int partition) {
-        return topology.addSource("source-1", STRING_DESERIALIZER, STRING_DESERIALIZER, INPUT_TOPIC_1)
-				.addProcessor("processor-1", ForwardingProcessor::new, "source-1")
-				.addSink("sink-1", OUTPUT_TOPIC_1, constantPartitioner(partition), "processor-1")
-				.addSource("source-2", STRING_DESERIALIZER, STRING_DESERIALIZER, INPUT_TOPIC_2)
-				.addProcessor("processor-2", ForwardingProcessor::new, "source-2")
-                .addSink("sink-2", OUTPUT_TOPIC_2, constantPartitioner(partition), "processor-2");
+        return topology.addSource("source-1", STRING_DESERIALIZER, STRING_DESERIALIZER, INPUT_TOPIC_1).addProcessor("processor-1", ForwardingProcessor::new, "source-1").addSink("sink-1", OUTPUT_TOPIC_1, constantPartitioner(partition), "processor-1").addSource("source-2", STRING_DESERIALIZER, STRING_DESERIALIZER, INPUT_TOPIC_2).addProcessor("processor-2", ForwardingProcessor::new, "source-2").addSink("sink-2", OUTPUT_TOPIC_2, constantPartitioner(partition), "processor-2");
     }
 
     private Topology createAddHeaderTopology() {
-        return topology.addSource("source-1", STRING_DESERIALIZER, STRING_DESERIALIZER, INPUT_TOPIC_1)
-				.addProcessor("processor-1", AddHeaderProcessor::new, "source-1")
-                .addSink("sink-1", OUTPUT_TOPIC_1, "processor-1");
-    }
-
-<<<<<<< HEAD
-	/**
-	 * A processor that simply forwards all messages to all children.
-	 */
-	protected static class ForwardingProcessor implements Processor<String, String, String, String> {
-		private ProcessorContext<String, String> context;
-
-		@Override
-		public void init(final ProcessorContext<String, String> context) {
-			this.context = context;
-		}
-
-		@Override
-		public void process(final Record<String, String> record) {
-			context.forward(record);
-		}
-	}
-
-	/**
-	 * A processor that simply forwards all messages to all children with advanced timestamps.
-	 */
-	protected static class TimestampProcessor implements Processor<String, String, String, String> {
-		private ProcessorContext<String, String> context;
-
-		@Override
-		public void init(final ProcessorContext<String, String> context) {
-			this.context = context;
-		}
-
-		@Override
-		public void process(final Record<String, String> record) {
-			context.forward(record.withTimestamp(record.timestamp() + 10));
-		}
-	}
-
-	protected static class FanOutTimestampProcessor implements Processor<String, String, String, String> {
-		private final String firstChild;
-		private final String secondChild;
-		private ProcessorContext<String, String> context;
-
-		FanOutTimestampProcessor(final String firstChild,
-								 final String secondChild) {
-			this.firstChild = firstChild;
-			this.secondChild = secondChild;
-		}
-
-		@Override
-		public void init(final ProcessorContext<String, String> context) {
-			this.context = context;
-		}
-
-		@Override
-		public void process(final Record<String, String> record) {
-			context.forward(record);
-			context.forward(record.withTimestamp(record.timestamp() + 5), firstChild);
-			context.forward(record, secondChild);
-			context.forward(record.withTimestamp(record.timestamp() + 2));
-		}
-	}
-
-	protected static class AddHeaderProcessor implements Processor<String, String, String, String> {
-		private ProcessorContext<String, String> context;
-
-		@Override
-		public void init(final ProcessorContext<String, String> context) {
-			this.context = context;
-		}
-
-		@Override
-		public void process(final Record<String, String> record) {
-			// making a copy of headers for safety.
-			final Record<String, String> toForward = record.withHeaders(record.headers());
-			toForward.headers().add(HEADER);
-			context.forward(toForward);
-		}
-	}
-
-	/**
-	 * A processor that removes custom timestamp information from messages and forwards modified messages to each child.
-	 * A message contains custom timestamp information if the value is in ".*@[0-9]+" format.
-	 */
-	protected static class ValueTimestampProcessor implements Processor<String, String, String, String> {
-		private ProcessorContext<String, String> context;
-
-		@Override
-		public void init(final ProcessorContext<String, String> context) {
-			this.context = context;
-		}
-
-		@Override
-		public void process(final Record<String, String> record) {
-			context.forward(record.withValue(record.value().split("@")[0]));
-		}
-	}
-
-	/**
-	 * A processor that stores each key-value pair in an in-memory key-value store registered with the context.
-	 */
-	protected static class OldAPIStatefulProcessor extends AbstractProcessor<String, String> {
-		private KeyValueStore<String, String> store;
-		private final String storeName;
-
-		OldAPIStatefulProcessor(final String storeName) {
-			this.storeName = storeName;
-		}
-
-		@Override
-		public void init(final org.apache.kafka.streams.processor.ProcessorContext context) {
-			super.init(context);
-			store = context.getStateStore(storeName);
-		}
-
-		@Override
-		public void process(final String key, final String value) {
-			store.put(key, value);
-        }
-    }
-
-	/**
-	 * A processor that stores each key-value pair in an in-memory key-value store registered with the context.
-	 */
-	protected static class StatefulProcessor implements Processor<String, String, Void, Void> {
-		private KeyValueStore<String, String> store;
-		private final String storeName;
-
-		StatefulProcessor(final String storeName) {
-			this.storeName = storeName;
-		}
-
-		@Override
-		public void init(final ProcessorContext<Void, Void> context) {
-			store = context.getStateStore(storeName);
-		}
-
-		@Override
-		public void process(final Record<String, String> record) {
-			store.put(record.key(), record.value());
-		}
-	}
-
-	private <K, V> org.apache.kafka.streams.processor.ProcessorSupplier<K, V> define(final org.apache.kafka.streams.processor.Processor<K, V> processor) {
-		return () -> processor;
-	}
-
-	private <K, V> org.apache.kafka.streams.processor.ProcessorSupplier<K, V> defineWithStoresOldAPI(final Supplier<org.apache.kafka.streams.processor.Processor<K, V>> supplier,
-																									 final Set<StoreBuilder<?>> stores) {
-		return new org.apache.kafka.streams.processor.ProcessorSupplier<K, V>() {
-			@Override
-			public org.apache.kafka.streams.processor.Processor<K, V> get() {
-				return supplier.get();
-			}
-
-			@Override
-			public Set<StoreBuilder<?>> stores() {
-				return stores;
-			}
-		};
-	}
-
-	private <KIn, VIn, KOut, VOut> ProcessorSupplier<KIn, VIn, KOut, VOut> defineWithStores(final Supplier<Processor<KIn, VIn, KOut, VOut>> supplier,
-																							final Set<StoreBuilder<?>> stores) {
-		return new ProcessorSupplier<KIn, VIn, KOut, VOut>() {
-			@Override
-			public Processor<KIn, VIn, KOut, VOut> get() {
-				return supplier.get();
-			}
-
-			@Override
-			public Set<StoreBuilder<?>> stores() {
-				return stores;
-			}
-		};
-	}
-
-	/**
-	 * A custom timestamp extractor that extracts the timestamp from the record's value if the value is in ".*@[0-9]+"
-	 * format. Otherwise, it returns the record's timestamp or the default timestamp if the record's timestamp is negative.
-	 */
-	public static class CustomTimestampExtractor implements TimestampExtractor {
-		private static final long DEFAULT_TIMESTAMP = 1000L;
-
-		@Override
-		public long extract(final ConsumerRecord<Object, Object> record, final long partitionTime) {
-=======
+        return topology.addSource("source-1", STRING_DESERIALIZER, STRING_DESERIALIZER, INPUT_TOPIC_1).addProcessor("processor-1", AddHeaderProcessor::new, "source-1").addSink("sink-1", OUTPUT_TOPIC_1, "processor-1");
+    }
+
     /**
      * A processor that simply forwards all messages to all children.
      */
@@ -2219,8 +1421,7 @@
         private final String secondChild;
         private ProcessorContext<String, String> context;
 
-        FanOutTimestampProcessor(final String firstChild,
-                                 final String secondChild) {
+        FanOutTimestampProcessor(final String firstChild, final String secondChild) {
             this.firstChild = firstChild;
             this.secondChild = secondChild;
         }
@@ -2326,8 +1527,7 @@
     }
 
     @SuppressWarnings("deprecation") // Old PAPI. Needs to be migrated.
-    private <K, V> org.apache.kafka.streams.processor.ProcessorSupplier<K, V> defineWithStoresOldAPI(final Supplier<org.apache.kafka.streams.processor.Processor<K, V>> supplier,
-                                                                                                     final Set<StoreBuilder<?>> stores) {
+    private <K, V> org.apache.kafka.streams.processor.ProcessorSupplier<K, V> defineWithStoresOldAPI(final Supplier<org.apache.kafka.streams.processor.Processor<K, V>> supplier, final Set<StoreBuilder<?>> stores) {
         return new org.apache.kafka.streams.processor.ProcessorSupplier<K, V>() {
             @Override
             public org.apache.kafka.streams.processor.Processor<K, V> get() {
@@ -2341,8 +1541,7 @@
         };
     }
 
-    private <KIn, VIn, KOut, VOut> ProcessorSupplier<KIn, VIn, KOut, VOut> defineWithStores(final Supplier<Processor<KIn, VIn, KOut, VOut>> supplier,
-                                                                                            final Set<StoreBuilder<?>> stores) {
+    private <KIn, VIn, KOut, VOut> ProcessorSupplier<KIn, VIn, KOut, VOut> defineWithStores(final Supplier<Processor<KIn, VIn, KOut, VOut>> supplier, final Set<StoreBuilder<?>> stores) {
         return new ProcessorSupplier<KIn, VIn, KOut, VOut>() {
             @Override
             public Processor<KIn, VIn, KOut, VOut> get() {
@@ -2359,13 +1558,12 @@
     /**
      * A custom timestamp extractor that extracts the timestamp from the record's value if the value is in ".*@[0-9]+"
      * format. Otherwise, it returns the record's timestamp or the default timestamp if the record's timestamp is negative.
-    */
+     */
     public static class CustomTimestampExtractor implements TimestampExtractor {
         private static final long DEFAULT_TIMESTAMP = 1000L;
 
         @Override
         public long extract(final ConsumerRecord<Object, Object> record, final long partitionTime) {
->>>>>>> 15418db6
             if (record.value().toString().matches(".*@[0-9]+")) {
                 return Long.parseLong(record.value().toString().split("@")[1]);
             }
