/*
 * Licensed to the Apache Software Foundation (ASF) under one or more
 * contributor license agreements. See the NOTICE file distributed with
 * this work for additional information regarding copyright ownership.
 * The ASF licenses this file to You under the Apache License, Version 2.0
 * (the "License"); you may not use this file except in compliance with
 * the License. You may obtain a copy of the License at
 *
 *    http://www.apache.org/licenses/LICENSE-2.0
 *
 * Unless required by applicable law or agreed to in writing, software
 * distributed under the License is distributed on an "AS IS" BASIS,
 * WITHOUT WARRANTIES OR CONDITIONS OF ANY KIND, either express or implied.
 * See the License for the specific language governing permissions and
 * limitations under the License.
 */
package org.apache.kafka.streams.state.internals.metrics;

import org.apache.kafka.common.metrics.Gauge;
import org.apache.kafka.common.metrics.Metrics;
import org.apache.kafka.common.metrics.Sensor;
import org.apache.kafka.common.metrics.Sensor.RecordingLevel;
import org.apache.kafka.streams.processor.internals.metrics.StreamsMetricsImpl;
import org.apache.kafka.streams.state.internals.metrics.RocksDBMetrics.RocksDBMetricContext;
<<<<<<< HEAD
import org.junit.Test;
=======

import org.junit.jupiter.api.Test;
>>>>>>> 9494bebe

import java.math.BigInteger;
import java.util.Collections;
import java.util.Map;

import static org.hamcrest.CoreMatchers.is;
import static org.hamcrest.MatcherAssert.assertThat;
<<<<<<< HEAD
import static org.mockito.Mockito.*;
=======
import static org.mockito.Mockito.eq;
import static org.mockito.Mockito.mock;
import static org.mockito.Mockito.verify;
import static org.mockito.Mockito.when;
>>>>>>> 9494bebe

public class RocksDBMetricsTest {

    private static final String STATE_LEVEL_GROUP = "stream-state-metrics";
    private static final String TASK_ID = "test-task";
    private static final String STORE_TYPE = "test-store-type";
    private static final String STORE_NAME = "store";
    private static final RocksDBMetricContext ROCKSDB_METRIC_CONTEXT = new RocksDBMetricContext(TASK_ID, STORE_TYPE, STORE_NAME);
    private static final Gauge<BigInteger> VALUE_PROVIDER = (config, now) -> BigInteger.valueOf(10);

    private final Metrics metrics = new Metrics();
    private final Sensor sensor = metrics.sensor("dummy");
    private final StreamsMetricsImpl streamsMetrics = mock(StreamsMetricsImpl.class);
    private final Map<String, String> tags = Collections.singletonMap("hello", "world");

    private interface SensorCreator {
        Sensor sensor(final StreamsMetricsImpl streamsMetrics, final RocksDBMetricContext metricContext);
    }

    @Test
    public void shouldGetBytesWrittenSensor() {
        final String metricNamePrefix = "bytes-written";
        final String descriptionOfTotal = "Total number of bytes written to the RocksDB state store";
        final String descriptionOfRate = "Average number of bytes written per second to the RocksDB state store";
        verifyRateAndTotalSensor(metricNamePrefix, descriptionOfTotal, descriptionOfRate,
            RocksDBMetrics::bytesWrittenToDatabaseSensor
        );
    }

    @Test
    public void shouldGetBytesReadSensor() {
        final String metricNamePrefix = "bytes-read";
        final String descriptionOfTotal = "Total number of bytes read from the RocksDB state store";
        final String descriptionOfRate = "Average number of bytes read per second from the RocksDB state store";
        verifyRateAndTotalSensor(
            metricNamePrefix,
            descriptionOfTotal,
            descriptionOfRate,
            RocksDBMetrics::bytesReadFromDatabaseSensor
        );
    }

    @Test
    public void shouldGetMemtableHitRatioSensor() {
        final String metricNamePrefix = "memtable-hit-ratio";
        final String description = "Ratio of memtable hits relative to all lookups to the memtable";
        verifyValueSensor(metricNamePrefix, description, RocksDBMetrics::memtableHitRatioSensor);
    }

    @Test
    public void shouldGetMemtableBytesFlushedSensor() {
        final String metricNamePrefix = "memtable-bytes-flushed";
        final String descriptionOfTotal = "Total number of bytes flushed from the memtable to disk";
        final String descriptionOfRate = "Average number of bytes flushed per second from the memtable to disk";
        verifyRateAndTotalSensor(
            metricNamePrefix,
            descriptionOfTotal,
            descriptionOfRate,
            RocksDBMetrics::memtableBytesFlushedSensor
        );
    }

    @Test
    public void shouldGetMemtableAvgFlushTimeSensor() {
        final String metricNamePrefix = "memtable-flush-time-avg";
        final String description = "Average time spent on flushing the memtable to disk in ms";
        verifyValueSensor(metricNamePrefix, description, RocksDBMetrics::memtableAvgFlushTimeSensor);
    }

    @Test
    public void shouldGetMemtableMinFlushTimeSensor() {
        final String metricNamePrefix = "memtable-flush-time-min";
        final String description = "Minimum time spent on flushing the memtable to disk in ms";
        verifyValueSensor(metricNamePrefix, description, RocksDBMetrics::memtableMinFlushTimeSensor);
    }

    @Test
    public void shouldGetMemtableMaxFlushTimeSensor() {
        final String metricNamePrefix = "memtable-flush-time-max";
        final String description = "Maximum time spent on flushing the memtable to disk in ms";
        verifyValueSensor(metricNamePrefix, description, RocksDBMetrics::memtableMaxFlushTimeSensor);
    }

    @Test
    public void shouldGetWriteStallDurationSensor() {
        final String metricNamePrefix = "write-stall-duration";
        final String descriptionOfAvg = "Average duration of write stalls in ms";
        final String descriptionOfTotal = "Total duration of write stalls in ms";
        setupStreamsMetricsMock(metricNamePrefix);
        StreamsMetricsImpl.addAvgAndSumMetricsToSensor(
            sensor,
            STATE_LEVEL_GROUP,
            tags,
            metricNamePrefix,
            descriptionOfAvg,
            descriptionOfTotal
        );

        replayCallAndVerify(RocksDBMetrics::writeStallDurationSensor);
    }

    @Test
    public void shouldGetBlockCacheDataHitRatioSensor() {
        final String metricNamePrefix = "block-cache-data-hit-ratio";
        final String description =
            "Ratio of block cache hits for data relative to all lookups for data to the block cache";
        verifyValueSensor(metricNamePrefix, description, RocksDBMetrics::blockCacheDataHitRatioSensor);
    }

    @Test
    public void shouldGetBlockCacheIndexHitRatioSensor() {
        final String metricNamePrefix = "block-cache-index-hit-ratio";
        final String description =
            "Ratio of block cache hits for indexes relative to all lookups for indexes to the block cache";
        verifyValueSensor(metricNamePrefix, description, RocksDBMetrics::blockCacheIndexHitRatioSensor);
    }

    @Test
    public void shouldGetBlockCacheFilterHitRatioSensor() {
        final String metricNamePrefix = "block-cache-filter-hit-ratio";
        final String description =
            "Ratio of block cache hits for filters relative to all lookups for filters to the block cache";
        verifyValueSensor(metricNamePrefix, description, RocksDBMetrics::blockCacheFilterHitRatioSensor);
    }

    @Test
    public void shouldGetBytesReadDuringCompactionSensor() {
        final String metricNamePrefix = "bytes-read-compaction";
        final String description = "Average number of bytes read per second during compaction";
        verifyRateSensor(metricNamePrefix, description, RocksDBMetrics::bytesReadDuringCompactionSensor);
    }

    @Test
    public void shouldGetBytesWrittenDuringCompactionSensor() {
        final String metricNamePrefix = "bytes-written-compaction";
        final String description = "Average number of bytes written per second during compaction";
        verifyRateSensor(metricNamePrefix, description, RocksDBMetrics::bytesWrittenDuringCompactionSensor);
    }

    @Test
    public void shouldGetCompactionTimeAvgSensor() {
        final String metricNamePrefix = "compaction-time-avg";
        final String description = "Average time spent on compaction in ms";
        verifyValueSensor(metricNamePrefix, description, RocksDBMetrics::compactionTimeAvgSensor);
    }

    @Test
    public void shouldGetCompactionTimeMinSensor() {
        final String metricNamePrefix = "compaction-time-min";
        final String description = "Minimum time spent on compaction in ms";
        verifyValueSensor(metricNamePrefix, description, RocksDBMetrics::compactionTimeMinSensor);
    }

    @Test
    public void shouldGetCompactionTimeMaxSensor() {
        final String metricNamePrefix = "compaction-time-max";
        final String description = "Maximum time spent on compaction in ms";
        verifyValueSensor(metricNamePrefix, description, RocksDBMetrics::compactionTimeMaxSensor);
    }

    @Test
    public void shouldGetNumberOfOpenFilesSensor() {
        final String metricNamePrefix = "number-open-files";
        final String description = "Number of currently open files";
        verifySumSensor(metricNamePrefix, false, description, RocksDBMetrics::numberOfOpenFilesSensor);
    }

    @Test
    public void shouldGetNumberOfFilesErrors() {
        final String metricNamePrefix = "number-file-errors";
        final String description = "Total number of file errors occurred";
        verifySumSensor(metricNamePrefix, true, description, RocksDBMetrics::numberOfFileErrorsSensor);
    }

    @Test
    public void shouldAddNumEntriesActiveMemTableMetric() {
        final String name = "num-entries-active-mem-table";
        final String description = "Total number of entries in the active memtable";
        runAndVerifyMutableMetric(name, description, () -> RocksDBMetrics.addNumEntriesActiveMemTableMetric(streamsMetrics, ROCKSDB_METRIC_CONTEXT, VALUE_PROVIDER));
    }

    @Test
    public void shouldAddNumberDeletesActiveTableMetric() {
        final String name = "num-deletes-active-mem-table";
        final String description = "Total number of delete entries in the active memtable";
        runAndVerifyMutableMetric(name, description, () -> RocksDBMetrics.addNumDeletesActiveMemTableMetric(streamsMetrics, ROCKSDB_METRIC_CONTEXT, VALUE_PROVIDER));
    }

    @Test
    public void shouldAddNumEntriesImmutableMemTablesMetric() {
        final String name = "num-entries-imm-mem-tables";
        final String description = "Total number of entries in the unflushed immutable memtables";
        runAndVerifyMutableMetric(name, description, () -> RocksDBMetrics.addNumEntriesImmMemTablesMetric(streamsMetrics, ROCKSDB_METRIC_CONTEXT, VALUE_PROVIDER));
    }

    @Test
    public void shouldAddNumDeletesImmutableMemTablesMetric() {
        final String name = "num-deletes-imm-mem-tables";
        final String description = "Total number of delete entries in the unflushed immutable memtables";
        runAndVerifyMutableMetric(name, description, () -> RocksDBMetrics.addNumDeletesImmMemTablesMetric(streamsMetrics, ROCKSDB_METRIC_CONTEXT, VALUE_PROVIDER));
    }

    @Test
    public void shouldAddNumImmutableMemTablesMetric() {
        final String name = "num-immutable-mem-table";
        final String description = "Number of immutable memtables that have not yet been flushed";
        runAndVerifyMutableMetric(name, description, () -> RocksDBMetrics.addNumImmutableMemTableMetric(streamsMetrics, ROCKSDB_METRIC_CONTEXT, VALUE_PROVIDER));
    }

    @Test
    public void shouldAddCurSizeActiveMemTableMetric() {
        final String name = "cur-size-active-mem-table";
        final String description = "Approximate size of active memtable in bytes";
        runAndVerifyMutableMetric(name, description, () -> RocksDBMetrics.addCurSizeActiveMemTable(streamsMetrics, ROCKSDB_METRIC_CONTEXT, VALUE_PROVIDER));
    }

    @Test
    public void shouldAddCurSizeAllMemTablesMetric() {
        final String name = "cur-size-all-mem-tables";
        final String description = "Approximate size of active and unflushed immutable memtables in bytes";
        runAndVerifyMutableMetric(name, description, () -> RocksDBMetrics.addCurSizeAllMemTables(streamsMetrics, ROCKSDB_METRIC_CONTEXT, VALUE_PROVIDER));
    }

    @Test
    public void shouldAddSizeAllMemTablesMetric() {
        final String name = "size-all-mem-tables";
        final String description = "Approximate size of active, unflushed immutable, and pinned immutable memtables in bytes";
        runAndVerifyMutableMetric(name, description, () -> RocksDBMetrics.addSizeAllMemTables(streamsMetrics, ROCKSDB_METRIC_CONTEXT, VALUE_PROVIDER));
    }

    @Test
    public void shouldAddMemTableFlushPendingMetric() {
        final String name = "mem-table-flush-pending";
        final String description = "Reports 1 if a memtable flush is pending, otherwise it reports 0";
        runAndVerifyMutableMetric(name, description, () -> RocksDBMetrics.addMemTableFlushPending(streamsMetrics, ROCKSDB_METRIC_CONTEXT, VALUE_PROVIDER));
    }

    @Test
    public void shouldAddNumRunningFlushesMetric() {
        final String name = "num-running-flushes";
        final String description = "Number of currently running flushes";
        runAndVerifyMutableMetric(name, description, () -> RocksDBMetrics.addNumRunningFlushesMetric(streamsMetrics, ROCKSDB_METRIC_CONTEXT, VALUE_PROVIDER));
    }

    @Test
    public void shouldAddCompactionPendingMetric() {
        final String name = "compaction-pending";
        final String description = "Reports 1 if at least one compaction is pending, otherwise it reports 0";
        runAndVerifyMutableMetric(name, description, () -> RocksDBMetrics.addCompactionPendingMetric(streamsMetrics, ROCKSDB_METRIC_CONTEXT, VALUE_PROVIDER));
    }

    @Test
    public void shouldAddNumRunningCompactionsMetric() {
        final String name = "num-running-compactions";
        final String description = "Number of currently running compactions";
        runAndVerifyMutableMetric(name, description, () -> RocksDBMetrics.addNumRunningCompactionsMetric(streamsMetrics, ROCKSDB_METRIC_CONTEXT, VALUE_PROVIDER));
    }

    @Test
    public void shouldAddEstimatePendingCompactionBytesMetric() {
        final String name = "estimate-pending-compaction-bytes";
        final String description = "Estimated total number of bytes a compaction needs to rewrite on disk to get all levels down to under target size";
        runAndVerifyMutableMetric(name, description, () -> RocksDBMetrics.addEstimatePendingCompactionBytesMetric(streamsMetrics, ROCKSDB_METRIC_CONTEXT, VALUE_PROVIDER));
    }

    @Test
    public void shouldAddTotalSstFilesSizeMetric() {
        final String name = "total-sst-files-size";
        final String description = "Total size in bytes of all SST files";
        runAndVerifyMutableMetric(name, description, () -> RocksDBMetrics.addTotalSstFilesSizeMetric(streamsMetrics, ROCKSDB_METRIC_CONTEXT, VALUE_PROVIDER));
    }

    @Test
    public void shouldAddLiveSstFilesSizeMetric() {
        final String name = "live-sst-files-size";
        final String description = "Total size in bytes of all SST files that belong to the latest LSM tree";
        runAndVerifyMutableMetric(name, description, () -> RocksDBMetrics.addLiveSstFilesSizeMetric(streamsMetrics, ROCKSDB_METRIC_CONTEXT, VALUE_PROVIDER));
    }

    @Test
    public void shouldAddNumLiveVersionMetric() {
        final String name = "num-live-versions";
        final String description = "Number of live versions of the LSM tree";
        runAndVerifyMutableMetric(name, description, () -> RocksDBMetrics.addNumLiveVersionMetric(streamsMetrics, ROCKSDB_METRIC_CONTEXT, VALUE_PROVIDER));
    }

    @Test
    public void shouldAddBlockCacheCapacityMetric() {
        final String name = "block-cache-capacity";
        final String description = "Capacity of the block cache in bytes";
        runAndVerifyMutableMetric(name, description, () -> RocksDBMetrics.addBlockCacheCapacityMetric(streamsMetrics, ROCKSDB_METRIC_CONTEXT, VALUE_PROVIDER));
    }

    @Test
    public void shouldAddBlockCacheUsageMetric() {
        final String name = "block-cache-usage";
        final String description = "Memory size of the entries residing in block cache in bytes";
        runAndVerifyMutableMetric(name, description, () -> RocksDBMetrics.addBlockCacheUsageMetric(streamsMetrics, ROCKSDB_METRIC_CONTEXT, VALUE_PROVIDER));
    }

    @Test
    public void shouldAddBlockCachePinnedUsageMetric() {
        final String name = "block-cache-pinned-usage";
        final String description = "Memory size for the entries being pinned in the block cache in bytes";
        runAndVerifyMutableMetric(name, description, () -> RocksDBMetrics.addBlockCachePinnedUsageMetric(streamsMetrics, ROCKSDB_METRIC_CONTEXT, VALUE_PROVIDER));
    }

    @Test
    public void shouldAddEstimateNumKeysMetric() {
        final String name = "estimate-num-keys";
        final String description = "Estimated number of keys in the active and unflushed immutable memtables and storage";
        runAndVerifyMutableMetric(name, description, () -> RocksDBMetrics.addEstimateNumKeysMetric(streamsMetrics, ROCKSDB_METRIC_CONTEXT, VALUE_PROVIDER));
    }

    @Test
    public void shouldAddEstimateTableReadersMemMetric() {
        final String name = "estimate-table-readers-mem";
        final String description = "Estimated memory in bytes used for reading SST tables, excluding memory used in block cache";
        runAndVerifyMutableMetric(name, description, () -> RocksDBMetrics.addEstimateTableReadersMemMetric(streamsMetrics, ROCKSDB_METRIC_CONTEXT, VALUE_PROVIDER));
    }

    @Test
    public void shouldAddBackgroundErrorsMetric() {
        final String name = "background-errors";
        final String description = "Total number of background errors";
        runAndVerifyMutableMetric(name, description, () -> RocksDBMetrics.addBackgroundErrorsMetric(streamsMetrics, ROCKSDB_METRIC_CONTEXT, VALUE_PROVIDER));
    }

    private void runAndVerifyMutableMetric(final String name, final String description, final Runnable metricAdder) {

        metricAdder.run();

        verify(streamsMetrics).addStoreLevelMutableMetric(eq(TASK_ID), eq(STORE_TYPE), eq(STORE_NAME), eq(name), eq(description), eq(RecordingLevel.INFO), eq(VALUE_PROVIDER));
    }

    private void verifyRateAndTotalSensor(final String metricNamePrefix, final String descriptionOfTotal, final String descriptionOfRate, final SensorCreator sensorCreator) {
        setupStreamsMetricsMock(metricNamePrefix);
        StreamsMetricsImpl.addRateOfSumAndSumMetricsToSensor(sensor, STATE_LEVEL_GROUP, tags, metricNamePrefix, descriptionOfRate, descriptionOfTotal);

        replayCallAndVerify(sensorCreator);
    }

    private void verifyRateSensor(final String metricNamePrefix, final String description, final SensorCreator sensorCreator) {
        setupStreamsMetricsMock(metricNamePrefix);
        StreamsMetricsImpl.addRateOfSumMetricToSensor(sensor, STATE_LEVEL_GROUP, tags, metricNamePrefix, description);

        replayCallAndVerify(sensorCreator);
    }

    private void verifyValueSensor(final String metricNamePrefix, final String description, final SensorCreator sensorCreator) {
        setupStreamsMetricsMock(metricNamePrefix);
        StreamsMetricsImpl.addValueMetricToSensor(sensor, STATE_LEVEL_GROUP, tags, metricNamePrefix, description);

        replayCallAndVerify(sensorCreator);
    }

    private void verifySumSensor(final String metricNamePrefix, final boolean withSuffix, final String description, final SensorCreator sensorCreator) {
        setupStreamsMetricsMock(metricNamePrefix);
        if (withSuffix) {
            StreamsMetricsImpl.addSumMetricToSensor(sensor, STATE_LEVEL_GROUP, tags, metricNamePrefix, description);
        } else {
            StreamsMetricsImpl.addSumMetricToSensor(sensor, STATE_LEVEL_GROUP, tags, metricNamePrefix, withSuffix, description);
        }

        replayCallAndVerify(sensorCreator);
    }

    private void setupStreamsMetricsMock(final String metricNamePrefix) {

        when(streamsMetrics.storeLevelSensor(TASK_ID, STORE_NAME, metricNamePrefix, RecordingLevel.DEBUG)).thenReturn(sensor);
        when(streamsMetrics.storeLevelTagMap(TASK_ID, STORE_TYPE, STORE_NAME)).thenReturn(tags);
    }

    private void replayCallAndVerify(final SensorCreator sensorCreator) {

        final Sensor sensor = sensorCreator.sensor(streamsMetrics, ROCKSDB_METRIC_CONTEXT);


        assertThat(sensor, is(this.sensor));
    }
}<|MERGE_RESOLUTION|>--- conflicted
+++ resolved
@@ -22,12 +22,8 @@
 import org.apache.kafka.common.metrics.Sensor.RecordingLevel;
 import org.apache.kafka.streams.processor.internals.metrics.StreamsMetricsImpl;
 import org.apache.kafka.streams.state.internals.metrics.RocksDBMetrics.RocksDBMetricContext;
-<<<<<<< HEAD
-import org.junit.Test;
-=======
 
 import org.junit.jupiter.api.Test;
->>>>>>> 9494bebe
 
 import java.math.BigInteger;
 import java.util.Collections;
@@ -35,14 +31,10 @@
 
 import static org.hamcrest.CoreMatchers.is;
 import static org.hamcrest.MatcherAssert.assertThat;
-<<<<<<< HEAD
-import static org.mockito.Mockito.*;
-=======
 import static org.mockito.Mockito.eq;
 import static org.mockito.Mockito.mock;
 import static org.mockito.Mockito.verify;
 import static org.mockito.Mockito.when;
->>>>>>> 9494bebe
 
 public class RocksDBMetricsTest {
 
@@ -50,7 +42,8 @@
     private static final String TASK_ID = "test-task";
     private static final String STORE_TYPE = "test-store-type";
     private static final String STORE_NAME = "store";
-    private static final RocksDBMetricContext ROCKSDB_METRIC_CONTEXT = new RocksDBMetricContext(TASK_ID, STORE_TYPE, STORE_NAME);
+    private static final RocksDBMetricContext ROCKSDB_METRIC_CONTEXT =
+        new RocksDBMetricContext(TASK_ID, STORE_TYPE, STORE_NAME);
     private static final Gauge<BigInteger> VALUE_PROVIDER = (config, now) -> BigInteger.valueOf(10);
 
     private final Metrics metrics = new Metrics();
@@ -67,7 +60,10 @@
         final String metricNamePrefix = "bytes-written";
         final String descriptionOfTotal = "Total number of bytes written to the RocksDB state store";
         final String descriptionOfRate = "Average number of bytes written per second to the RocksDB state store";
-        verifyRateAndTotalSensor(metricNamePrefix, descriptionOfTotal, descriptionOfRate,
+        verifyRateAndTotalSensor(
+            metricNamePrefix,
+            descriptionOfTotal,
+            descriptionOfRate,
             RocksDBMetrics::bytesWrittenToDatabaseSensor
         );
     }
@@ -221,190 +217,307 @@
     public void shouldAddNumEntriesActiveMemTableMetric() {
         final String name = "num-entries-active-mem-table";
         final String description = "Total number of entries in the active memtable";
-        runAndVerifyMutableMetric(name, description, () -> RocksDBMetrics.addNumEntriesActiveMemTableMetric(streamsMetrics, ROCKSDB_METRIC_CONTEXT, VALUE_PROVIDER));
+        runAndVerifyMutableMetric(
+            name,
+            description,
+            () -> RocksDBMetrics.addNumEntriesActiveMemTableMetric(streamsMetrics, ROCKSDB_METRIC_CONTEXT, VALUE_PROVIDER)
+        );
     }
 
     @Test
     public void shouldAddNumberDeletesActiveTableMetric() {
         final String name = "num-deletes-active-mem-table";
         final String description = "Total number of delete entries in the active memtable";
-        runAndVerifyMutableMetric(name, description, () -> RocksDBMetrics.addNumDeletesActiveMemTableMetric(streamsMetrics, ROCKSDB_METRIC_CONTEXT, VALUE_PROVIDER));
+        runAndVerifyMutableMetric(
+            name,
+            description,
+            () -> RocksDBMetrics.addNumDeletesActiveMemTableMetric(streamsMetrics, ROCKSDB_METRIC_CONTEXT, VALUE_PROVIDER)
+        );
     }
 
     @Test
     public void shouldAddNumEntriesImmutableMemTablesMetric() {
         final String name = "num-entries-imm-mem-tables";
         final String description = "Total number of entries in the unflushed immutable memtables";
-        runAndVerifyMutableMetric(name, description, () -> RocksDBMetrics.addNumEntriesImmMemTablesMetric(streamsMetrics, ROCKSDB_METRIC_CONTEXT, VALUE_PROVIDER));
+        runAndVerifyMutableMetric(
+            name,
+            description,
+            () -> RocksDBMetrics.addNumEntriesImmMemTablesMetric(streamsMetrics, ROCKSDB_METRIC_CONTEXT, VALUE_PROVIDER)
+        );
     }
 
     @Test
     public void shouldAddNumDeletesImmutableMemTablesMetric() {
         final String name = "num-deletes-imm-mem-tables";
         final String description = "Total number of delete entries in the unflushed immutable memtables";
-        runAndVerifyMutableMetric(name, description, () -> RocksDBMetrics.addNumDeletesImmMemTablesMetric(streamsMetrics, ROCKSDB_METRIC_CONTEXT, VALUE_PROVIDER));
+        runAndVerifyMutableMetric(
+            name,
+            description,
+            () -> RocksDBMetrics.addNumDeletesImmMemTablesMetric(streamsMetrics, ROCKSDB_METRIC_CONTEXT, VALUE_PROVIDER)
+        );
     }
 
     @Test
     public void shouldAddNumImmutableMemTablesMetric() {
         final String name = "num-immutable-mem-table";
         final String description = "Number of immutable memtables that have not yet been flushed";
-        runAndVerifyMutableMetric(name, description, () -> RocksDBMetrics.addNumImmutableMemTableMetric(streamsMetrics, ROCKSDB_METRIC_CONTEXT, VALUE_PROVIDER));
+        runAndVerifyMutableMetric(
+            name,
+            description,
+            () -> RocksDBMetrics.addNumImmutableMemTableMetric(streamsMetrics, ROCKSDB_METRIC_CONTEXT, VALUE_PROVIDER)
+        );
     }
 
     @Test
     public void shouldAddCurSizeActiveMemTableMetric() {
         final String name = "cur-size-active-mem-table";
         final String description = "Approximate size of active memtable in bytes";
-        runAndVerifyMutableMetric(name, description, () -> RocksDBMetrics.addCurSizeActiveMemTable(streamsMetrics, ROCKSDB_METRIC_CONTEXT, VALUE_PROVIDER));
+        runAndVerifyMutableMetric(
+            name,
+            description,
+            () -> RocksDBMetrics.addCurSizeActiveMemTable(streamsMetrics, ROCKSDB_METRIC_CONTEXT, VALUE_PROVIDER)
+        );
     }
 
     @Test
     public void shouldAddCurSizeAllMemTablesMetric() {
         final String name = "cur-size-all-mem-tables";
         final String description = "Approximate size of active and unflushed immutable memtables in bytes";
-        runAndVerifyMutableMetric(name, description, () -> RocksDBMetrics.addCurSizeAllMemTables(streamsMetrics, ROCKSDB_METRIC_CONTEXT, VALUE_PROVIDER));
+        runAndVerifyMutableMetric(
+            name,
+            description,
+            () -> RocksDBMetrics.addCurSizeAllMemTables(streamsMetrics, ROCKSDB_METRIC_CONTEXT, VALUE_PROVIDER)
+        );
     }
 
     @Test
     public void shouldAddSizeAllMemTablesMetric() {
         final String name = "size-all-mem-tables";
         final String description = "Approximate size of active, unflushed immutable, and pinned immutable memtables in bytes";
-        runAndVerifyMutableMetric(name, description, () -> RocksDBMetrics.addSizeAllMemTables(streamsMetrics, ROCKSDB_METRIC_CONTEXT, VALUE_PROVIDER));
+        runAndVerifyMutableMetric(
+            name,
+            description,
+            () -> RocksDBMetrics.addSizeAllMemTables(streamsMetrics, ROCKSDB_METRIC_CONTEXT, VALUE_PROVIDER)
+        );
     }
 
     @Test
     public void shouldAddMemTableFlushPendingMetric() {
         final String name = "mem-table-flush-pending";
         final String description = "Reports 1 if a memtable flush is pending, otherwise it reports 0";
-        runAndVerifyMutableMetric(name, description, () -> RocksDBMetrics.addMemTableFlushPending(streamsMetrics, ROCKSDB_METRIC_CONTEXT, VALUE_PROVIDER));
+        runAndVerifyMutableMetric(
+            name,
+            description,
+            () -> RocksDBMetrics.addMemTableFlushPending(streamsMetrics, ROCKSDB_METRIC_CONTEXT, VALUE_PROVIDER)
+        );
     }
 
     @Test
     public void shouldAddNumRunningFlushesMetric() {
         final String name = "num-running-flushes";
         final String description = "Number of currently running flushes";
-        runAndVerifyMutableMetric(name, description, () -> RocksDBMetrics.addNumRunningFlushesMetric(streamsMetrics, ROCKSDB_METRIC_CONTEXT, VALUE_PROVIDER));
+        runAndVerifyMutableMetric(
+            name,
+            description,
+            () -> RocksDBMetrics.addNumRunningFlushesMetric(streamsMetrics, ROCKSDB_METRIC_CONTEXT, VALUE_PROVIDER)
+        );
     }
 
     @Test
     public void shouldAddCompactionPendingMetric() {
         final String name = "compaction-pending";
         final String description = "Reports 1 if at least one compaction is pending, otherwise it reports 0";
-        runAndVerifyMutableMetric(name, description, () -> RocksDBMetrics.addCompactionPendingMetric(streamsMetrics, ROCKSDB_METRIC_CONTEXT, VALUE_PROVIDER));
+        runAndVerifyMutableMetric(
+            name,
+            description,
+            () -> RocksDBMetrics.addCompactionPendingMetric(streamsMetrics, ROCKSDB_METRIC_CONTEXT, VALUE_PROVIDER)
+        );
     }
 
     @Test
     public void shouldAddNumRunningCompactionsMetric() {
         final String name = "num-running-compactions";
         final String description = "Number of currently running compactions";
-        runAndVerifyMutableMetric(name, description, () -> RocksDBMetrics.addNumRunningCompactionsMetric(streamsMetrics, ROCKSDB_METRIC_CONTEXT, VALUE_PROVIDER));
+        runAndVerifyMutableMetric(
+            name,
+            description,
+            () -> RocksDBMetrics.addNumRunningCompactionsMetric(streamsMetrics, ROCKSDB_METRIC_CONTEXT, VALUE_PROVIDER)
+        );
     }
 
     @Test
     public void shouldAddEstimatePendingCompactionBytesMetric() {
         final String name = "estimate-pending-compaction-bytes";
-        final String description = "Estimated total number of bytes a compaction needs to rewrite on disk to get all levels down to under target size";
-        runAndVerifyMutableMetric(name, description, () -> RocksDBMetrics.addEstimatePendingCompactionBytesMetric(streamsMetrics, ROCKSDB_METRIC_CONTEXT, VALUE_PROVIDER));
+        final String description =
+            "Estimated total number of bytes a compaction needs to rewrite on disk to get all levels down to under target size";
+        runAndVerifyMutableMetric(
+            name,
+            description,
+            () -> RocksDBMetrics.addEstimatePendingCompactionBytesMetric(streamsMetrics, ROCKSDB_METRIC_CONTEXT, VALUE_PROVIDER)
+        );
     }
 
     @Test
     public void shouldAddTotalSstFilesSizeMetric() {
         final String name = "total-sst-files-size";
         final String description = "Total size in bytes of all SST files";
-        runAndVerifyMutableMetric(name, description, () -> RocksDBMetrics.addTotalSstFilesSizeMetric(streamsMetrics, ROCKSDB_METRIC_CONTEXT, VALUE_PROVIDER));
+        runAndVerifyMutableMetric(
+            name,
+            description,
+            () -> RocksDBMetrics.addTotalSstFilesSizeMetric(streamsMetrics, ROCKSDB_METRIC_CONTEXT, VALUE_PROVIDER)
+        );
     }
 
     @Test
     public void shouldAddLiveSstFilesSizeMetric() {
         final String name = "live-sst-files-size";
         final String description = "Total size in bytes of all SST files that belong to the latest LSM tree";
-        runAndVerifyMutableMetric(name, description, () -> RocksDBMetrics.addLiveSstFilesSizeMetric(streamsMetrics, ROCKSDB_METRIC_CONTEXT, VALUE_PROVIDER));
+        runAndVerifyMutableMetric(
+            name,
+            description,
+            () -> RocksDBMetrics.addLiveSstFilesSizeMetric(streamsMetrics, ROCKSDB_METRIC_CONTEXT, VALUE_PROVIDER)
+        );
     }
 
     @Test
     public void shouldAddNumLiveVersionMetric() {
         final String name = "num-live-versions";
         final String description = "Number of live versions of the LSM tree";
-        runAndVerifyMutableMetric(name, description, () -> RocksDBMetrics.addNumLiveVersionMetric(streamsMetrics, ROCKSDB_METRIC_CONTEXT, VALUE_PROVIDER));
+        runAndVerifyMutableMetric(
+            name,
+            description,
+            () -> RocksDBMetrics.addNumLiveVersionMetric(streamsMetrics, ROCKSDB_METRIC_CONTEXT, VALUE_PROVIDER)
+        );
     }
 
     @Test
     public void shouldAddBlockCacheCapacityMetric() {
         final String name = "block-cache-capacity";
         final String description = "Capacity of the block cache in bytes";
-        runAndVerifyMutableMetric(name, description, () -> RocksDBMetrics.addBlockCacheCapacityMetric(streamsMetrics, ROCKSDB_METRIC_CONTEXT, VALUE_PROVIDER));
+        runAndVerifyMutableMetric(
+            name,
+            description,
+            () -> RocksDBMetrics.addBlockCacheCapacityMetric(streamsMetrics, ROCKSDB_METRIC_CONTEXT, VALUE_PROVIDER)
+        );
     }
 
     @Test
     public void shouldAddBlockCacheUsageMetric() {
         final String name = "block-cache-usage";
         final String description = "Memory size of the entries residing in block cache in bytes";
-        runAndVerifyMutableMetric(name, description, () -> RocksDBMetrics.addBlockCacheUsageMetric(streamsMetrics, ROCKSDB_METRIC_CONTEXT, VALUE_PROVIDER));
+        runAndVerifyMutableMetric(
+            name,
+            description,
+            () -> RocksDBMetrics.addBlockCacheUsageMetric(streamsMetrics, ROCKSDB_METRIC_CONTEXT, VALUE_PROVIDER)
+        );
     }
 
     @Test
     public void shouldAddBlockCachePinnedUsageMetric() {
         final String name = "block-cache-pinned-usage";
         final String description = "Memory size for the entries being pinned in the block cache in bytes";
-        runAndVerifyMutableMetric(name, description, () -> RocksDBMetrics.addBlockCachePinnedUsageMetric(streamsMetrics, ROCKSDB_METRIC_CONTEXT, VALUE_PROVIDER));
+        runAndVerifyMutableMetric(
+            name,
+            description,
+            () -> RocksDBMetrics.addBlockCachePinnedUsageMetric(streamsMetrics, ROCKSDB_METRIC_CONTEXT, VALUE_PROVIDER)
+        );
     }
 
     @Test
     public void shouldAddEstimateNumKeysMetric() {
         final String name = "estimate-num-keys";
-        final String description = "Estimated number of keys in the active and unflushed immutable memtables and storage";
-        runAndVerifyMutableMetric(name, description, () -> RocksDBMetrics.addEstimateNumKeysMetric(streamsMetrics, ROCKSDB_METRIC_CONTEXT, VALUE_PROVIDER));
+        final String description =
+            "Estimated number of keys in the active and unflushed immutable memtables and storage";
+        runAndVerifyMutableMetric(
+            name,
+            description,
+            () -> RocksDBMetrics.addEstimateNumKeysMetric(streamsMetrics, ROCKSDB_METRIC_CONTEXT, VALUE_PROVIDER)
+        );
     }
 
     @Test
     public void shouldAddEstimateTableReadersMemMetric() {
         final String name = "estimate-table-readers-mem";
-        final String description = "Estimated memory in bytes used for reading SST tables, excluding memory used in block cache";
-        runAndVerifyMutableMetric(name, description, () -> RocksDBMetrics.addEstimateTableReadersMemMetric(streamsMetrics, ROCKSDB_METRIC_CONTEXT, VALUE_PROVIDER));
+        final String description =
+            "Estimated memory in bytes used for reading SST tables, excluding memory used in block cache";
+        runAndVerifyMutableMetric(
+            name,
+            description,
+            () -> RocksDBMetrics.addEstimateTableReadersMemMetric(streamsMetrics, ROCKSDB_METRIC_CONTEXT, VALUE_PROVIDER)
+        );
     }
 
     @Test
     public void shouldAddBackgroundErrorsMetric() {
         final String name = "background-errors";
         final String description = "Total number of background errors";
-        runAndVerifyMutableMetric(name, description, () -> RocksDBMetrics.addBackgroundErrorsMetric(streamsMetrics, ROCKSDB_METRIC_CONTEXT, VALUE_PROVIDER));
+        runAndVerifyMutableMetric(
+            name,
+            description,
+            () -> RocksDBMetrics.addBackgroundErrorsMetric(streamsMetrics, ROCKSDB_METRIC_CONTEXT, VALUE_PROVIDER)
+        );
     }
 
     private void runAndVerifyMutableMetric(final String name, final String description, final Runnable metricAdder) {
 
         metricAdder.run();
 
-        verify(streamsMetrics).addStoreLevelMutableMetric(eq(TASK_ID), eq(STORE_TYPE), eq(STORE_NAME), eq(name), eq(description), eq(RecordingLevel.INFO), eq(VALUE_PROVIDER));
-    }
-
-    private void verifyRateAndTotalSensor(final String metricNamePrefix, final String descriptionOfTotal, final String descriptionOfRate, final SensorCreator sensorCreator) {
+        verify(streamsMetrics).addStoreLevelMutableMetric(
+                eq(TASK_ID),
+                eq(STORE_TYPE),
+                eq(STORE_NAME),
+                eq(name),
+                eq(description),
+                eq(RecordingLevel.INFO),
+                eq(VALUE_PROVIDER)
+        );
+    }
+
+    private void verifyRateAndTotalSensor(final String metricNamePrefix,
+                                          final String descriptionOfTotal,
+                                          final String descriptionOfRate,
+                                          final SensorCreator sensorCreator) {
         setupStreamsMetricsMock(metricNamePrefix);
-        StreamsMetricsImpl.addRateOfSumAndSumMetricsToSensor(sensor, STATE_LEVEL_GROUP, tags, metricNamePrefix, descriptionOfRate, descriptionOfTotal);
+        StreamsMetricsImpl.addRateOfSumAndSumMetricsToSensor(
+            sensor,
+            STATE_LEVEL_GROUP,
+            tags,
+            metricNamePrefix,
+            descriptionOfRate,
+            descriptionOfTotal
+        );
 
         replayCallAndVerify(sensorCreator);
     }
 
-    private void verifyRateSensor(final String metricNamePrefix, final String description, final SensorCreator sensorCreator) {
+    private void verifyRateSensor(final String metricNamePrefix,
+                                  final String description,
+                                  final SensorCreator sensorCreator) {
         setupStreamsMetricsMock(metricNamePrefix);
         StreamsMetricsImpl.addRateOfSumMetricToSensor(sensor, STATE_LEVEL_GROUP, tags, metricNamePrefix, description);
 
         replayCallAndVerify(sensorCreator);
     }
 
-    private void verifyValueSensor(final String metricNamePrefix, final String description, final SensorCreator sensorCreator) {
+    private void verifyValueSensor(final String metricNamePrefix,
+                                   final String description,
+                                   final SensorCreator sensorCreator) {
         setupStreamsMetricsMock(metricNamePrefix);
         StreamsMetricsImpl.addValueMetricToSensor(sensor, STATE_LEVEL_GROUP, tags, metricNamePrefix, description);
 
         replayCallAndVerify(sensorCreator);
     }
 
-    private void verifySumSensor(final String metricNamePrefix, final boolean withSuffix, final String description, final SensorCreator sensorCreator) {
+    private void verifySumSensor(final String metricNamePrefix,
+                                 final boolean withSuffix,
+                                 final String description,
+                                 final SensorCreator sensorCreator) {
         setupStreamsMetricsMock(metricNamePrefix);
         if (withSuffix) {
             StreamsMetricsImpl.addSumMetricToSensor(sensor, STATE_LEVEL_GROUP, tags, metricNamePrefix, description);
         } else {
-            StreamsMetricsImpl.addSumMetricToSensor(sensor, STATE_LEVEL_GROUP, tags, metricNamePrefix, withSuffix, description);
+            StreamsMetricsImpl
+                .addSumMetricToSensor(sensor, STATE_LEVEL_GROUP, tags, metricNamePrefix, withSuffix, description);
         }
 
         replayCallAndVerify(sensorCreator);
@@ -412,8 +525,17 @@
 
     private void setupStreamsMetricsMock(final String metricNamePrefix) {
 
-        when(streamsMetrics.storeLevelSensor(TASK_ID, STORE_NAME, metricNamePrefix, RecordingLevel.DEBUG)).thenReturn(sensor);
-        when(streamsMetrics.storeLevelTagMap(TASK_ID, STORE_TYPE, STORE_NAME)).thenReturn(tags);
+        when(streamsMetrics.storeLevelSensor(
+                TASK_ID,
+                STORE_NAME,
+                metricNamePrefix,
+                RecordingLevel.DEBUG
+        )).thenReturn(sensor);
+        when(streamsMetrics.storeLevelTagMap(
+                TASK_ID,
+                STORE_TYPE,
+                STORE_NAME
+        )).thenReturn(tags);
     }
 
     private void replayCallAndVerify(final SensorCreator sensorCreator) {
