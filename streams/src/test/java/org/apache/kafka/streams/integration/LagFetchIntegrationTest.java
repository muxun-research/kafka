--- conflicted
+++ resolved
@@ -18,18 +18,9 @@
 
 import org.apache.kafka.clients.consumer.ConsumerConfig;
 import org.apache.kafka.common.TopicPartition;
-import org.apache.kafka.common.serialization.LongDeserializer;
-import org.apache.kafka.common.serialization.LongSerializer;
-import org.apache.kafka.common.serialization.Serdes;
-import org.apache.kafka.common.serialization.StringDeserializer;
-import org.apache.kafka.common.serialization.StringSerializer;
+import org.apache.kafka.common.serialization.*;
 import org.apache.kafka.server.util.MockTime;
-import org.apache.kafka.streams.KafkaStreams;
-import org.apache.kafka.streams.KafkaStreamsWrapper;
-import org.apache.kafka.streams.KeyValue;
-import org.apache.kafka.streams.LagInfo;
-import org.apache.kafka.streams.StreamsBuilder;
-import org.apache.kafka.streams.StreamsConfig;
+import org.apache.kafka.streams.*;
 import org.apache.kafka.streams.integration.utils.EmbeddedKafkaCluster;
 import org.apache.kafka.streams.integration.utils.IntegrationTestUtils;
 import org.apache.kafka.streams.kstream.KTable;
@@ -38,14 +29,7 @@
 import org.apache.kafka.streams.processor.internals.StreamThread;
 import org.apache.kafka.streams.processor.internals.assignment.FallbackPriorTaskAssignor;
 import org.apache.kafka.test.TestUtils;
-import org.junit.jupiter.api.AfterAll;
-import org.junit.jupiter.api.AfterEach;
-import org.junit.jupiter.api.BeforeAll;
-import org.junit.jupiter.api.BeforeEach;
-import org.junit.jupiter.api.Test;
-import org.junit.jupiter.api.TestInfo;
-import org.junit.jupiter.api.Timeout;
-import org.junit.jupiter.api.Tag;
+import org.junit.jupiter.api.*;
 import org.slf4j.Logger;
 import org.slf4j.LoggerFactory;
 
@@ -54,12 +38,7 @@
 import java.nio.file.Files;
 import java.nio.file.Path;
 import java.time.Duration;
-import java.util.ArrayList;
-import java.util.Comparator;
-import java.util.HashMap;
-import java.util.List;
-import java.util.Map;
-import java.util.Properties;
+import java.util.*;
 import java.util.concurrent.CountDownLatch;
 import java.util.concurrent.CyclicBarrier;
 import java.util.concurrent.TimeUnit;
@@ -75,297 +54,6 @@
 @Timeout(600)
 @Tag("integration")
 public class LagFetchIntegrationTest {
-<<<<<<< HEAD
-
-	public static final EmbeddedKafkaCluster CLUSTER = new EmbeddedKafkaCluster(1);
-
-	@BeforeClass
-	public static void startCluster() throws IOException {
-		CLUSTER.start();
-	}
-
-	@AfterClass
-	public static void closeCluster() {
-		CLUSTER.stop();
-	}
-
-
-	private static final long WAIT_TIMEOUT_MS = 120000;
-	private static final Logger LOG = LoggerFactory.getLogger(LagFetchIntegrationTest.class);
-
-	private final MockTime mockTime = CLUSTER.time;
-	private Properties streamsConfiguration;
-	private Properties consumerConfiguration;
-	private String inputTopicName;
-	private String outputTopicName;
-	private String stateStoreName;
-
-	@Rule
-	public TestName testName = new TestName();
-
-	@Before
-	public void before() {
-		final String safeTestName = safeUniqueTestName(getClass(), testName);
-		inputTopicName = "input-topic-" + safeTestName;
-		outputTopicName = "output-topic-" + safeTestName;
-		stateStoreName = "lagfetch-test-store" + safeTestName;
-
-		streamsConfiguration = new Properties();
-		streamsConfiguration.put(StreamsConfig.APPLICATION_ID_CONFIG, "app-" + safeTestName);
-		streamsConfiguration.put(StreamsConfig.BOOTSTRAP_SERVERS_CONFIG, CLUSTER.bootstrapServers());
-		streamsConfiguration.put(ConsumerConfig.AUTO_OFFSET_RESET_CONFIG, "earliest");
-		streamsConfiguration.put(StreamsConfig.DEFAULT_KEY_SERDE_CLASS_CONFIG, Serdes.String().getClass());
-		streamsConfiguration.put(StreamsConfig.DEFAULT_VALUE_SERDE_CLASS_CONFIG, Serdes.String().getClass());
-		streamsConfiguration.put(StreamsConfig.COMMIT_INTERVAL_MS_CONFIG, 100);
-
-		consumerConfiguration = new Properties();
-		consumerConfiguration.setProperty(ConsumerConfig.BOOTSTRAP_SERVERS_CONFIG, CLUSTER.bootstrapServers());
-		consumerConfiguration.setProperty(ConsumerConfig.GROUP_ID_CONFIG, "group-" + safeTestName);
-		consumerConfiguration.setProperty(ConsumerConfig.AUTO_OFFSET_RESET_CONFIG, "earliest");
-		consumerConfiguration.setProperty(ConsumerConfig.KEY_DESERIALIZER_CLASS_CONFIG, StringDeserializer.class.getName());
-		consumerConfiguration.setProperty(ConsumerConfig.VALUE_DESERIALIZER_CLASS_CONFIG, LongDeserializer.class.getName());
-	}
-
-	@After
-	public void shutdown() throws Exception {
-		IntegrationTestUtils.purgeLocalStreamsState(streamsConfiguration);
-	}
-
-	private Map<String, Map<Integer, LagInfo>> getFirstNonEmptyLagMap(final KafkaStreams streams) throws InterruptedException {
-		final Map<String, Map<Integer, LagInfo>> offsetLagInfoMap = new HashMap<>();
-		TestUtils.waitForCondition(() -> {
-			final Map<String, Map<Integer, LagInfo>> lagMap = streams.allLocalStorePartitionLags();
-			if (lagMap.size() > 0) {
-				offsetLagInfoMap.putAll(lagMap);
-			}
-			return lagMap.size() > 0;
-		}, WAIT_TIMEOUT_MS, "Should obtain non-empty lag information eventually");
-		return offsetLagInfoMap;
-	}
-
-	private void shouldFetchLagsDuringRebalancing(final String optimization) throws Exception {
-		final CountDownLatch latchTillActiveIsRunning = new CountDownLatch(1);
-		final CountDownLatch latchTillStandbyIsRunning = new CountDownLatch(1);
-		final CountDownLatch latchTillStandbyHasPartitionsAssigned = new CountDownLatch(1);
-		final CyclicBarrier lagCheckBarrier = new CyclicBarrier(2);
-		final List<KafkaStreamsWrapper> streamsList = new ArrayList<>();
-
-		IntegrationTestUtils.produceKeyValuesSynchronously(
-				inputTopicName,
-				mkSet(new KeyValue<>("k1", 1L), new KeyValue<>("k2", 2L), new KeyValue<>("k3", 3L), new KeyValue<>("k4", 4L), new KeyValue<>("k5", 5L)),
-				TestUtils.producerConfig(
-						CLUSTER.bootstrapServers(),
-						StringSerializer.class,
-						LongSerializer.class,
-						new Properties()),
-				mockTime);
-
-		// create stream threads
-		for (int i = 0; i < 2; i++) {
-			final Properties props = (Properties) streamsConfiguration.clone();
-			// this test relies on the second instance getting the standby, so we specify
-			// an assignor with this contract.
-			props.put(StreamsConfig.InternalConfig.INTERNAL_TASK_ASSIGNOR_CLASS, FallbackPriorTaskAssignor.class.getName());
-			props.put(StreamsConfig.APPLICATION_SERVER_CONFIG, "localhost:" + i);
-			props.put(StreamsConfig.CLIENT_ID_CONFIG, "instance-" + i);
-			props.put(StreamsConfig.TOPOLOGY_OPTIMIZATION_CONFIG, optimization);
-			props.put(StreamsConfig.NUM_STANDBY_REPLICAS_CONFIG, 1);
-			props.put(StreamsConfig.STATE_DIR_CONFIG, TestUtils.tempDirectory(stateStoreName + i).getAbsolutePath());
-
-			final StreamsBuilder builder = new StreamsBuilder();
-			final KTable<String, Long> t1 = builder.table(inputTopicName, Materialized.as(stateStoreName));
-			t1.toStream().to(outputTopicName);
-			final KafkaStreamsWrapper streams = new KafkaStreamsWrapper(builder.build(props), props);
-			streamsList.add(streams);
-		}
-
-		final KafkaStreamsWrapper activeStreams = streamsList.get(0);
-		final KafkaStreamsWrapper standbyStreams = streamsList.get(1);
-		activeStreams.setStreamThreadStateListener((thread, newState, oldState) -> {
-			if (newState == StreamThread.State.RUNNING) {
-				latchTillActiveIsRunning.countDown();
-			}
-		});
-		standbyStreams.setStreamThreadStateListener((thread, newState, oldState) -> {
-			if (oldState == StreamThread.State.PARTITIONS_ASSIGNED && newState == StreamThread.State.RUNNING) {
-				latchTillStandbyHasPartitionsAssigned.countDown();
-				try {
-					lagCheckBarrier.await(60, TimeUnit.SECONDS);
-				} catch (final Exception e) {
-					throw new RuntimeException(e);
-				}
-			} else if (newState == StreamThread.State.RUNNING) {
-				latchTillStandbyIsRunning.countDown();
-			}
-		});
-
-		try {
-			// First start up the active.
-			TestUtils.waitForCondition(() -> activeStreams.allLocalStorePartitionLags().size() == 0,
-					WAIT_TIMEOUT_MS,
-					"Should see empty lag map before streams is started.");
-			activeStreams.start();
-			latchTillActiveIsRunning.await(60, TimeUnit.SECONDS);
-
-			IntegrationTestUtils.waitUntilMinValuesRecordsReceived(
-					consumerConfiguration,
-					outputTopicName,
-					5,
-					WAIT_TIMEOUT_MS);
-			// Check the active reports proper lag values.
-			Map<String, Map<Integer, LagInfo>> offsetLagInfoMap = getFirstNonEmptyLagMap(activeStreams);
-			assertThat(offsetLagInfoMap.size(), equalTo(1));
-			assertThat(offsetLagInfoMap.keySet(), equalTo(mkSet(stateStoreName)));
-			assertThat(offsetLagInfoMap.get(stateStoreName).size(), equalTo(1));
-			LagInfo lagInfo = offsetLagInfoMap.get(stateStoreName).get(0);
-			assertThat(lagInfo.currentOffsetPosition(), equalTo(5L));
-			assertThat(lagInfo.endOffsetPosition(), equalTo(5L));
-			assertThat(lagInfo.offsetLag(), equalTo(0L));
-
-			// start up the standby & make it pause right after it has partition assigned
-			standbyStreams.start();
-			latchTillStandbyHasPartitionsAssigned.await(60, TimeUnit.SECONDS);
-			offsetLagInfoMap = getFirstNonEmptyLagMap(standbyStreams);
-			assertThat(offsetLagInfoMap.size(), equalTo(1));
-			assertThat(offsetLagInfoMap.keySet(), equalTo(mkSet(stateStoreName)));
-			assertThat(offsetLagInfoMap.get(stateStoreName).size(), equalTo(1));
-			lagInfo = offsetLagInfoMap.get(stateStoreName).get(0);
-			assertThat(lagInfo.currentOffsetPosition(), equalTo(0L));
-			assertThat(lagInfo.endOffsetPosition(), equalTo(5L));
-			assertThat(lagInfo.offsetLag(), equalTo(5L));
-			// standby thread wont proceed to RUNNING before this barrier is crossed
-			lagCheckBarrier.await(60, TimeUnit.SECONDS);
-
-			// wait till the lag goes down to 0, on the standby
-			TestUtils.waitForCondition(() -> standbyStreams.allLocalStorePartitionLags().get(stateStoreName).get(0).offsetLag() == 0,
-					WAIT_TIMEOUT_MS,
-					"Standby should eventually catchup and have zero lag.");
-		} finally {
-			for (final KafkaStreams streams : streamsList) {
-				streams.close();
-			}
-		}
-	}
-
-	@Test
-	public void shouldFetchLagsDuringRebalancingWithOptimization() throws Exception {
-		shouldFetchLagsDuringRebalancing(StreamsConfig.OPTIMIZE);
-	}
-
-	@Test
-	public void shouldFetchLagsDuringRebalancingWithNoOptimization() throws Exception {
-		shouldFetchLagsDuringRebalancing(StreamsConfig.NO_OPTIMIZATION);
-	}
-
-	@Test
-	public void shouldFetchLagsDuringRestoration() throws Exception {
-		IntegrationTestUtils.produceKeyValuesSynchronously(
-				inputTopicName,
-				mkSet(new KeyValue<>("k1", 1L), new KeyValue<>("k2", 2L), new KeyValue<>("k3", 3L), new KeyValue<>("k4", 4L), new KeyValue<>("k5", 5L)),
-				TestUtils.producerConfig(
-						CLUSTER.bootstrapServers(),
-						StringSerializer.class,
-						LongSerializer.class,
-						new Properties()),
-				mockTime);
-
-		// create stream threads
-		final Properties props = (Properties) streamsConfiguration.clone();
-		final File stateDir = TestUtils.tempDirectory(stateStoreName + "0");
-		props.put(StreamsConfig.APPLICATION_SERVER_CONFIG, "localhost:0");
-		props.put(StreamsConfig.CLIENT_ID_CONFIG, "instance-0");
-		props.put(StreamsConfig.STATE_DIR_CONFIG, stateDir.getAbsolutePath());
-
-		final StreamsBuilder builder = new StreamsBuilder();
-		final KTable<String, Long> t1 = builder.table(inputTopicName, Materialized.as(stateStoreName));
-		t1.toStream().to(outputTopicName);
-		final KafkaStreams streams = new KafkaStreams(builder.build(), props);
-
-		try {
-			// First start up the active.
-			TestUtils.waitForCondition(() -> streams.allLocalStorePartitionLags().size() == 0,
-					WAIT_TIMEOUT_MS,
-					"Should see empty lag map before streams is started.");
-
-			// Get the instance to fully catch up and reach RUNNING state
-			startApplicationAndWaitUntilRunning(Collections.singletonList(streams), Duration.ofSeconds(60));
-			IntegrationTestUtils.waitUntilMinValuesRecordsReceived(
-					consumerConfiguration,
-					outputTopicName,
-					5,
-					WAIT_TIMEOUT_MS);
-
-			// check for proper lag values.
-			final AtomicReference<LagInfo> zeroLagRef = new AtomicReference<>();
-			TestUtils.waitForCondition(() -> {
-				final Map<String, Map<Integer, LagInfo>> offsetLagInfoMap = streams.allLocalStorePartitionLags();
-				assertThat(offsetLagInfoMap.size(), equalTo(1));
-				assertThat(offsetLagInfoMap.keySet(), equalTo(mkSet(stateStoreName)));
-				assertThat(offsetLagInfoMap.get(stateStoreName).size(), equalTo(1));
-
-				final LagInfo zeroLagInfo = offsetLagInfoMap.get(stateStoreName).get(0);
-				assertThat(zeroLagInfo.currentOffsetPosition(), equalTo(5L));
-				assertThat(zeroLagInfo.endOffsetPosition(), equalTo(5L));
-				assertThat(zeroLagInfo.offsetLag(), equalTo(0L));
-				zeroLagRef.set(zeroLagInfo);
-				return true;
-			}, WAIT_TIMEOUT_MS, "Eventually should reach zero lag.");
-
-			// Kill instance, delete state to force restoration.
-			assertThat("Streams instance did not close within timeout", streams.close(Duration.ofSeconds(60)));
-			IntegrationTestUtils.purgeLocalStreamsState(streamsConfiguration);
-			Files.walk(stateDir.toPath()).sorted(Comparator.reverseOrder())
-					.map(Path::toFile)
-					.forEach(f -> assertTrue("Some state " + f + " could not be deleted", f.delete()));
-
-			// wait till the lag goes down to 0
-			final KafkaStreams restartedStreams = new KafkaStreams(builder.build(), props);
-			// set a state restoration listener to track progress of restoration
-			final CountDownLatch restorationEndLatch = new CountDownLatch(1);
-			final Map<String, Map<Integer, LagInfo>> restoreStartLagInfo = new HashMap<>();
-			final Map<String, Map<Integer, LagInfo>> restoreEndLagInfo = new HashMap<>();
-			restartedStreams.setGlobalStateRestoreListener(new StateRestoreListener() {
-				@Override
-				public void onRestoreStart(final TopicPartition topicPartition, final String storeName, final long startingOffset, final long endingOffset) {
-					try {
-						restoreStartLagInfo.putAll(getFirstNonEmptyLagMap(restartedStreams));
-					} catch (final Exception e) {
-						LOG.error("Exception while trying to obtain lag map", e);
-					}
-				}
-
-				@Override
-				public void onBatchRestored(final TopicPartition topicPartition, final String storeName, final long batchEndOffset, final long numRestored) {
-				}
-
-				@Override
-				public void onRestoreEnd(final TopicPartition topicPartition, final String storeName, final long totalRestored) {
-					try {
-						restoreEndLagInfo.putAll(getFirstNonEmptyLagMap(restartedStreams));
-					} catch (final Exception e) {
-						LOG.error("Exception while trying to obtain lag map", e);
-					}
-					restorationEndLatch.countDown();
-				}
-			});
-
-			restartedStreams.start();
-			restorationEndLatch.await(WAIT_TIMEOUT_MS, TimeUnit.MILLISECONDS);
-			TestUtils.waitForCondition(() -> restartedStreams.allLocalStorePartitionLags().get(stateStoreName).get(0).offsetLag() == 0,
-					WAIT_TIMEOUT_MS,
-					"Standby should eventually catchup and have zero lag.");
-			final LagInfo fullLagInfo = restoreStartLagInfo.get(stateStoreName).get(0);
-			assertThat(fullLagInfo.currentOffsetPosition(), equalTo(0L));
-			assertThat(fullLagInfo.endOffsetPosition(), equalTo(5L));
-			assertThat(fullLagInfo.offsetLag(), equalTo(5L));
-
-			assertThat(restoreEndLagInfo.get(stateStoreName).get(0), equalTo(zeroLagRef.get()));
-		} finally {
-			streams.close();
-			streams.cleanUp();
-		}
-	}
-=======
     public static final EmbeddedKafkaCluster CLUSTER = new EmbeddedKafkaCluster(1);
 
     @BeforeAll
@@ -436,15 +124,7 @@
         final CyclicBarrier lagCheckBarrier = new CyclicBarrier(2);
         final List<KafkaStreamsWrapper> streamsList = new ArrayList<>();
 
-        IntegrationTestUtils.produceKeyValuesSynchronously(
-            inputTopicName,
-            mkSet(new KeyValue<>("k1", 1L), new KeyValue<>("k2", 2L), new KeyValue<>("k3", 3L), new KeyValue<>("k4", 4L), new KeyValue<>("k5", 5L)),
-            TestUtils.producerConfig(
-                CLUSTER.bootstrapServers(),
-                StringSerializer.class,
-                LongSerializer.class,
-                new Properties()),
-            mockTime);
+        IntegrationTestUtils.produceKeyValuesSynchronously(inputTopicName, mkSet(new KeyValue<>("k1", 1L), new KeyValue<>("k2", 2L), new KeyValue<>("k3", 3L), new KeyValue<>("k4", 4L), new KeyValue<>("k5", 5L)), TestUtils.producerConfig(CLUSTER.bootstrapServers(), StringSerializer.class, LongSerializer.class, new Properties()), mockTime);
 
         // create stream threads
         for (int i = 0; i < 2; i++) {
@@ -487,17 +167,11 @@
 
         try {
             // First start up the active.
-            TestUtils.waitForCondition(() -> activeStreams.allLocalStorePartitionLags().size() == 0,
-                WAIT_TIMEOUT_MS,
-                "Should see empty lag map before streams is started.");
+            TestUtils.waitForCondition(() -> activeStreams.allLocalStorePartitionLags().size() == 0, WAIT_TIMEOUT_MS, "Should see empty lag map before streams is started.");
             activeStreams.start();
             latchTillActiveIsRunning.await(60, TimeUnit.SECONDS);
 
-            IntegrationTestUtils.waitUntilMinValuesRecordsReceived(
-                consumerConfiguration,
-                outputTopicName,
-                5,
-                WAIT_TIMEOUT_MS);
+            IntegrationTestUtils.waitUntilMinValuesRecordsReceived(consumerConfiguration, outputTopicName, 5, WAIT_TIMEOUT_MS);
             // Check the active reports proper lag values.
             Map<String, Map<Integer, LagInfo>> offsetLagInfoMap = getFirstNonEmptyLagMap(activeStreams);
             assertThat(offsetLagInfoMap.size(), equalTo(1));
@@ -523,9 +197,7 @@
             lagCheckBarrier.await(60, TimeUnit.SECONDS);
 
             // wait till the lag goes down to 0, on the standby
-            TestUtils.waitForCondition(() -> standbyStreams.allLocalStorePartitionLags().get(stateStoreName).get(0).offsetLag() == 0,
-                WAIT_TIMEOUT_MS,
-                "Standby should eventually catchup and have zero lag.");
+            TestUtils.waitForCondition(() -> standbyStreams.allLocalStorePartitionLags().get(stateStoreName).get(0).offsetLag() == 0, WAIT_TIMEOUT_MS, "Standby should eventually catchup and have zero lag.");
         } finally {
             for (final KafkaStreams streams : streamsList) {
                 streams.close();
@@ -545,15 +217,7 @@
 
     @Test
     public void shouldFetchLagsDuringRestoration() throws Exception {
-        IntegrationTestUtils.produceKeyValuesSynchronously(
-            inputTopicName,
-            mkSet(new KeyValue<>("k1", 1L), new KeyValue<>("k2", 2L), new KeyValue<>("k3", 3L), new KeyValue<>("k4", 4L), new KeyValue<>("k5", 5L)),
-            TestUtils.producerConfig(
-                CLUSTER.bootstrapServers(),
-                StringSerializer.class,
-                LongSerializer.class,
-                new Properties()),
-            mockTime);
+        IntegrationTestUtils.produceKeyValuesSynchronously(inputTopicName, mkSet(new KeyValue<>("k1", 1L), new KeyValue<>("k2", 2L), new KeyValue<>("k3", 3L), new KeyValue<>("k4", 4L), new KeyValue<>("k5", 5L)), TestUtils.producerConfig(CLUSTER.bootstrapServers(), StringSerializer.class, LongSerializer.class, new Properties()), mockTime);
 
         // create stream threads
         final Properties props = (Properties) streamsConfiguration.clone();
@@ -569,17 +233,11 @@
 
         try {
             // First start up the active.
-            TestUtils.waitForCondition(() -> streams.allLocalStorePartitionLags().size() == 0,
-                WAIT_TIMEOUT_MS,
-                "Should see empty lag map before streams is started.");
+            TestUtils.waitForCondition(() -> streams.allLocalStorePartitionLags().size() == 0, WAIT_TIMEOUT_MS, "Should see empty lag map before streams is started.");
 
             // Get the instance to fully catch up and reach RUNNING state
             startApplicationAndWaitUntilRunning(streams);
-            IntegrationTestUtils.waitUntilMinValuesRecordsReceived(
-                consumerConfiguration,
-                outputTopicName,
-                5,
-                WAIT_TIMEOUT_MS);
+            IntegrationTestUtils.waitUntilMinValuesRecordsReceived(consumerConfiguration, outputTopicName, 5, WAIT_TIMEOUT_MS);
 
             // check for proper lag values.
             final AtomicReference<LagInfo> zeroLagRef = new AtomicReference<>();
@@ -600,9 +258,7 @@
             // Kill instance, delete state to force restoration.
             assertThat("Streams instance did not close within timeout", streams.close(Duration.ofSeconds(60)));
             IntegrationTestUtils.purgeLocalStreamsState(streamsConfiguration);
-            Files.walk(stateDir.toPath()).sorted(Comparator.reverseOrder())
-                .map(Path::toFile)
-                .forEach(f -> assertTrue(f.delete(), "Some state " + f + " could not be deleted"));
+            Files.walk(stateDir.toPath()).sorted(Comparator.reverseOrder()).map(Path::toFile).forEach(f -> assertTrue(f.delete(), "Some state " + f + " could not be deleted"));
 
             // wait till the lag goes down to 0
             final KafkaStreams restartedStreams = new KafkaStreams(builder.build(), props);
@@ -637,9 +293,7 @@
 
             restartedStreams.start();
             restorationEndLatch.await(WAIT_TIMEOUT_MS, TimeUnit.MILLISECONDS);
-            TestUtils.waitForCondition(() -> restartedStreams.allLocalStorePartitionLags().get(stateStoreName).get(0).offsetLag() == 0,
-                WAIT_TIMEOUT_MS,
-                "Standby should eventually catchup and have zero lag.");
+            TestUtils.waitForCondition(() -> restartedStreams.allLocalStorePartitionLags().get(stateStoreName).get(0).offsetLag() == 0, WAIT_TIMEOUT_MS, "Standby should eventually catchup and have zero lag.");
             final LagInfo fullLagInfo = restoreStartLagInfo.get(stateStoreName).get(0);
             assertThat(fullLagInfo.currentOffsetPosition(), equalTo(0L));
             assertThat(fullLagInfo.endOffsetPosition(), equalTo(5L));
@@ -651,5 +305,4 @@
             streams.cleanUp();
         }
     }
->>>>>>> 15418db6
 }