/*
 * Licensed to the Apache Software Foundation (ASF) under one or more
 * contributor license agreements. See the NOTICE file distributed with
 * this work for additional information regarding copyright ownership.
 * The ASF licenses this file to You under the Apache License, Version 2.0
 * (the "License"); you may not use this file except in compliance with
 * the License. You may obtain a copy of the License at
 *
 *    http://www.apache.org/licenses/LICENSE-2.0
 *
 * Unless required by applicable law or agreed to in writing, software
 * distributed under the License is distributed on an "AS IS" BASIS,
 * WITHOUT WARRANTIES OR CONDITIONS OF ANY KIND, either express or implied.
 * See the License for the specific language governing permissions and
 * limitations under the License.
 */
package org.apache.kafka.streams.kstream.internals.suppress;

import org.apache.kafka.common.header.Headers;
import org.apache.kafka.common.header.internals.RecordHeaders;
import org.apache.kafka.common.serialization.Serde;
import org.apache.kafka.common.serialization.Serdes;
import org.apache.kafka.streams.errors.StreamsException;
import org.apache.kafka.streams.kstream.Suppressed;
import org.apache.kafka.streams.kstream.TimeWindowedDeserializer;
import org.apache.kafka.streams.kstream.TimeWindowedSerializer;
import org.apache.kafka.streams.kstream.Windowed;
import org.apache.kafka.streams.kstream.internals.Change;
import org.apache.kafka.streams.kstream.internals.KTableImpl;
import org.apache.kafka.streams.kstream.internals.SessionWindow;
import org.apache.kafka.streams.kstream.internals.TimeWindow;
import org.apache.kafka.streams.processor.StateStore;
import org.apache.kafka.streams.processor.api.MockProcessorContext;
import org.apache.kafka.streams.processor.api.Processor;
import org.apache.kafka.streams.processor.api.Record;
import org.apache.kafka.streams.processor.internals.ProcessorNode;
import org.apache.kafka.streams.state.StoreBuilder;
import org.apache.kafka.streams.state.internals.InMemoryTimeOrderedKeyValueChangeBuffer;
import org.apache.kafka.test.MockInternalProcessorContext;

import org.hamcrest.BaseMatcher;
import org.hamcrest.Description;
import org.hamcrest.Matcher;
import org.junit.jupiter.api.Test;
import org.junit.jupiter.api.extension.ExtendWith;
import org.mockito.Mockito;
import org.mockito.junit.jupiter.MockitoExtension;
import org.mockito.junit.jupiter.MockitoSettings;
import org.mockito.quality.Strictness;

import java.nio.charset.StandardCharsets;
import java.time.Duration;
import java.util.Collection;

import static java.time.Duration.ZERO;
import static java.time.Duration.ofMillis;
import static org.apache.kafka.common.serialization.Serdes.Long;
import static org.apache.kafka.common.serialization.Serdes.String;
import static org.apache.kafka.streams.kstream.Suppressed.BufferConfig.*;
import static org.apache.kafka.streams.kstream.Suppressed.untilTimeLimit;
import static org.apache.kafka.streams.kstream.Suppressed.untilWindowCloses;
import static org.apache.kafka.streams.kstream.WindowedSerdes.sessionWindowedSerdeFrom;
import static org.hamcrest.CoreMatchers.containsString;
import static org.hamcrest.CoreMatchers.is;
import static org.hamcrest.MatcherAssert.assertThat;
import static org.junit.jupiter.api.Assertions.fail;
import static org.mockito.Mockito.mock;

@ExtendWith(MockitoExtension.class)
@MockitoSettings(strictness = Strictness.STRICT_STUBS)
public class KTableSuppressProcessorTest {
    private static final long ARBITRARY_LONG = 5L;

    private static final Change<Long> ARBITRARY_CHANGE = new Change<>(7L, 14L);

    private static class Harness<K, V> {
        private final Processor<K, Change<V>, K, Change<V>> processor;
        private final MockInternalProcessorContext<K, Change<V>> context;


        Harness(final Suppressed<K> suppressed, final Serde<K> keySerde, final Serde<V> valueSerde) {

            final String storeName = "test-store";

            final StateStore buffer = new InMemoryTimeOrderedKeyValueChangeBuffer.Builder<>(storeName, keySerde, valueSerde).withLoggingDisabled().build();

<<<<<<< HEAD
            @SuppressWarnings("unchecked") final KTableImpl<K, ?, V> parent = mock(KTableImpl.class);
            final Processor<K, Change<V>, K, Change<V>> processor = new KTableSuppressProcessorSupplier<>((SuppressedInternal<K>) suppressed, storeName, parent).get();
=======
            @SuppressWarnings("unchecked")
            final KTableImpl<K, ?, V> parent = mock(KTableImpl.class);
            final Processor<K, Change<V>, K, Change<V>> processor =
                new KTableSuppressProcessorSupplier<>((SuppressedInternal<K>) suppressed, mockBuilderWithName(storeName), parent).get();
>>>>>>> 9494bebe

            final MockInternalProcessorContext<K, Change<V>> context = new MockInternalProcessorContext<>();
            context.setCurrentNode(new ProcessorNode<>("testNode"));

            buffer.init(context, buffer);
            processor.init(context);

            this.processor = processor;
            this.context = context;
        }
    }

    @Test
    public void zeroTimeLimitShouldImmediatelyEmit() {
<<<<<<< HEAD
        final Harness<String, Long> harness = new Harness<>(untilTimeLimit(ZERO, unbounded()), String(), Long());
        final MockInternalNewProcessorContext<String, Change<Long>> context = harness.context;
=======
        final Harness<String, Long> harness =
            new Harness<>(untilTimeLimit(ZERO, unbounded()), String(), Long());
        final MockInternalProcessorContext<String, Change<Long>> context = harness.context;
>>>>>>> 9494bebe

        final long timestamp = ARBITRARY_LONG;
        context.setRecordMetadata("", 0, 0L);
        context.setTimestamp(timestamp);
        final String key = "hey";
        final Change<Long> value = ARBITRARY_CHANGE;
        harness.processor.process(new Record<>(key, value, timestamp));

        assertThat(context.forwarded(), hasSize(1));
        final MockProcessorContext.CapturedForward<?, ?> capturedForward = context.forwarded().get(0);
        assertThat(capturedForward.record(), is(new Record<>(key, value, timestamp)));
    }

    @Test
    public void windowedZeroTimeLimitShouldImmediatelyEmit() {
<<<<<<< HEAD
        final Harness<Windowed<String>, Long> harness = new Harness<>(untilTimeLimit(ZERO, unbounded()), timeWindowedSerdeFrom(String.class, 100L), Long());
        final MockInternalNewProcessorContext<Windowed<String>, Change<Long>> context = harness.context;
=======
        final Harness<Windowed<String>, Long> harness =
            new Harness<>(untilTimeLimit(ZERO, unbounded()), timeWindowedSerdeFrom(String.class, 100L), Long());
        final MockInternalProcessorContext<Windowed<String>, Change<Long>> context = harness.context;
>>>>>>> 9494bebe

        final long timestamp = ARBITRARY_LONG;
        context.setRecordMetadata("", 0, 0L);
        context.setTimestamp(timestamp);
        final Windowed<String> key = new Windowed<>("hey", new TimeWindow(0L, 100L));
        final Change<Long> value = ARBITRARY_CHANGE;
        harness.processor.process(new Record<>(key, value, timestamp));

        assertThat(context.forwarded(), hasSize(1));
        final MockProcessorContext.CapturedForward<?, ?> capturedForward = context.forwarded().get(0);
        assertThat(capturedForward.record(), is(new Record<>(key, value, timestamp)));
    }

    @Test
    public void intermediateSuppressionShouldBufferAndEmitLater() {
<<<<<<< HEAD
        final Harness<String, Long> harness = new Harness<>(untilTimeLimit(ofMillis(1), unbounded()), String(), Long());
        final MockInternalNewProcessorContext<String, Change<Long>> context = harness.context;
=======
        final Harness<String, Long> harness =
            new Harness<>(untilTimeLimit(ofMillis(1), unbounded()), String(), Long());
        final MockInternalProcessorContext<String, Change<Long>> context = harness.context;
>>>>>>> 9494bebe

        final long timestamp = 0L;
        context.setRecordMetadata("topic", 0, 0);
        context.setTimestamp(timestamp);
        final String key = "hey";
        final Change<Long> value = new Change<>(null, 1L);
        harness.processor.process(new Record<>(key, value, timestamp));
        assertThat(context.forwarded(), hasSize(0));

        context.setRecordMetadata("topic", 0, 1);
        context.setTimestamp(1L);
        harness.processor.process(new Record<>("tick", new Change<>(null, null), 1L));

        assertThat(context.forwarded(), hasSize(1));
        final MockProcessorContext.CapturedForward<?, ?> capturedForward = context.forwarded().get(0);
        assertThat(capturedForward.record(), is(new Record<>(key, value, timestamp)));
    }

    @Test
    public void finalResultsSuppressionShouldBufferAndEmitAtGraceExpiration() {
<<<<<<< HEAD
        final Harness<Windowed<String>, Long> harness = new Harness<>(finalResults(ofMillis(1L)), timeWindowedSerdeFrom(String.class, 1L), Long());
        final MockInternalNewProcessorContext<Windowed<String>, Change<Long>> context = harness.context;
=======
        final Harness<Windowed<String>, Long> harness =
            new Harness<>(finalResults(ofMillis(1L)), timeWindowedSerdeFrom(String.class, 1L), Long());
        final MockInternalProcessorContext<Windowed<String>, Change<Long>> context = harness.context;
>>>>>>> 9494bebe

        final long windowStart = 99L;
        final long recordTime = 99L;
        final long windowEnd = 100L;
        context.setRecordMetadata("topic", 0, 0);
        context.setTimestamp(recordTime);
        final Windowed<String> key = new Windowed<>("hey", new TimeWindow(windowStart, windowEnd));
        final Change<Long> value = ARBITRARY_CHANGE;
        harness.processor.process(new Record<>(key, value, recordTime));
        assertThat(context.forwarded(), hasSize(0));

        // although the stream time is now 100, we have to wait 1 ms after the window *end* before we
        // emit "hey", so we don't emit yet.
        final long windowStart2 = 100L;
        final long recordTime2 = 100L;
        final long windowEnd2 = 101L;
        context.setRecordMetadata("topic", 0, 1);
        context.setTimestamp(recordTime2);
        harness.processor.process(new Record<>(new Windowed<>("dummyKey1", new TimeWindow(windowStart2, windowEnd2)), ARBITRARY_CHANGE, recordTime2));
        assertThat(context.forwarded(), hasSize(0));

        // ok, now it's time to emit "hey"
        final long windowStart3 = 101L;
        final long recordTime3 = 101L;
        final long windowEnd3 = 102L;
        context.setRecordMetadata("topic", 0, 1);
        context.setTimestamp(recordTime3);
        harness.processor.process(new Record<>(new Windowed<>("dummyKey2", new TimeWindow(windowStart3, windowEnd3)), ARBITRARY_CHANGE, recordTime3));

        assertThat(context.forwarded(), hasSize(1));
        final MockProcessorContext.CapturedForward<?, ?> capturedForward = context.forwarded().get(0);
        assertThat(capturedForward.record(), is(new Record<>(key, value, recordTime)));
    }

    /**
     * Testing a special case of final results: that even with a grace period of 0,
     * it will still buffer events and emit only after the end of the window.
     * As opposed to emitting immediately the way regular suppression would with a time limit of 0.
     */
    @Test
    public void finalResultsWithZeroGraceShouldStillBufferUntilTheWindowEnd() {
<<<<<<< HEAD
        final Harness<Windowed<String>, Long> harness = new Harness<>(finalResults(ofMillis(0L)), timeWindowedSerdeFrom(String.class, 100L), Long());
        final MockInternalNewProcessorContext<Windowed<String>, Change<Long>> context = harness.context;
=======
        final Harness<Windowed<String>, Long> harness =
            new Harness<>(finalResults(ofMillis(0L)), timeWindowedSerdeFrom(String.class, 100L), Long());
        final MockInternalProcessorContext<Windowed<String>, Change<Long>> context = harness.context;
>>>>>>> 9494bebe

        // note the record is in the past, but the window end is in the future, so we still have to buffer,
        // even though the grace period is 0.
        final long timestamp = 5L;
        final long windowEnd = 100L;
        context.setRecordMetadata("", 0, 0L);
        context.setTimestamp(timestamp);
        final Windowed<String> key = new Windowed<>("hey", new TimeWindow(0, windowEnd));
        final Change<Long> value = ARBITRARY_CHANGE;
        harness.processor.process(new Record<>(key, value, timestamp));
        assertThat(context.forwarded(), hasSize(0));

        context.setRecordMetadata("", 0, 1L);
        context.setTimestamp(windowEnd);
        harness.processor.process(new Record<>(new Windowed<>("dummyKey", new TimeWindow(windowEnd, windowEnd + 100L)), ARBITRARY_CHANGE, windowEnd));

        assertThat(context.forwarded(), hasSize(1));
        final MockProcessorContext.CapturedForward<?, ?> capturedForward = context.forwarded().get(0);
        assertThat(capturedForward.record(), is(new Record<>(key, value, timestamp)));
    }

    @Test
    public void finalResultsWithZeroGraceAtWindowEndShouldImmediatelyEmit() {
<<<<<<< HEAD
        final Harness<Windowed<String>, Long> harness = new Harness<>(finalResults(ofMillis(0L)), timeWindowedSerdeFrom(String.class, 100L), Long());
        final MockInternalNewProcessorContext<Windowed<String>, Change<Long>> context = harness.context;
=======
        final Harness<Windowed<String>, Long> harness =
            new Harness<>(finalResults(ofMillis(0L)), timeWindowedSerdeFrom(String.class, 100L), Long());
        final MockInternalProcessorContext<Windowed<String>, Change<Long>> context = harness.context;
>>>>>>> 9494bebe

        final long timestamp = 100L;
        context.setRecordMetadata("", 0, 0L);
        context.setTimestamp(timestamp);
        final Windowed<String> key = new Windowed<>("hey", new TimeWindow(0, 100L));
        final Change<Long> value = ARBITRARY_CHANGE;
        harness.processor.process(new Record<>(key, value, timestamp));

        assertThat(context.forwarded(), hasSize(1));
        final MockProcessorContext.CapturedForward<?, ?> capturedForward = context.forwarded().get(0);
        assertThat(capturedForward.record(), is(new Record<>(key, value, timestamp)));
    }

    /**
     * It's desirable to drop tombstones for final-results windowed streams, since (as described in the
     * {@link SuppressedInternal} javadoc), they are unnecessary to emit.
     */
    @Test
    public void finalResultsShouldDropTombstonesForTimeWindows() {
<<<<<<< HEAD
        final Harness<Windowed<String>, Long> harness = new Harness<>(finalResults(ofMillis(0L)), timeWindowedSerdeFrom(String.class, 100L), Long());
        final MockInternalNewProcessorContext<Windowed<String>, Change<Long>> context = harness.context;
=======
        final Harness<Windowed<String>, Long> harness =
            new Harness<>(finalResults(ofMillis(0L)), timeWindowedSerdeFrom(String.class, 100L), Long());
        final MockInternalProcessorContext<Windowed<String>, Change<Long>> context = harness.context;
>>>>>>> 9494bebe

        final long timestamp = 100L;
        context.setRecordMetadata("", 0, 0L);
        context.setTimestamp(timestamp);
        final Windowed<String> key = new Windowed<>("hey", new TimeWindow(0, 100L));
        final Change<Long> value = new Change<>(null, ARBITRARY_LONG);
        harness.processor.process(new Record<>(key, value, timestamp));

        assertThat(context.forwarded(), hasSize(0));
    }


    /**
     * It's desirable to drop tombstones for final-results windowed streams, since (as described in the
     * {@link SuppressedInternal} javadoc), they are unnecessary to emit.
     */
    @Test
    public void finalResultsShouldDropTombstonesForSessionWindows() {
<<<<<<< HEAD
        final Harness<Windowed<String>, Long> harness = new Harness<>(finalResults(ofMillis(0L)), sessionWindowedSerdeFrom(String.class), Long());
        final MockInternalNewProcessorContext<Windowed<String>, Change<Long>> context = harness.context;
=======
        final Harness<Windowed<String>, Long> harness =
            new Harness<>(finalResults(ofMillis(0L)), sessionWindowedSerdeFrom(String.class), Long());
        final MockInternalProcessorContext<Windowed<String>, Change<Long>> context = harness.context;
>>>>>>> 9494bebe

        final long timestamp = 100L;
        context.setRecordMetadata("", 0, 0L);
        context.setTimestamp(timestamp);
        final Windowed<String> key = new Windowed<>("hey", new SessionWindow(0L, 0L));
        final Change<Long> value = new Change<>(null, ARBITRARY_LONG);
        harness.processor.process(new Record<>(key, value, timestamp));

        assertThat(context.forwarded(), hasSize(0));
    }

    /**
     * It's NOT OK to drop tombstones for non-final-results windowed streams, since we may have emitted some results for
     * the window before getting the tombstone (see the {@link SuppressedInternal} javadoc).
     */
    @Test
    public void suppressShouldNotDropTombstonesForTimeWindows() {
<<<<<<< HEAD
        final Harness<Windowed<String>, Long> harness = new Harness<>(untilTimeLimit(ofMillis(0), maxRecords(0)), timeWindowedSerdeFrom(String.class, 100L), Long());
        final MockInternalNewProcessorContext<Windowed<String>, Change<Long>> context = harness.context;
=======
        final Harness<Windowed<String>, Long> harness =
            new Harness<>(untilTimeLimit(ofMillis(0), maxRecords(0)), timeWindowedSerdeFrom(String.class, 100L), Long());
        final MockInternalProcessorContext<Windowed<String>, Change<Long>> context = harness.context;
>>>>>>> 9494bebe

        final long timestamp = 100L;
        final Headers headers = new RecordHeaders().add("k", "v".getBytes(StandardCharsets.UTF_8));
        context.setRecordMetadata("", 0, 0L);
        context.setTimestamp(timestamp);
        context.setHeaders(headers);
        final Windowed<String> key = new Windowed<>("hey", new TimeWindow(0L, 100L));
        final Change<Long> value = new Change<>(null, ARBITRARY_LONG);
        harness.processor.process(new Record<>(key, value, timestamp));

        assertThat(context.forwarded(), hasSize(1));
        final MockProcessorContext.CapturedForward<?, ?> capturedForward = context.forwarded().get(0);
        assertThat(capturedForward.record(), is(new Record<>(key, value, timestamp, headers)));
    }


    /**
     * It's NOT OK to drop tombstones for non-final-results windowed streams, since we may have emitted some results for
     * the window before getting the tombstone (see the {@link SuppressedInternal} javadoc).
     */
    @Test
    public void suppressShouldNotDropTombstonesForSessionWindows() {
<<<<<<< HEAD
        final Harness<Windowed<String>, Long> harness = new Harness<>(untilTimeLimit(ofMillis(0), maxRecords(0)), sessionWindowedSerdeFrom(String.class), Long());
        final MockInternalNewProcessorContext<Windowed<String>, Change<Long>> context = harness.context;
=======
        final Harness<Windowed<String>, Long> harness =
            new Harness<>(untilTimeLimit(ofMillis(0), maxRecords(0)), sessionWindowedSerdeFrom(String.class), Long());
        final MockInternalProcessorContext<Windowed<String>, Change<Long>> context = harness.context;
>>>>>>> 9494bebe

        final long timestamp = 100L;
        context.setRecordMetadata("", 0, 0L);
        context.setTimestamp(timestamp);
        final Windowed<String> key = new Windowed<>("hey", new SessionWindow(0L, 0L));
        final Change<Long> value = new Change<>(null, ARBITRARY_LONG);
        harness.processor.process(new Record<>(key, value, timestamp));

        assertThat(context.forwarded(), hasSize(1));
        final MockProcessorContext.CapturedForward<?, ?> capturedForward = context.forwarded().get(0);
        assertThat(capturedForward.record(), is(new Record<>(key, value, timestamp)));
    }


    /**
     * It's SUPER NOT OK to drop tombstones for non-windowed streams, since we may have emitted some results for
     * the key before getting the tombstone (see the {@link SuppressedInternal} javadoc).
     */
    @Test
    public void suppressShouldNotDropTombstonesForKTable() {
<<<<<<< HEAD
        final Harness<String, Long> harness = new Harness<>(untilTimeLimit(ofMillis(0), maxRecords(0)), String(), Long());
        final MockInternalNewProcessorContext<String, Change<Long>> context = harness.context;
=======
        final Harness<String, Long> harness =
            new Harness<>(untilTimeLimit(ofMillis(0), maxRecords(0)), String(), Long());
        final MockInternalProcessorContext<String, Change<Long>> context = harness.context;
>>>>>>> 9494bebe

        final long timestamp = 100L;
        context.setRecordMetadata("", 0, 0L);
        context.setTimestamp(timestamp);
        final String key = "hey";
        final Change<Long> value = new Change<>(null, ARBITRARY_LONG);
        harness.processor.process(new Record<>(key, value, timestamp));

        assertThat(context.forwarded(), hasSize(1));
        final MockProcessorContext.CapturedForward<?, ?> capturedForward = context.forwarded().get(0);
        assertThat(capturedForward.record(), is(new Record<>(key, value, timestamp)));
    }

    @Test
    public void suppressShouldEmitWhenOverRecordCapacity() {
<<<<<<< HEAD
        final Harness<String, Long> harness = new Harness<>(untilTimeLimit(Duration.ofDays(100), maxRecords(1)), String(), Long());
        final MockInternalNewProcessorContext<String, Change<Long>> context = harness.context;
=======
        final Harness<String, Long> harness =
            new Harness<>(untilTimeLimit(Duration.ofDays(100), maxRecords(1)), String(), Long());
        final MockInternalProcessorContext<String, Change<Long>> context = harness.context;
>>>>>>> 9494bebe

        final long timestamp = 100L;
        context.setRecordMetadata("", 0, 0L);
        context.setTimestamp(timestamp);
        final String key = "hey";
        final Change<Long> value = new Change<>(null, ARBITRARY_LONG);
        harness.processor.process(new Record<>(key, value, timestamp));

        context.setRecordMetadata("", 0, 1L);
        context.setTimestamp(timestamp + 1);
        harness.processor.process(new Record<>("dummyKey", value, timestamp + 1));

        assertThat(context.forwarded(), hasSize(1));
        final MockProcessorContext.CapturedForward<?, ?> capturedForward = context.forwarded().get(0);
        assertThat(capturedForward.record(), is(new Record<>(key, value, timestamp)));
    }

    @Test
    public void suppressShouldEmitWhenOverByteCapacity() {
<<<<<<< HEAD
        final Harness<String, Long> harness = new Harness<>(untilTimeLimit(Duration.ofDays(100), maxBytes(60L)), String(), Long());
        final MockInternalNewProcessorContext<String, Change<Long>> context = harness.context;
=======
        final Harness<String, Long> harness =
            new Harness<>(untilTimeLimit(Duration.ofDays(100), maxBytes(60L)), String(), Long());
        final MockInternalProcessorContext<String, Change<Long>> context = harness.context;
>>>>>>> 9494bebe

        final long timestamp = 100L;
        context.setRecordMetadata("", 0, 0L);
        context.setTimestamp(timestamp);
        final String key = "hey";
        final Change<Long> value = new Change<>(null, ARBITRARY_LONG);
        harness.processor.process(new Record<>(key, value, timestamp));

        context.setRecordMetadata("", 0, 1L);
        context.setTimestamp(timestamp + 1);
        harness.processor.process(new Record<>("dummyKey", value, timestamp + 1));

        assertThat(context.forwarded(), hasSize(1));
        final MockProcessorContext.CapturedForward<?, ?> capturedForward = context.forwarded().get(0);
        assertThat(capturedForward.record(), is(new Record<>(key, value, timestamp)));
    }

    @Test
    public void suppressShouldShutDownWhenOverRecordCapacity() {
<<<<<<< HEAD
        final Harness<String, Long> harness = new Harness<>(untilTimeLimit(Duration.ofDays(100), maxRecords(1).shutDownWhenFull()), String(), Long());
        final MockInternalNewProcessorContext<String, Change<Long>> context = harness.context;
=======
        final Harness<String, Long> harness =
            new Harness<>(untilTimeLimit(Duration.ofDays(100), maxRecords(1).shutDownWhenFull()), String(), Long());
        final MockInternalProcessorContext<String, Change<Long>> context = harness.context;
>>>>>>> 9494bebe

        final long timestamp = 100L;
        context.setRecordMetadata("", 0, 0L);
        context.setTimestamp(timestamp);
        context.setCurrentNode(new ProcessorNode<>("testNode"));
        final String key = "hey";
        final Change<Long> value = new Change<>(null, ARBITRARY_LONG);
        harness.processor.process(new Record<>(key, value, timestamp));

        context.setRecordMetadata("", 0, 1L);
        context.setTimestamp(timestamp);
        try {
            harness.processor.process(new Record<>("dummyKey", value, timestamp));
            fail("expected an exception");
        } catch (final StreamsException e) {
            assertThat(e.getMessage(), containsString("buffer exceeded its max capacity"));
        }
    }

    @Test
    public void suppressShouldShutDownWhenOverByteCapacity() {
<<<<<<< HEAD
        final Harness<String, Long> harness = new Harness<>(untilTimeLimit(Duration.ofDays(100), maxBytes(60L).shutDownWhenFull()), String(), Long());
        final MockInternalNewProcessorContext<String, Change<Long>> context = harness.context;
=======
        final Harness<String, Long> harness =
            new Harness<>(untilTimeLimit(Duration.ofDays(100), maxBytes(60L).shutDownWhenFull()), String(), Long());
        final MockInternalProcessorContext<String, Change<Long>> context = harness.context;
>>>>>>> 9494bebe

        final long timestamp = 100L;
        context.setRecordMetadata("", 0, 0L);
        context.setTimestamp(timestamp);
        context.setCurrentNode(new ProcessorNode<>("testNode"));
        final String key = "hey";
        final Change<Long> value = new Change<>(null, ARBITRARY_LONG);
        harness.processor.process(new Record<>(key, value, timestamp));

        context.setRecordMetadata("", 0, 1L);
        context.setTimestamp(1L);
        try {
            harness.processor.process(new Record<>("dummyKey", value, timestamp));
            fail("expected an exception");
        } catch (final StreamsException e) {
            assertThat(e.getMessage(), containsString("buffer exceeded its max capacity"));
        }
    }

    @SuppressWarnings({"unchecked", "rawtypes"})
    private static <K extends Windowed> SuppressedInternal<K> finalResults(final Duration grace) {
        return ((FinalResultsSuppressionBuilder) untilWindowCloses(unbounded())).buildFinalResultsSuppression(grace);
    }

    private static <E> Matcher<Collection<E>> hasSize(final int i) {
        return new BaseMatcher<>() {
            @Override
            public void describeTo(final Description description) {
                description.appendText("a collection of size " + i);
            }

            @SuppressWarnings("unchecked")
            @Override
            public boolean matches(final Object item) {
                if (item == null) {
                    return false;
                } else {
                    return ((Collection<E>) item).size() == i;
                }
            }

        };
    }

    @SuppressWarnings("resource")
    private static <K> Serde<Windowed<K>> timeWindowedSerdeFrom(final Class<K> rawType, final long windowSize) {
        final Serde<K> kSerde = Serdes.serdeFrom(rawType);
        return new Serdes.WrapperSerde<>(new TimeWindowedSerializer<>(kSerde.serializer()), new TimeWindowedDeserializer<>(kSerde.deserializer(), windowSize));
    }

    private static StoreBuilder<?> mockBuilderWithName(final String name) {
        final StoreBuilder<?> builder = Mockito.mock(StoreBuilder.class);
        Mockito.when(builder.name()).thenReturn(name);
        return builder;
    }
}<|MERGE_RESOLUTION|>--- conflicted
+++ resolved
@@ -56,7 +56,9 @@
 import static java.time.Duration.ofMillis;
 import static org.apache.kafka.common.serialization.Serdes.Long;
 import static org.apache.kafka.common.serialization.Serdes.String;
-import static org.apache.kafka.streams.kstream.Suppressed.BufferConfig.*;
+import static org.apache.kafka.streams.kstream.Suppressed.BufferConfig.maxBytes;
+import static org.apache.kafka.streams.kstream.Suppressed.BufferConfig.maxRecords;
+import static org.apache.kafka.streams.kstream.Suppressed.BufferConfig.unbounded;
 import static org.apache.kafka.streams.kstream.Suppressed.untilTimeLimit;
 import static org.apache.kafka.streams.kstream.Suppressed.untilWindowCloses;
 import static org.apache.kafka.streams.kstream.WindowedSerdes.sessionWindowedSerdeFrom;
@@ -78,21 +80,20 @@
         private final MockInternalProcessorContext<K, Change<V>> context;
 
 
-        Harness(final Suppressed<K> suppressed, final Serde<K> keySerde, final Serde<V> valueSerde) {
+        Harness(final Suppressed<K> suppressed,
+                final Serde<K> keySerde,
+                final Serde<V> valueSerde) {
 
             final String storeName = "test-store";
 
-            final StateStore buffer = new InMemoryTimeOrderedKeyValueChangeBuffer.Builder<>(storeName, keySerde, valueSerde).withLoggingDisabled().build();
-
-<<<<<<< HEAD
-            @SuppressWarnings("unchecked") final KTableImpl<K, ?, V> parent = mock(KTableImpl.class);
-            final Processor<K, Change<V>, K, Change<V>> processor = new KTableSuppressProcessorSupplier<>((SuppressedInternal<K>) suppressed, storeName, parent).get();
-=======
+            final StateStore buffer = new InMemoryTimeOrderedKeyValueChangeBuffer.Builder<>(storeName, keySerde, valueSerde)
+                .withLoggingDisabled()
+                .build();
+
             @SuppressWarnings("unchecked")
             final KTableImpl<K, ?, V> parent = mock(KTableImpl.class);
             final Processor<K, Change<V>, K, Change<V>> processor =
                 new KTableSuppressProcessorSupplier<>((SuppressedInternal<K>) suppressed, mockBuilderWithName(storeName), parent).get();
->>>>>>> 9494bebe
 
             final MockInternalProcessorContext<K, Change<V>> context = new MockInternalProcessorContext<>();
             context.setCurrentNode(new ProcessorNode<>("testNode"));
@@ -107,14 +108,9 @@
 
     @Test
     public void zeroTimeLimitShouldImmediatelyEmit() {
-<<<<<<< HEAD
-        final Harness<String, Long> harness = new Harness<>(untilTimeLimit(ZERO, unbounded()), String(), Long());
-        final MockInternalNewProcessorContext<String, Change<Long>> context = harness.context;
-=======
         final Harness<String, Long> harness =
             new Harness<>(untilTimeLimit(ZERO, unbounded()), String(), Long());
         final MockInternalProcessorContext<String, Change<Long>> context = harness.context;
->>>>>>> 9494bebe
 
         final long timestamp = ARBITRARY_LONG;
         context.setRecordMetadata("", 0, 0L);
@@ -130,14 +126,9 @@
 
     @Test
     public void windowedZeroTimeLimitShouldImmediatelyEmit() {
-<<<<<<< HEAD
-        final Harness<Windowed<String>, Long> harness = new Harness<>(untilTimeLimit(ZERO, unbounded()), timeWindowedSerdeFrom(String.class, 100L), Long());
-        final MockInternalNewProcessorContext<Windowed<String>, Change<Long>> context = harness.context;
-=======
         final Harness<Windowed<String>, Long> harness =
             new Harness<>(untilTimeLimit(ZERO, unbounded()), timeWindowedSerdeFrom(String.class, 100L), Long());
         final MockInternalProcessorContext<Windowed<String>, Change<Long>> context = harness.context;
->>>>>>> 9494bebe
 
         final long timestamp = ARBITRARY_LONG;
         context.setRecordMetadata("", 0, 0L);
@@ -153,14 +144,9 @@
 
     @Test
     public void intermediateSuppressionShouldBufferAndEmitLater() {
-<<<<<<< HEAD
-        final Harness<String, Long> harness = new Harness<>(untilTimeLimit(ofMillis(1), unbounded()), String(), Long());
-        final MockInternalNewProcessorContext<String, Change<Long>> context = harness.context;
-=======
         final Harness<String, Long> harness =
             new Harness<>(untilTimeLimit(ofMillis(1), unbounded()), String(), Long());
         final MockInternalProcessorContext<String, Change<Long>> context = harness.context;
->>>>>>> 9494bebe
 
         final long timestamp = 0L;
         context.setRecordMetadata("topic", 0, 0);
@@ -181,14 +167,9 @@
 
     @Test
     public void finalResultsSuppressionShouldBufferAndEmitAtGraceExpiration() {
-<<<<<<< HEAD
-        final Harness<Windowed<String>, Long> harness = new Harness<>(finalResults(ofMillis(1L)), timeWindowedSerdeFrom(String.class, 1L), Long());
-        final MockInternalNewProcessorContext<Windowed<String>, Change<Long>> context = harness.context;
-=======
         final Harness<Windowed<String>, Long> harness =
             new Harness<>(finalResults(ofMillis(1L)), timeWindowedSerdeFrom(String.class, 1L), Long());
         final MockInternalProcessorContext<Windowed<String>, Change<Long>> context = harness.context;
->>>>>>> 9494bebe
 
         final long windowStart = 99L;
         final long recordTime = 99L;
@@ -230,14 +211,9 @@
      */
     @Test
     public void finalResultsWithZeroGraceShouldStillBufferUntilTheWindowEnd() {
-<<<<<<< HEAD
-        final Harness<Windowed<String>, Long> harness = new Harness<>(finalResults(ofMillis(0L)), timeWindowedSerdeFrom(String.class, 100L), Long());
-        final MockInternalNewProcessorContext<Windowed<String>, Change<Long>> context = harness.context;
-=======
         final Harness<Windowed<String>, Long> harness =
             new Harness<>(finalResults(ofMillis(0L)), timeWindowedSerdeFrom(String.class, 100L), Long());
         final MockInternalProcessorContext<Windowed<String>, Change<Long>> context = harness.context;
->>>>>>> 9494bebe
 
         // note the record is in the past, but the window end is in the future, so we still have to buffer,
         // even though the grace period is 0.
@@ -261,14 +237,9 @@
 
     @Test
     public void finalResultsWithZeroGraceAtWindowEndShouldImmediatelyEmit() {
-<<<<<<< HEAD
-        final Harness<Windowed<String>, Long> harness = new Harness<>(finalResults(ofMillis(0L)), timeWindowedSerdeFrom(String.class, 100L), Long());
-        final MockInternalNewProcessorContext<Windowed<String>, Change<Long>> context = harness.context;
-=======
         final Harness<Windowed<String>, Long> harness =
             new Harness<>(finalResults(ofMillis(0L)), timeWindowedSerdeFrom(String.class, 100L), Long());
         final MockInternalProcessorContext<Windowed<String>, Change<Long>> context = harness.context;
->>>>>>> 9494bebe
 
         final long timestamp = 100L;
         context.setRecordMetadata("", 0, 0L);
@@ -288,14 +259,9 @@
      */
     @Test
     public void finalResultsShouldDropTombstonesForTimeWindows() {
-<<<<<<< HEAD
-        final Harness<Windowed<String>, Long> harness = new Harness<>(finalResults(ofMillis(0L)), timeWindowedSerdeFrom(String.class, 100L), Long());
-        final MockInternalNewProcessorContext<Windowed<String>, Change<Long>> context = harness.context;
-=======
         final Harness<Windowed<String>, Long> harness =
             new Harness<>(finalResults(ofMillis(0L)), timeWindowedSerdeFrom(String.class, 100L), Long());
         final MockInternalProcessorContext<Windowed<String>, Change<Long>> context = harness.context;
->>>>>>> 9494bebe
 
         final long timestamp = 100L;
         context.setRecordMetadata("", 0, 0L);
@@ -314,14 +280,9 @@
      */
     @Test
     public void finalResultsShouldDropTombstonesForSessionWindows() {
-<<<<<<< HEAD
-        final Harness<Windowed<String>, Long> harness = new Harness<>(finalResults(ofMillis(0L)), sessionWindowedSerdeFrom(String.class), Long());
-        final MockInternalNewProcessorContext<Windowed<String>, Change<Long>> context = harness.context;
-=======
         final Harness<Windowed<String>, Long> harness =
             new Harness<>(finalResults(ofMillis(0L)), sessionWindowedSerdeFrom(String.class), Long());
         final MockInternalProcessorContext<Windowed<String>, Change<Long>> context = harness.context;
->>>>>>> 9494bebe
 
         final long timestamp = 100L;
         context.setRecordMetadata("", 0, 0L);
@@ -339,14 +300,9 @@
      */
     @Test
     public void suppressShouldNotDropTombstonesForTimeWindows() {
-<<<<<<< HEAD
-        final Harness<Windowed<String>, Long> harness = new Harness<>(untilTimeLimit(ofMillis(0), maxRecords(0)), timeWindowedSerdeFrom(String.class, 100L), Long());
-        final MockInternalNewProcessorContext<Windowed<String>, Change<Long>> context = harness.context;
-=======
         final Harness<Windowed<String>, Long> harness =
             new Harness<>(untilTimeLimit(ofMillis(0), maxRecords(0)), timeWindowedSerdeFrom(String.class, 100L), Long());
         final MockInternalProcessorContext<Windowed<String>, Change<Long>> context = harness.context;
->>>>>>> 9494bebe
 
         final long timestamp = 100L;
         final Headers headers = new RecordHeaders().add("k", "v".getBytes(StandardCharsets.UTF_8));
@@ -369,14 +325,9 @@
      */
     @Test
     public void suppressShouldNotDropTombstonesForSessionWindows() {
-<<<<<<< HEAD
-        final Harness<Windowed<String>, Long> harness = new Harness<>(untilTimeLimit(ofMillis(0), maxRecords(0)), sessionWindowedSerdeFrom(String.class), Long());
-        final MockInternalNewProcessorContext<Windowed<String>, Change<Long>> context = harness.context;
-=======
         final Harness<Windowed<String>, Long> harness =
             new Harness<>(untilTimeLimit(ofMillis(0), maxRecords(0)), sessionWindowedSerdeFrom(String.class), Long());
         final MockInternalProcessorContext<Windowed<String>, Change<Long>> context = harness.context;
->>>>>>> 9494bebe
 
         final long timestamp = 100L;
         context.setRecordMetadata("", 0, 0L);
@@ -397,14 +348,9 @@
      */
     @Test
     public void suppressShouldNotDropTombstonesForKTable() {
-<<<<<<< HEAD
-        final Harness<String, Long> harness = new Harness<>(untilTimeLimit(ofMillis(0), maxRecords(0)), String(), Long());
-        final MockInternalNewProcessorContext<String, Change<Long>> context = harness.context;
-=======
         final Harness<String, Long> harness =
             new Harness<>(untilTimeLimit(ofMillis(0), maxRecords(0)), String(), Long());
         final MockInternalProcessorContext<String, Change<Long>> context = harness.context;
->>>>>>> 9494bebe
 
         final long timestamp = 100L;
         context.setRecordMetadata("", 0, 0L);
@@ -420,14 +366,9 @@
 
     @Test
     public void suppressShouldEmitWhenOverRecordCapacity() {
-<<<<<<< HEAD
-        final Harness<String, Long> harness = new Harness<>(untilTimeLimit(Duration.ofDays(100), maxRecords(1)), String(), Long());
-        final MockInternalNewProcessorContext<String, Change<Long>> context = harness.context;
-=======
         final Harness<String, Long> harness =
             new Harness<>(untilTimeLimit(Duration.ofDays(100), maxRecords(1)), String(), Long());
         final MockInternalProcessorContext<String, Change<Long>> context = harness.context;
->>>>>>> 9494bebe
 
         final long timestamp = 100L;
         context.setRecordMetadata("", 0, 0L);
@@ -447,14 +388,9 @@
 
     @Test
     public void suppressShouldEmitWhenOverByteCapacity() {
-<<<<<<< HEAD
-        final Harness<String, Long> harness = new Harness<>(untilTimeLimit(Duration.ofDays(100), maxBytes(60L)), String(), Long());
-        final MockInternalNewProcessorContext<String, Change<Long>> context = harness.context;
-=======
         final Harness<String, Long> harness =
             new Harness<>(untilTimeLimit(Duration.ofDays(100), maxBytes(60L)), String(), Long());
         final MockInternalProcessorContext<String, Change<Long>> context = harness.context;
->>>>>>> 9494bebe
 
         final long timestamp = 100L;
         context.setRecordMetadata("", 0, 0L);
@@ -474,14 +410,9 @@
 
     @Test
     public void suppressShouldShutDownWhenOverRecordCapacity() {
-<<<<<<< HEAD
-        final Harness<String, Long> harness = new Harness<>(untilTimeLimit(Duration.ofDays(100), maxRecords(1).shutDownWhenFull()), String(), Long());
-        final MockInternalNewProcessorContext<String, Change<Long>> context = harness.context;
-=======
         final Harness<String, Long> harness =
             new Harness<>(untilTimeLimit(Duration.ofDays(100), maxRecords(1).shutDownWhenFull()), String(), Long());
         final MockInternalProcessorContext<String, Change<Long>> context = harness.context;
->>>>>>> 9494bebe
 
         final long timestamp = 100L;
         context.setRecordMetadata("", 0, 0L);
@@ -503,14 +434,9 @@
 
     @Test
     public void suppressShouldShutDownWhenOverByteCapacity() {
-<<<<<<< HEAD
-        final Harness<String, Long> harness = new Harness<>(untilTimeLimit(Duration.ofDays(100), maxBytes(60L).shutDownWhenFull()), String(), Long());
-        final MockInternalNewProcessorContext<String, Change<Long>> context = harness.context;
-=======
         final Harness<String, Long> harness =
             new Harness<>(untilTimeLimit(Duration.ofDays(100), maxBytes(60L).shutDownWhenFull()), String(), Long());
         final MockInternalProcessorContext<String, Change<Long>> context = harness.context;
->>>>>>> 9494bebe
 
         final long timestamp = 100L;
         context.setRecordMetadata("", 0, 0L);
@@ -558,7 +484,10 @@
     @SuppressWarnings("resource")
     private static <K> Serde<Windowed<K>> timeWindowedSerdeFrom(final Class<K> rawType, final long windowSize) {
         final Serde<K> kSerde = Serdes.serdeFrom(rawType);
-        return new Serdes.WrapperSerde<>(new TimeWindowedSerializer<>(kSerde.serializer()), new TimeWindowedDeserializer<>(kSerde.deserializer(), windowSize));
+        return new Serdes.WrapperSerde<>(
+            new TimeWindowedSerializer<>(kSerde.serializer()),
+            new TimeWindowedDeserializer<>(kSerde.deserializer(), windowSize)
+        );
     }
 
     private static StoreBuilder<?> mockBuilderWithName(final String name) {
