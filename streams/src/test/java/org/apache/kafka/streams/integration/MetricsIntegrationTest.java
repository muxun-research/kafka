/*
 * Licensed to the Apache Software Foundation (ASF) under one or more
 * contributor license agreements. See the NOTICE file distributed with
 * this work for additional information regarding copyright ownership.
 * The ASF licenses this file to You under the Apache License, Version 2.0
 * (the "License"); you may not use this file except in compliance with
 * the License. You may obtain a copy of the License at
 *
 *    http://www.apache.org/licenses/LICENSE-2.0
 *
 * Unless required by applicable law or agreed to in writing, software
 * distributed under the License is distributed on an "AS IS" BASIS,
 * WITHOUT WARRANTIES OR CONDITIONS OF ANY KIND, either express or implied.
 * See the License for the specific language governing permissions and
 * limitations under the License.
 */
package org.apache.kafka.streams.integration;

import org.apache.kafka.common.Metric;
import org.apache.kafka.common.metrics.Sensor;
import org.apache.kafka.common.serialization.IntegerSerializer;
import org.apache.kafka.common.serialization.Serdes;
import org.apache.kafka.common.serialization.StringSerializer;
import org.apache.kafka.common.utils.Bytes;
import org.apache.kafka.common.utils.MockTime;
import org.apache.kafka.streams.KafkaStreams;
import org.apache.kafka.streams.KafkaStreams.State;
import org.apache.kafka.streams.KeyValue;
import org.apache.kafka.streams.StreamsBuilder;
import org.apache.kafka.streams.StreamsConfig;
import org.apache.kafka.streams.Topology;
import org.apache.kafka.streams.integration.utils.EmbeddedKafkaCluster;
import org.apache.kafka.streams.integration.utils.IntegrationTestUtils;
import org.apache.kafka.streams.kstream.Consumed;
import org.apache.kafka.streams.kstream.Materialized;
import org.apache.kafka.streams.kstream.Produced;
import org.apache.kafka.streams.kstream.SessionWindows;
import org.apache.kafka.streams.kstream.Suppressed;
import org.apache.kafka.streams.kstream.Suppressed.BufferConfig;
import org.apache.kafka.streams.kstream.TimeWindows;
import org.apache.kafka.streams.state.SessionStore;
import org.apache.kafka.streams.state.Stores;
import org.apache.kafka.streams.state.WindowStore;
import org.apache.kafka.test.TestUtils;
import org.junit.jupiter.api.AfterAll;
import org.junit.jupiter.api.AfterEach;
import org.junit.jupiter.api.BeforeAll;
import org.junit.jupiter.api.BeforeEach;
import org.junit.jupiter.api.Test;
import org.junit.jupiter.api.TestInfo;
import org.junit.jupiter.api.Timeout;
import org.junit.jupiter.api.Tag;

import java.io.IOException;
import java.time.Duration;
import java.util.ArrayList;
import java.util.Collections;
import java.util.List;
import java.util.Properties;
import java.util.stream.Collectors;

import static org.apache.kafka.streams.integration.utils.IntegrationTestUtils.safeUniqueTestName;
import static org.hamcrest.CoreMatchers.is;
import static org.hamcrest.MatcherAssert.assertThat;
import static org.junit.jupiter.api.Assertions.assertEquals;
import static org.junit.jupiter.api.Assertions.assertNotNull;

@Timeout(600)
@Tag("integration")
@SuppressWarnings("deprecation")
public class MetricsIntegrationTest {
<<<<<<< HEAD

	private static final int NUM_BROKERS = 1;
	private static final int NUM_THREADS = 2;

	public static final EmbeddedKafkaCluster CLUSTER = new EmbeddedKafkaCluster(NUM_BROKERS);

	@BeforeClass
	public static void startCluster() throws IOException {
		CLUSTER.start();
	}

	@AfterClass
	public static void closeCluster() {
		CLUSTER.stop();
	}

	private final long timeout = 60000;

	// Metric group
	private static final String STREAM_CLIENT_NODE_METRICS = "stream-metrics";
	private static final String STREAM_THREAD_NODE_METRICS_0100_TO_24 = "stream-metrics";
	private static final String STREAM_THREAD_NODE_METRICS = "stream-thread-metrics";
	private static final String STREAM_TASK_NODE_METRICS = "stream-task-metrics";
	private static final String STREAM_PROCESSOR_NODE_METRICS = "stream-processor-node-metrics";
	private static final String STREAM_CACHE_NODE_METRICS = "stream-record-cache-metrics";

	private static final String IN_MEMORY_KVSTORE_TAG_KEY = "in-memory-state-id";
	private static final String IN_MEMORY_LRUCACHE_TAG_KEY = "in-memory-lru-state-id";
	private static final String ROCKSDB_KVSTORE_TAG_KEY = "rocksdb-state-id";
	private static final String STATE_STORE_LEVEL_GROUP_IN_MEMORY_KVSTORE_0100_TO_24 = "stream-in-memory-state-metrics";
	private static final String STATE_STORE_LEVEL_GROUP_IN_MEMORY_LRUCACHE_0100_TO_24 = "stream-in-memory-lru-state-metrics";
	private static final String STATE_STORE_LEVEL_GROUP_ROCKSDB_KVSTORE_0100_TO_24 = "stream-rocksdb-state-metrics";
	private static final String STATE_STORE_LEVEL_GROUP = "stream-state-metrics";
	private static final String STATE_STORE_LEVEL_GROUP_ROCKSDB_WINDOW_STORE_0100_TO_24 = "stream-rocksdb-window-state-metrics";
	private static final String STATE_STORE_LEVEL_GROUP_ROCKSDB_SESSION_STORE_0100_TO_24 = "stream-rocksdb-session-state-metrics";
	private static final String BUFFER_LEVEL_GROUP_0100_TO_24 = "stream-buffer-metrics";

	// Metrics name
	private static final String VERSION = "version";
	private static final String COMMIT_ID = "commit-id";
	private static final String APPLICATION_ID = "application-id";
	private static final String TOPOLOGY_DESCRIPTION = "topology-description";
	private static final String STATE = "state";
	private static final String ALIVE_STREAM_THREADS = "alive-stream-threads";
	private static final String FAILED_STREAM_THREADS = "failed-stream-threads";
	private static final String PUT_LATENCY_AVG = "put-latency-avg";
	private static final String PUT_LATENCY_MAX = "put-latency-max";
	private static final String PUT_IF_ABSENT_LATENCY_AVG = "put-if-absent-latency-avg";
	private static final String PUT_IF_ABSENT_LATENCY_MAX = "put-if-absent-latency-max";
	private static final String GET_LATENCY_AVG = "get-latency-avg";
	private static final String GET_LATENCY_MAX = "get-latency-max";
	private static final String DELETE_LATENCY_AVG = "delete-latency-avg";
	private static final String DELETE_LATENCY_MAX = "delete-latency-max";
	private static final String REMOVE_LATENCY_AVG = "remove-latency-avg";
	private static final String REMOVE_LATENCY_MAX = "remove-latency-max";
	private static final String PUT_ALL_LATENCY_AVG = "put-all-latency-avg";
	private static final String PUT_ALL_LATENCY_MAX = "put-all-latency-max";
	private static final String ALL_LATENCY_AVG = "all-latency-avg";
	private static final String ALL_LATENCY_MAX = "all-latency-max";
	private static final String RANGE_LATENCY_AVG = "range-latency-avg";
	private static final String RANGE_LATENCY_MAX = "range-latency-max";
	private static final String FLUSH_LATENCY_AVG = "flush-latency-avg";
	private static final String FLUSH_LATENCY_MAX = "flush-latency-max";
	private static final String RESTORE_LATENCY_AVG = "restore-latency-avg";
	private static final String RESTORE_LATENCY_MAX = "restore-latency-max";
	private static final String PUT_RATE = "put-rate";
	private static final String PUT_TOTAL = "put-total";
	private static final String PUT_IF_ABSENT_RATE = "put-if-absent-rate";
	private static final String PUT_IF_ABSENT_TOTAL = "put-if-absent-total";
	private static final String GET_RATE = "get-rate";
	private static final String GET_TOTAL = "get-total";
	private static final String FETCH_RATE = "fetch-rate";
	private static final String FETCH_TOTAL = "fetch-total";
	private static final String FETCH_LATENCY_AVG = "fetch-latency-avg";
	private static final String FETCH_LATENCY_MAX = "fetch-latency-max";
	private static final String DELETE_RATE = "delete-rate";
	private static final String DELETE_TOTAL = "delete-total";
	private static final String REMOVE_RATE = "remove-rate";
	private static final String REMOVE_TOTAL = "remove-total";
	private static final String PUT_ALL_RATE = "put-all-rate";
	private static final String PUT_ALL_TOTAL = "put-all-total";
	private static final String ALL_RATE = "all-rate";
	private static final String ALL_TOTAL = "all-total";
	private static final String RANGE_RATE = "range-rate";
	private static final String RANGE_TOTAL = "range-total";
	private static final String FLUSH_RATE = "flush-rate";
	private static final String FLUSH_TOTAL = "flush-total";
	private static final String RESTORE_RATE = "restore-rate";
	private static final String RESTORE_TOTAL = "restore-total";
	private static final String PROCESS_LATENCY_AVG = "process-latency-avg";
	private static final String PROCESS_LATENCY_MAX = "process-latency-max";
	private static final String PUNCTUATE_LATENCY_AVG = "punctuate-latency-avg";
	private static final String PUNCTUATE_LATENCY_MAX = "punctuate-latency-max";
	private static final String CREATE_LATENCY_AVG = "create-latency-avg";
	private static final String CREATE_LATENCY_MAX = "create-latency-max";
	private static final String DESTROY_LATENCY_AVG = "destroy-latency-avg";
	private static final String DESTROY_LATENCY_MAX = "destroy-latency-max";
	private static final String PROCESS_RATE = "process-rate";
	private static final String PROCESS_TOTAL = "process-total";
	private static final String PROCESS_RATIO = "process-ratio";
	private static final String PROCESS_RECORDS_AVG = "process-records-avg";
	private static final String PROCESS_RECORDS_MAX = "process-records-max";
	private static final String PUNCTUATE_RATE = "punctuate-rate";
	private static final String PUNCTUATE_TOTAL = "punctuate-total";
	private static final String PUNCTUATE_RATIO = "punctuate-ratio";
	private static final String CREATE_RATE = "create-rate";
	private static final String CREATE_TOTAL = "create-total";
	private static final String DESTROY_RATE = "destroy-rate";
	private static final String DESTROY_TOTAL = "destroy-total";
	private static final String FORWARD_TOTAL = "forward-total";
	private static final String FORWARD_RATE = "forward-rate";
	private static final String STREAM_STRING = "stream";
	private static final String COMMIT_LATENCY_AVG = "commit-latency-avg";
	private static final String COMMIT_LATENCY_MAX = "commit-latency-max";
	private static final String POLL_LATENCY_AVG = "poll-latency-avg";
	private static final String POLL_LATENCY_MAX = "poll-latency-max";
	private static final String COMMIT_RATE = "commit-rate";
	private static final String COMMIT_TOTAL = "commit-total";
	private static final String COMMIT_RATIO = "commit-ratio";
	private static final String ENFORCED_PROCESSING_RATE = "enforced-processing-rate";
	private static final String ENFORCED_PROCESSING_TOTAL = "enforced-processing-total";
	private static final String POLL_RATE = "poll-rate";
	private static final String POLL_TOTAL = "poll-total";
	private static final String POLL_RATIO = "poll-ratio";
	private static final String POLL_RECORDS_AVG = "poll-records-avg";
	private static final String POLL_RECORDS_MAX = "poll-records-max";
	private static final String TASK_CREATED_RATE = "task-created-rate";
	private static final String TASK_CREATED_TOTAL = "task-created-total";
	private static final String TASK_CLOSED_RATE = "task-closed-rate";
	private static final String TASK_CLOSED_TOTAL = "task-closed-total";
	private static final String ACTIVE_PROCESS_RATIO = "active-process-ratio";
	private static final String ACTIVE_BUFFER_COUNT = "active-buffer-count";
	private static final String SKIPPED_RECORDS_RATE = "skipped-records-rate";
	private static final String SKIPPED_RECORDS_TOTAL = "skipped-records-total";
	private static final String RECORD_LATENESS_AVG = "record-lateness-avg";
	private static final String RECORD_LATENESS_MAX = "record-lateness-max";
	private static final String HIT_RATIO_AVG_BEFORE_24 = "hitRatio-avg";
	private static final String HIT_RATIO_MIN_BEFORE_24 = "hitRatio-min";
	private static final String HIT_RATIO_MAX_BEFORE_24 = "hitRatio-max";
	private static final String HIT_RATIO_AVG = "hit-ratio-avg";
	private static final String HIT_RATIO_MIN = "hit-ratio-min";
	private static final String HIT_RATIO_MAX = "hit-ratio-max";
	private static final String SUPPRESSION_BUFFER_SIZE_CURRENT = "suppression-buffer-size-current";
	private static final String SUPPRESSION_BUFFER_SIZE_AVG = "suppression-buffer-size-avg";
	private static final String SUPPRESSION_BUFFER_SIZE_MAX = "suppression-buffer-size-max";
	private static final String SUPPRESSION_BUFFER_COUNT_CURRENT = "suppression-buffer-count-current";
	private static final String SUPPRESSION_BUFFER_COUNT_AVG = "suppression-buffer-count-avg";
	private static final String SUPPRESSION_BUFFER_COUNT_MAX = "suppression-buffer-count-max";
	private static final String EXPIRED_WINDOW_RECORD_DROP_RATE = "expired-window-record-drop-rate";
	private static final String EXPIRED_WINDOW_RECORD_DROP_TOTAL = "expired-window-record-drop-total";
	private static final String RECORD_E2E_LATENCY_AVG = "record-e2e-latency-avg";
	private static final String RECORD_E2E_LATENCY_MIN = "record-e2e-latency-min";
	private static final String RECORD_E2E_LATENCY_MAX = "record-e2e-latency-max";

	// stores name
	private static final String TIME_WINDOWED_AGGREGATED_STREAM_STORE = "time-windowed-aggregated-stream-store";
	private static final String SESSION_AGGREGATED_STREAM_STORE = "session-aggregated-stream-store";
	private static final String MY_STORE_IN_MEMORY = "myStoreInMemory";
	private static final String MY_STORE_PERSISTENT_KEY_VALUE = "myStorePersistentKeyValue";
	private static final String MY_STORE_LRU_MAP = "myStoreLruMap";

	// topic names
	private static final String STREAM_INPUT = "STREAM_INPUT";
	private static final String STREAM_OUTPUT_1 = "STREAM_OUTPUT_1";
	private static final String STREAM_OUTPUT_2 = "STREAM_OUTPUT_2";
	private static final String STREAM_OUTPUT_3 = "STREAM_OUTPUT_3";
	private static final String STREAM_OUTPUT_4 = "STREAM_OUTPUT_4";

	private StreamsBuilder builder;
	private Properties streamsConfiguration;
	private KafkaStreams kafkaStreams;

	private String appId;

	@Rule
	public TestName testName = new TestName();

	@Before
	public void before() throws InterruptedException {
		builder = new StreamsBuilder();
		CLUSTER.createTopics(STREAM_INPUT, STREAM_OUTPUT_1, STREAM_OUTPUT_2, STREAM_OUTPUT_3, STREAM_OUTPUT_4);

		final String safeTestName = safeUniqueTestName(getClass(), testName);
		appId = "app-" + safeTestName;

		streamsConfiguration = new Properties();
		streamsConfiguration.put(StreamsConfig.APPLICATION_ID_CONFIG, appId);
		streamsConfiguration.put(StreamsConfig.BOOTSTRAP_SERVERS_CONFIG, CLUSTER.bootstrapServers());
		streamsConfiguration.put(StreamsConfig.DEFAULT_KEY_SERDE_CLASS_CONFIG, Serdes.Integer().getClass());
		streamsConfiguration.put(StreamsConfig.DEFAULT_VALUE_SERDE_CLASS_CONFIG, Serdes.String().getClass());
		streamsConfiguration.put(StreamsConfig.METRICS_RECORDING_LEVEL_CONFIG, Sensor.RecordingLevel.DEBUG.name);
		streamsConfiguration.put(StreamsConfig.CACHE_MAX_BYTES_BUFFERING_CONFIG, 10 * 1024 * 1024L);
		streamsConfiguration.put(StreamsConfig.NUM_STREAM_THREADS_CONFIG, NUM_THREADS);
		streamsConfiguration.put(StreamsConfig.STATE_DIR_CONFIG, TestUtils.tempDirectory().getPath());
=======
    private static final int NUM_BROKERS = 1;
    private static final int NUM_THREADS = 2;

    public static final EmbeddedKafkaCluster CLUSTER = new EmbeddedKafkaCluster(NUM_BROKERS);

    @BeforeAll
    public static void startCluster() throws IOException {
        CLUSTER.start();
    }

    @AfterAll
    public static void closeCluster() {
        CLUSTER.stop();
    }

    private final long timeout = 60000;

    // Metric group
    private static final String STREAM_CLIENT_NODE_METRICS = "stream-metrics";
    private static final String STREAM_THREAD_NODE_METRICS = "stream-thread-metrics";
    private static final String STREAM_TASK_NODE_METRICS = "stream-task-metrics";
    private static final String STREAM_PROCESSOR_NODE_METRICS = "stream-processor-node-metrics";
    private static final String STREAM_TOPIC_METRICS = "stream-topic-metrics";
    private static final String STREAM_CACHE_NODE_METRICS = "stream-record-cache-metrics";

    private static final String IN_MEMORY_KVSTORE_TAG_KEY = "in-memory-state-id";
    private static final String IN_MEMORY_LRUCACHE_TAG_KEY = "in-memory-lru-state-id";
    private static final String ROCKSDB_KVSTORE_TAG_KEY = "rocksdb-state-id";
    private static final String STATE_STORE_LEVEL_GROUP = "stream-state-metrics";

    // Metrics name
    private static final String VERSION = "version";
    private static final String COMMIT_ID = "commit-id";
    private static final String APPLICATION_ID = "application-id";
    private static final String TOPOLOGY_DESCRIPTION = "topology-description";
    private static final String STATE = "state";
    private static final String ALIVE_STREAM_THREADS = "alive-stream-threads";
    private static final String FAILED_STREAM_THREADS = "failed-stream-threads";
    private static final String PUT_LATENCY_AVG = "put-latency-avg";
    private static final String PUT_LATENCY_MAX = "put-latency-max";
    private static final String PUT_IF_ABSENT_LATENCY_AVG = "put-if-absent-latency-avg";
    private static final String PUT_IF_ABSENT_LATENCY_MAX = "put-if-absent-latency-max";
    private static final String GET_LATENCY_AVG = "get-latency-avg";
    private static final String GET_LATENCY_MAX = "get-latency-max";
    private static final String DELETE_LATENCY_AVG = "delete-latency-avg";
    private static final String DELETE_LATENCY_MAX = "delete-latency-max";
    private static final String REMOVE_LATENCY_AVG = "remove-latency-avg";
    private static final String REMOVE_LATENCY_MAX = "remove-latency-max";
    private static final String PUT_ALL_LATENCY_AVG = "put-all-latency-avg";
    private static final String PUT_ALL_LATENCY_MAX = "put-all-latency-max";
    private static final String ALL_LATENCY_AVG = "all-latency-avg";
    private static final String ALL_LATENCY_MAX = "all-latency-max";
    private static final String RANGE_LATENCY_AVG = "range-latency-avg";
    private static final String RANGE_LATENCY_MAX = "range-latency-max";
    private static final String FLUSH_LATENCY_AVG = "flush-latency-avg";
    private static final String FLUSH_LATENCY_MAX = "flush-latency-max";
    private static final String RESTORE_LATENCY_AVG = "restore-latency-avg";
    private static final String RESTORE_LATENCY_MAX = "restore-latency-max";
    private static final String PUT_RATE = "put-rate";
    private static final String PUT_TOTAL = "put-total";
    private static final String PUT_IF_ABSENT_RATE = "put-if-absent-rate";
    private static final String PUT_IF_ABSENT_TOTAL = "put-if-absent-total";
    private static final String GET_RATE = "get-rate";
    private static final String GET_TOTAL = "get-total";
    private static final String FETCH_RATE = "fetch-rate";
    private static final String FETCH_TOTAL = "fetch-total";
    private static final String FETCH_LATENCY_AVG = "fetch-latency-avg";
    private static final String FETCH_LATENCY_MAX = "fetch-latency-max";
    private static final String DELETE_RATE = "delete-rate";
    private static final String DELETE_TOTAL = "delete-total";
    private static final String REMOVE_RATE = "remove-rate";
    private static final String REMOVE_TOTAL = "remove-total";
    private static final String PUT_ALL_RATE = "put-all-rate";
    private static final String PUT_ALL_TOTAL = "put-all-total";
    private static final String ALL_RATE = "all-rate";
    private static final String ALL_TOTAL = "all-total";
    private static final String RANGE_RATE = "range-rate";
    private static final String RANGE_TOTAL = "range-total";
    private static final String FLUSH_RATE = "flush-rate";
    private static final String FLUSH_TOTAL = "flush-total";
    private static final String RESTORE_RATE = "restore-rate";
    private static final String RESTORE_TOTAL = "restore-total";
    private static final String PROCESS_LATENCY_AVG = "process-latency-avg";
    private static final String PROCESS_LATENCY_MAX = "process-latency-max";
    private static final String PUNCTUATE_LATENCY_AVG = "punctuate-latency-avg";
    private static final String PUNCTUATE_LATENCY_MAX = "punctuate-latency-max";
    private static final String CREATE_LATENCY_AVG = "create-latency-avg";
    private static final String CREATE_LATENCY_MAX = "create-latency-max";
    private static final String DESTROY_LATENCY_AVG = "destroy-latency-avg";
    private static final String DESTROY_LATENCY_MAX = "destroy-latency-max";
    private static final String PROCESS_RATE = "process-rate";
    private static final String PROCESS_TOTAL = "process-total";
    private static final String PROCESS_RATIO = "process-ratio";
    private static final String PROCESS_RECORDS_AVG = "process-records-avg";
    private static final String PROCESS_RECORDS_MAX = "process-records-max";
    private static final String PUNCTUATE_RATE = "punctuate-rate";
    private static final String PUNCTUATE_TOTAL = "punctuate-total";
    private static final String PUNCTUATE_RATIO = "punctuate-ratio";
    private static final String CREATE_RATE = "create-rate";
    private static final String CREATE_TOTAL = "create-total";
    private static final String DESTROY_RATE = "destroy-rate";
    private static final String DESTROY_TOTAL = "destroy-total";
    private static final String FORWARD_TOTAL = "forward-total";
    private static final String FORWARD_RATE = "forward-rate";
    private static final String STREAM_STRING = "stream";
    private static final String COMMIT_LATENCY_AVG = "commit-latency-avg";
    private static final String COMMIT_LATENCY_MAX = "commit-latency-max";
    private static final String POLL_LATENCY_AVG = "poll-latency-avg";
    private static final String POLL_LATENCY_MAX = "poll-latency-max";
    private static final String COMMIT_RATE = "commit-rate";
    private static final String COMMIT_TOTAL = "commit-total";
    private static final String COMMIT_RATIO = "commit-ratio";
    private static final String ENFORCED_PROCESSING_RATE = "enforced-processing-rate";
    private static final String ENFORCED_PROCESSING_TOTAL = "enforced-processing-total";
    private static final String POLL_RATE = "poll-rate";
    private static final String POLL_TOTAL = "poll-total";
    private static final String POLL_RATIO = "poll-ratio";
    private static final String POLL_RECORDS_AVG = "poll-records-avg";
    private static final String POLL_RECORDS_MAX = "poll-records-max";
    private static final String TASK_CREATED_RATE = "task-created-rate";
    private static final String TASK_CREATED_TOTAL = "task-created-total";
    private static final String TASK_CLOSED_RATE = "task-closed-rate";
    private static final String TASK_CLOSED_TOTAL = "task-closed-total";
    private static final String BLOCKED_TIME_TOTAL = "blocked-time-ns-total";
    private static final String THREAD_START_TIME = "thread-start-time";
    private static final String ACTIVE_PROCESS_RATIO = "active-process-ratio";
    private static final String ACTIVE_BUFFER_COUNT = "active-buffer-count";

    private static final String SKIPPED_RECORDS_RATE = "skipped-records-rate";
    private static final String SKIPPED_RECORDS_TOTAL = "skipped-records-total";
    private static final String RECORD_LATENESS_AVG = "record-lateness-avg";
    private static final String RECORD_LATENESS_MAX = "record-lateness-max";
    private static final String HIT_RATIO_AVG = "hit-ratio-avg";
    private static final String HIT_RATIO_MIN = "hit-ratio-min";
    private static final String HIT_RATIO_MAX = "hit-ratio-max";
    private static final String SUPPRESSION_BUFFER_SIZE_CURRENT = "suppression-buffer-size-current";
    private static final String SUPPRESSION_BUFFER_SIZE_AVG = "suppression-buffer-size-avg";
    private static final String SUPPRESSION_BUFFER_SIZE_MAX = "suppression-buffer-size-max";
    private static final String SUPPRESSION_BUFFER_COUNT_CURRENT = "suppression-buffer-count-current";
    private static final String SUPPRESSION_BUFFER_COUNT_AVG = "suppression-buffer-count-avg";
    private static final String SUPPRESSION_BUFFER_COUNT_MAX = "suppression-buffer-count-max";
    private static final String EXPIRED_WINDOW_RECORD_DROP_RATE = "expired-window-record-drop-rate";
    private static final String EXPIRED_WINDOW_RECORD_DROP_TOTAL = "expired-window-record-drop-total";
    private static final String RECORD_E2E_LATENCY_AVG = "record-e2e-latency-avg";
    private static final String RECORD_E2E_LATENCY_MIN = "record-e2e-latency-min";
    private static final String RECORD_E2E_LATENCY_MAX = "record-e2e-latency-max";
    private static final String BYTES_CONSUMED_TOTAL = "bytes-consumed-total";
    private static final String RECORDS_CONSUMED_TOTAL = "records-consumed-total";
    private static final String BYTES_PRODUCED_TOTAL = "bytes-produced-total";
    private static final String RECORDS_PRODUCED_TOTAL = "records-produced-total";

    // stores name
    private static final String TIME_WINDOWED_AGGREGATED_STREAM_STORE = "time-windowed-aggregated-stream-store";
    private static final String SESSION_AGGREGATED_STREAM_STORE = "session-aggregated-stream-store";
    private static final String MY_STORE_IN_MEMORY = "myStoreInMemory";
    private static final String MY_STORE_PERSISTENT_KEY_VALUE = "myStorePersistentKeyValue";
    private static final String MY_STORE_LRU_MAP = "myStoreLruMap";

    // topic names
    private static final String STREAM_INPUT = "STREAM_INPUT";
    private static final String STREAM_OUTPUT_1 = "STREAM_OUTPUT_1";
    private static final String STREAM_OUTPUT_2 = "STREAM_OUTPUT_2";
    private static final String STREAM_OUTPUT_3 = "STREAM_OUTPUT_3";
    private static final String STREAM_OUTPUT_4 = "STREAM_OUTPUT_4";

    private StreamsBuilder builder;
    private Properties streamsConfiguration;
    private KafkaStreams kafkaStreams;

    private String appId;

    @BeforeEach
    public void before(final TestInfo testInfo) throws InterruptedException {
        builder = new StreamsBuilder();
        CLUSTER.createTopics(STREAM_INPUT, STREAM_OUTPUT_1, STREAM_OUTPUT_2, STREAM_OUTPUT_3, STREAM_OUTPUT_4);

        final String safeTestName = safeUniqueTestName(getClass(), testInfo);
        appId = "app-" + safeTestName;

        streamsConfiguration = new Properties();
        streamsConfiguration.put(StreamsConfig.APPLICATION_ID_CONFIG, appId);
        streamsConfiguration.put(StreamsConfig.BOOTSTRAP_SERVERS_CONFIG, CLUSTER.bootstrapServers());
        streamsConfiguration.put(StreamsConfig.DEFAULT_KEY_SERDE_CLASS_CONFIG, Serdes.Integer().getClass());
        streamsConfiguration.put(StreamsConfig.DEFAULT_VALUE_SERDE_CLASS_CONFIG, Serdes.String().getClass());
        streamsConfiguration.put(StreamsConfig.METRICS_RECORDING_LEVEL_CONFIG, Sensor.RecordingLevel.DEBUG.name);
        streamsConfiguration.put(StreamsConfig.NUM_STREAM_THREADS_CONFIG, NUM_THREADS);
        streamsConfiguration.put(StreamsConfig.STATE_DIR_CONFIG, TestUtils.tempDirectory().getPath());
>>>>>>> 15418db6
    }

    @AfterEach
    public void after() throws InterruptedException {
        CLUSTER.deleteTopics(STREAM_INPUT, STREAM_OUTPUT_1, STREAM_OUTPUT_2, STREAM_OUTPUT_3, STREAM_OUTPUT_4);
    }

<<<<<<< HEAD
	private void startApplication() throws InterruptedException {
		final Topology topology = builder.build();
		kafkaStreams = new KafkaStreams(topology, streamsConfiguration);

		verifyAliveStreamThreadsMetric();
		verifyStateMetric(State.CREATED);
		verifyTopologyDescriptionMetric(topology.describe().toString());
		verifyApplicationIdMetric();

		kafkaStreams.start();
		TestUtils.waitForCondition(
				() -> kafkaStreams.state() == State.RUNNING,
				timeout,
				() -> "Kafka Streams application did not reach state RUNNING in " + timeout + " ms");

		verifyAliveStreamThreadsMetric();
		verifyStateMetric(State.RUNNING);
	}

	private void produceRecordsForTwoSegments(final Duration segmentInterval) {
		final MockTime mockTime = new MockTime(Math.max(segmentInterval.toMillis(), 60_000L));
		final Properties props = TestUtils.producerConfig(
				CLUSTER.bootstrapServers(),
				IntegerSerializer.class,
				StringSerializer.class,
				new Properties());
		IntegrationTestUtils.produceKeyValuesSynchronouslyWithTimestamp(
				STREAM_INPUT,
				Collections.singletonList(new KeyValue<>(1, "A")),
				props,
				mockTime.milliseconds()
		);
		IntegrationTestUtils.produceKeyValuesSynchronouslyWithTimestamp(
				STREAM_INPUT,
				Collections.singletonList(new KeyValue<>(1, "B")),
				props,
				mockTime.milliseconds()
		);
	}

	private void produceRecordsForClosingWindow(final Duration windowSize) {
		final MockTime mockTime = new MockTime(windowSize.toMillis() + 1);
		final Properties props = TestUtils.producerConfig(
				CLUSTER.bootstrapServers(),
				IntegerSerializer.class,
				StringSerializer.class,
				new Properties());
		IntegrationTestUtils.produceKeyValuesSynchronouslyWithTimestamp(
				STREAM_INPUT,
				Collections.singletonList(new KeyValue<>(1, "A")),
				props,
				mockTime.milliseconds()
		);
		IntegrationTestUtils.produceKeyValuesSynchronouslyWithTimestamp(
				STREAM_INPUT,
				Collections.singletonList(new KeyValue<>(1, "B")),
				props,
				mockTime.milliseconds()
		);
	}

	private void closeApplication() throws Exception {
		kafkaStreams.close();
		kafkaStreams.cleanUp();
		IntegrationTestUtils.purgeLocalStreamsState(streamsConfiguration);
		final long timeout = 60000;
		TestUtils.waitForCondition(
				() -> kafkaStreams.state() == State.NOT_RUNNING,
				timeout,
				() -> "Kafka Streams application did not reach state NOT_RUNNING in " + timeout + " ms");
	}

	@Test
	public void shouldAddMetricsOnAllLevelsWithBuiltInMetricsLatestVersion() throws Exception {
		shouldAddMetricsOnAllLevels(StreamsConfig.METRICS_LATEST);
	}

	@Test
	public void shouldAddMetricsOnAllLevelsWithBuiltInMetricsVersion0100To24() throws Exception {
		shouldAddMetricsOnAllLevels(StreamsConfig.METRICS_0100_TO_24);
	}

	private void shouldAddMetricsOnAllLevels(final String builtInMetricsVersion) throws Exception {
		streamsConfiguration.put(StreamsConfig.BUILT_IN_METRICS_VERSION_CONFIG, builtInMetricsVersion);

		builder.stream(STREAM_INPUT, Consumed.with(Serdes.Integer(), Serdes.String()))
				.to(STREAM_OUTPUT_1, Produced.with(Serdes.Integer(), Serdes.String()));
		builder.table(STREAM_OUTPUT_1,
				Materialized.as(Stores.inMemoryKeyValueStore(MY_STORE_IN_MEMORY)).withCachingEnabled())
				.toStream()
				.to(STREAM_OUTPUT_2);
		builder.table(STREAM_OUTPUT_2,
				Materialized.as(Stores.persistentKeyValueStore(MY_STORE_PERSISTENT_KEY_VALUE)).withCachingEnabled())
				.toStream()
				.to(STREAM_OUTPUT_3);
		builder.table(STREAM_OUTPUT_3,
				Materialized.as(Stores.lruMap(MY_STORE_LRU_MAP, 10000)).withCachingEnabled())
				.toStream()
				.to(STREAM_OUTPUT_4);
		startApplication();

		verifyStateMetric(State.RUNNING);
		checkClientLevelMetrics();
		checkThreadLevelMetrics(builtInMetricsVersion);
		checkTaskLevelMetrics(builtInMetricsVersion);
		checkProcessorNodeLevelMetrics(builtInMetricsVersion);
		checkKeyValueStoreMetrics(
				STATE_STORE_LEVEL_GROUP_IN_MEMORY_KVSTORE_0100_TO_24,
				IN_MEMORY_KVSTORE_TAG_KEY,
				builtInMetricsVersion
		);
		checkKeyValueStoreMetrics(
				STATE_STORE_LEVEL_GROUP_ROCKSDB_KVSTORE_0100_TO_24,
				ROCKSDB_KVSTORE_TAG_KEY,
				builtInMetricsVersion
		);
		checkKeyValueStoreMetrics(
				STATE_STORE_LEVEL_GROUP_IN_MEMORY_LRUCACHE_0100_TO_24,
				IN_MEMORY_LRUCACHE_TAG_KEY,
				builtInMetricsVersion
		);
		checkCacheMetrics(builtInMetricsVersion);

		closeApplication();

		checkMetricsDeregistration();
	}

	@Test
	public void shouldAddMetricsForWindowStoreAndSuppressionBufferWithBuiltInMetricsLatestVersion() throws Exception {
		shouldAddMetricsForWindowStoreAndSuppressionBuffer(StreamsConfig.METRICS_LATEST);
	}

	@Test
	public void shouldAddMetricsForWindowStoreAndSuppressionBufferWithBuiltInMetricsVersion0100To24() throws Exception {
		shouldAddMetricsForWindowStoreAndSuppressionBuffer(StreamsConfig.METRICS_0100_TO_24);
	}

	private void shouldAddMetricsForWindowStoreAndSuppressionBuffer(final String builtInMetricsVersion) throws Exception {
		streamsConfiguration.put(StreamsConfig.BUILT_IN_METRICS_VERSION_CONFIG, builtInMetricsVersion);

		final Duration windowSize = Duration.ofMillis(50);
		builder.stream(STREAM_INPUT, Consumed.with(Serdes.Integer(), Serdes.String()))
				.groupByKey()
				.windowedBy(TimeWindows.of(windowSize).grace(Duration.ZERO))
				.aggregate(() -> 0L,
						(aggKey, newValue, aggValue) -> aggValue,
						Materialized.<Integer, Long, WindowStore<Bytes, byte[]>>as(TIME_WINDOWED_AGGREGATED_STREAM_STORE)
								.withValueSerde(Serdes.Long())
								.withRetention(windowSize))
				.suppress(Suppressed.untilWindowCloses(BufferConfig.unbounded()))
				.toStream()
				.map((key, value) -> KeyValue.pair(value, value))
				.to(STREAM_OUTPUT_1, Produced.with(Serdes.Long(), Serdes.Long()));

		produceRecordsForClosingWindow(windowSize);
		startApplication();

		verifyStateMetric(State.RUNNING);

		checkWindowStoreAndSuppressionBufferMetrics(builtInMetricsVersion);

		closeApplication();

		checkMetricsDeregistration();
	}

	@Test
	public void shouldAddMetricsForSessionStoreWithBuiltInMetricsLatestVersion() throws Exception {
		shouldAddMetricsForSessionStore(StreamsConfig.METRICS_LATEST);
	}

	@Test
	public void shouldAddMetricsForSessionStoreWithBuiltInMetricsVersion0100To24() throws Exception {
		shouldAddMetricsForSessionStore(StreamsConfig.METRICS_0100_TO_24);
	}

	private void shouldAddMetricsForSessionStore(final String builtInMetricsVersion) throws Exception {
		streamsConfiguration.put(StreamsConfig.BUILT_IN_METRICS_VERSION_CONFIG, builtInMetricsVersion);

		final Duration inactivityGap = Duration.ofMillis(50);
		builder.stream(STREAM_INPUT, Consumed.with(Serdes.Integer(), Serdes.String()))
				.groupByKey()
				.windowedBy(SessionWindows.with(inactivityGap).grace(Duration.ZERO))
				.aggregate(() -> 0L,
						(aggKey, newValue, aggValue) -> aggValue,
						(aggKey, leftAggValue, rightAggValue) -> leftAggValue,
						Materialized.<Integer, Long, SessionStore<Bytes, byte[]>>as(SESSION_AGGREGATED_STREAM_STORE)
								.withValueSerde(Serdes.Long())
								.withRetention(inactivityGap))
				.toStream()
				.map((key, value) -> KeyValue.pair(value, value))
				.to(STREAM_OUTPUT_1, Produced.with(Serdes.Long(), Serdes.Long()));

		produceRecordsForTwoSegments(inactivityGap);

		startApplication();

		verifyStateMetric(State.RUNNING);

		checkSessionStoreMetrics(builtInMetricsVersion);

		closeApplication();

		checkMetricsDeregistration();
	}

	private void verifyAliveStreamThreadsMetric() {
		final List<Metric> metricsList = new ArrayList<Metric>(kafkaStreams.metrics().values()).stream()
				.filter(m -> m.metricName().name().equals(ALIVE_STREAM_THREADS) &&
						m.metricName().group().equals(STREAM_CLIENT_NODE_METRICS))
				.collect(Collectors.toList());
		assertThat(metricsList.size(), is(1));
		assertThat(metricsList.get(0).metricValue(), is(NUM_THREADS));
	}

	private void verifyStateMetric(final State state) {
		final List<Metric> metricsList = new ArrayList<Metric>(kafkaStreams.metrics().values()).stream()
				.filter(m -> m.metricName().name().equals(STATE) &&
						m.metricName().group().equals(STREAM_CLIENT_NODE_METRICS))
				.collect(Collectors.toList());
		assertThat(metricsList.size(), is(1));
		assertThat(metricsList.get(0).metricValue(), is(state));
		assertThat(metricsList.get(0).metricValue().toString(), is(state.toString()));
	}

	private void verifyTopologyDescriptionMetric(final String topologyDescription) {
		final List<Metric> metricsList = new ArrayList<Metric>(kafkaStreams.metrics().values()).stream()
				.filter(m -> m.metricName().name().equals(TOPOLOGY_DESCRIPTION) &&
						m.metricName().group().equals(STREAM_CLIENT_NODE_METRICS))
				.collect(Collectors.toList());
		assertThat(metricsList.size(), is(1));
		assertThat(metricsList.get(0).metricValue(), is(topologyDescription));
	}

	private void verifyApplicationIdMetric() {
		final List<Metric> metricsList = new ArrayList<Metric>(kafkaStreams.metrics().values()).stream()
				.filter(m -> m.metricName().name().equals(APPLICATION_ID) &&
						m.metricName().group().equals(STREAM_CLIENT_NODE_METRICS))
				.collect(Collectors.toList());
		assertThat(metricsList.size(), is(1));
		assertThat(metricsList.get(0).metricValue(), is(appId));
	}

	private void checkClientLevelMetrics() {
		final List<Metric> listMetricThread = new ArrayList<Metric>(kafkaStreams.metrics().values()).stream()
				.filter(m -> m.metricName().group().equals(STREAM_CLIENT_NODE_METRICS))
				.collect(Collectors.toList());
		checkMetricByName(listMetricThread, VERSION, 1);
		checkMetricByName(listMetricThread, COMMIT_ID, 1);
		checkMetricByName(listMetricThread, APPLICATION_ID, 1);
		checkMetricByName(listMetricThread, TOPOLOGY_DESCRIPTION, 1);
		checkMetricByName(listMetricThread, STATE, 1);
		checkMetricByName(listMetricThread, ALIVE_STREAM_THREADS, 1);
		checkMetricByName(listMetricThread, FAILED_STREAM_THREADS, 1);
	}

	private void checkThreadLevelMetrics(final String builtInMetricsVersion) {
		final List<Metric> listMetricThread = new ArrayList<Metric>(kafkaStreams.metrics().values()).stream()
				.filter(m -> m.metricName().group().equals(
						StreamsConfig.METRICS_LATEST.equals(builtInMetricsVersion) ? STREAM_THREAD_NODE_METRICS
								: STREAM_THREAD_NODE_METRICS_0100_TO_24))
				.collect(Collectors.toList());
		checkMetricByName(listMetricThread, COMMIT_LATENCY_AVG, NUM_THREADS);
		checkMetricByName(listMetricThread, COMMIT_LATENCY_MAX, NUM_THREADS);
		checkMetricByName(listMetricThread, POLL_LATENCY_AVG, NUM_THREADS);
		checkMetricByName(listMetricThread, POLL_LATENCY_MAX, NUM_THREADS);
		checkMetricByName(listMetricThread, PROCESS_LATENCY_AVG, NUM_THREADS);
		checkMetricByName(listMetricThread, PROCESS_LATENCY_MAX, NUM_THREADS);
		checkMetricByName(listMetricThread, PUNCTUATE_LATENCY_AVG, NUM_THREADS);
		checkMetricByName(listMetricThread, PUNCTUATE_LATENCY_MAX, NUM_THREADS);
		checkMetricByName(listMetricThread, COMMIT_RATE, NUM_THREADS);
		checkMetricByName(listMetricThread, COMMIT_TOTAL, NUM_THREADS);
		checkMetricByName(listMetricThread, COMMIT_RATIO, NUM_THREADS);
		checkMetricByName(listMetricThread, POLL_RATE, NUM_THREADS);
		checkMetricByName(listMetricThread, POLL_TOTAL, NUM_THREADS);
		checkMetricByName(listMetricThread, POLL_RATIO, NUM_THREADS);
		checkMetricByName(listMetricThread, POLL_RECORDS_AVG, NUM_THREADS);
		checkMetricByName(listMetricThread, POLL_RECORDS_MAX, NUM_THREADS);
		checkMetricByName(listMetricThread, PROCESS_RATE, NUM_THREADS);
		checkMetricByName(listMetricThread, PROCESS_TOTAL, NUM_THREADS);
		checkMetricByName(listMetricThread, PROCESS_RATIO, NUM_THREADS);
		checkMetricByName(listMetricThread, PROCESS_RECORDS_AVG, NUM_THREADS);
		checkMetricByName(listMetricThread, PROCESS_RECORDS_MAX, NUM_THREADS);
		checkMetricByName(listMetricThread, PUNCTUATE_RATE, NUM_THREADS);
		checkMetricByName(listMetricThread, PUNCTUATE_TOTAL, NUM_THREADS);
		checkMetricByName(listMetricThread, PUNCTUATE_RATIO, NUM_THREADS);
		checkMetricByName(listMetricThread, TASK_CREATED_RATE, NUM_THREADS);
		checkMetricByName(listMetricThread, TASK_CREATED_TOTAL, NUM_THREADS);
		checkMetricByName(listMetricThread, TASK_CLOSED_RATE, NUM_THREADS);
		checkMetricByName(listMetricThread, TASK_CLOSED_TOTAL, NUM_THREADS);
		checkMetricByName(
				listMetricThread,
				SKIPPED_RECORDS_RATE,
				StreamsConfig.METRICS_LATEST.equals(builtInMetricsVersion) ? 0 : NUM_THREADS
		);
		checkMetricByName(
				listMetricThread,
				SKIPPED_RECORDS_TOTAL,
				StreamsConfig.METRICS_LATEST.equals(builtInMetricsVersion) ? 0 : NUM_THREADS
		);
	}

	private void checkTaskLevelMetrics(final String builtInMetricsVersion) {
		final List<Metric> listMetricTask = new ArrayList<Metric>(kafkaStreams.metrics().values()).stream()
				.filter(m -> m.metricName().group().equals(STREAM_TASK_NODE_METRICS))
				.collect(Collectors.toList());
		final int numberOfAddedMetrics = StreamsConfig.METRICS_0100_TO_24.equals(builtInMetricsVersion) ? 0 : 4;
		checkMetricByName(listMetricTask, ENFORCED_PROCESSING_RATE, 4);
		checkMetricByName(listMetricTask, ENFORCED_PROCESSING_TOTAL, 4);
		checkMetricByName(listMetricTask, RECORD_LATENESS_AVG, 4);
		checkMetricByName(listMetricTask, RECORD_LATENESS_MAX, 4);
		checkMetricByName(listMetricTask, ACTIVE_PROCESS_RATIO, 4);
		checkMetricByName(listMetricTask, ACTIVE_BUFFER_COUNT, 4);
		checkMetricByName(listMetricTask, PROCESS_LATENCY_AVG, numberOfAddedMetrics);
		checkMetricByName(listMetricTask, PROCESS_LATENCY_MAX, numberOfAddedMetrics);
		checkMetricByName(listMetricTask, PUNCTUATE_LATENCY_AVG, numberOfAddedMetrics);
		checkMetricByName(listMetricTask, PUNCTUATE_LATENCY_MAX, numberOfAddedMetrics);
		checkMetricByName(listMetricTask, PUNCTUATE_RATE, numberOfAddedMetrics);
		checkMetricByName(listMetricTask, PUNCTUATE_TOTAL, numberOfAddedMetrics);
		checkMetricByName(listMetricTask, PROCESS_RATE, numberOfAddedMetrics);
		checkMetricByName(listMetricTask, PROCESS_TOTAL, numberOfAddedMetrics);
	}

	private void checkProcessorNodeLevelMetrics(final String builtInMetricsVersion) {
		final List<Metric> listMetricProcessor = new ArrayList<Metric>(kafkaStreams.metrics().values()).stream()
				.filter(m -> m.metricName().group().equals(STREAM_PROCESSOR_NODE_METRICS))
				.collect(Collectors.toList());
		final int numberOfRemovedMetrics = StreamsConfig.METRICS_0100_TO_24.equals(builtInMetricsVersion) ? 18 : 0;
		final int numberOfModifiedProcessMetrics = StreamsConfig.METRICS_0100_TO_24.equals(builtInMetricsVersion) ? 18 : 4;
		final int numberOfModifiedForwardMetrics = StreamsConfig.METRICS_0100_TO_24.equals(builtInMetricsVersion) ? 8 : 0;
		final int numberOfSourceNodes = 4;
		final int numberOfTerminalNodes = 4;
		checkMetricByName(listMetricProcessor, PROCESS_LATENCY_AVG, numberOfRemovedMetrics);
		checkMetricByName(listMetricProcessor, PROCESS_LATENCY_MAX, numberOfRemovedMetrics);
		checkMetricByName(listMetricProcessor, PUNCTUATE_LATENCY_AVG, numberOfRemovedMetrics);
		checkMetricByName(listMetricProcessor, PUNCTUATE_LATENCY_MAX, numberOfRemovedMetrics);
		checkMetricByName(listMetricProcessor, CREATE_LATENCY_AVG, numberOfRemovedMetrics);
		checkMetricByName(listMetricProcessor, CREATE_LATENCY_MAX, numberOfRemovedMetrics);
		checkMetricByName(listMetricProcessor, DESTROY_LATENCY_AVG, numberOfRemovedMetrics);
		checkMetricByName(listMetricProcessor, DESTROY_LATENCY_MAX, numberOfRemovedMetrics);
		checkMetricByName(listMetricProcessor, PROCESS_RATE, numberOfModifiedProcessMetrics);
		checkMetricByName(listMetricProcessor, PROCESS_TOTAL, numberOfModifiedProcessMetrics);
		checkMetricByName(listMetricProcessor, PUNCTUATE_RATE, numberOfRemovedMetrics);
		checkMetricByName(listMetricProcessor, PUNCTUATE_TOTAL, numberOfRemovedMetrics);
		checkMetricByName(listMetricProcessor, CREATE_RATE, numberOfRemovedMetrics);
		checkMetricByName(listMetricProcessor, CREATE_TOTAL, numberOfRemovedMetrics);
		checkMetricByName(listMetricProcessor, DESTROY_RATE, numberOfRemovedMetrics);
		checkMetricByName(listMetricProcessor, DESTROY_TOTAL, numberOfRemovedMetrics);
		checkMetricByName(listMetricProcessor, FORWARD_TOTAL, numberOfModifiedForwardMetrics);
		checkMetricByName(listMetricProcessor, FORWARD_RATE, numberOfModifiedForwardMetrics);
		checkMetricByName(listMetricProcessor, RECORD_E2E_LATENCY_AVG, numberOfSourceNodes + numberOfTerminalNodes);
		checkMetricByName(listMetricProcessor, RECORD_E2E_LATENCY_MIN, numberOfSourceNodes + numberOfTerminalNodes);
		checkMetricByName(listMetricProcessor, RECORD_E2E_LATENCY_MAX, numberOfSourceNodes + numberOfTerminalNodes);
	}

	private void checkKeyValueStoreMetrics(final String group0100To24,
										   final String tagKey,
										   final String builtInMetricsVersion) {
		final List<Metric> listMetricStore = new ArrayList<Metric>(kafkaStreams.metrics().values()).stream()
				.filter(m -> m.metricName().tags().containsKey(tagKey) &&
						(m.metricName().group().equals(group0100To24) || m.metricName().group().equals(STATE_STORE_LEVEL_GROUP))
				).collect(Collectors.toList());

		final int expectedNumberOfLatencyMetrics = StreamsConfig.METRICS_0100_TO_24.equals(builtInMetricsVersion) ? 2 : 1;
		final int expectedNumberOfRateMetrics = StreamsConfig.METRICS_0100_TO_24.equals(builtInMetricsVersion) ? 2 : 1;
		final int expectedNumberOfTotalMetrics = StreamsConfig.METRICS_0100_TO_24.equals(builtInMetricsVersion) ? 2 : 0;
		checkMetricByName(listMetricStore, PUT_LATENCY_AVG, expectedNumberOfLatencyMetrics);
		checkMetricByName(listMetricStore, PUT_LATENCY_MAX, expectedNumberOfLatencyMetrics);
		checkMetricByName(listMetricStore, PUT_IF_ABSENT_LATENCY_AVG, expectedNumberOfLatencyMetrics);
		checkMetricByName(listMetricStore, PUT_IF_ABSENT_LATENCY_MAX, expectedNumberOfLatencyMetrics);
		checkMetricByName(listMetricStore, GET_LATENCY_AVG, expectedNumberOfLatencyMetrics);
		checkMetricByName(listMetricStore, GET_LATENCY_MAX, expectedNumberOfLatencyMetrics);
		checkMetricByName(listMetricStore, DELETE_LATENCY_AVG, expectedNumberOfLatencyMetrics);
		checkMetricByName(listMetricStore, DELETE_LATENCY_MAX, expectedNumberOfLatencyMetrics);
		checkMetricByName(listMetricStore, REMOVE_LATENCY_AVG, 0);
		checkMetricByName(listMetricStore, REMOVE_LATENCY_MAX, 0);
		checkMetricByName(listMetricStore, PUT_ALL_LATENCY_AVG, expectedNumberOfLatencyMetrics);
		checkMetricByName(listMetricStore, PUT_ALL_LATENCY_MAX, expectedNumberOfLatencyMetrics);
		checkMetricByName(listMetricStore, ALL_LATENCY_AVG, expectedNumberOfLatencyMetrics);
		checkMetricByName(listMetricStore, ALL_LATENCY_MAX, expectedNumberOfLatencyMetrics);
		checkMetricByName(listMetricStore, RANGE_LATENCY_AVG, expectedNumberOfLatencyMetrics);
		checkMetricByName(listMetricStore, RANGE_LATENCY_MAX, expectedNumberOfLatencyMetrics);
		checkMetricByName(listMetricStore, FLUSH_LATENCY_AVG, expectedNumberOfLatencyMetrics);
		checkMetricByName(listMetricStore, FLUSH_LATENCY_MAX, expectedNumberOfLatencyMetrics);
		checkMetricByName(listMetricStore, RESTORE_LATENCY_AVG, expectedNumberOfLatencyMetrics);
		checkMetricByName(listMetricStore, RESTORE_LATENCY_MAX, expectedNumberOfLatencyMetrics);
		checkMetricByName(listMetricStore, FETCH_LATENCY_AVG, 0);
		checkMetricByName(listMetricStore, FETCH_LATENCY_MAX, 0);
		checkMetricByName(listMetricStore, PUT_RATE, expectedNumberOfRateMetrics);
		checkMetricByName(listMetricStore, PUT_TOTAL, expectedNumberOfTotalMetrics);
		checkMetricByName(listMetricStore, PUT_IF_ABSENT_RATE, expectedNumberOfRateMetrics);
		checkMetricByName(listMetricStore, PUT_IF_ABSENT_TOTAL, expectedNumberOfTotalMetrics);
		checkMetricByName(listMetricStore, GET_RATE, expectedNumberOfRateMetrics);
		checkMetricByName(listMetricStore, GET_TOTAL, expectedNumberOfTotalMetrics);
		checkMetricByName(listMetricStore, DELETE_RATE, expectedNumberOfRateMetrics);
		checkMetricByName(listMetricStore, DELETE_TOTAL, expectedNumberOfTotalMetrics);
		checkMetricByName(listMetricStore, REMOVE_RATE, 0);
		checkMetricByName(listMetricStore, REMOVE_TOTAL, 0);
		checkMetricByName(listMetricStore, PUT_ALL_RATE, expectedNumberOfRateMetrics);
		checkMetricByName(listMetricStore, PUT_ALL_TOTAL, expectedNumberOfTotalMetrics);
		checkMetricByName(listMetricStore, ALL_RATE, expectedNumberOfRateMetrics);
		checkMetricByName(listMetricStore, ALL_TOTAL, expectedNumberOfTotalMetrics);
		checkMetricByName(listMetricStore, RANGE_RATE, expectedNumberOfRateMetrics);
		checkMetricByName(listMetricStore, RANGE_TOTAL, expectedNumberOfTotalMetrics);
		checkMetricByName(listMetricStore, FLUSH_RATE, expectedNumberOfRateMetrics);
		checkMetricByName(listMetricStore, FLUSH_TOTAL, expectedNumberOfTotalMetrics);
		checkMetricByName(listMetricStore, RESTORE_RATE, expectedNumberOfRateMetrics);
		checkMetricByName(listMetricStore, RESTORE_TOTAL, expectedNumberOfTotalMetrics);
		checkMetricByName(listMetricStore, FETCH_RATE, 0);
		checkMetricByName(listMetricStore, FETCH_TOTAL, 0);
		checkMetricByName(listMetricStore, SUPPRESSION_BUFFER_COUNT_CURRENT, 0);
		checkMetricByName(listMetricStore, SUPPRESSION_BUFFER_COUNT_AVG, 0);
		checkMetricByName(listMetricStore, SUPPRESSION_BUFFER_COUNT_MAX, 0);
		checkMetricByName(listMetricStore, SUPPRESSION_BUFFER_SIZE_CURRENT, 0);
		checkMetricByName(listMetricStore, SUPPRESSION_BUFFER_SIZE_AVG, 0);
		checkMetricByName(listMetricStore, SUPPRESSION_BUFFER_SIZE_MAX, 0);
		checkMetricByName(listMetricStore, RECORD_E2E_LATENCY_AVG, 1);
		checkMetricByName(listMetricStore, RECORD_E2E_LATENCY_MIN, 1);
		checkMetricByName(listMetricStore, RECORD_E2E_LATENCY_MAX, 1);
	}
=======
    private void startApplication() throws InterruptedException {
        final Topology topology = builder.build();
        kafkaStreams = new KafkaStreams(topology, streamsConfiguration);

        verifyAliveStreamThreadsMetric();
        verifyStateMetric(State.CREATED);
        verifyTopologyDescriptionMetric(topology.describe().toString());
        verifyApplicationIdMetric();

        kafkaStreams.start();
        TestUtils.waitForCondition(
            () -> kafkaStreams.state() == State.RUNNING,
            timeout,
            () -> "Kafka Streams application did not reach state RUNNING in " + timeout + " ms");

        verifyAliveStreamThreadsMetric();
        verifyStateMetric(State.RUNNING);
    }

    private void produceRecordsForTwoSegments(final Duration segmentInterval) {
        final MockTime mockTime = new MockTime(Math.max(segmentInterval.toMillis(), 60_000L));
        final Properties props = TestUtils.producerConfig(
            CLUSTER.bootstrapServers(),
            IntegerSerializer.class,
            StringSerializer.class,
            new Properties());
        IntegrationTestUtils.produceKeyValuesSynchronouslyWithTimestamp(
            STREAM_INPUT,
            Collections.singletonList(new KeyValue<>(1, "A")),
            props,
            mockTime.milliseconds()
        );
        IntegrationTestUtils.produceKeyValuesSynchronouslyWithTimestamp(
            STREAM_INPUT,
            Collections.singletonList(new KeyValue<>(1, "B")),
            props,
            mockTime.milliseconds()
        );
    }

    private void produceRecordsForClosingWindow(final Duration windowSize) {
        final MockTime mockTime = new MockTime(windowSize.toMillis() + 1);
        final Properties props = TestUtils.producerConfig(
            CLUSTER.bootstrapServers(),
            IntegerSerializer.class,
            StringSerializer.class,
            new Properties());
        IntegrationTestUtils.produceKeyValuesSynchronouslyWithTimestamp(
            STREAM_INPUT,
            Collections.singletonList(new KeyValue<>(1, "A")),
            props,
            mockTime.milliseconds()
        );
        IntegrationTestUtils.produceKeyValuesSynchronouslyWithTimestamp(
            STREAM_INPUT,
            Collections.singletonList(new KeyValue<>(1, "B")),
            props,
            mockTime.milliseconds()
        );
    }

    private void closeApplication() throws Exception {
        kafkaStreams.close();
        kafkaStreams.cleanUp();
        IntegrationTestUtils.purgeLocalStreamsState(streamsConfiguration);
        final long timeout = 60000;
        TestUtils.waitForCondition(
            () -> kafkaStreams.state() == State.NOT_RUNNING,
            timeout,
            () -> "Kafka Streams application did not reach state NOT_RUNNING in " + timeout + " ms");
    }

    @Test
    public void shouldAddMetricsOnAllLevels() throws Exception {
        builder.stream(STREAM_INPUT, Consumed.with(Serdes.Integer(), Serdes.String()))
            .to(STREAM_OUTPUT_1, Produced.with(Serdes.Integer(), Serdes.String()));
        builder.table(STREAM_OUTPUT_1,
                      Materialized.as(Stores.inMemoryKeyValueStore(MY_STORE_IN_MEMORY)).withCachingEnabled())
            .toStream()
            .to(STREAM_OUTPUT_2);
        builder.table(STREAM_OUTPUT_2,
                      Materialized.as(Stores.persistentKeyValueStore(MY_STORE_PERSISTENT_KEY_VALUE)).withCachingEnabled())
            .toStream()
            .to(STREAM_OUTPUT_3);
        builder.table(STREAM_OUTPUT_3,
                      Materialized.as(Stores.lruMap(MY_STORE_LRU_MAP, 10000)).withCachingEnabled())
            .toStream()
            .to(STREAM_OUTPUT_4);
        startApplication();

        verifyStateMetric(State.RUNNING);
        checkClientLevelMetrics();
        checkThreadLevelMetrics();
        checkTaskLevelMetrics();
        checkProcessorNodeLevelMetrics();
        checkTopicLevelMetrics();
        checkKeyValueStoreMetrics(IN_MEMORY_KVSTORE_TAG_KEY);
        checkKeyValueStoreMetrics(ROCKSDB_KVSTORE_TAG_KEY);
        checkKeyValueStoreMetrics(IN_MEMORY_LRUCACHE_TAG_KEY);
        checkCacheMetrics();

        closeApplication();

        checkMetricsDeregistration();
    }

    @Test
    public void shouldAddMetricsForWindowStoreAndSuppressionBuffer() throws Exception {
        final Duration windowSize = Duration.ofMillis(50);
        builder.stream(STREAM_INPUT, Consumed.with(Serdes.Integer(), Serdes.String()))
            .groupByKey()
            .windowedBy(TimeWindows.of(windowSize).grace(Duration.ZERO))
            .aggregate(() -> 0L,
                (aggKey, newValue, aggValue) -> aggValue,
                Materialized.<Integer, Long, WindowStore<Bytes, byte[]>>as(TIME_WINDOWED_AGGREGATED_STREAM_STORE)
                    .withValueSerde(Serdes.Long())
                    .withRetention(windowSize))
            .suppress(Suppressed.untilWindowCloses(BufferConfig.unbounded()))
            .toStream()
            .map((key, value) -> KeyValue.pair(value, value))
            .to(STREAM_OUTPUT_1, Produced.with(Serdes.Long(), Serdes.Long()));

        produceRecordsForClosingWindow(windowSize);
        startApplication();

        verifyStateMetric(State.RUNNING);

        checkWindowStoreAndSuppressionBufferMetrics();

        closeApplication();

        checkMetricsDeregistration();
    }

    @Test
    public void shouldAddMetricsForSessionStore() throws Exception {
        final Duration inactivityGap = Duration.ofMillis(50);
        builder.stream(STREAM_INPUT, Consumed.with(Serdes.Integer(), Serdes.String()))
            .groupByKey()
            .windowedBy(SessionWindows.with(inactivityGap).grace(Duration.ZERO))
            .aggregate(() -> 0L,
                (aggKey, newValue, aggValue) -> aggValue,
                (aggKey, leftAggValue, rightAggValue) -> leftAggValue,
                Materialized.<Integer, Long, SessionStore<Bytes, byte[]>>as(SESSION_AGGREGATED_STREAM_STORE)
                    .withValueSerde(Serdes.Long())
                    .withRetention(inactivityGap))
            .toStream()
            .map((key, value) -> KeyValue.pair(value, value))
            .to(STREAM_OUTPUT_1, Produced.with(Serdes.Long(), Serdes.Long()));

        produceRecordsForTwoSegments(inactivityGap);

        startApplication();

        verifyStateMetric(State.RUNNING);

        checkSessionStoreMetrics();

        closeApplication();

        checkMetricsDeregistration();
    }

    private void verifyAliveStreamThreadsMetric() {
        final List<Metric> metricsList = new ArrayList<Metric>(kafkaStreams.metrics().values()).stream()
            .filter(m -> m.metricName().name().equals(ALIVE_STREAM_THREADS) &&
                m.metricName().group().equals(STREAM_CLIENT_NODE_METRICS))
            .collect(Collectors.toList());
        assertThat(metricsList.size(), is(1));
        assertThat(metricsList.get(0).metricValue(), is(NUM_THREADS));
    }

    private void verifyStateMetric(final State state) {
        final List<Metric> metricsList = new ArrayList<Metric>(kafkaStreams.metrics().values()).stream()
            .filter(m -> m.metricName().name().equals(STATE) &&
                m.metricName().group().equals(STREAM_CLIENT_NODE_METRICS))
            .collect(Collectors.toList());
        assertThat(metricsList.size(), is(1));
        assertThat(metricsList.get(0).metricValue(), is(state));
        assertThat(metricsList.get(0).metricValue().toString(), is(state.toString()));
    }

    private void verifyTopologyDescriptionMetric(final String topologyDescription) {
        final List<Metric> metricsList = new ArrayList<Metric>(kafkaStreams.metrics().values()).stream()
            .filter(m -> m.metricName().name().equals(TOPOLOGY_DESCRIPTION) &&
                m.metricName().group().equals(STREAM_CLIENT_NODE_METRICS))
            .collect(Collectors.toList());
        assertThat(metricsList.size(), is(1));
        assertThat(metricsList.get(0).metricValue(), is(topologyDescription));
    }

    private void verifyApplicationIdMetric() {
        final List<Metric> metricsList = new ArrayList<Metric>(kafkaStreams.metrics().values()).stream()
            .filter(m -> m.metricName().name().equals(APPLICATION_ID) &&
                m.metricName().group().equals(STREAM_CLIENT_NODE_METRICS))
            .collect(Collectors.toList());
        assertThat(metricsList.size(), is(1));
        assertThat(metricsList.get(0).metricValue(), is(appId));
    }

    private void checkClientLevelMetrics() {
        final List<Metric> listMetricThread = new ArrayList<Metric>(kafkaStreams.metrics().values()).stream()
            .filter(m -> m.metricName().group().equals(STREAM_CLIENT_NODE_METRICS))
            .collect(Collectors.toList());
        checkMetricByName(listMetricThread, VERSION, 1);
        checkMetricByName(listMetricThread, COMMIT_ID, 1);
        checkMetricByName(listMetricThread, APPLICATION_ID, 1);
        checkMetricByName(listMetricThread, TOPOLOGY_DESCRIPTION, 1);
        checkMetricByName(listMetricThread, STATE, 1);
        checkMetricByName(listMetricThread, ALIVE_STREAM_THREADS, 1);
        checkMetricByName(listMetricThread, FAILED_STREAM_THREADS, 1);
    }

    private void checkThreadLevelMetrics() {
        final List<Metric> listMetricThread = new ArrayList<Metric>(kafkaStreams.metrics().values()).stream()
            .filter(m -> m.metricName().group().equals(STREAM_THREAD_NODE_METRICS))
            .collect(Collectors.toList());
        checkMetricByName(listMetricThread, COMMIT_LATENCY_AVG, NUM_THREADS);
        checkMetricByName(listMetricThread, COMMIT_LATENCY_MAX, NUM_THREADS);
        checkMetricByName(listMetricThread, POLL_LATENCY_AVG, NUM_THREADS);
        checkMetricByName(listMetricThread, POLL_LATENCY_MAX, NUM_THREADS);
        checkMetricByName(listMetricThread, PROCESS_LATENCY_AVG, NUM_THREADS);
        checkMetricByName(listMetricThread, PROCESS_LATENCY_MAX, NUM_THREADS);
        checkMetricByName(listMetricThread, PUNCTUATE_LATENCY_AVG, NUM_THREADS);
        checkMetricByName(listMetricThread, PUNCTUATE_LATENCY_MAX, NUM_THREADS);
        checkMetricByName(listMetricThread, COMMIT_RATE, NUM_THREADS);
        checkMetricByName(listMetricThread, COMMIT_TOTAL, NUM_THREADS);
        checkMetricByName(listMetricThread, COMMIT_RATIO, NUM_THREADS);
        checkMetricByName(listMetricThread, POLL_RATE, NUM_THREADS);
        checkMetricByName(listMetricThread, POLL_TOTAL, NUM_THREADS);
        checkMetricByName(listMetricThread, POLL_RATIO, NUM_THREADS);
        checkMetricByName(listMetricThread, POLL_RECORDS_AVG, NUM_THREADS);
        checkMetricByName(listMetricThread, POLL_RECORDS_MAX, NUM_THREADS);
        checkMetricByName(listMetricThread, PROCESS_RATE, NUM_THREADS);
        checkMetricByName(listMetricThread, PROCESS_TOTAL, NUM_THREADS);
        checkMetricByName(listMetricThread, PROCESS_RATIO, NUM_THREADS);
        checkMetricByName(listMetricThread, PROCESS_RECORDS_AVG, NUM_THREADS);
        checkMetricByName(listMetricThread, PROCESS_RECORDS_MAX, NUM_THREADS);
        checkMetricByName(listMetricThread, PUNCTUATE_RATE, NUM_THREADS);
        checkMetricByName(listMetricThread, PUNCTUATE_TOTAL, NUM_THREADS);
        checkMetricByName(listMetricThread, PUNCTUATE_RATIO, NUM_THREADS);
        checkMetricByName(listMetricThread, TASK_CREATED_RATE, NUM_THREADS);
        checkMetricByName(listMetricThread, TASK_CREATED_TOTAL, NUM_THREADS);
        checkMetricByName(listMetricThread, TASK_CLOSED_RATE, NUM_THREADS);
        checkMetricByName(listMetricThread, TASK_CLOSED_TOTAL, NUM_THREADS);
        checkMetricByName(listMetricThread, BLOCKED_TIME_TOTAL, NUM_THREADS);
        checkMetricByName(listMetricThread, THREAD_START_TIME, NUM_THREADS);
    }

    private void checkTaskLevelMetrics() {
        final List<Metric> listMetricTask = new ArrayList<Metric>(kafkaStreams.metrics().values()).stream()
            .filter(m -> m.metricName().group().equals(STREAM_TASK_NODE_METRICS))
            .collect(Collectors.toList());
        checkMetricByName(listMetricTask, ENFORCED_PROCESSING_RATE, 4);
        checkMetricByName(listMetricTask, ENFORCED_PROCESSING_TOTAL, 4);
        checkMetricByName(listMetricTask, RECORD_LATENESS_AVG, 4);
        checkMetricByName(listMetricTask, RECORD_LATENESS_MAX, 4);
        checkMetricByName(listMetricTask, ACTIVE_PROCESS_RATIO, 4);
        checkMetricByName(listMetricTask, ACTIVE_BUFFER_COUNT, 4);
        checkMetricByName(listMetricTask, PROCESS_LATENCY_AVG, 4);
        checkMetricByName(listMetricTask, PROCESS_LATENCY_MAX, 4);
        checkMetricByName(listMetricTask, PUNCTUATE_LATENCY_AVG, 4);
        checkMetricByName(listMetricTask, PUNCTUATE_LATENCY_MAX, 4);
        checkMetricByName(listMetricTask, PUNCTUATE_RATE, 4);
        checkMetricByName(listMetricTask, PUNCTUATE_TOTAL, 4);
        checkMetricByName(listMetricTask, PROCESS_RATE, 4);
        checkMetricByName(listMetricTask, PROCESS_TOTAL, 4);
    }

    private void checkProcessorNodeLevelMetrics() {
        final List<Metric> listMetricProcessor = new ArrayList<Metric>(kafkaStreams.metrics().values()).stream()
            .filter(m -> m.metricName().group().equals(STREAM_PROCESSOR_NODE_METRICS))
            .collect(Collectors.toList());
        final int numberOfSourceNodes = 4;
        final int numberOfTerminalNodes = 4;
        checkMetricByName(listMetricProcessor, PROCESS_RATE, 4);
        checkMetricByName(listMetricProcessor, PROCESS_TOTAL, 4);
        checkMetricByName(listMetricProcessor, RECORD_E2E_LATENCY_AVG, numberOfSourceNodes + numberOfTerminalNodes);
        checkMetricByName(listMetricProcessor, RECORD_E2E_LATENCY_MIN, numberOfSourceNodes + numberOfTerminalNodes);
        checkMetricByName(listMetricProcessor, RECORD_E2E_LATENCY_MAX, numberOfSourceNodes + numberOfTerminalNodes);
    }

    private void checkTopicLevelMetrics() {
        final List<Metric> listMetricProcessor = new ArrayList<Metric>(kafkaStreams.metrics().values()).stream()
            .filter(m -> m.metricName().group().equals(STREAM_TOPIC_METRICS))
            .collect(Collectors.toList());
        final int numberOfSourceTopics = 4;
        final int numberOfSinkTopics = 4;
        checkMetricByName(listMetricProcessor, BYTES_CONSUMED_TOTAL, numberOfSourceTopics);
        checkMetricByName(listMetricProcessor, RECORDS_CONSUMED_TOTAL, numberOfSourceTopics);
        checkMetricByName(listMetricProcessor, BYTES_PRODUCED_TOTAL, numberOfSinkTopics);
        checkMetricByName(listMetricProcessor, RECORDS_PRODUCED_TOTAL, numberOfSinkTopics);
    }

    private void checkKeyValueStoreMetrics(final String tagKey) {
        final List<Metric> listMetricStore = new ArrayList<Metric>(kafkaStreams.metrics().values()).stream()
            .filter(m -> m.metricName().tags().containsKey(tagKey) && m.metricName().group().equals(STATE_STORE_LEVEL_GROUP))
            .collect(Collectors.toList());

        final int expectedNumberOfLatencyMetrics = 1;
        final int expectedNumberOfRateMetrics = 1;
        final int expectedNumberOfTotalMetrics = 0;
        checkMetricByName(listMetricStore, PUT_LATENCY_AVG, expectedNumberOfLatencyMetrics);
        checkMetricByName(listMetricStore, PUT_LATENCY_MAX, expectedNumberOfLatencyMetrics);
        checkMetricByName(listMetricStore, PUT_IF_ABSENT_LATENCY_AVG, expectedNumberOfLatencyMetrics);
        checkMetricByName(listMetricStore, PUT_IF_ABSENT_LATENCY_MAX, expectedNumberOfLatencyMetrics);
        checkMetricByName(listMetricStore, GET_LATENCY_AVG, expectedNumberOfLatencyMetrics);
        checkMetricByName(listMetricStore, GET_LATENCY_MAX, expectedNumberOfLatencyMetrics);
        checkMetricByName(listMetricStore, DELETE_LATENCY_AVG, expectedNumberOfLatencyMetrics);
        checkMetricByName(listMetricStore, DELETE_LATENCY_MAX, expectedNumberOfLatencyMetrics);
        checkMetricByName(listMetricStore, REMOVE_LATENCY_AVG, 0);
        checkMetricByName(listMetricStore, REMOVE_LATENCY_MAX, 0);
        checkMetricByName(listMetricStore, PUT_ALL_LATENCY_AVG, expectedNumberOfLatencyMetrics);
        checkMetricByName(listMetricStore, PUT_ALL_LATENCY_MAX, expectedNumberOfLatencyMetrics);
        checkMetricByName(listMetricStore, ALL_LATENCY_AVG, expectedNumberOfLatencyMetrics);
        checkMetricByName(listMetricStore, ALL_LATENCY_MAX, expectedNumberOfLatencyMetrics);
        checkMetricByName(listMetricStore, RANGE_LATENCY_AVG, expectedNumberOfLatencyMetrics);
        checkMetricByName(listMetricStore, RANGE_LATENCY_MAX, expectedNumberOfLatencyMetrics);
        checkMetricByName(listMetricStore, FLUSH_LATENCY_AVG, expectedNumberOfLatencyMetrics);
        checkMetricByName(listMetricStore, FLUSH_LATENCY_MAX, expectedNumberOfLatencyMetrics);
        checkMetricByName(listMetricStore, RESTORE_LATENCY_AVG, expectedNumberOfLatencyMetrics);
        checkMetricByName(listMetricStore, RESTORE_LATENCY_MAX, expectedNumberOfLatencyMetrics);
        checkMetricByName(listMetricStore, FETCH_LATENCY_AVG, 0);
        checkMetricByName(listMetricStore, FETCH_LATENCY_MAX, 0);
        checkMetricByName(listMetricStore, PUT_RATE, expectedNumberOfRateMetrics);
        checkMetricByName(listMetricStore, PUT_TOTAL, expectedNumberOfTotalMetrics);
        checkMetricByName(listMetricStore, PUT_IF_ABSENT_RATE, expectedNumberOfRateMetrics);
        checkMetricByName(listMetricStore, PUT_IF_ABSENT_TOTAL, expectedNumberOfTotalMetrics);
        checkMetricByName(listMetricStore, GET_RATE, expectedNumberOfRateMetrics);
        checkMetricByName(listMetricStore, GET_TOTAL, expectedNumberOfTotalMetrics);
        checkMetricByName(listMetricStore, DELETE_RATE, expectedNumberOfRateMetrics);
        checkMetricByName(listMetricStore, DELETE_TOTAL, expectedNumberOfTotalMetrics);
        checkMetricByName(listMetricStore, REMOVE_RATE, 0);
        checkMetricByName(listMetricStore, REMOVE_TOTAL, 0);
        checkMetricByName(listMetricStore, PUT_ALL_RATE, expectedNumberOfRateMetrics);
        checkMetricByName(listMetricStore, PUT_ALL_TOTAL, expectedNumberOfTotalMetrics);
        checkMetricByName(listMetricStore, ALL_RATE, expectedNumberOfRateMetrics);
        checkMetricByName(listMetricStore, ALL_TOTAL, expectedNumberOfTotalMetrics);
        checkMetricByName(listMetricStore, RANGE_RATE, expectedNumberOfRateMetrics);
        checkMetricByName(listMetricStore, RANGE_TOTAL, expectedNumberOfTotalMetrics);
        checkMetricByName(listMetricStore, FLUSH_RATE, expectedNumberOfRateMetrics);
        checkMetricByName(listMetricStore, FLUSH_TOTAL, expectedNumberOfTotalMetrics);
        checkMetricByName(listMetricStore, RESTORE_RATE, expectedNumberOfRateMetrics);
        checkMetricByName(listMetricStore, RESTORE_TOTAL, expectedNumberOfTotalMetrics);
        checkMetricByName(listMetricStore, FETCH_RATE, 0);
        checkMetricByName(listMetricStore, FETCH_TOTAL, 0);
        checkMetricByName(listMetricStore, SUPPRESSION_BUFFER_COUNT_CURRENT, 0);
        checkMetricByName(listMetricStore, SUPPRESSION_BUFFER_COUNT_AVG, 0);
        checkMetricByName(listMetricStore, SUPPRESSION_BUFFER_COUNT_MAX, 0);
        checkMetricByName(listMetricStore, SUPPRESSION_BUFFER_SIZE_CURRENT, 0);
        checkMetricByName(listMetricStore, SUPPRESSION_BUFFER_SIZE_AVG, 0);
        checkMetricByName(listMetricStore, SUPPRESSION_BUFFER_SIZE_MAX, 0);
        checkMetricByName(listMetricStore, RECORD_E2E_LATENCY_AVG, 1);
        checkMetricByName(listMetricStore, RECORD_E2E_LATENCY_MIN, 1);
        checkMetricByName(listMetricStore, RECORD_E2E_LATENCY_MAX, 1);
    }
>>>>>>> 15418db6

    private void checkMetricsDeregistration() {
        final List<Metric> listMetricAfterClosingApp = new ArrayList<Metric>(kafkaStreams.metrics().values()).stream()
            .filter(m -> m.metricName().group().contains(STREAM_STRING))
            .collect(Collectors.toList());
        assertThat(listMetricAfterClosingApp.size(), is(0));
    }

<<<<<<< HEAD
	private void checkCacheMetrics(final String builtInMetricsVersion) {
		final List<Metric> listMetricCache = new ArrayList<Metric>(kafkaStreams.metrics().values()).stream()
				.filter(m -> m.metricName().group().equals(STREAM_CACHE_NODE_METRICS))
				.collect(Collectors.toList());
		checkMetricByName(
				listMetricCache,
				builtInMetricsVersion.equals(StreamsConfig.METRICS_LATEST) ? HIT_RATIO_AVG : HIT_RATIO_AVG_BEFORE_24,
				builtInMetricsVersion.equals(StreamsConfig.METRICS_LATEST) ? 3 : 6 /* includes parent sensors */
		);
		checkMetricByName(
				listMetricCache,
				builtInMetricsVersion.equals(StreamsConfig.METRICS_LATEST) ? HIT_RATIO_MIN : HIT_RATIO_MIN_BEFORE_24,
				builtInMetricsVersion.equals(StreamsConfig.METRICS_LATEST) ? 3 : 6 /* includes parent sensors */
		);
		checkMetricByName(
				listMetricCache,
				builtInMetricsVersion.equals(StreamsConfig.METRICS_LATEST) ? HIT_RATIO_MAX : HIT_RATIO_MAX_BEFORE_24,
				builtInMetricsVersion.equals(StreamsConfig.METRICS_LATEST) ? 3 : 6 /* includes parent sensors */
		);
	}

	private void checkWindowStoreAndSuppressionBufferMetrics(final String builtInMetricsVersion) {
		final List<Metric> listMetricStore = new ArrayList<Metric>(kafkaStreams.metrics().values()).stream()
				.filter(m -> m.metricName().group().equals(STATE_STORE_LEVEL_GROUP_ROCKSDB_WINDOW_STORE_0100_TO_24) ||
						m.metricName().group().equals(BUFFER_LEVEL_GROUP_0100_TO_24) ||
						m.metricName().group().equals("stream-rocksdb-window-metrics") ||
						m.metricName().group().equals(STATE_STORE_LEVEL_GROUP)
				).collect(Collectors.toList());
		final int expectedNumberOfLatencyMetrics = StreamsConfig.METRICS_0100_TO_24.equals(builtInMetricsVersion) ? 2 : 1;
		final int expectedNumberOfRateMetrics = StreamsConfig.METRICS_0100_TO_24.equals(builtInMetricsVersion) ? 2 : 1;
		final int expectedNumberOfTotalMetrics = StreamsConfig.METRICS_0100_TO_24.equals(builtInMetricsVersion) ? 2 : 0;
		final int expectedNumberOfRemovedMetrics = StreamsConfig.METRICS_0100_TO_24.equals(builtInMetricsVersion) ? 1 : 0;
		checkMetricByName(listMetricStore, PUT_LATENCY_AVG, expectedNumberOfLatencyMetrics);
		checkMetricByName(listMetricStore, PUT_LATENCY_MAX, expectedNumberOfLatencyMetrics);
		checkMetricByName(listMetricStore, PUT_IF_ABSENT_LATENCY_AVG, 0);
		checkMetricByName(listMetricStore, PUT_IF_ABSENT_LATENCY_MAX, 0);
		checkMetricByName(listMetricStore, GET_LATENCY_AVG, 0);
		checkMetricByName(listMetricStore, GET_LATENCY_MAX, 0);
		checkMetricByName(listMetricStore, DELETE_LATENCY_AVG, 0);
		checkMetricByName(listMetricStore, DELETE_LATENCY_MAX, 0);
		checkMetricByName(listMetricStore, REMOVE_LATENCY_AVG, 0);
		checkMetricByName(listMetricStore, REMOVE_LATENCY_MAX, 0);
		checkMetricByName(listMetricStore, PUT_ALL_LATENCY_AVG, 0);
		checkMetricByName(listMetricStore, PUT_ALL_LATENCY_MAX, 0);
		checkMetricByName(listMetricStore, ALL_LATENCY_AVG, 0);
		checkMetricByName(listMetricStore, ALL_LATENCY_MAX, 0);
		checkMetricByName(listMetricStore, RANGE_LATENCY_AVG, 0);
		checkMetricByName(listMetricStore, RANGE_LATENCY_MAX, 0);
		checkMetricByName(listMetricStore, FLUSH_LATENCY_AVG, expectedNumberOfLatencyMetrics);
		checkMetricByName(listMetricStore, FLUSH_LATENCY_MAX, expectedNumberOfLatencyMetrics);
		checkMetricByName(listMetricStore, RESTORE_LATENCY_AVG, expectedNumberOfLatencyMetrics);
		checkMetricByName(listMetricStore, RESTORE_LATENCY_MAX, expectedNumberOfLatencyMetrics);
		checkMetricByName(listMetricStore, FETCH_LATENCY_AVG, expectedNumberOfLatencyMetrics);
		checkMetricByName(listMetricStore, FETCH_LATENCY_MAX, expectedNumberOfLatencyMetrics);
		checkMetricByName(listMetricStore, PUT_RATE, expectedNumberOfRateMetrics);
		checkMetricByName(listMetricStore, PUT_TOTAL, expectedNumberOfTotalMetrics);
		checkMetricByName(listMetricStore, PUT_IF_ABSENT_RATE, 0);
		checkMetricByName(listMetricStore, PUT_IF_ABSENT_TOTAL, 0);
		checkMetricByName(listMetricStore, GET_RATE, 0);
		checkMetricByName(listMetricStore, GET_TOTAL, 0);
		checkMetricByName(listMetricStore, DELETE_RATE, 0);
		checkMetricByName(listMetricStore, DELETE_TOTAL, 0);
		checkMetricByName(listMetricStore, REMOVE_RATE, 0);
		checkMetricByName(listMetricStore, REMOVE_TOTAL, 0);
		checkMetricByName(listMetricStore, PUT_ALL_RATE, 0);
		checkMetricByName(listMetricStore, PUT_ALL_TOTAL, 0);
		checkMetricByName(listMetricStore, ALL_RATE, 0);
		checkMetricByName(listMetricStore, ALL_TOTAL, 0);
		checkMetricByName(listMetricStore, RANGE_RATE, 0);
		checkMetricByName(listMetricStore, RANGE_TOTAL, 0);
		checkMetricByName(listMetricStore, FLUSH_RATE, expectedNumberOfRateMetrics);
		checkMetricByName(listMetricStore, FLUSH_TOTAL, expectedNumberOfTotalMetrics);
		checkMetricByName(listMetricStore, RESTORE_RATE, expectedNumberOfRateMetrics);
		checkMetricByName(listMetricStore, RESTORE_TOTAL, expectedNumberOfTotalMetrics);
		checkMetricByName(listMetricStore, FETCH_RATE, expectedNumberOfRateMetrics);
		checkMetricByName(listMetricStore, FETCH_TOTAL, expectedNumberOfTotalMetrics);
		checkMetricByName(listMetricStore, EXPIRED_WINDOW_RECORD_DROP_RATE, expectedNumberOfRemovedMetrics);
		checkMetricByName(listMetricStore, EXPIRED_WINDOW_RECORD_DROP_TOTAL, expectedNumberOfRemovedMetrics);
		checkMetricByName(listMetricStore, SUPPRESSION_BUFFER_COUNT_CURRENT, expectedNumberOfRemovedMetrics);
		checkMetricByName(listMetricStore, SUPPRESSION_BUFFER_COUNT_AVG, 1);
		checkMetricByName(listMetricStore, SUPPRESSION_BUFFER_COUNT_MAX, 1);
		checkMetricByName(listMetricStore, SUPPRESSION_BUFFER_SIZE_CURRENT, expectedNumberOfRemovedMetrics);
		checkMetricByName(listMetricStore, SUPPRESSION_BUFFER_SIZE_AVG, 1);
		checkMetricByName(listMetricStore, SUPPRESSION_BUFFER_SIZE_MAX, 1);
		checkMetricByName(listMetricStore, RECORD_E2E_LATENCY_AVG, 1);
		checkMetricByName(listMetricStore, RECORD_E2E_LATENCY_MIN, 1);
		checkMetricByName(listMetricStore, RECORD_E2E_LATENCY_MAX, 1);
	}

	private void checkSessionStoreMetrics(final String builtInMetricsVersion) {
		final List<Metric> listMetricStore = new ArrayList<Metric>(kafkaStreams.metrics().values()).stream()
				.filter(m -> m.metricName().group().equals(STATE_STORE_LEVEL_GROUP_ROCKSDB_SESSION_STORE_0100_TO_24) ||
						m.metricName().group().equals(BUFFER_LEVEL_GROUP_0100_TO_24) ||
						m.metricName().group().equals("stream-rocksdb-session-metrics") ||
						m.metricName().group().equals(STATE_STORE_LEVEL_GROUP)
				).collect(Collectors.toList());
		final int expectedNumberOfLatencyMetrics = StreamsConfig.METRICS_0100_TO_24.equals(builtInMetricsVersion) ? 2 : 1;
		final int expectedNumberOfRateMetrics = StreamsConfig.METRICS_0100_TO_24.equals(builtInMetricsVersion) ? 2 : 1;
		final int expectedNumberOfTotalMetrics = StreamsConfig.METRICS_0100_TO_24.equals(builtInMetricsVersion) ? 2 : 0;
		final int expectedNumberOfRemovedMetrics = StreamsConfig.METRICS_0100_TO_24.equals(builtInMetricsVersion) ? 1 : 0;
		checkMetricByName(listMetricStore, PUT_LATENCY_AVG, expectedNumberOfLatencyMetrics);
		checkMetricByName(listMetricStore, PUT_LATENCY_MAX, expectedNumberOfLatencyMetrics);
		checkMetricByName(listMetricStore, PUT_IF_ABSENT_LATENCY_AVG, 0);
		checkMetricByName(listMetricStore, PUT_IF_ABSENT_LATENCY_MAX, 0);
		checkMetricByName(listMetricStore, GET_LATENCY_AVG, 0);
		checkMetricByName(listMetricStore, GET_LATENCY_MAX, 0);
		checkMetricByName(listMetricStore, DELETE_LATENCY_AVG, 0);
		checkMetricByName(listMetricStore, DELETE_LATENCY_MAX, 0);
		checkMetricByName(listMetricStore, REMOVE_LATENCY_AVG, expectedNumberOfLatencyMetrics);
		checkMetricByName(listMetricStore, REMOVE_LATENCY_MAX, expectedNumberOfLatencyMetrics);
		checkMetricByName(listMetricStore, PUT_ALL_LATENCY_AVG, 0);
		checkMetricByName(listMetricStore, PUT_ALL_LATENCY_MAX, 0);
		checkMetricByName(listMetricStore, ALL_LATENCY_AVG, 0);
		checkMetricByName(listMetricStore, ALL_LATENCY_MAX, 0);
		checkMetricByName(listMetricStore, RANGE_LATENCY_AVG, 0);
		checkMetricByName(listMetricStore, RANGE_LATENCY_MAX, 0);
		checkMetricByName(listMetricStore, FLUSH_LATENCY_AVG, expectedNumberOfLatencyMetrics);
		checkMetricByName(listMetricStore, FLUSH_LATENCY_MAX, expectedNumberOfLatencyMetrics);
		checkMetricByName(listMetricStore, RESTORE_LATENCY_AVG, expectedNumberOfLatencyMetrics);
		checkMetricByName(listMetricStore, RESTORE_LATENCY_MAX, expectedNumberOfLatencyMetrics);
		checkMetricByName(listMetricStore, FETCH_LATENCY_AVG, expectedNumberOfLatencyMetrics);
		checkMetricByName(listMetricStore, FETCH_LATENCY_MAX, expectedNumberOfLatencyMetrics);
		checkMetricByName(listMetricStore, PUT_RATE, expectedNumberOfRateMetrics);
		checkMetricByName(listMetricStore, PUT_TOTAL, expectedNumberOfTotalMetrics);
		checkMetricByName(listMetricStore, PUT_IF_ABSENT_RATE, 0);
		checkMetricByName(listMetricStore, PUT_IF_ABSENT_TOTAL, 0);
		checkMetricByName(listMetricStore, GET_RATE, 0);
		checkMetricByName(listMetricStore, GET_TOTAL, 0);
		checkMetricByName(listMetricStore, DELETE_RATE, 0);
		checkMetricByName(listMetricStore, DELETE_TOTAL, 0);
		checkMetricByName(listMetricStore, REMOVE_RATE, expectedNumberOfRateMetrics);
		checkMetricByName(listMetricStore, REMOVE_TOTAL, expectedNumberOfTotalMetrics);
		checkMetricByName(listMetricStore, PUT_ALL_RATE, 0);
		checkMetricByName(listMetricStore, PUT_ALL_TOTAL, 0);
		checkMetricByName(listMetricStore, ALL_RATE, 0);
		checkMetricByName(listMetricStore, ALL_TOTAL, 0);
		checkMetricByName(listMetricStore, RANGE_RATE, 0);
		checkMetricByName(listMetricStore, RANGE_TOTAL, 0);
		checkMetricByName(listMetricStore, FLUSH_RATE, expectedNumberOfRateMetrics);
		checkMetricByName(listMetricStore, FLUSH_TOTAL, expectedNumberOfTotalMetrics);
		checkMetricByName(listMetricStore, RESTORE_RATE, expectedNumberOfRateMetrics);
		checkMetricByName(listMetricStore, RESTORE_TOTAL, expectedNumberOfTotalMetrics);
		checkMetricByName(listMetricStore, FETCH_RATE, expectedNumberOfRateMetrics);
		checkMetricByName(listMetricStore, FETCH_TOTAL, expectedNumberOfTotalMetrics);
		checkMetricByName(listMetricStore, EXPIRED_WINDOW_RECORD_DROP_RATE, expectedNumberOfRemovedMetrics);
		checkMetricByName(listMetricStore, EXPIRED_WINDOW_RECORD_DROP_TOTAL, expectedNumberOfRemovedMetrics);
		checkMetricByName(listMetricStore, SUPPRESSION_BUFFER_COUNT_CURRENT, 0);
		checkMetricByName(listMetricStore, SUPPRESSION_BUFFER_COUNT_AVG, 0);
		checkMetricByName(listMetricStore, SUPPRESSION_BUFFER_COUNT_MAX, 0);
		checkMetricByName(listMetricStore, SUPPRESSION_BUFFER_SIZE_CURRENT, 0);
		checkMetricByName(listMetricStore, SUPPRESSION_BUFFER_SIZE_AVG, 0);
		checkMetricByName(listMetricStore, SUPPRESSION_BUFFER_SIZE_MAX, 0);
		checkMetricByName(listMetricStore, RECORD_E2E_LATENCY_AVG, 1);
		checkMetricByName(listMetricStore, RECORD_E2E_LATENCY_MIN, 1);
		checkMetricByName(listMetricStore, RECORD_E2E_LATENCY_MAX, 1);
	}
=======
    private void checkCacheMetrics() {
        final List<Metric> listMetricCache = new ArrayList<Metric>(kafkaStreams.metrics().values()).stream()
            .filter(m -> m.metricName().group().equals(STREAM_CACHE_NODE_METRICS))
            .collect(Collectors.toList());
        checkMetricByName(listMetricCache, HIT_RATIO_AVG, 3);
        checkMetricByName(listMetricCache, HIT_RATIO_MIN, 3);
        checkMetricByName(listMetricCache, HIT_RATIO_MAX, 3);
    }

    private void checkWindowStoreAndSuppressionBufferMetrics() {
        final List<Metric> listMetricStore = new ArrayList<Metric>(kafkaStreams.metrics().values()).stream()
            .filter(m -> m.metricName().group().equals(STATE_STORE_LEVEL_GROUP))
            .collect(Collectors.toList());
        checkMetricByName(listMetricStore, PUT_LATENCY_AVG, 1);
        checkMetricByName(listMetricStore, PUT_LATENCY_MAX, 1);
        checkMetricByName(listMetricStore, PUT_IF_ABSENT_LATENCY_AVG, 0);
        checkMetricByName(listMetricStore, PUT_IF_ABSENT_LATENCY_MAX, 0);
        checkMetricByName(listMetricStore, GET_LATENCY_AVG, 0);
        checkMetricByName(listMetricStore, GET_LATENCY_MAX, 0);
        checkMetricByName(listMetricStore, DELETE_LATENCY_AVG, 0);
        checkMetricByName(listMetricStore, DELETE_LATENCY_MAX, 0);
        checkMetricByName(listMetricStore, REMOVE_LATENCY_AVG, 0);
        checkMetricByName(listMetricStore, REMOVE_LATENCY_MAX, 0);
        checkMetricByName(listMetricStore, PUT_ALL_LATENCY_AVG, 0);
        checkMetricByName(listMetricStore, PUT_ALL_LATENCY_MAX, 0);
        checkMetricByName(listMetricStore, ALL_LATENCY_AVG, 0);
        checkMetricByName(listMetricStore, ALL_LATENCY_MAX, 0);
        checkMetricByName(listMetricStore, RANGE_LATENCY_AVG, 0);
        checkMetricByName(listMetricStore, RANGE_LATENCY_MAX, 0);
        checkMetricByName(listMetricStore, FLUSH_LATENCY_AVG, 1);
        checkMetricByName(listMetricStore, FLUSH_LATENCY_MAX, 1);
        checkMetricByName(listMetricStore, RESTORE_LATENCY_AVG, 1);
        checkMetricByName(listMetricStore, RESTORE_LATENCY_MAX, 1);
        checkMetricByName(listMetricStore, FETCH_LATENCY_AVG, 1);
        checkMetricByName(listMetricStore, FETCH_LATENCY_MAX, 1);
        checkMetricByName(listMetricStore, PUT_RATE, 1);
        checkMetricByName(listMetricStore, PUT_IF_ABSENT_RATE, 0);
        checkMetricByName(listMetricStore, PUT_IF_ABSENT_TOTAL, 0);
        checkMetricByName(listMetricStore, GET_RATE, 0);
        checkMetricByName(listMetricStore, GET_TOTAL, 0);
        checkMetricByName(listMetricStore, DELETE_RATE, 0);
        checkMetricByName(listMetricStore, DELETE_TOTAL, 0);
        checkMetricByName(listMetricStore, REMOVE_RATE, 0);
        checkMetricByName(listMetricStore, REMOVE_TOTAL, 0);
        checkMetricByName(listMetricStore, PUT_ALL_RATE, 0);
        checkMetricByName(listMetricStore, PUT_ALL_TOTAL, 0);
        checkMetricByName(listMetricStore, ALL_RATE, 0);
        checkMetricByName(listMetricStore, ALL_TOTAL, 0);
        checkMetricByName(listMetricStore, RANGE_RATE, 0);
        checkMetricByName(listMetricStore, RANGE_TOTAL, 0);
        checkMetricByName(listMetricStore, FLUSH_RATE, 1);
        checkMetricByName(listMetricStore, RESTORE_RATE, 1);
        checkMetricByName(listMetricStore, FETCH_RATE, 1);
        checkMetricByName(listMetricStore, SUPPRESSION_BUFFER_COUNT_AVG, 1);
        checkMetricByName(listMetricStore, SUPPRESSION_BUFFER_COUNT_MAX, 1);
        checkMetricByName(listMetricStore, SUPPRESSION_BUFFER_SIZE_AVG, 1);
        checkMetricByName(listMetricStore, SUPPRESSION_BUFFER_SIZE_MAX, 1);
        checkMetricByName(listMetricStore, RECORD_E2E_LATENCY_AVG, 1);
        checkMetricByName(listMetricStore, RECORD_E2E_LATENCY_MIN, 1);
        checkMetricByName(listMetricStore, RECORD_E2E_LATENCY_MAX, 1);
    }

    private void checkSessionStoreMetrics() {
        final List<Metric> listMetricStore = new ArrayList<Metric>(kafkaStreams.metrics().values()).stream()
            .filter(m -> m.metricName().group().equals(STATE_STORE_LEVEL_GROUP))
            .collect(Collectors.toList());
        checkMetricByName(listMetricStore, PUT_LATENCY_AVG, 1);
        checkMetricByName(listMetricStore, PUT_LATENCY_MAX, 1);
        checkMetricByName(listMetricStore, PUT_IF_ABSENT_LATENCY_AVG, 0);
        checkMetricByName(listMetricStore, PUT_IF_ABSENT_LATENCY_MAX, 0);
        checkMetricByName(listMetricStore, GET_LATENCY_AVG, 0);
        checkMetricByName(listMetricStore, GET_LATENCY_MAX, 0);
        checkMetricByName(listMetricStore, DELETE_LATENCY_AVG, 0);
        checkMetricByName(listMetricStore, DELETE_LATENCY_MAX, 0);
        checkMetricByName(listMetricStore, REMOVE_LATENCY_AVG, 1);
        checkMetricByName(listMetricStore, REMOVE_LATENCY_MAX, 1);
        checkMetricByName(listMetricStore, PUT_ALL_LATENCY_AVG, 0);
        checkMetricByName(listMetricStore, PUT_ALL_LATENCY_MAX, 0);
        checkMetricByName(listMetricStore, ALL_LATENCY_AVG, 0);
        checkMetricByName(listMetricStore, ALL_LATENCY_MAX, 0);
        checkMetricByName(listMetricStore, RANGE_LATENCY_AVG, 0);
        checkMetricByName(listMetricStore, RANGE_LATENCY_MAX, 0);
        checkMetricByName(listMetricStore, FLUSH_LATENCY_AVG, 1);
        checkMetricByName(listMetricStore, FLUSH_LATENCY_MAX, 1);
        checkMetricByName(listMetricStore, RESTORE_LATENCY_AVG, 1);
        checkMetricByName(listMetricStore, RESTORE_LATENCY_MAX, 1);
        checkMetricByName(listMetricStore, FETCH_LATENCY_AVG, 1);
        checkMetricByName(listMetricStore, FETCH_LATENCY_MAX, 1);
        checkMetricByName(listMetricStore, PUT_RATE, 1);
        checkMetricByName(listMetricStore, PUT_IF_ABSENT_RATE, 0);
        checkMetricByName(listMetricStore, PUT_IF_ABSENT_TOTAL, 0);
        checkMetricByName(listMetricStore, GET_RATE, 0);
        checkMetricByName(listMetricStore, GET_TOTAL, 0);
        checkMetricByName(listMetricStore, DELETE_RATE, 0);
        checkMetricByName(listMetricStore, DELETE_TOTAL, 0);
        checkMetricByName(listMetricStore, REMOVE_RATE, 1);
        checkMetricByName(listMetricStore, PUT_ALL_RATE, 0);
        checkMetricByName(listMetricStore, PUT_ALL_TOTAL, 0);
        checkMetricByName(listMetricStore, ALL_RATE, 0);
        checkMetricByName(listMetricStore, ALL_TOTAL, 0);
        checkMetricByName(listMetricStore, RANGE_RATE, 0);
        checkMetricByName(listMetricStore, RANGE_TOTAL, 0);
        checkMetricByName(listMetricStore, FLUSH_RATE, 1);
        checkMetricByName(listMetricStore, RESTORE_RATE, 1);
        checkMetricByName(listMetricStore, FETCH_RATE, 1);
        checkMetricByName(listMetricStore, SUPPRESSION_BUFFER_COUNT_CURRENT, 0);
        checkMetricByName(listMetricStore, SUPPRESSION_BUFFER_COUNT_AVG, 0);
        checkMetricByName(listMetricStore, SUPPRESSION_BUFFER_COUNT_MAX, 0);
        checkMetricByName(listMetricStore, SUPPRESSION_BUFFER_SIZE_CURRENT, 0);
        checkMetricByName(listMetricStore, SUPPRESSION_BUFFER_SIZE_AVG, 0);
        checkMetricByName(listMetricStore, SUPPRESSION_BUFFER_SIZE_MAX, 0);
        checkMetricByName(listMetricStore, RECORD_E2E_LATENCY_AVG, 1);
        checkMetricByName(listMetricStore, RECORD_E2E_LATENCY_MIN, 1);
        checkMetricByName(listMetricStore, RECORD_E2E_LATENCY_MAX, 1);
    }
>>>>>>> 15418db6

    private void checkMetricByName(final List<Metric> listMetric, final String metricName, final int numMetric) {
        final List<Metric> metrics = listMetric.stream()
            .filter(m -> m.metricName().name().equals(metricName))
            .collect(Collectors.toList());
<<<<<<< HEAD
		Assert.assertEquals("Size of metrics of type:'" + metricName + "' must be equal to " + numMetric + " but it's equal to " + metrics.size(), numMetric, metrics.size());
=======
        assertEquals(numMetric, metrics.size(), "Size of metrics of type:'" + metricName + "' must be equal to " + numMetric + " but it's equal to " + metrics.size());
>>>>>>> 15418db6
        for (final Metric m : metrics) {
            assertNotNull(m.metricValue(), "Metric:'" + m.metricName() + "' must be not null");
        }
    }
}<|MERGE_RESOLUTION|>--- conflicted
+++ resolved
@@ -23,33 +23,17 @@
 import org.apache.kafka.common.serialization.StringSerializer;
 import org.apache.kafka.common.utils.Bytes;
 import org.apache.kafka.common.utils.MockTime;
-import org.apache.kafka.streams.KafkaStreams;
+import org.apache.kafka.streams.*;
 import org.apache.kafka.streams.KafkaStreams.State;
-import org.apache.kafka.streams.KeyValue;
-import org.apache.kafka.streams.StreamsBuilder;
-import org.apache.kafka.streams.StreamsConfig;
-import org.apache.kafka.streams.Topology;
 import org.apache.kafka.streams.integration.utils.EmbeddedKafkaCluster;
 import org.apache.kafka.streams.integration.utils.IntegrationTestUtils;
-import org.apache.kafka.streams.kstream.Consumed;
-import org.apache.kafka.streams.kstream.Materialized;
-import org.apache.kafka.streams.kstream.Produced;
-import org.apache.kafka.streams.kstream.SessionWindows;
-import org.apache.kafka.streams.kstream.Suppressed;
+import org.apache.kafka.streams.kstream.*;
 import org.apache.kafka.streams.kstream.Suppressed.BufferConfig;
-import org.apache.kafka.streams.kstream.TimeWindows;
 import org.apache.kafka.streams.state.SessionStore;
 import org.apache.kafka.streams.state.Stores;
 import org.apache.kafka.streams.state.WindowStore;
 import org.apache.kafka.test.TestUtils;
-import org.junit.jupiter.api.AfterAll;
-import org.junit.jupiter.api.AfterEach;
-import org.junit.jupiter.api.BeforeAll;
-import org.junit.jupiter.api.BeforeEach;
-import org.junit.jupiter.api.Test;
-import org.junit.jupiter.api.TestInfo;
-import org.junit.jupiter.api.Timeout;
-import org.junit.jupiter.api.Tag;
+import org.junit.jupiter.api.*;
 
 import java.io.IOException;
 import java.time.Duration;
@@ -69,202 +53,6 @@
 @Tag("integration")
 @SuppressWarnings("deprecation")
 public class MetricsIntegrationTest {
-<<<<<<< HEAD
-
-	private static final int NUM_BROKERS = 1;
-	private static final int NUM_THREADS = 2;
-
-	public static final EmbeddedKafkaCluster CLUSTER = new EmbeddedKafkaCluster(NUM_BROKERS);
-
-	@BeforeClass
-	public static void startCluster() throws IOException {
-		CLUSTER.start();
-	}
-
-	@AfterClass
-	public static void closeCluster() {
-		CLUSTER.stop();
-	}
-
-	private final long timeout = 60000;
-
-	// Metric group
-	private static final String STREAM_CLIENT_NODE_METRICS = "stream-metrics";
-	private static final String STREAM_THREAD_NODE_METRICS_0100_TO_24 = "stream-metrics";
-	private static final String STREAM_THREAD_NODE_METRICS = "stream-thread-metrics";
-	private static final String STREAM_TASK_NODE_METRICS = "stream-task-metrics";
-	private static final String STREAM_PROCESSOR_NODE_METRICS = "stream-processor-node-metrics";
-	private static final String STREAM_CACHE_NODE_METRICS = "stream-record-cache-metrics";
-
-	private static final String IN_MEMORY_KVSTORE_TAG_KEY = "in-memory-state-id";
-	private static final String IN_MEMORY_LRUCACHE_TAG_KEY = "in-memory-lru-state-id";
-	private static final String ROCKSDB_KVSTORE_TAG_KEY = "rocksdb-state-id";
-	private static final String STATE_STORE_LEVEL_GROUP_IN_MEMORY_KVSTORE_0100_TO_24 = "stream-in-memory-state-metrics";
-	private static final String STATE_STORE_LEVEL_GROUP_IN_MEMORY_LRUCACHE_0100_TO_24 = "stream-in-memory-lru-state-metrics";
-	private static final String STATE_STORE_LEVEL_GROUP_ROCKSDB_KVSTORE_0100_TO_24 = "stream-rocksdb-state-metrics";
-	private static final String STATE_STORE_LEVEL_GROUP = "stream-state-metrics";
-	private static final String STATE_STORE_LEVEL_GROUP_ROCKSDB_WINDOW_STORE_0100_TO_24 = "stream-rocksdb-window-state-metrics";
-	private static final String STATE_STORE_LEVEL_GROUP_ROCKSDB_SESSION_STORE_0100_TO_24 = "stream-rocksdb-session-state-metrics";
-	private static final String BUFFER_LEVEL_GROUP_0100_TO_24 = "stream-buffer-metrics";
-
-	// Metrics name
-	private static final String VERSION = "version";
-	private static final String COMMIT_ID = "commit-id";
-	private static final String APPLICATION_ID = "application-id";
-	private static final String TOPOLOGY_DESCRIPTION = "topology-description";
-	private static final String STATE = "state";
-	private static final String ALIVE_STREAM_THREADS = "alive-stream-threads";
-	private static final String FAILED_STREAM_THREADS = "failed-stream-threads";
-	private static final String PUT_LATENCY_AVG = "put-latency-avg";
-	private static final String PUT_LATENCY_MAX = "put-latency-max";
-	private static final String PUT_IF_ABSENT_LATENCY_AVG = "put-if-absent-latency-avg";
-	private static final String PUT_IF_ABSENT_LATENCY_MAX = "put-if-absent-latency-max";
-	private static final String GET_LATENCY_AVG = "get-latency-avg";
-	private static final String GET_LATENCY_MAX = "get-latency-max";
-	private static final String DELETE_LATENCY_AVG = "delete-latency-avg";
-	private static final String DELETE_LATENCY_MAX = "delete-latency-max";
-	private static final String REMOVE_LATENCY_AVG = "remove-latency-avg";
-	private static final String REMOVE_LATENCY_MAX = "remove-latency-max";
-	private static final String PUT_ALL_LATENCY_AVG = "put-all-latency-avg";
-	private static final String PUT_ALL_LATENCY_MAX = "put-all-latency-max";
-	private static final String ALL_LATENCY_AVG = "all-latency-avg";
-	private static final String ALL_LATENCY_MAX = "all-latency-max";
-	private static final String RANGE_LATENCY_AVG = "range-latency-avg";
-	private static final String RANGE_LATENCY_MAX = "range-latency-max";
-	private static final String FLUSH_LATENCY_AVG = "flush-latency-avg";
-	private static final String FLUSH_LATENCY_MAX = "flush-latency-max";
-	private static final String RESTORE_LATENCY_AVG = "restore-latency-avg";
-	private static final String RESTORE_LATENCY_MAX = "restore-latency-max";
-	private static final String PUT_RATE = "put-rate";
-	private static final String PUT_TOTAL = "put-total";
-	private static final String PUT_IF_ABSENT_RATE = "put-if-absent-rate";
-	private static final String PUT_IF_ABSENT_TOTAL = "put-if-absent-total";
-	private static final String GET_RATE = "get-rate";
-	private static final String GET_TOTAL = "get-total";
-	private static final String FETCH_RATE = "fetch-rate";
-	private static final String FETCH_TOTAL = "fetch-total";
-	private static final String FETCH_LATENCY_AVG = "fetch-latency-avg";
-	private static final String FETCH_LATENCY_MAX = "fetch-latency-max";
-	private static final String DELETE_RATE = "delete-rate";
-	private static final String DELETE_TOTAL = "delete-total";
-	private static final String REMOVE_RATE = "remove-rate";
-	private static final String REMOVE_TOTAL = "remove-total";
-	private static final String PUT_ALL_RATE = "put-all-rate";
-	private static final String PUT_ALL_TOTAL = "put-all-total";
-	private static final String ALL_RATE = "all-rate";
-	private static final String ALL_TOTAL = "all-total";
-	private static final String RANGE_RATE = "range-rate";
-	private static final String RANGE_TOTAL = "range-total";
-	private static final String FLUSH_RATE = "flush-rate";
-	private static final String FLUSH_TOTAL = "flush-total";
-	private static final String RESTORE_RATE = "restore-rate";
-	private static final String RESTORE_TOTAL = "restore-total";
-	private static final String PROCESS_LATENCY_AVG = "process-latency-avg";
-	private static final String PROCESS_LATENCY_MAX = "process-latency-max";
-	private static final String PUNCTUATE_LATENCY_AVG = "punctuate-latency-avg";
-	private static final String PUNCTUATE_LATENCY_MAX = "punctuate-latency-max";
-	private static final String CREATE_LATENCY_AVG = "create-latency-avg";
-	private static final String CREATE_LATENCY_MAX = "create-latency-max";
-	private static final String DESTROY_LATENCY_AVG = "destroy-latency-avg";
-	private static final String DESTROY_LATENCY_MAX = "destroy-latency-max";
-	private static final String PROCESS_RATE = "process-rate";
-	private static final String PROCESS_TOTAL = "process-total";
-	private static final String PROCESS_RATIO = "process-ratio";
-	private static final String PROCESS_RECORDS_AVG = "process-records-avg";
-	private static final String PROCESS_RECORDS_MAX = "process-records-max";
-	private static final String PUNCTUATE_RATE = "punctuate-rate";
-	private static final String PUNCTUATE_TOTAL = "punctuate-total";
-	private static final String PUNCTUATE_RATIO = "punctuate-ratio";
-	private static final String CREATE_RATE = "create-rate";
-	private static final String CREATE_TOTAL = "create-total";
-	private static final String DESTROY_RATE = "destroy-rate";
-	private static final String DESTROY_TOTAL = "destroy-total";
-	private static final String FORWARD_TOTAL = "forward-total";
-	private static final String FORWARD_RATE = "forward-rate";
-	private static final String STREAM_STRING = "stream";
-	private static final String COMMIT_LATENCY_AVG = "commit-latency-avg";
-	private static final String COMMIT_LATENCY_MAX = "commit-latency-max";
-	private static final String POLL_LATENCY_AVG = "poll-latency-avg";
-	private static final String POLL_LATENCY_MAX = "poll-latency-max";
-	private static final String COMMIT_RATE = "commit-rate";
-	private static final String COMMIT_TOTAL = "commit-total";
-	private static final String COMMIT_RATIO = "commit-ratio";
-	private static final String ENFORCED_PROCESSING_RATE = "enforced-processing-rate";
-	private static final String ENFORCED_PROCESSING_TOTAL = "enforced-processing-total";
-	private static final String POLL_RATE = "poll-rate";
-	private static final String POLL_TOTAL = "poll-total";
-	private static final String POLL_RATIO = "poll-ratio";
-	private static final String POLL_RECORDS_AVG = "poll-records-avg";
-	private static final String POLL_RECORDS_MAX = "poll-records-max";
-	private static final String TASK_CREATED_RATE = "task-created-rate";
-	private static final String TASK_CREATED_TOTAL = "task-created-total";
-	private static final String TASK_CLOSED_RATE = "task-closed-rate";
-	private static final String TASK_CLOSED_TOTAL = "task-closed-total";
-	private static final String ACTIVE_PROCESS_RATIO = "active-process-ratio";
-	private static final String ACTIVE_BUFFER_COUNT = "active-buffer-count";
-	private static final String SKIPPED_RECORDS_RATE = "skipped-records-rate";
-	private static final String SKIPPED_RECORDS_TOTAL = "skipped-records-total";
-	private static final String RECORD_LATENESS_AVG = "record-lateness-avg";
-	private static final String RECORD_LATENESS_MAX = "record-lateness-max";
-	private static final String HIT_RATIO_AVG_BEFORE_24 = "hitRatio-avg";
-	private static final String HIT_RATIO_MIN_BEFORE_24 = "hitRatio-min";
-	private static final String HIT_RATIO_MAX_BEFORE_24 = "hitRatio-max";
-	private static final String HIT_RATIO_AVG = "hit-ratio-avg";
-	private static final String HIT_RATIO_MIN = "hit-ratio-min";
-	private static final String HIT_RATIO_MAX = "hit-ratio-max";
-	private static final String SUPPRESSION_BUFFER_SIZE_CURRENT = "suppression-buffer-size-current";
-	private static final String SUPPRESSION_BUFFER_SIZE_AVG = "suppression-buffer-size-avg";
-	private static final String SUPPRESSION_BUFFER_SIZE_MAX = "suppression-buffer-size-max";
-	private static final String SUPPRESSION_BUFFER_COUNT_CURRENT = "suppression-buffer-count-current";
-	private static final String SUPPRESSION_BUFFER_COUNT_AVG = "suppression-buffer-count-avg";
-	private static final String SUPPRESSION_BUFFER_COUNT_MAX = "suppression-buffer-count-max";
-	private static final String EXPIRED_WINDOW_RECORD_DROP_RATE = "expired-window-record-drop-rate";
-	private static final String EXPIRED_WINDOW_RECORD_DROP_TOTAL = "expired-window-record-drop-total";
-	private static final String RECORD_E2E_LATENCY_AVG = "record-e2e-latency-avg";
-	private static final String RECORD_E2E_LATENCY_MIN = "record-e2e-latency-min";
-	private static final String RECORD_E2E_LATENCY_MAX = "record-e2e-latency-max";
-
-	// stores name
-	private static final String TIME_WINDOWED_AGGREGATED_STREAM_STORE = "time-windowed-aggregated-stream-store";
-	private static final String SESSION_AGGREGATED_STREAM_STORE = "session-aggregated-stream-store";
-	private static final String MY_STORE_IN_MEMORY = "myStoreInMemory";
-	private static final String MY_STORE_PERSISTENT_KEY_VALUE = "myStorePersistentKeyValue";
-	private static final String MY_STORE_LRU_MAP = "myStoreLruMap";
-
-	// topic names
-	private static final String STREAM_INPUT = "STREAM_INPUT";
-	private static final String STREAM_OUTPUT_1 = "STREAM_OUTPUT_1";
-	private static final String STREAM_OUTPUT_2 = "STREAM_OUTPUT_2";
-	private static final String STREAM_OUTPUT_3 = "STREAM_OUTPUT_3";
-	private static final String STREAM_OUTPUT_4 = "STREAM_OUTPUT_4";
-
-	private StreamsBuilder builder;
-	private Properties streamsConfiguration;
-	private KafkaStreams kafkaStreams;
-
-	private String appId;
-
-	@Rule
-	public TestName testName = new TestName();
-
-	@Before
-	public void before() throws InterruptedException {
-		builder = new StreamsBuilder();
-		CLUSTER.createTopics(STREAM_INPUT, STREAM_OUTPUT_1, STREAM_OUTPUT_2, STREAM_OUTPUT_3, STREAM_OUTPUT_4);
-
-		final String safeTestName = safeUniqueTestName(getClass(), testName);
-		appId = "app-" + safeTestName;
-
-		streamsConfiguration = new Properties();
-		streamsConfiguration.put(StreamsConfig.APPLICATION_ID_CONFIG, appId);
-		streamsConfiguration.put(StreamsConfig.BOOTSTRAP_SERVERS_CONFIG, CLUSTER.bootstrapServers());
-		streamsConfiguration.put(StreamsConfig.DEFAULT_KEY_SERDE_CLASS_CONFIG, Serdes.Integer().getClass());
-		streamsConfiguration.put(StreamsConfig.DEFAULT_VALUE_SERDE_CLASS_CONFIG, Serdes.String().getClass());
-		streamsConfiguration.put(StreamsConfig.METRICS_RECORDING_LEVEL_CONFIG, Sensor.RecordingLevel.DEBUG.name);
-		streamsConfiguration.put(StreamsConfig.CACHE_MAX_BYTES_BUFFERING_CONFIG, 10 * 1024 * 1024L);
-		streamsConfiguration.put(StreamsConfig.NUM_STREAM_THREADS_CONFIG, NUM_THREADS);
-		streamsConfiguration.put(StreamsConfig.STATE_DIR_CONFIG, TestUtils.tempDirectory().getPath());
-=======
     private static final int NUM_BROKERS = 1;
     private static final int NUM_THREADS = 2;
 
@@ -452,7 +240,6 @@
         streamsConfiguration.put(StreamsConfig.METRICS_RECORDING_LEVEL_CONFIG, Sensor.RecordingLevel.DEBUG.name);
         streamsConfiguration.put(StreamsConfig.NUM_STREAM_THREADS_CONFIG, NUM_THREADS);
         streamsConfiguration.put(StreamsConfig.STATE_DIR_CONFIG, TestUtils.tempDirectory().getPath());
->>>>>>> 15418db6
     }
 
     @AfterEach
@@ -460,429 +247,6 @@
         CLUSTER.deleteTopics(STREAM_INPUT, STREAM_OUTPUT_1, STREAM_OUTPUT_2, STREAM_OUTPUT_3, STREAM_OUTPUT_4);
     }
 
-<<<<<<< HEAD
-	private void startApplication() throws InterruptedException {
-		final Topology topology = builder.build();
-		kafkaStreams = new KafkaStreams(topology, streamsConfiguration);
-
-		verifyAliveStreamThreadsMetric();
-		verifyStateMetric(State.CREATED);
-		verifyTopologyDescriptionMetric(topology.describe().toString());
-		verifyApplicationIdMetric();
-
-		kafkaStreams.start();
-		TestUtils.waitForCondition(
-				() -> kafkaStreams.state() == State.RUNNING,
-				timeout,
-				() -> "Kafka Streams application did not reach state RUNNING in " + timeout + " ms");
-
-		verifyAliveStreamThreadsMetric();
-		verifyStateMetric(State.RUNNING);
-	}
-
-	private void produceRecordsForTwoSegments(final Duration segmentInterval) {
-		final MockTime mockTime = new MockTime(Math.max(segmentInterval.toMillis(), 60_000L));
-		final Properties props = TestUtils.producerConfig(
-				CLUSTER.bootstrapServers(),
-				IntegerSerializer.class,
-				StringSerializer.class,
-				new Properties());
-		IntegrationTestUtils.produceKeyValuesSynchronouslyWithTimestamp(
-				STREAM_INPUT,
-				Collections.singletonList(new KeyValue<>(1, "A")),
-				props,
-				mockTime.milliseconds()
-		);
-		IntegrationTestUtils.produceKeyValuesSynchronouslyWithTimestamp(
-				STREAM_INPUT,
-				Collections.singletonList(new KeyValue<>(1, "B")),
-				props,
-				mockTime.milliseconds()
-		);
-	}
-
-	private void produceRecordsForClosingWindow(final Duration windowSize) {
-		final MockTime mockTime = new MockTime(windowSize.toMillis() + 1);
-		final Properties props = TestUtils.producerConfig(
-				CLUSTER.bootstrapServers(),
-				IntegerSerializer.class,
-				StringSerializer.class,
-				new Properties());
-		IntegrationTestUtils.produceKeyValuesSynchronouslyWithTimestamp(
-				STREAM_INPUT,
-				Collections.singletonList(new KeyValue<>(1, "A")),
-				props,
-				mockTime.milliseconds()
-		);
-		IntegrationTestUtils.produceKeyValuesSynchronouslyWithTimestamp(
-				STREAM_INPUT,
-				Collections.singletonList(new KeyValue<>(1, "B")),
-				props,
-				mockTime.milliseconds()
-		);
-	}
-
-	private void closeApplication() throws Exception {
-		kafkaStreams.close();
-		kafkaStreams.cleanUp();
-		IntegrationTestUtils.purgeLocalStreamsState(streamsConfiguration);
-		final long timeout = 60000;
-		TestUtils.waitForCondition(
-				() -> kafkaStreams.state() == State.NOT_RUNNING,
-				timeout,
-				() -> "Kafka Streams application did not reach state NOT_RUNNING in " + timeout + " ms");
-	}
-
-	@Test
-	public void shouldAddMetricsOnAllLevelsWithBuiltInMetricsLatestVersion() throws Exception {
-		shouldAddMetricsOnAllLevels(StreamsConfig.METRICS_LATEST);
-	}
-
-	@Test
-	public void shouldAddMetricsOnAllLevelsWithBuiltInMetricsVersion0100To24() throws Exception {
-		shouldAddMetricsOnAllLevels(StreamsConfig.METRICS_0100_TO_24);
-	}
-
-	private void shouldAddMetricsOnAllLevels(final String builtInMetricsVersion) throws Exception {
-		streamsConfiguration.put(StreamsConfig.BUILT_IN_METRICS_VERSION_CONFIG, builtInMetricsVersion);
-
-		builder.stream(STREAM_INPUT, Consumed.with(Serdes.Integer(), Serdes.String()))
-				.to(STREAM_OUTPUT_1, Produced.with(Serdes.Integer(), Serdes.String()));
-		builder.table(STREAM_OUTPUT_1,
-				Materialized.as(Stores.inMemoryKeyValueStore(MY_STORE_IN_MEMORY)).withCachingEnabled())
-				.toStream()
-				.to(STREAM_OUTPUT_2);
-		builder.table(STREAM_OUTPUT_2,
-				Materialized.as(Stores.persistentKeyValueStore(MY_STORE_PERSISTENT_KEY_VALUE)).withCachingEnabled())
-				.toStream()
-				.to(STREAM_OUTPUT_3);
-		builder.table(STREAM_OUTPUT_3,
-				Materialized.as(Stores.lruMap(MY_STORE_LRU_MAP, 10000)).withCachingEnabled())
-				.toStream()
-				.to(STREAM_OUTPUT_4);
-		startApplication();
-
-		verifyStateMetric(State.RUNNING);
-		checkClientLevelMetrics();
-		checkThreadLevelMetrics(builtInMetricsVersion);
-		checkTaskLevelMetrics(builtInMetricsVersion);
-		checkProcessorNodeLevelMetrics(builtInMetricsVersion);
-		checkKeyValueStoreMetrics(
-				STATE_STORE_LEVEL_GROUP_IN_MEMORY_KVSTORE_0100_TO_24,
-				IN_MEMORY_KVSTORE_TAG_KEY,
-				builtInMetricsVersion
-		);
-		checkKeyValueStoreMetrics(
-				STATE_STORE_LEVEL_GROUP_ROCKSDB_KVSTORE_0100_TO_24,
-				ROCKSDB_KVSTORE_TAG_KEY,
-				builtInMetricsVersion
-		);
-		checkKeyValueStoreMetrics(
-				STATE_STORE_LEVEL_GROUP_IN_MEMORY_LRUCACHE_0100_TO_24,
-				IN_MEMORY_LRUCACHE_TAG_KEY,
-				builtInMetricsVersion
-		);
-		checkCacheMetrics(builtInMetricsVersion);
-
-		closeApplication();
-
-		checkMetricsDeregistration();
-	}
-
-	@Test
-	public void shouldAddMetricsForWindowStoreAndSuppressionBufferWithBuiltInMetricsLatestVersion() throws Exception {
-		shouldAddMetricsForWindowStoreAndSuppressionBuffer(StreamsConfig.METRICS_LATEST);
-	}
-
-	@Test
-	public void shouldAddMetricsForWindowStoreAndSuppressionBufferWithBuiltInMetricsVersion0100To24() throws Exception {
-		shouldAddMetricsForWindowStoreAndSuppressionBuffer(StreamsConfig.METRICS_0100_TO_24);
-	}
-
-	private void shouldAddMetricsForWindowStoreAndSuppressionBuffer(final String builtInMetricsVersion) throws Exception {
-		streamsConfiguration.put(StreamsConfig.BUILT_IN_METRICS_VERSION_CONFIG, builtInMetricsVersion);
-
-		final Duration windowSize = Duration.ofMillis(50);
-		builder.stream(STREAM_INPUT, Consumed.with(Serdes.Integer(), Serdes.String()))
-				.groupByKey()
-				.windowedBy(TimeWindows.of(windowSize).grace(Duration.ZERO))
-				.aggregate(() -> 0L,
-						(aggKey, newValue, aggValue) -> aggValue,
-						Materialized.<Integer, Long, WindowStore<Bytes, byte[]>>as(TIME_WINDOWED_AGGREGATED_STREAM_STORE)
-								.withValueSerde(Serdes.Long())
-								.withRetention(windowSize))
-				.suppress(Suppressed.untilWindowCloses(BufferConfig.unbounded()))
-				.toStream()
-				.map((key, value) -> KeyValue.pair(value, value))
-				.to(STREAM_OUTPUT_1, Produced.with(Serdes.Long(), Serdes.Long()));
-
-		produceRecordsForClosingWindow(windowSize);
-		startApplication();
-
-		verifyStateMetric(State.RUNNING);
-
-		checkWindowStoreAndSuppressionBufferMetrics(builtInMetricsVersion);
-
-		closeApplication();
-
-		checkMetricsDeregistration();
-	}
-
-	@Test
-	public void shouldAddMetricsForSessionStoreWithBuiltInMetricsLatestVersion() throws Exception {
-		shouldAddMetricsForSessionStore(StreamsConfig.METRICS_LATEST);
-	}
-
-	@Test
-	public void shouldAddMetricsForSessionStoreWithBuiltInMetricsVersion0100To24() throws Exception {
-		shouldAddMetricsForSessionStore(StreamsConfig.METRICS_0100_TO_24);
-	}
-
-	private void shouldAddMetricsForSessionStore(final String builtInMetricsVersion) throws Exception {
-		streamsConfiguration.put(StreamsConfig.BUILT_IN_METRICS_VERSION_CONFIG, builtInMetricsVersion);
-
-		final Duration inactivityGap = Duration.ofMillis(50);
-		builder.stream(STREAM_INPUT, Consumed.with(Serdes.Integer(), Serdes.String()))
-				.groupByKey()
-				.windowedBy(SessionWindows.with(inactivityGap).grace(Duration.ZERO))
-				.aggregate(() -> 0L,
-						(aggKey, newValue, aggValue) -> aggValue,
-						(aggKey, leftAggValue, rightAggValue) -> leftAggValue,
-						Materialized.<Integer, Long, SessionStore<Bytes, byte[]>>as(SESSION_AGGREGATED_STREAM_STORE)
-								.withValueSerde(Serdes.Long())
-								.withRetention(inactivityGap))
-				.toStream()
-				.map((key, value) -> KeyValue.pair(value, value))
-				.to(STREAM_OUTPUT_1, Produced.with(Serdes.Long(), Serdes.Long()));
-
-		produceRecordsForTwoSegments(inactivityGap);
-
-		startApplication();
-
-		verifyStateMetric(State.RUNNING);
-
-		checkSessionStoreMetrics(builtInMetricsVersion);
-
-		closeApplication();
-
-		checkMetricsDeregistration();
-	}
-
-	private void verifyAliveStreamThreadsMetric() {
-		final List<Metric> metricsList = new ArrayList<Metric>(kafkaStreams.metrics().values()).stream()
-				.filter(m -> m.metricName().name().equals(ALIVE_STREAM_THREADS) &&
-						m.metricName().group().equals(STREAM_CLIENT_NODE_METRICS))
-				.collect(Collectors.toList());
-		assertThat(metricsList.size(), is(1));
-		assertThat(metricsList.get(0).metricValue(), is(NUM_THREADS));
-	}
-
-	private void verifyStateMetric(final State state) {
-		final List<Metric> metricsList = new ArrayList<Metric>(kafkaStreams.metrics().values()).stream()
-				.filter(m -> m.metricName().name().equals(STATE) &&
-						m.metricName().group().equals(STREAM_CLIENT_NODE_METRICS))
-				.collect(Collectors.toList());
-		assertThat(metricsList.size(), is(1));
-		assertThat(metricsList.get(0).metricValue(), is(state));
-		assertThat(metricsList.get(0).metricValue().toString(), is(state.toString()));
-	}
-
-	private void verifyTopologyDescriptionMetric(final String topologyDescription) {
-		final List<Metric> metricsList = new ArrayList<Metric>(kafkaStreams.metrics().values()).stream()
-				.filter(m -> m.metricName().name().equals(TOPOLOGY_DESCRIPTION) &&
-						m.metricName().group().equals(STREAM_CLIENT_NODE_METRICS))
-				.collect(Collectors.toList());
-		assertThat(metricsList.size(), is(1));
-		assertThat(metricsList.get(0).metricValue(), is(topologyDescription));
-	}
-
-	private void verifyApplicationIdMetric() {
-		final List<Metric> metricsList = new ArrayList<Metric>(kafkaStreams.metrics().values()).stream()
-				.filter(m -> m.metricName().name().equals(APPLICATION_ID) &&
-						m.metricName().group().equals(STREAM_CLIENT_NODE_METRICS))
-				.collect(Collectors.toList());
-		assertThat(metricsList.size(), is(1));
-		assertThat(metricsList.get(0).metricValue(), is(appId));
-	}
-
-	private void checkClientLevelMetrics() {
-		final List<Metric> listMetricThread = new ArrayList<Metric>(kafkaStreams.metrics().values()).stream()
-				.filter(m -> m.metricName().group().equals(STREAM_CLIENT_NODE_METRICS))
-				.collect(Collectors.toList());
-		checkMetricByName(listMetricThread, VERSION, 1);
-		checkMetricByName(listMetricThread, COMMIT_ID, 1);
-		checkMetricByName(listMetricThread, APPLICATION_ID, 1);
-		checkMetricByName(listMetricThread, TOPOLOGY_DESCRIPTION, 1);
-		checkMetricByName(listMetricThread, STATE, 1);
-		checkMetricByName(listMetricThread, ALIVE_STREAM_THREADS, 1);
-		checkMetricByName(listMetricThread, FAILED_STREAM_THREADS, 1);
-	}
-
-	private void checkThreadLevelMetrics(final String builtInMetricsVersion) {
-		final List<Metric> listMetricThread = new ArrayList<Metric>(kafkaStreams.metrics().values()).stream()
-				.filter(m -> m.metricName().group().equals(
-						StreamsConfig.METRICS_LATEST.equals(builtInMetricsVersion) ? STREAM_THREAD_NODE_METRICS
-								: STREAM_THREAD_NODE_METRICS_0100_TO_24))
-				.collect(Collectors.toList());
-		checkMetricByName(listMetricThread, COMMIT_LATENCY_AVG, NUM_THREADS);
-		checkMetricByName(listMetricThread, COMMIT_LATENCY_MAX, NUM_THREADS);
-		checkMetricByName(listMetricThread, POLL_LATENCY_AVG, NUM_THREADS);
-		checkMetricByName(listMetricThread, POLL_LATENCY_MAX, NUM_THREADS);
-		checkMetricByName(listMetricThread, PROCESS_LATENCY_AVG, NUM_THREADS);
-		checkMetricByName(listMetricThread, PROCESS_LATENCY_MAX, NUM_THREADS);
-		checkMetricByName(listMetricThread, PUNCTUATE_LATENCY_AVG, NUM_THREADS);
-		checkMetricByName(listMetricThread, PUNCTUATE_LATENCY_MAX, NUM_THREADS);
-		checkMetricByName(listMetricThread, COMMIT_RATE, NUM_THREADS);
-		checkMetricByName(listMetricThread, COMMIT_TOTAL, NUM_THREADS);
-		checkMetricByName(listMetricThread, COMMIT_RATIO, NUM_THREADS);
-		checkMetricByName(listMetricThread, POLL_RATE, NUM_THREADS);
-		checkMetricByName(listMetricThread, POLL_TOTAL, NUM_THREADS);
-		checkMetricByName(listMetricThread, POLL_RATIO, NUM_THREADS);
-		checkMetricByName(listMetricThread, POLL_RECORDS_AVG, NUM_THREADS);
-		checkMetricByName(listMetricThread, POLL_RECORDS_MAX, NUM_THREADS);
-		checkMetricByName(listMetricThread, PROCESS_RATE, NUM_THREADS);
-		checkMetricByName(listMetricThread, PROCESS_TOTAL, NUM_THREADS);
-		checkMetricByName(listMetricThread, PROCESS_RATIO, NUM_THREADS);
-		checkMetricByName(listMetricThread, PROCESS_RECORDS_AVG, NUM_THREADS);
-		checkMetricByName(listMetricThread, PROCESS_RECORDS_MAX, NUM_THREADS);
-		checkMetricByName(listMetricThread, PUNCTUATE_RATE, NUM_THREADS);
-		checkMetricByName(listMetricThread, PUNCTUATE_TOTAL, NUM_THREADS);
-		checkMetricByName(listMetricThread, PUNCTUATE_RATIO, NUM_THREADS);
-		checkMetricByName(listMetricThread, TASK_CREATED_RATE, NUM_THREADS);
-		checkMetricByName(listMetricThread, TASK_CREATED_TOTAL, NUM_THREADS);
-		checkMetricByName(listMetricThread, TASK_CLOSED_RATE, NUM_THREADS);
-		checkMetricByName(listMetricThread, TASK_CLOSED_TOTAL, NUM_THREADS);
-		checkMetricByName(
-				listMetricThread,
-				SKIPPED_RECORDS_RATE,
-				StreamsConfig.METRICS_LATEST.equals(builtInMetricsVersion) ? 0 : NUM_THREADS
-		);
-		checkMetricByName(
-				listMetricThread,
-				SKIPPED_RECORDS_TOTAL,
-				StreamsConfig.METRICS_LATEST.equals(builtInMetricsVersion) ? 0 : NUM_THREADS
-		);
-	}
-
-	private void checkTaskLevelMetrics(final String builtInMetricsVersion) {
-		final List<Metric> listMetricTask = new ArrayList<Metric>(kafkaStreams.metrics().values()).stream()
-				.filter(m -> m.metricName().group().equals(STREAM_TASK_NODE_METRICS))
-				.collect(Collectors.toList());
-		final int numberOfAddedMetrics = StreamsConfig.METRICS_0100_TO_24.equals(builtInMetricsVersion) ? 0 : 4;
-		checkMetricByName(listMetricTask, ENFORCED_PROCESSING_RATE, 4);
-		checkMetricByName(listMetricTask, ENFORCED_PROCESSING_TOTAL, 4);
-		checkMetricByName(listMetricTask, RECORD_LATENESS_AVG, 4);
-		checkMetricByName(listMetricTask, RECORD_LATENESS_MAX, 4);
-		checkMetricByName(listMetricTask, ACTIVE_PROCESS_RATIO, 4);
-		checkMetricByName(listMetricTask, ACTIVE_BUFFER_COUNT, 4);
-		checkMetricByName(listMetricTask, PROCESS_LATENCY_AVG, numberOfAddedMetrics);
-		checkMetricByName(listMetricTask, PROCESS_LATENCY_MAX, numberOfAddedMetrics);
-		checkMetricByName(listMetricTask, PUNCTUATE_LATENCY_AVG, numberOfAddedMetrics);
-		checkMetricByName(listMetricTask, PUNCTUATE_LATENCY_MAX, numberOfAddedMetrics);
-		checkMetricByName(listMetricTask, PUNCTUATE_RATE, numberOfAddedMetrics);
-		checkMetricByName(listMetricTask, PUNCTUATE_TOTAL, numberOfAddedMetrics);
-		checkMetricByName(listMetricTask, PROCESS_RATE, numberOfAddedMetrics);
-		checkMetricByName(listMetricTask, PROCESS_TOTAL, numberOfAddedMetrics);
-	}
-
-	private void checkProcessorNodeLevelMetrics(final String builtInMetricsVersion) {
-		final List<Metric> listMetricProcessor = new ArrayList<Metric>(kafkaStreams.metrics().values()).stream()
-				.filter(m -> m.metricName().group().equals(STREAM_PROCESSOR_NODE_METRICS))
-				.collect(Collectors.toList());
-		final int numberOfRemovedMetrics = StreamsConfig.METRICS_0100_TO_24.equals(builtInMetricsVersion) ? 18 : 0;
-		final int numberOfModifiedProcessMetrics = StreamsConfig.METRICS_0100_TO_24.equals(builtInMetricsVersion) ? 18 : 4;
-		final int numberOfModifiedForwardMetrics = StreamsConfig.METRICS_0100_TO_24.equals(builtInMetricsVersion) ? 8 : 0;
-		final int numberOfSourceNodes = 4;
-		final int numberOfTerminalNodes = 4;
-		checkMetricByName(listMetricProcessor, PROCESS_LATENCY_AVG, numberOfRemovedMetrics);
-		checkMetricByName(listMetricProcessor, PROCESS_LATENCY_MAX, numberOfRemovedMetrics);
-		checkMetricByName(listMetricProcessor, PUNCTUATE_LATENCY_AVG, numberOfRemovedMetrics);
-		checkMetricByName(listMetricProcessor, PUNCTUATE_LATENCY_MAX, numberOfRemovedMetrics);
-		checkMetricByName(listMetricProcessor, CREATE_LATENCY_AVG, numberOfRemovedMetrics);
-		checkMetricByName(listMetricProcessor, CREATE_LATENCY_MAX, numberOfRemovedMetrics);
-		checkMetricByName(listMetricProcessor, DESTROY_LATENCY_AVG, numberOfRemovedMetrics);
-		checkMetricByName(listMetricProcessor, DESTROY_LATENCY_MAX, numberOfRemovedMetrics);
-		checkMetricByName(listMetricProcessor, PROCESS_RATE, numberOfModifiedProcessMetrics);
-		checkMetricByName(listMetricProcessor, PROCESS_TOTAL, numberOfModifiedProcessMetrics);
-		checkMetricByName(listMetricProcessor, PUNCTUATE_RATE, numberOfRemovedMetrics);
-		checkMetricByName(listMetricProcessor, PUNCTUATE_TOTAL, numberOfRemovedMetrics);
-		checkMetricByName(listMetricProcessor, CREATE_RATE, numberOfRemovedMetrics);
-		checkMetricByName(listMetricProcessor, CREATE_TOTAL, numberOfRemovedMetrics);
-		checkMetricByName(listMetricProcessor, DESTROY_RATE, numberOfRemovedMetrics);
-		checkMetricByName(listMetricProcessor, DESTROY_TOTAL, numberOfRemovedMetrics);
-		checkMetricByName(listMetricProcessor, FORWARD_TOTAL, numberOfModifiedForwardMetrics);
-		checkMetricByName(listMetricProcessor, FORWARD_RATE, numberOfModifiedForwardMetrics);
-		checkMetricByName(listMetricProcessor, RECORD_E2E_LATENCY_AVG, numberOfSourceNodes + numberOfTerminalNodes);
-		checkMetricByName(listMetricProcessor, RECORD_E2E_LATENCY_MIN, numberOfSourceNodes + numberOfTerminalNodes);
-		checkMetricByName(listMetricProcessor, RECORD_E2E_LATENCY_MAX, numberOfSourceNodes + numberOfTerminalNodes);
-	}
-
-	private void checkKeyValueStoreMetrics(final String group0100To24,
-										   final String tagKey,
-										   final String builtInMetricsVersion) {
-		final List<Metric> listMetricStore = new ArrayList<Metric>(kafkaStreams.metrics().values()).stream()
-				.filter(m -> m.metricName().tags().containsKey(tagKey) &&
-						(m.metricName().group().equals(group0100To24) || m.metricName().group().equals(STATE_STORE_LEVEL_GROUP))
-				).collect(Collectors.toList());
-
-		final int expectedNumberOfLatencyMetrics = StreamsConfig.METRICS_0100_TO_24.equals(builtInMetricsVersion) ? 2 : 1;
-		final int expectedNumberOfRateMetrics = StreamsConfig.METRICS_0100_TO_24.equals(builtInMetricsVersion) ? 2 : 1;
-		final int expectedNumberOfTotalMetrics = StreamsConfig.METRICS_0100_TO_24.equals(builtInMetricsVersion) ? 2 : 0;
-		checkMetricByName(listMetricStore, PUT_LATENCY_AVG, expectedNumberOfLatencyMetrics);
-		checkMetricByName(listMetricStore, PUT_LATENCY_MAX, expectedNumberOfLatencyMetrics);
-		checkMetricByName(listMetricStore, PUT_IF_ABSENT_LATENCY_AVG, expectedNumberOfLatencyMetrics);
-		checkMetricByName(listMetricStore, PUT_IF_ABSENT_LATENCY_MAX, expectedNumberOfLatencyMetrics);
-		checkMetricByName(listMetricStore, GET_LATENCY_AVG, expectedNumberOfLatencyMetrics);
-		checkMetricByName(listMetricStore, GET_LATENCY_MAX, expectedNumberOfLatencyMetrics);
-		checkMetricByName(listMetricStore, DELETE_LATENCY_AVG, expectedNumberOfLatencyMetrics);
-		checkMetricByName(listMetricStore, DELETE_LATENCY_MAX, expectedNumberOfLatencyMetrics);
-		checkMetricByName(listMetricStore, REMOVE_LATENCY_AVG, 0);
-		checkMetricByName(listMetricStore, REMOVE_LATENCY_MAX, 0);
-		checkMetricByName(listMetricStore, PUT_ALL_LATENCY_AVG, expectedNumberOfLatencyMetrics);
-		checkMetricByName(listMetricStore, PUT_ALL_LATENCY_MAX, expectedNumberOfLatencyMetrics);
-		checkMetricByName(listMetricStore, ALL_LATENCY_AVG, expectedNumberOfLatencyMetrics);
-		checkMetricByName(listMetricStore, ALL_LATENCY_MAX, expectedNumberOfLatencyMetrics);
-		checkMetricByName(listMetricStore, RANGE_LATENCY_AVG, expectedNumberOfLatencyMetrics);
-		checkMetricByName(listMetricStore, RANGE_LATENCY_MAX, expectedNumberOfLatencyMetrics);
-		checkMetricByName(listMetricStore, FLUSH_LATENCY_AVG, expectedNumberOfLatencyMetrics);
-		checkMetricByName(listMetricStore, FLUSH_LATENCY_MAX, expectedNumberOfLatencyMetrics);
-		checkMetricByName(listMetricStore, RESTORE_LATENCY_AVG, expectedNumberOfLatencyMetrics);
-		checkMetricByName(listMetricStore, RESTORE_LATENCY_MAX, expectedNumberOfLatencyMetrics);
-		checkMetricByName(listMetricStore, FETCH_LATENCY_AVG, 0);
-		checkMetricByName(listMetricStore, FETCH_LATENCY_MAX, 0);
-		checkMetricByName(listMetricStore, PUT_RATE, expectedNumberOfRateMetrics);
-		checkMetricByName(listMetricStore, PUT_TOTAL, expectedNumberOfTotalMetrics);
-		checkMetricByName(listMetricStore, PUT_IF_ABSENT_RATE, expectedNumberOfRateMetrics);
-		checkMetricByName(listMetricStore, PUT_IF_ABSENT_TOTAL, expectedNumberOfTotalMetrics);
-		checkMetricByName(listMetricStore, GET_RATE, expectedNumberOfRateMetrics);
-		checkMetricByName(listMetricStore, GET_TOTAL, expectedNumberOfTotalMetrics);
-		checkMetricByName(listMetricStore, DELETE_RATE, expectedNumberOfRateMetrics);
-		checkMetricByName(listMetricStore, DELETE_TOTAL, expectedNumberOfTotalMetrics);
-		checkMetricByName(listMetricStore, REMOVE_RATE, 0);
-		checkMetricByName(listMetricStore, REMOVE_TOTAL, 0);
-		checkMetricByName(listMetricStore, PUT_ALL_RATE, expectedNumberOfRateMetrics);
-		checkMetricByName(listMetricStore, PUT_ALL_TOTAL, expectedNumberOfTotalMetrics);
-		checkMetricByName(listMetricStore, ALL_RATE, expectedNumberOfRateMetrics);
-		checkMetricByName(listMetricStore, ALL_TOTAL, expectedNumberOfTotalMetrics);
-		checkMetricByName(listMetricStore, RANGE_RATE, expectedNumberOfRateMetrics);
-		checkMetricByName(listMetricStore, RANGE_TOTAL, expectedNumberOfTotalMetrics);
-		checkMetricByName(listMetricStore, FLUSH_RATE, expectedNumberOfRateMetrics);
-		checkMetricByName(listMetricStore, FLUSH_TOTAL, expectedNumberOfTotalMetrics);
-		checkMetricByName(listMetricStore, RESTORE_RATE, expectedNumberOfRateMetrics);
-		checkMetricByName(listMetricStore, RESTORE_TOTAL, expectedNumberOfTotalMetrics);
-		checkMetricByName(listMetricStore, FETCH_RATE, 0);
-		checkMetricByName(listMetricStore, FETCH_TOTAL, 0);
-		checkMetricByName(listMetricStore, SUPPRESSION_BUFFER_COUNT_CURRENT, 0);
-		checkMetricByName(listMetricStore, SUPPRESSION_BUFFER_COUNT_AVG, 0);
-		checkMetricByName(listMetricStore, SUPPRESSION_BUFFER_COUNT_MAX, 0);
-		checkMetricByName(listMetricStore, SUPPRESSION_BUFFER_SIZE_CURRENT, 0);
-		checkMetricByName(listMetricStore, SUPPRESSION_BUFFER_SIZE_AVG, 0);
-		checkMetricByName(listMetricStore, SUPPRESSION_BUFFER_SIZE_MAX, 0);
-		checkMetricByName(listMetricStore, RECORD_E2E_LATENCY_AVG, 1);
-		checkMetricByName(listMetricStore, RECORD_E2E_LATENCY_MIN, 1);
-		checkMetricByName(listMetricStore, RECORD_E2E_LATENCY_MAX, 1);
-	}
-=======
     private void startApplication() throws InterruptedException {
         final Topology topology = builder.build();
         kafkaStreams = new KafkaStreams(topology, streamsConfiguration);
@@ -893,10 +257,7 @@
         verifyApplicationIdMetric();
 
         kafkaStreams.start();
-        TestUtils.waitForCondition(
-            () -> kafkaStreams.state() == State.RUNNING,
-            timeout,
-            () -> "Kafka Streams application did not reach state RUNNING in " + timeout + " ms");
+        TestUtils.waitForCondition(() -> kafkaStreams.state() == State.RUNNING, timeout, () -> "Kafka Streams application did not reach state RUNNING in " + timeout + " ms");
 
         verifyAliveStreamThreadsMetric();
         verifyStateMetric(State.RUNNING);
@@ -904,44 +265,16 @@
 
     private void produceRecordsForTwoSegments(final Duration segmentInterval) {
         final MockTime mockTime = new MockTime(Math.max(segmentInterval.toMillis(), 60_000L));
-        final Properties props = TestUtils.producerConfig(
-            CLUSTER.bootstrapServers(),
-            IntegerSerializer.class,
-            StringSerializer.class,
-            new Properties());
-        IntegrationTestUtils.produceKeyValuesSynchronouslyWithTimestamp(
-            STREAM_INPUT,
-            Collections.singletonList(new KeyValue<>(1, "A")),
-            props,
-            mockTime.milliseconds()
-        );
-        IntegrationTestUtils.produceKeyValuesSynchronouslyWithTimestamp(
-            STREAM_INPUT,
-            Collections.singletonList(new KeyValue<>(1, "B")),
-            props,
-            mockTime.milliseconds()
-        );
+        final Properties props = TestUtils.producerConfig(CLUSTER.bootstrapServers(), IntegerSerializer.class, StringSerializer.class, new Properties());
+        IntegrationTestUtils.produceKeyValuesSynchronouslyWithTimestamp(STREAM_INPUT, Collections.singletonList(new KeyValue<>(1, "A")), props, mockTime.milliseconds());
+        IntegrationTestUtils.produceKeyValuesSynchronouslyWithTimestamp(STREAM_INPUT, Collections.singletonList(new KeyValue<>(1, "B")), props, mockTime.milliseconds());
     }
 
     private void produceRecordsForClosingWindow(final Duration windowSize) {
         final MockTime mockTime = new MockTime(windowSize.toMillis() + 1);
-        final Properties props = TestUtils.producerConfig(
-            CLUSTER.bootstrapServers(),
-            IntegerSerializer.class,
-            StringSerializer.class,
-            new Properties());
-        IntegrationTestUtils.produceKeyValuesSynchronouslyWithTimestamp(
-            STREAM_INPUT,
-            Collections.singletonList(new KeyValue<>(1, "A")),
-            props,
-            mockTime.milliseconds()
-        );
-        IntegrationTestUtils.produceKeyValuesSynchronouslyWithTimestamp(
-            STREAM_INPUT,
-            Collections.singletonList(new KeyValue<>(1, "B")),
-            props,
-            mockTime.milliseconds()
-        );
+        final Properties props = TestUtils.producerConfig(CLUSTER.bootstrapServers(), IntegerSerializer.class, StringSerializer.class, new Properties());
+        IntegrationTestUtils.produceKeyValuesSynchronouslyWithTimestamp(STREAM_INPUT, Collections.singletonList(new KeyValue<>(1, "A")), props, mockTime.milliseconds());
+        IntegrationTestUtils.produceKeyValuesSynchronouslyWithTimestamp(STREAM_INPUT, Collections.singletonList(new KeyValue<>(1, "B")), props, mockTime.milliseconds());
     }
 
     private void closeApplication() throws Exception {
@@ -949,28 +282,15 @@
         kafkaStreams.cleanUp();
         IntegrationTestUtils.purgeLocalStreamsState(streamsConfiguration);
         final long timeout = 60000;
-        TestUtils.waitForCondition(
-            () -> kafkaStreams.state() == State.NOT_RUNNING,
-            timeout,
-            () -> "Kafka Streams application did not reach state NOT_RUNNING in " + timeout + " ms");
+        TestUtils.waitForCondition(() -> kafkaStreams.state() == State.NOT_RUNNING, timeout, () -> "Kafka Streams application did not reach state NOT_RUNNING in " + timeout + " ms");
     }
 
     @Test
     public void shouldAddMetricsOnAllLevels() throws Exception {
-        builder.stream(STREAM_INPUT, Consumed.with(Serdes.Integer(), Serdes.String()))
-            .to(STREAM_OUTPUT_1, Produced.with(Serdes.Integer(), Serdes.String()));
-        builder.table(STREAM_OUTPUT_1,
-                      Materialized.as(Stores.inMemoryKeyValueStore(MY_STORE_IN_MEMORY)).withCachingEnabled())
-            .toStream()
-            .to(STREAM_OUTPUT_2);
-        builder.table(STREAM_OUTPUT_2,
-                      Materialized.as(Stores.persistentKeyValueStore(MY_STORE_PERSISTENT_KEY_VALUE)).withCachingEnabled())
-            .toStream()
-            .to(STREAM_OUTPUT_3);
-        builder.table(STREAM_OUTPUT_3,
-                      Materialized.as(Stores.lruMap(MY_STORE_LRU_MAP, 10000)).withCachingEnabled())
-            .toStream()
-            .to(STREAM_OUTPUT_4);
+        builder.stream(STREAM_INPUT, Consumed.with(Serdes.Integer(), Serdes.String())).to(STREAM_OUTPUT_1, Produced.with(Serdes.Integer(), Serdes.String()));
+        builder.table(STREAM_OUTPUT_1, Materialized.as(Stores.inMemoryKeyValueStore(MY_STORE_IN_MEMORY)).withCachingEnabled()).toStream().to(STREAM_OUTPUT_2);
+        builder.table(STREAM_OUTPUT_2, Materialized.as(Stores.persistentKeyValueStore(MY_STORE_PERSISTENT_KEY_VALUE)).withCachingEnabled()).toStream().to(STREAM_OUTPUT_3);
+        builder.table(STREAM_OUTPUT_3, Materialized.as(Stores.lruMap(MY_STORE_LRU_MAP, 10000)).withCachingEnabled()).toStream().to(STREAM_OUTPUT_4);
         startApplication();
 
         verifyStateMetric(State.RUNNING);
@@ -992,18 +312,7 @@
     @Test
     public void shouldAddMetricsForWindowStoreAndSuppressionBuffer() throws Exception {
         final Duration windowSize = Duration.ofMillis(50);
-        builder.stream(STREAM_INPUT, Consumed.with(Serdes.Integer(), Serdes.String()))
-            .groupByKey()
-            .windowedBy(TimeWindows.of(windowSize).grace(Duration.ZERO))
-            .aggregate(() -> 0L,
-                (aggKey, newValue, aggValue) -> aggValue,
-                Materialized.<Integer, Long, WindowStore<Bytes, byte[]>>as(TIME_WINDOWED_AGGREGATED_STREAM_STORE)
-                    .withValueSerde(Serdes.Long())
-                    .withRetention(windowSize))
-            .suppress(Suppressed.untilWindowCloses(BufferConfig.unbounded()))
-            .toStream()
-            .map((key, value) -> KeyValue.pair(value, value))
-            .to(STREAM_OUTPUT_1, Produced.with(Serdes.Long(), Serdes.Long()));
+        builder.stream(STREAM_INPUT, Consumed.with(Serdes.Integer(), Serdes.String())).groupByKey().windowedBy(TimeWindows.of(windowSize).grace(Duration.ZERO)).aggregate(() -> 0L, (aggKey, newValue, aggValue) -> aggValue, Materialized.<Integer, Long, WindowStore<Bytes, byte[]>>as(TIME_WINDOWED_AGGREGATED_STREAM_STORE).withValueSerde(Serdes.Long()).withRetention(windowSize)).suppress(Suppressed.untilWindowCloses(BufferConfig.unbounded())).toStream().map((key, value) -> KeyValue.pair(value, value)).to(STREAM_OUTPUT_1, Produced.with(Serdes.Long(), Serdes.Long()));
 
         produceRecordsForClosingWindow(windowSize);
         startApplication();
@@ -1020,18 +329,7 @@
     @Test
     public void shouldAddMetricsForSessionStore() throws Exception {
         final Duration inactivityGap = Duration.ofMillis(50);
-        builder.stream(STREAM_INPUT, Consumed.with(Serdes.Integer(), Serdes.String()))
-            .groupByKey()
-            .windowedBy(SessionWindows.with(inactivityGap).grace(Duration.ZERO))
-            .aggregate(() -> 0L,
-                (aggKey, newValue, aggValue) -> aggValue,
-                (aggKey, leftAggValue, rightAggValue) -> leftAggValue,
-                Materialized.<Integer, Long, SessionStore<Bytes, byte[]>>as(SESSION_AGGREGATED_STREAM_STORE)
-                    .withValueSerde(Serdes.Long())
-                    .withRetention(inactivityGap))
-            .toStream()
-            .map((key, value) -> KeyValue.pair(value, value))
-            .to(STREAM_OUTPUT_1, Produced.with(Serdes.Long(), Serdes.Long()));
+        builder.stream(STREAM_INPUT, Consumed.with(Serdes.Integer(), Serdes.String())).groupByKey().windowedBy(SessionWindows.with(inactivityGap).grace(Duration.ZERO)).aggregate(() -> 0L, (aggKey, newValue, aggValue) -> aggValue, (aggKey, leftAggValue, rightAggValue) -> leftAggValue, Materialized.<Integer, Long, SessionStore<Bytes, byte[]>>as(SESSION_AGGREGATED_STREAM_STORE).withValueSerde(Serdes.Long()).withRetention(inactivityGap)).toStream().map((key, value) -> KeyValue.pair(value, value)).to(STREAM_OUTPUT_1, Produced.with(Serdes.Long(), Serdes.Long()));
 
         produceRecordsForTwoSegments(inactivityGap);
 
@@ -1047,46 +345,32 @@
     }
 
     private void verifyAliveStreamThreadsMetric() {
-        final List<Metric> metricsList = new ArrayList<Metric>(kafkaStreams.metrics().values()).stream()
-            .filter(m -> m.metricName().name().equals(ALIVE_STREAM_THREADS) &&
-                m.metricName().group().equals(STREAM_CLIENT_NODE_METRICS))
-            .collect(Collectors.toList());
+        final List<Metric> metricsList = new ArrayList<Metric>(kafkaStreams.metrics().values()).stream().filter(m -> m.metricName().name().equals(ALIVE_STREAM_THREADS) && m.metricName().group().equals(STREAM_CLIENT_NODE_METRICS)).collect(Collectors.toList());
         assertThat(metricsList.size(), is(1));
         assertThat(metricsList.get(0).metricValue(), is(NUM_THREADS));
     }
 
     private void verifyStateMetric(final State state) {
-        final List<Metric> metricsList = new ArrayList<Metric>(kafkaStreams.metrics().values()).stream()
-            .filter(m -> m.metricName().name().equals(STATE) &&
-                m.metricName().group().equals(STREAM_CLIENT_NODE_METRICS))
-            .collect(Collectors.toList());
+        final List<Metric> metricsList = new ArrayList<Metric>(kafkaStreams.metrics().values()).stream().filter(m -> m.metricName().name().equals(STATE) && m.metricName().group().equals(STREAM_CLIENT_NODE_METRICS)).collect(Collectors.toList());
         assertThat(metricsList.size(), is(1));
         assertThat(metricsList.get(0).metricValue(), is(state));
         assertThat(metricsList.get(0).metricValue().toString(), is(state.toString()));
     }
 
     private void verifyTopologyDescriptionMetric(final String topologyDescription) {
-        final List<Metric> metricsList = new ArrayList<Metric>(kafkaStreams.metrics().values()).stream()
-            .filter(m -> m.metricName().name().equals(TOPOLOGY_DESCRIPTION) &&
-                m.metricName().group().equals(STREAM_CLIENT_NODE_METRICS))
-            .collect(Collectors.toList());
+        final List<Metric> metricsList = new ArrayList<Metric>(kafkaStreams.metrics().values()).stream().filter(m -> m.metricName().name().equals(TOPOLOGY_DESCRIPTION) && m.metricName().group().equals(STREAM_CLIENT_NODE_METRICS)).collect(Collectors.toList());
         assertThat(metricsList.size(), is(1));
         assertThat(metricsList.get(0).metricValue(), is(topologyDescription));
     }
 
     private void verifyApplicationIdMetric() {
-        final List<Metric> metricsList = new ArrayList<Metric>(kafkaStreams.metrics().values()).stream()
-            .filter(m -> m.metricName().name().equals(APPLICATION_ID) &&
-                m.metricName().group().equals(STREAM_CLIENT_NODE_METRICS))
-            .collect(Collectors.toList());
+        final List<Metric> metricsList = new ArrayList<Metric>(kafkaStreams.metrics().values()).stream().filter(m -> m.metricName().name().equals(APPLICATION_ID) && m.metricName().group().equals(STREAM_CLIENT_NODE_METRICS)).collect(Collectors.toList());
         assertThat(metricsList.size(), is(1));
         assertThat(metricsList.get(0).metricValue(), is(appId));
     }
 
     private void checkClientLevelMetrics() {
-        final List<Metric> listMetricThread = new ArrayList<Metric>(kafkaStreams.metrics().values()).stream()
-            .filter(m -> m.metricName().group().equals(STREAM_CLIENT_NODE_METRICS))
-            .collect(Collectors.toList());
+        final List<Metric> listMetricThread = new ArrayList<Metric>(kafkaStreams.metrics().values()).stream().filter(m -> m.metricName().group().equals(STREAM_CLIENT_NODE_METRICS)).collect(Collectors.toList());
         checkMetricByName(listMetricThread, VERSION, 1);
         checkMetricByName(listMetricThread, COMMIT_ID, 1);
         checkMetricByName(listMetricThread, APPLICATION_ID, 1);
@@ -1097,9 +381,7 @@
     }
 
     private void checkThreadLevelMetrics() {
-        final List<Metric> listMetricThread = new ArrayList<Metric>(kafkaStreams.metrics().values()).stream()
-            .filter(m -> m.metricName().group().equals(STREAM_THREAD_NODE_METRICS))
-            .collect(Collectors.toList());
+        final List<Metric> listMetricThread = new ArrayList<Metric>(kafkaStreams.metrics().values()).stream().filter(m -> m.metricName().group().equals(STREAM_THREAD_NODE_METRICS)).collect(Collectors.toList());
         checkMetricByName(listMetricThread, COMMIT_LATENCY_AVG, NUM_THREADS);
         checkMetricByName(listMetricThread, COMMIT_LATENCY_MAX, NUM_THREADS);
         checkMetricByName(listMetricThread, POLL_LATENCY_AVG, NUM_THREADS);
@@ -1133,9 +415,7 @@
     }
 
     private void checkTaskLevelMetrics() {
-        final List<Metric> listMetricTask = new ArrayList<Metric>(kafkaStreams.metrics().values()).stream()
-            .filter(m -> m.metricName().group().equals(STREAM_TASK_NODE_METRICS))
-            .collect(Collectors.toList());
+        final List<Metric> listMetricTask = new ArrayList<Metric>(kafkaStreams.metrics().values()).stream().filter(m -> m.metricName().group().equals(STREAM_TASK_NODE_METRICS)).collect(Collectors.toList());
         checkMetricByName(listMetricTask, ENFORCED_PROCESSING_RATE, 4);
         checkMetricByName(listMetricTask, ENFORCED_PROCESSING_TOTAL, 4);
         checkMetricByName(listMetricTask, RECORD_LATENESS_AVG, 4);
@@ -1153,9 +433,7 @@
     }
 
     private void checkProcessorNodeLevelMetrics() {
-        final List<Metric> listMetricProcessor = new ArrayList<Metric>(kafkaStreams.metrics().values()).stream()
-            .filter(m -> m.metricName().group().equals(STREAM_PROCESSOR_NODE_METRICS))
-            .collect(Collectors.toList());
+        final List<Metric> listMetricProcessor = new ArrayList<Metric>(kafkaStreams.metrics().values()).stream().filter(m -> m.metricName().group().equals(STREAM_PROCESSOR_NODE_METRICS)).collect(Collectors.toList());
         final int numberOfSourceNodes = 4;
         final int numberOfTerminalNodes = 4;
         checkMetricByName(listMetricProcessor, PROCESS_RATE, 4);
@@ -1166,9 +444,7 @@
     }
 
     private void checkTopicLevelMetrics() {
-        final List<Metric> listMetricProcessor = new ArrayList<Metric>(kafkaStreams.metrics().values()).stream()
-            .filter(m -> m.metricName().group().equals(STREAM_TOPIC_METRICS))
-            .collect(Collectors.toList());
+        final List<Metric> listMetricProcessor = new ArrayList<Metric>(kafkaStreams.metrics().values()).stream().filter(m -> m.metricName().group().equals(STREAM_TOPIC_METRICS)).collect(Collectors.toList());
         final int numberOfSourceTopics = 4;
         final int numberOfSinkTopics = 4;
         checkMetricByName(listMetricProcessor, BYTES_CONSUMED_TOTAL, numberOfSourceTopics);
@@ -1178,9 +454,7 @@
     }
 
     private void checkKeyValueStoreMetrics(final String tagKey) {
-        final List<Metric> listMetricStore = new ArrayList<Metric>(kafkaStreams.metrics().values()).stream()
-            .filter(m -> m.metricName().tags().containsKey(tagKey) && m.metricName().group().equals(STATE_STORE_LEVEL_GROUP))
-            .collect(Collectors.toList());
+        final List<Metric> listMetricStore = new ArrayList<Metric>(kafkaStreams.metrics().values()).stream().filter(m -> m.metricName().tags().containsKey(tagKey) && m.metricName().group().equals(STATE_STORE_LEVEL_GROUP)).collect(Collectors.toList());
 
         final int expectedNumberOfLatencyMetrics = 1;
         final int expectedNumberOfRateMetrics = 1;
@@ -1239,186 +513,21 @@
         checkMetricByName(listMetricStore, RECORD_E2E_LATENCY_MIN, 1);
         checkMetricByName(listMetricStore, RECORD_E2E_LATENCY_MAX, 1);
     }
->>>>>>> 15418db6
 
     private void checkMetricsDeregistration() {
-        final List<Metric> listMetricAfterClosingApp = new ArrayList<Metric>(kafkaStreams.metrics().values()).stream()
-            .filter(m -> m.metricName().group().contains(STREAM_STRING))
-            .collect(Collectors.toList());
+        final List<Metric> listMetricAfterClosingApp = new ArrayList<Metric>(kafkaStreams.metrics().values()).stream().filter(m -> m.metricName().group().contains(STREAM_STRING)).collect(Collectors.toList());
         assertThat(listMetricAfterClosingApp.size(), is(0));
     }
 
-<<<<<<< HEAD
-	private void checkCacheMetrics(final String builtInMetricsVersion) {
-		final List<Metric> listMetricCache = new ArrayList<Metric>(kafkaStreams.metrics().values()).stream()
-				.filter(m -> m.metricName().group().equals(STREAM_CACHE_NODE_METRICS))
-				.collect(Collectors.toList());
-		checkMetricByName(
-				listMetricCache,
-				builtInMetricsVersion.equals(StreamsConfig.METRICS_LATEST) ? HIT_RATIO_AVG : HIT_RATIO_AVG_BEFORE_24,
-				builtInMetricsVersion.equals(StreamsConfig.METRICS_LATEST) ? 3 : 6 /* includes parent sensors */
-		);
-		checkMetricByName(
-				listMetricCache,
-				builtInMetricsVersion.equals(StreamsConfig.METRICS_LATEST) ? HIT_RATIO_MIN : HIT_RATIO_MIN_BEFORE_24,
-				builtInMetricsVersion.equals(StreamsConfig.METRICS_LATEST) ? 3 : 6 /* includes parent sensors */
-		);
-		checkMetricByName(
-				listMetricCache,
-				builtInMetricsVersion.equals(StreamsConfig.METRICS_LATEST) ? HIT_RATIO_MAX : HIT_RATIO_MAX_BEFORE_24,
-				builtInMetricsVersion.equals(StreamsConfig.METRICS_LATEST) ? 3 : 6 /* includes parent sensors */
-		);
-	}
-
-	private void checkWindowStoreAndSuppressionBufferMetrics(final String builtInMetricsVersion) {
-		final List<Metric> listMetricStore = new ArrayList<Metric>(kafkaStreams.metrics().values()).stream()
-				.filter(m -> m.metricName().group().equals(STATE_STORE_LEVEL_GROUP_ROCKSDB_WINDOW_STORE_0100_TO_24) ||
-						m.metricName().group().equals(BUFFER_LEVEL_GROUP_0100_TO_24) ||
-						m.metricName().group().equals("stream-rocksdb-window-metrics") ||
-						m.metricName().group().equals(STATE_STORE_LEVEL_GROUP)
-				).collect(Collectors.toList());
-		final int expectedNumberOfLatencyMetrics = StreamsConfig.METRICS_0100_TO_24.equals(builtInMetricsVersion) ? 2 : 1;
-		final int expectedNumberOfRateMetrics = StreamsConfig.METRICS_0100_TO_24.equals(builtInMetricsVersion) ? 2 : 1;
-		final int expectedNumberOfTotalMetrics = StreamsConfig.METRICS_0100_TO_24.equals(builtInMetricsVersion) ? 2 : 0;
-		final int expectedNumberOfRemovedMetrics = StreamsConfig.METRICS_0100_TO_24.equals(builtInMetricsVersion) ? 1 : 0;
-		checkMetricByName(listMetricStore, PUT_LATENCY_AVG, expectedNumberOfLatencyMetrics);
-		checkMetricByName(listMetricStore, PUT_LATENCY_MAX, expectedNumberOfLatencyMetrics);
-		checkMetricByName(listMetricStore, PUT_IF_ABSENT_LATENCY_AVG, 0);
-		checkMetricByName(listMetricStore, PUT_IF_ABSENT_LATENCY_MAX, 0);
-		checkMetricByName(listMetricStore, GET_LATENCY_AVG, 0);
-		checkMetricByName(listMetricStore, GET_LATENCY_MAX, 0);
-		checkMetricByName(listMetricStore, DELETE_LATENCY_AVG, 0);
-		checkMetricByName(listMetricStore, DELETE_LATENCY_MAX, 0);
-		checkMetricByName(listMetricStore, REMOVE_LATENCY_AVG, 0);
-		checkMetricByName(listMetricStore, REMOVE_LATENCY_MAX, 0);
-		checkMetricByName(listMetricStore, PUT_ALL_LATENCY_AVG, 0);
-		checkMetricByName(listMetricStore, PUT_ALL_LATENCY_MAX, 0);
-		checkMetricByName(listMetricStore, ALL_LATENCY_AVG, 0);
-		checkMetricByName(listMetricStore, ALL_LATENCY_MAX, 0);
-		checkMetricByName(listMetricStore, RANGE_LATENCY_AVG, 0);
-		checkMetricByName(listMetricStore, RANGE_LATENCY_MAX, 0);
-		checkMetricByName(listMetricStore, FLUSH_LATENCY_AVG, expectedNumberOfLatencyMetrics);
-		checkMetricByName(listMetricStore, FLUSH_LATENCY_MAX, expectedNumberOfLatencyMetrics);
-		checkMetricByName(listMetricStore, RESTORE_LATENCY_AVG, expectedNumberOfLatencyMetrics);
-		checkMetricByName(listMetricStore, RESTORE_LATENCY_MAX, expectedNumberOfLatencyMetrics);
-		checkMetricByName(listMetricStore, FETCH_LATENCY_AVG, expectedNumberOfLatencyMetrics);
-		checkMetricByName(listMetricStore, FETCH_LATENCY_MAX, expectedNumberOfLatencyMetrics);
-		checkMetricByName(listMetricStore, PUT_RATE, expectedNumberOfRateMetrics);
-		checkMetricByName(listMetricStore, PUT_TOTAL, expectedNumberOfTotalMetrics);
-		checkMetricByName(listMetricStore, PUT_IF_ABSENT_RATE, 0);
-		checkMetricByName(listMetricStore, PUT_IF_ABSENT_TOTAL, 0);
-		checkMetricByName(listMetricStore, GET_RATE, 0);
-		checkMetricByName(listMetricStore, GET_TOTAL, 0);
-		checkMetricByName(listMetricStore, DELETE_RATE, 0);
-		checkMetricByName(listMetricStore, DELETE_TOTAL, 0);
-		checkMetricByName(listMetricStore, REMOVE_RATE, 0);
-		checkMetricByName(listMetricStore, REMOVE_TOTAL, 0);
-		checkMetricByName(listMetricStore, PUT_ALL_RATE, 0);
-		checkMetricByName(listMetricStore, PUT_ALL_TOTAL, 0);
-		checkMetricByName(listMetricStore, ALL_RATE, 0);
-		checkMetricByName(listMetricStore, ALL_TOTAL, 0);
-		checkMetricByName(listMetricStore, RANGE_RATE, 0);
-		checkMetricByName(listMetricStore, RANGE_TOTAL, 0);
-		checkMetricByName(listMetricStore, FLUSH_RATE, expectedNumberOfRateMetrics);
-		checkMetricByName(listMetricStore, FLUSH_TOTAL, expectedNumberOfTotalMetrics);
-		checkMetricByName(listMetricStore, RESTORE_RATE, expectedNumberOfRateMetrics);
-		checkMetricByName(listMetricStore, RESTORE_TOTAL, expectedNumberOfTotalMetrics);
-		checkMetricByName(listMetricStore, FETCH_RATE, expectedNumberOfRateMetrics);
-		checkMetricByName(listMetricStore, FETCH_TOTAL, expectedNumberOfTotalMetrics);
-		checkMetricByName(listMetricStore, EXPIRED_WINDOW_RECORD_DROP_RATE, expectedNumberOfRemovedMetrics);
-		checkMetricByName(listMetricStore, EXPIRED_WINDOW_RECORD_DROP_TOTAL, expectedNumberOfRemovedMetrics);
-		checkMetricByName(listMetricStore, SUPPRESSION_BUFFER_COUNT_CURRENT, expectedNumberOfRemovedMetrics);
-		checkMetricByName(listMetricStore, SUPPRESSION_BUFFER_COUNT_AVG, 1);
-		checkMetricByName(listMetricStore, SUPPRESSION_BUFFER_COUNT_MAX, 1);
-		checkMetricByName(listMetricStore, SUPPRESSION_BUFFER_SIZE_CURRENT, expectedNumberOfRemovedMetrics);
-		checkMetricByName(listMetricStore, SUPPRESSION_BUFFER_SIZE_AVG, 1);
-		checkMetricByName(listMetricStore, SUPPRESSION_BUFFER_SIZE_MAX, 1);
-		checkMetricByName(listMetricStore, RECORD_E2E_LATENCY_AVG, 1);
-		checkMetricByName(listMetricStore, RECORD_E2E_LATENCY_MIN, 1);
-		checkMetricByName(listMetricStore, RECORD_E2E_LATENCY_MAX, 1);
-	}
-
-	private void checkSessionStoreMetrics(final String builtInMetricsVersion) {
-		final List<Metric> listMetricStore = new ArrayList<Metric>(kafkaStreams.metrics().values()).stream()
-				.filter(m -> m.metricName().group().equals(STATE_STORE_LEVEL_GROUP_ROCKSDB_SESSION_STORE_0100_TO_24) ||
-						m.metricName().group().equals(BUFFER_LEVEL_GROUP_0100_TO_24) ||
-						m.metricName().group().equals("stream-rocksdb-session-metrics") ||
-						m.metricName().group().equals(STATE_STORE_LEVEL_GROUP)
-				).collect(Collectors.toList());
-		final int expectedNumberOfLatencyMetrics = StreamsConfig.METRICS_0100_TO_24.equals(builtInMetricsVersion) ? 2 : 1;
-		final int expectedNumberOfRateMetrics = StreamsConfig.METRICS_0100_TO_24.equals(builtInMetricsVersion) ? 2 : 1;
-		final int expectedNumberOfTotalMetrics = StreamsConfig.METRICS_0100_TO_24.equals(builtInMetricsVersion) ? 2 : 0;
-		final int expectedNumberOfRemovedMetrics = StreamsConfig.METRICS_0100_TO_24.equals(builtInMetricsVersion) ? 1 : 0;
-		checkMetricByName(listMetricStore, PUT_LATENCY_AVG, expectedNumberOfLatencyMetrics);
-		checkMetricByName(listMetricStore, PUT_LATENCY_MAX, expectedNumberOfLatencyMetrics);
-		checkMetricByName(listMetricStore, PUT_IF_ABSENT_LATENCY_AVG, 0);
-		checkMetricByName(listMetricStore, PUT_IF_ABSENT_LATENCY_MAX, 0);
-		checkMetricByName(listMetricStore, GET_LATENCY_AVG, 0);
-		checkMetricByName(listMetricStore, GET_LATENCY_MAX, 0);
-		checkMetricByName(listMetricStore, DELETE_LATENCY_AVG, 0);
-		checkMetricByName(listMetricStore, DELETE_LATENCY_MAX, 0);
-		checkMetricByName(listMetricStore, REMOVE_LATENCY_AVG, expectedNumberOfLatencyMetrics);
-		checkMetricByName(listMetricStore, REMOVE_LATENCY_MAX, expectedNumberOfLatencyMetrics);
-		checkMetricByName(listMetricStore, PUT_ALL_LATENCY_AVG, 0);
-		checkMetricByName(listMetricStore, PUT_ALL_LATENCY_MAX, 0);
-		checkMetricByName(listMetricStore, ALL_LATENCY_AVG, 0);
-		checkMetricByName(listMetricStore, ALL_LATENCY_MAX, 0);
-		checkMetricByName(listMetricStore, RANGE_LATENCY_AVG, 0);
-		checkMetricByName(listMetricStore, RANGE_LATENCY_MAX, 0);
-		checkMetricByName(listMetricStore, FLUSH_LATENCY_AVG, expectedNumberOfLatencyMetrics);
-		checkMetricByName(listMetricStore, FLUSH_LATENCY_MAX, expectedNumberOfLatencyMetrics);
-		checkMetricByName(listMetricStore, RESTORE_LATENCY_AVG, expectedNumberOfLatencyMetrics);
-		checkMetricByName(listMetricStore, RESTORE_LATENCY_MAX, expectedNumberOfLatencyMetrics);
-		checkMetricByName(listMetricStore, FETCH_LATENCY_AVG, expectedNumberOfLatencyMetrics);
-		checkMetricByName(listMetricStore, FETCH_LATENCY_MAX, expectedNumberOfLatencyMetrics);
-		checkMetricByName(listMetricStore, PUT_RATE, expectedNumberOfRateMetrics);
-		checkMetricByName(listMetricStore, PUT_TOTAL, expectedNumberOfTotalMetrics);
-		checkMetricByName(listMetricStore, PUT_IF_ABSENT_RATE, 0);
-		checkMetricByName(listMetricStore, PUT_IF_ABSENT_TOTAL, 0);
-		checkMetricByName(listMetricStore, GET_RATE, 0);
-		checkMetricByName(listMetricStore, GET_TOTAL, 0);
-		checkMetricByName(listMetricStore, DELETE_RATE, 0);
-		checkMetricByName(listMetricStore, DELETE_TOTAL, 0);
-		checkMetricByName(listMetricStore, REMOVE_RATE, expectedNumberOfRateMetrics);
-		checkMetricByName(listMetricStore, REMOVE_TOTAL, expectedNumberOfTotalMetrics);
-		checkMetricByName(listMetricStore, PUT_ALL_RATE, 0);
-		checkMetricByName(listMetricStore, PUT_ALL_TOTAL, 0);
-		checkMetricByName(listMetricStore, ALL_RATE, 0);
-		checkMetricByName(listMetricStore, ALL_TOTAL, 0);
-		checkMetricByName(listMetricStore, RANGE_RATE, 0);
-		checkMetricByName(listMetricStore, RANGE_TOTAL, 0);
-		checkMetricByName(listMetricStore, FLUSH_RATE, expectedNumberOfRateMetrics);
-		checkMetricByName(listMetricStore, FLUSH_TOTAL, expectedNumberOfTotalMetrics);
-		checkMetricByName(listMetricStore, RESTORE_RATE, expectedNumberOfRateMetrics);
-		checkMetricByName(listMetricStore, RESTORE_TOTAL, expectedNumberOfTotalMetrics);
-		checkMetricByName(listMetricStore, FETCH_RATE, expectedNumberOfRateMetrics);
-		checkMetricByName(listMetricStore, FETCH_TOTAL, expectedNumberOfTotalMetrics);
-		checkMetricByName(listMetricStore, EXPIRED_WINDOW_RECORD_DROP_RATE, expectedNumberOfRemovedMetrics);
-		checkMetricByName(listMetricStore, EXPIRED_WINDOW_RECORD_DROP_TOTAL, expectedNumberOfRemovedMetrics);
-		checkMetricByName(listMetricStore, SUPPRESSION_BUFFER_COUNT_CURRENT, 0);
-		checkMetricByName(listMetricStore, SUPPRESSION_BUFFER_COUNT_AVG, 0);
-		checkMetricByName(listMetricStore, SUPPRESSION_BUFFER_COUNT_MAX, 0);
-		checkMetricByName(listMetricStore, SUPPRESSION_BUFFER_SIZE_CURRENT, 0);
-		checkMetricByName(listMetricStore, SUPPRESSION_BUFFER_SIZE_AVG, 0);
-		checkMetricByName(listMetricStore, SUPPRESSION_BUFFER_SIZE_MAX, 0);
-		checkMetricByName(listMetricStore, RECORD_E2E_LATENCY_AVG, 1);
-		checkMetricByName(listMetricStore, RECORD_E2E_LATENCY_MIN, 1);
-		checkMetricByName(listMetricStore, RECORD_E2E_LATENCY_MAX, 1);
-	}
-=======
     private void checkCacheMetrics() {
-        final List<Metric> listMetricCache = new ArrayList<Metric>(kafkaStreams.metrics().values()).stream()
-            .filter(m -> m.metricName().group().equals(STREAM_CACHE_NODE_METRICS))
-            .collect(Collectors.toList());
+        final List<Metric> listMetricCache = new ArrayList<Metric>(kafkaStreams.metrics().values()).stream().filter(m -> m.metricName().group().equals(STREAM_CACHE_NODE_METRICS)).collect(Collectors.toList());
         checkMetricByName(listMetricCache, HIT_RATIO_AVG, 3);
         checkMetricByName(listMetricCache, HIT_RATIO_MIN, 3);
         checkMetricByName(listMetricCache, HIT_RATIO_MAX, 3);
     }
 
     private void checkWindowStoreAndSuppressionBufferMetrics() {
-        final List<Metric> listMetricStore = new ArrayList<Metric>(kafkaStreams.metrics().values()).stream()
-            .filter(m -> m.metricName().group().equals(STATE_STORE_LEVEL_GROUP))
-            .collect(Collectors.toList());
+        final List<Metric> listMetricStore = new ArrayList<Metric>(kafkaStreams.metrics().values()).stream().filter(m -> m.metricName().group().equals(STATE_STORE_LEVEL_GROUP)).collect(Collectors.toList());
         checkMetricByName(listMetricStore, PUT_LATENCY_AVG, 1);
         checkMetricByName(listMetricStore, PUT_LATENCY_MAX, 1);
         checkMetricByName(listMetricStore, PUT_IF_ABSENT_LATENCY_AVG, 0);
@@ -1469,9 +578,7 @@
     }
 
     private void checkSessionStoreMetrics() {
-        final List<Metric> listMetricStore = new ArrayList<Metric>(kafkaStreams.metrics().values()).stream()
-            .filter(m -> m.metricName().group().equals(STATE_STORE_LEVEL_GROUP))
-            .collect(Collectors.toList());
+        final List<Metric> listMetricStore = new ArrayList<Metric>(kafkaStreams.metrics().values()).stream().filter(m -> m.metricName().group().equals(STATE_STORE_LEVEL_GROUP)).collect(Collectors.toList());
         checkMetricByName(listMetricStore, PUT_LATENCY_AVG, 1);
         checkMetricByName(listMetricStore, PUT_LATENCY_MAX, 1);
         checkMetricByName(listMetricStore, PUT_IF_ABSENT_LATENCY_AVG, 0);
@@ -1521,17 +628,10 @@
         checkMetricByName(listMetricStore, RECORD_E2E_LATENCY_MIN, 1);
         checkMetricByName(listMetricStore, RECORD_E2E_LATENCY_MAX, 1);
     }
->>>>>>> 15418db6
 
     private void checkMetricByName(final List<Metric> listMetric, final String metricName, final int numMetric) {
-        final List<Metric> metrics = listMetric.stream()
-            .filter(m -> m.metricName().name().equals(metricName))
-            .collect(Collectors.toList());
-<<<<<<< HEAD
-		Assert.assertEquals("Size of metrics of type:'" + metricName + "' must be equal to " + numMetric + " but it's equal to " + metrics.size(), numMetric, metrics.size());
-=======
+        final List<Metric> metrics = listMetric.stream().filter(m -> m.metricName().name().equals(metricName)).collect(Collectors.toList());
         assertEquals(numMetric, metrics.size(), "Size of metrics of type:'" + metricName + "' must be equal to " + numMetric + " but it's equal to " + metrics.size());
->>>>>>> 15418db6
         for (final Metric m : metrics) {
             assertNotNull(m.metricValue(), "Metric:'" + m.metricName() + "' must be not null");
         }
