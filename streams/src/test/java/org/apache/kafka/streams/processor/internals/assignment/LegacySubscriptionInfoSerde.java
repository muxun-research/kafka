--- conflicted
+++ resolved
@@ -16,10 +16,6 @@
  */
 package org.apache.kafka.streams.processor.internals.assignment;
 
-import static org.apache.kafka.streams.processor.internals.assignment.ConsumerProtocolUtils.readTaskIdFrom;
-import static org.apache.kafka.streams.processor.internals.assignment.ConsumerProtocolUtils.writeTaskIdTo;
-import static org.apache.kafka.streams.processor.internals.assignment.StreamsAssignmentProtocolVersions.LATEST_SUPPORTED_VERSION;
-
 import org.apache.kafka.streams.errors.TaskAssignmentException;
 import org.apache.kafka.streams.processor.TaskId;
 import org.slf4j.Logger;
@@ -32,252 +28,12 @@
 import java.util.Set;
 import java.util.UUID;
 
+import static org.apache.kafka.streams.processor.internals.assignment.ConsumerProtocolUtils.readTaskIdFrom;
+import static org.apache.kafka.streams.processor.internals.assignment.ConsumerProtocolUtils.writeTaskIdTo;
+import static org.apache.kafka.streams.processor.internals.assignment.StreamsAssignmentProtocolVersions.LATEST_SUPPORTED_VERSION;
+
 public class LegacySubscriptionInfoSerde {
 
-<<<<<<< HEAD
-	private static final Logger log = LoggerFactory.getLogger(LegacySubscriptionInfoSerde.class);
-
-	static final int UNKNOWN = -1;
-
-	private final int usedVersion;
-	private final int latestSupportedVersion;
-	private final UUID processId;
-	private final Set<TaskId> prevTasks;
-	private final Set<TaskId> standbyTasks;
-	private final String userEndPoint;
-
-	public LegacySubscriptionInfoSerde(final int version,
-									   final int latestSupportedVersion,
-									   final UUID processId,
-									   final Set<TaskId> prevTasks,
-									   final Set<TaskId> standbyTasks,
-									   final String userEndPoint) {
-		if (latestSupportedVersion == UNKNOWN && (version < 1 || version > 2)) {
-			throw new IllegalArgumentException(
-					"Only versions 1 and 2 are expected to use an UNKNOWN (-1) latest supported version. " +
-							"Got " + version + "."
-			);
-		} else if (latestSupportedVersion != UNKNOWN && (version < 1 || version > latestSupportedVersion)) {
-			throw new IllegalArgumentException(
-					"version must be between 1 and " + latestSupportedVersion + "; was: " + version
-			);
-		}
-		usedVersion = version;
-		this.latestSupportedVersion = latestSupportedVersion;
-		this.processId = processId;
-		this.prevTasks = prevTasks;
-		this.standbyTasks = standbyTasks;
-		// Coerce empty string to null. This was the effect of the serialization logic, anyway.
-		this.userEndPoint = userEndPoint == null || userEndPoint.isEmpty() ? null : userEndPoint;
-	}
-
-	public int version() {
-		return usedVersion;
-	}
-
-	public int latestSupportedVersion() {
-		return latestSupportedVersion;
-	}
-
-	public UUID processId() {
-		return processId;
-	}
-
-	public Set<TaskId> prevTasks() {
-		return prevTasks;
-	}
-
-	public Set<TaskId> standbyTasks() {
-		return standbyTasks;
-	}
-
-	public String userEndPoint() {
-		return userEndPoint;
-	}
-
-	/**
-	 * @throws TaskAssignmentException if method fails to encode the data
-	 */
-	public ByteBuffer encode() {
-		if (usedVersion == 3 || usedVersion == 4 || usedVersion == 5 || usedVersion == 6) {
-			final byte[] endPointBytes = prepareUserEndPoint(this.userEndPoint);
-
-			final ByteBuffer buf = ByteBuffer.allocate(
-					4 + // used version
-							4 + // latest supported version version
-							16 + // client ID
-							4 + prevTasks.size() * 8 + // length + prev tasks
-							4 + standbyTasks.size() * 8 + // length + standby tasks
-							4 + endPointBytes.length
-			);
-
-			buf.putInt(usedVersion); // used version
-			buf.putInt(LATEST_SUPPORTED_VERSION); // supported version
-			encodeClientUUID(buf, processId());
-			encodeTasks(buf, prevTasks);
-			encodeTasks(buf, standbyTasks);
-			encodeUserEndPoint(buf, endPointBytes);
-
-			buf.rewind();
-
-			return buf;
-		} else if (usedVersion == 2) {
-			final byte[] endPointBytes = prepareUserEndPoint(this.userEndPoint);
-
-			final ByteBuffer buf = ByteBuffer.allocate(
-					4 + // version
-							16 + // client ID
-							4 + prevTasks.size() * 8 + // length + prev tasks
-							4 + standbyTasks.size() * 8 + // length + standby tasks
-							4 + endPointBytes.length
-			);
-
-			buf.putInt(2); // version
-			encodeClientUUID(buf, processId());
-			encodeTasks(buf, prevTasks);
-			encodeTasks(buf, standbyTasks);
-			encodeUserEndPoint(buf, endPointBytes);
-
-			buf.rewind();
-
-			return buf;
-		} else if (usedVersion == 1) {
-			final ByteBuffer buf1 = ByteBuffer.allocate(
-					4 + // version
-							16 + // client ID
-							4 + prevTasks.size() * 8 + // length + prev tasks
-							4 + standbyTasks.size() * 8
-			);
-
-			buf1.putInt(1); // version
-			encodeClientUUID(buf1, processId());
-			encodeTasks(buf1, prevTasks);
-			encodeTasks(buf1, standbyTasks);
-			buf1.rewind();
-			return buf1;
-		} else {
-			throw new IllegalStateException("Unknown metadata version: " + usedVersion
-					+ "; latest supported version: " + LATEST_SUPPORTED_VERSION);
-		}
-	}
-
-	public static void encodeClientUUID(final ByteBuffer buf, final UUID processId) {
-		buf.putLong(processId.getMostSignificantBits());
-		buf.putLong(processId.getLeastSignificantBits());
-	}
-
-	public static void encodeTasks(final ByteBuffer buf,
-								   final Collection<TaskId> taskIds) {
-		buf.putInt(taskIds.size());
-		for (final TaskId id : taskIds) {
-			id.writeTo(buf);
-		}
-	}
-
-	public static void encodeUserEndPoint(final ByteBuffer buf,
-										  final byte[] endPointBytes) {
-		if (endPointBytes != null) {
-			buf.putInt(endPointBytes.length);
-			buf.put(endPointBytes);
-		}
-	}
-
-	public static byte[] prepareUserEndPoint(final String userEndPoint) {
-		if (userEndPoint == null) {
-			return new byte[0];
-		} else {
-			return userEndPoint.getBytes(StandardCharsets.UTF_8);
-		}
-	}
-
-	/**
-	 * @throws TaskAssignmentException if method fails to decode the data
-	 */
-	public static LegacySubscriptionInfoSerde decode(final ByteBuffer data) {
-
-		// ensure we are at the beginning of the ByteBuffer
-		data.rewind();
-
-		final int usedVersion = data.getInt();
-		if (usedVersion > 2 && usedVersion < 7) {
-			final int latestSupportedVersion = data.getInt();
-			final UUID processId = decodeProcessId(data);
-			final Set<TaskId> prevTasks = decodeTasks(data);
-			final Set<TaskId> standbyTasks = decodeTasks(data);
-			final String userEndPoint = decodeUserEndpoint(data);
-			return new LegacySubscriptionInfoSerde(usedVersion, latestSupportedVersion, processId, prevTasks, standbyTasks, userEndPoint);
-		} else if (usedVersion == 2) {
-			final UUID processId = decodeProcessId(data);
-			final Set<TaskId> prevTasks = decodeTasks(data);
-			final Set<TaskId> standbyTasks = decodeTasks(data);
-			final String userEndPoint = decodeUserEndpoint(data);
-			return new LegacySubscriptionInfoSerde(2, UNKNOWN, processId, prevTasks, standbyTasks, userEndPoint);
-		} else if (usedVersion == 1) {
-			final UUID processId = decodeProcessId(data);
-			final Set<TaskId> prevTasks = decodeTasks(data);
-			final Set<TaskId> standbyTasks = decodeTasks(data);
-			return new LegacySubscriptionInfoSerde(1, UNKNOWN, processId, prevTasks, standbyTasks, null);
-		} else {
-			final int latestSupportedVersion = data.getInt();
-			log.info("Unable to decode subscription data: used version: {}; latest supported version: {}", usedVersion, LATEST_SUPPORTED_VERSION);
-			return new LegacySubscriptionInfoSerde(usedVersion, latestSupportedVersion, null, null, null, null);
-		}
-	}
-
-	private static String decodeUserEndpoint(final ByteBuffer data) {
-		final int userEndpointBytesLength = data.getInt();
-		final byte[] userEndpointBytes = new byte[userEndpointBytesLength];
-		data.get(userEndpointBytes);
-		return new String(userEndpointBytes, StandardCharsets.UTF_8);
-	}
-
-	private static Set<TaskId> decodeTasks(final ByteBuffer data) {
-		final Set<TaskId> prevTasks = new HashSet<>();
-		final int numPrevTasks = data.getInt();
-		for (int i = 0; i < numPrevTasks; i++) {
-			prevTasks.add(TaskId.readFrom(data));
-		}
-		return prevTasks;
-	}
-
-	private static UUID decodeProcessId(final ByteBuffer data) {
-		return new UUID(data.getLong(), data.getLong());
-	}
-
-	@Override
-	public int hashCode() {
-		final int hashCode = usedVersion ^ latestSupportedVersion ^ processId.hashCode() ^ prevTasks.hashCode() ^ standbyTasks.hashCode();
-		if (userEndPoint == null) {
-			return hashCode;
-		}
-		return hashCode ^ userEndPoint.hashCode();
-	}
-
-	@Override
-	public boolean equals(final Object o) {
-		if (o instanceof LegacySubscriptionInfoSerde) {
-			final LegacySubscriptionInfoSerde other = (LegacySubscriptionInfoSerde) o;
-			return usedVersion == other.usedVersion &&
-					latestSupportedVersion == other.latestSupportedVersion &&
-					processId.equals(other.processId) &&
-					prevTasks.equals(other.prevTasks) &&
-					standbyTasks.equals(other.standbyTasks) &&
-					userEndPoint != null ? userEndPoint.equals(other.userEndPoint) : other.userEndPoint == null;
-		} else {
-			return false;
-		}
-	}
-
-	@Override
-	public String toString() {
-		return "[version=" + usedVersion
-				+ ", supported version=" + latestSupportedVersion
-				+ ", process ID=" + processId
-				+ ", prev tasks=" + prevTasks
-				+ ", standby tasks=" + standbyTasks
-				+ ", user endpoint=" + userEndPoint + "]";
-	}
-=======
     private static final Logger log = LoggerFactory.getLogger(LegacySubscriptionInfoSerde.class);
 
     static final int UNKNOWN = -1;
@@ -289,21 +45,11 @@
     private final Set<TaskId> standbyTasks;
     private final String userEndPoint;
 
-    public LegacySubscriptionInfoSerde(final int version,
-                                       final int latestSupportedVersion,
-                                       final UUID processId,
-                                       final Set<TaskId> prevTasks,
-                                       final Set<TaskId> standbyTasks,
-                                       final String userEndPoint) {
+    public LegacySubscriptionInfoSerde(final int version, final int latestSupportedVersion, final UUID processId, final Set<TaskId> prevTasks, final Set<TaskId> standbyTasks, final String userEndPoint) {
         if (latestSupportedVersion == UNKNOWN && (version < 1 || version > 2)) {
-            throw new IllegalArgumentException(
-                "Only versions 1 and 2 are expected to use an UNKNOWN (-1) latest supported version. " +
-                    "Got " + version + "."
-            );
+            throw new IllegalArgumentException("Only versions 1 and 2 are expected to use an UNKNOWN (-1) latest supported version. " + "Got " + version + ".");
         } else if (latestSupportedVersion != UNKNOWN && (version < 1 || version > latestSupportedVersion)) {
-            throw new IllegalArgumentException(
-                "version must be between 1 and " + latestSupportedVersion + "; was: " + version
-            );
+            throw new IllegalArgumentException("version must be between 1 and " + latestSupportedVersion + "; was: " + version);
         }
         usedVersion = version;
         this.latestSupportedVersion = latestSupportedVersion;
@@ -345,14 +91,12 @@
         if (usedVersion == 3 || usedVersion == 4 || usedVersion == 5 || usedVersion == 6) {
             final byte[] endPointBytes = prepareUserEndPoint(this.userEndPoint);
 
-            final ByteBuffer buf = ByteBuffer.allocate(
-                4 + // used version
+            final ByteBuffer buf = ByteBuffer.allocate(4 + // used version
                     4 + // latest supported version version
                     16 + // client ID
                     4 + prevTasks.size() * 8 + // length + prev tasks
                     4 + standbyTasks.size() * 8 + // length + standby tasks
-                    4 + endPointBytes.length
-            );
+                    4 + endPointBytes.length);
 
             buf.putInt(usedVersion); // used version
             buf.putInt(LATEST_SUPPORTED_VERSION); // supported version
@@ -367,13 +111,11 @@
         } else if (usedVersion == 2) {
             final byte[] endPointBytes = prepareUserEndPoint(this.userEndPoint);
 
-            final ByteBuffer buf = ByteBuffer.allocate(
-                4 + // version
+            final ByteBuffer buf = ByteBuffer.allocate(4 + // version
                     16 + // client ID
                     4 + prevTasks.size() * 8 + // length + prev tasks
                     4 + standbyTasks.size() * 8 + // length + standby tasks
-                    4 + endPointBytes.length
-            );
+                    4 + endPointBytes.length);
 
             buf.putInt(2); // version
             encodeClientUUID(buf, processId());
@@ -385,12 +127,10 @@
 
             return buf;
         } else if (usedVersion == 1) {
-            final ByteBuffer buf1 = ByteBuffer.allocate(
-                4 + // version
+            final ByteBuffer buf1 = ByteBuffer.allocate(4 + // version
                     16 + // client ID
                     4 + prevTasks.size() * 8 + // length + prev tasks
-                    4 + standbyTasks.size() * 8
-            );
+                    4 + standbyTasks.size() * 8);
 
             buf1.putInt(1); // version
             encodeClientUUID(buf1, processId());
@@ -399,8 +139,7 @@
             buf1.rewind();
             return buf1;
         } else {
-            throw new IllegalStateException("Unknown metadata version: " + usedVersion
-                                                + "; latest supported version: " + LATEST_SUPPORTED_VERSION);
+            throw new IllegalStateException("Unknown metadata version: " + usedVersion + "; latest supported version: " + LATEST_SUPPORTED_VERSION);
         }
     }
 
@@ -409,17 +148,14 @@
         buf.putLong(processId.getLeastSignificantBits());
     }
 
-    public static void encodeTasks(final ByteBuffer buf,
-                                   final Collection<TaskId> taskIds,
-                                   final int version) {
+    public static void encodeTasks(final ByteBuffer buf, final Collection<TaskId> taskIds, final int version) {
         buf.putInt(taskIds.size());
         for (final TaskId id : taskIds) {
             writeTaskIdTo(id, buf, version);
         }
     }
 
-    public static void encodeUserEndPoint(final ByteBuffer buf,
-                                          final byte[] endPointBytes) {
+    public static void encodeUserEndPoint(final ByteBuffer buf, final byte[] endPointBytes) {
         if (endPointBytes != null) {
             buf.putInt(endPointBytes.length);
             buf.put(endPointBytes);
@@ -501,12 +237,7 @@
     public boolean equals(final Object o) {
         if (o instanceof LegacySubscriptionInfoSerde) {
             final LegacySubscriptionInfoSerde other = (LegacySubscriptionInfoSerde) o;
-            return usedVersion == other.usedVersion &&
-                latestSupportedVersion == other.latestSupportedVersion &&
-                processId.equals(other.processId) &&
-                prevTasks.equals(other.prevTasks) &&
-                standbyTasks.equals(other.standbyTasks) &&
-                userEndPoint != null ? userEndPoint.equals(other.userEndPoint) : other.userEndPoint == null;
+            return usedVersion == other.usedVersion && latestSupportedVersion == other.latestSupportedVersion && processId.equals(other.processId) && prevTasks.equals(other.prevTasks) && standbyTasks.equals(other.standbyTasks) && userEndPoint != null ? userEndPoint.equals(other.userEndPoint) : other.userEndPoint == null;
         } else {
             return false;
         }
@@ -514,12 +245,6 @@
 
     @Override
     public String toString() {
-        return "[version=" + usedVersion
-            + ", supported version=" + latestSupportedVersion
-            + ", process ID=" + processId
-            + ", prev tasks=" + prevTasks
-            + ", standby tasks=" + standbyTasks
-            + ", user endpoint=" + userEndPoint + "]";
-    }
->>>>>>> 15418db6
+        return "[version=" + usedVersion + ", supported version=" + latestSupportedVersion + ", process ID=" + processId + ", prev tasks=" + prevTasks + ", standby tasks=" + standbyTasks + ", user endpoint=" + userEndPoint + "]";
+    }
 }