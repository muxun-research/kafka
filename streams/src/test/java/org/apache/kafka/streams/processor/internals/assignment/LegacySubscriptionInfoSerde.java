--- conflicted
+++ resolved
@@ -47,20 +47,21 @@
     private final Set<TaskId> standbyTasks;
     private final String userEndPoint;
 
-<<<<<<< HEAD
-    public LegacySubscriptionInfoSerde(final int version, final int latestSupportedVersion, final UUID processId, final Set<TaskId> prevTasks, final Set<TaskId> standbyTasks, final String userEndPoint) {
-=======
     public LegacySubscriptionInfoSerde(final int version,
                                        final int latestSupportedVersion,
                                        final ProcessId processId,
                                        final Set<TaskId> prevTasks,
                                        final Set<TaskId> standbyTasks,
                                        final String userEndPoint) {
->>>>>>> 9494bebe
         if (latestSupportedVersion == UNKNOWN && (version < 1 || version > 2)) {
-            throw new IllegalArgumentException("Only versions 1 and 2 are expected to use an UNKNOWN (-1) latest supported version. " + "Got " + version + ".");
+            throw new IllegalArgumentException(
+                "Only versions 1 and 2 are expected to use an UNKNOWN (-1) latest supported version. " +
+                    "Got " + version + "."
+            );
         } else if (latestSupportedVersion != UNKNOWN && (version < 1 || version > latestSupportedVersion)) {
-            throw new IllegalArgumentException("version must be between 1 and " + latestSupportedVersion + "; was: " + version);
+            throw new IllegalArgumentException(
+                "version must be between 1 and " + latestSupportedVersion + "; was: " + version
+            );
         }
         usedVersion = version;
         this.latestSupportedVersion = latestSupportedVersion;
@@ -102,12 +103,14 @@
         if (usedVersion == 3 || usedVersion == 4 || usedVersion == 5 || usedVersion == 6) {
             final byte[] endPointBytes = prepareUserEndPoint(this.userEndPoint);
 
-            final ByteBuffer buf = ByteBuffer.allocate(4 + // used version
+            final ByteBuffer buf = ByteBuffer.allocate(
+                4 + // used version
                     4 + // latest supported version version
                     16 + // client ID
                     4 + prevTasks.size() * 8 + // length + prev tasks
                     4 + standbyTasks.size() * 8 + // length + standby tasks
-                    4 + endPointBytes.length);
+                    4 + endPointBytes.length
+            );
 
             buf.putInt(usedVersion); // used version
             buf.putInt(LATEST_SUPPORTED_VERSION); // supported version
@@ -122,11 +125,13 @@
         } else if (usedVersion == 2) {
             final byte[] endPointBytes = prepareUserEndPoint(this.userEndPoint);
 
-            final ByteBuffer buf = ByteBuffer.allocate(4 + // version
+            final ByteBuffer buf = ByteBuffer.allocate(
+                4 + // version
                     16 + // client ID
                     4 + prevTasks.size() * 8 + // length + prev tasks
                     4 + standbyTasks.size() * 8 + // length + standby tasks
-                    4 + endPointBytes.length);
+                    4 + endPointBytes.length
+            );
 
             buf.putInt(2); // version
             encodeClientUUID(buf, processId().id());
@@ -138,10 +143,12 @@
 
             return buf;
         } else if (usedVersion == 1) {
-            final ByteBuffer buf1 = ByteBuffer.allocate(4 + // version
+            final ByteBuffer buf1 = ByteBuffer.allocate(
+                4 + // version
                     16 + // client ID
                     4 + prevTasks.size() * 8 + // length + prev tasks
-                    4 + standbyTasks.size() * 8);
+                    4 + standbyTasks.size() * 8
+            );
 
             buf1.putInt(1); // version
             encodeClientUUID(buf1, processId().id());
@@ -150,7 +157,8 @@
             buf1.rewind();
             return buf1;
         } else {
-            throw new IllegalStateException("Unknown metadata version: " + usedVersion + "; latest supported version: " + LATEST_SUPPORTED_VERSION);
+            throw new IllegalStateException("Unknown metadata version: " + usedVersion
+                                                + "; latest supported version: " + LATEST_SUPPORTED_VERSION);
         }
     }
 
@@ -159,14 +167,17 @@
         buf.putLong(processId.getLeastSignificantBits());
     }
 
-    public static void encodeTasks(final ByteBuffer buf, final Collection<TaskId> taskIds, final int version) {
+    public static void encodeTasks(final ByteBuffer buf,
+                                   final Collection<TaskId> taskIds,
+                                   final int version) {
         buf.putInt(taskIds.size());
         for (final TaskId id : taskIds) {
             writeTaskIdTo(id, buf, version);
         }
     }
 
-    public static void encodeUserEndPoint(final ByteBuffer buf, final byte[] endPointBytes) {
+    public static void encodeUserEndPoint(final ByteBuffer buf,
+                                          final byte[] endPointBytes) {
         if (endPointBytes != null) {
             buf.putInt(endPointBytes.length);
             buf.put(endPointBytes);
@@ -248,7 +259,12 @@
     public boolean equals(final Object o) {
         if (o instanceof LegacySubscriptionInfoSerde) {
             final LegacySubscriptionInfoSerde other = (LegacySubscriptionInfoSerde) o;
-            return usedVersion == other.usedVersion && latestSupportedVersion == other.latestSupportedVersion && processId.equals(other.processId) && prevTasks.equals(other.prevTasks) && standbyTasks.equals(other.standbyTasks) && userEndPoint != null ? userEndPoint.equals(other.userEndPoint) : other.userEndPoint == null;
+            return usedVersion == other.usedVersion &&
+                latestSupportedVersion == other.latestSupportedVersion &&
+                processId.equals(other.processId) &&
+                prevTasks.equals(other.prevTasks) &&
+                standbyTasks.equals(other.standbyTasks) &&
+                userEndPoint != null ? userEndPoint.equals(other.userEndPoint) : other.userEndPoint == null;
         } else {
             return false;
         }
@@ -256,6 +272,11 @@
 
     @Override
     public String toString() {
-        return "[version=" + usedVersion + ", supported version=" + latestSupportedVersion + ", process ID=" + processId + ", prev tasks=" + prevTasks + ", standby tasks=" + standbyTasks + ", user endpoint=" + userEndPoint + "]";
+        return "[version=" + usedVersion
+            + ", supported version=" + latestSupportedVersion
+            + ", process ID=" + processId
+            + ", prev tasks=" + prevTasks
+            + ", standby tasks=" + standbyTasks
+            + ", user endpoint=" + userEndPoint + "]";
     }
 }