--- conflicted
+++ resolved
@@ -52,544 +52,12 @@
 import static org.apache.kafka.streams.state.internals.ThreadCacheTest.memoryCacheEntrySize;
 import static org.hamcrest.CoreMatchers.equalTo;
 import static org.hamcrest.MatcherAssert.assertThat;
-import static org.junit.Assert.assertEquals;
-import static org.junit.Assert.assertFalse;
-import static org.junit.Assert.assertNotNull;
-import static org.junit.Assert.assertNull;
-import static org.junit.Assert.assertThrows;
-import static org.junit.Assert.assertTrue;
-import static org.mockito.Mockito.doThrow;
-import static org.mockito.Mockito.inOrder;
-import static org.mockito.Mockito.mock;
-import static org.mockito.Mockito.verify;
-import static org.mockito.Mockito.when;
+import static org.junit.Assert.*;
+import static org.mockito.Mockito.*;
 
 @RunWith(MockitoJUnitRunner.StrictStubs.class)
 public class CachingInMemoryKeyValueStoreTest extends AbstractKeyValueStoreTest {
 
-<<<<<<< HEAD
-	private final static String TOPIC = "topic";
-	private static final String CACHE_NAMESPACE = "0_0-store-name";
-	private final int maxCacheSizeBytes = 150;
-	private InternalMockProcessorContext context;
-	private CachingKeyValueStore store;
-	private KeyValueStore<Bytes, byte[]> underlyingStore;
-	private ThreadCache cache;
-	private CacheFlushListenerStub<String, String> cacheFlushListener;
-
-	@Before
-	public void setUp() {
-		final String storeName = "store";
-		underlyingStore = new InMemoryKeyValueStore(storeName);
-		cacheFlushListener = new CacheFlushListenerStub<>(new StringDeserializer(), new StringDeserializer());
-		store = new CachingKeyValueStore(underlyingStore);
-		store.setFlushListener(cacheFlushListener, false);
-		cache = new ThreadCache(new LogContext("testCache "), maxCacheSizeBytes, new MockStreamsMetrics(new Metrics()));
-		context = new InternalMockProcessorContext(null, null, null, null, cache);
-		context.setRecordContext(new ProcessorRecordContext(10, 0, 0, TOPIC, null));
-		store.init((StateStoreContext) context, null);
-	}
-
-	@After
-	public void after() {
-		super.after();
-	}
-
-	@SuppressWarnings("unchecked")
-	@Override
-	protected <K, V> KeyValueStore<K, V> createKeyValueStore(final StateStoreContext context) {
-		final StoreBuilder<KeyValueStore<K, V>> storeBuilder = Stores.keyValueStoreBuilder(
-				Stores.persistentKeyValueStore("cache-store"),
-				(Serde<K>) context.keySerde(),
-				(Serde<V>) context.valueSerde())
-				.withCachingEnabled();
-
-		final KeyValueStore<K, V> store = storeBuilder.build();
-		store.init(context, store);
-		return store;
-	}
-
-	@SuppressWarnings("deprecation")
-	@Test
-	public void shouldDelegateDeprecatedInit() {
-		final KeyValueStore<Bytes, byte[]> inner = EasyMock.mock(InMemoryKeyValueStore.class);
-		final CachingKeyValueStore outer = new CachingKeyValueStore(inner);
-		EasyMock.expect(inner.name()).andStubReturn("store");
-		inner.init((ProcessorContext) context, outer);
-		EasyMock.expectLastCall();
-		EasyMock.replay(inner);
-		outer.init((ProcessorContext) context, outer);
-		EasyMock.verify(inner);
-	}
-
-	@Test
-	public void shouldDelegateInit() {
-		final KeyValueStore<Bytes, byte[]> inner = EasyMock.mock(InMemoryKeyValueStore.class);
-		final CachingKeyValueStore outer = new CachingKeyValueStore(inner);
-		EasyMock.expect(inner.name()).andStubReturn("store");
-		inner.init((StateStoreContext) context, outer);
-		EasyMock.expectLastCall();
-		EasyMock.replay(inner);
-		outer.init((StateStoreContext) context, outer);
-		EasyMock.verify(inner);
-	}
-
-	@Test
-	public void shouldSetFlushListener() {
-		assertTrue(store.setFlushListener(null, true));
-		assertTrue(store.setFlushListener(null, false));
-	}
-
-	@Test
-	public void shouldAvoidFlushingDeletionsWithoutDirtyKeys() {
-		final int added = addItemsToCache();
-		// all dirty entries should have been flushed
-		assertEquals(added, underlyingStore.approximateNumEntries());
-		assertEquals(added, cacheFlushListener.forwarded.size());
-
-		store.put(bytesKey("key"), bytesValue("value"));
-		assertEquals(added, underlyingStore.approximateNumEntries());
-		assertEquals(added, cacheFlushListener.forwarded.size());
-
-		store.put(bytesKey("key"), null);
-		store.flush();
-		assertEquals(added, underlyingStore.approximateNumEntries());
-		assertEquals(added, cacheFlushListener.forwarded.size());
-	}
-
-	@Test
-	public void shouldCloseWrappedStoreAndCacheAfterErrorDuringCacheFlush() {
-		setUpCloseTests();
-		EasyMock.reset(cache);
-		cache.flush(CACHE_NAMESPACE);
-		EasyMock.expectLastCall().andThrow(new RuntimeException("Simulating an error on flush"));
-		EasyMock.replay(cache);
-		EasyMock.reset(underlyingStore);
-		underlyingStore.close();
-		EasyMock.replay(underlyingStore);
-
-		assertThrows(RuntimeException.class, store::close);
-		EasyMock.verify(cache, underlyingStore);
-	}
-
-	@Test
-	public void shouldCloseWrappedStoreAfterErrorDuringCacheClose() {
-		setUpCloseTests();
-		EasyMock.reset(cache);
-		cache.flush(CACHE_NAMESPACE);
-		cache.close(CACHE_NAMESPACE);
-		EasyMock.expectLastCall().andThrow(new RuntimeException("Simulating an error on close"));
-		EasyMock.replay(cache);
-		EasyMock.reset(underlyingStore);
-		underlyingStore.close();
-		EasyMock.replay(underlyingStore);
-
-		assertThrows(RuntimeException.class, store::close);
-		EasyMock.verify(cache, underlyingStore);
-	}
-
-	@Test
-	public void shouldCloseCacheAfterErrorDuringStateStoreClose() {
-		setUpCloseTests();
-		EasyMock.reset(cache);
-		cache.flush(CACHE_NAMESPACE);
-		cache.close(CACHE_NAMESPACE);
-		EasyMock.replay(cache);
-		EasyMock.reset(underlyingStore);
-		underlyingStore.close();
-		EasyMock.expectLastCall().andThrow(new RuntimeException("Simulating an error on close"));
-		EasyMock.replay(underlyingStore);
-
-		assertThrows(RuntimeException.class, store::close);
-		EasyMock.verify(cache, underlyingStore);
-	}
-
-	private void setUpCloseTests() {
-		underlyingStore = EasyMock.createNiceMock(KeyValueStore.class);
-		EasyMock.expect(underlyingStore.name()).andStubReturn("store-name");
-		EasyMock.expect(underlyingStore.isOpen()).andStubReturn(true);
-		EasyMock.replay(underlyingStore);
-		store = new CachingKeyValueStore(underlyingStore);
-		cache = EasyMock.niceMock(ThreadCache.class);
-		context = new InternalMockProcessorContext(TestUtils.tempDirectory(), null, null, null, cache);
-		context.setRecordContext(new ProcessorRecordContext(10, 0, 0, TOPIC, null));
-		store.init((StateStoreContext) context, store);
-	}
-
-	@Test
-	public void shouldPutGetToFromCache() {
-		store.put(bytesKey("key"), bytesValue("value"));
-		store.put(bytesKey("key2"), bytesValue("value2"));
-		assertThat(store.get(bytesKey("key")), equalTo(bytesValue("value")));
-		assertThat(store.get(bytesKey("key2")), equalTo(bytesValue("value2")));
-		// nothing evicted so underlying store should be empty
-		assertEquals(2, cache.size());
-		assertEquals(0, underlyingStore.approximateNumEntries());
-	}
-
-	private byte[] bytesValue(final String value) {
-		return value.getBytes();
-	}
-
-	private Bytes bytesKey(final String key) {
-		return Bytes.wrap(key.getBytes());
-	}
-
-	@Test
-	public void shouldFlushEvictedItemsIntoUnderlyingStore() {
-		final int added = addItemsToCache();
-		// all dirty entries should have been flushed
-		assertEquals(added, underlyingStore.approximateNumEntries());
-		assertEquals(added, store.approximateNumEntries());
-		assertNotNull(underlyingStore.get(Bytes.wrap("0".getBytes())));
-	}
-
-	@Test
-	public void shouldForwardDirtyItemToListenerWhenEvicted() {
-		final int numRecords = addItemsToCache();
-		assertEquals(numRecords, cacheFlushListener.forwarded.size());
-	}
-
-	@Test
-	public void shouldForwardDirtyItemsWhenFlushCalled() {
-		store.put(bytesKey("1"), bytesValue("a"));
-		store.flush();
-		assertEquals("a", cacheFlushListener.forwarded.get("1").newValue);
-		assertNull(cacheFlushListener.forwarded.get("1").oldValue);
-	}
-
-	@Test
-	public void shouldForwardOldValuesWhenEnabled() {
-		store.setFlushListener(cacheFlushListener, true);
-		store.put(bytesKey("1"), bytesValue("a"));
-		store.flush();
-		assertEquals("a", cacheFlushListener.forwarded.get("1").newValue);
-		assertNull(cacheFlushListener.forwarded.get("1").oldValue);
-		store.put(bytesKey("1"), bytesValue("b"));
-		store.put(bytesKey("1"), bytesValue("c"));
-		store.flush();
-		assertEquals("c", cacheFlushListener.forwarded.get("1").newValue);
-		assertEquals("a", cacheFlushListener.forwarded.get("1").oldValue);
-		store.put(bytesKey("1"), null);
-		store.flush();
-		assertNull(cacheFlushListener.forwarded.get("1").newValue);
-		assertEquals("c", cacheFlushListener.forwarded.get("1").oldValue);
-		cacheFlushListener.forwarded.clear();
-		store.put(bytesKey("1"), bytesValue("a"));
-		store.put(bytesKey("1"), bytesValue("b"));
-		store.put(bytesKey("1"), null);
-		store.flush();
-		assertNull(cacheFlushListener.forwarded.get("1"));
-		cacheFlushListener.forwarded.clear();
-	}
-
-	@Test
-	public void shouldNotForwardOldValuesWhenDisabled() {
-		store.put(bytesKey("1"), bytesValue("a"));
-		store.flush();
-		assertEquals("a", cacheFlushListener.forwarded.get("1").newValue);
-		assertNull(cacheFlushListener.forwarded.get("1").oldValue);
-		store.put(bytesKey("1"), bytesValue("b"));
-		store.flush();
-		assertEquals("b", cacheFlushListener.forwarded.get("1").newValue);
-		assertNull(cacheFlushListener.forwarded.get("1").oldValue);
-		store.put(bytesKey("1"), null);
-		store.flush();
-		assertNull(cacheFlushListener.forwarded.get("1").newValue);
-		assertNull(cacheFlushListener.forwarded.get("1").oldValue);
-		cacheFlushListener.forwarded.clear();
-		store.put(bytesKey("1"), bytesValue("a"));
-		store.put(bytesKey("1"), bytesValue("b"));
-		store.put(bytesKey("1"), null);
-		store.flush();
-		assertNull(cacheFlushListener.forwarded.get("1"));
-		cacheFlushListener.forwarded.clear();
-	}
-
-	@Test
-	public void shouldIterateAllStoredItems() {
-		final int items = addItemsToCache();
-		final KeyValueIterator<Bytes, byte[]> all = store.all();
-		final List<Bytes> results = new ArrayList<>();
-		while (all.hasNext()) {
-			results.add(all.next().key);
-		}
-		assertEquals(items, results.size());
-		assertEquals(Arrays.asList(
-				Bytes.wrap("0".getBytes()),
-				Bytes.wrap("1".getBytes()),
-				Bytes.wrap("2".getBytes())
-		), results);
-	}
-
-	@Test
-	public void shouldReverseIterateAllStoredItems() {
-		final int items = addItemsToCache();
-		final KeyValueIterator<Bytes, byte[]> all = store.reverseAll();
-		final List<Bytes> results = new ArrayList<>();
-		while (all.hasNext()) {
-			results.add(all.next().key);
-		}
-		assertEquals(items, results.size());
-		assertEquals(Arrays.asList(
-				Bytes.wrap("2".getBytes()),
-				Bytes.wrap("1".getBytes()),
-				Bytes.wrap("0".getBytes())
-		), results);
-	}
-
-	@Test
-	public void shouldIterateOverRange() {
-		final int items = addItemsToCache();
-		final KeyValueIterator<Bytes, byte[]> range =
-				store.range(bytesKey(String.valueOf(0)), bytesKey(String.valueOf(items)));
-		final List<Bytes> results = new ArrayList<>();
-		while (range.hasNext()) {
-			results.add(range.next().key);
-		}
-		assertEquals(items, results.size());
-		assertEquals(Arrays.asList(
-				Bytes.wrap("0".getBytes()),
-				Bytes.wrap("1".getBytes()),
-				Bytes.wrap("2".getBytes())
-		), results);
-	}
-
-	@Test
-	public void shouldReverseIterateOverRange() {
-		final int items = addItemsToCache();
-		final KeyValueIterator<Bytes, byte[]> range =
-				store.reverseRange(bytesKey(String.valueOf(0)), bytesKey(String.valueOf(items)));
-		final List<Bytes> results = new ArrayList<>();
-		while (range.hasNext()) {
-			results.add(range.next().key);
-		}
-		assertEquals(items, results.size());
-		assertEquals(Arrays.asList(
-				Bytes.wrap("2".getBytes()),
-				Bytes.wrap("1".getBytes()),
-				Bytes.wrap("0".getBytes())
-		), results);
-	}
-
-	@Test
-	public void shouldGetRecordsWithPrefixKey() {
-		final List<KeyValue<Bytes, byte[]>> entries = new ArrayList<>();
-		entries.add(new KeyValue<>(bytesKey("p11"), bytesValue("2")));
-		entries.add(new KeyValue<>(bytesKey("k1"), bytesValue("1")));
-		entries.add(new KeyValue<>(bytesKey("k2"), bytesValue("2")));
-		entries.add(new KeyValue<>(bytesKey("p2"), bytesValue("2")));
-		entries.add(new KeyValue<>(bytesKey("p1"), bytesValue("2")));
-		entries.add(new KeyValue<>(bytesKey("p0"), bytesValue("2")));
-
-		store.putAll(entries);
-
-		final KeyValueIterator<Bytes, byte[]> keysWithPrefix = store.prefixScan("p1", new StringSerializer());
-		final List<String> keys = new ArrayList<>();
-		final List<String> values = new ArrayList<>();
-		int numberOfKeysReturned = 0;
-
-		while (keysWithPrefix.hasNext()) {
-			final KeyValue<Bytes, byte[]> next = keysWithPrefix.next();
-			keys.add(next.key.toString());
-			values.add(new String(next.value));
-			numberOfKeysReturned++;
-		}
-		assertThat(numberOfKeysReturned, is(2));
-		assertThat(keys, is(Arrays.asList("p1", "p11")));
-		assertThat(values, is(Arrays.asList("2", "2")));
-	}
-
-	@Test
-	public void shouldGetRecordsWithPrefixKeyExcludingNextLargestKey() {
-		final List<KeyValue<Bytes, byte[]>> entries = new ArrayList<>();
-		entries.add(new KeyValue<>(bytesKey("abcd"), bytesValue("2")));
-		entries.add(new KeyValue<>(bytesKey("abcdd"), bytesValue("1")));
-		entries.add(new KeyValue<>(bytesKey("abce"), bytesValue("2")));
-		entries.add(new KeyValue<>(bytesKey("abc"), bytesValue("2")));
-
-		store.putAll(entries);
-
-		final KeyValueIterator<Bytes, byte[]> keysWithPrefix = store.prefixScan("abcd", new StringSerializer());
-		final List<String> keys = new ArrayList<>();
-		final List<String> values = new ArrayList<>();
-		int numberOfKeysReturned = 0;
-
-		while (keysWithPrefix.hasNext()) {
-			final KeyValue<Bytes, byte[]> next = keysWithPrefix.next();
-			keys.add(next.key.toString());
-			values.add(new String(next.value));
-			numberOfKeysReturned++;
-		}
-		assertThat(numberOfKeysReturned, is(2));
-		assertThat(keys, is(Arrays.asList("abcd", "abcdd")));
-		assertThat(values, is(Arrays.asList("2", "1")));
-	}
-
-	@Test
-	public void shouldDeleteItemsFromCache() {
-		store.put(bytesKey("a"), bytesValue("a"));
-		store.delete(bytesKey("a"));
-		assertNull(store.get(bytesKey("a")));
-		assertFalse(store.range(bytesKey("a"), bytesKey("b")).hasNext());
-		assertFalse(store.reverseRange(bytesKey("a"), bytesKey("b")).hasNext());
-		assertFalse(store.all().hasNext());
-		assertFalse(store.reverseAll().hasNext());
-	}
-
-	@Test
-	public void shouldNotShowItemsDeletedFromCacheButFlushedToStoreBeforeDelete() {
-		store.put(bytesKey("a"), bytesValue("a"));
-		store.flush();
-		store.delete(bytesKey("a"));
-		assertNull(store.get(bytesKey("a")));
-		assertFalse(store.range(bytesKey("a"), bytesKey("b")).hasNext());
-		assertFalse(store.reverseRange(bytesKey("a"), bytesKey("b")).hasNext());
-		assertFalse(store.all().hasNext());
-		assertFalse(store.reverseAll().hasNext());
-	}
-
-	@Test
-	public void shouldClearNamespaceCacheOnClose() {
-		store.put(bytesKey("a"), bytesValue("a"));
-		assertEquals(1, cache.size());
-		store.close();
-		assertEquals(0, cache.size());
-	}
-
-	@Test
-	public void shouldThrowIfTryingToGetFromClosedCachingStore() {
-		assertThrows(InvalidStateStoreException.class, () -> {
-			store.close();
-			store.get(bytesKey("a"));
-		});
-	}
-
-	@Test
-	public void shouldThrowIfTryingToWriteToClosedCachingStore() {
-		assertThrows(InvalidStateStoreException.class, () -> {
-			store.close();
-			store.put(bytesKey("a"), bytesValue("a"));
-		});
-	}
-
-	@Test
-	public void shouldThrowIfTryingToDoRangeQueryOnClosedCachingStore() {
-		assertThrows(InvalidStateStoreException.class, () -> {
-			store.close();
-			store.range(bytesKey("a"), bytesKey("b"));
-		});
-	}
-
-	@Test
-	public void shouldThrowIfTryingToDoReverseRangeQueryOnClosedCachingStore() {
-		assertThrows(InvalidStateStoreException.class, () -> {
-			store.close();
-			store.reverseRange(bytesKey("a"), bytesKey("b"));
-		});
-	}
-
-	@Test
-	public void shouldThrowIfTryingToDoAllQueryOnClosedCachingStore() {
-		assertThrows(InvalidStateStoreException.class, () -> {
-			store.close();
-			store.all();
-		});
-	}
-
-	@Test
-	public void shouldThrowIfTryingToDoReverseAllQueryOnClosedCachingStore() {
-		assertThrows(InvalidStateStoreException.class, () -> {
-			store.close();
-			store.reverseAll();
-		});
-	}
-
-	@Test
-	public void shouldThrowIfTryingToDoGetApproxSizeOnClosedCachingStore() {
-		assertThrows(InvalidStateStoreException.class, () -> {
-			store.close();
-			store.close();
-			store.approximateNumEntries();
-		});
-	}
-
-	@Test
-	public void shouldThrowIfTryingToDoPutAllClosedCachingStore() {
-		assertThrows(InvalidStateStoreException.class, () -> {
-			store.close();
-			store.putAll(Collections.singletonList(KeyValue.pair(bytesKey("a"), bytesValue("a"))));
-		});
-	}
-
-	@Test
-	public void shouldThrowIfTryingToDoPutIfAbsentClosedCachingStore() {
-		assertThrows(InvalidStateStoreException.class, () -> {
-			store.close();
-			store.putIfAbsent(bytesKey("b"), bytesValue("c"));
-		});
-	}
-
-	@Test
-	public void shouldThrowNullPointerExceptionOnPutWithNullKey() {
-		assertThrows(NullPointerException.class, () -> store.put(null, bytesValue("c")));
-	}
-
-	@Test
-	public void shouldThrowNullPointerExceptionOnPutIfAbsentWithNullKey() {
-		assertThrows(NullPointerException.class, () -> store.putIfAbsent(null, bytesValue("c")));
-	}
-
-	@Test
-	public void shouldThrowNullPointerExceptionOnPutAllWithNullKey() {
-		final List<KeyValue<Bytes, byte[]>> entries = new ArrayList<>();
-		entries.add(new KeyValue<>(null, bytesValue("a")));
-		assertThrows(NullPointerException.class, () -> store.putAll(entries));
-	}
-
-	@Test
-	public void shouldPutIfAbsent() {
-		store.putIfAbsent(bytesKey("b"), bytesValue("2"));
-		assertThat(store.get(bytesKey("b")), equalTo(bytesValue("2")));
-
-		store.putIfAbsent(bytesKey("b"), bytesValue("3"));
-		assertThat(store.get(bytesKey("b")), equalTo(bytesValue("2")));
-	}
-
-	@Test
-	public void shouldPutAll() {
-		final List<KeyValue<Bytes, byte[]>> entries = new ArrayList<>();
-		entries.add(new KeyValue<>(bytesKey("a"), bytesValue("1")));
-		entries.add(new KeyValue<>(bytesKey("b"), bytesValue("2")));
-		store.putAll(entries);
-		assertThat(store.get(bytesKey("a")), equalTo(bytesValue("1")));
-		assertThat(store.get(bytesKey("b")), equalTo(bytesValue("2")));
-	}
-
-	@Test
-	public void shouldReturnUnderlying() {
-		assertEquals(underlyingStore, store.wrapped());
-	}
-
-	@Test
-	public void shouldThrowIfTryingToDeleteFromClosedCachingStore() {
-		assertThrows(InvalidStateStoreException.class, () -> {
-			store.close();
-			store.delete(bytesKey("key"));
-		});
-	}
-
-	private int addItemsToCache() {
-		int cachedSize = 0;
-		int i = 0;
-		while (cachedSize < maxCacheSizeBytes) {
-			final String kv = String.valueOf(i++);
-			store.put(bytesKey(kv), bytesValue(kv));
-			cachedSize += memoryCacheEntrySize(kv.getBytes(), kv.getBytes(), TOPIC);
-		}
-		return i;
-	}
-=======
     private final static String TOPIC = "topic";
     private static final String CACHE_NAMESPACE = "0_0-store-name";
     private final int maxCacheSizeBytes = 150;
@@ -615,11 +83,7 @@
     @SuppressWarnings("unchecked")
     @Override
     protected <K, V> KeyValueStore<K, V> createKeyValueStore(final StateStoreContext context) {
-        final StoreBuilder<KeyValueStore<K, V>> storeBuilder = Stores.keyValueStoreBuilder(
-                Stores.persistentKeyValueStore("cache-store"),
-                (Serde<K>) context.keySerde(),
-                (Serde<V>) context.valueSerde())
-                .withCachingEnabled();
+        final StoreBuilder<KeyValueStore<K, V>> storeBuilder = Stores.keyValueStoreBuilder(Stores.persistentKeyValueStore("cache-store"), (Serde<K>) context.keySerde(), (Serde<V>) context.valueSerde()).withCachingEnabled();
 
         final KeyValueStore<K, V> store = storeBuilder.build();
         store.init(context, store);
@@ -728,7 +192,8 @@
 
     @Test
     public void shouldMatchPositionAfterPutWithFlushListener() {
-        store.setFlushListener(record -> { }, false);
+        store.setFlushListener(record -> {
+        }, false);
         shouldMatchPositionAfterPut();
     }
 
@@ -745,26 +210,15 @@
         store.put(bytesKey("key2"), bytesValue("value2"));
 
         // Position should correspond to the last record's context, not the current context.
-        context.setRecordContext(
-            new ProcessorRecordContext(0, 3, 0, "", new RecordHeaders())
-        );
-
-        assertEquals(
-            Position.fromMap(mkMap(mkEntry("", mkMap(mkEntry(0, 2L))))),
-            store.getPosition()
-        );
+        context.setRecordContext(new ProcessorRecordContext(0, 3, 0, "", new RecordHeaders()));
+
+        assertEquals(Position.fromMap(mkMap(mkEntry("", mkMap(mkEntry(0, 2L))))), store.getPosition());
         assertEquals(Position.emptyPosition(), underlyingStore.getPosition());
 
         store.flush();
 
-        assertEquals(
-            Position.fromMap(mkMap(mkEntry("", mkMap(mkEntry(0, 2L))))),
-            store.getPosition()
-        );
-        assertEquals(
-            Position.fromMap(mkMap(mkEntry("", mkMap(mkEntry(0, 2L))))),
-            underlyingStore.getPosition()
-        );
+        assertEquals(Position.fromMap(mkMap(mkEntry("", mkMap(mkEntry(0, 2L))))), store.getPosition());
+        assertEquals(Position.fromMap(mkMap(mkEntry("", mkMap(mkEntry(0, 2L))))), underlyingStore.getPosition());
     }
 
     private byte[] bytesValue(final String value) {
@@ -858,11 +312,7 @@
         }
 
         assertEquals(items, results.size());
-        assertEquals(Arrays.asList(
-            Bytes.wrap("0".getBytes()),
-            Bytes.wrap("1".getBytes()),
-            Bytes.wrap("2".getBytes())
-        ), results);
+        assertEquals(Arrays.asList(Bytes.wrap("0".getBytes()), Bytes.wrap("1".getBytes()), Bytes.wrap("2".getBytes())), results);
 
     }
 
@@ -878,11 +328,7 @@
         }
 
         assertEquals(items, results.size());
-        assertEquals(Arrays.asList(
-            Bytes.wrap("2".getBytes()),
-            Bytes.wrap("1".getBytes()),
-            Bytes.wrap("0".getBytes())
-        ), results);
+        assertEquals(Arrays.asList(Bytes.wrap("2".getBytes()), Bytes.wrap("1".getBytes()), Bytes.wrap("0".getBytes())), results);
 
     }
 
@@ -891,19 +337,14 @@
         final int items = addItemsToCache();
         final List<Bytes> results = new ArrayList<>();
 
-        try (final KeyValueIterator<Bytes, byte[]> range =
-                 store.range(bytesKey(String.valueOf(0)), bytesKey(String.valueOf(items)))) {
+        try (final KeyValueIterator<Bytes, byte[]> range = store.range(bytesKey(String.valueOf(0)), bytesKey(String.valueOf(items)))) {
             while (range.hasNext()) {
                 results.add(range.next().key);
             }
         }
 
         assertEquals(items, results.size());
-        assertEquals(Arrays.asList(
-            Bytes.wrap("0".getBytes()),
-            Bytes.wrap("1".getBytes()),
-            Bytes.wrap("2".getBytes())
-        ), results);
+        assertEquals(Arrays.asList(Bytes.wrap("0".getBytes()), Bytes.wrap("1".getBytes()), Bytes.wrap("2".getBytes())), results);
     }
 
     @Test
@@ -911,19 +352,14 @@
         final int items = addItemsToCache();
         final List<Bytes> results = new ArrayList<>();
 
-        try (final KeyValueIterator<Bytes, byte[]> range =
-                 store.reverseRange(bytesKey(String.valueOf(0)), bytesKey(String.valueOf(items)))) {
+        try (final KeyValueIterator<Bytes, byte[]> range = store.reverseRange(bytesKey(String.valueOf(0)), bytesKey(String.valueOf(items)))) {
             while (range.hasNext()) {
                 results.add(range.next().key);
             }
         }
 
         assertEquals(items, results.size());
-        assertEquals(Arrays.asList(
-            Bytes.wrap("2".getBytes()),
-            Bytes.wrap("1".getBytes()),
-            Bytes.wrap("0".getBytes())
-        ), results);
+        assertEquals(Arrays.asList(Bytes.wrap("2".getBytes()), Bytes.wrap("1".getBytes()), Bytes.wrap("0".getBytes())), results);
     }
 
     @Test
@@ -1148,6 +584,5 @@
         }
         return i;
     }
->>>>>>> 15418db6
 
 }