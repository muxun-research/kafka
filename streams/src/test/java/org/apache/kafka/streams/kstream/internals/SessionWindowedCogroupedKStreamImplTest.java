--- conflicted
+++ resolved
@@ -24,304 +24,24 @@
 import org.apache.kafka.streams.TestInputTopic;
 import org.apache.kafka.streams.TestOutputTopic;
 import org.apache.kafka.streams.TopologyTestDriver;
-import org.apache.kafka.streams.kstream.*;
+import org.apache.kafka.streams.kstream.CogroupedKStream;
+import org.apache.kafka.streams.kstream.Consumed;
+import org.apache.kafka.streams.kstream.Grouped;
+import org.apache.kafka.streams.kstream.KGroupedStream;
+import org.apache.kafka.streams.kstream.KStream;
+import org.apache.kafka.streams.kstream.KTable;
+import org.apache.kafka.streams.kstream.Materialized;
+import org.apache.kafka.streams.kstream.Merger;
+import org.apache.kafka.streams.kstream.Named;
+import org.apache.kafka.streams.kstream.SessionWindowedCogroupedKStream;
+import org.apache.kafka.streams.kstream.SessionWindowedDeserializer;
+import org.apache.kafka.streams.kstream.SessionWindows;
+import org.apache.kafka.streams.kstream.Windowed;
 import org.apache.kafka.streams.test.TestRecord;
 import org.apache.kafka.test.MockAggregator;
 import org.apache.kafka.test.MockInitializer;
 import org.apache.kafka.test.StreamsTestUtils;
 
-<<<<<<< HEAD
-import java.util.Properties;
-
-import static java.time.Duration.ofMillis;
-import static org.hamcrest.CoreMatchers.equalTo;
-import static org.hamcrest.MatcherAssert.assertThat;
-import static org.junit.Assert.assertThrows;
-
-@SuppressWarnings("deprecation")
-public class SessionWindowedCogroupedKStreamImplTest {
-
-	private final StreamsBuilder builder = new StreamsBuilder();
-	private static final String TOPIC = "topic";
-	private static final String TOPIC2 = "topic2";
-	private static final String OUTPUT = "output";
-
-	private final Merger<String, String> sessionMerger = (aggKey, aggOne, aggTwo) -> aggOne + "+" + aggTwo;
-
-	private KGroupedStream<String, String> groupedStream;
-	private KGroupedStream<String, String> groupedStream2;
-	private CogroupedKStream<String, String> cogroupedStream;
-	private SessionWindowedCogroupedKStream<String, String> windowedCogroupedStream;
-
-	private final Properties props = StreamsTestUtils.getStreamsConfig(Serdes.String(), Serdes.String());
-
-	@Before
-	public void setup() {
-		final KStream<String, String> stream = builder.stream(TOPIC, Consumed
-				.with(Serdes.String(), Serdes.String()));
-		final KStream<String, String> stream2 = builder.stream(TOPIC2, Consumed
-				.with(Serdes.String(), Serdes.String()));
-
-		groupedStream = stream.groupByKey(Grouped.with(Serdes.String(), Serdes.String()));
-		groupedStream2 = stream2.groupByKey(Grouped.with(Serdes.String(), Serdes.String()));
-		cogroupedStream = groupedStream.cogroup(MockAggregator.TOSTRING_ADDER)
-				.cogroup(groupedStream2, MockAggregator.TOSTRING_REMOVER);
-		windowedCogroupedStream = cogroupedStream.windowedBy(SessionWindows.with(ofMillis(100)));
-	}
-
-	@Test
-	public void shouldNotHaveNullInitializerOnAggregate() {
-		assertThrows(NullPointerException.class, () -> windowedCogroupedStream.aggregate(null, sessionMerger));
-	}
-
-	@Test
-	public void shouldNotHaveNullSessionMergerOnAggregate() {
-		assertThrows(NullPointerException.class, () -> windowedCogroupedStream.aggregate(MockInitializer.STRING_INIT, null));
-	}
-
-	@Test
-	public void shouldNotHaveNullMaterializedOnAggregate() {
-		assertThrows(NullPointerException.class, () -> windowedCogroupedStream.aggregate(MockInitializer.STRING_INIT,
-				sessionMerger, (Named) null));
-	}
-
-	@Test
-	public void shouldNotHaveNullSessionMerger2OnAggregate() {
-		assertThrows(NullPointerException.class, () -> windowedCogroupedStream.aggregate(MockInitializer.STRING_INIT,
-				null, Materialized.as("test")));
-	}
-
-	@Test
-	public void shouldNotHaveNullInitializer2OnAggregate() {
-		assertThrows(NullPointerException.class, () -> windowedCogroupedStream.aggregate(null, sessionMerger,
-				Materialized.as("test")));
-	}
-
-	@Test
-	public void shouldNotHaveNullMaterialized2OnAggregate() {
-		assertThrows(NullPointerException.class, () -> windowedCogroupedStream.aggregate(MockInitializer.STRING_INIT,
-				sessionMerger, Named.as("name"), null));
-	}
-
-	@Test
-	public void shouldNotHaveNullSessionMerger3OnAggregate() {
-		assertThrows(NullPointerException.class, () -> windowedCogroupedStream.aggregate(MockInitializer.STRING_INIT,
-				null, Named.as("name"), Materialized.as("test")));
-	}
-
-	@Test
-	public void shouldNotHaveNullNamedOnAggregate() {
-		assertThrows(NullPointerException.class, () -> windowedCogroupedStream.aggregate(MockInitializer.STRING_INIT,
-				sessionMerger, null, Materialized.as("test")));
-	}
-
-	@Test
-	public void shouldNotHaveNullInitializer3OnAggregate() {
-		assertThrows(NullPointerException.class, () -> windowedCogroupedStream.aggregate(null, sessionMerger,
-				Named.as("name"), Materialized.as("test")));
-	}
-
-	@Test
-	public void shouldNotHaveNullNamed2OnAggregate() {
-		assertThrows(NullPointerException.class, () -> windowedCogroupedStream.aggregate(MockInitializer.STRING_INIT, sessionMerger, (Named) null));
-	}
-
-	@Test
-	public void namedParamShouldSetName() {
-		final StreamsBuilder builder = new StreamsBuilder();
-		final KStream<String, String> stream = builder.stream(TOPIC, Consumed
-				.with(Serdes.String(), Serdes.String()));
-		groupedStream = stream.groupByKey(Grouped.with(Serdes.String(), Serdes.String()));
-		groupedStream.cogroup(MockAggregator.TOSTRING_ADDER)
-				.windowedBy(SessionWindows.with(ofMillis(1)))
-				.aggregate(MockInitializer.STRING_INIT, sessionMerger, Named.as("foo"));
-
-		assertThat(builder.build().describe().toString(), equalTo(
-				"Topologies:\n" +
-						"   Sub-topology: 0\n" +
-						"    Source: KSTREAM-SOURCE-0000000000 (topics: [topic])\n" +
-						"      --> foo-cogroup-agg-0\n" +
-						"    Processor: foo-cogroup-agg-0 (stores: [COGROUPKSTREAM-AGGREGATE-STATE-STORE-0000000001])\n" +
-						"      --> foo-cogroup-merge\n" +
-						"      <-- KSTREAM-SOURCE-0000000000\n" +
-						"    Processor: foo-cogroup-merge (stores: [])\n" +
-						"      --> none\n" +
-						"      <-- foo-cogroup-agg-0\n\n"));
-	}
-
-	@Test
-	public void sessionWindowAggregateTest() {
-		final KTable<Windowed<String>, String> customers = groupedStream.cogroup(MockAggregator.TOSTRING_ADDER)
-				.windowedBy(SessionWindows.with(ofMillis(500)))
-				.aggregate(MockInitializer.STRING_INIT, sessionMerger, Materialized.with(Serdes.String(), Serdes.String()));
-		customers.toStream().to(OUTPUT);
-
-		try (final TopologyTestDriver driver = new TopologyTestDriver(builder.build(), props)) {
-			final TestInputTopic<String, String> testInputTopic = driver.createInputTopic(
-					TOPIC, new StringSerializer(), new StringSerializer());
-			final TestOutputTopic<Windowed<String>, String> testOutputTopic = driver.createOutputTopic(
-					OUTPUT, new SessionWindowedDeserializer<>(new StringDeserializer()), new StringDeserializer());
-			testInputTopic.pipeInput("k1", "A", 0);
-			testInputTopic.pipeInput("k2", "A", 0);
-			testInputTopic.pipeInput("k1", "B", 599);
-			testInputTopic.pipeInput("k2", "B", 607);
-
-			assertOutputKeyValueTimestamp(testOutputTopic, "k1", "0+A", 0);
-			assertOutputKeyValueTimestamp(testOutputTopic, "k2", "0+A", 0);
-			assertOutputKeyValueTimestamp(testOutputTopic, "k1", "0+B", 599);
-			assertOutputKeyValueTimestamp(testOutputTopic, "k2", "0+B", 607);
-		}
-	}
-
-	@Test
-	public void sessionWindowAggregate2Test() {
-		final KTable<Windowed<String>, String> customers = groupedStream.cogroup(MockAggregator.TOSTRING_ADDER)
-				.windowedBy(SessionWindows.with(ofMillis(500)))
-				.aggregate(MockInitializer.STRING_INIT, sessionMerger, Materialized.with(Serdes.String(), Serdes.String()));
-		customers.toStream().to(OUTPUT);
-
-		try (final TopologyTestDriver driver = new TopologyTestDriver(builder.build(), props)) {
-			final TestInputTopic<String, String> testInputTopic = driver.createInputTopic(
-					TOPIC, new StringSerializer(), new StringSerializer());
-			final TestOutputTopic<Windowed<String>, String> testOutputTopic = driver.createOutputTopic(
-					OUTPUT, new SessionWindowedDeserializer<>(new StringDeserializer()), new StringDeserializer());
-
-			testInputTopic.pipeInput("k1", "A", 0);
-			testInputTopic.pipeInput("k1", "A", 0);
-			testInputTopic.pipeInput("k2", "B", 599);
-			testInputTopic.pipeInput("k1", "B", 607);
-
-			assertOutputKeyValueTimestamp(testOutputTopic, "k1", "0+A", 0);
-			assertOutputKeyValueTimestamp(testOutputTopic, "k1", "0+0+A+A", 0);
-			assertOutputKeyValueTimestamp(testOutputTopic, "k2", "0+B", 599);
-			assertOutputKeyValueTimestamp(testOutputTopic, "k1", "0+B", 607);
-		}
-
-
-	}
-
-	@Test
-	public void sessionWindowAggregateTest2StreamsTest() {
-		final KTable<Windowed<String>, String> customers = windowedCogroupedStream.aggregate(
-				MockInitializer.STRING_INIT, sessionMerger, Materialized.with(Serdes.String(), Serdes.String()));
-		customers.toStream().to(OUTPUT);
-
-		try (final TopologyTestDriver driver = new TopologyTestDriver(builder.build(), props)) {
-			final TestInputTopic<String, String> testInputTopic = driver.createInputTopic(
-					TOPIC, new StringSerializer(), new StringSerializer());
-			final TestOutputTopic<Windowed<String>, String> testOutputTopic = driver.createOutputTopic(
-					OUTPUT, new SessionWindowedDeserializer<>(new StringDeserializer()), new StringDeserializer());
-
-			testInputTopic.pipeInput("k1", "A", 0);
-			testInputTopic.pipeInput("k1", "A", 84);
-			testInputTopic.pipeInput("k1", "A", 113);
-			testInputTopic.pipeInput("k1", "A", 199);
-			testInputTopic.pipeInput("k1", "B", 300);
-			testInputTopic.pipeInput("k2", "B", 301);
-			testInputTopic.pipeInput("k2", "B", 400);
-			testInputTopic.pipeInput("k1", "B", 400);
-
-			assertOutputKeyValueTimestamp(testOutputTopic, "k1", "0+A", 0);
-			assertOutputKeyValueTimestamp(testOutputTopic, "k1", null, 0);
-			assertOutputKeyValueTimestamp(testOutputTopic, "k1", "0+0+A+A", 84);
-			assertOutputKeyValueTimestamp(testOutputTopic, "k1", null, 84);
-			assertOutputKeyValueTimestamp(testOutputTopic, "k1", "0+0+0+A+A+A", 113);
-			assertOutputKeyValueTimestamp(testOutputTopic, "k1", null, 113);
-			assertOutputKeyValueTimestamp(testOutputTopic, "k1", "0+0+0+0+A+A+A+A", 199);
-			assertOutputKeyValueTimestamp(testOutputTopic, "k1", "0+B", 300);
-			assertOutputKeyValueTimestamp(testOutputTopic, "k2", "0+B", 301);
-			assertOutputKeyValueTimestamp(testOutputTopic, "k2", null, 301);
-			assertOutputKeyValueTimestamp(testOutputTopic, "k2", "0+0+B+B", 400);
-			assertOutputKeyValueTimestamp(testOutputTopic, "k1", null, 300);
-			assertOutputKeyValueTimestamp(testOutputTopic, "k1", "0+0+B+B", 400);
-
-		}
-	}
-
-	@Test
-	public void sessionWindowMixAggregatorsTest() {
-		final KTable<Windowed<String>, String> customers = windowedCogroupedStream.aggregate(
-				MockInitializer.STRING_INIT, sessionMerger, Materialized.with(Serdes.String(), Serdes.String()));
-		customers.toStream().to(OUTPUT);
-
-		try (final TopologyTestDriver driver = new TopologyTestDriver(builder.build(), props)) {
-			final TestInputTopic<String, String> testInputTopic = driver.createInputTopic(TOPIC, new StringSerializer(), new StringSerializer());
-			final TestInputTopic<String, String> testInputTopic2 = driver.createInputTopic(TOPIC2, new StringSerializer(), new StringSerializer());
-
-			final TestOutputTopic<Windowed<String>, String> testOutputTopic = driver.createOutputTopic(
-					OUTPUT, new SessionWindowedDeserializer<>(new StringDeserializer()), new StringDeserializer());
-			testInputTopic.pipeInput("k1", "A", 0);
-			testInputTopic.pipeInput("k2", "A", 0);
-			testInputTopic.pipeInput("k2", "A", 1);
-			testInputTopic.pipeInput("k1", "A", 2);
-			testInputTopic2.pipeInput("k1", "B", 3);
-			testInputTopic2.pipeInput("k2", "B", 3);
-			testInputTopic2.pipeInput("k2", "B", 444);
-			testInputTopic2.pipeInput("k1", "B", 444);
-
-			assertOutputKeyValueTimestamp(testOutputTopic, "k1", "0+A", 0);
-			assertOutputKeyValueTimestamp(testOutputTopic, "k2", "0+A", 0);
-			assertOutputKeyValueTimestamp(testOutputTopic, "k2", null, 0);
-			assertOutputKeyValueTimestamp(testOutputTopic, "k2", "0+0+A+A", 1);
-			assertOutputKeyValueTimestamp(testOutputTopic, "k1", null, 0);
-			assertOutputKeyValueTimestamp(testOutputTopic, "k1", "0+0+A+A", 2);
-			assertOutputKeyValueTimestamp(testOutputTopic, "k1", null, 2);
-			assertOutputKeyValueTimestamp(testOutputTopic, "k1", "0+0+0+A+A-B", 3);
-			assertOutputKeyValueTimestamp(testOutputTopic, "k2", null, 1);
-			assertOutputKeyValueTimestamp(testOutputTopic, "k2", "0+0+0+A+A-B", 3);
-			assertOutputKeyValueTimestamp(testOutputTopic, "k2", "0-B", 444);
-			assertOutputKeyValueTimestamp(testOutputTopic, "k1", "0-B", 444);
-		}
-
-	}
-
-	@Test
-	public void sessionWindowMixAggregatorsManyWindowsTest() {
-		final KTable<Windowed<String>, String> customers = windowedCogroupedStream.aggregate(
-				MockInitializer.STRING_INIT, sessionMerger, Materialized.with(Serdes.String(), Serdes.String()));
-		customers.toStream().to(OUTPUT);
-
-		try (final TopologyTestDriver driver = new TopologyTestDriver(builder.build(), props)) {
-			final TestInputTopic<String, String> testInputTopic = driver.createInputTopic(TOPIC, new StringSerializer(), new StringSerializer());
-			final TestInputTopic<String, String> testInputTopic2 = driver.createInputTopic(TOPIC2, new StringSerializer(), new StringSerializer());
-			final TestOutputTopic<Windowed<String>, String> testOutputTopic = driver.createOutputTopic(
-					OUTPUT, new SessionWindowedDeserializer<>(new StringDeserializer()), new StringDeserializer());
-			testInputTopic.pipeInput("k1", "A", 0);
-			testInputTopic.pipeInput("k2", "A", 0);
-			testInputTopic.pipeInput("k2", "A", 1);
-			testInputTopic.pipeInput("k1", "A", 2);
-			testInputTopic2.pipeInput("k1", "B", 3);
-			testInputTopic2.pipeInput("k2", "B", 500);
-			testInputTopic2.pipeInput("k2", "B", 501);
-			testInputTopic2.pipeInput("k1", "B", 501);
-
-			assertOutputKeyValueTimestamp(testOutputTopic, "k1", "0+A", 0);
-			assertOutputKeyValueTimestamp(testOutputTopic, "k2", "0+A", 0);
-			assertOutputKeyValueTimestamp(testOutputTopic, "k2", null, 0);
-			assertOutputKeyValueTimestamp(testOutputTopic, "k2", "0+0+A+A", 1);
-			assertOutputKeyValueTimestamp(testOutputTopic, "k1", null, 0);
-			assertOutputKeyValueTimestamp(testOutputTopic, "k1", "0+0+A+A", 2);
-			assertOutputKeyValueTimestamp(testOutputTopic, "k1", null, 2);
-			assertOutputKeyValueTimestamp(testOutputTopic, "k1", "0+0+0+A+A-B", 3);
-			assertOutputKeyValueTimestamp(testOutputTopic, "k2", "0-B", 500);
-			assertOutputKeyValueTimestamp(testOutputTopic, "k2", null, 500);
-			assertOutputKeyValueTimestamp(testOutputTopic, "k2", "0+0-B-B", 501);
-			assertOutputKeyValueTimestamp(testOutputTopic, "k1", "0-B", 501);
-		}
-
-	}
-
-	private void assertOutputKeyValueTimestamp(final TestOutputTopic<Windowed<String>, String> outputTopic,
-											   final String expectedKey,
-											   final String expectedValue,
-											   final long expectedTimestamp) {
-		final TestRecord<Windowed<String>, String> realRecord = outputTopic.readRecord();
-		final TestRecord<String, String> nonWindowedRecord = new TestRecord<>(
-				realRecord.getKey().key(), realRecord.getValue(), null, realRecord.timestamp());
-		final TestRecord<String, String> testRecord = new TestRecord<>(expectedKey, expectedValue, null, expectedTimestamp);
-		assertThat(nonWindowedRecord, equalTo(testRecord));
-	}
-=======
 import org.junit.jupiter.api.BeforeEach;
 import org.junit.jupiter.api.Test;
 
@@ -615,6 +335,5 @@
         final TestRecord<String, String> testRecord = new TestRecord<>(expectedKey, expectedValue, null, expectedTimestamp);
         assertThat(nonWindowedRecord, equalTo(testRecord));
     }
->>>>>>> 9494bebe
 
 }