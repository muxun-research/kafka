/*
 * Licensed to the Apache Software Foundation (ASF) under one or more
 * contributor license agreements. See the NOTICE file distributed with
 * this work for additional information regarding copyright ownership.
 * The ASF licenses this file to You under the Apache License, Version 2.0
 * (the "License"); you may not use this file except in compliance with
 * the License. You may obtain a copy of the License at
 *
 *    http://www.apache.org/licenses/LICENSE-2.0
 *
 * Unless required by applicable law or agreed to in writing, software
 * distributed under the License is distributed on an "AS IS" BASIS,
 * WITHOUT WARRANTIES OR CONDITIONS OF ANY KIND, either express or implied.
 * See the License for the specific language governing permissions and
 * limitations under the License.
 */
package org.apache.kafka.streams.state.internals;

import org.apache.kafka.streams.KeyValue;
import org.apache.kafka.streams.kstream.Windowed;
import org.apache.kafka.streams.kstream.internals.TimeWindow;
import org.apache.kafka.streams.state.KeyValueIterator;
import org.apache.kafka.streams.state.TimestampedWindowStore;
import org.apache.kafka.streams.state.ValueAndTimestamp;
import org.apache.kafka.streams.state.WindowStoreIterator;

import org.junit.jupiter.api.BeforeEach;
import org.junit.jupiter.api.Test;
import org.junit.jupiter.api.extension.ExtendWith;
import org.mockito.Mock;
import org.mockito.junit.jupiter.MockitoExtension;
import org.mockito.junit.jupiter.MockitoSettings;
import org.mockito.quality.Strictness;

import java.time.Instant;

<<<<<<< HEAD
import static org.easymock.EasyMock.*;
=======
>>>>>>> 9494bebe
import static org.hamcrest.MatcherAssert.assertThat;
import static org.hamcrest.Matchers.is;
import static org.junit.jupiter.api.Assertions.assertNull;
import static org.mockito.Mockito.when;

@ExtendWith(MockitoExtension.class)
@MockitoSettings(strictness = Strictness.STRICT_STUBS)
public class ReadOnlyWindowStoreFacadeTest {
    @Mock
    private TimestampedWindowStore<String, String> mockedWindowTimestampStore;
    @Mock
    private WindowStoreIterator<ValueAndTimestamp<String>> mockedWindowTimestampIterator;
    @Mock
    private KeyValueIterator<Windowed<String>, ValueAndTimestamp<String>> mockedKeyValueWindowTimestampIterator;

    private ReadOnlyWindowStoreFacade<String, String> readOnlyWindowStoreFacade;

    @BeforeEach
    public void setup() {
        readOnlyWindowStoreFacade = new ReadOnlyWindowStoreFacade<>(mockedWindowTimestampStore);
    }

    @Test
    public void shouldReturnPlainKeyValuePairsOnSingleKeyFetch() {
        when(mockedWindowTimestampStore.fetch("key1", 21L))
            .thenReturn(ValueAndTimestamp.make("value1", 42L));
        when(mockedWindowTimestampStore.fetch("unknownKey", 21L))
            .thenReturn(null);

        assertThat(readOnlyWindowStoreFacade.fetch("key1", 21L), is("value1"));
        assertNull(readOnlyWindowStoreFacade.fetch("unknownKey", 21L));
    }

    @Test
    public void shouldReturnPlainKeyValuePairsOnSingleKeyFetchLongParameters() {
        when(mockedWindowTimestampIterator.next())
            .thenReturn(KeyValue.pair(21L, ValueAndTimestamp.make("value1", 22L)))
            .thenReturn(KeyValue.pair(42L, ValueAndTimestamp.make("value2", 23L)));
        when(mockedWindowTimestampStore.fetch("key1", Instant.ofEpochMilli(21L), Instant.ofEpochMilli(42L)))
            .thenReturn(mockedWindowTimestampIterator);

        final WindowStoreIterator<String> iterator = readOnlyWindowStoreFacade.fetch("key1", Instant.ofEpochMilli(21L), Instant.ofEpochMilli(42L));

        assertThat(iterator.next(), is(KeyValue.pair(21L, "value1")));
        assertThat(iterator.next(), is(KeyValue.pair(42L, "value2")));
    }

    @Test
    public void shouldReturnPlainKeyValuePairsOnSingleKeyFetchInstantParameters() {
        when(mockedWindowTimestampIterator.next())
            .thenReturn(KeyValue.pair(21L, ValueAndTimestamp.make("value1", 22L)))
            .thenReturn(KeyValue.pair(42L, ValueAndTimestamp.make("value2", 23L)));
        when(mockedWindowTimestampStore.fetch("key1", Instant.ofEpochMilli(21L), Instant.ofEpochMilli(42L)))
            .thenReturn(mockedWindowTimestampIterator);

        final WindowStoreIterator<String> iterator =
            readOnlyWindowStoreFacade.fetch("key1", Instant.ofEpochMilli(21L), Instant.ofEpochMilli(42L));

        assertThat(iterator.next(), is(KeyValue.pair(21L, "value1")));
        assertThat(iterator.next(), is(KeyValue.pair(42L, "value2")));
    }

    @Test
    public void shouldReturnPlainKeyValuePairsOnRangeFetchLongParameters() {
        when(mockedKeyValueWindowTimestampIterator.next())
            .thenReturn(KeyValue.pair(
                new Windowed<>("key1", new TimeWindow(21L, 22L)),
                ValueAndTimestamp.make("value1", 22L)))
            .thenReturn(KeyValue.pair(
                new Windowed<>("key2", new TimeWindow(42L, 43L)),
                ValueAndTimestamp.make("value2", 100L)));
        when(mockedWindowTimestampStore.fetch("key1", "key2", Instant.ofEpochMilli(21L), Instant.ofEpochMilli(42L)))
            .thenReturn(mockedKeyValueWindowTimestampIterator);

        final KeyValueIterator<Windowed<String>, String> iterator = readOnlyWindowStoreFacade.fetch("key1", "key2", Instant.ofEpochMilli(21L), Instant.ofEpochMilli(42L));

        assertThat(iterator.next(), is(KeyValue.pair(new Windowed<>("key1", new TimeWindow(21L, 22L)), "value1")));
        assertThat(iterator.next(), is(KeyValue.pair(new Windowed<>("key2", new TimeWindow(42L, 43L)), "value2")));
    }

    @Test
    public void shouldReturnPlainKeyValuePairsOnRangeFetchInstantParameters() {
        when(mockedKeyValueWindowTimestampIterator.next())
            .thenReturn(KeyValue.pair(
                new Windowed<>("key1", new TimeWindow(21L, 22L)),
                ValueAndTimestamp.make("value1", 22L)))
            .thenReturn(KeyValue.pair(
                new Windowed<>("key2", new TimeWindow(42L, 43L)),
                ValueAndTimestamp.make("value2", 100L)));
        when(mockedWindowTimestampStore.fetch("key1", "key2", Instant.ofEpochMilli(21L), Instant.ofEpochMilli(42L)))
            .thenReturn(mockedKeyValueWindowTimestampIterator);

        final KeyValueIterator<Windowed<String>, String> iterator =
            readOnlyWindowStoreFacade.fetch("key1", "key2", Instant.ofEpochMilli(21L), Instant.ofEpochMilli(42L));

        assertThat(iterator.next(), is(KeyValue.pair(new Windowed<>("key1", new TimeWindow(21L, 22L)), "value1")));
        assertThat(iterator.next(), is(KeyValue.pair(new Windowed<>("key2", new TimeWindow(42L, 43L)), "value2")));
    }

    @Test
    public void shouldReturnPlainKeyValuePairsOnFetchAllLongParameters() {
        when(mockedKeyValueWindowTimestampIterator.next())
            .thenReturn(KeyValue.pair(
                new Windowed<>("key1", new TimeWindow(21L, 22L)),
                ValueAndTimestamp.make("value1", 22L)))
            .thenReturn(KeyValue.pair(
                new Windowed<>("key2", new TimeWindow(42L, 43L)),
                ValueAndTimestamp.make("value2", 100L)));
        when(mockedWindowTimestampStore.fetchAll(Instant.ofEpochMilli(21L), Instant.ofEpochMilli(42L)))
            .thenReturn(mockedKeyValueWindowTimestampIterator);

        final KeyValueIterator<Windowed<String>, String> iterator = readOnlyWindowStoreFacade.fetchAll(Instant.ofEpochMilli(21L), Instant.ofEpochMilli(42L));

        assertThat(iterator.next(), is(KeyValue.pair(new Windowed<>("key1", new TimeWindow(21L, 22L)), "value1")));
        assertThat(iterator.next(), is(KeyValue.pair(new Windowed<>("key2", new TimeWindow(42L, 43L)), "value2")));
    }

    @Test
    public void shouldReturnPlainKeyValuePairsOnFetchAllInstantParameters() {
        when(mockedKeyValueWindowTimestampIterator.next())
            .thenReturn(KeyValue.pair(
                new Windowed<>("key1", new TimeWindow(21L, 22L)),
                ValueAndTimestamp.make("value1", 22L)))
            .thenReturn(KeyValue.pair(
                new Windowed<>("key2", new TimeWindow(42L, 43L)),
                ValueAndTimestamp.make("value2", 100L)));
        when(mockedWindowTimestampStore.fetchAll(Instant.ofEpochMilli(21L), Instant.ofEpochMilli(42L)))
            .thenReturn(mockedKeyValueWindowTimestampIterator);

        final KeyValueIterator<Windowed<String>, String> iterator =
            readOnlyWindowStoreFacade.fetchAll(Instant.ofEpochMilli(21L), Instant.ofEpochMilli(42L));

        assertThat(iterator.next(), is(KeyValue.pair(new Windowed<>("key1", new TimeWindow(21L, 22L)), "value1")));
        assertThat(iterator.next(), is(KeyValue.pair(new Windowed<>("key2", new TimeWindow(42L, 43L)), "value2")));
    }

    @Test
    public void shouldReturnPlainKeyValuePairsOnAll() {
        when(mockedKeyValueWindowTimestampIterator.next())
            .thenReturn(KeyValue.pair(
                new Windowed<>("key1", new TimeWindow(21L, 22L)),
                ValueAndTimestamp.make("value1", 22L)))
            .thenReturn(KeyValue.pair(
                new Windowed<>("key2", new TimeWindow(42L, 43L)),
                ValueAndTimestamp.make("value2", 100L)));
        when(mockedWindowTimestampStore.all()).thenReturn(mockedKeyValueWindowTimestampIterator);

        final KeyValueIterator<Windowed<String>, String> iterator = readOnlyWindowStoreFacade.all();

        assertThat(iterator.next(), is(KeyValue.pair(new Windowed<>("key1", new TimeWindow(21L, 22L)), "value1")));
        assertThat(iterator.next(), is(KeyValue.pair(new Windowed<>("key2", new TimeWindow(42L, 43L)), "value2")));
    }
}<|MERGE_RESOLUTION|>--- conflicted
+++ resolved
@@ -34,10 +34,6 @@
 
 import java.time.Instant;
 
-<<<<<<< HEAD
-import static org.easymock.EasyMock.*;
-=======
->>>>>>> 9494bebe
 import static org.hamcrest.MatcherAssert.assertThat;
 import static org.hamcrest.Matchers.is;
 import static org.junit.jupiter.api.Assertions.assertNull;
@@ -79,7 +75,8 @@
         when(mockedWindowTimestampStore.fetch("key1", Instant.ofEpochMilli(21L), Instant.ofEpochMilli(42L)))
             .thenReturn(mockedWindowTimestampIterator);
 
-        final WindowStoreIterator<String> iterator = readOnlyWindowStoreFacade.fetch("key1", Instant.ofEpochMilli(21L), Instant.ofEpochMilli(42L));
+        final WindowStoreIterator<String> iterator =
+            readOnlyWindowStoreFacade.fetch("key1", Instant.ofEpochMilli(21L), Instant.ofEpochMilli(42L));
 
         assertThat(iterator.next(), is(KeyValue.pair(21L, "value1")));
         assertThat(iterator.next(), is(KeyValue.pair(42L, "value2")));
@@ -112,7 +109,8 @@
         when(mockedWindowTimestampStore.fetch("key1", "key2", Instant.ofEpochMilli(21L), Instant.ofEpochMilli(42L)))
             .thenReturn(mockedKeyValueWindowTimestampIterator);
 
-        final KeyValueIterator<Windowed<String>, String> iterator = readOnlyWindowStoreFacade.fetch("key1", "key2", Instant.ofEpochMilli(21L), Instant.ofEpochMilli(42L));
+        final KeyValueIterator<Windowed<String>, String> iterator =
+            readOnlyWindowStoreFacade.fetch("key1", "key2", Instant.ofEpochMilli(21L), Instant.ofEpochMilli(42L));
 
         assertThat(iterator.next(), is(KeyValue.pair(new Windowed<>("key1", new TimeWindow(21L, 22L)), "value1")));
         assertThat(iterator.next(), is(KeyValue.pair(new Windowed<>("key2", new TimeWindow(42L, 43L)), "value2")));
@@ -149,7 +147,8 @@
         when(mockedWindowTimestampStore.fetchAll(Instant.ofEpochMilli(21L), Instant.ofEpochMilli(42L)))
             .thenReturn(mockedKeyValueWindowTimestampIterator);
 
-        final KeyValueIterator<Windowed<String>, String> iterator = readOnlyWindowStoreFacade.fetchAll(Instant.ofEpochMilli(21L), Instant.ofEpochMilli(42L));
+        final KeyValueIterator<Windowed<String>, String> iterator =
+            readOnlyWindowStoreFacade.fetchAll(Instant.ofEpochMilli(21L), Instant.ofEpochMilli(42L));
 
         assertThat(iterator.next(), is(KeyValue.pair(new Windowed<>("key1", new TimeWindow(21L, 22L)), "value1")));
         assertThat(iterator.next(), is(KeyValue.pair(new Windowed<>("key2", new TimeWindow(42L, 43L)), "value2")));
