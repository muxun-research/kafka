--- conflicted
+++ resolved
@@ -16,19 +16,6 @@
  */
 package org.apache.kafka.streams.kstream.internals;
 
-<<<<<<< HEAD
-import org.apache.kafka.common.serialization.*;
-import org.apache.kafka.common.utils.Bytes;
-import org.apache.kafka.streams.*;
-import org.apache.kafka.streams.kstream.*;
-import org.apache.kafka.streams.state.KeyValueStore;
-import org.apache.kafka.streams.state.Stores;
-import org.apache.kafka.streams.test.TestRecord;
-import org.apache.kafka.test.*;
-import org.junit.Assert;
-import org.junit.Test;
-
-=======
 import org.apache.kafka.common.serialization.Deserializer;
 import org.apache.kafka.common.serialization.LongDeserializer;
 import org.apache.kafka.common.serialization.Serde;
@@ -61,7 +48,6 @@
 
 import org.junit.jupiter.api.Test;
 
->>>>>>> 9494bebe
 import java.nio.charset.StandardCharsets;
 import java.time.Duration;
 import java.time.Instant;
@@ -70,29 +56,20 @@
 import java.util.Properties;
 
 import static java.util.Arrays.asList;
-<<<<<<< HEAD
-import static org.apache.kafka.common.utils.Utils.*;
-import static org.junit.Assert.assertEquals;
-=======
 import static org.apache.kafka.common.utils.Utils.mkEntry;
 import static org.apache.kafka.common.utils.Utils.mkMap;
 import static org.apache.kafka.common.utils.Utils.mkProperties;
 import static org.junit.jupiter.api.Assertions.assertEquals;
 import static org.junit.jupiter.api.Assertions.assertNotEquals;
 import static org.junit.jupiter.api.Assertions.assertNotSame;
->>>>>>> 9494bebe
 
 public class KTableAggregateTest {
     private final Serde<String> stringSerde = Serdes.String();
     private final Consumed<String, String> consumed = Consumed.with(stringSerde, stringSerde);
     private final Grouped<String, String> stringSerialized = Grouped.with(stringSerde, stringSerde);
     private final MockApiProcessorSupplier<String, Object, Void, Void> supplier = new MockApiProcessorSupplier<>();
-<<<<<<< HEAD
-    private final static Properties CONFIG = mkProperties(mkMap(mkEntry(StreamsConfig.STATE_DIR_CONFIG, TestUtils.tempDirectory("kafka-test").getAbsolutePath())));
-=======
     private static final Properties CONFIG = mkProperties(mkMap(
         mkEntry(StreamsConfig.STATE_DIR_CONFIG, TestUtils.tempDirectory("kafka-test").getAbsolutePath())));
->>>>>>> 9494bebe
 
     @Test
     public void testAggBasic() {
@@ -100,12 +77,24 @@
         final String topic1 = "topic1";
 
         final KTable<String, String> table1 = builder.table(topic1, consumed);
-        final KTable<String, String> table2 = table1.groupBy(MockMapper.noOpKeyValueMapper(), stringSerialized).aggregate(MockInitializer.STRING_INIT, MockAggregator.TOSTRING_ADDER, MockAggregator.TOSTRING_REMOVER, Materialized.<String, String, KeyValueStore<Bytes, byte[]>>as("topic1-Canonized").withValueSerde(stringSerde));
+        final KTable<String, String> table2 = table1
+            .groupBy(
+                MockMapper.noOpKeyValueMapper(),
+                stringSerialized)
+            .aggregate(
+                MockInitializer.STRING_INIT,
+                MockAggregator.TOSTRING_ADDER,
+                MockAggregator.TOSTRING_REMOVER,
+                Materialized.<String, String, KeyValueStore<Bytes, byte[]>>as("topic1-Canonized")
+                    .withValueSerde(stringSerde));
 
         table2.toStream().process(supplier);
 
-        try (final TopologyTestDriver driver = new TopologyTestDriver(builder.build(), CONFIG, Instant.ofEpochMilli(0L))) {
-            final TestInputTopic<String, String> inputTopic = driver.createInputTopic(topic1, new StringSerializer(), new StringSerializer(), Instant.ofEpochMilli(0L), Duration.ZERO);
+        try (
+            final TopologyTestDriver driver = new TopologyTestDriver(
+                builder.build(), CONFIG, Instant.ofEpochMilli(0L))) {
+            final TestInputTopic<String, String> inputTopic =
+                driver.createInputTopic(topic1, new StringSerializer(), new StringSerializer(), Instant.ofEpochMilli(0L), Duration.ZERO);
 
             inputTopic.pipeInput("A", "1", 10L);
             inputTopic.pipeInput("B", "2", 15L);
@@ -116,7 +105,17 @@
             inputTopic.pipeInput("B", "7", 15L);
             inputTopic.pipeInput("C", "8", 10L);
 
-            assertEquals(asList(new KeyValueTimestamp<>("A", "0+1", 10L), new KeyValueTimestamp<>("B", "0+2", 15L), new KeyValueTimestamp<>("A", "0+1-1+3", 20L), new KeyValueTimestamp<>("B", "0+2-2+4", 18L), new KeyValueTimestamp<>("C", "0+5", 5L), new KeyValueTimestamp<>("D", "0+6", 25L), new KeyValueTimestamp<>("B", "0+2-2+4-4+7", 18L), new KeyValueTimestamp<>("C", "0+5-5+8", 10L)), supplier.theCapturedProcessor().processed());
+            assertEquals(
+                asList(
+                    new KeyValueTimestamp<>("A", "0+1", 10L),
+                    new KeyValueTimestamp<>("B", "0+2", 15L),
+                    new KeyValueTimestamp<>("A", "0+1-1+3", 20L),
+                    new KeyValueTimestamp<>("B", "0+2-2+4", 18L),
+                    new KeyValueTimestamp<>("C", "0+5", 5L),
+                    new KeyValueTimestamp<>("D", "0+6", 25L),
+                    new KeyValueTimestamp<>("B", "0+2-2+4-4+7", 18L),
+                    new KeyValueTimestamp<>("C", "0+5-5+8", 10L)),
+                supplier.theCapturedProcessor().processed());
         }
     }
 
@@ -137,12 +136,22 @@
                         default:
                             return KeyValue.pair(value, value);
                     }
-                }, stringSerialized).aggregate(MockInitializer.STRING_INIT, MockAggregator.TOSTRING_ADDER, MockAggregator.TOSTRING_REMOVER, Materialized.<String, String, KeyValueStore<Bytes, byte[]>>as("topic1-Canonized").withValueSerde(stringSerde));
+                },
+                stringSerialized)
+            .aggregate(
+                MockInitializer.STRING_INIT,
+                MockAggregator.TOSTRING_ADDER,
+                MockAggregator.TOSTRING_REMOVER,
+                Materialized.<String, String, KeyValueStore<Bytes, byte[]>>as("topic1-Canonized")
+                    .withValueSerde(stringSerde));
 
         table2.toStream().process(supplier);
 
-        try (final TopologyTestDriver driver = new TopologyTestDriver(builder.build(), CONFIG, Instant.ofEpochMilli(0L))) {
-            final TestInputTopic<String, String> inputTopic = driver.createInputTopic(topic1, new StringSerializer(), new StringSerializer(), Instant.ofEpochMilli(0L), Duration.ZERO);
+        try (
+            final TopologyTestDriver driver = new TopologyTestDriver(
+                builder.build(), CONFIG, Instant.ofEpochMilli(0L))) {
+            final TestInputTopic<String, String> inputTopic =
+                driver.createInputTopic(topic1, new StringSerializer(), new StringSerializer(), Instant.ofEpochMilli(0L), Duration.ZERO);
 
             inputTopic.pipeInput("A", "1", 10L);
             inputTopic.pipeInput("A", (String) null, 15L);
@@ -153,7 +162,17 @@
             inputTopic.pipeInput("NULL", "5", 24L);
             inputTopic.pipeInput("B", "7", 22L);
 
-            assertEquals(asList(new KeyValueTimestamp<>("1", "0+1", 10), new KeyValueTimestamp<>("1", "0+1-1", 15), new KeyValueTimestamp<>("1", "0+1-1+1", 15), new KeyValueTimestamp<>("2", "0+2", 20), new KeyValueTimestamp<>("2", "0+2-2", 23), new KeyValueTimestamp<>("4", "0+4", 23), new KeyValueTimestamp<>("4", "0+4-4", 23), new KeyValueTimestamp<>("7", "0+7", 22)), supplier.theCapturedProcessor().processed());
+            assertEquals(
+                asList(
+                    new KeyValueTimestamp<>("1", "0+1", 10),
+                    new KeyValueTimestamp<>("1", "0+1-1", 15),
+                    new KeyValueTimestamp<>("1", "0+1-1+1", 15),
+                    new KeyValueTimestamp<>("2", "0+2", 20),
+                    new KeyValueTimestamp<>("2", "0+2-2", 23),
+                    new KeyValueTimestamp<>("4", "0+4", 23),
+                    new KeyValueTimestamp<>("4", "0+4-4", 23),
+                    new KeyValueTimestamp<>("7", "0+7", 22)),
+                supplier.theCapturedProcessor().processed());
         }
     }
 
@@ -162,23 +181,36 @@
         final StreamsBuilder builder = new StreamsBuilder();
         final String topic1 = "topic1";
 
-        final Materialized<String, String, KeyValueStore<Bytes, byte[]>> versionedMaterialize = Materialized.as(Stores.persistentVersionedKeyValueStore("versioned", Duration.ofMinutes(5)));
+        final Materialized<String, String, KeyValueStore<Bytes, byte[]>> versionedMaterialize =
+            Materialized.as(Stores.persistentVersionedKeyValueStore("versioned", Duration.ofMinutes(5)));
         final KTable<String, String> table1 = builder.table(topic1, consumed, versionedMaterialize);
-        final KTable<String, String> table2 = table1.groupBy((key, value) -> {
-            switch (key) {
-                case "null":
-                    return KeyValue.pair(null, value);
-                case "NULL":
-                    return null;
-                default:
-                    return KeyValue.pair(value, value);
-            }
-        }, stringSerialized).aggregate(MockInitializer.STRING_INIT, MockAggregator.TOSTRING_ADDER, MockAggregator.TOSTRING_REMOVER, Materialized.<String, String, KeyValueStore<Bytes, byte[]>>as("topic1-Canonized").withValueSerde(stringSerde));
+        final KTable<String, String> table2 = table1
+            .groupBy(
+                (key, value) -> {
+                    switch (key) {
+                        case "null":
+                            return KeyValue.pair(null, value);
+                        case "NULL":
+                            return null;
+                        default:
+                            return KeyValue.pair(value, value);
+                    }
+                },
+                stringSerialized)
+            .aggregate(
+                MockInitializer.STRING_INIT,
+                MockAggregator.TOSTRING_ADDER,
+                MockAggregator.TOSTRING_REMOVER,
+                Materialized.<String, String, KeyValueStore<Bytes, byte[]>>as("topic1-Canonized")
+                    .withValueSerde(stringSerde));
 
         table2.toStream().process(supplier);
 
-        try (final TopologyTestDriver driver = new TopologyTestDriver(builder.build(), CONFIG, Instant.ofEpochMilli(0L))) {
-            final TestInputTopic<String, String> inputTopic = driver.createInputTopic(topic1, new StringSerializer(), new StringSerializer(), Instant.ofEpochMilli(0L), Duration.ZERO);
+        try (
+            final TopologyTestDriver driver = new TopologyTestDriver(
+                builder.build(), CONFIG, Instant.ofEpochMilli(0L))) {
+            final TestInputTopic<String, String> inputTopic =
+                driver.createInputTopic(topic1, new StringSerializer(), new StringSerializer(), Instant.ofEpochMilli(0L), Duration.ZERO);
 
             inputTopic.pipeInput("A", "1", 10L);
             inputTopic.pipeInput("A", (String) null, 15L);
@@ -189,13 +221,25 @@
             inputTopic.pipeInput("NULL", "5", 24L);
             inputTopic.pipeInput("B", "7", 22L); // out-of-order record will be ignored
 
-            assertEquals(asList(new KeyValueTimestamp<>("1", "0+1", 10), new KeyValueTimestamp<>("1", "0+1-1", 15), new KeyValueTimestamp<>("2", "0+2", 20), new KeyValueTimestamp<>("2", "0+2-2", 23), new KeyValueTimestamp<>("4", "0+4", 23)), supplier.theCapturedProcessor().processed());
-        }
-    }
-
-    private static void testCountHelper(final StreamsBuilder builder, final String input, final MockApiProcessorSupplier<String, Object, Void, Void> supplier) {
-        try (final TopologyTestDriver driver = new TopologyTestDriver(builder.build(), CONFIG, Instant.ofEpochMilli(0L))) {
-            final TestInputTopic<String, String> inputTopic = driver.createInputTopic(input, new StringSerializer(), new StringSerializer(), Instant.ofEpochMilli(0L), Duration.ZERO);
+            assertEquals(
+                asList(
+                    new KeyValueTimestamp<>("1", "0+1", 10),
+                    new KeyValueTimestamp<>("1", "0+1-1", 15),
+                    new KeyValueTimestamp<>("2", "0+2", 20),
+                    new KeyValueTimestamp<>("2", "0+2-2", 23),
+                    new KeyValueTimestamp<>("4", "0+4", 23)),
+                supplier.theCapturedProcessor().processed());
+        }
+    }
+
+    private static void testCountHelper(final StreamsBuilder builder,
+                                        final String input,
+                                        final MockApiProcessorSupplier<String, Object, Void, Void> supplier) {
+        try (
+            final TopologyTestDriver driver = new TopologyTestDriver(
+                builder.build(), CONFIG, Instant.ofEpochMilli(0L))) {
+            final TestInputTopic<String, String> inputTopic =
+                driver.createInputTopic(input, new StringSerializer(), new StringSerializer(), Instant.ofEpochMilli(0L), Duration.ZERO);
 
             inputTopic.pipeInput("A", "green", 10L);
             inputTopic.pipeInput("B", "green", 9L);
@@ -203,7 +247,15 @@
             inputTopic.pipeInput("C", "yellow", 15L);
             inputTopic.pipeInput("D", "green", 11L);
 
-            assertEquals(asList(new KeyValueTimestamp<>("green", 1L, 10), new KeyValueTimestamp<>("green", 2L, 10), new KeyValueTimestamp<>("green", 1L, 12), new KeyValueTimestamp<>("blue", 1L, 12), new KeyValueTimestamp<>("yellow", 1L, 15), new KeyValueTimestamp<>("green", 2L, 12)), supplier.theCapturedProcessor().processed());
+            assertEquals(
+                asList(
+                    new KeyValueTimestamp<>("green", 1L, 10),
+                    new KeyValueTimestamp<>("green", 2L, 10),
+                    new KeyValueTimestamp<>("green", 1L, 12),
+                    new KeyValueTimestamp<>("blue", 1L, 12),
+                    new KeyValueTimestamp<>("yellow", 1L, 15),
+                    new KeyValueTimestamp<>("green", 2L, 12)),
+                supplier.theCapturedProcessor().processed());
         }
     }
 
@@ -228,7 +280,12 @@
         final StreamsBuilder builder = new StreamsBuilder();
         final String input = "count-test-input";
 
-        builder.table(input, consumed).groupBy(MockMapper.selectValueKeyValueMapper(), stringSerialized).count().toStream().process(supplier);
+        builder
+            .table(input, consumed)
+            .groupBy(MockMapper.selectValueKeyValueMapper(), stringSerialized)
+            .count()
+            .toStream()
+            .process(supplier);
 
         testCountHelper(builder, input, supplier);
     }
@@ -238,11 +295,20 @@
         final StreamsBuilder builder = new StreamsBuilder();
         final String input = "count-test-input";
 
-        final Materialized<String, String, KeyValueStore<Bytes, byte[]>> versionedMaterialize = Materialized.as(Stores.persistentVersionedKeyValueStore("versioned", Duration.ofMinutes(5)));
-        builder.table(input, consumed, versionedMaterialize).groupBy(MockMapper.selectValueKeyValueMapper(), stringSerialized).count().toStream().process(supplier);
-
-        try (final TopologyTestDriver driver = new TopologyTestDriver(builder.build(), CONFIG, Instant.ofEpochMilli(0L))) {
-            final TestInputTopic<String, String> inputTopic = driver.createInputTopic(input, new StringSerializer(), new StringSerializer(), Instant.ofEpochMilli(0L), Duration.ZERO);
+        final Materialized<String, String, KeyValueStore<Bytes, byte[]>> versionedMaterialize =
+            Materialized.as(Stores.persistentVersionedKeyValueStore("versioned", Duration.ofMinutes(5)));
+        builder
+            .table(input, consumed, versionedMaterialize)
+            .groupBy(MockMapper.selectValueKeyValueMapper(), stringSerialized)
+            .count()
+            .toStream()
+            .process(supplier);
+
+        try (
+            final TopologyTestDriver driver = new TopologyTestDriver(
+                builder.build(), CONFIG, Instant.ofEpochMilli(0L))) {
+            final TestInputTopic<String, String> inputTopic =
+                driver.createInputTopic(input, new StringSerializer(), new StringSerializer(), Instant.ofEpochMilli(0L), Duration.ZERO);
 
             inputTopic.pipeInput("A", "green", 10L);
             inputTopic.pipeInput("B", "green", 9L);
@@ -251,7 +317,15 @@
             inputTopic.pipeInput("C", "yellow", 15L);
             inputTopic.pipeInput("D", "green", 11L);
 
-            assertEquals(asList(new KeyValueTimestamp<>("green", 1L, 10), new KeyValueTimestamp<>("green", 2L, 10), new KeyValueTimestamp<>("green", 1L, 12), new KeyValueTimestamp<>("blue", 1L, 12), new KeyValueTimestamp<>("yellow", 1L, 15), new KeyValueTimestamp<>("green", 2L, 12)), supplier.theCapturedProcessor().processed());
+            assertEquals(
+                asList(
+                    new KeyValueTimestamp<>("green", 1L, 10),
+                    new KeyValueTimestamp<>("green", 2L, 10),
+                    new KeyValueTimestamp<>("green", 1L, 12),
+                    new KeyValueTimestamp<>("blue", 1L, 12),
+                    new KeyValueTimestamp<>("yellow", 1L, 15),
+                    new KeyValueTimestamp<>("green", 2L, 12)),
+                supplier.theCapturedProcessor().processed());
         }
     }
 
@@ -261,13 +335,27 @@
         final String input = "count-test-input";
         final MockApiProcessorSupplier<String, String, Void, Void> supplier = new MockApiProcessorSupplier<>();
 
-        builder.table(input, consumed).groupBy(
+        builder
+            .table(input, consumed)
+            .groupBy(
                 (key, value) -> KeyValue.pair(
                     String.valueOf(key.charAt(0)),
-                    String.valueOf(key.charAt(1))), stringSerialized).aggregate(() -> "", (aggKey, value, aggregate) -> aggregate + value, (key, value, aggregate) -> aggregate.replaceAll(value, ""), Materialized.<String, String, KeyValueStore<Bytes, byte[]>>as("someStore").withValueSerde(Serdes.String())).toStream().process(supplier);
-
-        try (final TopologyTestDriver driver = new TopologyTestDriver(builder.build(), CONFIG, Instant.ofEpochMilli(0L))) {
-            final TestInputTopic<String, String> inputTopic = driver.createInputTopic(input, new StringSerializer(), new StringSerializer(), Instant.ofEpochMilli(0L), Duration.ZERO);
+                    String.valueOf(key.charAt(1))),
+                stringSerialized)
+            .aggregate(
+                () -> "",
+                (aggKey, value, aggregate) -> aggregate + value,
+                (key, value, aggregate) -> aggregate.replaceAll(value, ""),
+                Materialized.<String, String, KeyValueStore<Bytes, byte[]>>as("someStore")
+                    .withValueSerde(Serdes.String()))
+            .toStream()
+            .process(supplier);
+
+        try (
+            final TopologyTestDriver driver = new TopologyTestDriver(
+                builder.build(), CONFIG, Instant.ofEpochMilli(0L))) {
+            final TestInputTopic<String, String> inputTopic =
+                driver.createInputTopic(input, new StringSerializer(), new StringSerializer(), Instant.ofEpochMilli(0L), Duration.ZERO);
 
             final MockApiProcessor<String, String, Void, Void> proc = supplier.theCapturedProcessor();
 
@@ -276,7 +364,15 @@
             inputTopic.pipeInput("11", (String) null, 12L);
             inputTopic.pipeInput("12", "C", 6L);
 
-            assertEquals(asList(new KeyValueTimestamp<>("1", "1", 10), new KeyValueTimestamp<>("1", "12", 10), new KeyValueTimestamp<>("1", "2", 12), new KeyValueTimestamp<>("1", "2", 12L)), proc.processed());
+            assertEquals(
+                asList(
+                    new KeyValueTimestamp<>("1", "1", 10),
+                    new KeyValueTimestamp<>("1", "12", 10),
+                    new KeyValueTimestamp<>("1", "2", 12),
+                    new KeyValueTimestamp<>("1", "2", 12L)
+                ),
+                proc.processed()
+            );
         }
     }
 
@@ -286,13 +382,19 @@
         final String output = "output-topic";
         final Serde<String> stringSerde = Serdes.String();
 
-        builder.table(input, Consumed.with(stringSerde, stringSerde))
+        builder
+                .table(input, Consumed.with(stringSerde, stringSerde))
                 // key is not changed
-                .groupBy(KeyValue::pair, Grouped.with(stringSerde, stringSerde)).count().toStream().to(output);
+                .groupBy(KeyValue::pair, Grouped.with(stringSerde, stringSerde))
+                .count()
+                .toStream()
+                .to(output);
 
         try (final TopologyTestDriver driver = new TopologyTestDriver(builder.build(), config, Instant.ofEpochMilli(0L))) {
-            final TestInputTopic<String, String> inputTopic = driver.createInputTopic(input, new StringSerializer(), new StringSerializer(), Instant.ofEpochMilli(0L), Duration.ZERO);
-            final TestOutputTopic<String, Long> outputTopic = driver.createOutputTopic(output, new StringDeserializer(), new LongDeserializer());
+            final TestInputTopic<String, String> inputTopic =
+                    driver.createInputTopic(input, new StringSerializer(), new StringSerializer(), Instant.ofEpochMilli(0L), Duration.ZERO);
+            final TestOutputTopic<String, Long> outputTopic =
+                    driver.createOutputTopic(output, new StringDeserializer(), new LongDeserializer());
 
             inputTopic.pipeInput("1", "", 8L);
             inputTopic.pipeInput("1", "", 9L);
@@ -309,13 +411,19 @@
         final Properties upgradingConfig = new Properties();
         upgradingConfig.putAll(CONFIG);
         upgradingConfig.put(StreamsConfig.UPGRADE_FROM_CONFIG, StreamsConfig.UPGRADE_FROM_33);
-        testUpgradeFromConfig(upgradingConfig, asList(new KeyValueTimestamp<>("1", 1L, 8), new KeyValueTimestamp<>("1", 0L, 9), // transient inconsistent state
-                new KeyValueTimestamp<>("1", 1L, 9)));
+        testUpgradeFromConfig(upgradingConfig, asList(
+                new KeyValueTimestamp<>("1", 1L, 8),
+                new KeyValueTimestamp<>("1", 0L, 9), // transient inconsistent state
+                new KeyValueTimestamp<>("1", 1L, 9)
+        ));
     }
 
     @Test
     public void testShouldNotSendTransientStateIfNotUpgrading() {
-        testUpgradeFromConfig(CONFIG, asList(new KeyValueTimestamp<>("1", 1L, 8), new KeyValueTimestamp<>("1", 1L, 9)));
+        testUpgradeFromConfig(CONFIG, asList(
+                new KeyValueTimestamp<>("1", 1L, 8),
+                new KeyValueTimestamp<>("1", 1L, 9)
+        ));
     }
 
     private static class NoEqualsImpl {
@@ -349,17 +457,26 @@
         return comparableList;
     }
 
-    private void testKeyWithNoEquals(final KeyValueMapper<NoEqualsImpl, NoEqualsImpl, KeyValue<NoEqualsImpl, NoEqualsImpl>> keyValueMapper, final List<TestRecord<NoEqualsImpl, Long>> expected) {
+    private void testKeyWithNoEquals(
+            final KeyValueMapper<NoEqualsImpl, NoEqualsImpl, KeyValue<NoEqualsImpl, NoEqualsImpl>> keyValueMapper,
+            final List<TestRecord<NoEqualsImpl, Long>> expected) {
         final StreamsBuilder builder = new StreamsBuilder();
         final String input = "input-topic";
         final String output = "output-topic";
         final Serde<NoEqualsImpl> noEqualsImplSerde = new NoEqualsImplSerde();
 
-        builder.table(input, Consumed.with(noEqualsImplSerde, noEqualsImplSerde)).groupBy(keyValueMapper, Grouped.with(noEqualsImplSerde, noEqualsImplSerde)).count().toStream().to(output);
+        builder
+                .table(input, Consumed.with(noEqualsImplSerde, noEqualsImplSerde))
+                .groupBy(keyValueMapper, Grouped.with(noEqualsImplSerde, noEqualsImplSerde))
+                .count()
+                .toStream()
+                .to(output);
 
         try (final TopologyTestDriver driver = new TopologyTestDriver(builder.build(), CONFIG, Instant.ofEpochMilli(0L))) {
-            final TestInputTopic<NoEqualsImpl, NoEqualsImpl> inputTopic = driver.createInputTopic(input, noEqualsImplSerde.serializer(), noEqualsImplSerde.serializer(), Instant.ofEpochMilli(0L), Duration.ZERO);
-            final TestOutputTopic<NoEqualsImpl, Long> outputTopic = driver.createOutputTopic(output, noEqualsImplSerde.deserializer(), new LongDeserializer());
+            final TestInputTopic<NoEqualsImpl, NoEqualsImpl> inputTopic =
+                    driver.createInputTopic(input, noEqualsImplSerde.serializer(), noEqualsImplSerde.serializer(), Instant.ofEpochMilli(0L), Duration.ZERO);
+            final TestOutputTopic<NoEqualsImpl, Long> outputTopic =
+                    driver.createOutputTopic(output, noEqualsImplSerde.deserializer(), new LongDeserializer());
 
             final NoEqualsImpl a = new NoEqualsImpl("1");
             final NoEqualsImpl b = new NoEqualsImpl("1");
@@ -379,14 +496,24 @@
     public void testNoEqualsAndNotSameObject() {
         testKeyWithNoEquals(
                 // key changes, different object reference (deserializer returns a new object reference)
-                (k, v) -> new KeyValue<>(v, v), asList(new TestRecord<>(new NoEqualsImpl("1"), 1L, Instant.ofEpochMilli(8)), new TestRecord<>(new NoEqualsImpl("1"), 0L, Instant.ofEpochMilli(9)), // transient inconsistent state
-                        new TestRecord<>(new NoEqualsImpl("1"), 1L, Instant.ofEpochMilli(9))));
+                (k, v) -> new KeyValue<>(v, v),
+                asList(
+                        new TestRecord<>(new NoEqualsImpl("1"), 1L, Instant.ofEpochMilli(8)),
+                        new TestRecord<>(new NoEqualsImpl("1"), 0L, Instant.ofEpochMilli(9)), // transient inconsistent state
+                        new TestRecord<>(new NoEqualsImpl("1"), 1L, Instant.ofEpochMilli(9))
+                )
+        );
     }
 
     @Test
     public void testNoEqualsAndSameObject() {
         testKeyWithNoEquals(
                 // key does not change, same object reference
-                KeyValue::new, asList(new TestRecord<>(new NoEqualsImpl("1"), 1L, Instant.ofEpochMilli(8)), new TestRecord<>(new NoEqualsImpl("1"), 1L, Instant.ofEpochMilli(9))));
+                KeyValue::new,
+                asList(
+                        new TestRecord<>(new NoEqualsImpl("1"), 1L, Instant.ofEpochMilli(8)),
+                        new TestRecord<>(new NoEqualsImpl("1"), 1L, Instant.ofEpochMilli(9))
+                )
+        );
     }
 }