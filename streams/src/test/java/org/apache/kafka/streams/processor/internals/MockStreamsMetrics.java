--- conflicted
+++ resolved
@@ -23,10 +23,6 @@
 public class MockStreamsMetrics extends StreamsMetricsImpl {
 
     public MockStreamsMetrics(final Metrics metrics) {
-<<<<<<< HEAD
-		super(metrics, "test", StreamsConfig.METRICS_LATEST, new MockTime());
-=======
         super(metrics, "test", "processId", new MockTime());
->>>>>>> 9494bebe
     }
 }