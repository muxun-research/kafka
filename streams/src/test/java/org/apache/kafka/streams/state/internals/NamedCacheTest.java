/*
 * Licensed to the Apache Software Foundation (ASF) under one or more
 * contributor license agreements. See the NOTICE file distributed with
 * this work for additional information regarding copyright ownership.
 * The ASF licenses this file to You under the Apache License, Version 2.0
 * (the "License"); you may not use this file except in compliance with
 * the License. You may obtain a copy of the License at
 *
 *    http://www.apache.org/licenses/LICENSE-2.0
 *
 * Unless required by applicable law or agreed to in writing, software
 * distributed under the License is distributed on an "AS IS" BASIS,
 * WITHOUT WARRANTIES OR CONDITIONS OF ANY KIND, either express or implied.
 * See the License for the specific language governing permissions and
 * limitations under the License.
 */
package org.apache.kafka.streams.state.internals;

import org.apache.kafka.common.header.Header;
import org.apache.kafka.common.header.Headers;
import org.apache.kafka.common.header.internals.RecordHeader;
import org.apache.kafka.common.header.internals.RecordHeaders;
import org.apache.kafka.common.metrics.Metrics;
import org.apache.kafka.common.utils.Bytes;
import org.apache.kafka.streams.KeyValue;
import org.apache.kafka.streams.processor.internals.MockStreamsMetrics;
import org.apache.kafka.streams.processor.internals.metrics.StreamsMetricsImpl;
import org.junit.Before;
import org.junit.Test;

import java.util.ArrayList;
import java.util.Arrays;
import java.util.List;

import static org.junit.Assert.assertArrayEquals;
import static org.junit.Assert.assertEquals;
import static org.junit.Assert.assertNotNull;
import static org.junit.Assert.assertNull;
import static org.junit.Assert.assertSame;
import static org.junit.Assert.assertThrows;

public class NamedCacheTest {

    private final Headers headers = new RecordHeaders(new Header[]{new RecordHeader("key", "value".getBytes())});
    private NamedCache cache;

    @Before
    public void setUp() {
        final Metrics innerMetrics = new Metrics();
        final StreamsMetricsImpl metrics = new MockStreamsMetrics(innerMetrics);
        cache = new NamedCache("dummy-name", metrics);
    }

<<<<<<< HEAD
	@Test
	public void shouldKeepTrackOfMostRecentlyAndLeastRecentlyUsed() {
		final List<KeyValue<String, String>> toInsert = Arrays.asList(
				new KeyValue<>("K1", "V1"),
				new KeyValue<>("K2", "V2"),
				new KeyValue<>("K3", "V3"),
				new KeyValue<>("K4", "V4"),
				new KeyValue<>("K5", "V5"));
		for (int i = 0; i < toInsert.size(); i++) {
			final byte[] key = toInsert.get(i).key.getBytes();
			final byte[] value = toInsert.get(i).value.getBytes();
			cache.put(Bytes.wrap(key), new LRUCacheEntry(value, null, true, 1, 1, 1, ""));
=======
    @Test
    public void shouldKeepTrackOfMostRecentlyAndLeastRecentlyUsed() {
        final List<KeyValue<String, String>> toInsert = Arrays.asList(
                new KeyValue<>("K1", "V1"),
                new KeyValue<>("K2", "V2"),
                new KeyValue<>("K3", "V3"),
                new KeyValue<>("K4", "V4"),
                new KeyValue<>("K5", "V5"));
        for (final KeyValue<String, String> stringStringKeyValue : toInsert) {
            final byte[] key = stringStringKeyValue.key.getBytes();
            final byte[] value = stringStringKeyValue.value.getBytes();
            cache.put(Bytes.wrap(key),
                new LRUCacheEntry(value, new RecordHeaders(), true, 1, 1, 1, ""));
>>>>>>> 15418db6
            final LRUCacheEntry head = cache.first();
            final LRUCacheEntry tail = cache.last();
            assertEquals(new String(head.value()), stringStringKeyValue.value);
            assertEquals(new String(tail.value()), toInsert.get(0).value);
            assertEquals(cache.flushes(), 0);
            assertEquals(cache.hits(), 0);
            assertEquals(cache.misses(), 0);
            assertEquals(cache.overwrites(), 0);
        }
    }

    @Test
    public void shouldKeepTrackOfSize() {
        final LRUCacheEntry value = new LRUCacheEntry(new byte[]{0});
        cache.put(Bytes.wrap(new byte[]{0}), value);
        cache.put(Bytes.wrap(new byte[]{1}), value);
        cache.put(Bytes.wrap(new byte[]{2}), value);
        final long size = cache.sizeInBytes();
        // 1 byte key + 24 bytes overhead
        assertEquals((value.size() + 25) * 3, size);
    }

    @Test
    public void shouldPutGet() {
        cache.put(Bytes.wrap(new byte[]{0}), new LRUCacheEntry(new byte[]{10}));
        cache.put(Bytes.wrap(new byte[]{1}), new LRUCacheEntry(new byte[]{11}));
        cache.put(Bytes.wrap(new byte[]{2}), new LRUCacheEntry(new byte[]{12}));

        assertArrayEquals(new byte[] {10}, cache.get(Bytes.wrap(new byte[] {0})).value());
        assertArrayEquals(new byte[] {11}, cache.get(Bytes.wrap(new byte[] {1})).value());
        assertArrayEquals(new byte[] {12}, cache.get(Bytes.wrap(new byte[] {2})).value());
        assertEquals(cache.hits(), 3);
    }

    @Test
    public void shouldPutIfAbsent() {
        cache.put(Bytes.wrap(new byte[]{0}), new LRUCacheEntry(new byte[]{10}));
        cache.putIfAbsent(Bytes.wrap(new byte[]{0}), new LRUCacheEntry(new byte[]{20}));
        cache.putIfAbsent(Bytes.wrap(new byte[]{1}), new LRUCacheEntry(new byte[]{30}));

        assertArrayEquals(new byte[] {10}, cache.get(Bytes.wrap(new byte[] {0})).value());
        assertArrayEquals(new byte[] {30}, cache.get(Bytes.wrap(new byte[] {1})).value());
    }

    @Test
    public void shouldDeleteAndUpdateSize() {
        cache.put(Bytes.wrap(new byte[]{0}), new LRUCacheEntry(new byte[]{10}));
        final LRUCacheEntry deleted = cache.delete(Bytes.wrap(new byte[]{0}));
        assertArrayEquals(new byte[] {10}, deleted.value());
        assertEquals(0, cache.sizeInBytes());
    }

    @Test
    public void shouldPutAll() {
        cache.putAll(Arrays.asList(KeyValue.pair(new byte[] {0}, new LRUCacheEntry(new byte[]{0})),
                                   KeyValue.pair(new byte[] {1}, new LRUCacheEntry(new byte[]{1})),
                                   KeyValue.pair(new byte[] {2}, new LRUCacheEntry(new byte[]{2}))));

        assertArrayEquals(new byte[]{0}, cache.get(Bytes.wrap(new byte[]{0})).value());
        assertArrayEquals(new byte[]{1}, cache.get(Bytes.wrap(new byte[]{1})).value());
        assertArrayEquals(new byte[]{2}, cache.get(Bytes.wrap(new byte[]{2})).value());
    }

    @Test
    public void shouldOverwriteAll() {
        cache.putAll(Arrays.asList(KeyValue.pair(new byte[] {0}, new LRUCacheEntry(new byte[]{0})),
            KeyValue.pair(new byte[] {0}, new LRUCacheEntry(new byte[]{1})),
            KeyValue.pair(new byte[] {0}, new LRUCacheEntry(new byte[]{2}))));

        assertArrayEquals(new byte[]{2}, cache.get(Bytes.wrap(new byte[]{0})).value());
        assertEquals(cache.overwrites(), 2);
    }

    @Test
    public void shouldEvictEldestEntry() {
        cache.put(Bytes.wrap(new byte[]{0}), new LRUCacheEntry(new byte[]{10}));
        cache.put(Bytes.wrap(new byte[]{1}), new LRUCacheEntry(new byte[]{20}));
        cache.put(Bytes.wrap(new byte[]{2}), new LRUCacheEntry(new byte[]{30}));

        cache.evict();
        assertNull(cache.get(Bytes.wrap(new byte[]{0})));
        assertEquals(2, cache.size());
    }

    @Test
    public void shouldFlushDirtEntriesOnEviction() {
        final List<ThreadCache.DirtyEntry> flushed = new ArrayList<>();
        cache.put(Bytes.wrap(new byte[]{0}), new LRUCacheEntry(new byte[]{10}, headers, true, 0, 0, 0, ""));
        cache.put(Bytes.wrap(new byte[]{1}), new LRUCacheEntry(new byte[]{20}));
        cache.put(Bytes.wrap(new byte[]{2}), new LRUCacheEntry(new byte[]{30}, headers, true, 0, 0, 0, ""));

        cache.setListener(flushed::addAll);

        cache.evict();

        assertEquals(2, flushed.size());
        assertEquals(Bytes.wrap(new byte[] {0}), flushed.get(0).key());
        assertEquals(headers, flushed.get(0).entry().context().headers());
        assertArrayEquals(new byte[] {10}, flushed.get(0).newValue());
        assertEquals(Bytes.wrap(new byte[] {2}), flushed.get(1).key());
        assertArrayEquals(new byte[] {30}, flushed.get(1).newValue());
        assertEquals(cache.flushes(), 1);
    }

    @Test
    public void shouldNotThrowNullPointerWhenCacheIsEmptyAndEvictionCalled() {
        cache.evict();
    }

	@Test
    public void shouldThrowIllegalStateExceptionWhenTryingToOverwriteDirtyEntryWithCleanEntry() {
<<<<<<< HEAD
		cache.put(Bytes.wrap(new byte[]{0}), new LRUCacheEntry(new byte[]{10}, headers, true, 0, 0, 0, ""));
		assertThrows(IllegalStateException.class, () -> cache.put(Bytes.wrap(new byte[]{0}),
				new LRUCacheEntry(new byte[]{10}, null, false, 0, 0, 0, "")));
	}
=======
        cache.put(Bytes.wrap(new byte[]{0}), new LRUCacheEntry(new byte[]{10}, headers, true, 0, 0, 0, ""));
        assertThrows(IllegalStateException.class, () -> cache.put(Bytes.wrap(new byte[]{0}),
            new LRUCacheEntry(new byte[]{10}, new RecordHeaders(), false, 0, 0, 0, "")));
    }
>>>>>>> 15418db6

    @Test
    public void shouldRemoveDeletedValuesOnFlush() {
        cache.setListener(dirty -> { /* no-op */ });
        cache.put(Bytes.wrap(new byte[]{0}), new LRUCacheEntry(null, headers, true, 0, 0, 0, ""));
        cache.put(Bytes.wrap(new byte[]{1}), new LRUCacheEntry(new byte[]{20}, new RecordHeaders(), true, 0, 0, 0, ""));
        cache.flush();
        assertEquals(1, cache.size());
        assertNotNull(cache.get(Bytes.wrap(new byte[]{1})));
    }

    @Test
    public void shouldBeReentrantAndNotBreakLRU() {
        final LRUCacheEntry dirty = new LRUCacheEntry(new byte[]{3}, new RecordHeaders(), true, 0, 0, 0, "");
        final LRUCacheEntry clean = new LRUCacheEntry(new byte[]{3});
        cache.put(Bytes.wrap(new byte[]{0}), dirty);
        cache.put(Bytes.wrap(new byte[]{1}), clean);
        cache.put(Bytes.wrap(new byte[]{2}), clean);
        assertEquals(3 * cache.head().size(), cache.sizeInBytes());
        cache.setListener(dirty1 -> {
            cache.put(Bytes.wrap(new byte[]{3}), clean);
            // evict key 1
            cache.evict();
            // evict key 2
            cache.evict();
        });

        assertEquals(3 * cache.head().size(), cache.sizeInBytes());
        // Evict key 0
        cache.evict();
        final Bytes entryFour = Bytes.wrap(new byte[]{4});
        cache.put(entryFour, dirty);

        // check that the LRU is still correct
        final NamedCache.LRUNode head = cache.head();
        final NamedCache.LRUNode tail = cache.tail();
        assertEquals(2, cache.size());
        assertEquals(2 * head.size(), cache.sizeInBytes());
        // dirty should be the newest
        assertEquals(entryFour, head.key());
        assertEquals(Bytes.wrap(new byte[] {3}), tail.key());
        assertSame(tail, head.next());
        assertNull(head.previous());
        assertSame(head, tail.previous());
        assertNull(tail.next());

        // evict key 3
        cache.evict();
        assertSame(cache.head(), cache.tail());
        assertEquals(entryFour, cache.head().key());
        assertNull(cache.head().next());
        assertNull(cache.head().previous());
    }

    @Test
    public void shouldNotThrowIllegalArgumentAfterEvictingDirtyRecordAndThenPuttingNewRecordWithSameKey() {
        final LRUCacheEntry dirty = new LRUCacheEntry(new byte[]{3}, new RecordHeaders(), true, 0, 0, 0, "");
        final LRUCacheEntry clean = new LRUCacheEntry(new byte[]{3});
        final Bytes key = Bytes.wrap(new byte[] {3});
        cache.setListener(dirty1 -> cache.put(key, clean));
        cache.put(key, dirty);
        cache.evict();
    }

    @Test
    public void shouldReturnNullIfKeyIsNull() {
        assertNull(cache.get(null));
    }
}<|MERGE_RESOLUTION|>--- conflicted
+++ resolved
@@ -32,12 +32,7 @@
 import java.util.Arrays;
 import java.util.List;
 
-import static org.junit.Assert.assertArrayEquals;
-import static org.junit.Assert.assertEquals;
-import static org.junit.Assert.assertNotNull;
-import static org.junit.Assert.assertNull;
-import static org.junit.Assert.assertSame;
-import static org.junit.Assert.assertThrows;
+import static org.junit.Assert.*;
 
 public class NamedCacheTest {
 
@@ -51,34 +46,13 @@
         cache = new NamedCache("dummy-name", metrics);
     }
 
-<<<<<<< HEAD
-	@Test
-	public void shouldKeepTrackOfMostRecentlyAndLeastRecentlyUsed() {
-		final List<KeyValue<String, String>> toInsert = Arrays.asList(
-				new KeyValue<>("K1", "V1"),
-				new KeyValue<>("K2", "V2"),
-				new KeyValue<>("K3", "V3"),
-				new KeyValue<>("K4", "V4"),
-				new KeyValue<>("K5", "V5"));
-		for (int i = 0; i < toInsert.size(); i++) {
-			final byte[] key = toInsert.get(i).key.getBytes();
-			final byte[] value = toInsert.get(i).value.getBytes();
-			cache.put(Bytes.wrap(key), new LRUCacheEntry(value, null, true, 1, 1, 1, ""));
-=======
     @Test
     public void shouldKeepTrackOfMostRecentlyAndLeastRecentlyUsed() {
-        final List<KeyValue<String, String>> toInsert = Arrays.asList(
-                new KeyValue<>("K1", "V1"),
-                new KeyValue<>("K2", "V2"),
-                new KeyValue<>("K3", "V3"),
-                new KeyValue<>("K4", "V4"),
-                new KeyValue<>("K5", "V5"));
+        final List<KeyValue<String, String>> toInsert = Arrays.asList(new KeyValue<>("K1", "V1"), new KeyValue<>("K2", "V2"), new KeyValue<>("K3", "V3"), new KeyValue<>("K4", "V4"), new KeyValue<>("K5", "V5"));
         for (final KeyValue<String, String> stringStringKeyValue : toInsert) {
             final byte[] key = stringStringKeyValue.key.getBytes();
             final byte[] value = stringStringKeyValue.value.getBytes();
-            cache.put(Bytes.wrap(key),
-                new LRUCacheEntry(value, new RecordHeaders(), true, 1, 1, 1, ""));
->>>>>>> 15418db6
+            cache.put(Bytes.wrap(key), new LRUCacheEntry(value, new RecordHeaders(), true, 1, 1, 1, ""));
             final LRUCacheEntry head = cache.first();
             final LRUCacheEntry tail = cache.last();
             assertEquals(new String(head.value()), stringStringKeyValue.value);
@@ -188,19 +162,11 @@
         cache.evict();
     }
 
-	@Test
+    @Test
     public void shouldThrowIllegalStateExceptionWhenTryingToOverwriteDirtyEntryWithCleanEntry() {
-<<<<<<< HEAD
-		cache.put(Bytes.wrap(new byte[]{0}), new LRUCacheEntry(new byte[]{10}, headers, true, 0, 0, 0, ""));
-		assertThrows(IllegalStateException.class, () -> cache.put(Bytes.wrap(new byte[]{0}),
-				new LRUCacheEntry(new byte[]{10}, null, false, 0, 0, 0, "")));
-	}
-=======
         cache.put(Bytes.wrap(new byte[]{0}), new LRUCacheEntry(new byte[]{10}, headers, true, 0, 0, 0, ""));
-        assertThrows(IllegalStateException.class, () -> cache.put(Bytes.wrap(new byte[]{0}),
-            new LRUCacheEntry(new byte[]{10}, new RecordHeaders(), false, 0, 0, 0, "")));
-    }
->>>>>>> 15418db6
+        assertThrows(IllegalStateException.class, () -> cache.put(Bytes.wrap(new byte[]{0}), new LRUCacheEntry(new byte[]{10}, new RecordHeaders(), false, 0, 0, 0, "")));
+    }
 
     @Test
     public void shouldRemoveDeletedValuesOnFlush() {
