--- conflicted
+++ resolved
@@ -28,7 +28,8 @@
 public class TimestampedKeyAndJoinSideSerializerTest {
     private static final String TOPIC = "some-topic";
 
-    private static final TimestampedKeyAndJoinSideSerde<String> STRING_SERDE = new TimestampedKeyAndJoinSideSerde<>(Serdes.String());
+    private static final TimestampedKeyAndJoinSideSerde<String> STRING_SERDE =
+        new TimestampedKeyAndJoinSideSerde<>(Serdes.String());
 
     @Test
     public void shouldSerializeKeyWithJoinSideAsTrue() {
@@ -36,11 +37,13 @@
 
         final TimestampedKeyAndJoinSide<String> timestampedKeyAndJoinSide = TimestampedKeyAndJoinSide.makeLeft(value, 10);
 
-        final byte[] serialized = STRING_SERDE.serializer().serialize(TOPIC, timestampedKeyAndJoinSide);
+        final byte[] serialized =
+            STRING_SERDE.serializer().serialize(TOPIC, timestampedKeyAndJoinSide);
 
         assertThat(serialized, is(notNullValue()));
 
-        final TimestampedKeyAndJoinSide<String> deserialized = STRING_SERDE.deserializer().deserialize(TOPIC, serialized);
+        final TimestampedKeyAndJoinSide<String> deserialized =
+            STRING_SERDE.deserializer().deserialize(TOPIC, serialized);
 
         assertThat(deserialized, is(timestampedKeyAndJoinSide));
     }
@@ -51,22 +54,20 @@
 
         final TimestampedKeyAndJoinSide<String> timestampedKeyAndJoinSide = TimestampedKeyAndJoinSide.makeRight(value, 20);
 
-        final byte[] serialized = STRING_SERDE.serializer().serialize(TOPIC, timestampedKeyAndJoinSide);
+        final byte[] serialized =
+            STRING_SERDE.serializer().serialize(TOPIC, timestampedKeyAndJoinSide);
 
         assertThat(serialized, is(notNullValue()));
 
-        final TimestampedKeyAndJoinSide<String> deserialized = STRING_SERDE.deserializer().deserialize(TOPIC, serialized);
+        final TimestampedKeyAndJoinSide<String> deserialized =
+            STRING_SERDE.deserializer().deserialize(TOPIC, serialized);
 
         assertThat(deserialized, is(timestampedKeyAndJoinSide));
     }
 
     @Test
     public void shouldThrowIfSerializeNullData() {
-<<<<<<< HEAD
-        assertThrows(NullPointerException.class, () -> STRING_SERDE.serializer().serialize(TOPIC, TimestampedKeyAndJoinSide.make(true, null, 0)));
-=======
         assertThrows(NullPointerException.class,
             () -> STRING_SERDE.serializer().serialize(TOPIC, TimestampedKeyAndJoinSide.makeLeft(null, 0)));
->>>>>>> 9494bebe
     }
 }