--- conflicted
+++ resolved
@@ -50,19 +50,15 @@
 import org.mockito.quality.Strictness;
 
 import java.nio.charset.StandardCharsets;
-import java.util.*;
+import java.util.ArrayList;
+import java.util.Collections;
+import java.util.LinkedList;
+import java.util.List;
+import java.util.Random;
 
 import static java.util.Arrays.asList;
 import static org.apache.kafka.common.utils.Utils.mkEntry;
 import static org.apache.kafka.common.utils.Utils.mkMap;
-<<<<<<< HEAD
-import static org.apache.kafka.test.StreamsTestUtils.*;
-import static org.hamcrest.CoreMatchers.hasItem;
-import static org.hamcrest.MatcherAssert.assertThat;
-import static org.hamcrest.Matchers.equalTo;
-import static org.junit.Assert.*;
-import static org.mockito.Mockito.*;
-=======
 import static org.apache.kafka.test.StreamsTestUtils.toListAndCloseIterator;
 import static org.apache.kafka.test.StreamsTestUtils.verifyKeyValueList;
 import static org.apache.kafka.test.StreamsTestUtils.verifyWindowedKeyValue;
@@ -79,7 +75,6 @@
 import static org.mockito.Mockito.inOrder;
 import static org.mockito.Mockito.mock;
 import static org.mockito.Mockito.when;
->>>>>>> 9494bebe
 
 @ExtendWith(MockitoExtension.class)
 @MockitoSettings(strictness = Strictness.STRICT_STUBS)
@@ -102,11 +97,18 @@
 
     @BeforeEach
     public void before() {
-        final RocksDBSegmentedBytesStore segmented = new RocksDBSegmentedBytesStore("store-name", "metric-scope", Long.MAX_VALUE, SEGMENT_INTERVAL, new SessionKeySchema());
+        final RocksDBSegmentedBytesStore segmented = new RocksDBSegmentedBytesStore(
+            "store-name",
+            "metric-scope",
+            Long.MAX_VALUE,
+            SEGMENT_INTERVAL,
+            new SessionKeySchema()
+        );
         underlyingStore = new RocksDBSessionStore(segmented);
         cachingStore = new CachingSessionStore(underlyingStore, SEGMENT_INTERVAL);
         cache = new ThreadCache(new LogContext("testCache "), MAX_CACHE_SIZE_BYTES, new MockStreamsMetrics(new Metrics()));
-        this.context = new InternalMockProcessorContext<>(TestUtils.tempDirectory(), null, null, null, cache);
+        this.context =
+            new InternalMockProcessorContext<>(TestUtils.tempDirectory(), null, null, null, cache);
         context.setRecordContext(new ProcessorRecordContext(DEFAULT_TIMESTAMP, 0, 0, TOPIC, new RecordHeaders()));
         cachingStore.init(context, cachingStore);
     }
@@ -124,7 +126,10 @@
 
         assertEquals(3, cache.size());
 
-        try (final KeyValueIterator<Windowed<Bytes>, byte[]> a = cachingStore.findSessions(keyA, 0, 0); final KeyValueIterator<Windowed<Bytes>, byte[]> b = cachingStore.findSessions(keyB, 0, 0)) {
+        try (final KeyValueIterator<Windowed<Bytes>, byte[]> a =
+                 cachingStore.findSessions(keyA, 0, 0);
+             final KeyValueIterator<Windowed<Bytes>, byte[]> b =
+                 cachingStore.findSessions(keyB, 0, 0)) {
 
             verifyWindowedKeyValue(a.next(), new Windowed<>(keyA, new SessionWindow(0, 0)), "1");
             verifyWindowedKeyValue(b.next(), new Windowed<>(keyB, new SessionWindow(0, 0)), "1");
@@ -132,11 +137,9 @@
             assertFalse(b.hasNext());
         }
     }
-
     @Test
     public void shouldMatchPositionAfterPutWithFlushListener() {
-        cachingStore.setFlushListener(record -> {
-        }, false);
+        cachingStore.setFlushListener(record -> { }, false);
         shouldMatchPositionAfterPut();
     }
 
@@ -153,7 +156,9 @@
         cachingStore.put(new Windowed<>(keyA, new SessionWindow(0, 0)), "1".getBytes());
 
         // Position should correspond to the last record's context, not the current context.
-        context.setRecordContext(new ProcessorRecordContext(0, 3, 0, "", new RecordHeaders()));
+        context.setRecordContext(
+            new ProcessorRecordContext(0, 3, 0, "", new RecordHeaders())
+        );
 
         // the caching session store doesn't maintain a separate
         // position because it never serves queries from the cache
@@ -162,8 +167,14 @@
 
         cachingStore.flush();
 
-        assertEquals(Position.fromMap(mkMap(mkEntry("", mkMap(mkEntry(0, 2L))))), cachingStore.getPosition());
-        assertEquals(Position.fromMap(mkMap(mkEntry("", mkMap(mkEntry(0, 2L))))), underlyingStore.getPosition());
+        assertEquals(
+            Position.fromMap(mkMap(mkEntry("", mkMap(mkEntry(0, 2L))))),
+            cachingStore.getPosition()
+        );
+        assertEquals(
+            Position.fromMap(mkMap(mkEntry("", mkMap(mkEntry(0, 2L))))),
+            underlyingStore.getPosition()
+        );
     }
 
     @Test
@@ -174,7 +185,8 @@
 
         assertEquals(3, cache.size());
 
-        try (final KeyValueIterator<Windowed<Bytes>, byte[]> all = cachingStore.fetch(keyA, keyB)) {
+        try (final KeyValueIterator<Windowed<Bytes>, byte[]> all =
+                 cachingStore.fetch(keyA, keyB)) {
             verifyWindowedKeyValue(all.next(), new Windowed<>(keyA, new SessionWindow(0, 0)), "1");
             verifyWindowedKeyValue(all.next(), new Windowed<>(keyAA, new SessionWindow(0, 0)), "1");
             verifyWindowedKeyValue(all.next(), new Windowed<>(keyB, new SessionWindow(0, 0)), "1");
@@ -182,7 +194,8 @@
         }
 
         // infinite keyFrom fetch
-        try (final KeyValueIterator<Windowed<Bytes>, byte[]> all = cachingStore.fetch(null, keyB)) {
+        try (final KeyValueIterator<Windowed<Bytes>, byte[]> all =
+                 cachingStore.fetch(null, keyB)) {
             verifyWindowedKeyValue(all.next(), new Windowed<>(keyA, new SessionWindow(0, 0)), "1");
             verifyWindowedKeyValue(all.next(), new Windowed<>(keyAA, new SessionWindow(0, 0)), "1");
             verifyWindowedKeyValue(all.next(), new Windowed<>(keyB, new SessionWindow(0, 0)), "1");
@@ -190,7 +203,8 @@
         }
 
         // infinite keyTo fetch
-        try (final KeyValueIterator<Windowed<Bytes>, byte[]> all = cachingStore.fetch(keyA, null)) {
+        try (final KeyValueIterator<Windowed<Bytes>, byte[]> all =
+                 cachingStore.fetch(keyA, null)) {
             verifyWindowedKeyValue(all.next(), new Windowed<>(keyA, new SessionWindow(0, 0)), "1");
             verifyWindowedKeyValue(all.next(), new Windowed<>(keyAA, new SessionWindow(0, 0)), "1");
             verifyWindowedKeyValue(all.next(), new Windowed<>(keyB, new SessionWindow(0, 0)), "1");
@@ -198,7 +212,8 @@
         }
 
         // infinite keyFrom and keyTo fetch
-        try (final KeyValueIterator<Windowed<Bytes>, byte[]> all = cachingStore.fetch(null, null)) {
+        try (final KeyValueIterator<Windowed<Bytes>, byte[]> all =
+                 cachingStore.fetch(null, null)) {
             verifyWindowedKeyValue(all.next(), new Windowed<>(keyA, new SessionWindow(0, 0)), "1");
             verifyWindowedKeyValue(all.next(), new Windowed<>(keyAA, new SessionWindow(0, 0)), "1");
             verifyWindowedKeyValue(all.next(), new Windowed<>(keyB, new SessionWindow(0, 0)), "1");
@@ -214,7 +229,8 @@
 
         assertEquals(3, cache.size());
 
-        try (final KeyValueIterator<Windowed<Bytes>, byte[]> all = cachingStore.backwardFetch(keyA, keyB)) {
+        try (final KeyValueIterator<Windowed<Bytes>, byte[]> all =
+                 cachingStore.backwardFetch(keyA, keyB)) {
             verifyWindowedKeyValue(all.next(), new Windowed<>(keyB, new SessionWindow(0, 0)), "1");
             verifyWindowedKeyValue(all.next(), new Windowed<>(keyAA, new SessionWindow(0, 0)), "1");
             verifyWindowedKeyValue(all.next(), new Windowed<>(keyA, new SessionWindow(0, 0)), "1");
@@ -222,7 +238,8 @@
         }
 
         // infinite keyFrom fetch
-        try (final KeyValueIterator<Windowed<Bytes>, byte[]> all = cachingStore.backwardFetch(null, keyB)) {
+        try (final KeyValueIterator<Windowed<Bytes>, byte[]> all =
+                 cachingStore.backwardFetch(null, keyB)) {
             verifyWindowedKeyValue(all.next(), new Windowed<>(keyB, new SessionWindow(0, 0)), "1");
             verifyWindowedKeyValue(all.next(), new Windowed<>(keyAA, new SessionWindow(0, 0)), "1");
             verifyWindowedKeyValue(all.next(), new Windowed<>(keyA, new SessionWindow(0, 0)), "1");
@@ -230,7 +247,8 @@
         }
 
         // infinite keyTo fetch
-        try (final KeyValueIterator<Windowed<Bytes>, byte[]> all = cachingStore.backwardFetch(keyA, null)) {
+        try (final KeyValueIterator<Windowed<Bytes>, byte[]> all =
+                 cachingStore.backwardFetch(keyA, null)) {
             verifyWindowedKeyValue(all.next(), new Windowed<>(keyB, new SessionWindow(0, 0)), "1");
             verifyWindowedKeyValue(all.next(), new Windowed<>(keyAA, new SessionWindow(0, 0)), "1");
             verifyWindowedKeyValue(all.next(), new Windowed<>(keyA, new SessionWindow(0, 0)), "1");
@@ -238,7 +256,8 @@
         }
 
         // infinite keyFrom and keyTo fetch
-        try (final KeyValueIterator<Windowed<Bytes>, byte[]> all = cachingStore.backwardFetch(null, null)) {
+        try (final KeyValueIterator<Windowed<Bytes>, byte[]> all =
+                 cachingStore.backwardFetch(null, null)) {
             verifyWindowedKeyValue(all.next(), new Windowed<>(keyB, new SessionWindow(0, 0)), "1");
             verifyWindowedKeyValue(all.next(), new Windowed<>(keyAA, new SessionWindow(0, 0)), "1");
             verifyWindowedKeyValue(all.next(), new Windowed<>(keyA, new SessionWindow(0, 0)), "1");
@@ -286,12 +305,8 @@
         when(underlyingStore.name()).thenReturn("store-name");
         cachingStore = new CachingSessionStore(underlyingStore, SEGMENT_INTERVAL);
         cache = mock(ThreadCache.class);
-<<<<<<< HEAD
-        final InternalMockProcessorContext context = new InternalMockProcessorContext<>(TestUtils.tempDirectory(), null, null, null, cache);
-=======
         final InternalMockProcessorContext<?, ?> context =
             new InternalMockProcessorContext<>(TestUtils.tempDirectory(), null, null, null, cache);
->>>>>>> 9494bebe
         context.setRecordContext(new ProcessorRecordContext(10, 0, 0, TOPIC, new RecordHeaders()));
         cachingStore.init(context, cachingStore);
     }
@@ -304,28 +319,32 @@
 
         assertEquals(3, cache.size());
 
-        try (final KeyValueIterator<Windowed<Bytes>, byte[]> some = cachingStore.findSessions(keyAA, keyB, 0, 0)) {
+        try (final KeyValueIterator<Windowed<Bytes>, byte[]> some =
+                 cachingStore.findSessions(keyAA, keyB, 0, 0)) {
             verifyWindowedKeyValue(some.next(), new Windowed<>(keyAA, new SessionWindow(0, 0)), "1");
             verifyWindowedKeyValue(some.next(), new Windowed<>(keyB, new SessionWindow(0, 0)), "1");
             assertFalse(some.hasNext());
         }
 
         // infinite keyFrom case
-        try (final KeyValueIterator<Windowed<Bytes>, byte[]> some = cachingStore.findSessions(null, keyAA, 0, 0)) {
+        try (final KeyValueIterator<Windowed<Bytes>, byte[]> some =
+                 cachingStore.findSessions(null, keyAA, 0, 0)) {
             verifyWindowedKeyValue(some.next(), new Windowed<>(keyA, new SessionWindow(0, 0)), "1");
             verifyWindowedKeyValue(some.next(), new Windowed<>(keyAA, new SessionWindow(0, 0)), "1");
             assertFalse(some.hasNext());
         }
 
         // infinite keyTo case
-        try (final KeyValueIterator<Windowed<Bytes>, byte[]> some = cachingStore.findSessions(keyAA, keyB, 0, 0)) {
+        try (final KeyValueIterator<Windowed<Bytes>, byte[]> some =
+                 cachingStore.findSessions(keyAA, keyB, 0, 0)) {
             verifyWindowedKeyValue(some.next(), new Windowed<>(keyAA, new SessionWindow(0, 0)), "1");
             verifyWindowedKeyValue(some.next(), new Windowed<>(keyB, new SessionWindow(0, 0)), "1");
             assertFalse(some.hasNext());
         }
 
         // infinite keyFrom and keyTo case
-        try (final KeyValueIterator<Windowed<Bytes>, byte[]> some = cachingStore.findSessions(null, null, 0, 0)) {
+        try (final KeyValueIterator<Windowed<Bytes>, byte[]> some =
+                 cachingStore.findSessions(null, null, 0, 0)) {
             verifyWindowedKeyValue(some.next(), new Windowed<>(keyA, new SessionWindow(0, 0)), "1");
             verifyWindowedKeyValue(some.next(), new Windowed<>(keyAA, new SessionWindow(0, 0)), "1");
             verifyWindowedKeyValue(some.next(), new Windowed<>(keyB, new SessionWindow(0, 0)), "1");
@@ -341,28 +360,32 @@
 
         assertEquals(3, cache.size());
 
-        try (final KeyValueIterator<Windowed<Bytes>, byte[]> some = cachingStore.backwardFindSessions(keyAA, keyB, 0, 0)) {
+        try (final KeyValueIterator<Windowed<Bytes>, byte[]> some =
+                 cachingStore.backwardFindSessions(keyAA, keyB, 0, 0)) {
             verifyWindowedKeyValue(some.next(), new Windowed<>(keyB, new SessionWindow(0, 0)), "1");
             verifyWindowedKeyValue(some.next(), new Windowed<>(keyAA, new SessionWindow(0, 0)), "1");
             assertFalse(some.hasNext());
         }
 
         // infinite keyFrom case
-        try (final KeyValueIterator<Windowed<Bytes>, byte[]> some = cachingStore.backwardFindSessions(null, keyAA, 0, 0)) {
+        try (final KeyValueIterator<Windowed<Bytes>, byte[]> some =
+                 cachingStore.backwardFindSessions(null, keyAA, 0, 0)) {
             verifyWindowedKeyValue(some.next(), new Windowed<>(keyAA, new SessionWindow(0, 0)), "1");
             verifyWindowedKeyValue(some.next(), new Windowed<>(keyA, new SessionWindow(0, 0)), "1");
             assertFalse(some.hasNext());
         }
 
         // infinite keyTo case
-        try (final KeyValueIterator<Windowed<Bytes>, byte[]> some = cachingStore.backwardFindSessions(keyAA, keyB, 0, 0)) {
+        try (final KeyValueIterator<Windowed<Bytes>, byte[]> some =
+                 cachingStore.backwardFindSessions(keyAA, keyB, 0, 0)) {
             verifyWindowedKeyValue(some.next(), new Windowed<>(keyB, new SessionWindow(0, 0)), "1");
             verifyWindowedKeyValue(some.next(), new Windowed<>(keyAA, new SessionWindow(0, 0)), "1");
             assertFalse(some.hasNext());
         }
 
         // infinite keyFrom and keyTo case
-        try (final KeyValueIterator<Windowed<Bytes>, byte[]> some = cachingStore.backwardFindSessions(null, null, 0, 0)) {
+        try (final KeyValueIterator<Windowed<Bytes>, byte[]> some =
+                 cachingStore.backwardFindSessions(null, null, 0, 0)) {
             verifyWindowedKeyValue(some.next(), new Windowed<>(keyB, new SessionWindow(0, 0)), "1");
             verifyWindowedKeyValue(some.next(), new Windowed<>(keyAA, new SessionWindow(0, 0)), "1");
             verifyWindowedKeyValue(some.next(), new Windowed<>(keyA, new SessionWindow(0, 0)), "1");
@@ -372,7 +395,12 @@
 
     @Test
     public void shouldFetchAllSessionsWithSameRecordKey() {
-        final List<KeyValue<Windowed<Bytes>, byte[]>> expected = asList(KeyValue.pair(new Windowed<>(keyA, new SessionWindow(0, 0)), "1".getBytes()), KeyValue.pair(new Windowed<>(keyA, new SessionWindow(10, 10)), "2".getBytes()), KeyValue.pair(new Windowed<>(keyA, new SessionWindow(100, 100)), "3".getBytes()), KeyValue.pair(new Windowed<>(keyA, new SessionWindow(1000, 1000)), "4".getBytes()));
+        final List<KeyValue<Windowed<Bytes>, byte[]>> expected = asList(
+            KeyValue.pair(new Windowed<>(keyA, new SessionWindow(0, 0)), "1".getBytes()),
+            KeyValue.pair(new Windowed<>(keyA, new SessionWindow(10, 10)), "2".getBytes()),
+            KeyValue.pair(new Windowed<>(keyA, new SessionWindow(100, 100)), "3".getBytes()),
+            KeyValue.pair(new Windowed<>(keyA, new SessionWindow(1000, 1000)), "4".getBytes())
+        );
         for (final KeyValue<Windowed<Bytes>, byte[]> kv : expected) {
             cachingStore.put(kv.key, kv.value);
         }
@@ -386,7 +414,12 @@
 
     @Test
     public void shouldBackwardFetchAllSessionsWithSameRecordKey() {
-        final List<KeyValue<Windowed<Bytes>, byte[]>> expected = asList(KeyValue.pair(new Windowed<>(keyA, new SessionWindow(0, 0)), "1".getBytes()), KeyValue.pair(new Windowed<>(keyA, new SessionWindow(10, 10)), "2".getBytes()), KeyValue.pair(new Windowed<>(keyA, new SessionWindow(100, 100)), "3".getBytes()), KeyValue.pair(new Windowed<>(keyA, new SessionWindow(1000, 1000)), "4".getBytes()));
+        final List<KeyValue<Windowed<Bytes>, byte[]>> expected = asList(
+            KeyValue.pair(new Windowed<>(keyA, new SessionWindow(0, 0)), "1".getBytes()),
+            KeyValue.pair(new Windowed<>(keyA, new SessionWindow(10, 10)), "2".getBytes()),
+            KeyValue.pair(new Windowed<>(keyA, new SessionWindow(100, 100)), "3".getBytes()),
+            KeyValue.pair(new Windowed<>(keyA, new SessionWindow(1000, 1000)), "4".getBytes())
+        );
         for (final KeyValue<Windowed<Bytes>, byte[]> kv : expected) {
             cachingStore.put(kv.key, kv.value);
         }
@@ -403,7 +436,8 @@
     public void shouldFlushItemsToStoreOnEviction() {
         final List<KeyValue<Windowed<Bytes>, byte[]>> added = addSessionsUntilOverflow("a", "b", "c", "d");
         assertEquals(added.size() - 1, cache.size());
-        try (final KeyValueIterator<Windowed<Bytes>, byte[]> iterator = cachingStore.findSessions(added.get(0).key.key(), 0, 0)) {
+        try (final KeyValueIterator<Windowed<Bytes>, byte[]> iterator =
+                 cachingStore.findSessions(added.get(0).key.key(), 0, 0)) {
             final KeyValue<Windowed<Bytes>, byte[]> next = iterator.next();
             assertEquals(added.get(0).key, next.key);
             assertArrayEquals(added.get(0).value, next.value);
@@ -413,15 +447,11 @@
     @Test
     public void shouldQueryItemsInCacheAndStore() {
         final List<KeyValue<Windowed<Bytes>, byte[]>> added = addSessionsUntilOverflow("a");
-<<<<<<< HEAD
-        final List<KeyValue<Windowed<Bytes>, byte[]>> actual = toList(cachingStore.findSessions(Bytes.wrap("a".getBytes(StandardCharsets.UTF_8)), 0, added.size() * 10L));
-=======
         final List<KeyValue<Windowed<Bytes>, byte[]>> actual = toListAndCloseIterator(cachingStore.findSessions(
                 Bytes.wrap("a".getBytes(StandardCharsets.UTF_8)),
                 0,
                 added.size() * 10L
         ));
->>>>>>> 9494bebe
         verifyKeyValueList(added, actual);
     }
 
@@ -433,7 +463,8 @@
         cachingStore.put(b, "2".getBytes());
         cachingStore.remove(a);
 
-        try (final KeyValueIterator<Windowed<Bytes>, byte[]> rangeIter = cachingStore.findSessions(keyA, 0, 0)) {
+        try (final KeyValueIterator<Windowed<Bytes>, byte[]> rangeIter =
+                 cachingStore.findSessions(keyA, 0, 0)) {
             assertFalse(rangeIter.hasNext());
         }
 
@@ -457,7 +488,8 @@
         cachingStore.put(a4, "4".getBytes());
         cachingStore.put(a5, "5".getBytes());
         cachingStore.put(a6, "6".getBytes());
-        try (final KeyValueIterator<Windowed<Bytes>, byte[]> results = cachingStore.findSessions(keyA, 0, SEGMENT_INTERVAL * 5)) {
+        try (final KeyValueIterator<Windowed<Bytes>, byte[]> results =
+                 cachingStore.findSessions(keyA, 0, SEGMENT_INTERVAL * 5)) {
             assertEquals(a1, results.next().key);
             assertEquals(a2, results.next().key);
             assertEquals(a3, results.next().key);
@@ -483,7 +515,8 @@
         cachingStore.put(a4, "4".getBytes());
         cachingStore.put(a5, "5".getBytes());
         cachingStore.put(a6, "6".getBytes());
-        try (final KeyValueIterator<Windowed<Bytes>, byte[]> results = cachingStore.backwardFindSessions(keyA, 0, SEGMENT_INTERVAL * 5)) {
+        try (final KeyValueIterator<Windowed<Bytes>, byte[]> results =
+                 cachingStore.backwardFindSessions(keyA, 0, SEGMENT_INTERVAL * 5)) {
             assertEquals(a6, results.next().key);
             assertEquals(a5, results.next().key);
             assertEquals(a4, results.next().key);
@@ -507,7 +540,8 @@
         cachingStore.put(a3, "3".getBytes());
         cachingStore.put(aa3, "3".getBytes());
 
-        final KeyValueIterator<Windowed<Bytes>, byte[]> rangeResults = cachingStore.findSessions(keyA, keyAA, 0, SEGMENT_INTERVAL * 2);
+        final KeyValueIterator<Windowed<Bytes>, byte[]> rangeResults =
+            cachingStore.findSessions(keyA, keyAA, 0, SEGMENT_INTERVAL * 2);
         final List<Windowed<Bytes>> keys = new ArrayList<>();
         while (rangeResults.hasNext()) {
             keys.add(rangeResults.next().key);
@@ -529,7 +563,8 @@
         cachingStore.put(a3, "3".getBytes());
         cachingStore.put(aa3, "3".getBytes());
 
-        final KeyValueIterator<Windowed<Bytes>, byte[]> rangeResults = cachingStore.backwardFindSessions(keyA, keyAA, 0, SEGMENT_INTERVAL * 2);
+        final KeyValueIterator<Windowed<Bytes>, byte[]> rangeResults =
+            cachingStore.backwardFindSessions(keyA, keyAA, 0, SEGMENT_INTERVAL * 2);
         final List<Windowed<Bytes>> keys = new ArrayList<>();
         while (rangeResults.hasNext()) {
             keys.add(rangeResults.next().key);
@@ -550,31 +585,71 @@
         final Windowed<Bytes> b = new Windowed<>(keyA, new SessionWindow(1, 2));
         final Windowed<String> aDeserialized = new Windowed<>("a", new SessionWindow(2, 4));
         final Windowed<String> bDeserialized = new Windowed<>("a", new SessionWindow(1, 2));
-        final CacheFlushListenerStub<Windowed<String>, String> flushListener = new CacheFlushListenerStub<>(new SessionWindowedDeserializer<>(new StringDeserializer()), new StringDeserializer());
+        final CacheFlushListenerStub<Windowed<String>, String> flushListener =
+            new CacheFlushListenerStub<>(
+                new SessionWindowedDeserializer<>(new StringDeserializer()),
+                new StringDeserializer()
+            );
         cachingStore.setFlushListener(flushListener, true);
 
         cachingStore.put(b, "1".getBytes());
         cachingStore.flush();
 
-        assertEquals(Collections.singletonList(new KeyValueTimestamp<>(bDeserialized, new Change<>("1", null), DEFAULT_TIMESTAMP)), flushListener.forwarded);
+        assertEquals(
+            Collections.singletonList(
+                new KeyValueTimestamp<>(
+                    bDeserialized,
+                    new Change<>("1", null),
+                    DEFAULT_TIMESTAMP
+                )
+            ),
+            flushListener.forwarded
+        );
         flushListener.forwarded.clear();
 
         cachingStore.put(a, "1".getBytes());
         cachingStore.flush();
 
-        assertEquals(Collections.singletonList(new KeyValueTimestamp<>(aDeserialized, new Change<>("1", null), DEFAULT_TIMESTAMP)), flushListener.forwarded);
+        assertEquals(
+            Collections.singletonList(
+                new KeyValueTimestamp<>(
+                    aDeserialized,
+                    new Change<>("1", null),
+                    DEFAULT_TIMESTAMP
+                )
+            ),
+            flushListener.forwarded
+        );
         flushListener.forwarded.clear();
 
         cachingStore.put(a, "2".getBytes());
         cachingStore.flush();
 
-        assertEquals(Collections.singletonList(new KeyValueTimestamp<>(aDeserialized, new Change<>("2", "1"), DEFAULT_TIMESTAMP)), flushListener.forwarded);
+        assertEquals(
+            Collections.singletonList(
+                new KeyValueTimestamp<>(
+                    aDeserialized,
+                    new Change<>("2", "1"),
+                    DEFAULT_TIMESTAMP
+                )
+            ),
+            flushListener.forwarded
+        );
         flushListener.forwarded.clear();
 
         cachingStore.remove(a);
         cachingStore.flush();
 
-        assertEquals(Collections.singletonList(new KeyValueTimestamp<>(aDeserialized, new Change<>(null, "2"), DEFAULT_TIMESTAMP)), flushListener.forwarded);
+        assertEquals(
+            Collections.singletonList(
+                new KeyValueTimestamp<>(
+                    aDeserialized,
+                    new Change<>(null, "2"),
+                    DEFAULT_TIMESTAMP
+                )
+            ),
+            flushListener.forwarded
+        );
         flushListener.forwarded.clear();
 
         cachingStore.put(a, "1".getBytes());
@@ -582,7 +657,10 @@
         cachingStore.remove(a);
         cachingStore.flush();
 
-        assertEquals(Collections.emptyList(), flushListener.forwarded);
+        assertEquals(
+            Collections.emptyList(),
+            flushListener.forwarded
+        );
         flushListener.forwarded.clear();
     }
 
@@ -590,7 +668,10 @@
     public void shouldNotForwardChangedValuesDuringFlushWhenSendOldValuesDisabled() {
         final Windowed<Bytes> a = new Windowed<>(keyA, new SessionWindow(0, 0));
         final Windowed<String> aDeserialized = new Windowed<>("a", new SessionWindow(0, 0));
-        final CacheFlushListenerStub<Windowed<String>, String> flushListener = new CacheFlushListenerStub<>(new SessionWindowedDeserializer<>(new StringDeserializer()), new StringDeserializer());
+        final CacheFlushListenerStub<Windowed<String>, String> flushListener =
+            new CacheFlushListenerStub<>(
+                new SessionWindowedDeserializer<>(new StringDeserializer()),
+                new StringDeserializer());
         cachingStore.setFlushListener(flushListener, false);
 
         cachingStore.put(a, "1".getBytes());
@@ -602,7 +683,26 @@
         cachingStore.remove(a);
         cachingStore.flush();
 
-        assertEquals(asList(new KeyValueTimestamp<>(aDeserialized, new Change<>("1", null), DEFAULT_TIMESTAMP), new KeyValueTimestamp<>(aDeserialized, new Change<>("2", null), DEFAULT_TIMESTAMP), new KeyValueTimestamp<>(aDeserialized, new Change<>(null, null), DEFAULT_TIMESTAMP)), flushListener.forwarded);
+        assertEquals(
+            asList(
+                new KeyValueTimestamp<>(
+                    aDeserialized,
+                    new Change<>("1", null),
+                    DEFAULT_TIMESTAMP
+                ),
+                new KeyValueTimestamp<>(
+                    aDeserialized,
+                    new Change<>("2", null),
+                    DEFAULT_TIMESTAMP
+                ),
+                new KeyValueTimestamp<>(
+                    aDeserialized,
+                    new Change<>(null, null),
+                    DEFAULT_TIMESTAMP
+                )
+            ),
+            flushListener.forwarded
+        );
         flushListener.forwarded.clear();
 
         cachingStore.put(a, "1".getBytes());
@@ -610,7 +710,10 @@
         cachingStore.remove(a);
         cachingStore.flush();
 
-        assertEquals(Collections.emptyList(), flushListener.forwarded);
+        assertEquals(
+            Collections.emptyList(),
+            flushListener.forwarded
+        );
         flushListener.forwarded.clear();
     }
 
@@ -621,7 +724,10 @@
         cachingStore.put(new Windowed<>(keyAA, new SessionWindow(4, 5)), "3".getBytes());
         cachingStore.put(new Windowed<>(keyB, new SessionWindow(6, 7)), "4".getBytes());
 
-        try (final KeyValueIterator<Windowed<Bytes>, byte[]> singleKeyIterator = cachingStore.findSessions(keyAA, 0L, 10L); final KeyValueIterator<Windowed<Bytes>, byte[]> keyRangeIterator = cachingStore.findSessions(keyAA, keyAA, 0L, 10L)) {
+        try (final KeyValueIterator<Windowed<Bytes>, byte[]> singleKeyIterator =
+                 cachingStore.findSessions(keyAA, 0L, 10L);
+             final KeyValueIterator<Windowed<Bytes>, byte[]> keyRangeIterator =
+                 cachingStore.findSessions(keyAA, keyAA, 0L, 10L)) {
 
             assertEquals(singleKeyIterator.next(), keyRangeIterator.next());
             assertEquals(singleKeyIterator.next(), keyRangeIterator.next());
@@ -637,7 +743,10 @@
         cachingStore.put(new Windowed<>(keyAA, new SessionWindow(4, 5)), "3".getBytes());
         cachingStore.put(new Windowed<>(keyB, new SessionWindow(6, 7)), "4".getBytes());
 
-        try (final KeyValueIterator<Windowed<Bytes>, byte[]> singleKeyIterator = cachingStore.backwardFindSessions(keyAA, 0L, 10L); final KeyValueIterator<Windowed<Bytes>, byte[]> keyRangeIterator = cachingStore.backwardFindSessions(keyAA, keyAA, 0L, 10L)) {
+        try (final KeyValueIterator<Windowed<Bytes>, byte[]> singleKeyIterator =
+                 cachingStore.backwardFindSessions(keyAA, 0L, 10L);
+             final KeyValueIterator<Windowed<Bytes>, byte[]> keyRangeIterator =
+                 cachingStore.backwardFindSessions(keyAA, keyAA, 0L, 10L)) {
 
             assertEquals(singleKeyIterator.next(), keyRangeIterator.next());
             assertEquals(singleKeyIterator.next(), keyRangeIterator.next());
@@ -709,11 +818,21 @@
         final Bytes keyFrom = Bytes.wrap(new IntegerSerializer().serialize("", -1));
         final Bytes keyTo = Bytes.wrap(new IntegerSerializer().serialize("", 1));
 
-        try (final LogCaptureAppender appender = LogCaptureAppender.createAndRegister(CachingSessionStore.class); final KeyValueIterator<Windowed<Bytes>, byte[]> iterator = cachingStore.backwardFindSessions(keyFrom, keyTo, 0L, 10L)) {
+        try (final LogCaptureAppender appender = LogCaptureAppender.createAndRegister(CachingSessionStore.class);
+             final KeyValueIterator<Windowed<Bytes>, byte[]> iterator =
+                 cachingStore.backwardFindSessions(keyFrom, keyTo, 0L, 10L)) {
             assertFalse(iterator.hasNext());
 
             final List<String> messages = appender.getMessages();
-            assertThat(messages, hasItem("Returning empty iterator for fetch with invalid key range: from > to." + " This may be due to range arguments set in the wrong order, " + "or serdes that don't preserve ordering when lexicographically comparing the serialized bytes." + " Note that the built-in numerical serdes do not follow this for negative numbers"));
+            assertThat(
+                messages,
+                hasItem(
+                    "Returning empty iterator for fetch with invalid key range: from > to." +
+                        " This may be due to range arguments set in the wrong order, " +
+                        "or serdes that don't preserve ordering when lexicographically comparing the serialized bytes." +
+                        " Note that the built-in numerical serdes do not follow this for negative numbers"
+                )
+            );
         }
     }
 
@@ -723,11 +842,20 @@
         final Bytes keyFrom = Bytes.wrap(new IntegerSerializer().serialize("", -1));
         final Bytes keyTo = Bytes.wrap(new IntegerSerializer().serialize("", 1));
 
-        try (final LogCaptureAppender appender = LogCaptureAppender.createAndRegister(CachingSessionStore.class); final KeyValueIterator<Windowed<Bytes>, byte[]> iterator = cachingStore.findSessions(keyFrom, keyTo, 0L, 10L)) {
+        try (final LogCaptureAppender appender = LogCaptureAppender.createAndRegister(CachingSessionStore.class);
+             final KeyValueIterator<Windowed<Bytes>, byte[]> iterator = cachingStore.findSessions(keyFrom, keyTo, 0L, 10L)) {
             assertFalse(iterator.hasNext());
 
             final List<String> messages = appender.getMessages();
-            assertThat(messages, hasItem("Returning empty iterator for fetch with invalid key range: from > to." + " This may be due to range arguments set in the wrong order, " + "or serdes that don't preserve ordering when lexicographically comparing the serialized bytes." + " Note that the built-in numerical serdes do not follow this for negative numbers"));
+            assertThat(
+                messages,
+                hasItem(
+                    "Returning empty iterator for fetch with invalid key range: from > to." +
+                        " This may be due to range arguments set in the wrong order, " +
+                        "or serdes that don't preserve ordering when lexicographically comparing the serialized bytes." +
+                        " Note that the built-in numerical serdes do not follow this for negative numbers"
+                )
+            );
         }
     }
 
@@ -754,14 +882,23 @@
         private final Deserializer<V> valueDesializer;
         private final List<KeyValueTimestamp<K, Change<V>>> forwarded = new LinkedList<>();
 
-        CacheFlushListenerStub(final Deserializer<K> keyDeserializer, final Deserializer<V> valueDesializer) {
+        CacheFlushListenerStub(final Deserializer<K> keyDeserializer,
+                               final Deserializer<V> valueDesializer) {
             this.keyDeserializer = keyDeserializer;
             this.valueDesializer = valueDesializer;
         }
 
         @Override
         public void apply(final Record<byte[], Change<byte[]>> record) {
-            forwarded.add(new KeyValueTimestamp<>(keyDeserializer.deserialize(null, record.key()), new Change<>(valueDesializer.deserialize(null, record.value().newValue), valueDesializer.deserialize(null, record.value().oldValue)), record.timestamp()));
+            forwarded.add(
+                new KeyValueTimestamp<>(
+                    keyDeserializer.deserialize(null, record.key()),
+                    new Change<>(
+                        valueDesializer.deserialize(null, record.value().newValue),
+                        valueDesializer.deserialize(null, record.value().oldValue)),
+                    record.timestamp()
+                )
+            );
         }
     }
 }