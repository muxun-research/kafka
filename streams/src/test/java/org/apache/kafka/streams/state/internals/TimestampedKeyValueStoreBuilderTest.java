--- conflicted
+++ resolved
@@ -33,10 +33,6 @@
 
 import java.util.Collections;
 
-<<<<<<< HEAD
-import static org.easymock.EasyMock.*;
-=======
->>>>>>> 9494bebe
 import static org.hamcrest.MatcherAssert.assertThat;
 import static org.hamcrest.Matchers.equalTo;
 import static org.hamcrest.core.IsInstanceOf.instanceOf;
@@ -57,7 +53,12 @@
         when(supplier.name()).thenReturn("name");
         when(supplier.metricsScope()).thenReturn("metricScope");
 
-        builder = new TimestampedKeyValueStoreBuilder<>(supplier, Serdes.String(), Serdes.String(), new MockTime());
+        builder = new TimestampedKeyValueStoreBuilder<>(
+            supplier,
+            Serdes.String(),
+            Serdes.String(),
+            new MockTime()
+        );
     }
 
     private void setUp() {
@@ -100,14 +101,10 @@
 
     @Test
     public void shouldHaveChangeLoggingStoreWhenLoggingEnabled() {
-<<<<<<< HEAD
-        final TimestampedKeyValueStore<String, String> store = builder.withLoggingEnabled(Collections.emptyMap()).build();
-=======
         setUp();
         final TimestampedKeyValueStore<String, String> store = builder
             .withLoggingEnabled(Collections.emptyMap())
             .build();
->>>>>>> 9494bebe
         final StateStore wrapped = ((WrappedStateStore) store).wrapped();
         assertThat(store, instanceOf(MeteredTimestampedKeyValueStore.class));
         assertThat(wrapped, instanceOf(ChangeLoggingTimestampedKeyValueBytesStore.class));
@@ -116,15 +113,11 @@
 
     @Test
     public void shouldHaveCachingAndChangeLoggingWhenBothEnabled() {
-<<<<<<< HEAD
-        final TimestampedKeyValueStore<String, String> store = builder.withLoggingEnabled(Collections.emptyMap()).withCachingEnabled().build();
-=======
         setUp();
         final TimestampedKeyValueStore<String, String> store = builder
             .withLoggingEnabled(Collections.emptyMap())
             .withCachingEnabled()
             .build();
->>>>>>> 9494bebe
         final WrappedStateStore caching = (WrappedStateStore) ((WrappedStateStore) store).wrapped();
         final WrappedStateStore changeLogging = (WrappedStateStore) caching.wrapped();
         assertThat(store, instanceOf(MeteredTimestampedKeyValueStore.class));
@@ -138,7 +131,10 @@
         setUp();
         when(supplier.get()).thenReturn(new RocksDBTimestampedStore("name", "metrics-scope"));
 
-        final TimestampedKeyValueStore<String, String> store = builder.withLoggingDisabled().withCachingDisabled().build();
+        final TimestampedKeyValueStore<String, String> store = builder
+            .withLoggingDisabled()
+            .withCachingDisabled()
+            .build();
         assertThat(((WrappedStateStore) store).wrapped(), instanceOf(RocksDBTimestampedStore.class));
     }
 
@@ -147,7 +143,10 @@
         setUp();
         when(supplier.get()).thenReturn(new RocksDBStore("name", "metrics-scope"));
 
-        final TimestampedKeyValueStore<String, String> store = builder.withLoggingDisabled().withCachingDisabled().build();
+        final TimestampedKeyValueStore<String, String> store = builder
+            .withLoggingDisabled()
+            .withCachingDisabled()
+            .build();
         assertThat(((WrappedStateStore) store).wrapped(), instanceOf(KeyValueToTimestampedKeyValueByteStoreAdapter.class));
     }
 
@@ -183,7 +182,8 @@
         setUpWithoutInner();
         when(supplier.metricsScope()).thenReturn(null);
 
-        final Exception e = assertThrows(NullPointerException.class, () -> new TimestampedKeyValueStoreBuilder<>(supplier, Serdes.String(), Serdes.String(), new MockTime()));
+        final Exception e = assertThrows(NullPointerException.class,
+            () -> new TimestampedKeyValueStoreBuilder<>(supplier, Serdes.String(), Serdes.String(), new MockTime()));
         assertThat(e.getMessage(), equalTo("storeSupplier's metricsScope can't be null"));
     }
 
