--- conflicted
+++ resolved
@@ -30,14 +30,7 @@
 import org.slf4j.LoggerFactory;
 
 import java.io.IOException;
-import java.util.ArrayList;
-import java.util.Collection;
-import java.util.Collections;
-import java.util.HashSet;
-import java.util.List;
-import java.util.Map;
-import java.util.Properties;
-import java.util.Set;
+import java.util.*;
 import java.util.concurrent.ExecutionException;
 
 /**
@@ -45,22 +38,21 @@
  */
 public class EmbeddedKafkaCluster {
 
-	private static final Logger log = LoggerFactory.getLogger(EmbeddedKafkaCluster.class);
-	private static final int DEFAULT_BROKER_PORT = 0; // 0 results in a random port being selected
-	private static final int TOPIC_CREATION_TIMEOUT = 30000;
-	private static final int TOPIC_DELETION_TIMEOUT = 30000;
-	private EmbeddedZookeeper zookeeper = null;
-	private final KafkaEmbedded[] brokers;
-
-	private final Properties brokerConfig;
-	public final MockTime time;
+    private static final Logger log = LoggerFactory.getLogger(EmbeddedKafkaCluster.class);
+    private static final int DEFAULT_BROKER_PORT = 0; // 0 results in a random port being selected
+    private static final int TOPIC_CREATION_TIMEOUT = 30000;
+    private static final int TOPIC_DELETION_TIMEOUT = 30000;
+    private EmbeddedZookeeper zookeeper = null;
+    private final KafkaEmbedded[] brokers;
+
+    private final Properties brokerConfig;
+    public final MockTime time;
 
     public EmbeddedKafkaCluster(final int numBrokers) {
         this(numBrokers, new Properties());
     }
 
-    public EmbeddedKafkaCluster(final int numBrokers,
-                                final Properties brokerConfig) {
+    public EmbeddedKafkaCluster(final int numBrokers, final Properties brokerConfig) {
         this(numBrokers, brokerConfig, System.currentTimeMillis());
     }
 
@@ -70,45 +62,12 @@
         this(numBrokers, brokerConfig, mockTimeMillisStart, System.nanoTime());
     }
 
-    public EmbeddedKafkaCluster(final int numBrokers,
-                                final Properties brokerConfig,
-                                final long mockTimeMillisStart,
-                                final long mockTimeNanoStart) {
+    public EmbeddedKafkaCluster(final int numBrokers, final Properties brokerConfig, final long mockTimeMillisStart, final long mockTimeNanoStart) {
         brokers = new KafkaEmbedded[numBrokers];
         this.brokerConfig = brokerConfig;
         time = new MockTime(mockTimeMillisStart, mockTimeNanoStart);
     }
 
-<<<<<<< HEAD
-	/**
-	 * Creates and starts a Kafka cluster.
-	 */
-	public void start() throws IOException {
-		log.debug("Initiating embedded Kafka cluster startup");
-		log.debug("Starting a ZooKeeper instance");
-		zookeeper = new EmbeddedZookeeper();
-		log.debug("ZooKeeper instance is running at {}", zKConnectString());
-
-		brokerConfig.put(KafkaConfig$.MODULE$.ZkConnectProp(), zKConnectString());
-		brokerConfig.put(KafkaConfig$.MODULE$.PortProp(), DEFAULT_BROKER_PORT);
-		putIfAbsent(brokerConfig, KafkaConfig$.MODULE$.DeleteTopicEnableProp(), true);
-		putIfAbsent(brokerConfig, KafkaConfig$.MODULE$.LogCleanerDedupeBufferSizeProp(), 2 * 1024 * 1024L);
-		putIfAbsent(brokerConfig, KafkaConfig$.MODULE$.GroupMinSessionTimeoutMsProp(), 0);
-		putIfAbsent(brokerConfig, KafkaConfig$.MODULE$.GroupInitialRebalanceDelayMsProp(), 0);
-		putIfAbsent(brokerConfig, KafkaConfig$.MODULE$.OffsetsTopicReplicationFactorProp(), (short) 1);
-		putIfAbsent(brokerConfig, KafkaConfig$.MODULE$.OffsetsTopicPartitionsProp(), 5);
-		putIfAbsent(brokerConfig, KafkaConfig$.MODULE$.TransactionsTopicPartitionsProp(), 5);
-		putIfAbsent(brokerConfig, KafkaConfig$.MODULE$.AutoCreateTopicsEnableProp(), true);
-
-		for (int i = 0; i < brokers.length; i++) {
-			brokerConfig.put(KafkaConfig$.MODULE$.BrokerIdProp(), i);
-			log.debug("Starting a Kafka instance on port {} ...", brokerConfig.get(KafkaConfig$.MODULE$.PortProp()));
-			brokers[i] = new KafkaEmbedded(brokerConfig, time);
-
-			log.debug("Kafka instance is running at {}, connected to ZooKeeper at {}",
-					brokers[i].brokerList(), brokers[i].zookeeperConnect());
-		}
-=======
     /**
      * Creates and starts a Kafka cluster.
      */
@@ -134,10 +93,8 @@
             log.debug("Starting a Kafka instance on {} ...", brokerConfig.get(KafkaConfig.ListenersProp()));
             brokers[i] = new KafkaEmbedded(brokerConfig, time);
 
-            log.debug("Kafka instance is running at {}, connected to ZooKeeper at {}",
-                brokers[i].brokerList(), brokers[i].zookeeperConnect());
-        }
->>>>>>> 15418db6
+            log.debug("Kafka instance is running at {}, connected to ZooKeeper at {}", brokers[i].brokerList(), brokers[i].zookeeperConnect());
+        }
     }
 
     private void putIfAbsent(final Properties props, final String propertyKey, final Object propertyValue) {
@@ -146,32 +103,32 @@
         }
     }
 
-	/**
-	 * Stop the Kafka cluster.
-	 */
-	public void stop() {
-		if (brokers.length > 1) {
-			// delete the topics first to avoid cascading leader elections while shutting down the brokers
-			final Set<String> topics = getAllTopicsInCluster();
-			if (!topics.isEmpty()) {
-				try (final Admin adminClient = brokers[0].createAdminClient()) {
-					adminClient.deleteTopics(topics).all().get();
-				} catch (final InterruptedException e) {
-					log.warn("Got interrupted while deleting topics in preparation for stopping embedded brokers", e);
-					throw new RuntimeException(e);
-				} catch (final ExecutionException | RuntimeException e) {
-					log.warn("Couldn't delete all topics before stopping brokers", e);
-				}
-			}
-		}
-		for (final KafkaEmbedded broker : brokers) {
-			broker.stopAsync();
-		}
-		for (final KafkaEmbedded broker : brokers) {
-			broker.awaitStoppedAndPurge();
-		}
-		zookeeper.shutdown();
-	}
+    /**
+     * Stop the Kafka cluster.
+     */
+    public void stop() {
+        if (brokers.length > 1) {
+            // delete the topics first to avoid cascading leader elections while shutting down the brokers
+            final Set<String> topics = getAllTopicsInCluster();
+            if (!topics.isEmpty()) {
+                try (final Admin adminClient = brokers[0].createAdminClient()) {
+                    adminClient.deleteTopics(topics).all().get();
+                } catch (final InterruptedException e) {
+                    log.warn("Got interrupted while deleting topics in preparation for stopping embedded brokers", e);
+                    throw new RuntimeException(e);
+                } catch (final ExecutionException | RuntimeException e) {
+                    log.warn("Couldn't delete all topics before stopping brokers", e);
+                }
+            }
+        }
+        for (final KafkaEmbedded broker : brokers) {
+            broker.stopAsync();
+        }
+        for (final KafkaEmbedded broker : brokers) {
+            broker.awaitStoppedAndPurge();
+        }
+        zookeeper.shutdown();
+    }
 
     /**
      * The ZooKeeper connection string aka `zookeeper.connect` in `hostnameOrIp:port` format.
@@ -287,10 +244,10 @@
      */
     public void deleteTopicsAndWait(final long timeoutMs, final String... topics) throws InterruptedException {
         for (final String topic : topics) {
-			try {
-				brokers[0].deleteTopic(topic);
-			} catch (final UnknownTopicOrPartitionException ignored) {
-			}
+            try {
+                brokers[0].deleteTopic(topic);
+            } catch (final UnknownTopicOrPartitionException ignored) {
+            }
         }
 
         if (timeoutMs > 0) {
@@ -304,12 +261,12 @@
      * @param timeoutMs the max time to wait for the topics to be deleted (does not block if {@code <= 0})
      */
     public void deleteAllTopicsAndWait(final long timeoutMs) throws InterruptedException {
-		final Set<String> topics = getAllTopicsInCluster();
+        final Set<String> topics = getAllTopicsInCluster();
         for (final String topic : topics) {
-			try {
-				brokers[0].deleteTopic(topic);
-			} catch (final UnknownTopicOrPartitionException ignored) {
-			}
+            try {
+                brokers[0].deleteTopic(topic);
+            } catch (final UnknownTopicOrPartitionException ignored) {
+            }
         }
 
         if (timeoutMs > 0) {
@@ -334,7 +291,7 @@
 
         @Override
         public boolean conditionMet() {
-			final Set<String> allTopics = getAllTopicsInCluster();
+            final Set<String> allTopics = getAllTopicsInCluster();
             return !allTopics.removeAll(deletedTopics);
         }
     }
@@ -348,29 +305,29 @@
 
         @Override
         public boolean conditionMet() {
-			final Set<String> allTopics = getAllTopicsInCluster();
+            final Set<String> allTopics = getAllTopicsInCluster();
             return allTopics.equals(remainingTopics);
-		}
-	}
-
-	private List<KafkaServer> brokers() {
-		final List<KafkaServer> servers = new ArrayList<>();
-		for (final KafkaEmbedded broker : brokers) {
-			servers.add(broker.kafkaServer());
-		}
-		return servers;
-	}
-
-	public Properties getLogConfig(final String topic) {
-		return brokers[0].kafkaServer().zkClient().getEntityConfigs(ConfigType.Topic(), topic);
-	}
-
-	public Set<String> getAllTopicsInCluster() {
-		final scala.collection.Iterator<String> topicsIterator = brokers[0].kafkaServer().zkClient().getAllTopicsInCluster(false).iterator();
-		final Set<String> topics = new HashSet<>();
-		while (topicsIterator.hasNext()) {
-			topics.add(topicsIterator.next());
-		}
-		return topics;
-	}
+        }
+    }
+
+    private List<KafkaServer> brokers() {
+        final List<KafkaServer> servers = new ArrayList<>();
+        for (final KafkaEmbedded broker : brokers) {
+            servers.add(broker.kafkaServer());
+        }
+        return servers;
+    }
+
+    public Properties getLogConfig(final String topic) {
+        return brokers[0].kafkaServer().zkClient().getEntityConfigs(ConfigType.Topic(), topic);
+    }
+
+    public Set<String> getAllTopicsInCluster() {
+        final scala.collection.Iterator<String> topicsIterator = brokers[0].kafkaServer().zkClient().getAllTopicsInCluster(false).iterator();
+        final Set<String> topics = new HashSet<>();
+        while (topicsIterator.hasNext()) {
+            topics.add(topicsIterator.next());
+        }
+        return topics;
+    }
 }