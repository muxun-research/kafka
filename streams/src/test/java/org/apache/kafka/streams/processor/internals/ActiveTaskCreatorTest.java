--- conflicted
+++ resolved
@@ -42,29 +42,23 @@
 import org.mockito.quality.Strictness;
 
 import java.io.File;
-import java.util.*;
+import java.util.Collections;
+import java.util.HashMap;
+import java.util.Map;
+import java.util.Set;
+import java.util.UUID;
 import java.util.stream.Collectors;
 
 import static java.util.Collections.emptySet;
-<<<<<<< HEAD
-import static org.apache.kafka.common.utils.Utils.*;
-import static org.easymock.EasyMock.*;
-=======
 import static org.apache.kafka.common.utils.Utils.mkEntry;
 import static org.apache.kafka.common.utils.Utils.mkMap;
->>>>>>> 9494bebe
 import static org.hamcrest.CoreMatchers.equalTo;
 import static org.hamcrest.CoreMatchers.is;
 import static org.hamcrest.MatcherAssert.assertThat;
 import static org.hamcrest.Matchers.closeTo;
-<<<<<<< HEAD
-import static org.hamcrest.core.IsNot.not;
-import static org.junit.Assert.assertThrows;
-=======
 import static org.junit.jupiter.api.Assertions.assertThrows;
 import static org.mockito.Mockito.mock;
 import static org.mockito.Mockito.when;
->>>>>>> 9494bebe
 
 @ExtendWith(MockitoExtension.class)
 @MockitoSettings(strictness = Strictness.STRICT_STUBS)
@@ -78,16 +72,11 @@
     private ChangelogReader changeLogReader;
 
     private final MockClientSupplier mockClientSupplier = new MockClientSupplier();
-<<<<<<< HEAD
-    private final StreamsMetricsImpl streamsMetrics = new StreamsMetricsImpl(new Metrics(), "clientId", StreamsConfig.METRICS_LATEST, new MockTime());
-    private final Map<String, Object> properties = mkMap(mkEntry(StreamsConfig.APPLICATION_ID_CONFIG, "appId"), mkEntry(StreamsConfig.BOOTSTRAP_SERVERS_CONFIG, "dummy:1234"));
-=======
     private final StreamsMetricsImpl streamsMetrics = new StreamsMetricsImpl(new Metrics(), "clientId", "processId", new MockTime());
     private final Map<String, Object> properties = mkMap(
         mkEntry(StreamsConfig.APPLICATION_ID_CONFIG, "appId"),
         mkEntry(StreamsConfig.BOOTSTRAP_SERVERS_CONFIG, "dummy:1234")
     );
->>>>>>> 9494bebe
     final UUID uuid = UUID.randomUUID();
 
     private ActiveTaskCreator activeTaskCreator;
@@ -135,25 +124,10 @@
     public void shouldReturnStreamsProducerIfAtLeastOnceIsEnabled() {
         createTasks();
 
-<<<<<<< HEAD
-        final IllegalStateException thrown = assertThrows(IllegalStateException.class, () -> activeTaskCreator.streamsProducerForTask(null));
-
-        assertThat(thrown.getMessage(), is("Expected EXACTLY_ONCE to be enabled, but the processing mode was AT_LEAST_ONCE"));
-    }
-
-    @Test
-    public void shouldFailOnGetThreadProducerIfEosDisabled() {
-        createTasks();
-
-        final IllegalStateException thrown = assertThrows(IllegalStateException.class, activeTaskCreator::threadProducer);
-
-        assertThat(thrown.getMessage(), is("Expected EXACTLY_ONCE_V2 to be enabled, but the processing mode was AT_LEAST_ONCE"));
-=======
         final StreamsProducer threadProducer = activeTaskCreator.streamsProducer();
 
         assertThat(mockClientSupplier.producers.size(), is(1));
         assertThat(threadProducer.kafkaProducer(), is(mockClientSupplier.producers.get(0)));
->>>>>>> 9494bebe
     }
 
     @Test
@@ -161,157 +135,16 @@
         createTasks();
         mockClientSupplier.producers.get(0).closeException = new RuntimeException("KABOOM!");
 
-<<<<<<< HEAD
-        final StreamsException thrown = assertThrows(StreamsException.class, activeTaskCreator::closeThreadProducerIfNeeded);
-=======
         final StreamsException thrown = assertThrows(
             StreamsException.class,
             activeTaskCreator::close
         );
->>>>>>> 9494bebe
 
         assertThat(thrown.getMessage(), is("Thread producer encounter error trying to close."));
         assertThat(thrown.getCause().getMessage(), is("KABOOM!"));
     }
 
 
-<<<<<<< HEAD
-    // eos-alpha test
-
-    // functional test
-
-    @SuppressWarnings("deprecation")
-    @Test
-    public void shouldReturnStreamsProducerPerTaskIfEosAlphaEnabled() {
-        properties.put(StreamsConfig.PROCESSING_GUARANTEE_CONFIG, StreamsConfig.EXACTLY_ONCE);
-
-        shouldReturnStreamsProducerPerTask();
-    }
-
-    @SuppressWarnings("deprecation")
-    @Test
-    public void shouldConstructProducerMetricsWithEosAlphaEnabled() {
-        properties.put(StreamsConfig.PROCESSING_GUARANTEE_CONFIG, StreamsConfig.EXACTLY_ONCE);
-
-        shouldConstructProducerMetricsPerTask();
-    }
-
-    @SuppressWarnings("deprecation")
-    @Test
-    public void shouldConstructClientIdWithEosAlphaEnabled() {
-        properties.put(StreamsConfig.PROCESSING_GUARANTEE_CONFIG, StreamsConfig.EXACTLY_ONCE);
-        mockClientSupplier.setApplicationIdForProducer("appId");
-        createTasks();
-
-        final Set<String> clientIds = activeTaskCreator.producerClientIds();
-
-        assertThat(clientIds, is(mkSet("clientId-StreamThread-0-0_0-producer", "clientId-StreamThread-0-0_1-producer")));
-    }
-
-    @SuppressWarnings("deprecation")
-    @Test
-    public void shouldNoOpCloseThreadProducerIfEosAlphaEnabled() {
-        properties.put(StreamsConfig.PROCESSING_GUARANTEE_CONFIG, StreamsConfig.EXACTLY_ONCE);
-        mockClientSupplier.setApplicationIdForProducer("appId");
-        createTasks();
-
-        activeTaskCreator.closeThreadProducerIfNeeded();
-
-        assertThat(mockClientSupplier.producers.get(0).closed(), is(false));
-        assertThat(mockClientSupplier.producers.get(1).closed(), is(false));
-    }
-
-    @SuppressWarnings("deprecation")
-    @Test
-    public void shouldCloseTaskProducersIfEosAlphaEnabled() {
-        properties.put(StreamsConfig.PROCESSING_GUARANTEE_CONFIG, StreamsConfig.EXACTLY_ONCE);
-        mockClientSupplier.setApplicationIdForProducer("appId");
-        createTasks();
-
-        activeTaskCreator.closeAndRemoveTaskProducerIfNeeded(new TaskId(0, 0));
-        activeTaskCreator.closeAndRemoveTaskProducerIfNeeded(new TaskId(0, 1));
-        // should no-op unknown task
-        activeTaskCreator.closeAndRemoveTaskProducerIfNeeded(new TaskId(0, 2));
-
-        assertThat(mockClientSupplier.producers.get(0).closed(), is(true));
-        assertThat(mockClientSupplier.producers.get(1).closed(), is(true));
-
-        // should not throw because producer should be removed
-        mockClientSupplier.producers.get(0).closeException = new RuntimeException("KABOOM!");
-        activeTaskCreator.closeAndRemoveTaskProducerIfNeeded(new TaskId(0, 0));
-    }
-
-    @SuppressWarnings("deprecation")
-    @Test
-    public void shouldReturnBlockedTimeWhenTaskProducers() {
-        properties.put(StreamsConfig.PROCESSING_GUARANTEE_CONFIG, StreamsConfig.EXACTLY_ONCE);
-        mockClientSupplier.setApplicationIdForProducer("appId");
-        createTasks();
-        double total = 0.0;
-        double blocked = 1.0;
-        for (final MockProducer<?, ?> producer : mockClientSupplier.producers) {
-            addMetric(producer, "flush-time-ns-total", blocked);
-            total += blocked;
-            blocked += 1.0;
-        }
-
-        assertThat(activeTaskCreator.totalProducerBlockedTime(), closeTo(total, 0.01));
-    }
-
-    // error handling
-
-    @SuppressWarnings("deprecation")
-    @Test
-    public void shouldFailForUnknownTaskOnStreamsProducerPerTaskIfEosAlphaEnabled() {
-        properties.put(StreamsConfig.PROCESSING_GUARANTEE_CONFIG, StreamsConfig.EXACTLY_ONCE);
-        mockClientSupplier.setApplicationIdForProducer("appId");
-
-        createTasks();
-
-        {
-            final IllegalStateException thrown = assertThrows(IllegalStateException.class, () -> activeTaskCreator.streamsProducerForTask(null));
-
-            assertThat(thrown.getMessage(), is("Unknown TaskId: null"));
-        }
-        {
-            final IllegalStateException thrown = assertThrows(IllegalStateException.class, () -> activeTaskCreator.streamsProducerForTask(new TaskId(0, 2)));
-
-            assertThat(thrown.getMessage(), is("Unknown TaskId: 0_2"));
-        }
-    }
-
-    @SuppressWarnings("deprecation")
-    @Test
-    public void shouldFailOnGetThreadProducerIfEosAlphaEnabled() {
-        properties.put(StreamsConfig.PROCESSING_GUARANTEE_CONFIG, StreamsConfig.EXACTLY_ONCE);
-        mockClientSupplier.setApplicationIdForProducer("appId");
-
-        createTasks();
-
-        final IllegalStateException thrown = assertThrows(IllegalStateException.class, activeTaskCreator::threadProducer);
-
-        assertThat(thrown.getMessage(), is("Expected EXACTLY_ONCE_V2 to be enabled, but the processing mode was EXACTLY_ONCE_ALPHA"));
-    }
-
-    @SuppressWarnings("deprecation")
-    @Test
-    public void shouldThrowStreamsExceptionOnErrorCloseTaskProducerIfEosAlphaEnabled() {
-        properties.put(StreamsConfig.PROCESSING_GUARANTEE_CONFIG, StreamsConfig.EXACTLY_ONCE);
-        mockClientSupplier.setApplicationIdForProducer("appId");
-        createTasks();
-        mockClientSupplier.producers.get(0).closeException = new RuntimeException("KABOOM!");
-
-        final StreamsException thrown = assertThrows(StreamsException.class, () -> activeTaskCreator.closeAndRemoveTaskProducerIfNeeded(new TaskId(0, 0)));
-
-        assertThat(thrown.getMessage(), is("[0_0] task producer encounter error trying to close."));
-        assertThat(thrown.getCause().getMessage(), is("KABOOM!"));
-
-        // should not throw again because producer should be removed
-        activeTaskCreator.closeAndRemoveTaskProducerIfNeeded(new TaskId(0, 0));
-    }
-
-=======
->>>>>>> 9494bebe
 
     // eos-v2 test
 
@@ -377,78 +210,31 @@
     // error handling
 
     @Test
-<<<<<<< HEAD
-    public void shouldFailOnStreamsProducerPerTaskIfEosV2Enabled() {
-        properties.put(StreamsConfig.PROCESSING_GUARANTEE_CONFIG, StreamsConfig.EXACTLY_ONCE_V2);
-        mockClientSupplier.setApplicationIdForProducer("appId");
-
-        createTasks();
-
-        final IllegalStateException thrown = assertThrows(IllegalStateException.class, () -> activeTaskCreator.streamsProducerForTask(null));
-
-        assertThat(thrown.getMessage(), is("Expected EXACTLY_ONCE to be enabled, but the processing mode was EXACTLY_ONCE_V2"));
-    }
-
-    @Test
-    public void shouldThrowStreamsExceptionOnErrorCloseThreadProducerIfEosV2Enabled() {
-=======
     public void shouldThrowStreamsExceptionOnErrorCloseIfEosV2Enabled() {
->>>>>>> 9494bebe
         properties.put(StreamsConfig.PROCESSING_GUARANTEE_CONFIG, StreamsConfig.EXACTLY_ONCE_V2);
         mockClientSupplier.setApplicationIdForProducer("appId");
         createTasks();
         mockClientSupplier.producers.get(0).closeException = new RuntimeException("KABOOM!");
 
-<<<<<<< HEAD
-        final StreamsException thrown = assertThrows(StreamsException.class, activeTaskCreator::closeThreadProducerIfNeeded);
-=======
         final StreamsException thrown = assertThrows(
             StreamsException.class,
             activeTaskCreator::close
         );
->>>>>>> 9494bebe
 
         assertThat(thrown.getMessage(), is("Thread producer encounter error trying to close."));
         assertThat(thrown.getCause().getMessage(), is("KABOOM!"));
     }
 
-<<<<<<< HEAD
-    private void shouldReturnStreamsProducerPerTask() {
-        mockClientSupplier.setApplicationIdForProducer("appId");
-
-        createTasks();
-
-        final StreamsProducer streamsProducer1 = activeTaskCreator.streamsProducerForTask(new TaskId(0, 0));
-        final StreamsProducer streamsProducer2 = activeTaskCreator.streamsProducerForTask(new TaskId(0, 1));
-
-        assertThat(streamsProducer1, not(is(streamsProducer2)));
-    }
-
-    private void shouldConstructProducerMetricsPerTask() {
-        mockClientSupplier.setApplicationIdForProducer("appId");
-
-        createTasks();
-
-        final MetricName testMetricName1 = new MetricName("test_metric_1", "", "", new HashMap<>());
-        final Metric testMetric1 = new KafkaMetric(new Object(), testMetricName1, (Measurable) (config, now) -> 0, null, new MockTime());
-        mockClientSupplier.producers.get(0).setMockMetrics(testMetricName1, testMetric1);
-        final MetricName testMetricName2 = new MetricName("test_metric_2", "", "", new HashMap<>());
-        final Metric testMetric2 = new KafkaMetric(new Object(), testMetricName2, (Measurable) (config, now) -> 0, null, new MockTime());
-        mockClientSupplier.producers.get(0).setMockMetrics(testMetricName2, testMetric2);
-
-        final Map<MetricName, Metric> producerMetrics = activeTaskCreator.producerMetrics();
-
-        assertThat(producerMetrics, is(mkMap(mkEntry(testMetricName1, testMetric1), mkEntry(testMetricName2, testMetric2))));
-    }
-
-    private void shouldConstructThreadProducerMetric() {
-=======
     private void shouldConstructStreamsProducerMetric() {
->>>>>>> 9494bebe
         createTasks();
 
         final MetricName testMetricName = new MetricName("test_metric", "", "", new HashMap<>());
-        final Metric testMetric = new KafkaMetric(new Object(), testMetricName, (Measurable) (config, now) -> 0, null, new MockTime());
+        final Metric testMetric = new KafkaMetric(
+            new Object(),
+            testMetricName,
+            (Measurable) (config, now) -> 0,
+            null,
+            new MockTime());
         mockClientSupplier.producers.get(0).setMockMetrics(testMetricName, testMetric);
         assertThat(mockClientSupplier.producers.size(), is(1));
 
@@ -478,11 +264,6 @@
         when(topology.sources()).thenReturn(Collections.singleton(sourceNode));
 
         final StreamsConfig config = new StreamsConfig(properties);
-<<<<<<< HEAD
-        activeTaskCreator = new ActiveTaskCreator(new TopologyMetadata(builder, config), config, streamsMetrics, stateDirectory, changeLogReader, new ThreadCache(new LogContext(), 0L, streamsMetrics), new MockTime(), mockClientSupplier, "clientId-StreamThread-0", uuid, new LogContext().logger(ActiveTaskCreator.class), false);
-
-        assertThat(activeTaskCreator.createTasks(mockClientSupplier.consumer, mkMap(mkEntry(task00, Collections.singleton(new TopicPartition("topic", 0))), mkEntry(task01, Collections.singleton(new TopicPartition("topic", 1))))).stream().map(Task::id).collect(Collectors.toSet()), equalTo(mkSet(task00, task01)));
-=======
         activeTaskCreator = new ActiveTaskCreator(
             new TopologyMetadata(builder, config),
             config,
@@ -509,10 +290,12 @@
             ).stream().map(Task::id).collect(Collectors.toSet()),
             equalTo(Set.of(task00, task01))
         );
->>>>>>> 9494bebe
-    }
-
-    private void addMetric(final MockProducer<?, ?> producer, final String name, final double value) {
+    }
+
+    private void addMetric(
+        final MockProducer<?, ?> producer,
+        final String name,
+        final double value) {
         final MetricName metricName = metricName(name);
         producer.setMockMetrics(metricName, new Metric() {
             @Override
