/*
 * Licensed to the Apache Software Foundation (ASF) under one or more
 * contributor license agreements. See the NOTICE file distributed with
 * this work for additional information regarding copyright ownership.
 * The ASF licenses this file to You under the Apache License, Version 2.0
 * (the "License"); you may not use this file except in compliance with
 * the License. You may obtain a copy of the License at
 *
 *    http://www.apache.org/licenses/LICENSE-2.0
 *
 * Unless required by applicable law or agreed to in writing, software
 * distributed under the License is distributed on an "AS IS" BASIS,
 * WITHOUT WARRANTIES OR CONDITIONS OF ANY KIND, either express or implied.
 * See the License for the specific language governing permissions and
 * limitations under the License.
 */
package org.apache.kafka.streams.integration;

import org.apache.kafka.common.utils.BytesTest;
import org.apache.kafka.streams.kstream.internals.KTableKTableForeignKeyJoinScenarioTest;
import org.apache.kafka.streams.kstream.internals.foreignkeyjoin.CombinedKeySchemaTest;
import org.apache.kafka.streams.kstream.internals.foreignkeyjoin.ResponseJoinProcessorSupplierTest;
import org.apache.kafka.streams.kstream.internals.foreignkeyjoin.SubscriptionResponseWrapperSerdeTest;
import org.apache.kafka.streams.kstream.internals.foreignkeyjoin.SubscriptionWrapperSerdeTest;
import org.junit.runner.RunWith;
import org.junit.runners.Suite;

/**
 * This suite runs all the tests related to the KTable-KTable foreign key join feature.
 * <p>
 * It can be used from an IDE to selectively just run these tests when developing code related to KTable-KTable
 * foreign key join.
 * <p>
 * If desired, it can also be added to a Gradle build task, although this isn't strictly necessary, since all
 * these tests are already included in the `:streams:test` task.
 */
@RunWith(Suite.class)
@Suite.SuiteClasses({
<<<<<<< HEAD
		BytesTest.class,
		KTableKTableForeignKeyInnerJoinMultiIntegrationTest.class,
		KTableKTableForeignKeyJoinIntegrationTest.class,
		KTableKTableForeignKeyJoinMaterializationIntegrationTest.class,
		KTableKTableForeignKeyJoinScenarioTest.class,
		CombinedKeySchemaTest.class,
		SubscriptionWrapperSerdeTest.class,
		SubscriptionResponseWrapperSerdeTest.class,
		SubscriptionResolverJoinProcessorSupplierTest.class
=======
    BytesTest.class,
    KTableKTableForeignKeyInnerJoinMultiIntegrationTest.class,
    KTableKTableForeignKeyJoinIntegrationTest.class,
    KTableKTableForeignKeyJoinMaterializationIntegrationTest.class,
    KTableKTableForeignKeyJoinScenarioTest.class,
    CombinedKeySchemaTest.class,
    SubscriptionWrapperSerdeTest.class,
    SubscriptionResponseWrapperSerdeTest.class,
    ResponseJoinProcessorSupplierTest.class
>>>>>>> 15418db6
})
public class ForeignKeyJoinSuite {
}

<|MERGE_RESOLUTION|>--- conflicted
+++ resolved
@@ -27,37 +27,15 @@
 
 /**
  * This suite runs all the tests related to the KTable-KTable foreign key join feature.
- * <p>
+ *
  * It can be used from an IDE to selectively just run these tests when developing code related to KTable-KTable
  * foreign key join.
- * <p>
+ *
  * If desired, it can also be added to a Gradle build task, although this isn't strictly necessary, since all
  * these tests are already included in the `:streams:test` task.
  */
 @RunWith(Suite.class)
-@Suite.SuiteClasses({
-<<<<<<< HEAD
-		BytesTest.class,
-		KTableKTableForeignKeyInnerJoinMultiIntegrationTest.class,
-		KTableKTableForeignKeyJoinIntegrationTest.class,
-		KTableKTableForeignKeyJoinMaterializationIntegrationTest.class,
-		KTableKTableForeignKeyJoinScenarioTest.class,
-		CombinedKeySchemaTest.class,
-		SubscriptionWrapperSerdeTest.class,
-		SubscriptionResponseWrapperSerdeTest.class,
-		SubscriptionResolverJoinProcessorSupplierTest.class
-=======
-    BytesTest.class,
-    KTableKTableForeignKeyInnerJoinMultiIntegrationTest.class,
-    KTableKTableForeignKeyJoinIntegrationTest.class,
-    KTableKTableForeignKeyJoinMaterializationIntegrationTest.class,
-    KTableKTableForeignKeyJoinScenarioTest.class,
-    CombinedKeySchemaTest.class,
-    SubscriptionWrapperSerdeTest.class,
-    SubscriptionResponseWrapperSerdeTest.class,
-    ResponseJoinProcessorSupplierTest.class
->>>>>>> 15418db6
-})
+@Suite.SuiteClasses({BytesTest.class, KTableKTableForeignKeyInnerJoinMultiIntegrationTest.class, KTableKTableForeignKeyJoinIntegrationTest.class, KTableKTableForeignKeyJoinMaterializationIntegrationTest.class, KTableKTableForeignKeyJoinScenarioTest.class, CombinedKeySchemaTest.class, SubscriptionWrapperSerdeTest.class, SubscriptionResponseWrapperSerdeTest.class, ResponseJoinProcessorSupplierTest.class})
 public class ForeignKeyJoinSuite {
 }
 
