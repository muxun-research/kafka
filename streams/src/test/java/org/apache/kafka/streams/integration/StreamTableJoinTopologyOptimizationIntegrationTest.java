/*
 * Licensed to the Apache Software Foundation (ASF) under one or more
 * contributor license agreements. See the NOTICE file distributed with
 * this work for additional information regarding copyright ownership.
 * The ASF licenses this file to You under the Apache License, Version 2.0
 * (the "License"); you may not use this file except in compliance with
 * the License. You may obtain a copy of the License at
 *
 *    http://www.apache.org/licenses/LICENSE-2.0
 *
 * Unless required by applicable law or agreed to in writing, software
 * distributed under the License is distributed on an "AS IS" BASIS,
 * WITHOUT WARRANTIES OR CONDITIONS OF ANY KIND, either express or implied.
 * See the License for the specific language governing permissions and
 * limitations under the License.
 */
package org.apache.kafka.streams.integration;

import org.apache.kafka.clients.admin.AdminClient;
import org.apache.kafka.clients.admin.AdminClientConfig;
import org.apache.kafka.clients.admin.TopicDescription;
import org.apache.kafka.clients.consumer.ConsumerConfig;
import org.apache.kafka.common.serialization.Deserializer;
import org.apache.kafka.common.serialization.IntegerDeserializer;
import org.apache.kafka.common.serialization.IntegerSerializer;
import org.apache.kafka.common.serialization.Serdes;
import org.apache.kafka.common.serialization.StringDeserializer;
import org.apache.kafka.common.serialization.StringSerializer;
import org.apache.kafka.streams.KafkaStreams;
import org.apache.kafka.streams.KeyValue;
import org.apache.kafka.streams.StreamsBuilder;
import org.apache.kafka.streams.StreamsConfig;
import org.apache.kafka.streams.integration.utils.EmbeddedKafkaCluster;
import org.apache.kafka.streams.integration.utils.IntegrationTestUtils;
import org.apache.kafka.streams.kstream.KStream;
import org.apache.kafka.streams.kstream.KTable;
import org.apache.kafka.streams.kstream.Materialized;
import org.apache.kafka.streams.kstream.Named;
import org.apache.kafka.test.IntegrationTest;
import org.apache.kafka.test.TestUtils;
import org.junit.After;
import org.junit.AfterClass;
import org.junit.Before;
import org.junit.BeforeClass;
import org.junit.Rule;
import org.junit.Test;
import org.junit.experimental.categories.Category;
import org.junit.rules.TestName;
import org.junit.rules.Timeout;
import org.junit.runner.RunWith;
import org.junit.runners.Parameterized;

import java.io.IOException;
import java.util.Arrays;
import java.util.Collection;
import java.util.Collections;
import java.util.List;
import java.util.Properties;
import java.util.Set;
import java.util.concurrent.CountDownLatch;
import java.util.concurrent.TimeUnit;

import static org.apache.kafka.streams.integration.utils.IntegrationTestUtils.safeUniqueTestName;
import static org.junit.Assert.assertEquals;
import static org.junit.Assert.assertFalse;
import static org.junit.Assert.assertTrue;

@RunWith(value = Parameterized.class)
@Category({IntegrationTest.class})
public class StreamTableJoinTopologyOptimizationIntegrationTest {
<<<<<<< HEAD
	private static final int NUM_BROKERS = 1;

	public static final EmbeddedKafkaCluster CLUSTER = new EmbeddedKafkaCluster(NUM_BROKERS);

	@BeforeClass
	public static void startCluster() throws IOException {
		CLUSTER.start();
	}

	@AfterClass
	public static void closeCluster() {
		CLUSTER.stop();
	}

	private String tableTopic;
	private String inputTopic;
	private String outputTopic;
	private String applicationId;
	private KafkaStreams kafkaStreams;

	private Properties streamsConfiguration;

	@Rule
	public TestName testName = new TestName();

	@Parameterized.Parameter
	public String topologyOptimization;

	@Parameterized.Parameters(name = "Optimization = {0}")
	public static Collection<?> topologyOptimization() {
		return Arrays.asList(new String[][]{
				{StreamsConfig.OPTIMIZE},
				{StreamsConfig.NO_OPTIMIZATION}
		});
	}

	@Before
	public void before() throws InterruptedException {
		streamsConfiguration = new Properties();

		final String safeTestName = safeUniqueTestName(getClass(), testName);

		tableTopic = "table-topic" + safeTestName;
		inputTopic = "stream-topic-" + safeTestName;
		outputTopic = "output-topic-" + safeTestName;
		applicationId = "app-" + safeTestName;

		CLUSTER.createTopic(inputTopic, 4, 1);
		CLUSTER.createTopic(tableTopic, 2, 1);
		CLUSTER.createTopic(outputTopic, 4, 1);

		streamsConfiguration.put(StreamsConfig.APPLICATION_ID_CONFIG, applicationId);
		streamsConfiguration.put(StreamsConfig.BOOTSTRAP_SERVERS_CONFIG, CLUSTER.bootstrapServers());
		streamsConfiguration.put(StreamsConfig.STATE_DIR_CONFIG, TestUtils.tempDirectory().getPath());
		streamsConfiguration.put(StreamsConfig.CACHE_MAX_BYTES_BUFFERING_CONFIG, 0);
		streamsConfiguration.put(StreamsConfig.COMMIT_INTERVAL_MS_CONFIG, 100);
		streamsConfiguration.put(StreamsConfig.DEFAULT_KEY_SERDE_CLASS_CONFIG, Serdes.Integer().getClass());
		streamsConfiguration.put(StreamsConfig.DEFAULT_VALUE_SERDE_CLASS_CONFIG, Serdes.String().getClass());
		streamsConfiguration.put(StreamsConfig.TOPOLOGY_OPTIMIZATION_CONFIG, topologyOptimization);
	}

	@After
	public void whenShuttingDown() throws IOException {
		if (kafkaStreams != null) {
			kafkaStreams.close();
		}
		IntegrationTestUtils.purgeLocalStreamsState(streamsConfiguration);
	}

	@Test
	public void shouldDoStreamTableJoinWithDifferentNumberOfPartitions() throws Exception {
		final String storeName = "store";
		final String selectKeyName = "selectKey";

		final StreamsBuilder streamsBuilder = new StreamsBuilder();

		final KStream<Integer, String> stream = streamsBuilder.stream(inputTopic);
		final KTable<Integer, String> table = streamsBuilder.table(tableTopic, Materialized.as(storeName));

		stream
				.selectKey((key, value) -> key, Named.as(selectKeyName))
				.join(table, (value1, value2) -> value2)
				.to(outputTopic);

		kafkaStreams = startStreams(streamsBuilder);

		final long timestamp = System.currentTimeMillis();

		final List<KeyValue<Integer, String>> expectedRecords = Arrays.asList(
				new KeyValue<>(1, "A"),
				new KeyValue<>(2, "B")
		);

		sendEvents(inputTopic, timestamp, expectedRecords);
		sendEvents(outputTopic, timestamp, expectedRecords);

		validateReceivedMessages(
				outputTopic,
				new IntegerDeserializer(),
				new StringDeserializer(),
				expectedRecords
		);

		final Set<String> allTopicsInCluster = CLUSTER.getAllTopicsInCluster();

		final String repartitionTopicName = applicationId + "-" + selectKeyName + "-repartition";
		final String tableChangelogStoreName = applicationId + "-" + storeName + "-changelog";

		assertTrue(topicExists(repartitionTopicName));
		assertEquals(2, getNumberOfPartitionsForTopic(repartitionTopicName));

		if (StreamsConfig.OPTIMIZE.equals(topologyOptimization)) {
			assertFalse(allTopicsInCluster.contains(tableChangelogStoreName));
		} else if (StreamsConfig.NO_OPTIMIZATION.equals(topologyOptimization)) {
			assertTrue(allTopicsInCluster.contains(tableChangelogStoreName));
		}
	}

	private KafkaStreams startStreams(final StreamsBuilder builder) throws InterruptedException {
		final CountDownLatch latch = new CountDownLatch(1);
		final KafkaStreams kafkaStreams = new KafkaStreams(builder.build(streamsConfiguration), streamsConfiguration);

		kafkaStreams.setStateListener((newState, oldState) -> {
			if (KafkaStreams.State.REBALANCING == oldState && KafkaStreams.State.RUNNING == newState) {
				latch.countDown();
			}
		});

		kafkaStreams.start();

		latch.await(IntegrationTestUtils.DEFAULT_TIMEOUT, TimeUnit.MILLISECONDS);

		return kafkaStreams;
	}

	private int getNumberOfPartitionsForTopic(final String topic) throws Exception {
		try (final AdminClient adminClient = createAdminClient()) {
			final TopicDescription topicDescription = adminClient.describeTopics(Collections.singleton(topic))
					.values()
					.get(topic)
					.get(IntegrationTestUtils.DEFAULT_TIMEOUT, TimeUnit.MILLISECONDS);

			return topicDescription.partitions().size();
		}
	}

	private boolean topicExists(final String topic) {
		return CLUSTER.getAllTopicsInCluster().contains(topic);
	}

	private <K, V> void sendEvents(final String topic,
								   final long timestamp,
								   final List<KeyValue<K, V>> events) throws Exception {
		IntegrationTestUtils.produceKeyValuesSynchronouslyWithTimestamp(
				topic,
				events,
				TestUtils.producerConfig(
						CLUSTER.bootstrapServers(),
						IntegerSerializer.class,
						StringSerializer.class,
						new Properties()
				),
				timestamp
		);
	}

	private <K, V> void validateReceivedMessages(final String topic,
												 final Deserializer<K> keySerializer,
												 final Deserializer<V> valueSerializer,
												 final List<KeyValue<K, V>> expectedRecords) throws Exception {

		final String safeTestName = safeUniqueTestName(getClass(), testName);
		final Properties consumerProperties = new Properties();
		consumerProperties.setProperty(ConsumerConfig.BOOTSTRAP_SERVERS_CONFIG, CLUSTER.bootstrapServers());
		consumerProperties.setProperty(ConsumerConfig.GROUP_ID_CONFIG, "group-" + safeTestName);
		consumerProperties.setProperty(ConsumerConfig.AUTO_OFFSET_RESET_CONFIG, "earliest");
		consumerProperties.setProperty(
				ConsumerConfig.KEY_DESERIALIZER_CLASS_CONFIG,
				keySerializer.getClass().getName()
		);
		consumerProperties.setProperty(
				ConsumerConfig.VALUE_DESERIALIZER_CLASS_CONFIG,
				valueSerializer.getClass().getName()
		);

		IntegrationTestUtils.waitUntilFinalKeyValueRecordsReceived(
				consumerProperties,
				topic,
				expectedRecords
		);
	}

	private static AdminClient createAdminClient() {
		final Properties properties = new Properties();
		properties.put(AdminClientConfig.BOOTSTRAP_SERVERS_CONFIG, CLUSTER.bootstrapServers());

		return AdminClient.create(properties);
	}
=======
    @Rule
    public Timeout globalTimeout = Timeout.seconds(600);
    private static final int NUM_BROKERS = 1;

    public static final EmbeddedKafkaCluster CLUSTER = new EmbeddedKafkaCluster(NUM_BROKERS);

    @BeforeClass
    public static void startCluster() throws IOException {
        CLUSTER.start();
    }

    @AfterClass
    public static void closeCluster() {
        CLUSTER.stop();
    }

    private String tableTopic;
    private String inputTopic;
    private String outputTopic;
    private String applicationId;
    private KafkaStreams kafkaStreams;

    private Properties streamsConfiguration;

    @Rule
    public TestName testName = new TestName();

    @Parameterized.Parameter
    public String topologyOptimization;

    @Parameterized.Parameters(name = "Optimization = {0}")
    public static Collection<?> topologyOptimization() {
        return Arrays.asList(new String[][]{
            {StreamsConfig.OPTIMIZE},
            {StreamsConfig.NO_OPTIMIZATION}
        });
    }

    @Before
    public void before() throws InterruptedException {
        streamsConfiguration = new Properties();

        final String safeTestName = safeUniqueTestName(getClass(), testName);

        tableTopic = "table-topic" + safeTestName;
        inputTopic = "stream-topic-" + safeTestName;
        outputTopic = "output-topic-" + safeTestName;
        applicationId = "app-" + safeTestName;

        CLUSTER.createTopic(inputTopic, 4, 1);
        CLUSTER.createTopic(tableTopic, 2, 1);
        CLUSTER.createTopic(outputTopic, 4, 1);

        streamsConfiguration.put(StreamsConfig.APPLICATION_ID_CONFIG, applicationId);
        streamsConfiguration.put(StreamsConfig.BOOTSTRAP_SERVERS_CONFIG, CLUSTER.bootstrapServers());
        streamsConfiguration.put(StreamsConfig.STATE_DIR_CONFIG, TestUtils.tempDirectory().getPath());
        streamsConfiguration.put(StreamsConfig.STATESTORE_CACHE_MAX_BYTES_CONFIG, 0);
        streamsConfiguration.put(StreamsConfig.COMMIT_INTERVAL_MS_CONFIG, 100L);
        streamsConfiguration.put(StreamsConfig.DEFAULT_KEY_SERDE_CLASS_CONFIG, Serdes.Integer().getClass());
        streamsConfiguration.put(StreamsConfig.DEFAULT_VALUE_SERDE_CLASS_CONFIG, Serdes.String().getClass());
        streamsConfiguration.put(StreamsConfig.TOPOLOGY_OPTIMIZATION_CONFIG, topologyOptimization);
    }

    @After
    public void whenShuttingDown() throws IOException {
        if (kafkaStreams != null) {
            kafkaStreams.close();
        }
        IntegrationTestUtils.purgeLocalStreamsState(streamsConfiguration);
    }

    @Test
    public void shouldDoStreamTableJoinWithDifferentNumberOfPartitions() throws Exception {
        final String storeName = "store";
        final String selectKeyName = "selectKey";

        final StreamsBuilder streamsBuilder = new StreamsBuilder();

        final KStream<Integer, String> stream = streamsBuilder.stream(inputTopic);
        final KTable<Integer, String> table = streamsBuilder.table(tableTopic, Materialized.as(storeName));

        stream
            .selectKey((key, value) -> key, Named.as(selectKeyName))
            .join(table, (value1, value2) -> value2)
            .to(outputTopic);

        kafkaStreams = startStreams(streamsBuilder);

        final long timestamp = System.currentTimeMillis();

        final List<KeyValue<Integer, String>> expectedRecords = Arrays.asList(
            new KeyValue<>(1, "A"),
            new KeyValue<>(2, "B")
        );

        sendEvents(inputTopic, timestamp, expectedRecords);
        sendEvents(outputTopic, timestamp, expectedRecords);

        validateReceivedMessages(
            outputTopic,
            new IntegerDeserializer(),
            new StringDeserializer(),
            expectedRecords
        );

        final Set<String> allTopicsInCluster = CLUSTER.getAllTopicsInCluster();

        final String repartitionTopicName = applicationId + "-" + selectKeyName + "-repartition";
        final String tableChangelogStoreName = applicationId + "-" + storeName + "-changelog";

        assertTrue(topicExists(repartitionTopicName));
        assertEquals(2, getNumberOfPartitionsForTopic(repartitionTopicName));

        if (StreamsConfig.OPTIMIZE.equals(topologyOptimization)) {
            assertFalse(allTopicsInCluster.contains(tableChangelogStoreName));
        } else if (StreamsConfig.NO_OPTIMIZATION.equals(topologyOptimization)) {
            assertTrue(allTopicsInCluster.contains(tableChangelogStoreName));
        }
    }

    private KafkaStreams startStreams(final StreamsBuilder builder) throws InterruptedException {
        final CountDownLatch latch = new CountDownLatch(1);
        final KafkaStreams kafkaStreams = new KafkaStreams(builder.build(streamsConfiguration), streamsConfiguration);

        kafkaStreams.setStateListener((newState, oldState) -> {
            if (KafkaStreams.State.REBALANCING == oldState && KafkaStreams.State.RUNNING == newState) {
                latch.countDown();
            }
        });

        kafkaStreams.start();

        latch.await(IntegrationTestUtils.DEFAULT_TIMEOUT, TimeUnit.MILLISECONDS);

        return kafkaStreams;
    }

    private int getNumberOfPartitionsForTopic(final String topic) throws Exception {
        try (final AdminClient adminClient = createAdminClient()) {
            final TopicDescription topicDescription = adminClient.describeTopics(Collections.singleton(topic))
                                                                 .topicNameValues()
                                                                 .get(topic)
                                                                 .get(IntegrationTestUtils.DEFAULT_TIMEOUT, TimeUnit.MILLISECONDS);

            return topicDescription.partitions().size();
        }
    }

    private boolean topicExists(final String topic) {
        return CLUSTER.getAllTopicsInCluster().contains(topic);
    }

    private <K, V> void sendEvents(final String topic,
                                   final long timestamp,
                                   final List<KeyValue<K, V>> events) throws Exception {
        IntegrationTestUtils.produceKeyValuesSynchronouslyWithTimestamp(
            topic,
            events,
            TestUtils.producerConfig(
                CLUSTER.bootstrapServers(),
                IntegerSerializer.class,
                StringSerializer.class,
                new Properties()
            ),
            timestamp
        );
    }

    private <K, V> void validateReceivedMessages(final String topic,
                                                 final Deserializer<K> keySerializer,
                                                 final Deserializer<V> valueSerializer,
                                                 final List<KeyValue<K, V>> expectedRecords) throws Exception {

        final String safeTestName = safeUniqueTestName(getClass(), testName);
        final Properties consumerProperties = new Properties();
        consumerProperties.setProperty(ConsumerConfig.BOOTSTRAP_SERVERS_CONFIG, CLUSTER.bootstrapServers());
        consumerProperties.setProperty(ConsumerConfig.GROUP_ID_CONFIG, "group-" + safeTestName);
        consumerProperties.setProperty(ConsumerConfig.AUTO_OFFSET_RESET_CONFIG, "earliest");
        consumerProperties.setProperty(
            ConsumerConfig.KEY_DESERIALIZER_CLASS_CONFIG,
            keySerializer.getClass().getName()
        );
        consumerProperties.setProperty(
            ConsumerConfig.VALUE_DESERIALIZER_CLASS_CONFIG,
            valueSerializer.getClass().getName()
        );

        IntegrationTestUtils.waitUntilFinalKeyValueRecordsReceived(
            consumerProperties,
            topic,
            expectedRecords
        );
    }

    private static AdminClient createAdminClient() {
        final Properties properties = new Properties();
        properties.put(AdminClientConfig.BOOTSTRAP_SERVERS_CONFIG, CLUSTER.bootstrapServers());

        return AdminClient.create(properties);
    }
>>>>>>> 15418db6
}<|MERGE_RESOLUTION|>--- conflicted
+++ resolved
@@ -20,12 +20,7 @@
 import org.apache.kafka.clients.admin.AdminClientConfig;
 import org.apache.kafka.clients.admin.TopicDescription;
 import org.apache.kafka.clients.consumer.ConsumerConfig;
-import org.apache.kafka.common.serialization.Deserializer;
-import org.apache.kafka.common.serialization.IntegerDeserializer;
-import org.apache.kafka.common.serialization.IntegerSerializer;
-import org.apache.kafka.common.serialization.Serdes;
-import org.apache.kafka.common.serialization.StringDeserializer;
-import org.apache.kafka.common.serialization.StringSerializer;
+import org.apache.kafka.common.serialization.*;
 import org.apache.kafka.streams.KafkaStreams;
 import org.apache.kafka.streams.KeyValue;
 import org.apache.kafka.streams.StreamsBuilder;
@@ -38,12 +33,7 @@
 import org.apache.kafka.streams.kstream.Named;
 import org.apache.kafka.test.IntegrationTest;
 import org.apache.kafka.test.TestUtils;
-import org.junit.After;
-import org.junit.AfterClass;
-import org.junit.Before;
-import org.junit.BeforeClass;
-import org.junit.Rule;
-import org.junit.Test;
+import org.junit.*;
 import org.junit.experimental.categories.Category;
 import org.junit.rules.TestName;
 import org.junit.rules.Timeout;
@@ -51,223 +41,16 @@
 import org.junit.runners.Parameterized;
 
 import java.io.IOException;
-import java.util.Arrays;
-import java.util.Collection;
-import java.util.Collections;
-import java.util.List;
-import java.util.Properties;
-import java.util.Set;
+import java.util.*;
 import java.util.concurrent.CountDownLatch;
 import java.util.concurrent.TimeUnit;
 
 import static org.apache.kafka.streams.integration.utils.IntegrationTestUtils.safeUniqueTestName;
-import static org.junit.Assert.assertEquals;
-import static org.junit.Assert.assertFalse;
-import static org.junit.Assert.assertTrue;
+import static org.junit.Assert.*;
 
 @RunWith(value = Parameterized.class)
 @Category({IntegrationTest.class})
 public class StreamTableJoinTopologyOptimizationIntegrationTest {
-<<<<<<< HEAD
-	private static final int NUM_BROKERS = 1;
-
-	public static final EmbeddedKafkaCluster CLUSTER = new EmbeddedKafkaCluster(NUM_BROKERS);
-
-	@BeforeClass
-	public static void startCluster() throws IOException {
-		CLUSTER.start();
-	}
-
-	@AfterClass
-	public static void closeCluster() {
-		CLUSTER.stop();
-	}
-
-	private String tableTopic;
-	private String inputTopic;
-	private String outputTopic;
-	private String applicationId;
-	private KafkaStreams kafkaStreams;
-
-	private Properties streamsConfiguration;
-
-	@Rule
-	public TestName testName = new TestName();
-
-	@Parameterized.Parameter
-	public String topologyOptimization;
-
-	@Parameterized.Parameters(name = "Optimization = {0}")
-	public static Collection<?> topologyOptimization() {
-		return Arrays.asList(new String[][]{
-				{StreamsConfig.OPTIMIZE},
-				{StreamsConfig.NO_OPTIMIZATION}
-		});
-	}
-
-	@Before
-	public void before() throws InterruptedException {
-		streamsConfiguration = new Properties();
-
-		final String safeTestName = safeUniqueTestName(getClass(), testName);
-
-		tableTopic = "table-topic" + safeTestName;
-		inputTopic = "stream-topic-" + safeTestName;
-		outputTopic = "output-topic-" + safeTestName;
-		applicationId = "app-" + safeTestName;
-
-		CLUSTER.createTopic(inputTopic, 4, 1);
-		CLUSTER.createTopic(tableTopic, 2, 1);
-		CLUSTER.createTopic(outputTopic, 4, 1);
-
-		streamsConfiguration.put(StreamsConfig.APPLICATION_ID_CONFIG, applicationId);
-		streamsConfiguration.put(StreamsConfig.BOOTSTRAP_SERVERS_CONFIG, CLUSTER.bootstrapServers());
-		streamsConfiguration.put(StreamsConfig.STATE_DIR_CONFIG, TestUtils.tempDirectory().getPath());
-		streamsConfiguration.put(StreamsConfig.CACHE_MAX_BYTES_BUFFERING_CONFIG, 0);
-		streamsConfiguration.put(StreamsConfig.COMMIT_INTERVAL_MS_CONFIG, 100);
-		streamsConfiguration.put(StreamsConfig.DEFAULT_KEY_SERDE_CLASS_CONFIG, Serdes.Integer().getClass());
-		streamsConfiguration.put(StreamsConfig.DEFAULT_VALUE_SERDE_CLASS_CONFIG, Serdes.String().getClass());
-		streamsConfiguration.put(StreamsConfig.TOPOLOGY_OPTIMIZATION_CONFIG, topologyOptimization);
-	}
-
-	@After
-	public void whenShuttingDown() throws IOException {
-		if (kafkaStreams != null) {
-			kafkaStreams.close();
-		}
-		IntegrationTestUtils.purgeLocalStreamsState(streamsConfiguration);
-	}
-
-	@Test
-	public void shouldDoStreamTableJoinWithDifferentNumberOfPartitions() throws Exception {
-		final String storeName = "store";
-		final String selectKeyName = "selectKey";
-
-		final StreamsBuilder streamsBuilder = new StreamsBuilder();
-
-		final KStream<Integer, String> stream = streamsBuilder.stream(inputTopic);
-		final KTable<Integer, String> table = streamsBuilder.table(tableTopic, Materialized.as(storeName));
-
-		stream
-				.selectKey((key, value) -> key, Named.as(selectKeyName))
-				.join(table, (value1, value2) -> value2)
-				.to(outputTopic);
-
-		kafkaStreams = startStreams(streamsBuilder);
-
-		final long timestamp = System.currentTimeMillis();
-
-		final List<KeyValue<Integer, String>> expectedRecords = Arrays.asList(
-				new KeyValue<>(1, "A"),
-				new KeyValue<>(2, "B")
-		);
-
-		sendEvents(inputTopic, timestamp, expectedRecords);
-		sendEvents(outputTopic, timestamp, expectedRecords);
-
-		validateReceivedMessages(
-				outputTopic,
-				new IntegerDeserializer(),
-				new StringDeserializer(),
-				expectedRecords
-		);
-
-		final Set<String> allTopicsInCluster = CLUSTER.getAllTopicsInCluster();
-
-		final String repartitionTopicName = applicationId + "-" + selectKeyName + "-repartition";
-		final String tableChangelogStoreName = applicationId + "-" + storeName + "-changelog";
-
-		assertTrue(topicExists(repartitionTopicName));
-		assertEquals(2, getNumberOfPartitionsForTopic(repartitionTopicName));
-
-		if (StreamsConfig.OPTIMIZE.equals(topologyOptimization)) {
-			assertFalse(allTopicsInCluster.contains(tableChangelogStoreName));
-		} else if (StreamsConfig.NO_OPTIMIZATION.equals(topologyOptimization)) {
-			assertTrue(allTopicsInCluster.contains(tableChangelogStoreName));
-		}
-	}
-
-	private KafkaStreams startStreams(final StreamsBuilder builder) throws InterruptedException {
-		final CountDownLatch latch = new CountDownLatch(1);
-		final KafkaStreams kafkaStreams = new KafkaStreams(builder.build(streamsConfiguration), streamsConfiguration);
-
-		kafkaStreams.setStateListener((newState, oldState) -> {
-			if (KafkaStreams.State.REBALANCING == oldState && KafkaStreams.State.RUNNING == newState) {
-				latch.countDown();
-			}
-		});
-
-		kafkaStreams.start();
-
-		latch.await(IntegrationTestUtils.DEFAULT_TIMEOUT, TimeUnit.MILLISECONDS);
-
-		return kafkaStreams;
-	}
-
-	private int getNumberOfPartitionsForTopic(final String topic) throws Exception {
-		try (final AdminClient adminClient = createAdminClient()) {
-			final TopicDescription topicDescription = adminClient.describeTopics(Collections.singleton(topic))
-					.values()
-					.get(topic)
-					.get(IntegrationTestUtils.DEFAULT_TIMEOUT, TimeUnit.MILLISECONDS);
-
-			return topicDescription.partitions().size();
-		}
-	}
-
-	private boolean topicExists(final String topic) {
-		return CLUSTER.getAllTopicsInCluster().contains(topic);
-	}
-
-	private <K, V> void sendEvents(final String topic,
-								   final long timestamp,
-								   final List<KeyValue<K, V>> events) throws Exception {
-		IntegrationTestUtils.produceKeyValuesSynchronouslyWithTimestamp(
-				topic,
-				events,
-				TestUtils.producerConfig(
-						CLUSTER.bootstrapServers(),
-						IntegerSerializer.class,
-						StringSerializer.class,
-						new Properties()
-				),
-				timestamp
-		);
-	}
-
-	private <K, V> void validateReceivedMessages(final String topic,
-												 final Deserializer<K> keySerializer,
-												 final Deserializer<V> valueSerializer,
-												 final List<KeyValue<K, V>> expectedRecords) throws Exception {
-
-		final String safeTestName = safeUniqueTestName(getClass(), testName);
-		final Properties consumerProperties = new Properties();
-		consumerProperties.setProperty(ConsumerConfig.BOOTSTRAP_SERVERS_CONFIG, CLUSTER.bootstrapServers());
-		consumerProperties.setProperty(ConsumerConfig.GROUP_ID_CONFIG, "group-" + safeTestName);
-		consumerProperties.setProperty(ConsumerConfig.AUTO_OFFSET_RESET_CONFIG, "earliest");
-		consumerProperties.setProperty(
-				ConsumerConfig.KEY_DESERIALIZER_CLASS_CONFIG,
-				keySerializer.getClass().getName()
-		);
-		consumerProperties.setProperty(
-				ConsumerConfig.VALUE_DESERIALIZER_CLASS_CONFIG,
-				valueSerializer.getClass().getName()
-		);
-
-		IntegrationTestUtils.waitUntilFinalKeyValueRecordsReceived(
-				consumerProperties,
-				topic,
-				expectedRecords
-		);
-	}
-
-	private static AdminClient createAdminClient() {
-		final Properties properties = new Properties();
-		properties.put(AdminClientConfig.BOOTSTRAP_SERVERS_CONFIG, CLUSTER.bootstrapServers());
-
-		return AdminClient.create(properties);
-	}
-=======
     @Rule
     public Timeout globalTimeout = Timeout.seconds(600);
     private static final int NUM_BROKERS = 1;
@@ -300,10 +83,7 @@
 
     @Parameterized.Parameters(name = "Optimization = {0}")
     public static Collection<?> topologyOptimization() {
-        return Arrays.asList(new String[][]{
-            {StreamsConfig.OPTIMIZE},
-            {StreamsConfig.NO_OPTIMIZATION}
-        });
+        return Arrays.asList(new String[][]{{StreamsConfig.OPTIMIZE}, {StreamsConfig.NO_OPTIMIZATION}});
     }
 
     @Before
@@ -349,29 +129,18 @@
         final KStream<Integer, String> stream = streamsBuilder.stream(inputTopic);
         final KTable<Integer, String> table = streamsBuilder.table(tableTopic, Materialized.as(storeName));
 
-        stream
-            .selectKey((key, value) -> key, Named.as(selectKeyName))
-            .join(table, (value1, value2) -> value2)
-            .to(outputTopic);
+        stream.selectKey((key, value) -> key, Named.as(selectKeyName)).join(table, (value1, value2) -> value2).to(outputTopic);
 
         kafkaStreams = startStreams(streamsBuilder);
 
         final long timestamp = System.currentTimeMillis();
 
-        final List<KeyValue<Integer, String>> expectedRecords = Arrays.asList(
-            new KeyValue<>(1, "A"),
-            new KeyValue<>(2, "B")
-        );
+        final List<KeyValue<Integer, String>> expectedRecords = Arrays.asList(new KeyValue<>(1, "A"), new KeyValue<>(2, "B"));
 
         sendEvents(inputTopic, timestamp, expectedRecords);
         sendEvents(outputTopic, timestamp, expectedRecords);
 
-        validateReceivedMessages(
-            outputTopic,
-            new IntegerDeserializer(),
-            new StringDeserializer(),
-            expectedRecords
-        );
+        validateReceivedMessages(outputTopic, new IntegerDeserializer(), new StringDeserializer(), expectedRecords);
 
         final Set<String> allTopicsInCluster = CLUSTER.getAllTopicsInCluster();
 
@@ -407,10 +176,7 @@
 
     private int getNumberOfPartitionsForTopic(final String topic) throws Exception {
         try (final AdminClient adminClient = createAdminClient()) {
-            final TopicDescription topicDescription = adminClient.describeTopics(Collections.singleton(topic))
-                                                                 .topicNameValues()
-                                                                 .get(topic)
-                                                                 .get(IntegrationTestUtils.DEFAULT_TIMEOUT, TimeUnit.MILLISECONDS);
+            final TopicDescription topicDescription = adminClient.describeTopics(Collections.singleton(topic)).topicNameValues().get(topic).get(IntegrationTestUtils.DEFAULT_TIMEOUT, TimeUnit.MILLISECONDS);
 
             return topicDescription.partitions().size();
         }
@@ -420,46 +186,21 @@
         return CLUSTER.getAllTopicsInCluster().contains(topic);
     }
 
-    private <K, V> void sendEvents(final String topic,
-                                   final long timestamp,
-                                   final List<KeyValue<K, V>> events) throws Exception {
-        IntegrationTestUtils.produceKeyValuesSynchronouslyWithTimestamp(
-            topic,
-            events,
-            TestUtils.producerConfig(
-                CLUSTER.bootstrapServers(),
-                IntegerSerializer.class,
-                StringSerializer.class,
-                new Properties()
-            ),
-            timestamp
-        );
-    }
-
-    private <K, V> void validateReceivedMessages(final String topic,
-                                                 final Deserializer<K> keySerializer,
-                                                 final Deserializer<V> valueSerializer,
-                                                 final List<KeyValue<K, V>> expectedRecords) throws Exception {
+    private <K, V> void sendEvents(final String topic, final long timestamp, final List<KeyValue<K, V>> events) throws Exception {
+        IntegrationTestUtils.produceKeyValuesSynchronouslyWithTimestamp(topic, events, TestUtils.producerConfig(CLUSTER.bootstrapServers(), IntegerSerializer.class, StringSerializer.class, new Properties()), timestamp);
+    }
+
+    private <K, V> void validateReceivedMessages(final String topic, final Deserializer<K> keySerializer, final Deserializer<V> valueSerializer, final List<KeyValue<K, V>> expectedRecords) throws Exception {
 
         final String safeTestName = safeUniqueTestName(getClass(), testName);
         final Properties consumerProperties = new Properties();
         consumerProperties.setProperty(ConsumerConfig.BOOTSTRAP_SERVERS_CONFIG, CLUSTER.bootstrapServers());
         consumerProperties.setProperty(ConsumerConfig.GROUP_ID_CONFIG, "group-" + safeTestName);
         consumerProperties.setProperty(ConsumerConfig.AUTO_OFFSET_RESET_CONFIG, "earliest");
-        consumerProperties.setProperty(
-            ConsumerConfig.KEY_DESERIALIZER_CLASS_CONFIG,
-            keySerializer.getClass().getName()
-        );
-        consumerProperties.setProperty(
-            ConsumerConfig.VALUE_DESERIALIZER_CLASS_CONFIG,
-            valueSerializer.getClass().getName()
-        );
-
-        IntegrationTestUtils.waitUntilFinalKeyValueRecordsReceived(
-            consumerProperties,
-            topic,
-            expectedRecords
-        );
+        consumerProperties.setProperty(ConsumerConfig.KEY_DESERIALIZER_CLASS_CONFIG, keySerializer.getClass().getName());
+        consumerProperties.setProperty(ConsumerConfig.VALUE_DESERIALIZER_CLASS_CONFIG, valueSerializer.getClass().getName());
+
+        IntegrationTestUtils.waitUntilFinalKeyValueRecordsReceived(consumerProperties, topic, expectedRecords);
     }
 
     private static AdminClient createAdminClient() {
@@ -468,5 +209,4 @@
 
         return AdminClient.create(properties);
     }
->>>>>>> 15418db6
 }