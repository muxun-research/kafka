--- conflicted
+++ resolved
@@ -39,17 +39,6 @@
 import org.apache.kafka.streams.processor.internals.Task.TaskType;
 import org.apache.kafka.streams.processor.internals.metrics.StreamsMetricsImpl;
 import org.apache.kafka.streams.state.internals.ThreadCache;
-<<<<<<< HEAD
-import org.apache.kafka.test.*;
-import org.easymock.EasyMock;
-import org.easymock.EasyMockRunner;
-import org.easymock.Mock;
-import org.easymock.MockType;
-import org.junit.After;
-import org.junit.Before;
-import org.junit.Test;
-import org.junit.runner.RunWith;
-=======
 import org.apache.kafka.test.MockKeyValueStore;
 import org.apache.kafka.test.MockKeyValueStoreBuilder;
 import org.apache.kafka.test.MockRestoreConsumer;
@@ -64,7 +53,6 @@
 import org.mockito.junit.jupiter.MockitoExtension;
 import org.mockito.junit.jupiter.MockitoSettings;
 import org.mockito.quality.Strictness;
->>>>>>> 9494bebe
 
 import java.io.File;
 import java.io.IOException;
@@ -75,17 +63,15 @@
 
 import static java.util.Arrays.asList;
 import static org.apache.kafka.common.metrics.Sensor.RecordingLevel.DEBUG;
-import static org.apache.kafka.common.utils.Utils.*;
-import static org.apache.kafka.streams.processor.internals.Task.State.*;
+import static org.apache.kafka.common.utils.Utils.mkEntry;
+import static org.apache.kafka.common.utils.Utils.mkMap;
+import static org.apache.kafka.common.utils.Utils.mkProperties;
+import static org.apache.kafka.streams.processor.internals.Task.State.CREATED;
+import static org.apache.kafka.streams.processor.internals.Task.State.RUNNING;
+import static org.apache.kafka.streams.processor.internals.Task.State.SUSPENDED;
 import static org.apache.kafka.streams.processor.internals.metrics.StreamsMetricsImpl.THREAD_ID_TAG;
 import static org.hamcrest.CoreMatchers.equalTo;
 import static org.hamcrest.MatcherAssert.assertThat;
-<<<<<<< HEAD
-import static org.hamcrest.Matchers.*;
-import static org.junit.Assert.*;
-
-@RunWith(EasyMockRunner.class)
-=======
 import static org.hamcrest.Matchers.empty;
 import static org.hamcrest.Matchers.is;
 import static org.hamcrest.Matchers.isA;
@@ -104,7 +90,6 @@
 
 @ExtendWith(MockitoExtension.class)
 @MockitoSettings(strictness = Strictness.STRICT_STUBS)
->>>>>>> 9494bebe
 public class StandbyTaskTest {
 
     private final String threadName = "threadName";
@@ -121,7 +106,10 @@
     private final MockKeyValueStore store1 = new MockKeyValueStoreBuilder(storeName1, false).build();
     private final MockKeyValueStore store2 = new MockKeyValueStoreBuilder(storeName2, true).build();
 
-    private final ProcessorTopology topology = ProcessorTopologyFactories.withLocalStores(asList(store1, store2), mkMap(mkEntry(storeName1, storeChangelogTopicName1), mkEntry(storeName2, storeChangelogTopicName2)));
+    private final ProcessorTopology topology = ProcessorTopologyFactories.withLocalStores(
+        asList(store1, store2),
+        mkMap(mkEntry(storeName1, storeChangelogTopicName1), mkEntry(storeName2, storeChangelogTopicName2))
+    );
 
     private final MockTime time = new MockTime();
     private final Metrics metrics = new Metrics(new MetricConfig().recordLevel(Sensor.RecordingLevel.DEBUG), time);
@@ -133,10 +121,20 @@
     private StandbyTask task;
 
     private StreamsConfig createConfig(final File baseDir) throws IOException {
-        return new StreamsConfig(mkProperties(mkMap(mkEntry(StreamsConfig.APPLICATION_ID_CONFIG, applicationId), mkEntry(StreamsConfig.METRICS_RECORDING_LEVEL_CONFIG, DEBUG.name), mkEntry(StreamsConfig.BOOTSTRAP_SERVERS_CONFIG, "localhost:2171"), mkEntry(StreamsConfig.BUFFERED_RECORDS_PER_PARTITION_CONFIG, "3"), mkEntry(StreamsConfig.STATE_DIR_CONFIG, baseDir.getCanonicalPath()), mkEntry(StreamsConfig.DEFAULT_TIMESTAMP_EXTRACTOR_CLASS_CONFIG, MockTimestampExtractor.class.getName()))));
-    }
-
-    private final MockRestoreConsumer<Integer, Integer> restoreStateConsumer = new MockRestoreConsumer<>(new IntegerSerializer(), new IntegerSerializer());
+        return new StreamsConfig(mkProperties(mkMap(
+            mkEntry(StreamsConfig.APPLICATION_ID_CONFIG, applicationId),
+            mkEntry(StreamsConfig.METRICS_RECORDING_LEVEL_CONFIG, DEBUG.name),
+            mkEntry(StreamsConfig.BOOTSTRAP_SERVERS_CONFIG, "localhost:2171"),
+            mkEntry(StreamsConfig.BUFFERED_RECORDS_PER_PARTITION_CONFIG, "3"),
+            mkEntry(StreamsConfig.STATE_DIR_CONFIG, baseDir.getCanonicalPath()),
+            mkEntry(StreamsConfig.DEFAULT_TIMESTAMP_EXTRACTOR_CLASS_CONFIG, MockTimestampExtractor.class.getName())
+        )));
+    }
+
+    private final MockRestoreConsumer<Integer, Integer> restoreStateConsumer = new MockRestoreConsumer<>(
+        new IntegerSerializer(),
+        new IntegerSerializer()
+    );
 
     @Mock
     private ProcessorStateManager stateManager;
@@ -147,9 +145,17 @@
         when(stateManager.taskType()).thenReturn(TaskType.STANDBY);
 
         restoreStateConsumer.reset();
-        restoreStateConsumer.updatePartitions(storeChangelogTopicName1, asList(new PartitionInfo(storeChangelogTopicName1, 0, Node.noNode(), new Node[0], new Node[0]), new PartitionInfo(storeChangelogTopicName1, 1, Node.noNode(), new Node[0], new Node[0]), new PartitionInfo(storeChangelogTopicName1, 2, Node.noNode(), new Node[0], new Node[0])));
-
-        restoreStateConsumer.updatePartitions(storeChangelogTopicName2, asList(new PartitionInfo(storeChangelogTopicName2, 0, Node.noNode(), new Node[0], new Node[0]), new PartitionInfo(storeChangelogTopicName2, 1, Node.noNode(), new Node[0], new Node[0]), new PartitionInfo(storeChangelogTopicName2, 2, Node.noNode(), new Node[0], new Node[0])));
+        restoreStateConsumer.updatePartitions(storeChangelogTopicName1, asList(
+            new PartitionInfo(storeChangelogTopicName1, 0, Node.noNode(), new Node[0], new Node[0]),
+            new PartitionInfo(storeChangelogTopicName1, 1, Node.noNode(), new Node[0], new Node[0]),
+            new PartitionInfo(storeChangelogTopicName1, 2, Node.noNode(), new Node[0], new Node[0])
+        ));
+
+        restoreStateConsumer.updatePartitions(storeChangelogTopicName2, asList(
+            new PartitionInfo(storeChangelogTopicName2, 0, Node.noNode(), new Node[0], new Node[0]),
+            new PartitionInfo(storeChangelogTopicName2, 1, Node.noNode(), new Node[0], new Node[0]),
+            new PartitionInfo(storeChangelogTopicName2, 2, Node.noNode(), new Node[0], new Node[0])
+        ));
         baseDir = TestUtils.tempDirectory();
         config = createConfig(baseDir);
         stateDirectory = new StateDirectory(config, new MockTime(), true, true);
@@ -225,19 +231,10 @@
 
     @Test
     public void shouldOnlyCheckpointStateWithBigAdvanceIfNotEnforced() {
-<<<<<<< HEAD
-        stateManager.flush();
-        EasyMock.expectLastCall().once();
-        stateManager.checkpoint();
-        EasyMock.expectLastCall().once();
-        EasyMock.expect(stateManager.changelogOffsets()).andReturn(Collections.singletonMap(partition, 50L)).andReturn(Collections.singletonMap(partition, 11000L)).andReturn(Collections.singletonMap(partition, 12000L));
-        EasyMock.replay(stateManager);
-=======
         when(stateManager.changelogOffsets())
                 .thenReturn(Collections.singletonMap(partition, 50L))
                 .thenReturn(Collections.singletonMap(partition, 11000L))
                 .thenReturn(Collections.singletonMap(partition, 12000L));
->>>>>>> 9494bebe
 
         task = createStandbyTask();
         task.initializeIfNeeded();
@@ -255,23 +252,12 @@
 
     @Test
     public void shouldFlushAndCheckpointStateManagerOnCommit() {
-<<<<<<< HEAD
-        EasyMock.expect(stateManager.changelogOffsets()).andStubReturn(Collections.emptyMap());
-        stateManager.flush();
-        EasyMock.expectLastCall();
-        stateManager.checkpoint();
-        EasyMock.expectLastCall().once();
-        EasyMock.expect(stateManager.changelogOffsets()).andReturn(Collections.singletonMap(partition, 50L)).andReturn(Collections.singletonMap(partition, 11000L)).andReturn(Collections.singletonMap(partition, 11000L));
-        EasyMock.expect(stateManager.changelogPartitions()).andReturn(Collections.singleton(partition)).anyTimes();
-        EasyMock.replay(stateManager);
-=======
         when(stateManager.changelogOffsets()).thenReturn(Collections.emptyMap());
         doNothing().when(stateManager).flush();
         when(stateManager.changelogOffsets())
                 .thenReturn(Collections.singletonMap(partition, 50L))
                 .thenReturn(Collections.singletonMap(partition, 11000L))
                 .thenReturn(Collections.singletonMap(partition, 11000L));
->>>>>>> 9494bebe
 
         task = createStandbyTask();
         task.initializeIfNeeded();
@@ -328,19 +314,9 @@
 
     @Test
     public void shouldSuspendAndCommitBeforeCloseClean() {
-<<<<<<< HEAD
-        stateManager.close();
-        EasyMock.expectLastCall();
-        stateManager.checkpoint();
-        EasyMock.expectLastCall().once();
-        EasyMock.expect(stateManager.changelogOffsets()).andReturn(Collections.singletonMap(partition, 60L));
-        EasyMock.expect(stateManager.changelogPartitions()).andReturn(Collections.singleton(partition)).anyTimes();
-        EasyMock.replay(stateManager);
-=======
         doNothing().when(stateManager).close();
         when(stateManager.changelogOffsets())
                 .thenReturn(Collections.singletonMap(partition, 60L));
->>>>>>> 9494bebe
         final MetricName metricName = setupCloseTaskMetric();
 
         task = createStandbyTask();
@@ -369,21 +345,11 @@
 
     @Test
     public void shouldOnlyNeedCommitWhenChangelogOffsetChanged() {
-<<<<<<< HEAD
-        EasyMock.expect(stateManager.changelogPartitions()).andReturn(Collections.singleton(partition)).anyTimes();
-        EasyMock.expect(stateManager.changelogOffsets()).andReturn(Collections.singletonMap(partition, 50L)).andReturn(Collections.singletonMap(partition, 10100L)).anyTimes();
-        stateManager.flush();
-        EasyMock.expectLastCall();
-        stateManager.checkpoint();
-        EasyMock.expectLastCall();
-        EasyMock.replay(stateManager);
-=======
         when(stateManager.changelogOffsets())
             .thenReturn(Collections.singletonMap(partition, 50L))
             .thenReturn(Collections.singletonMap(partition, 10100L));
         doNothing().when(stateManager).flush();
         doNothing().when(stateManager).checkpoint();
->>>>>>> 9494bebe
 
         task = createStandbyTask();
         task.initializeIfNeeded();
@@ -415,17 +381,9 @@
 
     @Test
     public void shouldThrowOnCloseCleanCheckpointError() {
-<<<<<<< HEAD
-        EasyMock.expect(stateManager.changelogOffsets()).andReturn(Collections.singletonMap(partition, 50L));
-        stateManager.checkpoint();
-        EasyMock.expectLastCall().andThrow(new RuntimeException("KABOOM!")).anyTimes();
-        EasyMock.expect(stateManager.changelogPartitions()).andReturn(Collections.emptySet()).anyTimes();
-        EasyMock.replay(stateManager);
-=======
         when(stateManager.changelogOffsets())
             .thenReturn(Collections.singletonMap(partition, 50L));
         doThrow(new RuntimeException("KABOOM!")).when(stateManager).checkpoint();
->>>>>>> 9494bebe
         final MetricName metricName = setupCloseTaskMetric();
 
         task = createStandbyTask();
@@ -471,11 +429,6 @@
 
         final MetricName metricName = setupCloseTaskMetric();
 
-<<<<<<< HEAD
-        config = new StreamsConfig(mkProperties(mkMap(mkEntry(StreamsConfig.APPLICATION_ID_CONFIG, applicationId), mkEntry(StreamsConfig.BOOTSTRAP_SERVERS_CONFIG, "localhost:2171"), mkEntry(StreamsConfig.PROCESSING_GUARANTEE_CONFIG, StreamsConfig.EXACTLY_ONCE))));
-
-=======
->>>>>>> 9494bebe
         task = createStandbyTask();
         task.suspend();
 
@@ -495,7 +448,11 @@
 
         final MetricName metricName = setupCloseTaskMetric();
 
-        config = new StreamsConfig(mkProperties(mkMap(mkEntry(StreamsConfig.APPLICATION_ID_CONFIG, applicationId), mkEntry(StreamsConfig.BOOTSTRAP_SERVERS_CONFIG, "localhost:2171"), mkEntry(StreamsConfig.PROCESSING_GUARANTEE_CONFIG, StreamsConfig.EXACTLY_ONCE_V2))));
+        config = new StreamsConfig(mkProperties(mkMap(
+            mkEntry(StreamsConfig.APPLICATION_ID_CONFIG, applicationId),
+            mkEntry(StreamsConfig.BOOTSTRAP_SERVERS_CONFIG, "localhost:2171"),
+            mkEntry(StreamsConfig.PROCESSING_GUARANTEE_CONFIG, StreamsConfig.EXACTLY_ONCE_V2)
+        )));
 
         task = createStandbyTask();
 
@@ -551,7 +508,10 @@
         task.maybeInitTaskTimeoutOrThrow(0L, null);
         task.maybeInitTaskTimeoutOrThrow(Duration.ofMinutes(5).toMillis(), null);
 
-        final StreamsException thrown = assertThrows(StreamsException.class, () -> task.maybeInitTaskTimeoutOrThrow(Duration.ofMinutes(5).plus(Duration.ofMillis(1L)).toMillis(), null));
+        final StreamsException thrown = assertThrows(
+            StreamsException.class,
+            () -> task.maybeInitTaskTimeoutOrThrow(Duration.ofMinutes(5).plus(Duration.ofMillis(1L)).toMillis(), null)
+        );
 
         assertThat(thrown.getCause(), isA(TimeoutException.class));
 
@@ -587,20 +547,23 @@
         assertThat(rateMetric.metricValue(), not(0.0));
     }
 
-    private KafkaMetric getMetric(final String operation, final String nameFormat, final String taskId) {
+    private KafkaMetric getMetric(final String operation,
+                                  final String nameFormat,
+                                  final String taskId) {
         final String descriptionIsNotVerified = "";
-        return metrics.metrics().get(metrics.metricName(String.format(nameFormat, operation), "stream-task-metrics", descriptionIsNotVerified, mkMap(mkEntry("task-id", taskId), mkEntry(THREAD_ID_TAG, Thread.currentThread().getName()))));
+        return metrics.metrics().get(metrics.metricName(
+            String.format(nameFormat, operation),
+            "stream-task-metrics",
+            descriptionIsNotVerified,
+            mkMap(
+                mkEntry("task-id", taskId),
+                mkEntry(THREAD_ID_TAG, Thread.currentThread().getName())
+            )
+        ));
     }
 
     private StandbyTask createStandbyTask() {
 
-<<<<<<< HEAD
-        final ThreadCache cache = new ThreadCache(new LogContext(String.format("stream-thread [%s] ", Thread.currentThread().getName())), 0, streamsMetrics);
-
-        final InternalProcessorContext context = new ProcessorContextImpl(taskId, config, stateManager, streamsMetrics, cache);
-
-        return new StandbyTask(taskId, Collections.singleton(partition), topology, new TopologyConfig(config).getTaskConfig(), streamsMetrics, stateManager, stateDirectory, cache, context);
-=======
         final ThreadCache cache = new ThreadCache(
             new LogContext(String.format("stream-thread [%s] ", Thread.currentThread().getName())),
             0,
@@ -625,7 +588,6 @@
             stateDirectory,
             cache,
             context);
->>>>>>> 9494bebe
     }
 
     private MetricName setupCloseTaskMetric() {
