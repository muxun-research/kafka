--- conflicted
+++ resolved
@@ -35,10 +35,7 @@
 import org.apache.kafka.streams.StreamsConfig;
 import org.apache.kafka.streams.errors.LogAndContinueExceptionHandler;
 import org.apache.kafka.streams.processor.TimestampExtractor;
-<<<<<<< HEAD
-=======
 import org.apache.kafka.streams.processor.internals.AbstractPartitionGroup.RecordInfo;
->>>>>>> 9494bebe
 import org.apache.kafka.test.InternalMockProcessorContext;
 import org.apache.kafka.test.MockSourceNode;
 import org.apache.kafka.test.MockTimestampExtractor;
@@ -47,249 +44,6 @@
 import org.hamcrest.Matchers;
 import org.junit.jupiter.api.Test;
 
-<<<<<<< HEAD
-import java.util.*;
-
-import static org.apache.kafka.common.utils.Utils.*;
-import static org.hamcrest.CoreMatchers.is;
-import static org.hamcrest.MatcherAssert.assertThat;
-import static org.hamcrest.Matchers.*;
-import static org.junit.Assert.*;
-
-public class PartitionGroupTest {
-
-	private final long maxTaskIdleMs = StreamsConfig.MAX_TASK_IDLE_MS_DISABLED;
-	private final LogContext logContext = new LogContext("[test] ");
-	private final Time time = new MockTime();
-	private final Serializer<Integer> intSerializer = new IntegerSerializer();
-	private final Deserializer<Integer> intDeserializer = new IntegerDeserializer();
-	private final TimestampExtractor timestampExtractor = new MockTimestampExtractor();
-	private final TopicPartition unknownPartition = new TopicPartition("unknown-partition", 0);
-	private final String errMessage = "Partition " + unknownPartition + " not found.";
-	private final String[] topics = {"topic"};
-	private final TopicPartition partition1 = createPartition1();
-	private final TopicPartition partition2 = createPartition2();
-	private final RecordQueue queue1 = createQueue1();
-	private final RecordQueue queue2 = createQueue2();
-
-	private final byte[] recordValue = intSerializer.serialize(null, 10);
-	private final byte[] recordKey = intSerializer.serialize(null, 1);
-
-	private final Metrics metrics = new Metrics();
-	private final Sensor enforcedProcessingSensor = metrics.sensor(UUID.randomUUID().toString());
-	private final MetricName lastLatenessValue = new MetricName("record-lateness-last-value", "", "", mkMap());
-
-
-	private static Sensor getValueSensor(final Metrics metrics, final MetricName metricName) {
-		final Sensor lastRecordedValue = metrics.sensor(metricName.name());
-		lastRecordedValue.add(metricName, new Value());
-		return lastRecordedValue;
-	}
-
-	@Test
-	public void testTimeTracking() {
-		final PartitionGroup group = getBasicGroup();
-
-		testFirstBatch(group);
-		testSecondBatch(group);
-	}
-
-	private RecordQueue createQueue1() {
-		return new RecordQueue(
-				partition1,
-				new MockSourceNode<>(intDeserializer, intDeserializer),
-				timestampExtractor,
-				new LogAndContinueExceptionHandler(),
-				new InternalMockProcessorContext(),
-				logContext
-		);
-	}
-
-	private RecordQueue createQueue2() {
-		return new RecordQueue(
-				partition2,
-				new MockSourceNode<>(intDeserializer, intDeserializer),
-				timestampExtractor,
-				new LogAndContinueExceptionHandler(),
-				new InternalMockProcessorContext(),
-				logContext
-		);
-	}
-
-	private TopicPartition createPartition1() {
-		return new TopicPartition(topics[0], 1);
-	}
-
-	private TopicPartition createPartition2() {
-		return new TopicPartition(topics[0], 2);
-	}
-
-	private void testFirstBatch(final PartitionGroup group) {
-		StampedRecord record;
-		final PartitionGroup.RecordInfo info = new PartitionGroup.RecordInfo();
-		assertThat(group.numBuffered(), is(0));
-
-		// add three 3 records with timestamp 1, 3, 5 to partition-1
-		final List<ConsumerRecord<byte[], byte[]>> list1 = Arrays.asList(
-				new ConsumerRecord<>("topic", 1, 1L, recordKey, recordValue),
-				new ConsumerRecord<>("topic", 1, 3L, recordKey, recordValue),
-				new ConsumerRecord<>("topic", 1, 5L, recordKey, recordValue));
-
-		group.addRawRecords(partition1, list1);
-
-		// add three 3 records with timestamp 2, 4, 6 to partition-2
-		final List<ConsumerRecord<byte[], byte[]>> list2 = Arrays.asList(
-				new ConsumerRecord<>("topic", 2, 2L, recordKey, recordValue),
-				new ConsumerRecord<>("topic", 2, 4L, recordKey, recordValue),
-				new ConsumerRecord<>("topic", 2, 6L, recordKey, recordValue));
-
-		group.addRawRecords(partition2, list2);
-		// 1:[1, 3, 5]
-		// 2:[2, 4, 6]
-		// st: -1 since no records was being processed yet
-
-		verifyBuffered(6, 3, 3, group);
-		assertThat(group.partitionTimestamp(partition1), is(RecordQueue.UNKNOWN));
-		assertThat(group.partitionTimestamp(partition2), is(RecordQueue.UNKNOWN));
-		assertThat(group.headRecordOffset(partition1), is(1L));
-		assertThat(group.headRecordOffset(partition2), is(2L));
-		assertThat(group.streamTime(), is(RecordQueue.UNKNOWN));
-		assertThat(metrics.metric(lastLatenessValue).metricValue(), is(0.0));
-
-		// get one record, now the time should be advanced
-		record = group.nextRecord(info, time.milliseconds());
-		// 1:[3, 5]
-		// 2:[2, 4, 6]
-		// st: 1
-		assertThat(info.partition(), equalTo(partition1));
-		assertThat(group.partitionTimestamp(partition1), is(1L));
-		assertThat(group.partitionTimestamp(partition2), is(RecordQueue.UNKNOWN));
-		assertThat(group.headRecordOffset(partition1), is(3L));
-		assertThat(group.headRecordOffset(partition2), is(2L));
-		verifyTimes(record, 1L, 1L, group);
-		assertThat(metrics.metric(lastLatenessValue).metricValue(), is(0.0));
-
-		// get one record, now the time should be advanced
-		record = group.nextRecord(info, time.milliseconds());
-		// 1:[3, 5]
-		// 2:[4, 6]
-		// st: 2
-		assertThat(info.partition(), equalTo(partition2));
-		assertThat(group.partitionTimestamp(partition1), is(1L));
-		assertThat(group.partitionTimestamp(partition2), is(2L));
-		assertThat(group.headRecordOffset(partition1), is(3L));
-		assertThat(group.headRecordOffset(partition2), is(4L));
-		verifyTimes(record, 2L, 2L, group);
-		verifyBuffered(4, 2, 2, group);
-		assertEquals(0.0, metrics.metric(lastLatenessValue).metricValue());
-	}
-
-	private void testSecondBatch(final PartitionGroup group) {
-		StampedRecord record;
-		final PartitionGroup.RecordInfo info = new PartitionGroup.RecordInfo();
-
-		// add 2 more records with timestamp 2, 4 to partition-1
-		final List<ConsumerRecord<byte[], byte[]>> list3 = Arrays.asList(
-				new ConsumerRecord<>("topic", 1, 2L, recordKey, recordValue),
-				new ConsumerRecord<>("topic", 1, 4L, recordKey, recordValue));
-
-		group.addRawRecords(partition1, list3);
-		// 1:[3, 5, 2, 4]
-		// 2:[4, 6]
-		// st: 2 (just adding records shouldn't change it)
-		verifyBuffered(6, 4, 2, group);
-		assertThat(group.partitionTimestamp(partition1), is(1L));
-		assertThat(group.partitionTimestamp(partition2), is(2L));
-		assertThat(group.headRecordOffset(partition1), is(3L));
-		assertThat(group.headRecordOffset(partition2), is(4L));
-		assertThat(group.streamTime(), is(2L));
-		assertThat(metrics.metric(lastLatenessValue).metricValue(), is(0.0));
-
-		// get one record, time should be advanced
-		record = group.nextRecord(info, time.milliseconds());
-		// 1:[5, 2, 4]
-		// 2:[4, 6]
-		// st: 3
-		assertThat(info.partition(), equalTo(partition1));
-		assertThat(group.partitionTimestamp(partition1), is(3L));
-		assertThat(group.partitionTimestamp(partition2), is(2L));
-		assertThat(group.headRecordOffset(partition1), is(5L));
-		assertThat(group.headRecordOffset(partition2), is(4L));
-		verifyTimes(record, 3L, 3L, group);
-		verifyBuffered(5, 3, 2, group);
-		assertThat(metrics.metric(lastLatenessValue).metricValue(), is(0.0));
-
-		// get one record, time should be advanced
-		record = group.nextRecord(info, time.milliseconds());
-		// 1:[5, 2, 4]
-		// 2:[6]
-		// st: 4
-		assertThat(info.partition(), equalTo(partition2));
-		assertThat(group.partitionTimestamp(partition1), is(3L));
-		assertThat(group.partitionTimestamp(partition2), is(4L));
-		assertThat(group.headRecordOffset(partition1), is(5L));
-		assertThat(group.headRecordOffset(partition2), is(6L));
-		verifyTimes(record, 4L, 4L, group);
-		verifyBuffered(4, 3, 1, group);
-		assertThat(metrics.metric(lastLatenessValue).metricValue(), is(0.0));
-
-		// get one more record, time should be advanced
-		record = group.nextRecord(info, time.milliseconds());
-		// 1:[2, 4]
-		// 2:[6]
-		// st: 5
-		assertThat(info.partition(), equalTo(partition1));
-		assertThat(group.partitionTimestamp(partition1), is(5L));
-		assertThat(group.partitionTimestamp(partition2), is(4L));
-		assertThat(group.headRecordOffset(partition1), is(2L));
-		assertThat(group.headRecordOffset(partition2), is(6L));
-		verifyTimes(record, 5L, 5L, group);
-		verifyBuffered(3, 2, 1, group);
-		assertThat(metrics.metric(lastLatenessValue).metricValue(), is(0.0));
-
-		// get one more record, time should not be advanced
-		record = group.nextRecord(info, time.milliseconds());
-		// 1:[4]
-		// 2:[6]
-		// st: 5
-		assertThat(info.partition(), equalTo(partition1));
-		assertThat(group.partitionTimestamp(partition1), is(5L));
-		assertThat(group.partitionTimestamp(partition2), is(4L));
-		assertThat(group.headRecordOffset(partition1), is(4L));
-		assertThat(group.headRecordOffset(partition2), is(6L));
-		verifyTimes(record, 2L, 5L, group);
-		verifyBuffered(2, 1, 1, group);
-		assertThat(metrics.metric(lastLatenessValue).metricValue(), is(3.0));
-
-		// get one more record, time should not be advanced
-		record = group.nextRecord(info, time.milliseconds());
-		// 1:[]
-		// 2:[6]
-		// st: 5
-		assertThat(info.partition(), equalTo(partition1));
-		assertThat(group.partitionTimestamp(partition1), is(5L));
-		assertThat(group.partitionTimestamp(partition2), is(4L));
-		assertNull(group.headRecordOffset(partition1));
-		assertThat(group.headRecordOffset(partition2), is(6L));
-		verifyTimes(record, 4L, 5L, group);
-		verifyBuffered(1, 0, 1, group);
-		assertThat(metrics.metric(lastLatenessValue).metricValue(), is(1.0));
-
-		// get one more record, time should be advanced
-		record = group.nextRecord(info, time.milliseconds());
-		// 1:[]
-		// 2:[]
-		// st: 6
-		assertThat(info.partition(), equalTo(partition2));
-		assertThat(group.partitionTimestamp(partition1), is(5L));
-		assertThat(group.partitionTimestamp(partition2), is(6L));
-		assertNull(group.headRecordOffset(partition1));
-		assertNull(group.headRecordOffset(partition2));
-		verifyTimes(record, 6L, 6L, group);
-		verifyBuffered(0, 0, 0, group);
-		assertThat(metrics.metric(lastLatenessValue).metricValue(), is(0.0));
-	}
-=======
 import java.util.Arrays;
 import java.util.HashMap;
 import java.util.List;
@@ -581,491 +335,47 @@
         verifyBuffered(0, 0, 0, group);
         assertThat(metrics.metric(lastLatenessValue).metricValue(), is(0.0));
     }
->>>>>>> 9494bebe
 
     @Test
     public void shouldChooseNextRecordBasedOnHeadTimestamp() {
-		final PartitionGroup group = getBasicGroup();
-
-		assertEquals(0, group.numBuffered());
-
-		// add three 3 records with timestamp 1, 5, 3 to partition-1
-		final List<ConsumerRecord<byte[], byte[]>> list1 = Arrays.asList(
-				new ConsumerRecord<>("topic", 1, 1L, recordKey, recordValue),
-				new ConsumerRecord<>("topic", 1, 5L, recordKey, recordValue),
-				new ConsumerRecord<>("topic", 1, 3L, recordKey, recordValue));
-
-		group.addRawRecords(partition1, list1);
-
-		verifyBuffered(3, 3, 0, group);
-		assertEquals(-1L, group.streamTime());
+        final PartitionGroup group = getBasicGroup();
+
+        assertEquals(0, group.numBuffered());
+
+        // add three 3 records with timestamp 1, 5, 3 to partition-1
+        final List<ConsumerRecord<byte[], byte[]>> list1 = Arrays.asList(
+                new ConsumerRecord<>("topic", 1, 1L, recordKey, recordValue),
+                new ConsumerRecord<>("topic", 1, 5L, recordKey, recordValue),
+                new ConsumerRecord<>("topic", 1, 3L, recordKey, recordValue));
+
+        group.addRawRecords(partition1, list1);
+
+        verifyBuffered(3, 3, 0, group);
+        assertEquals(-1L, group.streamTime());
         assertEquals(0.0, metrics.metric(lastLatenessValue).metricValue());
 
         StampedRecord record;
         final PartitionGroup.RecordInfo info = new RecordInfo();
 
         // get first two records from partition 1
-		record = group.nextRecord(info, time.milliseconds());
-		assertEquals(record.timestamp, 1L);
-		record = group.nextRecord(info, time.milliseconds());
-		assertEquals(record.timestamp, 5L);
+        record = group.nextRecord(info, time.milliseconds());
+        assertEquals(record.timestamp, 1L);
+        record = group.nextRecord(info, time.milliseconds());
+        assertEquals(record.timestamp, 5L);
 
         // add three 3 records with timestamp 2, 4, 6 to partition-2
-		final List<ConsumerRecord<byte[], byte[]>> list2 = Arrays.asList(
-				new ConsumerRecord<>("topic", 2, 2L, recordKey, recordValue),
-				new ConsumerRecord<>("topic", 2, 4L, recordKey, recordValue),
-				new ConsumerRecord<>("topic", 2, 6L, recordKey, recordValue));
+        final List<ConsumerRecord<byte[], byte[]>> list2 = Arrays.asList(
+                new ConsumerRecord<>("topic", 2, 2L, recordKey, recordValue),
+                new ConsumerRecord<>("topic", 2, 4L, recordKey, recordValue),
+                new ConsumerRecord<>("topic", 2, 6L, recordKey, recordValue));
 
         group.addRawRecords(partition2, list2);
         // 1:[3]
         // 2:[2, 4, 6]
 
         // get one record, next record should be ts=2 from partition 2
-		record = group.nextRecord(info, time.milliseconds());
+        record = group.nextRecord(info, time.milliseconds());
         // 1:[3]
-<<<<<<< HEAD
-		// 2:[4, 6]
-		assertEquals(record.timestamp, 2L);
-
-		// get one record, next up should have ts=3 from partition 1 (even though it has seen a larger max timestamp =5)
-		record = group.nextRecord(info, time.milliseconds());
-		// 1:[]
-		// 2:[4, 6]
-		assertEquals(record.timestamp, 3L);
-	}
-
-	private void verifyTimes(final StampedRecord record,
-							 final long recordTime,
-							 final long streamTime,
-							 final PartitionGroup group) {
-		assertThat(record.timestamp, is(recordTime));
-		assertThat(group.streamTime(), is(streamTime));
-	}
-
-	private void verifyBuffered(final int totalBuffered,
-								final int partitionOneBuffered,
-								final int partitionTwoBuffered,
-								final PartitionGroup group) {
-		assertEquals(totalBuffered, group.numBuffered());
-		assertEquals(partitionOneBuffered, group.numBuffered(partition1));
-		assertEquals(partitionTwoBuffered, group.numBuffered(partition2));
-	}
-
-	@Test
-	public void shouldSetPartitionTimestampAndStreamTime() {
-		final PartitionGroup group = getBasicGroup();
-
-		group.setPartitionTime(partition1, 100L);
-		assertEquals(100L, group.partitionTimestamp(partition1));
-		assertEquals(100L, group.streamTime());
-		group.setPartitionTime(partition2, 50L);
-		assertEquals(50L, group.partitionTimestamp(partition2));
-		assertEquals(100L, group.streamTime());
-	}
-
-	@Test
-	public void shouldThrowIllegalStateExceptionUponAddRecordsIfPartitionUnknown() {
-		final PartitionGroup group = getBasicGroup();
-
-		final IllegalStateException exception = assertThrows(
-				IllegalStateException.class,
-				() -> group.addRawRecords(unknownPartition, null));
-		assertThat(errMessage, equalTo(exception.getMessage()));
-	}
-
-	@Test
-	public void shouldThrowIllegalStateExceptionUponNumBufferedIfPartitionUnknown() {
-		final PartitionGroup group = getBasicGroup();
-
-		final IllegalStateException exception = assertThrows(
-				IllegalStateException.class,
-				() -> group.numBuffered(unknownPartition));
-		assertThat(errMessage, equalTo(exception.getMessage()));
-	}
-
-	@Test
-	public void shouldThrowIllegalStateExceptionUponSetPartitionTimestampIfPartitionUnknown() {
-		final PartitionGroup group = getBasicGroup();
-
-		final IllegalStateException exception = assertThrows(
-				IllegalStateException.class,
-				() -> group.setPartitionTime(unknownPartition, 0L));
-		assertThat(errMessage, equalTo(exception.getMessage()));
-	}
-
-	@Test
-	public void shouldThrowIllegalStateExceptionUponGetPartitionTimestampIfPartitionUnknown() {
-		final PartitionGroup group = getBasicGroup();
-
-		final IllegalStateException exception = assertThrows(
-				IllegalStateException.class,
-				() -> group.partitionTimestamp(unknownPartition));
-		assertThat(errMessage, equalTo(exception.getMessage()));
-	}
-
-	@Test
-	public void shouldThrowIllegalStateExceptionUponGetHeadRecordOffsetIfPartitionUnknown() {
-		final PartitionGroup group = getBasicGroup();
-
-		final IllegalStateException exception = assertThrows(
-				IllegalStateException.class,
-				() -> group.headRecordOffset(unknownPartition));
-		assertThat(errMessage, equalTo(exception.getMessage()));
-	}
-
-	@Test
-	public void shouldEmptyPartitionsOnClear() {
-		final PartitionGroup group = getBasicGroup();
-
-		final List<ConsumerRecord<byte[], byte[]>> list = Arrays.asList(
-				new ConsumerRecord<>("topic", 1, 1L, recordKey, recordValue),
-				new ConsumerRecord<>("topic", 1, 3L, recordKey, recordValue),
-				new ConsumerRecord<>("topic", 1, 5L, recordKey, recordValue));
-		group.addRawRecords(partition1, list);
-		group.nextRecord(new PartitionGroup.RecordInfo(), time.milliseconds());
-		group.nextRecord(new PartitionGroup.RecordInfo(), time.milliseconds());
-
-		group.clear();
-
-		assertThat(group.numBuffered(), equalTo(0));
-		assertThat(group.streamTime(), equalTo(RecordQueue.UNKNOWN));
-		assertThat(group.nextRecord(new PartitionGroup.RecordInfo(), time.milliseconds()), equalTo(null));
-		assertThat(group.partitionTimestamp(partition1), equalTo(RecordQueue.UNKNOWN));
-
-		group.addRawRecords(partition1, list);
-	}
-
-	@Test
-	public void shouldUpdatePartitionQueuesShrink() {
-		final PartitionGroup group = getBasicGroup();
-
-		final List<ConsumerRecord<byte[], byte[]>> list1 = Arrays.asList(
-				new ConsumerRecord<>("topic", 1, 1L, recordKey, recordValue),
-				new ConsumerRecord<>("topic", 1, 5L, recordKey, recordValue));
-		group.addRawRecords(partition1, list1);
-		final List<ConsumerRecord<byte[], byte[]>> list2 = Arrays.asList(
-				new ConsumerRecord<>("topic", 2, 2L, recordKey, recordValue),
-				new ConsumerRecord<>("topic", 2, 4L, recordKey, recordValue),
-				new ConsumerRecord<>("topic", 2, 6L, recordKey, recordValue));
-		group.addRawRecords(partition2, list2);
-		assertEquals(list1.size() + list2.size(), group.numBuffered());
-		assertTrue(group.allPartitionsBufferedLocally());
-		group.nextRecord(new PartitionGroup.RecordInfo(), time.milliseconds());
-
-		// shrink list of queues
-		group.updatePartitions(mkSet(createPartition2()), p -> {
-			fail("should not create any queues");
-			return null;
-		});
-
-		assertTrue(group.allPartitionsBufferedLocally());  // because didn't add any new partitions
-		assertEquals(list2.size(), group.numBuffered());
-		assertEquals(1, group.streamTime());
-		assertThrows(IllegalStateException.class, () -> group.partitionTimestamp(partition1));
-		assertThat(group.nextRecord(new PartitionGroup.RecordInfo(), time.milliseconds()), notNullValue());  // can access buffered records
-		assertThat(group.partitionTimestamp(partition2), equalTo(2L));
-	}
-
-	@Test
-	public void shouldUpdatePartitionQueuesExpand() {
-		final PartitionGroup group = new PartitionGroup(
-				logContext,
-				mkMap(mkEntry(partition1, queue1)),
-				tp -> OptionalLong.of(0L),
-				getValueSensor(metrics, lastLatenessValue),
-				enforcedProcessingSensor,
-				maxTaskIdleMs
-		);
-		final List<ConsumerRecord<byte[], byte[]>> list1 = Arrays.asList(
-				new ConsumerRecord<>("topic", 1, 1L, recordKey, recordValue),
-				new ConsumerRecord<>("topic", 1, 5L, recordKey, recordValue));
-		group.addRawRecords(partition1, list1);
-
-		assertEquals(list1.size(), group.numBuffered());
-		assertTrue(group.allPartitionsBufferedLocally());
-		group.nextRecord(new PartitionGroup.RecordInfo(), time.milliseconds());
-
-		// expand list of queues
-		group.updatePartitions(mkSet(createPartition1(), createPartition2()), p -> {
-			assertEquals(createPartition2(), p);
-			return createQueue2();
-		});
-
-		assertFalse(group.allPartitionsBufferedLocally());  // because added new partition
-		assertEquals(1, group.numBuffered());
-		assertEquals(1, group.streamTime());
-		assertThat(group.partitionTimestamp(partition1), equalTo(1L));
-		assertThat(group.partitionTimestamp(partition2), equalTo(RecordQueue.UNKNOWN));
-		assertThat(group.nextRecord(new PartitionGroup.RecordInfo(), time.milliseconds()), notNullValue());  // can access buffered records
-	}
-
-	@Test
-	public void shouldUpdatePartitionQueuesShrinkAndExpand() {
-		final PartitionGroup group = new PartitionGroup(
-				logContext,
-				mkMap(mkEntry(partition1, queue1)),
-				tp -> OptionalLong.of(0L),
-				getValueSensor(metrics, lastLatenessValue),
-				enforcedProcessingSensor,
-				maxTaskIdleMs
-		);
-		final List<ConsumerRecord<byte[], byte[]>> list1 = Arrays.asList(
-				new ConsumerRecord<>("topic", 1, 1L, recordKey, recordValue),
-				new ConsumerRecord<>("topic", 1, 5L, recordKey, recordValue));
-		group.addRawRecords(partition1, list1);
-		assertEquals(list1.size(), group.numBuffered());
-		assertTrue(group.allPartitionsBufferedLocally());
-		group.nextRecord(new PartitionGroup.RecordInfo(), time.milliseconds());
-
-		// expand and shrink list of queues
-		group.updatePartitions(mkSet(createPartition2()), p -> {
-			assertEquals(createPartition2(), p);
-			return createQueue2();
-		});
-
-		assertFalse(group.allPartitionsBufferedLocally());  // because added new partition
-		assertEquals(0, group.numBuffered());
-		assertEquals(1, group.streamTime());
-		assertThrows(IllegalStateException.class, () -> group.partitionTimestamp(partition1));
-		assertThat(group.partitionTimestamp(partition2), equalTo(RecordQueue.UNKNOWN));
-		assertThat(group.nextRecord(new PartitionGroup.RecordInfo(), time.milliseconds()), nullValue());  // all available records removed
-	}
-
-	@Test
-	public void shouldNeverWaitIfIdlingIsDisabled() {
-		final PartitionGroup group = new PartitionGroup(
-				logContext,
-				mkMap(
-						mkEntry(partition1, queue1),
-						mkEntry(partition2, queue2)
-				),
-				tp -> OptionalLong.of(0L),
-				getValueSensor(metrics, lastLatenessValue),
-				enforcedProcessingSensor,
-				StreamsConfig.MAX_TASK_IDLE_MS_DISABLED
-		);
-
-		final List<ConsumerRecord<byte[], byte[]>> list1 = Arrays.asList(
-				new ConsumerRecord<>("topic", 1, 1L, recordKey, recordValue),
-				new ConsumerRecord<>("topic", 1, 5L, recordKey, recordValue));
-		group.addRawRecords(partition1, list1);
-
-		assertThat(group.allPartitionsBufferedLocally(), is(false));
-		try (final LogCaptureAppender appender = LogCaptureAppender.createAndRegister(PartitionGroup.class)) {
-			LogCaptureAppender.setClassLoggerToTrace(PartitionGroup.class);
-			assertThat(group.readyToProcess(0L), is(true));
-			assertThat(
-					appender.getEvents(),
-					hasItem(Matchers.allOf(
-							Matchers.hasProperty("level", equalTo("TRACE")),
-							Matchers.hasProperty("message", equalTo(
-									"[test] Ready for processing because max.task.idle.ms is disabled.\n" +
-											"\tThere may be out-of-order processing for this task as a result.\n" +
-											"\tBuffered partitions: [topic-1]\n" +
-											"\tNon-buffered partitions: [topic-2]"
-							))
-					))
-			);
-		}
-	}
-
-	@Test
-	public void shouldBeReadyIfAllPartitionsAreBuffered() {
-		final PartitionGroup group = new PartitionGroup(
-				logContext,
-				mkMap(
-						mkEntry(partition1, queue1),
-						mkEntry(partition2, queue2)
-				),
-				tp -> OptionalLong.of(0L),
-				getValueSensor(metrics, lastLatenessValue),
-				enforcedProcessingSensor,
-				0L
-		);
-
-		final List<ConsumerRecord<byte[], byte[]>> list1 = Arrays.asList(
-				new ConsumerRecord<>("topic", 1, 1L, recordKey, recordValue),
-				new ConsumerRecord<>("topic", 1, 5L, recordKey, recordValue));
-		group.addRawRecords(partition1, list1);
-
-		final List<ConsumerRecord<byte[], byte[]>> list2 = Arrays.asList(
-				new ConsumerRecord<>("topic", 2, 1L, recordKey, recordValue),
-				new ConsumerRecord<>("topic", 2, 5L, recordKey, recordValue));
-		group.addRawRecords(partition2, list2);
-
-		assertThat(group.allPartitionsBufferedLocally(), is(true));
-		try (final LogCaptureAppender appender = LogCaptureAppender.createAndRegister(PartitionGroup.class)) {
-			LogCaptureAppender.setClassLoggerToTrace(PartitionGroup.class);
-			assertThat(group.readyToProcess(0L), is(true));
-			assertThat(
-					appender.getEvents(),
-					hasItem(Matchers.allOf(
-							Matchers.hasProperty("level", equalTo("TRACE")),
-							Matchers.hasProperty("message", equalTo("[test] All partitions were buffered locally, so this task is ready for processing."))
-					))
-			);
-		}
-	}
-
-	@Test
-	public void shouldWaitForFetchesWhenMetadataIsIncomplete() {
-		final HashMap<TopicPartition, OptionalLong> lags = new HashMap<>();
-		final PartitionGroup group = new PartitionGroup(
-				logContext,
-				mkMap(
-						mkEntry(partition1, queue1),
-						mkEntry(partition2, queue2)
-				),
-				tp -> lags.getOrDefault(tp, OptionalLong.empty()),
-				getValueSensor(metrics, lastLatenessValue),
-				enforcedProcessingSensor,
-				0L
-		);
-
-		final List<ConsumerRecord<byte[], byte[]>> list1 = Arrays.asList(
-				new ConsumerRecord<>("topic", 1, 1L, recordKey, recordValue),
-				new ConsumerRecord<>("topic", 1, 5L, recordKey, recordValue));
-		group.addRawRecords(partition1, list1);
-
-		assertThat(group.allPartitionsBufferedLocally(), is(false));
-		try (final LogCaptureAppender appender = LogCaptureAppender.createAndRegister(PartitionGroup.class)) {
-			LogCaptureAppender.setClassLoggerToTrace(PartitionGroup.class);
-			assertThat(group.readyToProcess(0L), is(false));
-			assertThat(
-					appender.getEvents(),
-					hasItem(Matchers.allOf(
-							Matchers.hasProperty("level", equalTo("TRACE")),
-							Matchers.hasProperty("message", equalTo("[test] Waiting to fetch data for topic-2"))
-					))
-			);
-		}
-		lags.put(partition2, OptionalLong.of(0L));
-		assertThat(group.readyToProcess(0L), is(true));
-	}
-
-	@Test
-	public void shouldWaitForPollWhenLagIsNonzero() {
-		final HashMap<TopicPartition, OptionalLong> lags = new HashMap<>();
-		final PartitionGroup group = new PartitionGroup(
-				logContext,
-				mkMap(
-						mkEntry(partition1, queue1),
-						mkEntry(partition2, queue2)
-				),
-				tp -> lags.getOrDefault(tp, OptionalLong.empty()),
-				getValueSensor(metrics, lastLatenessValue),
-				enforcedProcessingSensor,
-				0L
-		);
-
-		final List<ConsumerRecord<byte[], byte[]>> list1 = Arrays.asList(
-				new ConsumerRecord<>("topic", 1, 1L, recordKey, recordValue),
-				new ConsumerRecord<>("topic", 1, 5L, recordKey, recordValue));
-		group.addRawRecords(partition1, list1);
-
-		lags.put(partition2, OptionalLong.of(1L));
-
-		assertThat(group.allPartitionsBufferedLocally(), is(false));
-
-		try (final LogCaptureAppender appender = LogCaptureAppender.createAndRegister(PartitionGroup.class)) {
-			LogCaptureAppender.setClassLoggerToTrace(PartitionGroup.class);
-			assertThat(group.readyToProcess(0L), is(false));
-			assertThat(
-					appender.getEvents(),
-					hasItem(Matchers.allOf(
-							Matchers.hasProperty("level", equalTo("TRACE")),
-							Matchers.hasProperty("message", equalTo("[test] Lag for topic-2 is currently 1, but no data is buffered locally. Waiting to buffer some records."))
-					))
-			);
-		}
-	}
-
-	@Test
-	public void shouldIdleAsSpecifiedWhenLagIsZero() {
-		final PartitionGroup group = new PartitionGroup(
-				logContext,
-				mkMap(
-						mkEntry(partition1, queue1),
-						mkEntry(partition2, queue2)
-				),
-				tp -> OptionalLong.of(0L),
-				getValueSensor(metrics, lastLatenessValue),
-				enforcedProcessingSensor,
-				1L
-		);
-
-		final List<ConsumerRecord<byte[], byte[]>> list1 = Arrays.asList(
-				new ConsumerRecord<>("topic", 1, 1L, recordKey, recordValue),
-				new ConsumerRecord<>("topic", 1, 5L, recordKey, recordValue));
-		group.addRawRecords(partition1, list1);
-
-		assertThat(group.allPartitionsBufferedLocally(), is(false));
-
-		try (final LogCaptureAppender appender = LogCaptureAppender.createAndRegister(PartitionGroup.class)) {
-			LogCaptureAppender.setClassLoggerToTrace(PartitionGroup.class);
-			assertThat(group.readyToProcess(0L), is(false));
-			assertThat(
-					appender.getEvents(),
-					hasItem(Matchers.allOf(
-							Matchers.hasProperty("level", equalTo("TRACE")),
-							Matchers.hasProperty("message", equalTo("[test] Lag for topic-2 is currently 0 and current time is 0. Waiting for new data to be produced for configured idle time 1 (deadline is 1)."))
-					))
-			);
-		}
-
-		try (final LogCaptureAppender appender = LogCaptureAppender.createAndRegister(PartitionGroup.class)) {
-			LogCaptureAppender.setClassLoggerToTrace(PartitionGroup.class);
-			assertThat(group.readyToProcess(1L), is(true));
-			assertThat(
-					appender.getEvents(),
-					hasItem(Matchers.allOf(
-							Matchers.hasProperty("level", equalTo("TRACE")),
-							Matchers.hasProperty("message", equalTo(
-									"[test] Continuing to process although some partitions are empty on the broker.\n" +
-											"\tThere may be out-of-order processing for this task as a result.\n" +
-											"\tPartitions with local data: [topic-1].\n" +
-											"\tPartitions we gave up waiting for, with their corresponding deadlines: {topic-2=1}.\n" +
-											"\tConfigured max.task.idle.ms: 1.\n" +
-											"\tCurrent wall-clock time: 1."
-							))
-					))
-			);
-		}
-
-		try (final LogCaptureAppender appender = LogCaptureAppender.createAndRegister(PartitionGroup.class)) {
-			LogCaptureAppender.setClassLoggerToTrace(PartitionGroup.class);
-			assertThat(group.readyToProcess(2L), is(true));
-			assertThat(
-					appender.getEvents(),
-					hasItem(Matchers.allOf(
-							Matchers.hasProperty("level", equalTo("TRACE")),
-							Matchers.hasProperty("message", equalTo(
-									"[test] Continuing to process although some partitions are empty on the broker.\n" +
-											"\tThere may be out-of-order processing for this task as a result.\n" +
-											"\tPartitions with local data: [topic-1].\n" +
-											"\tPartitions we gave up waiting for, with their corresponding deadlines: {topic-2=1}.\n" +
-											"\tConfigured max.task.idle.ms: 1.\n" +
-											"\tCurrent wall-clock time: 2."
-							))
-					))
-			);
-		}
-	}
-
-	private PartitionGroup getBasicGroup() {
-		return new PartitionGroup(
-				logContext,
-				mkMap(
-						mkEntry(partition1, queue1),
-						mkEntry(partition2, queue2)
-				),
-				tp -> OptionalLong.of(0L),
-				getValueSensor(metrics, lastLatenessValue),
-				enforcedProcessingSensor,
-				maxTaskIdleMs
-		);
-	}
-=======
         // 2:[4, 6]
         assertEquals(record.timestamp, 2L);
 
@@ -1684,5 +994,4 @@
             maxTaskIdleMs
         );
     }
->>>>>>> 9494bebe
 }