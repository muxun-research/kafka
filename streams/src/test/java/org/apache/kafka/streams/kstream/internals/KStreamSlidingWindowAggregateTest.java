--- conflicted
+++ resolved
@@ -16,77 +16,37 @@
  */
 package org.apache.kafka.streams.kstream.internals;
 
-import java.util.HashSet;
-import java.util.Set;
 import org.apache.kafka.common.MetricName;
 import org.apache.kafka.common.serialization.Serdes;
 import org.apache.kafka.common.serialization.StringDeserializer;
 import org.apache.kafka.common.serialization.StringSerializer;
 import org.apache.kafka.common.utils.Bytes;
-import org.apache.kafka.streams.KeyValueTimestamp;
-import org.apache.kafka.streams.StreamsBuilder;
-import org.apache.kafka.streams.StreamsConfig;
-import org.apache.kafka.streams.StreamsConfig.InternalConfig;
-import org.apache.kafka.streams.TestOutputTopic;
-import org.apache.kafka.streams.TopologyTestDriver;
-import org.apache.kafka.streams.kstream.Consumed;
-import org.apache.kafka.streams.kstream.EmitStrategy;
-import org.apache.kafka.streams.kstream.EmitStrategy.StrategyType;
-import org.apache.kafka.streams.kstream.Grouped;
-import org.apache.kafka.streams.kstream.KStream;
-import org.apache.kafka.streams.kstream.KTable;
-import org.apache.kafka.streams.kstream.Materialized;
-import org.apache.kafka.streams.kstream.SlidingWindows;
-import org.apache.kafka.streams.kstream.TimeWindowedDeserializer;
-import org.apache.kafka.streams.kstream.Windowed;
 import org.apache.kafka.common.utils.LogCaptureAppender;
 import org.apache.kafka.common.utils.LogCaptureAppender.Event;
-import org.apache.kafka.streams.state.KeyValueIterator;
-import org.apache.kafka.streams.state.Stores;
-import org.apache.kafka.streams.state.ValueAndTimestamp;
-import org.apache.kafka.streams.state.WindowBytesStoreSupplier;
-import org.apache.kafka.streams.state.WindowStore;
-import org.apache.kafka.streams.TestInputTopic;
-import org.apache.kafka.streams.state.WindowStoreIterator;
+import org.apache.kafka.streams.*;
+import org.apache.kafka.streams.StreamsConfig.InternalConfig;
+import org.apache.kafka.streams.kstream.*;
+import org.apache.kafka.streams.kstream.EmitStrategy.StrategyType;
+import org.apache.kafka.streams.state.*;
 import org.apache.kafka.streams.state.internals.InMemoryWindowBytesStoreSupplier;
 import org.apache.kafka.streams.state.internals.InMemoryWindowStore;
 import org.apache.kafka.streams.test.TestRecord;
-import org.apache.kafka.test.MockAggregator;
-import org.apache.kafka.test.MockApiProcessor;
-import org.apache.kafka.test.MockApiProcessorSupplier;
-import org.apache.kafka.test.MockInitializer;
-import org.apache.kafka.test.MockReducer;
-import org.apache.kafka.test.StreamsTestUtils;
+import org.apache.kafka.test.*;
 import org.hamcrest.Matcher;
 import org.junit.Before;
 import org.junit.Test;
 import org.junit.runner.RunWith;
 import org.junit.runners.Parameterized;
+import org.junit.runners.Parameterized.Parameter;
 
 import java.time.Duration;
-import java.util.ArrayList;
-import java.util.Arrays;
-import java.util.Collection;
-import java.util.Collections;
-import java.util.Comparator;
-import java.util.HashMap;
-import java.util.List;
-import java.util.Map;
-import java.util.Properties;
-import java.util.Random;
+import java.util.*;
 import java.util.stream.Collectors;
-import org.junit.runners.Parameterized.Parameter;
 
 import static java.time.Duration.ofMillis;
 import static java.util.Arrays.asList;
-import static org.apache.kafka.common.utils.Utils.mkEntry;
-import static org.apache.kafka.common.utils.Utils.mkMap;
-import static org.apache.kafka.common.utils.Utils.mkSet;
-import static org.hamcrest.CoreMatchers.equalTo;
-import static org.hamcrest.CoreMatchers.hasItem;
-import static org.hamcrest.CoreMatchers.hasItems;
-import static org.hamcrest.CoreMatchers.is;
-import static org.hamcrest.CoreMatchers.not;
+import static org.apache.kafka.common.utils.Utils.*;
+import static org.hamcrest.CoreMatchers.*;
 import static org.hamcrest.MatcherAssert.assertThat;
 import static org.junit.Assert.assertEquals;
 import static org.junit.Assert.assertTrue;
@@ -94,952 +54,11 @@
 @RunWith(Parameterized.class)
 public class KStreamSlidingWindowAggregateTest {
 
-<<<<<<< HEAD
-	@Parameterized.Parameters(name = "{0}")
-	public static Collection<Boolean[]> data() {
-		return Arrays.asList(new Boolean[][]{
-				{false},
-				{true}
-		});
-	}
-
-	@Parameterized.Parameter
-	public boolean inOrderIterator;
-
-	private final Properties props = StreamsTestUtils.getStreamsConfig(Serdes.String(), Serdes.String());
-	private final String threadId = Thread.currentThread().getName();
-
-	@SuppressWarnings("unchecked")
-	@Test
-	public void testAggregateSmallInput() {
-		final StreamsBuilder builder = new StreamsBuilder();
-		final String topic = "topic";
-
-		final WindowBytesStoreSupplier storeSupplier =
-				inOrderIterator
-						? new InOrderMemoryWindowStoreSupplier("InOrder", 50000L, 10L, false)
-						: Stores.inMemoryWindowStore("Reverse", Duration.ofMillis(50000), Duration.ofMillis(10), false);
-		final KTable<Windowed<String>, String> table = builder
-				.stream(topic, Consumed.with(Serdes.String(), Serdes.String()))
-				.groupByKey(Grouped.with(Serdes.String(), Serdes.String()))
-				.windowedBy(SlidingWindows.withTimeDifferenceAndGrace(ofMillis(10), ofMillis(50)))
-				.aggregate(
-						MockInitializer.STRING_INIT,
-						MockAggregator.TOSTRING_ADDER,
-						Materialized.as(storeSupplier)
-				);
-		final MockProcessorSupplier<Windowed<String>, String> supplier = new MockProcessorSupplier<>();
-		table.toStream().process(supplier);
-		try (final TopologyTestDriver driver = new TopologyTestDriver(builder.build(), props)) {
-			final TestInputTopic<String, String> inputTopic =
-					driver.createInputTopic(topic, new StringSerializer(), new StringSerializer());
-			inputTopic.pipeInput("A", "1", 10L);
-			inputTopic.pipeInput("A", "2", 15L);
-			inputTopic.pipeInput("A", "3", 20L);
-			inputTopic.pipeInput("A", "4", 22L);
-			inputTopic.pipeInput("A", "5", 30L);
-		}
-
-		final Map<Long, ValueAndTimestamp<String>> actual = new HashMap<>();
-
-		for (final KeyValueTimestamp<Windowed<String>, String> entry : supplier.theCapturedProcessor().processed()) {
-			final Windowed<String> window = entry.key();
-			final Long start = window.window().start();
-			final ValueAndTimestamp<String> valueAndTimestamp = ValueAndTimestamp.make(entry.value(), entry.timestamp());
-
-			if (actual.putIfAbsent(start, valueAndTimestamp) != null) {
-				actual.replace(start, valueAndTimestamp);
-			}
-		}
-
-		final Map<Long, ValueAndTimestamp<String>> expected = new HashMap<>();
-		expected.put(0L, ValueAndTimestamp.make("0+1", 10L));
-		expected.put(5L, ValueAndTimestamp.make("0+1+2", 15L));
-		expected.put(10L, ValueAndTimestamp.make("0+1+2+3", 20L));
-		expected.put(11L, ValueAndTimestamp.make("0+2+3", 20L));
-		expected.put(12L, ValueAndTimestamp.make("0+2+3+4", 22L));
-		expected.put(16L, ValueAndTimestamp.make("0+3+4", 22L));
-		expected.put(20L, ValueAndTimestamp.make("0+3+4+5", 30L));
-		expected.put(21L, ValueAndTimestamp.make("0+4+5", 30L));
-		expected.put(23L, ValueAndTimestamp.make("0+5", 30L));
-
-		assertEquals(expected, actual);
-	}
-
-	@SuppressWarnings("unchecked")
-	@Test
-	public void testReduceSmallInput() {
-		final StreamsBuilder builder = new StreamsBuilder();
-		final String topic = "topic";
-		final WindowBytesStoreSupplier storeSupplier =
-				inOrderIterator
-						? new InOrderMemoryWindowStoreSupplier("InOrder", 50000L, 10L, false)
-						: Stores.inMemoryWindowStore("Reverse", Duration.ofMillis(50000), Duration.ofMillis(10), false);
-
-		final KTable<Windowed<String>, String> table = builder
-				.stream(topic, Consumed.with(Serdes.String(), Serdes.String()))
-				.groupByKey(Grouped.with(Serdes.String(), Serdes.String()))
-				.windowedBy(SlidingWindows.withTimeDifferenceAndGrace(ofMillis(10), ofMillis(50)))
-				.reduce(
-						MockReducer.STRING_ADDER,
-						Materialized.as(storeSupplier)
-				);
-		final MockProcessorSupplier<Windowed<String>, String> supplier = new MockProcessorSupplier<>();
-		table.toStream().process(supplier);
-		try (final TopologyTestDriver driver = new TopologyTestDriver(builder.build(), props)) {
-			final TestInputTopic<String, String> inputTopic =
-					driver.createInputTopic(topic, new StringSerializer(), new StringSerializer());
-			inputTopic.pipeInput("A", "1", 10L);
-			inputTopic.pipeInput("A", "2", 14L);
-			inputTopic.pipeInput("A", "3", 15L);
-			inputTopic.pipeInput("A", "4", 22L);
-			inputTopic.pipeInput("A", "5", 26L);
-			inputTopic.pipeInput("A", "6", 30L);
-		}
-
-		final Map<Long, ValueAndTimestamp<String>> actual = new HashMap<>();
-
-		for (final KeyValueTimestamp<Windowed<String>, String> entry : supplier.theCapturedProcessor().processed()) {
-			final Windowed<String> window = entry.key();
-			final Long start = window.window().start();
-			final ValueAndTimestamp<String> valueAndTimestamp = ValueAndTimestamp.make(entry.value(), entry.timestamp());
-			if (actual.putIfAbsent(start, valueAndTimestamp) != null) {
-				actual.replace(start, valueAndTimestamp);
-			}
-		}
-
-		final Map<Long, ValueAndTimestamp<String>> expected = new HashMap<>();
-		expected.put(0L, ValueAndTimestamp.make("1", 10L));
-		expected.put(4L, ValueAndTimestamp.make("1+2", 14L));
-		expected.put(5L, ValueAndTimestamp.make("1+2+3", 15L));
-		expected.put(11L, ValueAndTimestamp.make("2+3", 15L));
-		expected.put(12L, ValueAndTimestamp.make("2+3+4", 22L));
-		expected.put(15L, ValueAndTimestamp.make("3+4", 22L));
-		expected.put(16L, ValueAndTimestamp.make("4+5", 26L));
-		expected.put(20L, ValueAndTimestamp.make("4+5+6", 30L));
-		expected.put(23L, ValueAndTimestamp.make("5+6", 30L));
-		expected.put(27L, ValueAndTimestamp.make("6", 30L));
-
-		assertEquals(expected, actual);
-	}
-
-	@Test
-	public void testAggregateLargeInput() {
-		final StreamsBuilder builder = new StreamsBuilder();
-		final String topic1 = "topic1";
-
-		final WindowBytesStoreSupplier storeSupplier =
-				inOrderIterator
-						? new InOrderMemoryWindowStoreSupplier("InOrder", 50000L, 10L, false)
-						: Stores.inMemoryWindowStore("Reverse", Duration.ofMillis(50000), Duration.ofMillis(10), false);
-		final KTable<Windowed<String>, String> table2 = builder
-				.stream(topic1, Consumed.with(Serdes.String(), Serdes.String()))
-				.groupByKey(Grouped.with(Serdes.String(), Serdes.String()))
-				.windowedBy(SlidingWindows.withTimeDifferenceAndGrace(ofMillis(10), ofMillis(50)))
-				.aggregate(
-						MockInitializer.STRING_INIT,
-						MockAggregator.TOSTRING_ADDER,
-						Materialized.as(storeSupplier)
-				);
-
-		final MockProcessorSupplier<Windowed<String>, String> supplier = new MockProcessorSupplier<>();
-		table2.toStream().process(supplier);
-
-		try (final TopologyTestDriver driver = new TopologyTestDriver(builder.build(), props)) {
-			final TestInputTopic<String, String> inputTopic1 =
-					driver.createInputTopic(topic1, new StringSerializer(), new StringSerializer());
-			inputTopic1.pipeInput("A", "1", 10L);
-			inputTopic1.pipeInput("A", "2", 20L);
-			inputTopic1.pipeInput("A", "3", 22L);
-			inputTopic1.pipeInput("A", "4", 15L);
-
-			inputTopic1.pipeInput("B", "1", 12L);
-			inputTopic1.pipeInput("B", "2", 13L);
-			inputTopic1.pipeInput("B", "3", 18L);
-			inputTopic1.pipeInput("B", "4", 19L);
-			inputTopic1.pipeInput("B", "5", 25L);
-			inputTopic1.pipeInput("B", "6", 14L);
-
-			inputTopic1.pipeInput("C", "1", 11L);
-			inputTopic1.pipeInput("C", "2", 15L);
-			inputTopic1.pipeInput("C", "3", 16L);
-			inputTopic1.pipeInput("C", "4", 21);
-			inputTopic1.pipeInput("C", "5", 23L);
-
-			inputTopic1.pipeInput("D", "4", 11L);
-			inputTopic1.pipeInput("D", "2", 12L);
-			inputTopic1.pipeInput("D", "3", 29L);
-			inputTopic1.pipeInput("D", "5", 16L);
-		}
-		final Comparator<KeyValueTimestamp<Windowed<String>, String>> comparator =
-				Comparator.comparing((KeyValueTimestamp<Windowed<String>, String> o) -> o.key().key())
-						.thenComparing((KeyValueTimestamp<Windowed<String>, String> o) -> o.key().window().start());
-
-		final ArrayList<KeyValueTimestamp<Windowed<String>, String>> actual = supplier.theCapturedProcessor().processed();
-		actual.sort(comparator);
-		assertEquals(
-				asList(
-						// FINAL WINDOW: A@10 left window created when A@10 processed
-						new KeyValueTimestamp<>(new Windowed<>("A", new TimeWindow(0, 10)), "0+1", 10),
-						// FINAL WINDOW: A@15 left window created when A@15 processed
-						new KeyValueTimestamp<>(new Windowed<>("A", new TimeWindow(5, 15)), "0+1+4", 15),
-						// A@20 left window created when A@20 processed
-						new KeyValueTimestamp<>(new Windowed<>("A", new TimeWindow(10, 20)), "0+1+2", 20),
-						// FINAL WINDOW: A@20 left window updated when A@15 processed
-						new KeyValueTimestamp<>(new Windowed<>("A", new TimeWindow(10, 20)), "0+1+2+4", 20),
-						// A@10 right window created when A@20 processed
-						new KeyValueTimestamp<>(new Windowed<>("A", new TimeWindow(11, 21)), "0+2", 20),
-						// FINAL WINDOW: A@10 right window updated when A@15 processed
-						new KeyValueTimestamp<>(new Windowed<>("A", new TimeWindow(11, 21)), "0+2+4", 20),
-						// A@22 left window created when A@22 processed
-						new KeyValueTimestamp<>(new Windowed<>("A", new TimeWindow(12, 22)), "0+2+3", 22),
-						// FINAL WINDOW: A@22 left window updated when A@15 processed
-						new KeyValueTimestamp<>(new Windowed<>("A", new TimeWindow(12, 22)), "0+2+3+4", 22),
-						// FINAL WINDOW: A@15 right window created when A@15 processed
-						new KeyValueTimestamp<>(new Windowed<>("A", new TimeWindow(16, 26)), "0+2+3", 22),
-						// FINAL WINDOW: A@20 right window created when A@22 processed
-						new KeyValueTimestamp<>(new Windowed<>("A", new TimeWindow(21, 31)), "0+3", 22),
-						// FINAL WINDOW: B@12 left window created when B@12 processed
-						new KeyValueTimestamp<>(new Windowed<>("B", new TimeWindow(2, 12)), "0+1", 12),
-						// FINAL WINDOW: B@13 left window created when B@13 processed
-						new KeyValueTimestamp<>(new Windowed<>("B", new TimeWindow(3, 13)), "0+1+2", 13),
-						// FINAL WINDOW: B@14 left window created when B@14 processed
-						new KeyValueTimestamp<>(new Windowed<>("B", new TimeWindow(4, 14)), "0+1+2+6", 14),
-						// B@18 left window created when B@18 processed
-						new KeyValueTimestamp<>(new Windowed<>("B", new TimeWindow(8, 18)), "0+1+2+3", 18),
-						// FINAL WINDOW: B@18 left window updated when B@14 processed
-						new KeyValueTimestamp<>(new Windowed<>("B", new TimeWindow(8, 18)), "0+1+2+3+6", 18),
-						// B@19 left window created when B@19 processed
-						new KeyValueTimestamp<>(new Windowed<>("B", new TimeWindow(9, 19)), "0+1+2+3+4", 19),
-						// FINAL WINDOW: B@19 left window updated when B@14 processed
-						new KeyValueTimestamp<>(new Windowed<>("B", new TimeWindow(9, 19)), "0+1+2+3+4+6", 19),
-						// B@12 right window created when B@13 processed
-						new KeyValueTimestamp<>(new Windowed<>("B", new TimeWindow(13, 23)), "0+2", 13),
-						// B@12 right window updated when B@18 processed
-						new KeyValueTimestamp<>(new Windowed<>("B", new TimeWindow(13, 23)), "0+2+3", 18),
-						// B@12 right window updated when B@19 processed
-						new KeyValueTimestamp<>(new Windowed<>("B", new TimeWindow(13, 23)), "0+2+3+4", 19),
-						// FINAL WINDOW: B@12 right window updated when B@14 processed
-						new KeyValueTimestamp<>(new Windowed<>("B", new TimeWindow(13, 23)), "0+2+3+4+6", 19),
-						// B@13 right window created when B@18 processed
-						new KeyValueTimestamp<>(new Windowed<>("B", new TimeWindow(14, 24)), "0+3", 18),
-						// B@13 right window updated when B@19 processed
-						new KeyValueTimestamp<>(new Windowed<>("B", new TimeWindow(14, 24)), "0+3+4", 19),
-						// FINAL WINDOW: B@13 right window updated when B@14 processed
-						new KeyValueTimestamp<>(new Windowed<>("B", new TimeWindow(14, 24)), "0+3+4+6", 19),
-						// FINAL WINDOW: B@25 left window created when B@25 processed
-						new KeyValueTimestamp<>(new Windowed<>("B", new TimeWindow(15, 25)), "0+3+4+5", 25),
-						// B@18 right window created when B@19 processed
-						new KeyValueTimestamp<>(new Windowed<>("B", new TimeWindow(19, 29)), "0+4", 19),
-						// FINAL WINDOW: B@18 right window updated when B@25 processed
-						new KeyValueTimestamp<>(new Windowed<>("B", new TimeWindow(19, 29)), "0+4+5", 25),
-						// FINAL WINDOW: B@19 right window updated when B@25 processed
-						new KeyValueTimestamp<>(new Windowed<>("B", new TimeWindow(20, 30)), "0+5", 25),
-						// FINAL WINDOW: C@11 left window created when C@11 processed
-						new KeyValueTimestamp<>(new Windowed<>("C", new TimeWindow(1, 11)), "0+1", 11),
-						// FINAL WINDOW: C@15 left window created when C@15 processed
-						new KeyValueTimestamp<>(new Windowed<>("C", new TimeWindow(5, 15)), "0+1+2", 15),
-						// FINAL WINDOW: C@16 left window created when C@16 processed
-						new KeyValueTimestamp<>(new Windowed<>("C", new TimeWindow(6, 16)), "0+1+2+3", 16),
-						// FINAL WINDOW: C@21 left window created when C@21 processed
-						new KeyValueTimestamp<>(new Windowed<>("C", new TimeWindow(11, 21)), "0+1+2+3+4", 21),
-						// C@11 right window created when C@15 processed
-						new KeyValueTimestamp<>(new Windowed<>("C", new TimeWindow(12, 22)), "0+2", 15),
-						// C@11 right window updated when C@16 processed
-						new KeyValueTimestamp<>(new Windowed<>("C", new TimeWindow(12, 22)), "0+2+3", 16),
-						// FINAL WINDOW: C@11 right window updated when C@21 processed
-						new KeyValueTimestamp<>(new Windowed<>("C", new TimeWindow(12, 22)), "0+2+3+4", 21),
-						// FINAL WINDOW: C@23 left window created when C@23 processed
-						new KeyValueTimestamp<>(new Windowed<>("C", new TimeWindow(13, 23)), "0+2+3+4+5", 23),
-						// C@15 right window created when C@16 processed
-						new KeyValueTimestamp<>(new Windowed<>("C", new TimeWindow(16, 26)), "0+3", 16),
-						// C@15 right window updated when C@21 processed
-						new KeyValueTimestamp<>(new Windowed<>("C", new TimeWindow(16, 26)), "0+3+4", 21),
-						// FINAL WINDOW: C@15 right window updated when C@23 processed
-						new KeyValueTimestamp<>(new Windowed<>("C", new TimeWindow(16, 26)), "0+3+4+5", 23),
-						// C@16 right window created when C@21 processed
-						new KeyValueTimestamp<>(new Windowed<>("C", new TimeWindow(17, 27)), "0+4", 21),
-						// FINAL WINDOW: C@16 right window updated when C@23 processed
-						new KeyValueTimestamp<>(new Windowed<>("C", new TimeWindow(17, 27)), "0+4+5", 23),
-						// FINAL WINDOW: C@21 right window created when C@23 processed
-						new KeyValueTimestamp<>(new Windowed<>("C", new TimeWindow(22, 32)), "0+5", 23),
-						// FINAL WINDOW: D@11 left window created when D@11 processed
-						new KeyValueTimestamp<>(new Windowed<>("D", new TimeWindow(1, 11)), "0+4", 11),
-						// FINAL WINDOW: D@12 left window created when D@12 processed
-						new KeyValueTimestamp<>(new Windowed<>("D", new TimeWindow(2, 12)), "0+4+2", 12),
-						// FINAL WINDOW: D@16 left window created when D@16 processed
-						new KeyValueTimestamp<>(new Windowed<>("D", new TimeWindow(6, 16)), "0+4+2+5", 16),
-						// D@11 right window created when D@12 processed
-						new KeyValueTimestamp<>(new Windowed<>("D", new TimeWindow(12, 22)), "0+2", 12),
-						// FINAL WINDOW: D@11 right window updated when D@16 processed
-						new KeyValueTimestamp<>(new Windowed<>("D", new TimeWindow(12, 22)), "0+2+5", 16),
-						// FINAL WINDOW: D@12 right window created when D@16 processed
-						new KeyValueTimestamp<>(new Windowed<>("D", new TimeWindow(13, 23)), "0+5", 16),
-						// FINAL WINDOW: D@29 left window created when D@29 processed
-						new KeyValueTimestamp<>(new Windowed<>("D", new TimeWindow(19, 29)), "0+3", 29)),
-				actual
-		);
-	}
-
-	@Test
-	public void testJoin() {
-		final StreamsBuilder builder = new StreamsBuilder();
-		final String topic1 = "topic1";
-		final String topic2 = "topic2";
-		final WindowBytesStoreSupplier storeSupplier1 =
-				inOrderIterator
-						? new InOrderMemoryWindowStoreSupplier("InOrder1", 50000L, 10L, false)
-						: Stores.inMemoryWindowStore("Reverse1", Duration.ofMillis(50000), Duration.ofMillis(10), false);
-		final WindowBytesStoreSupplier storeSupplier2 =
-				inOrderIterator
-						? new InOrderMemoryWindowStoreSupplier("InOrder2", 50000L, 10L, false)
-						: Stores.inMemoryWindowStore("Reverse2", Duration.ofMillis(50000), Duration.ofMillis(10), false);
-
-		final KTable<Windowed<String>, String> table1 = builder
-				.stream(topic1, Consumed.with(Serdes.String(), Serdes.String()))
-				.groupByKey(Grouped.with(Serdes.String(), Serdes.String()))
-				.windowedBy(SlidingWindows.withTimeDifferenceAndGrace(ofMillis(10), ofMillis(100)))
-				.aggregate(
-						MockInitializer.STRING_INIT,
-						MockAggregator.TOSTRING_ADDER,
-						Materialized.as(storeSupplier1)
-				);
-		final KTable<Windowed<String>, String> table2 = builder
-				.stream(topic2, Consumed.with(Serdes.String(), Serdes.String()))
-				.groupByKey(Grouped.with(Serdes.String(), Serdes.String()))
-				.windowedBy(SlidingWindows.withTimeDifferenceAndGrace(ofMillis(10), ofMillis(100)))
-				.aggregate(
-						MockInitializer.STRING_INIT,
-						MockAggregator.TOSTRING_ADDER,
-						Materialized.as(storeSupplier2)
-				);
-
-		final MockProcessorSupplier<Windowed<String>, String> supplier = new MockProcessorSupplier<>();
-		table1.toStream().process(supplier);
-
-		table2.toStream().process(supplier);
-
-		table1.join(table2, (p1, p2) -> p1 + "%" + p2).toStream().process(supplier);
-
-		try (final TopologyTestDriver driver = new TopologyTestDriver(builder.build(), props)) {
-			final TestInputTopic<String, String> inputTopic1 =
-					driver.createInputTopic(topic1, new StringSerializer(), new StringSerializer());
-			final TestInputTopic<String, String> inputTopic2 =
-					driver.createInputTopic(topic2, new StringSerializer(), new StringSerializer());
-			inputTopic1.pipeInput("A", "1", 10L);
-			inputTopic1.pipeInput("B", "2", 11L);
-			inputTopic1.pipeInput("C", "3", 12L);
-
-			final List<MockProcessor<Windowed<String>, String>> processors = supplier.capturedProcessors(3);
-
-			processors.get(0).checkAndClearProcessResult(
-					// left windows created by the first set of records to table 1
-					new KeyValueTimestamp<>(new Windowed<>("A", new TimeWindow(0, 10)), "0+1", 10),
-					new KeyValueTimestamp<>(new Windowed<>("B", new TimeWindow(1, 11)), "0+2", 11),
-					new KeyValueTimestamp<>(new Windowed<>("C", new TimeWindow(2, 12)), "0+3", 12)
-			);
-			processors.get(1).checkAndClearProcessResult();
-			processors.get(2).checkAndClearProcessResult();
-
-			inputTopic1.pipeInput("A", "1", 15L);
-			inputTopic1.pipeInput("B", "2", 16L);
-			inputTopic1.pipeInput("C", "3", 19L);
-
-			processors.get(0).checkAndClearProcessResult(
-					// right windows from previous records are created, and left windows from new records to table 1
-					new KeyValueTimestamp<>(new Windowed<>("A", new TimeWindow(11, 21)), "0+1", 15),
-					new KeyValueTimestamp<>(new Windowed<>("A", new TimeWindow(5, 15)), "0+1+1", 15),
-					new KeyValueTimestamp<>(new Windowed<>("B", new TimeWindow(12, 22)), "0+2", 16),
-					new KeyValueTimestamp<>(new Windowed<>("B", new TimeWindow(6, 16)), "0+2+2", 16),
-					new KeyValueTimestamp<>(new Windowed<>("C", new TimeWindow(13, 23)), "0+3", 19),
-					new KeyValueTimestamp<>(new Windowed<>("C", new TimeWindow(9, 19)), "0+3+3", 19)
-			);
-			processors.get(1).checkAndClearProcessResult();
-			processors.get(2).checkAndClearProcessResult();
-
-			inputTopic2.pipeInput("A", "a", 10L);
-			inputTopic2.pipeInput("B", "b", 30L);
-			inputTopic2.pipeInput("C", "c", 12L);
-			inputTopic2.pipeInput("C", "c", 35L);
-
-
-			processors.get(0).checkAndClearProcessResult();
-			processors.get(1).checkAndClearProcessResult(
-					// left windows from first set of records sent to table 2
-					new KeyValueTimestamp<>(new Windowed<>("A", new TimeWindow(0, 10)), "0+a", 10),
-					new KeyValueTimestamp<>(new Windowed<>("B", new TimeWindow(20, 30)), "0+b", 30),
-					new KeyValueTimestamp<>(new Windowed<>("C", new TimeWindow(2, 12)), "0+c", 12),
-					new KeyValueTimestamp<>(new Windowed<>("C", new TimeWindow(25, 35)), "0+c", 35)
-			);
-			processors.get(2).checkAndClearProcessResult(
-					// set of join windows from windows created by table 1 and table 2
-					new KeyValueTimestamp<>(new Windowed<>("A", new TimeWindow(0, 10)), "0+1%0+a", 10),
-					new KeyValueTimestamp<>(new Windowed<>("C", new TimeWindow(2, 12)), "0+3%0+c", 12)
-			);
-
-			inputTopic2.pipeInput("A", "a", 15L);
-			inputTopic2.pipeInput("B", "b", 16L);
-			inputTopic2.pipeInput("C", "c", 17L);
-
-			processors.get(0).checkAndClearProcessResult();
-			processors.get(1).checkAndClearProcessResult(
-					// right windows from previous records are created (where applicable), and left windows from new records to table 2
-					new KeyValueTimestamp<>(new Windowed<>("A", new TimeWindow(11, 21)), "0+a", 15),
-					new KeyValueTimestamp<>(new Windowed<>("A", new TimeWindow(5, 15)), "0+a+a", 15),
-					new KeyValueTimestamp<>(new Windowed<>("B", new TimeWindow(6, 16)), "0+b", 16),
-					new KeyValueTimestamp<>(new Windowed<>("C", new TimeWindow(13, 23)), "0+c", 17),
-					new KeyValueTimestamp<>(new Windowed<>("C", new TimeWindow(7, 17)), "0+c+c", 17)
-			);
-			processors.get(2).checkAndClearProcessResult(
-					// set of join windows from windows created by table 1 and table 2
-					new KeyValueTimestamp<>(new Windowed<>("A", new TimeWindow(11, 21)), "0+1%0+a", 15),
-					new KeyValueTimestamp<>(new Windowed<>("A", new TimeWindow(5, 15)), "0+1+1%0+a+a", 15),
-					new KeyValueTimestamp<>(new Windowed<>("B", new TimeWindow(6, 16)), "0+2+2%0+b", 16),
-					new KeyValueTimestamp<>(new Windowed<>("C", new TimeWindow(13, 23)), "0+3%0+c", 19)
-			);
-		}
-	}
-
-	@SuppressWarnings("unchecked")
-	@Test
-	public void testEarlyRecordsSmallInput() {
-		final StreamsBuilder builder = new StreamsBuilder();
-		final String topic = "topic";
-
-		final KTable<Windowed<String>, String> table2 = builder
-				.stream(topic, Consumed.with(Serdes.String(), Serdes.String()))
-				.groupByKey(Grouped.with(Serdes.String(), Serdes.String()))
-				.windowedBy(SlidingWindows.withTimeDifferenceAndGrace(ofMillis(50), ofMillis(200)))
-				.aggregate(
-						MockInitializer.STRING_INIT,
-						MockAggregator.TOSTRING_ADDER,
-						Materialized.<String, String, WindowStore<Bytes, byte[]>>as("topic-Canonized").withValueSerde(Serdes.String())
-				);
-		final MockProcessorSupplier<Windowed<String>, String> supplier = new MockProcessorSupplier<>();
-		table2.toStream().process(supplier);
-
-		try (final TopologyTestDriver driver = new TopologyTestDriver(builder.build(), props)) {
-			final TestInputTopic<String, String> inputTopic =
-					driver.createInputTopic(topic, new StringSerializer(), new StringSerializer());
-
-			inputTopic.pipeInput("A", "1", 0L);
-			inputTopic.pipeInput("A", "2", 5L);
-			inputTopic.pipeInput("A", "3", 6L);
-			inputTopic.pipeInput("A", "4", 3L);
-			inputTopic.pipeInput("A", "5", 13L);
-			inputTopic.pipeInput("A", "6", 10L);
-		}
-
-		final Map<Long, ValueAndTimestamp<String>> actual = new HashMap<>();
-		for (final KeyValueTimestamp<Windowed<String>, String> entry : supplier.theCapturedProcessor().processed()) {
-			final Windowed<String> window = entry.key();
-			final Long start = window.window().start();
-			final ValueAndTimestamp valueAndTimestamp = ValueAndTimestamp.make(entry.value(), entry.timestamp());
-			if (actual.putIfAbsent(start, valueAndTimestamp) != null) {
-				actual.replace(start, valueAndTimestamp);
-			}
-		}
-
-		final Map<Long, ValueAndTimestamp<String>> expected = new HashMap<>();
-		expected.put(0L, ValueAndTimestamp.make("0+1+2+3+4+5+6", 13L));
-		expected.put(1L, ValueAndTimestamp.make("0+2+3+4+5+6", 13L));
-		expected.put(4L, ValueAndTimestamp.make("0+2+3+5+6", 13L));
-		expected.put(6L, ValueAndTimestamp.make("0+3+5+6", 13L));
-		expected.put(7L, ValueAndTimestamp.make("0+5+6", 13L));
-		expected.put(11L, ValueAndTimestamp.make("0+5", 13L));
-
-		assertEquals(expected, actual);
-	}
-
-	@SuppressWarnings("unchecked")
-	@Test
-	public void testEarlyRecordsRepeatedInput() {
-		final StreamsBuilder builder = new StreamsBuilder();
-		final String topic = "topic";
-
-		final KTable<Windowed<String>, String> table2 = builder
-				.stream(topic, Consumed.with(Serdes.String(), Serdes.String()))
-				.groupByKey(Grouped.with(Serdes.String(), Serdes.String()))
-				.windowedBy(SlidingWindows.withTimeDifferenceAndGrace(ofMillis(5), ofMillis(20)))
-				.aggregate(
-						MockInitializer.STRING_INIT,
-						MockAggregator.TOSTRING_ADDER,
-						Materialized.<String, String, WindowStore<Bytes, byte[]>>as("topic-Canonized").withValueSerde(Serdes.String())
-				);
-		final MockProcessorSupplier<Windowed<String>, String> supplier = new MockProcessorSupplier<>();
-		table2.toStream().process(supplier);
-
-		try (final TopologyTestDriver driver = new TopologyTestDriver(builder.build(), props)) {
-			final TestInputTopic<String, String> inputTopic =
-					driver.createInputTopic(topic, new StringSerializer(), new StringSerializer());
-
-			inputTopic.pipeInput("A", "1", 0L);
-			inputTopic.pipeInput("A", "2", 2L);
-			inputTopic.pipeInput("A", "3", 4L);
-			inputTopic.pipeInput("A", "4", 0L);
-			inputTopic.pipeInput("A", "5", 2L);
-			inputTopic.pipeInput("A", "6", 2L);
-			inputTopic.pipeInput("A", "7", 0L);
-		}
-
-		final Map<Long, ValueAndTimestamp<String>> actual = new HashMap<>();
-		for (final KeyValueTimestamp<Windowed<String>, String> entry : supplier.theCapturedProcessor().processed()) {
-			final Windowed<String> window = entry.key();
-			final Long start = window.window().start();
-			final ValueAndTimestamp valueAndTimestamp = ValueAndTimestamp.make(entry.value(), entry.timestamp());
-			if (actual.putIfAbsent(start, valueAndTimestamp) != null) {
-				actual.replace(start, valueAndTimestamp);
-			}
-		}
-
-		final Map<Long, ValueAndTimestamp<String>> expected = new HashMap<>();
-		expected.put(0L, ValueAndTimestamp.make("0+1+2+3+4+5+6+7", 4L));
-		expected.put(1L, ValueAndTimestamp.make("0+2+3+5+6", 4L));
-		expected.put(3L, ValueAndTimestamp.make("0+3", 4L));
-		assertEquals(expected, actual);
-	}
-
-	@Test
-	public void testEarlyRecordsLargeInput() {
-		final StreamsBuilder builder = new StreamsBuilder();
-		final String topic = "topic";
-		final WindowBytesStoreSupplier storeSupplier =
-				inOrderIterator
-						? new InOrderMemoryWindowStoreSupplier("InOrder", 50000L, 10L, false)
-						: Stores.inMemoryWindowStore("Reverse", Duration.ofMillis(50000), Duration.ofMillis(10), false);
-
-		final KTable<Windowed<String>, String> table2 = builder
-				.stream(topic, Consumed.with(Serdes.String(), Serdes.String()))
-				.groupByKey(Grouped.with(Serdes.String(), Serdes.String()))
-				.windowedBy(SlidingWindows.withTimeDifferenceAndGrace(ofMillis(10), ofMillis(50)))
-				.aggregate(
-						MockInitializer.STRING_INIT,
-						MockAggregator.TOSTRING_ADDER,
-						Materialized.as(storeSupplier)
-				);
-
-		final MockProcessorSupplier<Windowed<String>, String> supplier = new MockProcessorSupplier<>();
-		table2.toStream().process(supplier);
-
-		try (final TopologyTestDriver driver = new TopologyTestDriver(builder.build(), props)) {
-			final TestInputTopic<String, String> inputTopic1 =
-					driver.createInputTopic(topic, new StringSerializer(), new StringSerializer());
-
-			inputTopic1.pipeInput("E", "1", 0L);
-			inputTopic1.pipeInput("E", "3", 5L);
-			inputTopic1.pipeInput("E", "4", 6L);
-			inputTopic1.pipeInput("E", "2", 3L);
-			inputTopic1.pipeInput("E", "6", 13L);
-			inputTopic1.pipeInput("E", "5", 10L);
-			inputTopic1.pipeInput("E", "7", 4L);
-			inputTopic1.pipeInput("E", "8", 2L);
-			inputTopic1.pipeInput("E", "9", 15L);
-		}
-		final Comparator<KeyValueTimestamp<Windowed<String>, String>> comparator =
-				Comparator.comparing((KeyValueTimestamp<Windowed<String>, String> o) -> o.key().key())
-						.thenComparing((KeyValueTimestamp<Windowed<String>, String> o) -> o.key().window().start());
-
-		final ArrayList<KeyValueTimestamp<Windowed<String>, String>> actual = supplier.theCapturedProcessor().processed();
-		actual.sort(comparator);
-		assertEquals(
-				asList(
-						// E@0
-						new KeyValueTimestamp<>(new Windowed<>("E", new TimeWindow(0, 10)), "0+1", 0),
-						// E@5
-						new KeyValueTimestamp<>(new Windowed<>("E", new TimeWindow(0, 10)), "0+1+3", 5),
-						// E@6
-						new KeyValueTimestamp<>(new Windowed<>("E", new TimeWindow(0, 10)), "0+1+3+4", 6),
-						// E@3
-						new KeyValueTimestamp<>(new Windowed<>("E", new TimeWindow(0, 10)), "0+1+3+4+2", 6),
-						//E@10
-						new KeyValueTimestamp<>(new Windowed<>("E", new TimeWindow(0, 10)), "0+1+3+4+2+5", 10),
-						//E@4
-						new KeyValueTimestamp<>(new Windowed<>("E", new TimeWindow(0, 10)), "0+1+3+4+2+5+7", 10),
-						//E@2
-						new KeyValueTimestamp<>(new Windowed<>("E", new TimeWindow(0, 10)), "0+1+3+4+2+5+7+8", 10),
-						// E@5
-						new KeyValueTimestamp<>(new Windowed<>("E", new TimeWindow(1, 11)), "0+3", 5),
-						// E@6
-						new KeyValueTimestamp<>(new Windowed<>("E", new TimeWindow(1, 11)), "0+3+4", 6),
-						// E@3
-						new KeyValueTimestamp<>(new Windowed<>("E", new TimeWindow(1, 11)), "0+3+4+2", 6),
-						//E@10
-						new KeyValueTimestamp<>(new Windowed<>("E", new TimeWindow(1, 11)), "0+3+4+2+5", 10),
-						//E@4
-						new KeyValueTimestamp<>(new Windowed<>("E", new TimeWindow(1, 11)), "0+3+4+2+5+7", 10),
-						//E@2
-						new KeyValueTimestamp<>(new Windowed<>("E", new TimeWindow(1, 11)), "0+3+4+2+5+7+8", 10),
-						//E@13
-						new KeyValueTimestamp<>(new Windowed<>("E", new TimeWindow(3, 13)), "0+3+4+2+6", 13),
-						//E@10
-						new KeyValueTimestamp<>(new Windowed<>("E", new TimeWindow(3, 13)), "0+3+4+2+6+5", 13),
-						//E@4
-						new KeyValueTimestamp<>(new Windowed<>("E", new TimeWindow(3, 13)), "0+3+4+2+6+5+7", 13),
-						// E@3
-						new KeyValueTimestamp<>(new Windowed<>("E", new TimeWindow(4, 14)), "0+3+4", 6),
-						//E@13
-						new KeyValueTimestamp<>(new Windowed<>("E", new TimeWindow(4, 14)), "0+3+4+6", 13),
-						//E@10
-						new KeyValueTimestamp<>(new Windowed<>("E", new TimeWindow(4, 14)), "0+3+4+6+5", 13),
-						//E@4
-						new KeyValueTimestamp<>(new Windowed<>("E", new TimeWindow(4, 14)), "0+3+4+6+5+7", 13),
-						//E@4
-						new KeyValueTimestamp<>(new Windowed<>("E", new TimeWindow(5, 15)), "0+3+4+6+5", 13),
-						//E@15
-						new KeyValueTimestamp<>(new Windowed<>("E", new TimeWindow(5, 15)), "0+3+4+6+5+9", 15),
-						// E@6
-						new KeyValueTimestamp<>(new Windowed<>("E", new TimeWindow(6, 16)), "0+4", 6),
-						//E@13
-						new KeyValueTimestamp<>(new Windowed<>("E", new TimeWindow(6, 16)), "0+4+6", 13),
-						//E@10
-						new KeyValueTimestamp<>(new Windowed<>("E", new TimeWindow(6, 16)), "0+4+6+5", 13),
-						//E@15
-						new KeyValueTimestamp<>(new Windowed<>("E", new TimeWindow(6, 16)), "0+4+6+5+9", 15),
-						//E@13
-						new KeyValueTimestamp<>(new Windowed<>("E", new TimeWindow(7, 17)), "0+6", 13),
-						//E@10
-						new KeyValueTimestamp<>(new Windowed<>("E", new TimeWindow(7, 17)), "0+6+5", 13),
-						//E@15
-						new KeyValueTimestamp<>(new Windowed<>("E", new TimeWindow(7, 17)), "0+6+5+9", 15),
-						//E@10
-						new KeyValueTimestamp<>(new Windowed<>("E", new TimeWindow(11, 21)), "0+6", 13),
-						//E@15
-						new KeyValueTimestamp<>(new Windowed<>("E", new TimeWindow(11, 21)), "0+6+9", 15),
-						//E@15
-						new KeyValueTimestamp<>(new Windowed<>("E", new TimeWindow(14, 24)), "0+9", 15)),
-				actual
-		);
-	}
-
-	@Test
-	public void shouldLogAndMeterWhenSkippingNullKey() {
-		final String builtInMetricsVersion = StreamsConfig.METRICS_LATEST;
-		final StreamsBuilder builder = new StreamsBuilder();
-		final String topic = "topic";
-		builder
-				.stream(topic, Consumed.with(Serdes.String(), Serdes.String()))
-				.groupByKey(Grouped.with(Serdes.String(), Serdes.String()))
-				.windowedBy(SlidingWindows.withTimeDifferenceAndGrace(ofMillis(10), ofMillis(100)))
-				.aggregate(MockInitializer.STRING_INIT, MockAggregator.toStringInstance("+"), Materialized.<String, String, WindowStore<Bytes, byte[]>>as("topic1-Canonicalized").withValueSerde(Serdes.String()));
-
-		props.setProperty(StreamsConfig.BUILT_IN_METRICS_VERSION_CONFIG, builtInMetricsVersion);
-
-		try (final LogCaptureAppender appender = LogCaptureAppender.createAndRegister(KStreamSlidingWindowAggregate.class);
-			 final TopologyTestDriver driver = new TopologyTestDriver(builder.build(), props)) {
-			final TestInputTopic<String, String> inputTopic =
-					driver.createInputTopic(topic, new StringSerializer(), new StringSerializer());
-			inputTopic.pipeInput(null, "1");
-			assertThat(appender.getMessages(), hasItem("Skipping record due to null key or value. value=[1] topic=[topic] partition=[0] offset=[0]"));
-		}
-	}
-
-	@Test
-	public void shouldLogAndMeterWhenSkippingExpiredWindowByGrace() {
-		final String builtInMetricsVersion = StreamsConfig.METRICS_LATEST;
-		final StreamsBuilder builder = new StreamsBuilder();
-		final String topic = "topic";
-		final WindowBytesStoreSupplier storeSupplier =
-				inOrderIterator
-						? new InOrderMemoryWindowStoreSupplier("InOrder", 50000L, 10L, false)
-						: Stores.inMemoryWindowStore("Reverse", Duration.ofMillis(50000), Duration.ofMillis(10), false);
-
-		final KStream<String, String> stream1 = builder.stream(topic, Consumed.with(Serdes.String(), Serdes.String()));
-		stream1.groupByKey(Grouped.with(Serdes.String(), Serdes.String()))
-				.windowedBy(SlidingWindows.withTimeDifferenceAndGrace(ofMillis(10), ofMillis(90)))
-				.aggregate(
-						MockInitializer.STRING_INIT,
-						MockAggregator.TOSTRING_ADDER,
-						Materialized.as(storeSupplier)
-				)
-				.toStream()
-				.to("output");
-
-		props.setProperty(StreamsConfig.BUILT_IN_METRICS_VERSION_CONFIG, builtInMetricsVersion);
-
-		try (final LogCaptureAppender appender = LogCaptureAppender.createAndRegister(KStreamSlidingWindowAggregate.class);
-			 final TopologyTestDriver driver = new TopologyTestDriver(builder.build(), props)) {
-
-			final TestInputTopic<String, String> inputTopic =
-					driver.createInputTopic(topic, new StringSerializer(), new StringSerializer());
-			inputTopic.pipeInput("k", "100", 200L);
-			inputTopic.pipeInput("k", "0", 100L);
-			inputTopic.pipeInput("k", "1", 101L);
-			inputTopic.pipeInput("k", "2", 102L);
-			inputTopic.pipeInput("k", "3", 103L);
-			inputTopic.pipeInput("k", "4", 104L);
-			inputTopic.pipeInput("k", "5", 105L);
-			inputTopic.pipeInput("k", "6", 15L);
-
-			assertLatenessMetrics(driver, is(7.0), is(185.0), is(96.25));
-
-			assertThat(appender.getMessages(), hasItems(
-					// left window for k@100
-					"Skipping record for expired window. key=[k] topic=[topic] partition=[0] offset=[1] timestamp=[100] window=[90,100] expiration=[110] streamTime=[200]",
-					// left window for k@101
-					"Skipping record for expired window. key=[k] topic=[topic] partition=[0] offset=[2] timestamp=[101] window=[91,101] expiration=[110] streamTime=[200]",
-					// left window for k@102
-					"Skipping record for expired window. key=[k] topic=[topic] partition=[0] offset=[3] timestamp=[102] window=[92,102] expiration=[110] streamTime=[200]",
-					// left window for k@103
-					"Skipping record for expired window. key=[k] topic=[topic] partition=[0] offset=[4] timestamp=[103] window=[93,103] expiration=[110] streamTime=[200]",
-					// left window for k@104
-					"Skipping record for expired window. key=[k] topic=[topic] partition=[0] offset=[5] timestamp=[104] window=[94,104] expiration=[110] streamTime=[200]",
-					// left window for k@105
-					"Skipping record for expired window. key=[k] topic=[topic] partition=[0] offset=[6] timestamp=[105] window=[95,105] expiration=[110] streamTime=[200]",
-					// left window for k@15
-					"Skipping record for expired window. key=[k] topic=[topic] partition=[0] offset=[7] timestamp=[15] window=[5,15] expiration=[110] streamTime=[200]"
-			));
-			final TestOutputTopic<Windowed<String>, String> outputTopic =
-					driver.createOutputTopic("output", new TimeWindowedDeserializer<>(new StringDeserializer(), 10L), new StringDeserializer());
-			assertThat(outputTopic.readRecord(), equalTo(new TestRecord<>(new Windowed<>("k", new TimeWindow(190, 200)), "0+100", null, 200L)));
-			assertTrue(outputTopic.isEmpty());
-		}
-	}
-
-	@SuppressWarnings("unchecked")
-	@Test
-	public void testAggregateRandomInput() {
-
-		final StreamsBuilder builder = new StreamsBuilder();
-		final String topic1 = "topic1";
-		final WindowBytesStoreSupplier storeSupplier =
-				inOrderIterator
-						? new InOrderMemoryWindowStoreSupplier("InOrder", 50000L, 10L, false)
-						: Stores.inMemoryWindowStore("Reverse", Duration.ofMillis(50000), Duration.ofMillis(10), false);
-
-		final KTable<Windowed<String>, String> table = builder
-				.stream(topic1, Consumed.with(Serdes.String(), Serdes.String()))
-				.groupByKey(Grouped.with(Serdes.String(), Serdes.String()))
-				.windowedBy(SlidingWindows.withTimeDifferenceAndGrace(ofMillis(10), ofMillis(10000)))
-				// The aggregator needs to sort the strings so the window value is the same for the final windows even when
-				// records are processed in a different order. Here, we sort alphabetically.
-				.aggregate(
-						() -> "",
-						(key, value, aggregate) -> {
-							aggregate += value;
-							final char[] ch = aggregate.toCharArray();
-							Arrays.sort(ch);
-							aggregate = String.valueOf(ch);
-							return aggregate;
-						},
-						Materialized.as(storeSupplier)
-				);
-		final MockProcessorSupplier<Windowed<String>, String> supplier = new MockProcessorSupplier<>();
-		table.toStream().process(supplier);
-		final long seed = new Random().nextLong();
-		final Random shuffle = new Random(seed);
-
-		try {
-
-			final List<ValueAndTimestamp<String>> input = Arrays.asList(
-					ValueAndTimestamp.make("A", 10L),
-					ValueAndTimestamp.make("B", 15L),
-					ValueAndTimestamp.make("C", 16L),
-					ValueAndTimestamp.make("D", 18L),
-					ValueAndTimestamp.make("E", 30L),
-					ValueAndTimestamp.make("F", 40L),
-					ValueAndTimestamp.make("G", 55L),
-					ValueAndTimestamp.make("H", 56L),
-					ValueAndTimestamp.make("I", 58L),
-					ValueAndTimestamp.make("J", 58L),
-					ValueAndTimestamp.make("K", 62L),
-					ValueAndTimestamp.make("L", 63L),
-					ValueAndTimestamp.make("M", 63L),
-					ValueAndTimestamp.make("N", 63L),
-					ValueAndTimestamp.make("O", 76L),
-					ValueAndTimestamp.make("P", 77L),
-					ValueAndTimestamp.make("Q", 80L),
-					ValueAndTimestamp.make("R", 2L),
-					ValueAndTimestamp.make("S", 3L),
-					ValueAndTimestamp.make("T", 5L),
-					ValueAndTimestamp.make("U", 8L)
-			);
-
-			Collections.shuffle(input, shuffle);
-			try (final TopologyTestDriver driver = new TopologyTestDriver(builder.build(), props)) {
-				final TestInputTopic<String, String> inputTopic1 =
-						driver.createInputTopic(topic1, new StringSerializer(), new StringSerializer());
-				for (int i = 0; i < input.size(); i++) {
-					inputTopic1.pipeInput("A", input.get(i).value(), input.get(i).timestamp());
-				}
-			}
-
-			final Map<Long, ValueAndTimestamp<String>> results = new HashMap<>();
-
-			for (final KeyValueTimestamp<Windowed<String>, String> entry : supplier.theCapturedProcessor().processed()) {
-				final Windowed<String> window = entry.key();
-				final Long start = window.window().start();
-				final ValueAndTimestamp valueAndTimestamp = ValueAndTimestamp.make(entry.value(), entry.timestamp());
-				if (results.putIfAbsent(start, valueAndTimestamp) != null) {
-					results.replace(start, valueAndTimestamp);
-				}
-			}
-			verifyRandomTestResults(results);
-		} catch (final AssertionError t) {
-			throw new AssertionError(
-					"Assertion failed in randomized test. Reproduce with seed: " + seed + ".",
-					t
-			);
-		} catch (final Throwable t) {
-			final StringBuilder sb =
-					new StringBuilder()
-							.append("Exception in randomized scenario. Reproduce with seed: ")
-							.append(seed)
-							.append(".");
-			throw new AssertionError(sb.toString(), t);
-		}
-	}
-
-	private void verifyRandomTestResults(final Map<Long, ValueAndTimestamp<String>> actual) {
-		final Map<Long, ValueAndTimestamp<String>> expected = new HashMap<>();
-		expected.put(0L, ValueAndTimestamp.make("ARSTU", 10L));
-		expected.put(3L, ValueAndTimestamp.make("ASTU", 10L));
-		expected.put(4L, ValueAndTimestamp.make("ATU", 10L));
-		expected.put(5L, ValueAndTimestamp.make("ABTU", 15L));
-		expected.put(6L, ValueAndTimestamp.make("ABCU", 16L));
-		expected.put(8L, ValueAndTimestamp.make("ABCDU", 18L));
-		expected.put(9L, ValueAndTimestamp.make("ABCD", 18L));
-		expected.put(11L, ValueAndTimestamp.make("BCD", 18L));
-		expected.put(16L, ValueAndTimestamp.make("CD", 18L));
-		expected.put(17L, ValueAndTimestamp.make("D", 18L));
-		expected.put(20L, ValueAndTimestamp.make("E", 30L));
-		expected.put(30L, ValueAndTimestamp.make("EF", 40L));
-		expected.put(31L, ValueAndTimestamp.make("F", 40L));
-		expected.put(45L, ValueAndTimestamp.make("G", 55L));
-		expected.put(46L, ValueAndTimestamp.make("GH", 56L));
-		expected.put(48L, ValueAndTimestamp.make("GHIJ", 58L));
-		expected.put(52L, ValueAndTimestamp.make("GHIJK", 62L));
-		expected.put(53L, ValueAndTimestamp.make("GHIJKLMN", 63L));
-		expected.put(56L, ValueAndTimestamp.make("HIJKLMN", 63L));
-		expected.put(57L, ValueAndTimestamp.make("IJKLMN", 63L));
-		expected.put(59L, ValueAndTimestamp.make("KLMN", 63L));
-		expected.put(63L, ValueAndTimestamp.make("LMN", 63L));
-		expected.put(66L, ValueAndTimestamp.make("O", 76L));
-		expected.put(67L, ValueAndTimestamp.make("OP", 77L));
-		expected.put(70L, ValueAndTimestamp.make("OPQ", 80L));
-		expected.put(77L, ValueAndTimestamp.make("PQ", 80L));
-		expected.put(78L, ValueAndTimestamp.make("Q", 80L));
-
-		assertEquals(expected, actual);
-	}
-
-	private void assertLatenessMetrics(final TopologyTestDriver driver,
-									   final Matcher<Object> dropTotal,
-									   final Matcher<Object> maxLateness,
-									   final Matcher<Object> avgLateness) {
-
-		final MetricName dropTotalMetric;
-		final MetricName dropRateMetric;
-		final MetricName latenessMaxMetric;
-		final MetricName latenessAvgMetric;
-		dropTotalMetric = new MetricName(
-				"dropped-records-total",
-				"stream-task-metrics",
-				"The total number of dropped records",
-				mkMap(
-						mkEntry("thread-id", threadId),
-						mkEntry("task-id", "0_0")
-				)
-		);
-		dropRateMetric = new MetricName(
-				"dropped-records-rate",
-				"stream-task-metrics",
-				"The average number of dropped records per second",
-				mkMap(
-						mkEntry("thread-id", threadId),
-						mkEntry("task-id", "0_0")
-				)
-		);
-		latenessMaxMetric = new MetricName(
-				"record-lateness-max",
-				"stream-task-metrics",
-				"The observed maximum lateness of records in milliseconds, measured by comparing the record "
-						+ "timestamp with the current stream time",
-				mkMap(
-						mkEntry("thread-id", threadId),
-						mkEntry("task-id", "0_0")
-				)
-		);
-		latenessAvgMetric = new MetricName(
-				"record-lateness-avg",
-				"stream-task-metrics",
-				"The observed average lateness of records in milliseconds, measured by comparing the record "
-						+ "timestamp with the current stream time",
-				mkMap(
-						mkEntry("thread-id", threadId),
-						mkEntry("task-id", "0_0")
-				)
-		);
-		assertThat(driver.metrics().get(dropTotalMetric).metricValue(), dropTotal);
-		assertThat(driver.metrics().get(dropRateMetric).metricValue(), not(0.0));
-		assertThat(driver.metrics().get(latenessMaxMetric).metricValue(), maxLateness);
-		assertThat(driver.metrics().get(latenessAvgMetric).metricValue(), avgLateness);
-	}
-
-	private static class InOrderMemoryWindowStore extends InMemoryWindowStore {
-		InOrderMemoryWindowStore(final String name,
-								 final long retentionPeriod,
-								 final long windowSize,
-								 final boolean retainDuplicates,
-								 final String metricScope) {
-			super(name, retentionPeriod, windowSize, retainDuplicates, metricScope);
-		}
-
-		@Override
-		public WindowStoreIterator<byte[]> backwardFetch(final Bytes key, final long timeFrom, final long timeTo) {
-			throw new UnsupportedOperationException("Backward fetch not supported here");
-		}
-
-		@Override
-		public KeyValueIterator<Windowed<Bytes>, byte[]> backwardFetch(final Bytes keyFrom,
-																	   final Bytes keyTo,
-																	   final long timeFrom,
-																	   final long timeTo) {
-			throw new UnsupportedOperationException("Backward fetch not supported here");
-		}
-
-		@Override
-		public KeyValueIterator<Windowed<Bytes>, byte[]> backwardFetchAll(final long timeFrom, final long timeTo) {
-			throw new UnsupportedOperationException("Backward fetch not supported here");
-		}
-
-		@Override
-		public KeyValueIterator<Windowed<Bytes>, byte[]> backwardAll() {
-			throw new UnsupportedOperationException("Backward fetch not supported here");
-		}
-	}
-
-	private static class InOrderMemoryWindowStoreSupplier extends InMemoryWindowBytesStoreSupplier {
-
-		InOrderMemoryWindowStoreSupplier(final String name,
-										 final long retentionPeriod,
-										 final long windowSize,
-										 final boolean retainDuplicates) {
-			super(name, retentionPeriod, windowSize, retainDuplicates);
-		}
-
-		@Override
-		public WindowStore<Bytes, byte[]> get() {
-			return new InOrderMemoryWindowStore(name(),
-					retentionPeriod(),
-					windowSize(),
-					retainDuplicates(),
-					metricsScope());
-		}
-	}
-=======
     @Parameterized.Parameters(name = "{0}_inorder:{1}_cache:{2}")
     public static Collection<Object[]> data() {
-        return Arrays.asList(new Object[][] {
-            {StrategyType.ON_WINDOW_UPDATE, true, true},
-            {StrategyType.ON_WINDOW_UPDATE, true, false},
-            {StrategyType.ON_WINDOW_UPDATE, false, true},
-            {StrategyType.ON_WINDOW_UPDATE, false, false},
-            {StrategyType.ON_WINDOW_CLOSE, true, true},
-            {StrategyType.ON_WINDOW_CLOSE, true, false},
-            {StrategyType.ON_WINDOW_CLOSE, false, true},
-            {StrategyType.ON_WINDOW_CLOSE, false, false}
-        });
-    }
+        return Arrays.asList(new Object[][]{{StrategyType.ON_WINDOW_UPDATE, true, true}, {StrategyType.ON_WINDOW_UPDATE, true, false}, {StrategyType.ON_WINDOW_UPDATE, false, true}, {StrategyType.ON_WINDOW_UPDATE, false, false}, {StrategyType.ON_WINDOW_CLOSE, true, true}, {StrategyType.ON_WINDOW_CLOSE, true, false}, {StrategyType.ON_WINDOW_CLOSE, false, true}, {StrategyType.ON_WINDOW_CLOSE, false, false}});
+    }
+
     @Parameter
     public StrategyType type;
 
@@ -1071,17 +90,11 @@
         final WindowBytesStoreSupplier storeSupplier = setupWindowBytesStoreSupplier(1);
         final Materialized<String, String, WindowStore<Bytes, byte[]>> materialized = setupMaterialized(emitFinal ? Materialized.as("store-name") : Materialized.as(storeSupplier));
 
-        final KTable<Windowed<String>, String> table = builder
-            .stream(topic, Consumed.with(Serdes.String(), Serdes.String()))
-            .groupByKey(Grouped.with(Serdes.String(), Serdes.String()))
-            .windowedBy(SlidingWindows.ofTimeDifferenceAndGrace(ofMillis(10), ofMillis(5)))
-            .emitStrategy(emitStrategy)
-            .aggregate(MockInitializer.STRING_INIT, MockAggregator.TOSTRING_ADDER, materialized);
+        final KTable<Windowed<String>, String> table = builder.stream(topic, Consumed.with(Serdes.String(), Serdes.String())).groupByKey(Grouped.with(Serdes.String(), Serdes.String())).windowedBy(SlidingWindows.ofTimeDifferenceAndGrace(ofMillis(10), ofMillis(5))).emitStrategy(emitStrategy).aggregate(MockInitializer.STRING_INIT, MockAggregator.TOSTRING_ADDER, materialized);
         final MockApiProcessorSupplier<Windowed<String>, String, Void, Void> supplier = new MockApiProcessorSupplier<>();
         table.toStream().process(supplier);
         try (final TopologyTestDriver driver = new TopologyTestDriver(builder.build(), props)) {
-            final TestInputTopic<String, String> inputTopic =
-                driver.createInputTopic(topic, new StringSerializer(), new StringSerializer());
+            final TestInputTopic<String, String> inputTopic = driver.createInputTopic(topic, new StringSerializer(), new StringSerializer());
             inputTopic.pipeInput("A", "1", 10L);
             inputTopic.pipeInput("A", "2", 10L);
             inputTopic.pipeInput("A", "3", 14L);
@@ -1095,65 +108,24 @@
         final Map<Long, Set<ValueAndTimestamp<String>>> expected = new HashMap<>();
 
         if (emitFinal) {
-            expected.put(0L, mkSet(
-                ValueAndTimestamp.make("0+1+2", 10L)
-            ));
-            expected.put(4L, mkSet(
-                ValueAndTimestamp.make("0+1+2+3", 14L)
-            ));
-            expected.put(5L, mkSet(
-                ValueAndTimestamp.make("0+1+2+3+4", 15L)
-            ));
-            expected.put(10L, mkSet(
-                ValueAndTimestamp.make("0+1+2+3+4+5", 20L)
-            ));
-            expected.put(11L, mkSet(
-                ValueAndTimestamp.make("0+3+4+5", 20L)
-            ));
-            expected.put(12L, mkSet(
-                ValueAndTimestamp.make("0+3+4+5+6", 22L)
-            ));
+            expected.put(0L, mkSet(ValueAndTimestamp.make("0+1+2", 10L)));
+            expected.put(4L, mkSet(ValueAndTimestamp.make("0+1+2+3", 14L)));
+            expected.put(5L, mkSet(ValueAndTimestamp.make("0+1+2+3+4", 15L)));
+            expected.put(10L, mkSet(ValueAndTimestamp.make("0+1+2+3+4+5", 20L)));
+            expected.put(11L, mkSet(ValueAndTimestamp.make("0+3+4+5", 20L)));
+            expected.put(12L, mkSet(ValueAndTimestamp.make("0+3+4+5+6", 22L)));
         } else {
-            expected.put(0L, mkSet(
-                ValueAndTimestamp.make("0+1", 10L),
-                ValueAndTimestamp.make("0+1+2", 10L)
-            ));
-            expected.put(4L, mkSet(
-                ValueAndTimestamp.make("0+1+2+3", 14L)
-            ));
-            expected.put(5L, mkSet(
-                ValueAndTimestamp.make("0+1+2+3+4", 15L)
-            ));
-            expected.put(10L, mkSet(
-                ValueAndTimestamp.make("0+1+2+3+4+5", 20L)
-            ));
-            expected.put(11L, mkSet(
-                ValueAndTimestamp.make("0+3", 14L),
-                ValueAndTimestamp.make("0+3+4", 15L),
-                ValueAndTimestamp.make("0+3+4+5", 20L)
-            ));
-            expected.put(12L, mkSet(
-                ValueAndTimestamp.make("0+3+4+5+6", 22L)
-            ));
-            expected.put(15L, mkSet(
-                ValueAndTimestamp.make("0+4", 15L),
-                ValueAndTimestamp.make("0+4+5", 20L),
-                ValueAndTimestamp.make("0+4+5+6", 22L)
-            ));
-            expected.put(16L, mkSet(
-                ValueAndTimestamp.make("0+5", 20L),
-                ValueAndTimestamp.make("0+5+6", 22L)
-            ));
-            expected.put(20L, mkSet(
-                ValueAndTimestamp.make("0+5+6+7", 30L)
-            ));
-            expected.put(21L, mkSet(
-                ValueAndTimestamp.make("0+6", 22L),
-                ValueAndTimestamp.make("0+6+7", 30L)
-            ));
-            expected.put(23L, mkSet(
-                ValueAndTimestamp.make("0+7", 30L)
-            ));
+            expected.put(0L, mkSet(ValueAndTimestamp.make("0+1", 10L), ValueAndTimestamp.make("0+1+2", 10L)));
+            expected.put(4L, mkSet(ValueAndTimestamp.make("0+1+2+3", 14L)));
+            expected.put(5L, mkSet(ValueAndTimestamp.make("0+1+2+3+4", 15L)));
+            expected.put(10L, mkSet(ValueAndTimestamp.make("0+1+2+3+4+5", 20L)));
+            expected.put(11L, mkSet(ValueAndTimestamp.make("0+3", 14L), ValueAndTimestamp.make("0+3+4", 15L), ValueAndTimestamp.make("0+3+4+5", 20L)));
+            expected.put(12L, mkSet(ValueAndTimestamp.make("0+3+4+5+6", 22L)));
+            expected.put(15L, mkSet(ValueAndTimestamp.make("0+4", 15L), ValueAndTimestamp.make("0+4+5", 20L), ValueAndTimestamp.make("0+4+5+6", 22L)));
+            expected.put(16L, mkSet(ValueAndTimestamp.make("0+5", 20L), ValueAndTimestamp.make("0+5+6", 22L)));
+            expected.put(20L, mkSet(ValueAndTimestamp.make("0+5+6+7", 30L)));
+            expected.put(21L, mkSet(ValueAndTimestamp.make("0+6", 22L), ValueAndTimestamp.make("0+6+7", 30L)));
+            expected.put(23L, mkSet(ValueAndTimestamp.make("0+7", 30L)));
         }
 
         assertEquals(expected, actual);
@@ -1166,20 +138,11 @@
         final WindowBytesStoreSupplier storeSupplier = setupWindowBytesStoreSupplier(1);
         final Materialized<String, String, WindowStore<Bytes, byte[]>> materialized = setupMaterialized(emitFinal ? Materialized.as("store-name") : Materialized.as(storeSupplier));
 
-        final KTable<Windowed<String>, String> table = builder
-            .stream(topic, Consumed.with(Serdes.String(), Serdes.String()))
-            .groupByKey(Grouped.with(Serdes.String(), Serdes.String()))
-            .windowedBy(SlidingWindows.ofTimeDifferenceAndGrace(ofMillis(10), ofMillis(5)))
-            .emitStrategy(emitStrategy)
-            .reduce(
-                MockReducer.STRING_ADDER,
-                materialized
-            );
+        final KTable<Windowed<String>, String> table = builder.stream(topic, Consumed.with(Serdes.String(), Serdes.String())).groupByKey(Grouped.with(Serdes.String(), Serdes.String())).windowedBy(SlidingWindows.ofTimeDifferenceAndGrace(ofMillis(10), ofMillis(5))).emitStrategy(emitStrategy).reduce(MockReducer.STRING_ADDER, materialized);
         final MockApiProcessorSupplier<Windowed<String>, String, Void, Void> supplier = new MockApiProcessorSupplier<>();
         table.toStream().process(supplier);
         try (final TopologyTestDriver driver = new TopologyTestDriver(builder.build(), props)) {
-            final TestInputTopic<String, String> inputTopic =
-                driver.createInputTopic(topic, new StringSerializer(), new StringSerializer());
+            final TestInputTopic<String, String> inputTopic = driver.createInputTopic(topic, new StringSerializer(), new StringSerializer());
             inputTopic.pipeInput("A", "1", 10L);
             inputTopic.pipeInput("A", "2", 14L);
             inputTopic.pipeInput("A", "3", 15L);
@@ -1201,24 +164,12 @@
             expected.put(0L, mkSet(ValueAndTimestamp.make("1", 10L)));
             expected.put(4L, mkSet(ValueAndTimestamp.make("1+2", 14L)));
             expected.put(5L, mkSet(ValueAndTimestamp.make("1+2+3", 15L)));
-            expected.put(11L, mkSet(
-                ValueAndTimestamp.make("2", 14L),
-                ValueAndTimestamp.make("2+3", 15L)
-            ));
+            expected.put(11L, mkSet(ValueAndTimestamp.make("2", 14L), ValueAndTimestamp.make("2+3", 15L)));
             expected.put(12L, mkSet(ValueAndTimestamp.make("2+3+4", 22L)));
-            expected.put(15L, mkSet(
-                ValueAndTimestamp.make("3", 15L),
-                ValueAndTimestamp.make("3+4", 22L)
-            ));
-            expected.put(16L, mkSet(
-                ValueAndTimestamp.make("4", 22L),
-                ValueAndTimestamp.make("4+5", 26L)
-            ));
+            expected.put(15L, mkSet(ValueAndTimestamp.make("3", 15L), ValueAndTimestamp.make("3+4", 22L)));
+            expected.put(16L, mkSet(ValueAndTimestamp.make("4", 22L), ValueAndTimestamp.make("4+5", 26L)));
             expected.put(20L, mkSet(ValueAndTimestamp.make("4+5+6", 30L)));
-            expected.put(23L, mkSet(
-                ValueAndTimestamp.make("5", 26L),
-                ValueAndTimestamp.make("5+6", 30L)
-            ));
+            expected.put(23L, mkSet(ValueAndTimestamp.make("5", 26L), ValueAndTimestamp.make("5+6", 30L)));
             expected.put(27L, mkSet(ValueAndTimestamp.make("6", 30L)));
         }
         assertEquals(expected, actual);
@@ -1233,23 +184,13 @@
         final WindowBytesStoreSupplier storeSupplier = setupWindowBytesStoreSupplier(1);
         final Materialized<String, String, WindowStore<Bytes, byte[]>> materialized = setupMaterialized(emitFinal ? Materialized.as("store-name") : Materialized.as(storeSupplier));
 
-        final KTable<Windowed<String>, String> table2 = builder
-            .stream(topic1, Consumed.with(Serdes.String(), Serdes.String()))
-            .groupByKey(Grouped.with(Serdes.String(), Serdes.String()))
-            .windowedBy(SlidingWindows.ofTimeDifferenceAndGrace(ofMillis(10), ofMillis(grace)))
-            .emitStrategy(emitStrategy)
-            .aggregate(
-                MockInitializer.STRING_INIT,
-                MockAggregator.TOSTRING_ADDER,
-                materialized
-            );
+        final KTable<Windowed<String>, String> table2 = builder.stream(topic1, Consumed.with(Serdes.String(), Serdes.String())).groupByKey(Grouped.with(Serdes.String(), Serdes.String())).windowedBy(SlidingWindows.ofTimeDifferenceAndGrace(ofMillis(10), ofMillis(grace))).emitStrategy(emitStrategy).aggregate(MockInitializer.STRING_INIT, MockAggregator.TOSTRING_ADDER, materialized);
 
         final MockApiProcessorSupplier<Windowed<String>, String, Void, Void> supplier = new MockApiProcessorSupplier<>();
         table2.toStream().process(supplier);
 
         try (final TopologyTestDriver driver = new TopologyTestDriver(builder.build(), props)) {
-            final TestInputTopic<String, String> inputTopic1 =
-                    driver.createInputTopic(topic1, new StringSerializer(), new StringSerializer());
+            final TestInputTopic<String, String> inputTopic1 = driver.createInputTopic(topic1, new StringSerializer(), new StringSerializer());
             inputTopic1.pipeInput("A", "1", 10L);
             inputTopic1.pipeInput("A", "2", 20L);
             inputTopic1.pipeInput("A", "3", 22L);
@@ -1267,179 +208,133 @@
             inputTopic1.pipeInput("C", "3", 16L);
             inputTopic1.pipeInput("C", "4", 21);
             inputTopic1.pipeInput("C", "5", 23L);
-            
+
             inputTopic1.pipeInput("D", "4", 11L); // skip for emit final [1, 11], close time 15
             inputTopic1.pipeInput("D", "2", 12L); // skip for emit final [2, 12], close time 15
             inputTopic1.pipeInput("D", "3", 29L);
             inputTopic1.pipeInput("D", "5", 16L); // skip for emit final [6, 16], close time: 19
         }
-        final Comparator<KeyValueTimestamp<Windowed<String>, String>> comparator =
-            Comparator.comparing((KeyValueTimestamp<Windowed<String>, String> o) -> o.key().key())
-                .thenComparing((KeyValueTimestamp<Windowed<String>, String> o) -> o.key().window().start());
+        final Comparator<KeyValueTimestamp<Windowed<String>, String>> comparator = Comparator.comparing((KeyValueTimestamp<Windowed<String>, String> o) -> o.key().key()).thenComparing((KeyValueTimestamp<Windowed<String>, String> o) -> o.key().window().start());
 
         final ArrayList<KeyValueTimestamp<Windowed<String>, String>> actual = supplier.theCapturedProcessor().processed();
         actual.sort(comparator);
 
         if (emitFinal) {
-            assertEquals(
-                asList(
+            assertEquals(asList(
                     // FINAL WINDOW: A@10 left window created when A@10 processed
                     new KeyValueTimestamp<>(new Windowed<>("A", new TimeWindow(0, 10)), "0+1", 10),
                     // FINAL WINDOW: A@15 left window created when A@15 processed
-                    new KeyValueTimestamp<>(new Windowed<>("A", new TimeWindow(5, 15)), "0+1+4",
-                        15),
+                    new KeyValueTimestamp<>(new Windowed<>("A", new TimeWindow(5, 15)), "0+1+4", 15),
                     // FINAL WINDOW: B@12 left window created when B@12 processed
                     new KeyValueTimestamp<>(new Windowed<>("B", new TimeWindow(2, 12)), "0+1", 12),
                     // FINAL WINDOW: B@13 left window created when B@13 processed
-                    new KeyValueTimestamp<>(new Windowed<>("B", new TimeWindow(3, 13)), "0+1+2",
-                        13),
+                    new KeyValueTimestamp<>(new Windowed<>("B", new TimeWindow(3, 13)), "0+1+2", 13),
                     // FINAL WINDOW: B@18 left window updated when B@14 processed
-                    new KeyValueTimestamp<>(new Windowed<>("B", new TimeWindow(8, 18)), "0+1+2+3+6",
-                        18),
+                    new KeyValueTimestamp<>(new Windowed<>("B", new TimeWindow(8, 18)), "0+1+2+3+6", 18),
                     // FINAL WINDOW: C@15 left window created when C@15 processed
-                    new KeyValueTimestamp<>(new Windowed<>("C", new TimeWindow(5, 15)), "0+2",
-                        15),
+                    new KeyValueTimestamp<>(new Windowed<>("C", new TimeWindow(5, 15)), "0+2", 15),
                     // FINAL WINDOW: C@16 left window created when C@16 processed
-                    new KeyValueTimestamp<>(new Windowed<>("C", new TimeWindow(6, 16)), "0+2+3",
-                        16)),
-                actual
-            );
+                    new KeyValueTimestamp<>(new Windowed<>("C", new TimeWindow(6, 16)), "0+2+3", 16)), actual);
         } else {
-            assertEquals(
-                asList(
+            assertEquals(asList(
                     // FINAL WINDOW: A@10 left window created when A@10 processed
                     new KeyValueTimestamp<>(new Windowed<>("A", new TimeWindow(0, 10)), "0+1", 10),
                     // FINAL WINDOW: A@15 left window created when A@15 processed
-                    new KeyValueTimestamp<>(new Windowed<>("A", new TimeWindow(5, 15)), "0+1+4",
-                        15),
+                    new KeyValueTimestamp<>(new Windowed<>("A", new TimeWindow(5, 15)), "0+1+4", 15),
                     // A@20 left window created when A@20 processed
-                    new KeyValueTimestamp<>(new Windowed<>("A", new TimeWindow(10, 20)), "0+1+2",
-                        20),
+                    new KeyValueTimestamp<>(new Windowed<>("A", new TimeWindow(10, 20)), "0+1+2", 20),
                     // FINAL WINDOW: A@20 left window updated when A@15 processed
-                    new KeyValueTimestamp<>(new Windowed<>("A", new TimeWindow(10, 20)), "0+1+2+4",
-                        20),
+                    new KeyValueTimestamp<>(new Windowed<>("A", new TimeWindow(10, 20)), "0+1+2+4", 20),
                     // A@10 right window created when A@20 processed
                     new KeyValueTimestamp<>(new Windowed<>("A", new TimeWindow(11, 21)), "0+2", 20),
                     // FINAL WINDOW: A@10 right window updated when A@15 processed
-                    new KeyValueTimestamp<>(new Windowed<>("A", new TimeWindow(11, 21)), "0+2+4",
-                        20),
+                    new KeyValueTimestamp<>(new Windowed<>("A", new TimeWindow(11, 21)), "0+2+4", 20),
                     // A@22 left window created when A@22 processed
-                    new KeyValueTimestamp<>(new Windowed<>("A", new TimeWindow(12, 22)), "0+2+3",
-                        22),
+                    new KeyValueTimestamp<>(new Windowed<>("A", new TimeWindow(12, 22)), "0+2+3", 22),
                     // FINAL WINDOW: A@22 left window updated when A@15 processed
-                    new KeyValueTimestamp<>(new Windowed<>("A", new TimeWindow(12, 22)), "0+2+3+4",
-                        22),
+                    new KeyValueTimestamp<>(new Windowed<>("A", new TimeWindow(12, 22)), "0+2+3+4", 22),
                     // FINAL WINDOW: A@15 right window created when A@15 processed
-                    new KeyValueTimestamp<>(new Windowed<>("A", new TimeWindow(16, 26)), "0+2+3",
-                        22),
+                    new KeyValueTimestamp<>(new Windowed<>("A", new TimeWindow(16, 26)), "0+2+3", 22),
                     // FINAL WINDOW: A@20 right window created when A@22 processed
                     new KeyValueTimestamp<>(new Windowed<>("A", new TimeWindow(21, 31)), "0+3", 22),
                     // FINAL WINDOW: B@12 left window created when B@12 processed
                     new KeyValueTimestamp<>(new Windowed<>("B", new TimeWindow(2, 12)), "0+1", 12),
                     // FINAL WINDOW: B@13 left window created when B@13 processed
-                    new KeyValueTimestamp<>(new Windowed<>("B", new TimeWindow(3, 13)), "0+1+2",
-                        13),
+                    new KeyValueTimestamp<>(new Windowed<>("B", new TimeWindow(3, 13)), "0+1+2", 13),
                     // FINAL WINDOW: B@14 left window created when B@14 processed
-                    new KeyValueTimestamp<>(new Windowed<>("B", new TimeWindow(4, 14)), "0+1+2+6",
-                        14),
+                    new KeyValueTimestamp<>(new Windowed<>("B", new TimeWindow(4, 14)), "0+1+2+6", 14),
                     // B@18 left window created when B@18 processed
-                    new KeyValueTimestamp<>(new Windowed<>("B", new TimeWindow(8, 18)), "0+1+2+3",
-                        18),
+                    new KeyValueTimestamp<>(new Windowed<>("B", new TimeWindow(8, 18)), "0+1+2+3", 18),
                     // FINAL WINDOW: B@18 left window updated when B@14 processed
-                    new KeyValueTimestamp<>(new Windowed<>("B", new TimeWindow(8, 18)), "0+1+2+3+6",
-                        18),
+                    new KeyValueTimestamp<>(new Windowed<>("B", new TimeWindow(8, 18)), "0+1+2+3+6", 18),
                     // B@19 left window created when B@19 processed
-                    new KeyValueTimestamp<>(new Windowed<>("B", new TimeWindow(9, 19)), "0+1+2+3+4",
-                        19),
+                    new KeyValueTimestamp<>(new Windowed<>("B", new TimeWindow(9, 19)), "0+1+2+3+4", 19),
                     // FINAL WINDOW: B@19 left window updated when B@14 processed
-                    new KeyValueTimestamp<>(new Windowed<>("B", new TimeWindow(9, 19)),
-                        "0+1+2+3+4+6", 19),
+                    new KeyValueTimestamp<>(new Windowed<>("B", new TimeWindow(9, 19)), "0+1+2+3+4+6", 19),
                     // B@12 right window created when B@13 processed
                     new KeyValueTimestamp<>(new Windowed<>("B", new TimeWindow(13, 23)), "0+2", 13),
                     // B@12 right window updated when B@18 processed
-                    new KeyValueTimestamp<>(new Windowed<>("B", new TimeWindow(13, 23)), "0+2+3",
-                        18),
+                    new KeyValueTimestamp<>(new Windowed<>("B", new TimeWindow(13, 23)), "0+2+3", 18),
                     // B@12 right window updated when B@19 processed
-                    new KeyValueTimestamp<>(new Windowed<>("B", new TimeWindow(13, 23)), "0+2+3+4",
-                        19),
+                    new KeyValueTimestamp<>(new Windowed<>("B", new TimeWindow(13, 23)), "0+2+3+4", 19),
                     // FINAL WINDOW: B@12 right window updated when B@14 processed
-                    new KeyValueTimestamp<>(new Windowed<>("B", new TimeWindow(13, 23)),
-                        "0+2+3+4+6", 19),
+                    new KeyValueTimestamp<>(new Windowed<>("B", new TimeWindow(13, 23)), "0+2+3+4+6", 19),
                     // B@13 right window created when B@18 processed
                     new KeyValueTimestamp<>(new Windowed<>("B", new TimeWindow(14, 24)), "0+3", 18),
                     // B@13 right window updated when B@19 processed
-                    new KeyValueTimestamp<>(new Windowed<>("B", new TimeWindow(14, 24)), "0+3+4",
-                        19),
+                    new KeyValueTimestamp<>(new Windowed<>("B", new TimeWindow(14, 24)), "0+3+4", 19),
                     // FINAL WINDOW: B@13 right window updated when B@14 processed
-                    new KeyValueTimestamp<>(new Windowed<>("B", new TimeWindow(14, 24)), "0+3+4+6",
-                        19),
+                    new KeyValueTimestamp<>(new Windowed<>("B", new TimeWindow(14, 24)), "0+3+4+6", 19),
                     // FINAL WINDOW: B@25 left window created when B@25 processed
-                    new KeyValueTimestamp<>(new Windowed<>("B", new TimeWindow(15, 25)), "0+3+4+5",
-                        25),
+                    new KeyValueTimestamp<>(new Windowed<>("B", new TimeWindow(15, 25)), "0+3+4+5", 25),
                     // B@18 right window created when B@19 processed
                     new KeyValueTimestamp<>(new Windowed<>("B", new TimeWindow(19, 29)), "0+4", 19),
                     // FINAL WINDOW: B@18 right window updated when B@25 processed
-                    new KeyValueTimestamp<>(new Windowed<>("B", new TimeWindow(19, 29)), "0+4+5",
-                        25),
+                    new KeyValueTimestamp<>(new Windowed<>("B", new TimeWindow(19, 29)), "0+4+5", 25),
                     // FINAL WINDOW: B@19 right window updated when B@25 processed
                     new KeyValueTimestamp<>(new Windowed<>("B", new TimeWindow(20, 30)), "0+5", 25),
                     // FINAL WINDOW: C@11 left window created when C@11 processed
                     new KeyValueTimestamp<>(new Windowed<>("C", new TimeWindow(1, 11)), "0+1", 11),
                     // FINAL WINDOW: C@15 left window created when C@15 processed
-                    new KeyValueTimestamp<>(new Windowed<>("C", new TimeWindow(5, 15)), "0+1+2",
-                        15),
+                    new KeyValueTimestamp<>(new Windowed<>("C", new TimeWindow(5, 15)), "0+1+2", 15),
                     // FINAL WINDOW: C@16 left window created when C@16 processed
-                    new KeyValueTimestamp<>(new Windowed<>("C", new TimeWindow(6, 16)), "0+1+2+3",
-                        16),
+                    new KeyValueTimestamp<>(new Windowed<>("C", new TimeWindow(6, 16)), "0+1+2+3", 16),
                     // FINAL WINDOW: C@21 left window created when C@21 processed
-                    new KeyValueTimestamp<>(new Windowed<>("C", new TimeWindow(11, 21)),
-                        "0+1+2+3+4", 21),
+                    new KeyValueTimestamp<>(new Windowed<>("C", new TimeWindow(11, 21)), "0+1+2+3+4", 21),
                     // C@11 right window created when C@15 processed
                     new KeyValueTimestamp<>(new Windowed<>("C", new TimeWindow(12, 22)), "0+2", 15),
                     // C@11 right window updated when C@16 processed
-                    new KeyValueTimestamp<>(new Windowed<>("C", new TimeWindow(12, 22)), "0+2+3",
-                        16),
+                    new KeyValueTimestamp<>(new Windowed<>("C", new TimeWindow(12, 22)), "0+2+3", 16),
                     // FINAL WINDOW: C@11 right window updated when C@21 processed
-                    new KeyValueTimestamp<>(new Windowed<>("C", new TimeWindow(12, 22)), "0+2+3+4",
-                        21),
+                    new KeyValueTimestamp<>(new Windowed<>("C", new TimeWindow(12, 22)), "0+2+3+4", 21),
                     // FINAL WINDOW: C@23 left window created when C@23 processed
-                    new KeyValueTimestamp<>(new Windowed<>("C", new TimeWindow(13, 23)),
-                        "0+2+3+4+5", 23),
+                    new KeyValueTimestamp<>(new Windowed<>("C", new TimeWindow(13, 23)), "0+2+3+4+5", 23),
                     // C@15 right window created when C@16 processed
                     new KeyValueTimestamp<>(new Windowed<>("C", new TimeWindow(16, 26)), "0+3", 16),
                     // C@15 right window updated when C@21 processed
-                    new KeyValueTimestamp<>(new Windowed<>("C", new TimeWindow(16, 26)), "0+3+4",
-                        21),
+                    new KeyValueTimestamp<>(new Windowed<>("C", new TimeWindow(16, 26)), "0+3+4", 21),
                     // FINAL WINDOW: C@15 right window updated when C@23 processed
-                    new KeyValueTimestamp<>(new Windowed<>("C", new TimeWindow(16, 26)), "0+3+4+5",
-                        23),
+                    new KeyValueTimestamp<>(new Windowed<>("C", new TimeWindow(16, 26)), "0+3+4+5", 23),
                     // C@16 right window created when C@21 processed
                     new KeyValueTimestamp<>(new Windowed<>("C", new TimeWindow(17, 27)), "0+4", 21),
                     // FINAL WINDOW: C@16 right window updated when C@23 processed
-                    new KeyValueTimestamp<>(new Windowed<>("C", new TimeWindow(17, 27)), "0+4+5",
-                        23),
+                    new KeyValueTimestamp<>(new Windowed<>("C", new TimeWindow(17, 27)), "0+4+5", 23),
                     // FINAL WINDOW: C@21 right window created when C@23 processed
                     new KeyValueTimestamp<>(new Windowed<>("C", new TimeWindow(22, 32)), "0+5", 23),
                     // FINAL WINDOW: D@11 left window created when D@11 processed
                     new KeyValueTimestamp<>(new Windowed<>("D", new TimeWindow(1, 11)), "0+4", 11),
                     // FINAL WINDOW: D@12 left window created when D@12 processed
-                    new KeyValueTimestamp<>(new Windowed<>("D", new TimeWindow(2, 12)), "0+4+2",
-                        12),
+                    new KeyValueTimestamp<>(new Windowed<>("D", new TimeWindow(2, 12)), "0+4+2", 12),
                     // FINAL WINDOW: D@16 left window created when D@16 processed
-                    new KeyValueTimestamp<>(new Windowed<>("D", new TimeWindow(6, 16)), "0+4+2+5",
-                        16),
+                    new KeyValueTimestamp<>(new Windowed<>("D", new TimeWindow(6, 16)), "0+4+2+5", 16),
                     // D@11 right window created when D@12 processed
                     new KeyValueTimestamp<>(new Windowed<>("D", new TimeWindow(12, 22)), "0+2", 12),
                     // FINAL WINDOW: D@11 right window updated when D@16 processed
-                    new KeyValueTimestamp<>(new Windowed<>("D", new TimeWindow(12, 22)), "0+2+5",
-                        16),
+                    new KeyValueTimestamp<>(new Windowed<>("D", new TimeWindow(12, 22)), "0+2+5", 16),
                     // FINAL WINDOW: D@12 right window created when D@16 processed
                     new KeyValueTimestamp<>(new Windowed<>("D", new TimeWindow(13, 23)), "0+5", 16),
                     // FINAL WINDOW: D@29 left window created when D@29 processed
-                    new KeyValueTimestamp<>(new Windowed<>("D", new TimeWindow(19, 29)), "0+3",
-                        29)),
-                actual
-            );
+                    new KeyValueTimestamp<>(new Windowed<>("D", new TimeWindow(19, 29)), "0+3", 29)), actual);
         }
     }
 
@@ -1454,18 +349,8 @@
         final Materialized<String, String, WindowStore<Bytes, byte[]>> materialized2 = setupMaterialized(emitFinal ? Materialized.as("store-name2") : Materialized.as(storeSupplier2));
 
         final long grace = emitFinal ? 0 : 100;
-        final KTable<Windowed<String>, String> table1 = builder
-            .stream(topic1, Consumed.with(Serdes.String(), Serdes.String()))
-            .groupByKey(Grouped.with(Serdes.String(), Serdes.String()))
-            .windowedBy(SlidingWindows.ofTimeDifferenceAndGrace(ofMillis(10), ofMillis(grace)))
-            .emitStrategy(emitStrategy)
-            .aggregate(MockInitializer.STRING_INIT, MockAggregator.TOSTRING_ADDER, materialized1);
-        final KTable<Windowed<String>, String> table2 = builder
-            .stream(topic2, Consumed.with(Serdes.String(), Serdes.String()))
-            .groupByKey(Grouped.with(Serdes.String(), Serdes.String()))
-            .windowedBy(SlidingWindows.ofTimeDifferenceAndGrace(ofMillis(10), ofMillis(grace)))
-            .emitStrategy(emitStrategy)
-            .aggregate(MockInitializer.STRING_INIT, MockAggregator.TOSTRING_ADDER, materialized2);
+        final KTable<Windowed<String>, String> table1 = builder.stream(topic1, Consumed.with(Serdes.String(), Serdes.String())).groupByKey(Grouped.with(Serdes.String(), Serdes.String())).windowedBy(SlidingWindows.ofTimeDifferenceAndGrace(ofMillis(10), ofMillis(grace))).emitStrategy(emitStrategy).aggregate(MockInitializer.STRING_INIT, MockAggregator.TOSTRING_ADDER, materialized1);
+        final KTable<Windowed<String>, String> table2 = builder.stream(topic2, Consumed.with(Serdes.String(), Serdes.String())).groupByKey(Grouped.with(Serdes.String(), Serdes.String())).windowedBy(SlidingWindows.ofTimeDifferenceAndGrace(ofMillis(10), ofMillis(grace))).emitStrategy(emitStrategy).aggregate(MockInitializer.STRING_INIT, MockAggregator.TOSTRING_ADDER, materialized2);
 
         final MockApiProcessorSupplier<Windowed<String>, String, Void, Void> supplier = new MockApiProcessorSupplier<>();
         table1.toStream().process(supplier);
@@ -1474,10 +359,8 @@
         table1.join(table2, (p1, p2) -> p1 + "%" + p2).toStream().process(supplier);
 
         try (final TopologyTestDriver driver = new TopologyTestDriver(builder.build(), props)) {
-            final TestInputTopic<String, String> inputTopic1 =
-                    driver.createInputTopic(topic1, new StringSerializer(), new StringSerializer());
-            final TestInputTopic<String, String> inputTopic2 =
-                    driver.createInputTopic(topic2, new StringSerializer(), new StringSerializer());
+            final TestInputTopic<String, String> inputTopic1 = driver.createInputTopic(topic1, new StringSerializer(), new StringSerializer());
+            final TestInputTopic<String, String> inputTopic2 = driver.createInputTopic(topic2, new StringSerializer(), new StringSerializer());
             inputTopic1.pipeInput("A", "1", 10L);
             inputTopic1.pipeInput("B", "2", 11L);
             inputTopic1.pipeInput("C", "3", 12L);
@@ -1486,17 +369,12 @@
 
             if (emitFinal) {
                 processors.get(0).checkAndClearProcessResult(
-                    // left windows created by the first set of records to table 1
-                    new KeyValueTimestamp<>(new Windowed<>("A", new TimeWindow(0, 10)), "0+1", 10),
-                    new KeyValueTimestamp<>(new Windowed<>("B", new TimeWindow(1, 11)), "0+2", 11)
-                );
+                        // left windows created by the first set of records to table 1
+                        new KeyValueTimestamp<>(new Windowed<>("A", new TimeWindow(0, 10)), "0+1", 10), new KeyValueTimestamp<>(new Windowed<>("B", new TimeWindow(1, 11)), "0+2", 11));
             } else {
                 processors.get(0).checkAndClearProcessResult(
-                    // left windows created by the first set of records to table 1
-                    new KeyValueTimestamp<>(new Windowed<>("A", new TimeWindow(0, 10)), "0+1", 10),
-                    new KeyValueTimestamp<>(new Windowed<>("B", new TimeWindow(1, 11)), "0+2", 11),
-                    new KeyValueTimestamp<>(new Windowed<>("C", new TimeWindow(2, 12)), "0+3", 12)
-                );
+                        // left windows created by the first set of records to table 1
+                        new KeyValueTimestamp<>(new Windowed<>("A", new TimeWindow(0, 10)), "0+1", 10), new KeyValueTimestamp<>(new Windowed<>("B", new TimeWindow(1, 11)), "0+2", 11), new KeyValueTimestamp<>(new Windowed<>("C", new TimeWindow(2, 12)), "0+3", 12));
             }
             processors.get(1).checkAndClearProcessResult();
             processors.get(2).checkAndClearProcessResult();
@@ -1507,21 +385,12 @@
 
             if (emitFinal) {
                 processors.get(0).checkAndClearProcessResult(
-                    // right windows from previous records are created, and left windows from new records to table 1
-                    new KeyValueTimestamp<>(new Windowed<>("C", new TimeWindow(2, 12)), "0+3", 12),
-                    new KeyValueTimestamp<>(new Windowed<>("A", new TimeWindow(5, 15)), "0+1+1", 15),
-                    new KeyValueTimestamp<>(new Windowed<>("B", new TimeWindow(6, 16)), "0+2+2", 16)
-                );
+                        // right windows from previous records are created, and left windows from new records to table 1
+                        new KeyValueTimestamp<>(new Windowed<>("C", new TimeWindow(2, 12)), "0+3", 12), new KeyValueTimestamp<>(new Windowed<>("A", new TimeWindow(5, 15)), "0+1+1", 15), new KeyValueTimestamp<>(new Windowed<>("B", new TimeWindow(6, 16)), "0+2+2", 16));
             } else {
                 processors.get(0).checkAndClearProcessResult(
-                    // right windows from previous records are created, and left windows from new records to table 1
-                    new KeyValueTimestamp<>(new Windowed<>("A", new TimeWindow(11, 21)), "0+1", 15),
-                    new KeyValueTimestamp<>(new Windowed<>("A", new TimeWindow(5, 15)), "0+1+1", 15),
-                    new KeyValueTimestamp<>(new Windowed<>("B", new TimeWindow(12, 22)), "0+2", 16),
-                    new KeyValueTimestamp<>(new Windowed<>("B", new TimeWindow(6, 16)), "0+2+2", 16),
-                    new KeyValueTimestamp<>(new Windowed<>("C", new TimeWindow(13, 23)), "0+3", 19),
-                    new KeyValueTimestamp<>(new Windowed<>("C", new TimeWindow(9, 19)), "0+3+3", 19)
-                );
+                        // right windows from previous records are created, and left windows from new records to table 1
+                        new KeyValueTimestamp<>(new Windowed<>("A", new TimeWindow(11, 21)), "0+1", 15), new KeyValueTimestamp<>(new Windowed<>("A", new TimeWindow(5, 15)), "0+1+1", 15), new KeyValueTimestamp<>(new Windowed<>("B", new TimeWindow(12, 22)), "0+2", 16), new KeyValueTimestamp<>(new Windowed<>("B", new TimeWindow(6, 16)), "0+2+2", 16), new KeyValueTimestamp<>(new Windowed<>("C", new TimeWindow(13, 23)), "0+3", 19), new KeyValueTimestamp<>(new Windowed<>("C", new TimeWindow(9, 19)), "0+3+3", 19));
             }
             processors.get(1).checkAndClearProcessResult();
             processors.get(2).checkAndClearProcessResult();
@@ -1532,24 +401,18 @@
             processors.get(0).checkAndClearProcessResult();
             if (emitFinal) {
                 processors.get(1).checkAndClearProcessResult(
-                    // left windows from first set of records sent to table 2
-                    new KeyValueTimestamp<>(new Windowed<>("A", new TimeWindow(0, 10)), "0+a", 10)
-                );
+                        // left windows from first set of records sent to table 2
+                        new KeyValueTimestamp<>(new Windowed<>("A", new TimeWindow(0, 10)), "0+a", 10));
                 processors.get(2).checkAndClearProcessResult(
-                    // set of join windows from windows created by table 1 and table 2
-                    new KeyValueTimestamp<>(new Windowed<>("A", new TimeWindow(0, 10)), "0+1%0+a", 10)
-                );
+                        // set of join windows from windows created by table 1 and table 2
+                        new KeyValueTimestamp<>(new Windowed<>("A", new TimeWindow(0, 10)), "0+1%0+a", 10));
             } else {
                 processors.get(1).checkAndClearProcessResult(
-                    // left windows from first set of records sent to table 2
-                    new KeyValueTimestamp<>(new Windowed<>("A", new TimeWindow(0, 10)), "0+a", 10),
-                    new KeyValueTimestamp<>(new Windowed<>("C", new TimeWindow(2, 12)), "0+c", 12)
-                );
+                        // left windows from first set of records sent to table 2
+                        new KeyValueTimestamp<>(new Windowed<>("A", new TimeWindow(0, 10)), "0+a", 10), new KeyValueTimestamp<>(new Windowed<>("C", new TimeWindow(2, 12)), "0+c", 12));
                 processors.get(2).checkAndClearProcessResult(
-                    // set of join windows from windows created by table 1 and table 2
-                    new KeyValueTimestamp<>(new Windowed<>("A", new TimeWindow(0, 10)), "0+1%0+a", 10),
-                    new KeyValueTimestamp<>(new Windowed<>("C", new TimeWindow(2, 12)), "0+3%0+c", 12)
-                );
+                        // set of join windows from windows created by table 1 and table 2
+                        new KeyValueTimestamp<>(new Windowed<>("A", new TimeWindow(0, 10)), "0+1%0+a", 10), new KeyValueTimestamp<>(new Windowed<>("C", new TimeWindow(2, 12)), "0+3%0+c", 12));
             }
 
             inputTopic2.pipeInput("A", "a", 15L);
@@ -1560,33 +423,18 @@
 
             if (emitFinal) {
                 processors.get(1).checkAndClearProcessResult(
-                    // right windows from previous records are created (where applicable), and left windows from new records to table 2
-                    new KeyValueTimestamp<>(new Windowed<>("C", new TimeWindow(2, 12)), "0+c", 12),
-                    new KeyValueTimestamp<>(new Windowed<>("A", new TimeWindow(5, 15)), "0+a+a", 15),
-                    new KeyValueTimestamp<>(new Windowed<>("B", new TimeWindow(6, 16)), "0+b", 16)
-                );
+                        // right windows from previous records are created (where applicable), and left windows from new records to table 2
+                        new KeyValueTimestamp<>(new Windowed<>("C", new TimeWindow(2, 12)), "0+c", 12), new KeyValueTimestamp<>(new Windowed<>("A", new TimeWindow(5, 15)), "0+a+a", 15), new KeyValueTimestamp<>(new Windowed<>("B", new TimeWindow(6, 16)), "0+b", 16));
                 processors.get(2).checkAndClearProcessResult(
-                    // set of join windows from windows created by table 1 and table 2
-                    new KeyValueTimestamp<>(new Windowed<>("C", new TimeWindow(2, 12)), "0+3%0+c", 12),
-                    new KeyValueTimestamp<>(new Windowed<>("A", new TimeWindow(5, 15)), "0+1+1%0+a+a", 15),
-                    new KeyValueTimestamp<>(new Windowed<>("B", new TimeWindow(6, 16)), "0+2+2%0+b", 16)
-                );
+                        // set of join windows from windows created by table 1 and table 2
+                        new KeyValueTimestamp<>(new Windowed<>("C", new TimeWindow(2, 12)), "0+3%0+c", 12), new KeyValueTimestamp<>(new Windowed<>("A", new TimeWindow(5, 15)), "0+1+1%0+a+a", 15), new KeyValueTimestamp<>(new Windowed<>("B", new TimeWindow(6, 16)), "0+2+2%0+b", 16));
             } else {
                 processors.get(1).checkAndClearProcessResult(
-                    // right windows from previous records are created (where applicable), and left windows from new records to table 2
-                    new KeyValueTimestamp<>(new Windowed<>("A", new TimeWindow(11, 21)), "0+a", 15),
-                    new KeyValueTimestamp<>(new Windowed<>("A", new TimeWindow(5, 15)), "0+a+a", 15),
-                    new KeyValueTimestamp<>(new Windowed<>("B", new TimeWindow(6, 16)), "0+b", 16),
-                    new KeyValueTimestamp<>(new Windowed<>("C", new TimeWindow(13, 23)), "0+c", 17),
-                    new KeyValueTimestamp<>(new Windowed<>("C", new TimeWindow(7, 17)), "0+c+c", 17)
-                );
+                        // right windows from previous records are created (where applicable), and left windows from new records to table 2
+                        new KeyValueTimestamp<>(new Windowed<>("A", new TimeWindow(11, 21)), "0+a", 15), new KeyValueTimestamp<>(new Windowed<>("A", new TimeWindow(5, 15)), "0+a+a", 15), new KeyValueTimestamp<>(new Windowed<>("B", new TimeWindow(6, 16)), "0+b", 16), new KeyValueTimestamp<>(new Windowed<>("C", new TimeWindow(13, 23)), "0+c", 17), new KeyValueTimestamp<>(new Windowed<>("C", new TimeWindow(7, 17)), "0+c+c", 17));
                 processors.get(2).checkAndClearProcessResult(
-                    // set of join windows from windows created by table 1 and table 2
-                    new KeyValueTimestamp<>(new Windowed<>("A", new TimeWindow(11, 21)), "0+1%0+a", 15),
-                    new KeyValueTimestamp<>(new Windowed<>("A", new TimeWindow(5, 15)), "0+1+1%0+a+a", 15),
-                    new KeyValueTimestamp<>(new Windowed<>("B", new TimeWindow(6, 16)), "0+2+2%0+b", 16),
-                    new KeyValueTimestamp<>(new Windowed<>("C", new TimeWindow(13, 23)), "0+3%0+c", 19)
-                );
+                        // set of join windows from windows created by table 1 and table 2
+                        new KeyValueTimestamp<>(new Windowed<>("A", new TimeWindow(11, 21)), "0+1%0+a", 15), new KeyValueTimestamp<>(new Windowed<>("A", new TimeWindow(5, 15)), "0+1+1%0+a+a", 15), new KeyValueTimestamp<>(new Windowed<>("B", new TimeWindow(6, 16)), "0+2+2%0+b", 16), new KeyValueTimestamp<>(new Windowed<>("C", new TimeWindow(13, 23)), "0+3%0+c", 19));
             }
         }
     }
@@ -1596,24 +444,13 @@
         final StreamsBuilder builder = new StreamsBuilder();
         final String topic = "topic";
 
-        final Materialized<String, String, WindowStore<Bytes, byte[]>> materialized = setupMaterialized(
-            Materialized.<String, String, WindowStore<Bytes, byte[]>>as("topic-Canonized").withValueSerde(Serdes.String()));
-        final KTable<Windowed<String>, String> table2 = builder
-            .stream(topic, Consumed.with(Serdes.String(), Serdes.String()))
-            .groupByKey(Grouped.with(Serdes.String(), Serdes.String()))
-            .windowedBy(SlidingWindows.ofTimeDifferenceAndGrace(ofMillis(50), ofMillis(0)))
-            .emitStrategy(emitStrategy)
-            .aggregate(
-                MockInitializer.STRING_INIT,
-                MockAggregator.TOSTRING_ADDER,
-                materialized
-            );
+        final Materialized<String, String, WindowStore<Bytes, byte[]>> materialized = setupMaterialized(Materialized.<String, String, WindowStore<Bytes, byte[]>>as("topic-Canonized").withValueSerde(Serdes.String()));
+        final KTable<Windowed<String>, String> table2 = builder.stream(topic, Consumed.with(Serdes.String(), Serdes.String())).groupByKey(Grouped.with(Serdes.String(), Serdes.String())).windowedBy(SlidingWindows.ofTimeDifferenceAndGrace(ofMillis(50), ofMillis(0))).emitStrategy(emitStrategy).aggregate(MockInitializer.STRING_INIT, MockAggregator.TOSTRING_ADDER, materialized);
         final MockApiProcessorSupplier<Windowed<String>, String, Void, Void> supplier = new MockApiProcessorSupplier<>();
         table2.toStream().process(supplier);
 
         try (final TopologyTestDriver driver = new TopologyTestDriver(builder.build(), props)) {
-            final TestInputTopic<String, String> inputTopic =
-                driver.createInputTopic(topic, new StringSerializer(), new StringSerializer());
+            final TestInputTopic<String, String> inputTopic = driver.createInputTopic(topic, new StringSerializer(), new StringSerializer());
 
             inputTopic.pipeInput("A", "1", 0L);
             inputTopic.pipeInput("A", "2", 5L);
@@ -1628,86 +465,20 @@
         final Map<Long, Set<ValueAndTimestamp<String>>> expected = new HashMap<>();
 
         if (emitFinal) {
-            expected.put(0L,
-                mkSet(
-                    ValueAndTimestamp.make("0+1+2+3+4+5+6", 13L)
-                )
-            );
-            expected.put(1L,
-                mkSet(
-                    ValueAndTimestamp.make("0+2+3+4+5+6", 13L)
-                )
-            );
-            expected.put(4L,
-                mkSet(
-                    ValueAndTimestamp.make("0+2+3+5+6", 13L)
-                )
-            );
-            expected.put(6L,
-                mkSet(
-                    ValueAndTimestamp.make("0+3+5+6", 13L)
-                )
-            );
-            expected.put(7L,
-                mkSet(
-                    ValueAndTimestamp.make("0+5+6", 13L)
-                )
-            );
-            expected.put(11L,
-                mkSet(
-                    ValueAndTimestamp.make("0+5", 13L)
-                )
-            );
+            expected.put(0L, mkSet(ValueAndTimestamp.make("0+1+2+3+4+5+6", 13L)));
+            expected.put(1L, mkSet(ValueAndTimestamp.make("0+2+3+4+5+6", 13L)));
+            expected.put(4L, mkSet(ValueAndTimestamp.make("0+2+3+5+6", 13L)));
+            expected.put(6L, mkSet(ValueAndTimestamp.make("0+3+5+6", 13L)));
+            expected.put(7L, mkSet(ValueAndTimestamp.make("0+5+6", 13L)));
+            expected.put(11L, mkSet(ValueAndTimestamp.make("0+5", 13L)));
         } else {
-            expected.put(0L,
-                mkSet(
-                    ValueAndTimestamp.make("0+1", 0L),
-                    ValueAndTimestamp.make("0+1+2", 5L),
-                    ValueAndTimestamp.make("0+1+2+3", 6L),
-                    ValueAndTimestamp.make("0+1+2+3+4", 6L),
-                    ValueAndTimestamp.make("0+1+2+3+4+5", 13L),
-                    ValueAndTimestamp.make("0+1+2+3+4+5+6", 13L)
-                )
-            );
-            expected.put(1L,
-                mkSet(
-                    ValueAndTimestamp.make("0+2", 5L),
-                    ValueAndTimestamp.make("0+2+3", 6L),
-                    ValueAndTimestamp.make("0+2+3+4", 6L),
-                    ValueAndTimestamp.make("0+2+3+4+5", 13L),
-                    ValueAndTimestamp.make("0+2+3+4+5+6", 13L)
-                )
-            );
-            expected.put(4L,
-                mkSet(
-                    ValueAndTimestamp.make("0+2+3", 6L),
-                    ValueAndTimestamp.make("0+2+3+5", 13L),
-                    ValueAndTimestamp.make("0+2+3+5+6", 13L)
-                )
-            );
-            expected.put(6L,
-                mkSet(
-                    ValueAndTimestamp.make("0+3", 6L),
-                    ValueAndTimestamp.make("0+3+5", 13L),
-                    ValueAndTimestamp.make("0+3+5+6", 13L)
-                )
-            );
-            expected.put(7L,
-                mkSet(
-                    ValueAndTimestamp.make("0+5", 13L),
-                    ValueAndTimestamp.make("0+5+6", 13L)
-                )
-            );
-            expected.put(11L,
-                mkSet(
-                    ValueAndTimestamp.make("0+5", 13L)
-                )
-            );
-            expected.put(20L,
-                mkSet(
-                    ValueAndTimestamp.make("0+7", 70L)
-                )
-            );
+            expected.put(0L, mkSet(ValueAndTimestamp.make("0+1", 0L), ValueAndTimestamp.make("0+1+2", 5L), ValueAndTimestamp.make("0+1+2+3", 6L), ValueAndTimestamp.make("0+1+2+3+4", 6L), ValueAndTimestamp.make("0+1+2+3+4+5", 13L), ValueAndTimestamp.make("0+1+2+3+4+5+6", 13L)));
+            expected.put(1L, mkSet(ValueAndTimestamp.make("0+2", 5L), ValueAndTimestamp.make("0+2+3", 6L), ValueAndTimestamp.make("0+2+3+4", 6L), ValueAndTimestamp.make("0+2+3+4+5", 13L), ValueAndTimestamp.make("0+2+3+4+5+6", 13L)));
+            expected.put(4L, mkSet(ValueAndTimestamp.make("0+2+3", 6L), ValueAndTimestamp.make("0+2+3+5", 13L), ValueAndTimestamp.make("0+2+3+5+6", 13L)));
+            expected.put(6L, mkSet(ValueAndTimestamp.make("0+3", 6L), ValueAndTimestamp.make("0+3+5", 13L), ValueAndTimestamp.make("0+3+5+6", 13L)));
+            expected.put(7L, mkSet(ValueAndTimestamp.make("0+5", 13L), ValueAndTimestamp.make("0+5+6", 13L)));
+            expected.put(11L, mkSet(ValueAndTimestamp.make("0+5", 13L)));
+            expected.put(20L, mkSet(ValueAndTimestamp.make("0+7", 70L)));
         }
 
         assertEquals(expected, actual);
@@ -1718,25 +489,14 @@
         final StreamsBuilder builder = new StreamsBuilder();
         final String topic = "topic";
 
-        final Materialized<String, String, WindowStore<Bytes, byte[]>> materialized = setupMaterialized(
-            Materialized.<String, String, WindowStore<Bytes, byte[]>>as("topic-Canonized").withValueSerde(Serdes.String()));
-
-        final KTable<Windowed<String>, String> table2 = builder
-            .stream(topic, Consumed.with(Serdes.String(), Serdes.String()))
-            .groupByKey(Grouped.with(Serdes.String(), Serdes.String()))
-            .windowedBy(SlidingWindows.ofTimeDifferenceAndGrace(ofMillis(5), ofMillis(0)))
-            .emitStrategy(emitStrategy)
-            .aggregate(
-                MockInitializer.STRING_INIT,
-                MockAggregator.TOSTRING_ADDER,
-                materialized
-            );
+        final Materialized<String, String, WindowStore<Bytes, byte[]>> materialized = setupMaterialized(Materialized.<String, String, WindowStore<Bytes, byte[]>>as("topic-Canonized").withValueSerde(Serdes.String()));
+
+        final KTable<Windowed<String>, String> table2 = builder.stream(topic, Consumed.with(Serdes.String(), Serdes.String())).groupByKey(Grouped.with(Serdes.String(), Serdes.String())).windowedBy(SlidingWindows.ofTimeDifferenceAndGrace(ofMillis(5), ofMillis(0))).emitStrategy(emitStrategy).aggregate(MockInitializer.STRING_INIT, MockAggregator.TOSTRING_ADDER, materialized);
         final MockApiProcessorSupplier<Windowed<String>, String, Void, Void> supplier = new MockApiProcessorSupplier<>();
         table2.toStream().process(supplier);
 
         try (final TopologyTestDriver driver = new TopologyTestDriver(builder.build(), props)) {
-            final TestInputTopic<String, String> inputTopic =
-                driver.createInputTopic(topic, new StringSerializer(), new StringSerializer());
+            final TestInputTopic<String, String> inputTopic = driver.createInputTopic(topic, new StringSerializer(), new StringSerializer());
 
             inputTopic.pipeInput("A", "1", 0L);
             inputTopic.pipeInput("A", "2", 2L);
@@ -1759,38 +519,14 @@
 
         final Map<Long, Set<ValueAndTimestamp<String>>> expected = new HashMap<>();
         if (emitFinal) {
-            expected.put(0L, mkSet(
-                ValueAndTimestamp.make("0+1+2+3+4+5+6+7", 4L)
-            ));
-            expected.put(1L, mkSet(
-                ValueAndTimestamp.make("0+2+3+5+6", 4L)
-            ));
+            expected.put(0L, mkSet(ValueAndTimestamp.make("0+1+2+3+4+5+6+7", 4L)));
+            expected.put(1L, mkSet(ValueAndTimestamp.make("0+2+3+5+6", 4L)));
         } else {
-            expected.put(0L, mkSet(
-                ValueAndTimestamp.make("0+1", 0L),
-                ValueAndTimestamp.make("0+1+2", 2L),
-                ValueAndTimestamp.make("0+1+2+3+4+5", 4L),
-                ValueAndTimestamp.make("0+1+2+3+4+5+6", 4L),
-                ValueAndTimestamp.make("0+1+2+3", 4L),
-                ValueAndTimestamp.make("0+1+2+3+4", 4L),
-                ValueAndTimestamp.make("0+1+2+3+4+5+6+7", 4L)
-            ));
-            expected.put(1L, mkSet(
-                ValueAndTimestamp.make("0+2+3+5+6", 4L),
-                ValueAndTimestamp.make("0+2", 2L),
-                ValueAndTimestamp.make("0+2+3", 4L),
-                ValueAndTimestamp.make("0+2+3+5", 4L)
-            ));
-            expected.put(2L, mkSet(
-                ValueAndTimestamp.make("0+2+3+5+6+8", 7)
-            ));
-            expected.put(3L, mkSet(
-                ValueAndTimestamp.make("0+3", 4L),
-                ValueAndTimestamp.make("0+3+8", 7L)
-            ));
-            expected.put(5L, mkSet(
-                ValueAndTimestamp.make("0+8", 7)
-            ));
+            expected.put(0L, mkSet(ValueAndTimestamp.make("0+1", 0L), ValueAndTimestamp.make("0+1+2", 2L), ValueAndTimestamp.make("0+1+2+3+4+5", 4L), ValueAndTimestamp.make("0+1+2+3+4+5+6", 4L), ValueAndTimestamp.make("0+1+2+3", 4L), ValueAndTimestamp.make("0+1+2+3+4", 4L), ValueAndTimestamp.make("0+1+2+3+4+5+6+7", 4L)));
+            expected.put(1L, mkSet(ValueAndTimestamp.make("0+2+3+5+6", 4L), ValueAndTimestamp.make("0+2", 2L), ValueAndTimestamp.make("0+2+3", 4L), ValueAndTimestamp.make("0+2+3+5", 4L)));
+            expected.put(2L, mkSet(ValueAndTimestamp.make("0+2+3+5+6+8", 7)));
+            expected.put(3L, mkSet(ValueAndTimestamp.make("0+3", 4L), ValueAndTimestamp.make("0+3+8", 7L)));
+            expected.put(5L, mkSet(ValueAndTimestamp.make("0+8", 7)));
         }
         assertEquals(expected, actual);
     }
@@ -1803,23 +539,13 @@
         final Materialized<String, String, WindowStore<Bytes, byte[]>> materialized = setupMaterialized(emitFinal ? Materialized.as("store-name") : Materialized.as(storeSupplier));
 
         final long grace = emitFinal ? 1L : 50L;
-        final KTable<Windowed<String>, String> table2 = builder
-            .stream(topic, Consumed.with(Serdes.String(), Serdes.String()))
-            .groupByKey(Grouped.with(Serdes.String(), Serdes.String()))
-            .windowedBy(SlidingWindows.ofTimeDifferenceAndGrace(ofMillis(10), ofMillis(grace)))
-            .emitStrategy(emitStrategy)
-            .aggregate(
-                MockInitializer.STRING_INIT,
-                MockAggregator.TOSTRING_ADDER,
-                materialized
-            );
+        final KTable<Windowed<String>, String> table2 = builder.stream(topic, Consumed.with(Serdes.String(), Serdes.String())).groupByKey(Grouped.with(Serdes.String(), Serdes.String())).windowedBy(SlidingWindows.ofTimeDifferenceAndGrace(ofMillis(10), ofMillis(grace))).emitStrategy(emitStrategy).aggregate(MockInitializer.STRING_INIT, MockAggregator.TOSTRING_ADDER, materialized);
 
         final MockApiProcessorSupplier<Windowed<String>, String, Void, Void> supplier = new MockApiProcessorSupplier<>();
         table2.toStream().process(supplier);
 
         try (final TopologyTestDriver driver = new TopologyTestDriver(builder.build(), props)) {
-            final TestInputTopic<String, String> inputTopic1 =
-                driver.createInputTopic(topic, new StringSerializer(), new StringSerializer());
+            final TestInputTopic<String, String> inputTopic1 = driver.createInputTopic(topic, new StringSerializer(), new StringSerializer());
 
             inputTopic1.pipeInput("E", "1", 0L);
             inputTopic1.pipeInput("E", "3", 5L);
@@ -1831,120 +557,85 @@
             inputTopic1.pipeInput("E", "8", 2L);
             inputTopic1.pipeInput("E", "9", 15L);
         }
-        final Comparator<KeyValueTimestamp<Windowed<String>, String>> comparator =
-            Comparator.comparing((KeyValueTimestamp<Windowed<String>, String> o) -> o.key().key())
-                .thenComparing((KeyValueTimestamp<Windowed<String>, String> o) -> o.key().window().start());
+        final Comparator<KeyValueTimestamp<Windowed<String>, String>> comparator = Comparator.comparing((KeyValueTimestamp<Windowed<String>, String> o) -> o.key().key()).thenComparing((KeyValueTimestamp<Windowed<String>, String> o) -> o.key().window().start());
 
         final ArrayList<KeyValueTimestamp<Windowed<String>, String>> actual = supplier.theCapturedProcessor().processed();
         actual.sort(comparator);
 
         if (emitFinal) {
-            assertEquals(
-                asList(
-                    // E@3
-                    new KeyValueTimestamp<>(new Windowed<>("E", new TimeWindow(0, 10)), "0+1+3+4+2",
-                        6),
-                    // E@3
-                    new KeyValueTimestamp<>(new Windowed<>("E", new TimeWindow(1, 11)), "0+3+4+2",
-                        6),
+            assertEquals(asList(
+                    // E@3
+                    new KeyValueTimestamp<>(new Windowed<>("E", new TimeWindow(0, 10)), "0+1+3+4+2", 6),
+                    // E@3
+                    new KeyValueTimestamp<>(new Windowed<>("E", new TimeWindow(1, 11)), "0+3+4+2", 6),
                     // E@4
-                    new KeyValueTimestamp<>(new Windowed<>("E", new TimeWindow(3, 13)),
-                        "0+3+4+2+6+5+7", 13)),
-                actual
-            );
+                    new KeyValueTimestamp<>(new Windowed<>("E", new TimeWindow(3, 13)), "0+3+4+2+6+5+7", 13)), actual);
         } else {
-            assertEquals(
-                asList(
+            assertEquals(asList(
                     // E@0
                     new KeyValueTimestamp<>(new Windowed<>("E", new TimeWindow(0, 10)), "0+1", 0),
                     // E@5
                     new KeyValueTimestamp<>(new Windowed<>("E", new TimeWindow(0, 10)), "0+1+3", 5),
                     // E@6
-                    new KeyValueTimestamp<>(new Windowed<>("E", new TimeWindow(0, 10)), "0+1+3+4",
-                        6),
-                    // E@3
-                    new KeyValueTimestamp<>(new Windowed<>("E", new TimeWindow(0, 10)), "0+1+3+4+2",
-                        6),
-                    //E@10
-                    new KeyValueTimestamp<>(new Windowed<>("E", new TimeWindow(0, 10)),
-                        "0+1+3+4+2+5", 10),
-                    //E@4
-                    new KeyValueTimestamp<>(new Windowed<>("E", new TimeWindow(0, 10)),
-                        "0+1+3+4+2+5+7", 10),
+                    new KeyValueTimestamp<>(new Windowed<>("E", new TimeWindow(0, 10)), "0+1+3+4", 6),
+                    // E@3
+                    new KeyValueTimestamp<>(new Windowed<>("E", new TimeWindow(0, 10)), "0+1+3+4+2", 6),
+                    //E@10
+                    new KeyValueTimestamp<>(new Windowed<>("E", new TimeWindow(0, 10)), "0+1+3+4+2+5", 10),
+                    //E@4
+                    new KeyValueTimestamp<>(new Windowed<>("E", new TimeWindow(0, 10)), "0+1+3+4+2+5+7", 10),
                     //E@2
-                    new KeyValueTimestamp<>(new Windowed<>("E", new TimeWindow(0, 10)),
-                        "0+1+3+4+2+5+7+8", 10),
+                    new KeyValueTimestamp<>(new Windowed<>("E", new TimeWindow(0, 10)), "0+1+3+4+2+5+7+8", 10),
                     // E@5
                     new KeyValueTimestamp<>(new Windowed<>("E", new TimeWindow(1, 11)), "0+3", 5),
                     // E@6
                     new KeyValueTimestamp<>(new Windowed<>("E", new TimeWindow(1, 11)), "0+3+4", 6),
                     // E@3
-                    new KeyValueTimestamp<>(new Windowed<>("E", new TimeWindow(1, 11)), "0+3+4+2",
-                        6),
-                    //E@10
-                    new KeyValueTimestamp<>(new Windowed<>("E", new TimeWindow(1, 11)), "0+3+4+2+5",
-                        10),
-                    //E@4
-                    new KeyValueTimestamp<>(new Windowed<>("E", new TimeWindow(1, 11)),
-                        "0+3+4+2+5+7", 10),
+                    new KeyValueTimestamp<>(new Windowed<>("E", new TimeWindow(1, 11)), "0+3+4+2", 6),
+                    //E@10
+                    new KeyValueTimestamp<>(new Windowed<>("E", new TimeWindow(1, 11)), "0+3+4+2+5", 10),
+                    //E@4
+                    new KeyValueTimestamp<>(new Windowed<>("E", new TimeWindow(1, 11)), "0+3+4+2+5+7", 10),
                     //E@2
-                    new KeyValueTimestamp<>(new Windowed<>("E", new TimeWindow(1, 11)),
-                        "0+3+4+2+5+7+8", 10),
+                    new KeyValueTimestamp<>(new Windowed<>("E", new TimeWindow(1, 11)), "0+3+4+2+5+7+8", 10),
                     //E@13
-                    new KeyValueTimestamp<>(new Windowed<>("E", new TimeWindow(3, 13)), "0+3+4+2+6",
-                        13),
-                    //E@10
-                    new KeyValueTimestamp<>(new Windowed<>("E", new TimeWindow(3, 13)),
-                        "0+3+4+2+6+5", 13),
-                    //E@4
-                    new KeyValueTimestamp<>(new Windowed<>("E", new TimeWindow(3, 13)),
-                        "0+3+4+2+6+5+7", 13),
+                    new KeyValueTimestamp<>(new Windowed<>("E", new TimeWindow(3, 13)), "0+3+4+2+6", 13),
+                    //E@10
+                    new KeyValueTimestamp<>(new Windowed<>("E", new TimeWindow(3, 13)), "0+3+4+2+6+5", 13),
+                    //E@4
+                    new KeyValueTimestamp<>(new Windowed<>("E", new TimeWindow(3, 13)), "0+3+4+2+6+5+7", 13),
                     // E@3
                     new KeyValueTimestamp<>(new Windowed<>("E", new TimeWindow(4, 14)), "0+3+4", 6),
                     //E@13
-                    new KeyValueTimestamp<>(new Windowed<>("E", new TimeWindow(4, 14)), "0+3+4+6",
-                        13),
-                    //E@10
-                    new KeyValueTimestamp<>(new Windowed<>("E", new TimeWindow(4, 14)), "0+3+4+6+5",
-                        13),
-                    //E@4
-                    new KeyValueTimestamp<>(new Windowed<>("E", new TimeWindow(4, 14)),
-                        "0+3+4+6+5+7", 13),
-                    //E@4
-                    new KeyValueTimestamp<>(new Windowed<>("E", new TimeWindow(5, 15)), "0+3+4+6+5",
-                        13),
-                    //E@15
-                    new KeyValueTimestamp<>(new Windowed<>("E", new TimeWindow(5, 15)),
-                        "0+3+4+6+5+9", 15),
+                    new KeyValueTimestamp<>(new Windowed<>("E", new TimeWindow(4, 14)), "0+3+4+6", 13),
+                    //E@10
+                    new KeyValueTimestamp<>(new Windowed<>("E", new TimeWindow(4, 14)), "0+3+4+6+5", 13),
+                    //E@4
+                    new KeyValueTimestamp<>(new Windowed<>("E", new TimeWindow(4, 14)), "0+3+4+6+5+7", 13),
+                    //E@4
+                    new KeyValueTimestamp<>(new Windowed<>("E", new TimeWindow(5, 15)), "0+3+4+6+5", 13),
+                    //E@15
+                    new KeyValueTimestamp<>(new Windowed<>("E", new TimeWindow(5, 15)), "0+3+4+6+5+9", 15),
                     // E@6
                     new KeyValueTimestamp<>(new Windowed<>("E", new TimeWindow(6, 16)), "0+4", 6),
                     //E@13
-                    new KeyValueTimestamp<>(new Windowed<>("E", new TimeWindow(6, 16)), "0+4+6",
-                        13),
-                    //E@10
-                    new KeyValueTimestamp<>(new Windowed<>("E", new TimeWindow(6, 16)), "0+4+6+5",
-                        13),
-                    //E@15
-                    new KeyValueTimestamp<>(new Windowed<>("E", new TimeWindow(6, 16)), "0+4+6+5+9",
-                        15),
+                    new KeyValueTimestamp<>(new Windowed<>("E", new TimeWindow(6, 16)), "0+4+6", 13),
+                    //E@10
+                    new KeyValueTimestamp<>(new Windowed<>("E", new TimeWindow(6, 16)), "0+4+6+5", 13),
+                    //E@15
+                    new KeyValueTimestamp<>(new Windowed<>("E", new TimeWindow(6, 16)), "0+4+6+5+9", 15),
                     //E@13
                     new KeyValueTimestamp<>(new Windowed<>("E", new TimeWindow(7, 17)), "0+6", 13),
                     //E@10
-                    new KeyValueTimestamp<>(new Windowed<>("E", new TimeWindow(7, 17)), "0+6+5",
-                        13),
-                    //E@15
-                    new KeyValueTimestamp<>(new Windowed<>("E", new TimeWindow(7, 17)), "0+6+5+9",
-                        15),
+                    new KeyValueTimestamp<>(new Windowed<>("E", new TimeWindow(7, 17)), "0+6+5", 13),
+                    //E@15
+                    new KeyValueTimestamp<>(new Windowed<>("E", new TimeWindow(7, 17)), "0+6+5+9", 15),
                     //E@10
                     new KeyValueTimestamp<>(new Windowed<>("E", new TimeWindow(11, 21)), "0+6", 13),
                     //E@15
-                    new KeyValueTimestamp<>(new Windowed<>("E", new TimeWindow(11, 21)), "0+6+9",
-                        15),
-                    //E@15
-                    new KeyValueTimestamp<>(new Windowed<>("E", new TimeWindow(14, 24)), "0+9",
-                        15)),
-                actual
-            );
+                    new KeyValueTimestamp<>(new Windowed<>("E", new TimeWindow(11, 21)), "0+6+9", 15),
+                    //E@15
+                    new KeyValueTimestamp<>(new Windowed<>("E", new TimeWindow(14, 24)), "0+9", 15)), actual);
         }
     }
 
@@ -1953,26 +644,15 @@
         final StreamsBuilder builder = new StreamsBuilder();
         final String topic = "topic";
 
-        final Materialized<String, String, WindowStore<Bytes, byte[]>> materialized = setupMaterialized(
-            Materialized.<String, String, WindowStore<Bytes, byte[]>>as("topic-Canonized").withValueSerde(Serdes.String()));
-
-        final KTable<Windowed<String>, String> table2 = builder
-            .stream(topic, Consumed.with(Serdes.String(), Serdes.String()))
-            .groupByKey(Grouped.with(Serdes.String(), Serdes.String()))
-            .windowedBy(SlidingWindows.ofTimeDifferenceWithNoGrace(ofMillis(50)))
-            .emitStrategy(emitStrategy)
-            .aggregate(
-                MockInitializer.STRING_INIT,
-                MockAggregator.TOSTRING_ADDER,
-                materialized
-            );
+        final Materialized<String, String, WindowStore<Bytes, byte[]>> materialized = setupMaterialized(Materialized.<String, String, WindowStore<Bytes, byte[]>>as("topic-Canonized").withValueSerde(Serdes.String()));
+
+        final KTable<Windowed<String>, String> table2 = builder.stream(topic, Consumed.with(Serdes.String(), Serdes.String())).groupByKey(Grouped.with(Serdes.String(), Serdes.String())).windowedBy(SlidingWindows.ofTimeDifferenceWithNoGrace(ofMillis(50))).emitStrategy(emitStrategy).aggregate(MockInitializer.STRING_INIT, MockAggregator.TOSTRING_ADDER, materialized);
         final MockApiProcessorSupplier<Windowed<String>, String, Void, Void> supplier = new MockApiProcessorSupplier<>();
         table2.toStream().process(supplier);
 
         // all events are considered as early events since record timestamp is less than time difference of the window
         try (final TopologyTestDriver driver = new TopologyTestDriver(builder.build(), props)) {
-            final TestInputTopic<String, String> inputTopic =
-                driver.createInputTopic(topic, new StringSerializer(), new StringSerializer());
+            final TestInputTopic<String, String> inputTopic = driver.createInputTopic(topic, new StringSerializer(), new StringSerializer());
 
             inputTopic.pipeInput("A", "1", 0L);
             inputTopic.pipeInput("A", "2", 5L);
@@ -1987,60 +667,20 @@
         final Map<Long, Set<ValueAndTimestamp<String>>> expected = new HashMap<>();
 
         if (emitFinal) {
-            expected.put(0L, mkSet(
-                ValueAndTimestamp.make("0+1+2+3+4+5+6", 13L)
-            ));
-            expected.put(1L, mkSet(
-                ValueAndTimestamp.make("0+2+3+4+5+6", 13L)
-            ));
-            expected.put(4L, mkSet(
-                ValueAndTimestamp.make("0+2+3+5+6", 13L)
-            ));
-            expected.put(6L, mkSet(
-                ValueAndTimestamp.make("0+3+5+6", 13L)
-            ));
-            expected.put(7L, mkSet(
-                ValueAndTimestamp.make("0+5+6", 13L)
-            ));
-            expected.put(11L, mkSet(
-                ValueAndTimestamp.make("0+5", 13L)
-            ));
+            expected.put(0L, mkSet(ValueAndTimestamp.make("0+1+2+3+4+5+6", 13L)));
+            expected.put(1L, mkSet(ValueAndTimestamp.make("0+2+3+4+5+6", 13L)));
+            expected.put(4L, mkSet(ValueAndTimestamp.make("0+2+3+5+6", 13L)));
+            expected.put(6L, mkSet(ValueAndTimestamp.make("0+3+5+6", 13L)));
+            expected.put(7L, mkSet(ValueAndTimestamp.make("0+5+6", 13L)));
+            expected.put(11L, mkSet(ValueAndTimestamp.make("0+5", 13L)));
         } else {
-            expected.put(0L, mkSet(
-                ValueAndTimestamp.make("0+1", 0L),
-                ValueAndTimestamp.make("0+1+2", 5L),
-                ValueAndTimestamp.make("0+1+2+3", 6L),
-                ValueAndTimestamp.make("0+1+2+3+4", 6L),
-                ValueAndTimestamp.make("0+1+2+3+4+5", 13L),
-                ValueAndTimestamp.make("0+1+2+3+4+5+6", 13L)
-            ));
-            expected.put(1L, mkSet(
-                ValueAndTimestamp.make("0+2", 5L),
-                ValueAndTimestamp.make("0+2+3", 6L),
-                ValueAndTimestamp.make("0+2+3+4", 6L),
-                ValueAndTimestamp.make("0+2+3+4+5", 13L),
-                ValueAndTimestamp.make("0+2+3+4+5+6", 13L)
-            ));
-            expected.put(4L, mkSet(
-                ValueAndTimestamp.make("0+2+3", 6L),
-                ValueAndTimestamp.make("0+2+3+5", 13L),
-                ValueAndTimestamp.make("0+2+3+5+6", 13L)
-            ));
-            expected.put(6L, mkSet(
-                ValueAndTimestamp.make("0+3", 6L),
-                ValueAndTimestamp.make("0+3+5", 13L),
-                ValueAndTimestamp.make("0+3+5+6", 13L)
-            ));
-            expected.put(7L, mkSet(
-                ValueAndTimestamp.make("0+5", 13L),
-                ValueAndTimestamp.make("0+5+6", 13L)
-            ));
-            expected.put(11L, mkSet(
-                ValueAndTimestamp.make("0+5", 13L)
-            ));
-            expected.put(20L, mkSet(
-                ValueAndTimestamp.make("0+6", 70L)
-            ));
+            expected.put(0L, mkSet(ValueAndTimestamp.make("0+1", 0L), ValueAndTimestamp.make("0+1+2", 5L), ValueAndTimestamp.make("0+1+2+3", 6L), ValueAndTimestamp.make("0+1+2+3+4", 6L), ValueAndTimestamp.make("0+1+2+3+4+5", 13L), ValueAndTimestamp.make("0+1+2+3+4+5+6", 13L)));
+            expected.put(1L, mkSet(ValueAndTimestamp.make("0+2", 5L), ValueAndTimestamp.make("0+2+3", 6L), ValueAndTimestamp.make("0+2+3+4", 6L), ValueAndTimestamp.make("0+2+3+4+5", 13L), ValueAndTimestamp.make("0+2+3+4+5+6", 13L)));
+            expected.put(4L, mkSet(ValueAndTimestamp.make("0+2+3", 6L), ValueAndTimestamp.make("0+2+3+5", 13L), ValueAndTimestamp.make("0+2+3+5+6", 13L)));
+            expected.put(6L, mkSet(ValueAndTimestamp.make("0+3", 6L), ValueAndTimestamp.make("0+3+5", 13L), ValueAndTimestamp.make("0+3+5+6", 13L)));
+            expected.put(7L, mkSet(ValueAndTimestamp.make("0+5", 13L), ValueAndTimestamp.make("0+5+6", 13L)));
+            expected.put(11L, mkSet(ValueAndTimestamp.make("0+5", 13L)));
+            expected.put(20L, mkSet(ValueAndTimestamp.make("0+6", 70L)));
         }
 
         assertEquals(expected, actual);
@@ -2051,25 +691,14 @@
         final StreamsBuilder builder = new StreamsBuilder();
         final String topic = "topic";
 
-        final Materialized<String, String, WindowStore<Bytes, byte[]>> materialized = setupMaterialized(
-            Materialized.<String, String, WindowStore<Bytes, byte[]>>as("topic-Canonized").withValueSerde(Serdes.String()));
-
-        final KTable<Windowed<String>, String> table2 = builder
-            .stream(topic, Consumed.with(Serdes.String(), Serdes.String()))
-            .groupByKey(Grouped.with(Serdes.String(), Serdes.String()))
-            .windowedBy(SlidingWindows.ofTimeDifferenceWithNoGrace(ofMillis(50)))
-            .emitStrategy(emitStrategy)
-            .aggregate(
-                MockInitializer.STRING_INIT,
-                MockAggregator.TOSTRING_ADDER,
-                materialized
-            );
+        final Materialized<String, String, WindowStore<Bytes, byte[]>> materialized = setupMaterialized(Materialized.<String, String, WindowStore<Bytes, byte[]>>as("topic-Canonized").withValueSerde(Serdes.String()));
+
+        final KTable<Windowed<String>, String> table2 = builder.stream(topic, Consumed.with(Serdes.String(), Serdes.String())).groupByKey(Grouped.with(Serdes.String(), Serdes.String())).windowedBy(SlidingWindows.ofTimeDifferenceWithNoGrace(ofMillis(50))).emitStrategy(emitStrategy).aggregate(MockInitializer.STRING_INIT, MockAggregator.TOSTRING_ADDER, materialized);
         final MockApiProcessorSupplier<Windowed<String>, String, Void, Void> supplier = new MockApiProcessorSupplier<>();
         table2.toStream().process(supplier);
 
         try (final TopologyTestDriver driver = new TopologyTestDriver(builder.build(), props)) {
-            final TestInputTopic<String, String> inputTopic =
-                    driver.createInputTopic(topic, new StringSerializer(), new StringSerializer());
+            final TestInputTopic<String, String> inputTopic = driver.createInputTopic(topic, new StringSerializer(), new StringSerializer());
 
             inputTopic.pipeInput("A", "1", 100L);
             inputTopic.pipeInput("A", "2", 105L);
@@ -2083,54 +712,19 @@
         final Map<Long, Set<ValueAndTimestamp<String>>> expected = new HashMap<>();
 
         if (emitFinal) {
-            expected.put(50L, mkSet(
-                ValueAndTimestamp.make("0+1", 100L)
-            ));
-            expected.put(55L, mkSet(
-                ValueAndTimestamp.make("0+1+2", 105L)
-            ));
-            expected.put(56L, mkSet(
-                ValueAndTimestamp.make("0+1+2+3+4", 106L)
-            ));
+            expected.put(50L, mkSet(ValueAndTimestamp.make("0+1", 100L)));
+            expected.put(55L, mkSet(ValueAndTimestamp.make("0+1+2", 105L)));
+            expected.put(56L, mkSet(ValueAndTimestamp.make("0+1+2+3+4", 106L)));
         } else {
-            expected.put(50L, mkSet(
-                ValueAndTimestamp.make("0+1", 100L)
-            ));
-            expected.put(55L, mkSet(
-                ValueAndTimestamp.make("0+1+2", 105L)
-            ));
-            expected.put(56L, mkSet(
-                ValueAndTimestamp.make("0+1+2+3", 106L),
-                ValueAndTimestamp.make("0+1+2+3+4", 106L)
-            ));
-            expected.put(63L, mkSet(
-                ValueAndTimestamp.make("0+1+2+3+4+5", 113L),
-                ValueAndTimestamp.make("0+1+2+3+4+5+6", 113L)
-            ));
-            expected.put(101L, mkSet(
-                ValueAndTimestamp.make("0+2", 105L),
-                ValueAndTimestamp.make("0+2+3", 106L),
-                ValueAndTimestamp.make("0+2+3+4", 106L),
-                ValueAndTimestamp.make("0+2+3+4+5", 113L),
-                ValueAndTimestamp.make("0+2+3+4+5+6", 113L)
-            ));
-            expected.put(104L, mkSet(
-                ValueAndTimestamp.make("0+2+3", 106L),
-                ValueAndTimestamp.make("0+2+3+5", 113L),
-                ValueAndTimestamp.make("0+2+3+5+6", 113L)
-            ));
-            expected.put(106L, mkSet(
-                ValueAndTimestamp.make("0+3", 106L),
-                ValueAndTimestamp.make("0+3+5", 113L),
-                ValueAndTimestamp.make("0+3+5+6", 113L)
-            ));
-            expected.put(107L, mkSet(
-                ValueAndTimestamp.make("0+5", 113L),
-                ValueAndTimestamp.make("0+5+6", 113L)
-            ));
-            expected.put(111L, mkSet(
-                ValueAndTimestamp.make("0+5", 113L)
-            ));
+            expected.put(50L, mkSet(ValueAndTimestamp.make("0+1", 100L)));
+            expected.put(55L, mkSet(ValueAndTimestamp.make("0+1+2", 105L)));
+            expected.put(56L, mkSet(ValueAndTimestamp.make("0+1+2+3", 106L), ValueAndTimestamp.make("0+1+2+3+4", 106L)));
+            expected.put(63L, mkSet(ValueAndTimestamp.make("0+1+2+3+4+5", 113L), ValueAndTimestamp.make("0+1+2+3+4+5+6", 113L)));
+            expected.put(101L, mkSet(ValueAndTimestamp.make("0+2", 105L), ValueAndTimestamp.make("0+2+3", 106L), ValueAndTimestamp.make("0+2+3+4", 106L), ValueAndTimestamp.make("0+2+3+4+5", 113L), ValueAndTimestamp.make("0+2+3+4+5+6", 113L)));
+            expected.put(104L, mkSet(ValueAndTimestamp.make("0+2+3", 106L), ValueAndTimestamp.make("0+2+3+5", 113L), ValueAndTimestamp.make("0+2+3+5+6", 113L)));
+            expected.put(106L, mkSet(ValueAndTimestamp.make("0+3", 106L), ValueAndTimestamp.make("0+3+5", 113L), ValueAndTimestamp.make("0+3+5+6", 113L)));
+            expected.put(107L, mkSet(ValueAndTimestamp.make("0+5", 113L), ValueAndTimestamp.make("0+5+6", 113L)));
+            expected.put(111L, mkSet(ValueAndTimestamp.make("0+5", 113L)));
         }
 
         assertEquals(expected, actual);
@@ -2140,30 +734,17 @@
     public void testEarlyNoGracePeriodLargeInput() {
         final StreamsBuilder builder = new StreamsBuilder();
         final String topic = "topic";
-        final WindowBytesStoreSupplier storeSupplier =
-                inOrderIterator
-                        ? new InOrderMemoryWindowStoreSupplier("InOrder", 500L, 10L, false)
-                        : Stores.inMemoryWindowStore("Reverse", Duration.ofMillis(500), Duration.ofMillis(10), false);
+        final WindowBytesStoreSupplier storeSupplier = inOrderIterator ? new InOrderMemoryWindowStoreSupplier("InOrder", 500L, 10L, false) : Stores.inMemoryWindowStore("Reverse", Duration.ofMillis(500), Duration.ofMillis(10), false);
 
         final Materialized<String, String, WindowStore<Bytes, byte[]>> materialized = setupMaterialized(emitFinal ? Materialized.as("store-name") : Materialized.as(storeSupplier));
 
-        final KTable<Windowed<String>, String> table2 = builder
-            .stream(topic, Consumed.with(Serdes.String(), Serdes.String()))
-            .groupByKey(Grouped.with(Serdes.String(), Serdes.String()))
-            .windowedBy(SlidingWindows.ofTimeDifferenceWithNoGrace(ofMillis(10)))
-            .emitStrategy(emitStrategy)
-            .aggregate(
-                MockInitializer.STRING_INIT,
-                MockAggregator.TOSTRING_ADDER,
-                materialized
-            );
+        final KTable<Windowed<String>, String> table2 = builder.stream(topic, Consumed.with(Serdes.String(), Serdes.String())).groupByKey(Grouped.with(Serdes.String(), Serdes.String())).windowedBy(SlidingWindows.ofTimeDifferenceWithNoGrace(ofMillis(10))).emitStrategy(emitStrategy).aggregate(MockInitializer.STRING_INIT, MockAggregator.TOSTRING_ADDER, materialized);
 
         final MockApiProcessorSupplier<Windowed<String>, String, Void, Void> supplier = new MockApiProcessorSupplier<>();
         table2.toStream().process(supplier);
 
         try (final TopologyTestDriver driver = new TopologyTestDriver(builder.build(), props)) {
-            final TestInputTopic<String, String> inputTopic1 =
-                    driver.createInputTopic(topic, new StringSerializer(), new StringSerializer());
+            final TestInputTopic<String, String> inputTopic1 = driver.createInputTopic(topic, new StringSerializer(), new StringSerializer());
 
             inputTopic1.pipeInput("E", "1", 0L);
             inputTopic1.pipeInput("E", "3", 5L);
@@ -2175,16 +756,13 @@
             inputTopic1.pipeInput("E", "8", 2L);
             inputTopic1.pipeInput("E", "9", 15L);
         }
-        final Comparator<KeyValueTimestamp<Windowed<String>, String>> comparator =
-                Comparator.comparing((KeyValueTimestamp<Windowed<String>, String> o) -> o.key().key())
-                        .thenComparing((KeyValueTimestamp<Windowed<String>, String> o) -> o.key().window().start());
+        final Comparator<KeyValueTimestamp<Windowed<String>, String>> comparator = Comparator.comparing((KeyValueTimestamp<Windowed<String>, String> o) -> o.key().key()).thenComparing((KeyValueTimestamp<Windowed<String>, String> o) -> o.key().window().start());
 
         final ArrayList<KeyValueTimestamp<Windowed<String>, String>> actual = supplier.theCapturedProcessor().processed();
         actual.sort(comparator);
 
         if (emitFinal) {
-            assertEquals(
-                asList(
+            assertEquals(asList(
                     // E@3
                     new KeyValueTimestamp<>(new Windowed<>("E", new TimeWindow(0, 10)), "0+1+3+4+2", 6),
                     // E@3
@@ -2192,12 +770,9 @@
                     //E@4
                     new KeyValueTimestamp<>(new Windowed<>("E", new TimeWindow(3, 13)), "0+3+4+2+6+5+7", 13),
                     //E@4
-                    new KeyValueTimestamp<>(new Windowed<>("E", new TimeWindow(4, 14)), "0+3+4+6+5+7", 13)),
-                actual
-            );
+                    new KeyValueTimestamp<>(new Windowed<>("E", new TimeWindow(4, 14)), "0+3+4+6+5+7", 13)), actual);
         } else {
-            assertEquals(
-                asList(
+            assertEquals(asList(
                     // E@0
                     new KeyValueTimestamp<>(new Windowed<>("E", new TimeWindow(0, 10)), "0+1", 0),
                     // E@5
@@ -2249,9 +824,7 @@
                     //E@15
                     new KeyValueTimestamp<>(new Windowed<>("E", new TimeWindow(11, 21)), "0+6+9", 15),
                     //E@15
-                    new KeyValueTimestamp<>(new Windowed<>("E", new TimeWindow(14, 24)), "0+9", 15)),
-                actual
-            );
+                    new KeyValueTimestamp<>(new Windowed<>("E", new TimeWindow(14, 24)), "0+9", 15)), actual);
         }
     }
 
@@ -2259,30 +832,17 @@
     public void testNoGracePeriodLargeInput() {
         final StreamsBuilder builder = new StreamsBuilder();
         final String topic = "topic";
-        final WindowBytesStoreSupplier storeSupplier =
-                inOrderIterator
-                        ? new InOrderMemoryWindowStoreSupplier("InOrder", 500L, 10L, false)
-                        : Stores.inMemoryWindowStore("Reverse", Duration.ofMillis(500), Duration.ofMillis(10), false);
+        final WindowBytesStoreSupplier storeSupplier = inOrderIterator ? new InOrderMemoryWindowStoreSupplier("InOrder", 500L, 10L, false) : Stores.inMemoryWindowStore("Reverse", Duration.ofMillis(500), Duration.ofMillis(10), false);
 
         final Materialized<String, String, WindowStore<Bytes, byte[]>> materialized = setupMaterialized(emitFinal ? Materialized.as("store-name") : Materialized.as(storeSupplier));
 
-        final KTable<Windowed<String>, String> table2 = builder
-            .stream(topic, Consumed.with(Serdes.String(), Serdes.String()))
-            .groupByKey(Grouped.with(Serdes.String(), Serdes.String()))
-            .windowedBy(SlidingWindows.ofTimeDifferenceWithNoGrace(ofMillis(10)))
-            .emitStrategy(emitStrategy)
-            .aggregate(
-                MockInitializer.STRING_INIT,
-                MockAggregator.TOSTRING_ADDER,
-                materialized
-            );
+        final KTable<Windowed<String>, String> table2 = builder.stream(topic, Consumed.with(Serdes.String(), Serdes.String())).groupByKey(Grouped.with(Serdes.String(), Serdes.String())).windowedBy(SlidingWindows.ofTimeDifferenceWithNoGrace(ofMillis(10))).emitStrategy(emitStrategy).aggregate(MockInitializer.STRING_INIT, MockAggregator.TOSTRING_ADDER, materialized);
 
         final MockApiProcessorSupplier<Windowed<String>, String, Void, Void> supplier = new MockApiProcessorSupplier<>();
         table2.toStream().process(supplier);
 
         try (final TopologyTestDriver driver = new TopologyTestDriver(builder.build(), props)) {
-            final TestInputTopic<String, String> inputTopic1 =
-                    driver.createInputTopic(topic, new StringSerializer(), new StringSerializer());
+            final TestInputTopic<String, String> inputTopic1 = driver.createInputTopic(topic, new StringSerializer(), new StringSerializer());
 
             inputTopic1.pipeInput("E", "1", 100L);
             inputTopic1.pipeInput("E", "3", 105L);
@@ -2294,16 +854,13 @@
             inputTopic1.pipeInput("E", "8", 102L);
             inputTopic1.pipeInput("E", "9", 115L);
         }
-        final Comparator<KeyValueTimestamp<Windowed<String>, String>> comparator =
-                Comparator.comparing((KeyValueTimestamp<Windowed<String>, String> o) -> o.key().key())
-                        .thenComparing((KeyValueTimestamp<Windowed<String>, String> o) -> o.key().window().start());
+        final Comparator<KeyValueTimestamp<Windowed<String>, String>> comparator = Comparator.comparing((KeyValueTimestamp<Windowed<String>, String> o) -> o.key().key()).thenComparing((KeyValueTimestamp<Windowed<String>, String> o) -> o.key().window().start());
 
         final ArrayList<KeyValueTimestamp<Windowed<String>, String>> actual = supplier.theCapturedProcessor().processed();
         actual.sort(comparator);
 
         if (emitFinal) {
-            assertEquals(
-                asList(
+            assertEquals(asList(
                     // E@0
                     new KeyValueTimestamp<>(new Windowed<>("E", new TimeWindow(90, 100)), "0+1", 100),
                     // E@5
@@ -2315,12 +872,9 @@
                     //E@4
                     new KeyValueTimestamp<>(new Windowed<>("E", new TimeWindow(103, 113)), "0+3+4+2+6+5+7", 113),
                     //E@4
-                    new KeyValueTimestamp<>(new Windowed<>("E", new TimeWindow(104, 114)), "0+3+4+6+5+7", 113)),
-                actual
-            );
+                    new KeyValueTimestamp<>(new Windowed<>("E", new TimeWindow(104, 114)), "0+3+4+6+5+7", 113)), actual);
         } else {
-            assertEquals(
-                asList(
+            assertEquals(asList(
                     // E@0
                     new KeyValueTimestamp<>(new Windowed<>("E", new TimeWindow(90, 100)), "0+1", 100),
                     // E@5
@@ -2372,9 +926,7 @@
                     //E@15
                     new KeyValueTimestamp<>(new Windowed<>("E", new TimeWindow(111, 121)), "0+6+9", 115),
                     //E@15
-                    new KeyValueTimestamp<>(new Windowed<>("E", new TimeWindow(114, 124)), "0+9", 115)),
-                actual
-            );
+                    new KeyValueTimestamp<>(new Windowed<>("E", new TimeWindow(114, 124)), "0+9", 115)), actual);
         }
     }
 
@@ -2383,29 +935,16 @@
         final String builtInMetricsVersion = StreamsConfig.METRICS_LATEST;
         final StreamsBuilder builder = new StreamsBuilder();
         final String topic = "topic";
-        final Materialized<String, String, WindowStore<Bytes, byte[]>> materialized = setupMaterialized(
-            Materialized.<String, String, WindowStore<Bytes, byte[]>>as("topic1-Canonized").withValueSerde(Serdes.String()));
-
-        builder.stream(topic, Consumed.with(Serdes.String(), Serdes.String()))
-            .groupByKey(Grouped.with(Serdes.String(), Serdes.String()))
-            .windowedBy(SlidingWindows.ofTimeDifferenceAndGrace(ofMillis(10), ofMillis(100)))
-            .emitStrategy(emitStrategy)
-            .aggregate(MockInitializer.STRING_INIT, MockAggregator.toStringInstance("+"), materialized);
+        final Materialized<String, String, WindowStore<Bytes, byte[]>> materialized = setupMaterialized(Materialized.<String, String, WindowStore<Bytes, byte[]>>as("topic1-Canonized").withValueSerde(Serdes.String()));
+
+        builder.stream(topic, Consumed.with(Serdes.String(), Serdes.String())).groupByKey(Grouped.with(Serdes.String(), Serdes.String())).windowedBy(SlidingWindows.ofTimeDifferenceAndGrace(ofMillis(10), ofMillis(100))).emitStrategy(emitStrategy).aggregate(MockInitializer.STRING_INIT, MockAggregator.toStringInstance("+"), materialized);
 
         props.setProperty(StreamsConfig.BUILT_IN_METRICS_VERSION_CONFIG, builtInMetricsVersion);
 
-        try (final LogCaptureAppender appender = LogCaptureAppender.createAndRegister(KStreamSlidingWindowAggregate.class);
-             final TopologyTestDriver driver = new TopologyTestDriver(builder.build(), props)) {
-            final TestInputTopic<String, String> inputTopic =
-                    driver.createInputTopic(topic, new StringSerializer(), new StringSerializer());
+        try (final LogCaptureAppender appender = LogCaptureAppender.createAndRegister(KStreamSlidingWindowAggregate.class); final TopologyTestDriver driver = new TopologyTestDriver(builder.build(), props)) {
+            final TestInputTopic<String, String> inputTopic = driver.createInputTopic(topic, new StringSerializer(), new StringSerializer());
             inputTopic.pipeInput(null, "1");
-            assertThat(
-                appender.getEvents().stream()
-                    .filter(e -> e.getLevel().equals("WARN"))
-                    .map(Event::getMessage)
-                    .collect(Collectors.toList()),
-                hasItem("Skipping record due to null key or value. topic=[topic] partition=[0] offset=[0]")
-            );
+            assertThat(appender.getEvents().stream().filter(e -> e.getLevel().equals("WARN")).map(Event::getMessage).collect(Collectors.toList()), hasItem("Skipping record due to null key or value. topic=[topic] partition=[0] offset=[0]"));
         }
     }
 
@@ -2418,24 +957,13 @@
         final Materialized<String, String, WindowStore<Bytes, byte[]>> materialized = setupMaterialized(emitFinal ? Materialized.as("store-name") : Materialized.as(storeSupplier));
 
         final KStream<String, String> stream1 = builder.stream(topic, Consumed.with(Serdes.String(), Serdes.String()));
-        stream1.groupByKey(Grouped.with(Serdes.String(), Serdes.String()))
-            .windowedBy(SlidingWindows.ofTimeDifferenceAndGrace(ofMillis(10), ofMillis(90)))
-            .emitStrategy(emitStrategy)
-            .aggregate(
-                MockInitializer.STRING_INIT,
-                MockAggregator.TOSTRING_ADDER,
-                materialized
-            )
-            .toStream()
-            .to("output");
+        stream1.groupByKey(Grouped.with(Serdes.String(), Serdes.String())).windowedBy(SlidingWindows.ofTimeDifferenceAndGrace(ofMillis(10), ofMillis(90))).emitStrategy(emitStrategy).aggregate(MockInitializer.STRING_INIT, MockAggregator.TOSTRING_ADDER, materialized).toStream().to("output");
 
         props.setProperty(StreamsConfig.BUILT_IN_METRICS_VERSION_CONFIG, builtInMetricsVersion);
 
-        try (final LogCaptureAppender appender = LogCaptureAppender.createAndRegister(KStreamSlidingWindowAggregate.class);
-             final TopologyTestDriver driver = new TopologyTestDriver(builder.build(), props)) {
-
-            final TestInputTopic<String, String> inputTopic =
-                    driver.createInputTopic(topic, new StringSerializer(), new StringSerializer());
+        try (final LogCaptureAppender appender = LogCaptureAppender.createAndRegister(KStreamSlidingWindowAggregate.class); final TopologyTestDriver driver = new TopologyTestDriver(builder.build(), props)) {
+
+            final TestInputTopic<String, String> inputTopic = driver.createInputTopic(topic, new StringSerializer(), new StringSerializer());
             inputTopic.pipeInput("k", "100", 200L);
             inputTopic.pipeInput("k", "0", 100L);
             inputTopic.pipeInput("k", "1", 101L);
@@ -2463,24 +991,17 @@
                     // left window for k@105
                     "Skipping record for expired window. topic=[topic] partition=[0] offset=[6] timestamp=[105] window=[95,105] expiration=[110] streamTime=[200]",
                     // left window for k@15
-                    "Skipping record for expired window. topic=[topic] partition=[0] offset=[7] timestamp=[15] window=[15,25] expiration=[110] streamTime=[200]"
-            ));
-            final TestOutputTopic<Windowed<String>, String> outputTopic =
-                    driver.createOutputTopic("output", new TimeWindowedDeserializer<>(new StringDeserializer(), 10L), new StringDeserializer());
+                    "Skipping record for expired window. topic=[topic] partition=[0] offset=[7] timestamp=[15] window=[15,25] expiration=[110] streamTime=[200]"));
+            final TestOutputTopic<Windowed<String>, String> outputTopic = driver.createOutputTopic("output", new TimeWindowedDeserializer<>(new StringDeserializer(), 10L), new StringDeserializer());
 
             if (emitFinal) {
-                assertThat(outputTopic.readRecord(), equalTo(
-                    new TestRecord<>(new Windowed<>("k", new TimeWindow(190, 200)), "0+100", null, 200L)));
-                assertThat(outputTopic.readRecord(), equalTo(
-                    new TestRecord<>(new Windowed<>("k", new TimeWindow(290, 300)), "0+101", null, 300L)));
+                assertThat(outputTopic.readRecord(), equalTo(new TestRecord<>(new Windowed<>("k", new TimeWindow(190, 200)), "0+100", null, 200L)));
+                assertThat(outputTopic.readRecord(), equalTo(new TestRecord<>(new Windowed<>("k", new TimeWindow(290, 300)), "0+101", null, 300L)));
                 assertTrue(outputTopic.isEmpty());
             } else {
-                assertThat(outputTopic.readRecord(), equalTo(
-                    new TestRecord<>(new Windowed<>("k", new TimeWindow(190, 200)), "0+100", null, 200L)));
-                assertThat(outputTopic.readRecord(), equalTo(
-                    new TestRecord<>(new Windowed<>("k", new TimeWindow(290, 300)), "0+101", null, 300L)));
-                assertThat(outputTopic.readRecord(), equalTo(
-                    new TestRecord<>(new Windowed<>("k", new TimeWindow(390, 400)), "0+102", null, 400L)));
+                assertThat(outputTopic.readRecord(), equalTo(new TestRecord<>(new Windowed<>("k", new TimeWindow(190, 200)), "0+100", null, 200L)));
+                assertThat(outputTopic.readRecord(), equalTo(new TestRecord<>(new Windowed<>("k", new TimeWindow(290, 300)), "0+101", null, 300L)));
+                assertThat(outputTopic.readRecord(), equalTo(new TestRecord<>(new Windowed<>("k", new TimeWindow(390, 400)), "0+102", null, 400L)));
                 assertTrue(outputTopic.isEmpty());
             }
         }
@@ -2491,31 +1012,20 @@
 
         final StreamsBuilder builder = new StreamsBuilder();
         final String topic1 = "topic1";
-        final WindowBytesStoreSupplier storeSupplier =
-            inOrderIterator
-                ? new InOrderMemoryWindowStoreSupplier("InOrder", 50000L, 10L, false)
-                : Stores.inMemoryWindowStore("Reverse", Duration.ofMillis(50000), Duration.ofMillis(10), false);
+        final WindowBytesStoreSupplier storeSupplier = inOrderIterator ? new InOrderMemoryWindowStoreSupplier("InOrder", 50000L, 10L, false) : Stores.inMemoryWindowStore("Reverse", Duration.ofMillis(50000), Duration.ofMillis(10), false);
 
         final Materialized<String, String, WindowStore<Bytes, byte[]>> materialized = setupMaterialized(emitFinal ? Materialized.as("store-name") : Materialized.as(storeSupplier));
 
-        final KTable<Windowed<String>, String> table = builder
-            .stream(topic1, Consumed.with(Serdes.String(), Serdes.String()))
-            .groupByKey(Grouped.with(Serdes.String(), Serdes.String()))
-            .windowedBy(SlidingWindows.ofTimeDifferenceAndGrace(ofMillis(10), ofMillis(100)))
-            .emitStrategy(emitStrategy)
-            // The aggregator needs to sort the strings so the window value is the same for the final windows even when
-            // records are processed in a different order. Here, we sort alphabetically.
-            .aggregate(
-                () -> "",
-                (key, value, aggregate) -> {
+        final KTable<Windowed<String>, String> table = builder.stream(topic1, Consumed.with(Serdes.String(), Serdes.String())).groupByKey(Grouped.with(Serdes.String(), Serdes.String())).windowedBy(SlidingWindows.ofTimeDifferenceAndGrace(ofMillis(10), ofMillis(100))).emitStrategy(emitStrategy)
+                // The aggregator needs to sort the strings so the window value is the same for the final windows even when
+                // records are processed in a different order. Here, we sort alphabetically.
+                .aggregate(() -> "", (key, value, aggregate) -> {
                     aggregate += value;
                     final char[] ch = aggregate.toCharArray();
                     Arrays.sort(ch);
                     aggregate = String.valueOf(ch);
                     return aggregate;
-                },
-                materialized
-            );
+                }, materialized);
         final MockApiProcessorSupplier<Windowed<String>, String, Void, Void> supplier = new MockApiProcessorSupplier<>();
         table.toStream().process(supplier);
         final long seed = new Random().nextLong();
@@ -2523,34 +1033,11 @@
 
         try {
 
-            final List<ValueAndTimestamp<String>> input = Arrays.asList(
-                ValueAndTimestamp.make("A", 10L),
-                ValueAndTimestamp.make("B", 15L),
-                ValueAndTimestamp.make("C", 16L),
-                ValueAndTimestamp.make("D", 18L),
-                ValueAndTimestamp.make("E", 30L),
-                ValueAndTimestamp.make("F", 40L),
-                ValueAndTimestamp.make("G", 55L),
-                ValueAndTimestamp.make("H", 56L),
-                ValueAndTimestamp.make("I", 58L),
-                ValueAndTimestamp.make("J", 58L),
-                ValueAndTimestamp.make("K", 62L),
-                ValueAndTimestamp.make("L", 63L),
-                ValueAndTimestamp.make("M", 63L),
-                ValueAndTimestamp.make("N", 63L),
-                ValueAndTimestamp.make("O", 76L),
-                ValueAndTimestamp.make("P", 77L),
-                ValueAndTimestamp.make("Q", 80L),
-                ValueAndTimestamp.make("R", 2L),
-                ValueAndTimestamp.make("S", 3L),
-                ValueAndTimestamp.make("T", 5L),
-                ValueAndTimestamp.make("U", 8L)
-                );
+            final List<ValueAndTimestamp<String>> input = Arrays.asList(ValueAndTimestamp.make("A", 10L), ValueAndTimestamp.make("B", 15L), ValueAndTimestamp.make("C", 16L), ValueAndTimestamp.make("D", 18L), ValueAndTimestamp.make("E", 30L), ValueAndTimestamp.make("F", 40L), ValueAndTimestamp.make("G", 55L), ValueAndTimestamp.make("H", 56L), ValueAndTimestamp.make("I", 58L), ValueAndTimestamp.make("J", 58L), ValueAndTimestamp.make("K", 62L), ValueAndTimestamp.make("L", 63L), ValueAndTimestamp.make("M", 63L), ValueAndTimestamp.make("N", 63L), ValueAndTimestamp.make("O", 76L), ValueAndTimestamp.make("P", 77L), ValueAndTimestamp.make("Q", 80L), ValueAndTimestamp.make("R", 2L), ValueAndTimestamp.make("S", 3L), ValueAndTimestamp.make("T", 5L), ValueAndTimestamp.make("U", 8L));
 
             Collections.shuffle(input, shuffle);
             try (final TopologyTestDriver driver = new TopologyTestDriver(builder.build(), props)) {
-                final TestInputTopic<String, String> inputTopic1 =
-                    driver.createInputTopic(topic1, new StringSerializer(), new StringSerializer());
+                final TestInputTopic<String, String> inputTopic1 = driver.createInputTopic(topic1, new StringSerializer(), new StringSerializer());
                 for (final ValueAndTimestamp<String> i : input) {
                     inputTopic1.pipeInput("A", i.value(), i.timestamp());
                 }
@@ -2569,10 +1056,7 @@
             }
             verifyRandomTestResults(results);
         } catch (final AssertionError t) {
-            throw new AssertionError(
-                "Assertion failed in randomized test. Reproduce with seed: " + seed + ".",
-                t
-            );
+            throw new AssertionError("Assertion failed in randomized test. Reproduce with seed: " + seed + ".", t);
         } catch (final Throwable t) {
             final String msg = "Exception in randomized scenario. Reproduce with seed: " + seed + ".";
             throw new AssertionError(msg, t);
@@ -2628,53 +1112,16 @@
         assertEquals(expected, actual);
     }
 
-    private void assertLatenessMetrics(final TopologyTestDriver driver,
-                                       final Matcher<Object> dropTotal,
-                                       final Matcher<Object> maxLateness,
-                                       final Matcher<Object> avgLateness) {
+    private void assertLatenessMetrics(final TopologyTestDriver driver, final Matcher<Object> dropTotal, final Matcher<Object> maxLateness, final Matcher<Object> avgLateness) {
 
         final MetricName dropTotalMetric;
         final MetricName dropRateMetric;
         final MetricName latenessMaxMetric;
         final MetricName latenessAvgMetric;
-        dropTotalMetric = new MetricName(
-                "dropped-records-total",
-                "stream-task-metrics",
-                "The total number of dropped records",
-                mkMap(
-                        mkEntry("thread-id", threadId),
-                        mkEntry("task-id", "0_0")
-                )
-        );
-        dropRateMetric = new MetricName(
-                "dropped-records-rate",
-                "stream-task-metrics",
-                "The average number of dropped records per second",
-                mkMap(
-                        mkEntry("thread-id", threadId),
-                        mkEntry("task-id", "0_0")
-                )
-        );
-        latenessMaxMetric = new MetricName(
-                "record-lateness-max",
-                "stream-task-metrics",
-                "The observed maximum lateness of records in milliseconds, measured by comparing the record "
-                        + "timestamp with the current stream time",
-                mkMap(
-                        mkEntry("thread-id", threadId),
-                        mkEntry("task-id", "0_0")
-                )
-        );
-        latenessAvgMetric = new MetricName(
-                "record-lateness-avg",
-                "stream-task-metrics",
-                "The observed average lateness of records in milliseconds, measured by comparing the record "
-                        + "timestamp with the current stream time",
-                mkMap(
-                        mkEntry("thread-id", threadId),
-                        mkEntry("task-id", "0_0")
-                )
-        );
+        dropTotalMetric = new MetricName("dropped-records-total", "stream-task-metrics", "The total number of dropped records", mkMap(mkEntry("thread-id", threadId), mkEntry("task-id", "0_0")));
+        dropRateMetric = new MetricName("dropped-records-rate", "stream-task-metrics", "The average number of dropped records per second", mkMap(mkEntry("thread-id", threadId), mkEntry("task-id", "0_0")));
+        latenessMaxMetric = new MetricName("record-lateness-max", "stream-task-metrics", "The observed maximum lateness of records in milliseconds, measured by comparing the record " + "timestamp with the current stream time", mkMap(mkEntry("thread-id", threadId), mkEntry("task-id", "0_0")));
+        latenessAvgMetric = new MetricName("record-lateness-avg", "stream-task-metrics", "The observed average lateness of records in milliseconds, measured by comparing the record " + "timestamp with the current stream time", mkMap(mkEntry("thread-id", threadId), mkEntry("task-id", "0_0")));
         assertThat(driver.metrics().get(dropTotalMetric).metricValue(), dropTotal);
         assertThat(driver.metrics().get(dropRateMetric).metricValue(), not(0.0));
         assertThat(driver.metrics().get(latenessMaxMetric).metricValue(), maxLateness);
@@ -2682,9 +1129,7 @@
     }
 
     private WindowBytesStoreSupplier setupWindowBytesStoreSupplier(final int index) {
-        return inOrderIterator
-                ? new InOrderMemoryWindowStoreSupplier("InOrder" + index, 50000L, 10L, false)
-                : Stores.inMemoryWindowStore("Reverse" + index, Duration.ofMillis(50000L), Duration.ofMillis(10L), false);
+        return inOrderIterator ? new InOrderMemoryWindowStoreSupplier("InOrder" + index, 50000L, 10L, false) : Stores.inMemoryWindowStore("Reverse" + index, Duration.ofMillis(50000L), Duration.ofMillis(10L), false);
     }
 
     private Materialized<String, String, WindowStore<Bytes, byte[]>> setupMaterialized(final Materialized<String, String, WindowStore<Bytes, byte[]>> materialized) {
@@ -2712,13 +1157,8 @@
     }
 
 
-
     private static class InOrderMemoryWindowStore extends InMemoryWindowStore {
-        InOrderMemoryWindowStore(final String name,
-                        final long retentionPeriod,
-                        final long windowSize,
-                        final boolean retainDuplicates,
-                        final String metricScope) {
+        InOrderMemoryWindowStore(final String name, final long retentionPeriod, final long windowSize, final boolean retainDuplicates, final String metricScope) {
             super(name, retentionPeriod, windowSize, retainDuplicates, metricScope);
         }
 
@@ -2728,10 +1168,7 @@
         }
 
         @Override
-        public KeyValueIterator<Windowed<Bytes>, byte[]> backwardFetch(final Bytes keyFrom,
-                                                                       final Bytes keyTo,
-                                                                       final long timeFrom,
-                                                                       final long timeTo) {
+        public KeyValueIterator<Windowed<Bytes>, byte[]> backwardFetch(final Bytes keyFrom, final Bytes keyTo, final long timeFrom, final long timeTo) {
             throw new UnsupportedOperationException("Backward fetch not supported here");
         }
 
@@ -2748,21 +1185,13 @@
 
     private static class InOrderMemoryWindowStoreSupplier extends InMemoryWindowBytesStoreSupplier {
 
-        InOrderMemoryWindowStoreSupplier(final String name,
-                                         final long retentionPeriod,
-                                         final long windowSize,
-                                         final boolean retainDuplicates) {
+        InOrderMemoryWindowStoreSupplier(final String name, final long retentionPeriod, final long windowSize, final boolean retainDuplicates) {
             super(name, retentionPeriod, windowSize, retainDuplicates);
         }
 
         @Override
         public WindowStore<Bytes, byte[]> get() {
-            return new InOrderMemoryWindowStore(name(),
-                retentionPeriod(),
-                windowSize(),
-                retainDuplicates(),
-                metricsScope());
-        }
-    }
->>>>>>> 15418db6
+            return new InOrderMemoryWindowStore(name(), retentionPeriod(), windowSize(), retainDuplicates(), metricsScope());
+        }
+    }
 }