/*
 * Licensed to the Apache Software Foundation (ASF) under one or more
 * contributor license agreements. See the NOTICE file distributed with
 * this work for additional information regarding copyright ownership.
 * The ASF licenses this file to You under the Apache License, Version 2.0
 * (the "License"); you may not use this file except in compliance with
 * the License. You may obtain a copy of the License at
 *
 *    http://www.apache.org/licenses/LICENSE-2.0
 *
 * Unless required by applicable law or agreed to in writing, software
 * distributed under the License is distributed on an "AS IS" BASIS,
 * WITHOUT WARRANTIES OR CONDITIONS OF ANY KIND, either express or implied.
 * See the License for the specific language governing permissions and
 * limitations under the License.
 */
package org.apache.kafka.streams.kstream.internals;

import org.apache.kafka.common.header.internals.RecordHeaders;
import org.apache.kafka.common.serialization.Serdes;
import org.apache.kafka.common.serialization.StringSerializer;
import org.apache.kafka.common.utils.Bytes;
import org.apache.kafka.streams.*;
import org.apache.kafka.streams.kstream.*;
import org.apache.kafka.streams.processor.ProcessorContext;
import org.apache.kafka.streams.processor.api.Processor;
import org.apache.kafka.streams.processor.api.Record;
import org.apache.kafka.streams.processor.internals.ForwardingDisabledProcessorContext;
import org.apache.kafka.streams.processor.internals.InternalProcessorContext;
import org.apache.kafka.streams.processor.internals.ProcessorRecordContext;
import org.apache.kafka.streams.state.*;
import org.apache.kafka.test.MockProcessorSupplier;
import org.apache.kafka.test.MockReducer;
import org.apache.kafka.test.NoOpValueTransformerWithKeySupplier;
import org.apache.kafka.test.TestUtils;

import org.junit.jupiter.api.AfterEach;
import org.junit.jupiter.api.BeforeEach;
import org.junit.jupiter.api.Test;
import org.junit.jupiter.api.extension.ExtendWith;
import org.mockito.Mock;
import org.mockito.junit.jupiter.MockitoExtension;
import org.mockito.junit.jupiter.MockitoSettings;
import org.mockito.quality.Strictness;

import java.util.ArrayList;
import java.util.Arrays;
import java.util.List;
import java.util.Properties;

<<<<<<< HEAD
import static org.easymock.EasyMock.*;
=======
import static org.hamcrest.CoreMatchers.equalTo;
import static org.hamcrest.CoreMatchers.hasItems;
import static org.hamcrest.CoreMatchers.is;
>>>>>>> 9494bebe
import static org.hamcrest.CoreMatchers.isA;
import static org.hamcrest.CoreMatchers.*;
import static org.hamcrest.MatcherAssert.assertThat;
import static org.junit.jupiter.api.Assertions.assertNull;
import static org.junit.jupiter.api.Assertions.fail;
import static org.mockito.ArgumentMatchers.anyBoolean;
import static org.mockito.Mockito.doNothing;
import static org.mockito.Mockito.never;
import static org.mockito.Mockito.verify;
import static org.mockito.Mockito.when;

@ExtendWith(MockitoExtension.class)
@MockitoSettings(strictness = Strictness.STRICT_STUBS)
@SuppressWarnings("deprecation") // Old PAPI. Needs to be migrated.
public class KTableTransformValuesTest {
    private static final String QUERYABLE_NAME = "queryable-store";
    private static final String INPUT_TOPIC = "inputTopic";
    private static final String STORE_NAME = "someStore";
    private static final String OTHER_STORE_NAME = "otherStore";

    private static final Consumed<String, String> CONSUMED = Consumed.with(Serdes.String(), Serdes.String());

    private TopologyTestDriver driver;
    private MockProcessorSupplier<String, String, Void, Void> capture;
    private StreamsBuilder builder;
    @Mock
    private KTableImpl<String, String, String> parent;
    @Mock
    private InternalProcessorContext<String, Change<String>> context;
    @Mock
    private KTableValueGetterSupplier<String, String> parentGetterSupplier;
    @Mock
    private KTableValueGetter<String, String> parentGetter;
    @Mock
    private TimestampedKeyValueStore<String, String> stateStore;
    @Mock
    private ValueTransformerWithKeySupplier<String, String, String> mockSupplier;
    @Mock
    private ValueTransformerWithKey<String, String, String> transformer;

    @AfterEach
    public void cleanup() {
        if (driver != null) {
            driver.close();
            driver = null;
        }
    }

    @BeforeEach
    public void setUp() {
        capture = new MockProcessorSupplier<>();
        builder = new StreamsBuilder();
    }

    @Test
    public void shouldThrowOnGetIfSupplierReturnsNull() {
        final KTableTransformValues<String, String, String> transformer =
            new KTableTransformValues<>(parent, new NullSupplier(), QUERYABLE_NAME);

        try {
            transformer.get();
            fail("NPE expected");
        } catch (final NullPointerException expected) {
            // expected
        }
    }

    @Test
    public void shouldThrowOnViewGetIfSupplierReturnsNull() {
        final KTableValueGetterSupplier<String, String> view =
            new KTableTransformValues<>(parent, new NullSupplier(), null).view();

        try {
            view.get();
            fail("NPE expected");
        } catch (final NullPointerException expected) {
            // expected
        }
    }

    @SuppressWarnings("unchecked")
    @Test
    public void shouldInitializeTransformerWithForwardDisabledProcessorContext() {
        final NoOpValueTransformerWithKeySupplier<String, String> transformer = new NoOpValueTransformerWithKeySupplier<>();
        final KTableTransformValues<String, String, String> transformValues = new KTableTransformValues<>(parent, transformer, null);
        final Processor<String, Change<String>, String, Change<String>> processor = transformValues.get();

        processor.init(context);

        assertThat(transformer.context, isA((Class) ForwardingDisabledProcessorContext.class));
    }

    @Test
    public void shouldNotSendOldValuesByDefault() {
        final KTableTransformValues<String, String, String> transformValues =
            new KTableTransformValues<>(parent, new ExclamationValueTransformerSupplier(), null);

        final Processor<String, Change<String>, String, Change<String>> processor = transformValues.get();
        processor.init(context);

        doNothing().when(context).forward(new Record<>("Key", new Change<>("Key->newValue!", null), 0));

        processor.process(new Record<>("Key", new Change<>("newValue", "oldValue"), 0));
    }

    @Test
    public void shouldSendOldValuesIfConfigured() {
        final KTableTransformValues<String, String, String> transformValues = new KTableTransformValues<>(parent, new ExclamationValueTransformerSupplier(), null);

        when(parent.enableSendingOldValues(true)).thenReturn(true);

        transformValues.enableSendingOldValues(true);
        final Processor<String, Change<String>, String, Change<String>> processor = transformValues.get();
        processor.init(context);

        doNothing().when(context).forward(new Record<>("Key", new Change<>("Key->newValue!", "Key->oldValue!"), 0));

        processor.process(new Record<>("Key", new Change<>("newValue", "oldValue"), 0));
    }

    @Test
    public void shouldNotSetSendOldValuesOnParentIfMaterialized() {
<<<<<<< HEAD
        expect(parent.enableSendingOldValues(anyBoolean())).andThrow(new AssertionError("Should not call enableSendingOldValues")).anyTimes();

        replay(parent);

=======
>>>>>>> 9494bebe
        new KTableTransformValues<>(parent, new NoOpValueTransformerWithKeySupplier<>(), QUERYABLE_NAME).enableSendingOldValues(true);

        verify(parent, never()).enableSendingOldValues(anyBoolean());
    }

    @Test
    public void shouldSetSendOldValuesOnParentIfNotMaterialized() {
        when(parent.enableSendingOldValues(true)).thenReturn(true);

        new KTableTransformValues<>(parent, new NoOpValueTransformerWithKeySupplier<>(), null).enableSendingOldValues(true);
    }

    @Test
    public void shouldTransformOnGetIfNotMaterialized() {
        final KTableTransformValues<String, String, String> transformValues = new KTableTransformValues<>(parent, new ExclamationValueTransformerSupplier(), null);

<<<<<<< HEAD
        expect(parent.valueGetterSupplier()).andReturn(parentGetterSupplier);
        expect(parentGetterSupplier.get()).andReturn(parentGetter);
        expect(parentGetter.get("Key")).andReturn(ValueAndTimestamp.make("Value", 73L));
        final ProcessorRecordContext recordContext = new ProcessorRecordContext(42L, 23L, -1, "foo", new RecordHeaders());
        expect(context.recordContext()).andReturn(recordContext);
        context.setRecordContext(new ProcessorRecordContext(73L, -1L, -1, null, new RecordHeaders()));
        expectLastCall();
        context.setRecordContext(recordContext);
        expectLastCall();
        replay(parent, parentGetterSupplier, parentGetter, context);
=======
        when(parent.valueGetterSupplier()).thenReturn(parentGetterSupplier);
        when(parentGetterSupplier.get()).thenReturn(parentGetter);
        when(parentGetter.get("Key")).thenReturn(ValueAndTimestamp.make("Value", 73L));
        final ProcessorRecordContext recordContext = new ProcessorRecordContext(
            42L,
            23L,
            -1,
            "foo",
            new RecordHeaders()
        );
        when(context.recordContext()).thenReturn(recordContext);
        doNothing().when(context).setRecordContext(new ProcessorRecordContext(
            73L,
            -1L,
            -1,
            null,
            new RecordHeaders()
        ));
        doNothing().when(context).setRecordContext(recordContext);
>>>>>>> 9494bebe

        final KTableValueGetter<String, String> getter = transformValues.view().get();
        getter.init(context);

        final String result = getter.get("Key").value();

        assertThat(result, is("Key->Value!"));
    }

    @Test
    public void shouldGetFromStateStoreIfMaterialized() {
        final KTableTransformValues<String, String, String> transformValues =
            new KTableTransformValues<>(parent, new ExclamationValueTransformerSupplier(), QUERYABLE_NAME);

        when(context.getStateStore(QUERYABLE_NAME)).thenReturn(stateStore);
        when(stateStore.get("Key")).thenReturn(ValueAndTimestamp.make("something", 0L));

        final KTableValueGetter<String, String> getter = transformValues.view().get();
        getter.init(context);

        final String result = getter.get("Key").value();

        assertThat(result, is("something"));
    }

    @Test
    public void shouldGetStoreNamesFromParentIfNotMaterialized() {
        final KTableTransformValues<String, String, String> transformValues =
            new KTableTransformValues<>(parent, new ExclamationValueTransformerSupplier(), null);

        when(parent.valueGetterSupplier()).thenReturn(parentGetterSupplier);
        when(parentGetterSupplier.storeNames()).thenReturn(new String[]{"store1", "store2"});

        final String[] storeNames = transformValues.view().storeNames();

        assertThat(storeNames, is(new String[]{"store1", "store2"}));
    }

    @Test
    public void shouldGetQueryableStoreNameIfMaterialized() {
        final KTableTransformValues<String, String, String> transformValues =
            new KTableTransformValues<>(parent, new ExclamationValueTransformerSupplier(), QUERYABLE_NAME);

        final String[] storeNames = transformValues.view().storeNames();

        assertThat(storeNames, is(new String[]{QUERYABLE_NAME}));
    }

    @Test
    public void shouldCloseTransformerOnProcessorClose() {
        final KTableTransformValues<String, String, String> transformValues =
            new KTableTransformValues<>(parent, mockSupplier, null);

        when(mockSupplier.get()).thenReturn(transformer);
        doNothing().when(transformer).close();

        final Processor<String, Change<String>, String, Change<String>> processor = transformValues.get();
        processor.close();
    }

    @Test
    public void shouldCloseTransformerOnGetterClose() {
        final KTableTransformValues<String, String, String> transformValues =
            new KTableTransformValues<>(parent, mockSupplier, null);

        when(mockSupplier.get()).thenReturn(transformer);
        when(parentGetterSupplier.get()).thenReturn(parentGetter);
        when(parent.valueGetterSupplier()).thenReturn(parentGetterSupplier);

        doNothing().when(transformer).close();

        final KTableValueGetter<String, String> getter = transformValues.view().get();
        getter.close();
    }

    @Test
    public void shouldCloseParentGetterClose() {
        final KTableTransformValues<String, String, String> transformValues =
            new KTableTransformValues<>(parent, mockSupplier, null);

        when(parent.valueGetterSupplier()).thenReturn(parentGetterSupplier);
        when(mockSupplier.get()).thenReturn(transformer);
        when(parentGetterSupplier.get()).thenReturn(parentGetter);
        doNothing().when(parentGetter).close();

        final KTableValueGetter<String, String> getter = transformValues.view().get();
        getter.close();
    }

    @Test
    public void shouldTransformValuesWithKey() {
        builder.addStateStore(storeBuilder(STORE_NAME)).addStateStore(storeBuilder(OTHER_STORE_NAME)).table(INPUT_TOPIC, CONSUMED).transformValues(new ExclamationValueTransformerSupplier(STORE_NAME, OTHER_STORE_NAME), STORE_NAME, OTHER_STORE_NAME).toStream().process(capture);

        driver = new TopologyTestDriver(builder.build(), props());
        final TestInputTopic<String, String> inputTopic = driver.createInputTopic(INPUT_TOPIC, new StringSerializer(), new StringSerializer());

        inputTopic.pipeInput("A", "a", 5L);
        inputTopic.pipeInput("B", "b", 10L);
        inputTopic.pipeInput("D", null, 15L);


<<<<<<< HEAD
        assertThat(output(), hasItems(new KeyValueTimestamp<>("A", "A->a!", 5), new KeyValueTimestamp<>("B", "B->b!", 10), new KeyValueTimestamp<>("D", "D->null!", 15)));
        assertNull("Store should not be materialized", driver.getKeyValueStore(QUERYABLE_NAME));
=======
        assertThat(output(), hasItems(new KeyValueTimestamp<>("A", "A->a!", 5),
                new KeyValueTimestamp<>("B", "B->b!", 10),
                new KeyValueTimestamp<>("D", "D->null!", 15)
        ));
        assertNull(driver.getKeyValueStore(QUERYABLE_NAME), "Store should not be materialized");
>>>>>>> 9494bebe
    }

    @Test
    public void shouldTransformValuesWithKeyAndMaterialize() {
        builder.addStateStore(storeBuilder(STORE_NAME)).table(INPUT_TOPIC, CONSUMED).transformValues(new ExclamationValueTransformerSupplier(STORE_NAME, QUERYABLE_NAME), Materialized.<String, String, KeyValueStore<Bytes, byte[]>>as(QUERYABLE_NAME).withKeySerde(Serdes.String()).withValueSerde(Serdes.String()), STORE_NAME).toStream().process(capture);

        driver = new TopologyTestDriver(builder.build(), props());
        final TestInputTopic<String, String> inputTopic = driver.createInputTopic(INPUT_TOPIC, new StringSerializer(), new StringSerializer());
        inputTopic.pipeInput("A", "a", 5L);
        inputTopic.pipeInput("B", "b", 10L);
        inputTopic.pipeInput("C", null, 15L);

        assertThat(output(), hasItems(new KeyValueTimestamp<>("A", "A->a!", 5), new KeyValueTimestamp<>("B", "B->b!", 10), new KeyValueTimestamp<>("C", "C->null!", 15)));

        {
            final KeyValueStore<String, String> keyValueStore = driver.getKeyValueStore(QUERYABLE_NAME);
            assertThat(keyValueStore.get("A"), is("A->a!"));
            assertThat(keyValueStore.get("B"), is("B->b!"));
            assertThat(keyValueStore.get("C"), is("C->null!"));
        }
        {
            final KeyValueStore<String, ValueAndTimestamp<String>> keyValueStore = driver.getTimestampedKeyValueStore(QUERYABLE_NAME);
            assertThat(keyValueStore.get("A"), is(ValueAndTimestamp.make("A->a!", 5L)));
            assertThat(keyValueStore.get("B"), is(ValueAndTimestamp.make("B->b!", 10L)));
            assertThat(keyValueStore.get("C"), is(ValueAndTimestamp.make("C->null!", 15L)));
        }
    }

    @Test
    public void shouldCalculateCorrectOldValuesIfMaterializedEvenIfStateful() {
        builder.table(INPUT_TOPIC, CONSUMED).transformValues(new StatefulTransformerSupplier(), Materialized.<String, Integer, KeyValueStore<Bytes, byte[]>>as(QUERYABLE_NAME).withKeySerde(Serdes.String()).withValueSerde(Serdes.Integer())).groupBy(toForceSendingOfOldValues(), Grouped.with(Serdes.String(), Serdes.Integer())).reduce(MockReducer.INTEGER_ADDER, MockReducer.INTEGER_SUBTRACTOR).mapValues(mapBackToStrings()).toStream().process(capture);

        driver = new TopologyTestDriver(builder.build(), props());
        final TestInputTopic<String, String> inputTopic = driver.createInputTopic(INPUT_TOPIC, new StringSerializer(), new StringSerializer());

        inputTopic.pipeInput("A", "ignored", 5L);
        inputTopic.pipeInput("A", "ignored1", 15L);
        inputTopic.pipeInput("A", "ignored2", 10L);

        assertThat(output(), equalTo(Arrays.asList(new KeyValueTimestamp<>("A", "1", 5), new KeyValueTimestamp<>("A", "2", 15), new KeyValueTimestamp<>("A", "3", 15))));

        final KeyValueStore<String, Integer> keyValueStore = driver.getKeyValueStore(QUERYABLE_NAME);
        assertThat(keyValueStore.get("A"), is(3));
    }

    @Test
    public void shouldCalculateCorrectOldValuesIfNotStatefulEvenIfNotMaterialized() {
        builder.table(INPUT_TOPIC, CONSUMED).transformValues(new StatelessTransformerSupplier()).groupBy(toForceSendingOfOldValues(), Grouped.with(Serdes.String(), Serdes.Integer())).reduce(MockReducer.INTEGER_ADDER, MockReducer.INTEGER_SUBTRACTOR).mapValues(mapBackToStrings()).toStream().process(capture);

        driver = new TopologyTestDriver(builder.build(), props());
        final TestInputTopic<String, String> inputTopic = driver.createInputTopic(INPUT_TOPIC, new StringSerializer(), new StringSerializer());

        inputTopic.pipeInput("A", "a", 5L);
        inputTopic.pipeInput("A", "aa", 15L);
        inputTopic.pipeInput("A", "aaa", 10);

        assertThat(output(), equalTo(Arrays.asList(new KeyValueTimestamp<>("A", "1", 5), new KeyValueTimestamp<>("A", "2", 15), new KeyValueTimestamp<>("A", "3", 15))));
    }

    private ArrayList<KeyValueTimestamp<String, String>> output() {
        return capture.capturedProcessors(1).get(0).processed();
    }

    private static KeyValueMapper<String, Integer, KeyValue<String, Integer>> toForceSendingOfOldValues() {
        return KeyValue::new;
    }

    private static ValueMapper<Integer, String> mapBackToStrings() {
        return Object::toString;
    }

    private static StoreBuilder<KeyValueStore<Long, Long>> storeBuilder(final String storeName) {
        return Stores.keyValueStoreBuilder(Stores.persistentKeyValueStore(storeName), Serdes.Long(), Serdes.Long());
    }

    public static Properties props() {
        final Properties props = new Properties();
        props.setProperty(StreamsConfig.STATE_DIR_CONFIG, TestUtils.tempDirectory().getAbsolutePath());
        props.setProperty(StreamsConfig.DEFAULT_KEY_SERDE_CLASS_CONFIG, Serdes.Integer().getClass().getName());
        props.setProperty(StreamsConfig.DEFAULT_VALUE_SERDE_CLASS_CONFIG, Serdes.Integer().getClass().getName());
        return props;
    }

    private static void throwIfStoresNotAvailable(final ProcessorContext context,
                                                  final List<String> expectedStoredNames) {
        final List<String> missing = new ArrayList<>();

        for (final String storedName : expectedStoredNames) {
            if (context.getStateStore(storedName) == null) {
                missing.add(storedName);
            }
        }

        if (!missing.isEmpty()) {
            throw new AssertionError("State stores are not accessible: " + missing);
        }
    }

    public static class ExclamationValueTransformerSupplier implements ValueTransformerWithKeySupplier<Object, String, String> {
        private final List<String> expectedStoredNames;

        ExclamationValueTransformerSupplier(final String... expectedStoreNames) {
            this.expectedStoredNames = Arrays.asList(expectedStoreNames);
        }

        @Override
        public ExclamationValueTransformer get() {
            return new ExclamationValueTransformer(expectedStoredNames);
        }
    }

    public static class ExclamationValueTransformer implements ValueTransformerWithKey<Object, String, String> {
        private final List<String> expectedStoredNames;

        ExclamationValueTransformer(final List<String> expectedStoredNames) {
            this.expectedStoredNames = expectedStoredNames;
        }

        @Override
        public void init(final ProcessorContext context) {
            throwIfStoresNotAvailable(context, expectedStoredNames);
        }

        @Override
        public String transform(final Object readOnlyKey, final String value) {
            return readOnlyKey.toString() + "->" + value + "!";
        }

        @Override
        public void close() {}
    }

    private static class NullSupplier implements ValueTransformerWithKeySupplier<String, String, String> {
        @Override
        public ValueTransformerWithKey<String, String, String> get() {
            return null;
        }
    }

    private static class StatefulTransformerSupplier implements ValueTransformerWithKeySupplier<String, String, Integer> {
        @Override
        public ValueTransformerWithKey<String, String, Integer> get() {
            return new StatefulTransformer();
        }
    }

    private static class StatefulTransformer implements ValueTransformerWithKey<String, String, Integer> {
        private int counter;

        @Override
        public void init(final ProcessorContext context) {}

        @Override
        public Integer transform(final String readOnlyKey, final String value) {
            return ++counter;
        }

        @Override
        public void close() {}
    }

    private static class StatelessTransformerSupplier implements ValueTransformerWithKeySupplier<String, String, Integer> {
        @Override
        public ValueTransformerWithKey<String, String, Integer> get() {
            return new StatelessTransformer();
        }
    }

    private static class StatelessTransformer implements ValueTransformerWithKey<String, String, Integer> {
        @Override
        public void init(final ProcessorContext context) {}

        @Override
        public Integer transform(final String readOnlyKey, final String value) {
            return value == null ? null : value.length();
        }

        @Override
        public void close() {}
    }
}<|MERGE_RESOLUTION|>--- conflicted
+++ resolved
@@ -20,15 +20,30 @@
 import org.apache.kafka.common.serialization.Serdes;
 import org.apache.kafka.common.serialization.StringSerializer;
 import org.apache.kafka.common.utils.Bytes;
-import org.apache.kafka.streams.*;
-import org.apache.kafka.streams.kstream.*;
+import org.apache.kafka.streams.KeyValue;
+import org.apache.kafka.streams.KeyValueTimestamp;
+import org.apache.kafka.streams.StreamsBuilder;
+import org.apache.kafka.streams.StreamsConfig;
+import org.apache.kafka.streams.TestInputTopic;
+import org.apache.kafka.streams.TopologyTestDriver;
+import org.apache.kafka.streams.kstream.Consumed;
+import org.apache.kafka.streams.kstream.Grouped;
+import org.apache.kafka.streams.kstream.KeyValueMapper;
+import org.apache.kafka.streams.kstream.Materialized;
+import org.apache.kafka.streams.kstream.ValueMapper;
+import org.apache.kafka.streams.kstream.ValueTransformerWithKey;
+import org.apache.kafka.streams.kstream.ValueTransformerWithKeySupplier;
 import org.apache.kafka.streams.processor.ProcessorContext;
 import org.apache.kafka.streams.processor.api.Processor;
 import org.apache.kafka.streams.processor.api.Record;
 import org.apache.kafka.streams.processor.internals.ForwardingDisabledProcessorContext;
 import org.apache.kafka.streams.processor.internals.InternalProcessorContext;
 import org.apache.kafka.streams.processor.internals.ProcessorRecordContext;
-import org.apache.kafka.streams.state.*;
+import org.apache.kafka.streams.state.KeyValueStore;
+import org.apache.kafka.streams.state.StoreBuilder;
+import org.apache.kafka.streams.state.Stores;
+import org.apache.kafka.streams.state.TimestampedKeyValueStore;
+import org.apache.kafka.streams.state.ValueAndTimestamp;
 import org.apache.kafka.test.MockProcessorSupplier;
 import org.apache.kafka.test.MockReducer;
 import org.apache.kafka.test.NoOpValueTransformerWithKeySupplier;
@@ -48,15 +63,10 @@
 import java.util.List;
 import java.util.Properties;
 
-<<<<<<< HEAD
-import static org.easymock.EasyMock.*;
-=======
 import static org.hamcrest.CoreMatchers.equalTo;
 import static org.hamcrest.CoreMatchers.hasItems;
 import static org.hamcrest.CoreMatchers.is;
->>>>>>> 9494bebe
 import static org.hamcrest.CoreMatchers.isA;
-import static org.hamcrest.CoreMatchers.*;
 import static org.hamcrest.MatcherAssert.assertThat;
 import static org.junit.jupiter.api.Assertions.assertNull;
 import static org.junit.jupiter.api.Assertions.fail;
@@ -139,7 +149,8 @@
     @Test
     public void shouldInitializeTransformerWithForwardDisabledProcessorContext() {
         final NoOpValueTransformerWithKeySupplier<String, String> transformer = new NoOpValueTransformerWithKeySupplier<>();
-        final KTableTransformValues<String, String, String> transformValues = new KTableTransformValues<>(parent, transformer, null);
+        final KTableTransformValues<String, String, String> transformValues =
+            new KTableTransformValues<>(parent, transformer, null);
         final Processor<String, Change<String>, String, Change<String>> processor = transformValues.get();
 
         processor.init(context);
@@ -162,7 +173,8 @@
 
     @Test
     public void shouldSendOldValuesIfConfigured() {
-        final KTableTransformValues<String, String, String> transformValues = new KTableTransformValues<>(parent, new ExclamationValueTransformerSupplier(), null);
+        final KTableTransformValues<String, String, String> transformValues =
+            new KTableTransformValues<>(parent, new ExclamationValueTransformerSupplier(), null);
 
         when(parent.enableSendingOldValues(true)).thenReturn(true);
 
@@ -177,13 +189,6 @@
 
     @Test
     public void shouldNotSetSendOldValuesOnParentIfMaterialized() {
-<<<<<<< HEAD
-        expect(parent.enableSendingOldValues(anyBoolean())).andThrow(new AssertionError("Should not call enableSendingOldValues")).anyTimes();
-
-        replay(parent);
-
-=======
->>>>>>> 9494bebe
         new KTableTransformValues<>(parent, new NoOpValueTransformerWithKeySupplier<>(), QUERYABLE_NAME).enableSendingOldValues(true);
 
         verify(parent, never()).enableSendingOldValues(anyBoolean());
@@ -198,20 +203,9 @@
 
     @Test
     public void shouldTransformOnGetIfNotMaterialized() {
-        final KTableTransformValues<String, String, String> transformValues = new KTableTransformValues<>(parent, new ExclamationValueTransformerSupplier(), null);
-
-<<<<<<< HEAD
-        expect(parent.valueGetterSupplier()).andReturn(parentGetterSupplier);
-        expect(parentGetterSupplier.get()).andReturn(parentGetter);
-        expect(parentGetter.get("Key")).andReturn(ValueAndTimestamp.make("Value", 73L));
-        final ProcessorRecordContext recordContext = new ProcessorRecordContext(42L, 23L, -1, "foo", new RecordHeaders());
-        expect(context.recordContext()).andReturn(recordContext);
-        context.setRecordContext(new ProcessorRecordContext(73L, -1L, -1, null, new RecordHeaders()));
-        expectLastCall();
-        context.setRecordContext(recordContext);
-        expectLastCall();
-        replay(parent, parentGetterSupplier, parentGetter, context);
-=======
+        final KTableTransformValues<String, String, String> transformValues =
+            new KTableTransformValues<>(parent, new ExclamationValueTransformerSupplier(), null);
+
         when(parent.valueGetterSupplier()).thenReturn(parentGetterSupplier);
         when(parentGetterSupplier.get()).thenReturn(parentGetter);
         when(parentGetter.get("Key")).thenReturn(ValueAndTimestamp.make("Value", 73L));
@@ -231,7 +225,6 @@
             new RecordHeaders()
         ));
         doNothing().when(context).setRecordContext(recordContext);
->>>>>>> 9494bebe
 
         final KTableValueGetter<String, String> getter = transformValues.view().get();
         getter.init(context);
@@ -323,39 +316,56 @@
 
     @Test
     public void shouldTransformValuesWithKey() {
-        builder.addStateStore(storeBuilder(STORE_NAME)).addStateStore(storeBuilder(OTHER_STORE_NAME)).table(INPUT_TOPIC, CONSUMED).transformValues(new ExclamationValueTransformerSupplier(STORE_NAME, OTHER_STORE_NAME), STORE_NAME, OTHER_STORE_NAME).toStream().process(capture);
+        builder
+            .addStateStore(storeBuilder(STORE_NAME))
+            .addStateStore(storeBuilder(OTHER_STORE_NAME))
+            .table(INPUT_TOPIC, CONSUMED)
+            .transformValues(
+                new ExclamationValueTransformerSupplier(STORE_NAME, OTHER_STORE_NAME),
+                STORE_NAME, OTHER_STORE_NAME)
+            .toStream()
+            .process(capture);
 
         driver = new TopologyTestDriver(builder.build(), props());
-        final TestInputTopic<String, String> inputTopic = driver.createInputTopic(INPUT_TOPIC, new StringSerializer(), new StringSerializer());
+        final TestInputTopic<String, String> inputTopic =
+                driver.createInputTopic(INPUT_TOPIC, new StringSerializer(), new StringSerializer());
 
         inputTopic.pipeInput("A", "a", 5L);
         inputTopic.pipeInput("B", "b", 10L);
         inputTopic.pipeInput("D", null, 15L);
 
 
-<<<<<<< HEAD
-        assertThat(output(), hasItems(new KeyValueTimestamp<>("A", "A->a!", 5), new KeyValueTimestamp<>("B", "B->b!", 10), new KeyValueTimestamp<>("D", "D->null!", 15)));
-        assertNull("Store should not be materialized", driver.getKeyValueStore(QUERYABLE_NAME));
-=======
         assertThat(output(), hasItems(new KeyValueTimestamp<>("A", "A->a!", 5),
                 new KeyValueTimestamp<>("B", "B->b!", 10),
                 new KeyValueTimestamp<>("D", "D->null!", 15)
         ));
         assertNull(driver.getKeyValueStore(QUERYABLE_NAME), "Store should not be materialized");
->>>>>>> 9494bebe
     }
 
     @Test
     public void shouldTransformValuesWithKeyAndMaterialize() {
-        builder.addStateStore(storeBuilder(STORE_NAME)).table(INPUT_TOPIC, CONSUMED).transformValues(new ExclamationValueTransformerSupplier(STORE_NAME, QUERYABLE_NAME), Materialized.<String, String, KeyValueStore<Bytes, byte[]>>as(QUERYABLE_NAME).withKeySerde(Serdes.String()).withValueSerde(Serdes.String()), STORE_NAME).toStream().process(capture);
+        builder
+            .addStateStore(storeBuilder(STORE_NAME))
+            .table(INPUT_TOPIC, CONSUMED)
+            .transformValues(
+                new ExclamationValueTransformerSupplier(STORE_NAME, QUERYABLE_NAME),
+                Materialized.<String, String, KeyValueStore<Bytes, byte[]>>as(QUERYABLE_NAME)
+                    .withKeySerde(Serdes.String())
+                    .withValueSerde(Serdes.String()),
+                STORE_NAME)
+            .toStream()
+            .process(capture);
 
         driver = new TopologyTestDriver(builder.build(), props());
-        final TestInputTopic<String, String> inputTopic = driver.createInputTopic(INPUT_TOPIC, new StringSerializer(), new StringSerializer());
+        final TestInputTopic<String, String> inputTopic =
+                driver.createInputTopic(INPUT_TOPIC, new StringSerializer(), new StringSerializer());
         inputTopic.pipeInput("A", "a", 5L);
         inputTopic.pipeInput("B", "b", 10L);
         inputTopic.pipeInput("C", null, 15L);
 
-        assertThat(output(), hasItems(new KeyValueTimestamp<>("A", "A->a!", 5), new KeyValueTimestamp<>("B", "B->b!", 10), new KeyValueTimestamp<>("C", "C->null!", 15)));
+        assertThat(output(), hasItems(new KeyValueTimestamp<>("A", "A->a!", 5),
+                new KeyValueTimestamp<>("B", "B->b!", 10),
+                new KeyValueTimestamp<>("C", "C->null!", 15)));
 
         {
             final KeyValueStore<String, String> keyValueStore = driver.getKeyValueStore(QUERYABLE_NAME);
@@ -373,16 +383,30 @@
 
     @Test
     public void shouldCalculateCorrectOldValuesIfMaterializedEvenIfStateful() {
-        builder.table(INPUT_TOPIC, CONSUMED).transformValues(new StatefulTransformerSupplier(), Materialized.<String, Integer, KeyValueStore<Bytes, byte[]>>as(QUERYABLE_NAME).withKeySerde(Serdes.String()).withValueSerde(Serdes.Integer())).groupBy(toForceSendingOfOldValues(), Grouped.with(Serdes.String(), Serdes.Integer())).reduce(MockReducer.INTEGER_ADDER, MockReducer.INTEGER_SUBTRACTOR).mapValues(mapBackToStrings()).toStream().process(capture);
+        builder
+            .table(INPUT_TOPIC, CONSUMED)
+            .transformValues(
+                new StatefulTransformerSupplier(),
+                Materialized.<String, Integer, KeyValueStore<Bytes, byte[]>>as(QUERYABLE_NAME)
+                    .withKeySerde(Serdes.String())
+                    .withValueSerde(Serdes.Integer()))
+            .groupBy(toForceSendingOfOldValues(), Grouped.with(Serdes.String(), Serdes.Integer()))
+            .reduce(MockReducer.INTEGER_ADDER, MockReducer.INTEGER_SUBTRACTOR)
+            .mapValues(mapBackToStrings())
+            .toStream()
+            .process(capture);
 
         driver = new TopologyTestDriver(builder.build(), props());
-        final TestInputTopic<String, String> inputTopic = driver.createInputTopic(INPUT_TOPIC, new StringSerializer(), new StringSerializer());
+        final TestInputTopic<String, String> inputTopic =
+                driver.createInputTopic(INPUT_TOPIC, new StringSerializer(), new StringSerializer());
 
         inputTopic.pipeInput("A", "ignored", 5L);
         inputTopic.pipeInput("A", "ignored1", 15L);
         inputTopic.pipeInput("A", "ignored2", 10L);
 
-        assertThat(output(), equalTo(Arrays.asList(new KeyValueTimestamp<>("A", "1", 5), new KeyValueTimestamp<>("A", "2", 15), new KeyValueTimestamp<>("A", "3", 15))));
+        assertThat(output(), equalTo(Arrays.asList(new KeyValueTimestamp<>("A", "1", 5),
+                new KeyValueTimestamp<>("A", "2", 15),
+                new KeyValueTimestamp<>("A", "3", 15))));
 
         final KeyValueStore<String, Integer> keyValueStore = driver.getKeyValueStore(QUERYABLE_NAME);
         assertThat(keyValueStore.get("A"), is(3));
@@ -390,16 +414,26 @@
 
     @Test
     public void shouldCalculateCorrectOldValuesIfNotStatefulEvenIfNotMaterialized() {
-        builder.table(INPUT_TOPIC, CONSUMED).transformValues(new StatelessTransformerSupplier()).groupBy(toForceSendingOfOldValues(), Grouped.with(Serdes.String(), Serdes.Integer())).reduce(MockReducer.INTEGER_ADDER, MockReducer.INTEGER_SUBTRACTOR).mapValues(mapBackToStrings()).toStream().process(capture);
+        builder
+            .table(INPUT_TOPIC, CONSUMED)
+            .transformValues(new StatelessTransformerSupplier())
+            .groupBy(toForceSendingOfOldValues(), Grouped.with(Serdes.String(), Serdes.Integer()))
+            .reduce(MockReducer.INTEGER_ADDER, MockReducer.INTEGER_SUBTRACTOR)
+            .mapValues(mapBackToStrings())
+            .toStream()
+            .process(capture);
 
         driver = new TopologyTestDriver(builder.build(), props());
-        final TestInputTopic<String, String> inputTopic = driver.createInputTopic(INPUT_TOPIC, new StringSerializer(), new StringSerializer());
+        final TestInputTopic<String, String> inputTopic =
+                driver.createInputTopic(INPUT_TOPIC, new StringSerializer(), new StringSerializer());
 
         inputTopic.pipeInput("A", "a", 5L);
         inputTopic.pipeInput("A", "aa", 15L);
         inputTopic.pipeInput("A", "aaa", 10);
 
-        assertThat(output(), equalTo(Arrays.asList(new KeyValueTimestamp<>("A", "1", 5), new KeyValueTimestamp<>("A", "2", 15), new KeyValueTimestamp<>("A", "3", 15))));
+        assertThat(output(), equalTo(Arrays.asList(new KeyValueTimestamp<>("A", "1", 5),
+                new KeyValueTimestamp<>("A", "2", 15),
+                new KeyValueTimestamp<>("A", "3", 15))));
     }
 
     private ArrayList<KeyValueTimestamp<String, String>> output() {
