/*
 * Licensed to the Apache Software Foundation (ASF) under one or more
 * contributor license agreements. See the NOTICE file distributed with
 * this work for additional information regarding copyright ownership.
 * The ASF licenses this file to You under the Apache License, Version 2.0
 * (the "License"); you may not use this file except in compliance with
 * the License. You may obtain a copy of the License at
 *
 *    http://www.apache.org/licenses/LICENSE-2.0
 *
 * Unless required by applicable law or agreed to in writing, software
 * distributed under the License is distributed on an "AS IS" BASIS,
 * WITHOUT WARRANTIES OR CONDITIONS OF ANY KIND, either express or implied.
 * See the License for the specific language governing permissions and
 * limitations under the License.
 */
package org.apache.kafka.streams.processor.internals.assignment;

import org.apache.kafka.common.TopicPartition;
import org.apache.kafka.streams.errors.TaskAssignmentException;
import org.apache.kafka.streams.processor.TaskId;
import org.apache.kafka.streams.state.HostInfo;

import org.junit.jupiter.api.Test;

<<<<<<< HEAD
import java.util.*;

import static org.apache.kafka.common.utils.Utils.*;
import static org.apache.kafka.streams.processor.internals.assignment.AssignmentTestUtils.*;
import static org.apache.kafka.streams.processor.internals.assignment.StreamsAssignmentProtocolVersions.*;
import static org.junit.Assert.assertEquals;
import static org.junit.Assert.assertThrows;

public class AssignmentInfoTest {
    private final List<TaskId> activeTasks = Arrays.asList(TASK_0_0, TASK_0_1, TASK_1_0, TASK_1_0);

    private final Map<TaskId, Set<TopicPartition>> standbyTasks = mkMap(mkEntry(TASK_1_0, mkSet(new TopicPartition("t1", 0), new TopicPartition("t2", 0))), mkEntry(TASK_1_1, mkSet(new TopicPartition("t1", 1), new TopicPartition("t2", 1))));

    private static final List<TaskId> NAMED_ACTIVE_TASKS = Arrays.asList(NAMED_TASK_T0_0_1, NAMED_TASK_T0_1_0, NAMED_TASK_T0_1_0, NAMED_TASK_T1_0_1, NAMED_TASK_T1_0_1, NAMED_TASK_T2_0_0, NAMED_TASK_T2_2_0);

    private static final Map<TaskId, Set<TopicPartition>> NAMED_STANDBY_TASKS = mkMap(mkEntry(NAMED_TASK_T0_0_0, mkSet(new TopicPartition("t0-1", 0), new TopicPartition("t0-2", 0))), mkEntry(NAMED_TASK_T0_0_1, mkSet(new TopicPartition("t0-1", 1), new TopicPartition("t0-2", 1))), mkEntry(NAMED_TASK_T1_0_0, mkSet(new TopicPartition("t1-1", 0), new TopicPartition("t1-2", 0))));

    private final Map<HostInfo, Set<TopicPartition>> activeAssignment = mkMap(mkEntry(new HostInfo("localhost", 8088), mkSet(new TopicPartition("t0", 0), new TopicPartition("t1", 0), new TopicPartition("t2", 0))), mkEntry(new HostInfo("localhost", 8089), mkSet(new TopicPartition("t0", 1), new TopicPartition("t1", 1), new TopicPartition("t2", 1))));

    private final Map<HostInfo, Set<TopicPartition>> standbyAssignment = mkMap(mkEntry(new HostInfo("localhost", 8088), mkSet(new TopicPartition("t1", 0), new TopicPartition("t2", 0))), mkEntry(new HostInfo("localhost", 8089), mkSet(new TopicPartition("t1", 1), new TopicPartition("t2", 1))));
=======
import java.util.Arrays;
import java.util.Collections;
import java.util.List;
import java.util.Map;
import java.util.Set;

import static org.apache.kafka.common.utils.Utils.mkEntry;
import static org.apache.kafka.common.utils.Utils.mkMap;
import static org.apache.kafka.streams.processor.internals.assignment.AssignmentTestUtils.NAMED_TASK_T0_0_0;
import static org.apache.kafka.streams.processor.internals.assignment.AssignmentTestUtils.NAMED_TASK_T0_0_1;
import static org.apache.kafka.streams.processor.internals.assignment.AssignmentTestUtils.NAMED_TASK_T0_1_0;
import static org.apache.kafka.streams.processor.internals.assignment.AssignmentTestUtils.NAMED_TASK_T1_0_0;
import static org.apache.kafka.streams.processor.internals.assignment.AssignmentTestUtils.NAMED_TASK_T1_0_1;
import static org.apache.kafka.streams.processor.internals.assignment.AssignmentTestUtils.NAMED_TASK_T2_0_0;
import static org.apache.kafka.streams.processor.internals.assignment.AssignmentTestUtils.NAMED_TASK_T2_2_0;
import static org.apache.kafka.streams.processor.internals.assignment.AssignmentTestUtils.TASK_0_0;
import static org.apache.kafka.streams.processor.internals.assignment.AssignmentTestUtils.TASK_0_1;
import static org.apache.kafka.streams.processor.internals.assignment.AssignmentTestUtils.TASK_1_0;
import static org.apache.kafka.streams.processor.internals.assignment.AssignmentTestUtils.TASK_1_1;
import static org.apache.kafka.streams.processor.internals.assignment.StreamsAssignmentProtocolVersions.LATEST_SUPPORTED_VERSION;
import static org.apache.kafka.streams.processor.internals.assignment.StreamsAssignmentProtocolVersions.MIN_NAMED_TOPOLOGY_VERSION;
import static org.apache.kafka.streams.processor.internals.assignment.StreamsAssignmentProtocolVersions.UNKNOWN;
import static org.junit.jupiter.api.Assertions.assertEquals;
import static org.junit.jupiter.api.Assertions.assertThrows;

public class AssignmentInfoTest {
    private final List<TaskId> activeTasks = Arrays.asList(
        TASK_0_0,
        TASK_0_1,
        TASK_1_0,
        TASK_1_0
    );

    private final Map<TaskId, Set<TopicPartition>> standbyTasks = mkMap(
        mkEntry(TASK_1_0, Set.of(new TopicPartition("t1", 0), new TopicPartition("t2", 0))),
        mkEntry(TASK_1_1, Set.of(new TopicPartition("t1", 1), new TopicPartition("t2", 1)))
    );

    private static final List<TaskId> NAMED_ACTIVE_TASKS = Arrays.asList(
        NAMED_TASK_T0_0_1,
        NAMED_TASK_T0_1_0,
        NAMED_TASK_T0_1_0,
        NAMED_TASK_T1_0_1,
        NAMED_TASK_T1_0_1,
        NAMED_TASK_T2_0_0,
        NAMED_TASK_T2_2_0
    );

    private static final Map<TaskId, Set<TopicPartition>> NAMED_STANDBY_TASKS = mkMap(
        mkEntry(NAMED_TASK_T0_0_0, Set.of(new TopicPartition("t0-1", 0), new TopicPartition("t0-2", 0))),
        mkEntry(NAMED_TASK_T0_0_1, Set.of(new TopicPartition("t0-1", 1), new TopicPartition("t0-2", 1))),
        mkEntry(NAMED_TASK_T1_0_0, Set.of(new TopicPartition("t1-1", 0), new TopicPartition("t1-2", 0)))
    );

    private final Map<HostInfo, Set<TopicPartition>> activeAssignment = mkMap(
        mkEntry(new HostInfo("localhost", 8088),
            Set.of(new TopicPartition("t0", 0),
                new TopicPartition("t1", 0),
                new TopicPartition("t2", 0))),
        mkEntry(new HostInfo("localhost", 8089),
            Set.of(new TopicPartition("t0", 1),
                new TopicPartition("t1", 1),
                new TopicPartition("t2", 1)))
    );

    private final Map<HostInfo, Set<TopicPartition>> standbyAssignment = mkMap(
        mkEntry(new HostInfo("localhost", 8088),
            Set.of(new TopicPartition("t1", 0),
                new TopicPartition("t2", 0))),
        mkEntry(new HostInfo("localhost", 8089),
            Set.of(new TopicPartition("t1", 1),
                new TopicPartition("t2", 1)))
    );
>>>>>>> 9494bebe

    @Test
    public void shouldUseLatestSupportedVersionByDefault() {
        final AssignmentInfo info = new AssignmentInfo(LATEST_SUPPORTED_VERSION, activeTasks, standbyTasks, activeAssignment, standbyAssignment, 0);
        assertEquals(LATEST_SUPPORTED_VERSION, info.version());
    }

    @Test
    public void shouldThrowForUnknownVersion1() {
        assertThrows(IllegalArgumentException.class, () -> new AssignmentInfo(0, activeTasks, standbyTasks, activeAssignment, Collections.emptyMap(), 0));
    }

    @Test
    public void shouldThrowForUnknownVersion2() {
        assertThrows(IllegalArgumentException.class, () -> new AssignmentInfo(LATEST_SUPPORTED_VERSION + 1, activeTasks, standbyTasks, activeAssignment, Collections.emptyMap(), 0));
    }

    @Test
    public void shouldEncodeAndDecodeVersion1() {
        final AssignmentInfo info = new AssignmentInfo(1, activeTasks, standbyTasks, activeAssignment, standbyAssignment, 0);
        final AssignmentInfo expectedInfo = new AssignmentInfo(1, UNKNOWN, activeTasks, standbyTasks, Collections.emptyMap(), Collections.emptyMap(), 0);
        assertEquals(expectedInfo, AssignmentInfo.decode(info.encode()));
    }

    @Test
    public void shouldEncodeAndDecodeVersion2() {
        final AssignmentInfo info = new AssignmentInfo(2, activeTasks, standbyTasks, activeAssignment, standbyAssignment, 0);
        final AssignmentInfo expectedInfo = new AssignmentInfo(2, UNKNOWN, activeTasks, standbyTasks, activeAssignment, Collections.emptyMap(), 0);
        assertEquals(expectedInfo, AssignmentInfo.decode(info.encode()));
    }

    @Test
    public void shouldEncodeAndDecodeVersion3() {
        final AssignmentInfo info = new AssignmentInfo(3, activeTasks, standbyTasks, activeAssignment, standbyAssignment, 0);
        final AssignmentInfo expectedInfo = new AssignmentInfo(3, LATEST_SUPPORTED_VERSION, activeTasks, standbyTasks, activeAssignment, Collections.emptyMap(), 0);
        assertEquals(expectedInfo, AssignmentInfo.decode(info.encode()));
    }

    @Test
    public void shouldEncodeAndDecodeVersion4() {
        final AssignmentInfo info = new AssignmentInfo(4, activeTasks, standbyTasks, activeAssignment, standbyAssignment, 2);
        final AssignmentInfo expectedInfo = new AssignmentInfo(4, LATEST_SUPPORTED_VERSION, activeTasks, standbyTasks, activeAssignment, Collections.emptyMap(), 2);
        assertEquals(expectedInfo, AssignmentInfo.decode(info.encode()));
    }

    @Test
    public void shouldEncodeAndDecodeVersion5() {
        final AssignmentInfo info = new AssignmentInfo(5, activeTasks, standbyTasks, activeAssignment, standbyAssignment, 2);
        final AssignmentInfo expectedInfo = new AssignmentInfo(5, LATEST_SUPPORTED_VERSION, activeTasks, standbyTasks, activeAssignment, Collections.emptyMap(), 2);
        assertEquals(expectedInfo, AssignmentInfo.decode(info.encode()));
    }

    @Test
    public void shouldEncodeAndDecodeVersion6() {
        final AssignmentInfo info = new AssignmentInfo(6, activeTasks, standbyTasks, activeAssignment, standbyAssignment, 2);
        final AssignmentInfo expectedInfo = new AssignmentInfo(6, LATEST_SUPPORTED_VERSION, activeTasks, standbyTasks, activeAssignment, standbyAssignment, 2);
        assertEquals(expectedInfo, AssignmentInfo.decode(info.encode()));
    }

    @Test
    public void shouldEncodeAndDecodeVersion7() {
        final AssignmentInfo info = new AssignmentInfo(7, activeTasks, standbyTasks, activeAssignment, standbyAssignment, 2);
        final AssignmentInfo expectedInfo = new AssignmentInfo(7, LATEST_SUPPORTED_VERSION, activeTasks, standbyTasks, activeAssignment, standbyAssignment, 2);
        assertEquals(expectedInfo, AssignmentInfo.decode(info.encode()));
    }

    @Test
    public void shouldEncodeAndDecodeVersion8() {
        final AssignmentInfo info = new AssignmentInfo(8, activeTasks, standbyTasks, activeAssignment, standbyAssignment, 2);
        final AssignmentInfo expectedInfo = new AssignmentInfo(8, LATEST_SUPPORTED_VERSION, activeTasks, standbyTasks, activeAssignment, standbyAssignment, 2);
        assertEquals(expectedInfo, AssignmentInfo.decode(info.encode()));
    }

    @Test
    public void shouldEncodeAndDecodeVersion9() {
        final AssignmentInfo info = new AssignmentInfo(9, activeTasks, standbyTasks, activeAssignment, standbyAssignment, 2);
        final AssignmentInfo expectedInfo = new AssignmentInfo(9, LATEST_SUPPORTED_VERSION, activeTasks, standbyTasks, activeAssignment, standbyAssignment, 2);
        assertEquals(expectedInfo, AssignmentInfo.decode(info.encode()));
    }

    @Test
    public void shouldEncodeAndDecodeVersion10() {
        final AssignmentInfo info = new AssignmentInfo(10, activeTasks, standbyTasks, activeAssignment, standbyAssignment, 2);
        final AssignmentInfo expectedInfo = new AssignmentInfo(10, LATEST_SUPPORTED_VERSION, activeTasks, standbyTasks, activeAssignment, standbyAssignment, 2);
        assertEquals(expectedInfo, AssignmentInfo.decode(info.encode()));
    }

    @Test
    public void shouldEncodeAndDecodeVersion10WithNamedTopologies() {
        final AssignmentInfo info = new AssignmentInfo(10, LATEST_SUPPORTED_VERSION, NAMED_ACTIVE_TASKS, NAMED_STANDBY_TASKS, activeAssignment, standbyAssignment, 2);
        assertEquals(info, AssignmentInfo.decode(info.encode()));
    }

    @Test
    public void shouldNotEncodeAndDecodeNamedTopologiesWithOlderVersion() {
        final AssignmentInfo info = new AssignmentInfo(MIN_NAMED_TOPOLOGY_VERSION - 1, LATEST_SUPPORTED_VERSION, NAMED_ACTIVE_TASKS, NAMED_STANDBY_TASKS, activeAssignment, standbyAssignment, 2);
        assertThrows(TaskAssignmentException.class, () -> AssignmentInfo.decode(info.encode()));
    }

    @Test
    public void shouldEncodeAndDecodeSmallerCommonlySupportedVersion() {
        final int usedVersion = 5;
        final int commonlySupportedVersion = 5;
        final AssignmentInfo info = new AssignmentInfo(usedVersion, commonlySupportedVersion, activeTasks, standbyTasks, activeAssignment, standbyAssignment, 2);
        final AssignmentInfo expectedInfo = new AssignmentInfo(usedVersion, commonlySupportedVersion, activeTasks, standbyTasks, activeAssignment, Collections.emptyMap(), 2);
        assertEquals(expectedInfo, AssignmentInfo.decode(info.encode()));
    }

    @Test
    public void nextRebalanceTimeShouldBeMaxValueByDefault() {
        final AssignmentInfo info = new AssignmentInfo(7, activeTasks, standbyTasks, activeAssignment, standbyAssignment, 0);
        assertEquals(info.nextRebalanceMs(), Long.MAX_VALUE);
    }

    @Test
    public void shouldDecodeDefaultNextRebalanceTime() {
        final AssignmentInfo info = new AssignmentInfo(7, activeTasks, standbyTasks, activeAssignment, standbyAssignment, 0);
        assertEquals(info.nextRebalanceMs(), Long.MAX_VALUE);
    }

    @Test
    public void shouldEncodeAndDecodeNextRebalanceTime() {
        final AssignmentInfo info = new AssignmentInfo(7, activeTasks, standbyTasks, activeAssignment, standbyAssignment, 0);
        info.setNextRebalanceTime(1000L);
        assertEquals(1000L, AssignmentInfo.decode(info.encode()).nextRebalanceMs());
    }
}<|MERGE_RESOLUTION|>--- conflicted
+++ resolved
@@ -23,28 +23,6 @@
 
 import org.junit.jupiter.api.Test;
 
-<<<<<<< HEAD
-import java.util.*;
-
-import static org.apache.kafka.common.utils.Utils.*;
-import static org.apache.kafka.streams.processor.internals.assignment.AssignmentTestUtils.*;
-import static org.apache.kafka.streams.processor.internals.assignment.StreamsAssignmentProtocolVersions.*;
-import static org.junit.Assert.assertEquals;
-import static org.junit.Assert.assertThrows;
-
-public class AssignmentInfoTest {
-    private final List<TaskId> activeTasks = Arrays.asList(TASK_0_0, TASK_0_1, TASK_1_0, TASK_1_0);
-
-    private final Map<TaskId, Set<TopicPartition>> standbyTasks = mkMap(mkEntry(TASK_1_0, mkSet(new TopicPartition("t1", 0), new TopicPartition("t2", 0))), mkEntry(TASK_1_1, mkSet(new TopicPartition("t1", 1), new TopicPartition("t2", 1))));
-
-    private static final List<TaskId> NAMED_ACTIVE_TASKS = Arrays.asList(NAMED_TASK_T0_0_1, NAMED_TASK_T0_1_0, NAMED_TASK_T0_1_0, NAMED_TASK_T1_0_1, NAMED_TASK_T1_0_1, NAMED_TASK_T2_0_0, NAMED_TASK_T2_2_0);
-
-    private static final Map<TaskId, Set<TopicPartition>> NAMED_STANDBY_TASKS = mkMap(mkEntry(NAMED_TASK_T0_0_0, mkSet(new TopicPartition("t0-1", 0), new TopicPartition("t0-2", 0))), mkEntry(NAMED_TASK_T0_0_1, mkSet(new TopicPartition("t0-1", 1), new TopicPartition("t0-2", 1))), mkEntry(NAMED_TASK_T1_0_0, mkSet(new TopicPartition("t1-1", 0), new TopicPartition("t1-2", 0))));
-
-    private final Map<HostInfo, Set<TopicPartition>> activeAssignment = mkMap(mkEntry(new HostInfo("localhost", 8088), mkSet(new TopicPartition("t0", 0), new TopicPartition("t1", 0), new TopicPartition("t2", 0))), mkEntry(new HostInfo("localhost", 8089), mkSet(new TopicPartition("t0", 1), new TopicPartition("t1", 1), new TopicPartition("t2", 1))));
-
-    private final Map<HostInfo, Set<TopicPartition>> standbyAssignment = mkMap(mkEntry(new HostInfo("localhost", 8088), mkSet(new TopicPartition("t1", 0), new TopicPartition("t2", 0))), mkEntry(new HostInfo("localhost", 8089), mkSet(new TopicPartition("t1", 1), new TopicPartition("t2", 1))));
-=======
 import java.util.Arrays;
 import java.util.Collections;
 import java.util.List;
@@ -118,7 +96,6 @@
             Set.of(new TopicPartition("t1", 1),
                 new TopicPartition("t2", 1)))
     );
->>>>>>> 9494bebe
 
     @Test
     public void shouldUseLatestSupportedVersionByDefault() {
@@ -128,12 +105,14 @@
 
     @Test
     public void shouldThrowForUnknownVersion1() {
-        assertThrows(IllegalArgumentException.class, () -> new AssignmentInfo(0, activeTasks, standbyTasks, activeAssignment, Collections.emptyMap(), 0));
+        assertThrows(IllegalArgumentException.class, () -> new AssignmentInfo(0, activeTasks, standbyTasks,
+            activeAssignment, Collections.emptyMap(), 0));
     }
 
     @Test
     public void shouldThrowForUnknownVersion2() {
-        assertThrows(IllegalArgumentException.class, () -> new AssignmentInfo(LATEST_SUPPORTED_VERSION + 1, activeTasks, standbyTasks, activeAssignment, Collections.emptyMap(), 0));
+        assertThrows(IllegalArgumentException.class, () -> new AssignmentInfo(LATEST_SUPPORTED_VERSION + 1,
+            activeTasks, standbyTasks, activeAssignment, Collections.emptyMap(), 0));
     }
 
     @Test
@@ -153,68 +132,82 @@
     @Test
     public void shouldEncodeAndDecodeVersion3() {
         final AssignmentInfo info = new AssignmentInfo(3, activeTasks, standbyTasks, activeAssignment, standbyAssignment, 0);
-        final AssignmentInfo expectedInfo = new AssignmentInfo(3, LATEST_SUPPORTED_VERSION, activeTasks, standbyTasks, activeAssignment, Collections.emptyMap(), 0);
+        final AssignmentInfo expectedInfo = new AssignmentInfo(3, LATEST_SUPPORTED_VERSION, activeTasks, standbyTasks,
+            activeAssignment, Collections.emptyMap(), 0);
         assertEquals(expectedInfo, AssignmentInfo.decode(info.encode()));
     }
 
     @Test
     public void shouldEncodeAndDecodeVersion4() {
         final AssignmentInfo info = new AssignmentInfo(4, activeTasks, standbyTasks, activeAssignment, standbyAssignment, 2);
-        final AssignmentInfo expectedInfo = new AssignmentInfo(4, LATEST_SUPPORTED_VERSION, activeTasks, standbyTasks, activeAssignment, Collections.emptyMap(), 2);
+        final AssignmentInfo expectedInfo = new AssignmentInfo(4, LATEST_SUPPORTED_VERSION, activeTasks, standbyTasks,
+            activeAssignment, Collections.emptyMap(), 2);
         assertEquals(expectedInfo, AssignmentInfo.decode(info.encode()));
     }
 
     @Test
     public void shouldEncodeAndDecodeVersion5() {
         final AssignmentInfo info = new AssignmentInfo(5, activeTasks, standbyTasks, activeAssignment, standbyAssignment, 2);
-        final AssignmentInfo expectedInfo = new AssignmentInfo(5, LATEST_SUPPORTED_VERSION, activeTasks, standbyTasks, activeAssignment, Collections.emptyMap(), 2);
+        final AssignmentInfo expectedInfo = new AssignmentInfo(5, LATEST_SUPPORTED_VERSION, activeTasks, standbyTasks,
+            activeAssignment, Collections.emptyMap(), 2);
         assertEquals(expectedInfo, AssignmentInfo.decode(info.encode()));
     }
 
     @Test
     public void shouldEncodeAndDecodeVersion6() {
         final AssignmentInfo info = new AssignmentInfo(6, activeTasks, standbyTasks, activeAssignment, standbyAssignment, 2);
-        final AssignmentInfo expectedInfo = new AssignmentInfo(6, LATEST_SUPPORTED_VERSION, activeTasks, standbyTasks, activeAssignment, standbyAssignment, 2);
+        final AssignmentInfo expectedInfo = new AssignmentInfo(6, LATEST_SUPPORTED_VERSION, activeTasks, standbyTasks,
+            activeAssignment, standbyAssignment, 2);
         assertEquals(expectedInfo, AssignmentInfo.decode(info.encode()));
     }
 
     @Test
     public void shouldEncodeAndDecodeVersion7() {
-        final AssignmentInfo info = new AssignmentInfo(7, activeTasks, standbyTasks, activeAssignment, standbyAssignment, 2);
-        final AssignmentInfo expectedInfo = new AssignmentInfo(7, LATEST_SUPPORTED_VERSION, activeTasks, standbyTasks, activeAssignment, standbyAssignment, 2);
+        final AssignmentInfo info =
+            new AssignmentInfo(7, activeTasks, standbyTasks, activeAssignment, standbyAssignment, 2);
+        final AssignmentInfo expectedInfo =
+            new AssignmentInfo(7, LATEST_SUPPORTED_VERSION, activeTasks, standbyTasks, activeAssignment, standbyAssignment, 2);
         assertEquals(expectedInfo, AssignmentInfo.decode(info.encode()));
     }
 
     @Test
     public void shouldEncodeAndDecodeVersion8() {
-        final AssignmentInfo info = new AssignmentInfo(8, activeTasks, standbyTasks, activeAssignment, standbyAssignment, 2);
-        final AssignmentInfo expectedInfo = new AssignmentInfo(8, LATEST_SUPPORTED_VERSION, activeTasks, standbyTasks, activeAssignment, standbyAssignment, 2);
+        final AssignmentInfo info =
+            new AssignmentInfo(8, activeTasks, standbyTasks, activeAssignment, standbyAssignment, 2);
+        final AssignmentInfo expectedInfo =
+            new AssignmentInfo(8, LATEST_SUPPORTED_VERSION, activeTasks, standbyTasks, activeAssignment, standbyAssignment, 2);
         assertEquals(expectedInfo, AssignmentInfo.decode(info.encode()));
     }
 
     @Test
     public void shouldEncodeAndDecodeVersion9() {
-        final AssignmentInfo info = new AssignmentInfo(9, activeTasks, standbyTasks, activeAssignment, standbyAssignment, 2);
-        final AssignmentInfo expectedInfo = new AssignmentInfo(9, LATEST_SUPPORTED_VERSION, activeTasks, standbyTasks, activeAssignment, standbyAssignment, 2);
+        final AssignmentInfo info =
+            new AssignmentInfo(9, activeTasks, standbyTasks, activeAssignment, standbyAssignment, 2);
+        final AssignmentInfo expectedInfo =
+            new AssignmentInfo(9, LATEST_SUPPORTED_VERSION, activeTasks, standbyTasks, activeAssignment, standbyAssignment, 2);
         assertEquals(expectedInfo, AssignmentInfo.decode(info.encode()));
     }
 
     @Test
     public void shouldEncodeAndDecodeVersion10() {
-        final AssignmentInfo info = new AssignmentInfo(10, activeTasks, standbyTasks, activeAssignment, standbyAssignment, 2);
-        final AssignmentInfo expectedInfo = new AssignmentInfo(10, LATEST_SUPPORTED_VERSION, activeTasks, standbyTasks, activeAssignment, standbyAssignment, 2);
+        final AssignmentInfo info =
+            new AssignmentInfo(10, activeTasks, standbyTasks, activeAssignment, standbyAssignment, 2);
+        final AssignmentInfo expectedInfo =
+            new AssignmentInfo(10, LATEST_SUPPORTED_VERSION, activeTasks, standbyTasks, activeAssignment, standbyAssignment, 2);
         assertEquals(expectedInfo, AssignmentInfo.decode(info.encode()));
     }
 
     @Test
     public void shouldEncodeAndDecodeVersion10WithNamedTopologies() {
-        final AssignmentInfo info = new AssignmentInfo(10, LATEST_SUPPORTED_VERSION, NAMED_ACTIVE_TASKS, NAMED_STANDBY_TASKS, activeAssignment, standbyAssignment, 2);
+        final AssignmentInfo info =
+            new AssignmentInfo(10, LATEST_SUPPORTED_VERSION, NAMED_ACTIVE_TASKS, NAMED_STANDBY_TASKS, activeAssignment, standbyAssignment, 2);
         assertEquals(info, AssignmentInfo.decode(info.encode()));
     }
 
     @Test
     public void shouldNotEncodeAndDecodeNamedTopologiesWithOlderVersion() {
-        final AssignmentInfo info = new AssignmentInfo(MIN_NAMED_TOPOLOGY_VERSION - 1, LATEST_SUPPORTED_VERSION, NAMED_ACTIVE_TASKS, NAMED_STANDBY_TASKS, activeAssignment, standbyAssignment, 2);
+        final AssignmentInfo info =
+            new AssignmentInfo(MIN_NAMED_TOPOLOGY_VERSION - 1, LATEST_SUPPORTED_VERSION, NAMED_ACTIVE_TASKS, NAMED_STANDBY_TASKS, activeAssignment, standbyAssignment, 2);
         assertThrows(TaskAssignmentException.class, () -> AssignmentInfo.decode(info.encode()));
     }
 
@@ -222,8 +215,10 @@
     public void shouldEncodeAndDecodeSmallerCommonlySupportedVersion() {
         final int usedVersion = 5;
         final int commonlySupportedVersion = 5;
-        final AssignmentInfo info = new AssignmentInfo(usedVersion, commonlySupportedVersion, activeTasks, standbyTasks, activeAssignment, standbyAssignment, 2);
-        final AssignmentInfo expectedInfo = new AssignmentInfo(usedVersion, commonlySupportedVersion, activeTasks, standbyTasks, activeAssignment, Collections.emptyMap(), 2);
+        final AssignmentInfo info = new AssignmentInfo(usedVersion, commonlySupportedVersion, activeTasks, standbyTasks,
+            activeAssignment, standbyAssignment, 2);
+        final AssignmentInfo expectedInfo = new AssignmentInfo(usedVersion, commonlySupportedVersion, activeTasks, standbyTasks,
+            activeAssignment, Collections.emptyMap(), 2);
         assertEquals(expectedInfo, AssignmentInfo.decode(info.encode()));
     }
 
