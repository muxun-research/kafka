--- conflicted
+++ resolved
@@ -21,323 +21,16 @@
 import org.junit.Test;
 import org.mockito.MockedStatic;
 
-import static org.mockito.Mockito.mock;
-import static org.mockito.Mockito.mockStatic;
-import static org.mockito.Mockito.when;
-
 import java.util.Collections;
 import java.util.Map;
 
 import static org.apache.kafka.streams.processor.internals.metrics.StreamsMetricsImpl.TASK_LEVEL_GROUP;
 import static org.hamcrest.CoreMatchers.is;
 import static org.hamcrest.MatcherAssert.assertThat;
+import static org.mockito.Mockito.*;
 
 public class TaskMetricsTest {
 
-<<<<<<< HEAD
-	private final static String THREAD_ID = "test-thread";
-	private final static String TASK_ID = "test-task";
-
-	private final StreamsMetricsImpl streamsMetrics = createMock(StreamsMetricsImpl.class);
-	private final Sensor expectedSensor = createMock(Sensor.class);
-	private final Map<String, String> tagMap = Collections.singletonMap("hello", "world");
-
-	@Parameters(name = "{0}")
-	public static Collection<Object[]> data() {
-		return Arrays.asList(new Object[][]{
-				{Version.LATEST},
-				{Version.FROM_0100_TO_24}
-		});
-	}
-
-	@Parameter
-	public Version builtInMetricsVersion;
-
-	@Before
-	public void setUp() {
-		expect(streamsMetrics.version()).andReturn(builtInMetricsVersion).anyTimes();
-		mockStatic(StreamsMetricsImpl.class);
-	}
-
-	@Test
-	public void shouldGetActiveProcessRatioSensor() {
-		final String operation = "active-process-ratio";
-		expect(streamsMetrics.taskLevelSensor(THREAD_ID, TASK_ID, operation, RecordingLevel.INFO))
-				.andReturn(expectedSensor);
-		final String ratioDescription = "The fraction of time the thread spent " +
-				"on processing this task among all assigned active tasks";
-		expect(streamsMetrics.taskLevelTagMap(THREAD_ID, TASK_ID)).andReturn(tagMap);
-		StreamsMetricsImpl.addValueMetricToSensor(
-				expectedSensor,
-				TASK_LEVEL_GROUP,
-				tagMap,
-				operation,
-				ratioDescription
-		);
-
-		replay(StreamsMetricsImpl.class, streamsMetrics);
-
-		final Sensor sensor = TaskMetrics.activeProcessRatioSensor(THREAD_ID, TASK_ID, streamsMetrics);
-
-		verify(StreamsMetricsImpl.class, streamsMetrics);
-		assertThat(sensor, is(expectedSensor));
-	}
-
-	@Test
-	public void shouldGetActiveBufferCountSensor() {
-		final String operation = "active-buffer-count";
-		expect(streamsMetrics.taskLevelSensor(THREAD_ID, TASK_ID, operation, RecordingLevel.DEBUG))
-				.andReturn(expectedSensor);
-		final String countDescription = "The count of buffered records that are polled " +
-				"from consumer and not yet processed for this active task";
-		expect(streamsMetrics.taskLevelTagMap(THREAD_ID, TASK_ID)).andReturn(tagMap);
-		StreamsMetricsImpl.addValueMetricToSensor(
-				expectedSensor,
-				TASK_LEVEL_GROUP,
-				tagMap,
-				operation,
-				countDescription
-		);
-
-		replay(StreamsMetricsImpl.class, streamsMetrics);
-
-		final Sensor sensor = TaskMetrics.activeBufferedRecordsSensor(THREAD_ID, TASK_ID, streamsMetrics);
-
-		verify(StreamsMetricsImpl.class, streamsMetrics);
-		assertThat(sensor, is(expectedSensor));
-	}
-
-	@Test
-	public void shouldGetProcessLatencySensor() {
-		final String operation = "process-latency";
-		expect(streamsMetrics.taskLevelSensor(THREAD_ID, TASK_ID, operation, RecordingLevel.DEBUG))
-				.andReturn(expectedSensor);
-		if (builtInMetricsVersion == Version.LATEST) {
-			final String avgLatencyDescription = "The average latency of calls to process";
-			final String maxLatencyDescription = "The maximum latency of calls to process";
-			expect(streamsMetrics.taskLevelTagMap(THREAD_ID, TASK_ID)).andReturn(tagMap);
-			StreamsMetricsImpl.addAvgAndMaxToSensor(
-					expectedSensor,
-					TASK_LEVEL_GROUP,
-					tagMap,
-					operation,
-					avgLatencyDescription,
-					maxLatencyDescription
-			);
-		}
-		replay(StreamsMetricsImpl.class, streamsMetrics);
-
-		final Sensor sensor = TaskMetrics.processLatencySensor(THREAD_ID, TASK_ID, streamsMetrics);
-
-		verify(StreamsMetricsImpl.class, streamsMetrics);
-		assertThat(sensor, is(expectedSensor));
-	}
-
-	@Test
-	public void shouldGetPunctuateSensor() {
-		final String operation = "punctuate";
-		expect(streamsMetrics.taskLevelSensor(THREAD_ID, TASK_ID, operation, RecordingLevel.DEBUG))
-				.andReturn(expectedSensor);
-		if (builtInMetricsVersion == Version.LATEST) {
-			final String operationLatency = operation + StreamsMetricsImpl.LATENCY_SUFFIX;
-			final String totalDescription = "The total number of calls to punctuate";
-			final String rateDescription = "The average number of calls to punctuate per second";
-			final String avgLatencyDescription = "The average latency of calls to punctuate";
-			final String maxLatencyDescription = "The maximum latency of calls to punctuate";
-			expect(streamsMetrics.taskLevelTagMap(THREAD_ID, TASK_ID)).andReturn(tagMap);
-			StreamsMetricsImpl.addInvocationRateAndCountToSensor(
-					expectedSensor,
-					TASK_LEVEL_GROUP,
-					tagMap,
-					operation,
-					rateDescription,
-					totalDescription
-			);
-			StreamsMetricsImpl.addAvgAndMaxToSensor(
-					expectedSensor,
-					TASK_LEVEL_GROUP,
-					tagMap,
-					operationLatency,
-					avgLatencyDescription,
-					maxLatencyDescription
-			);
-		}
-		replay(StreamsMetricsImpl.class, streamsMetrics);
-
-		final Sensor sensor = TaskMetrics.punctuateSensor(THREAD_ID, TASK_ID, streamsMetrics);
-
-		verify(StreamsMetricsImpl.class, streamsMetrics);
-		assertThat(sensor, is(expectedSensor));
-	}
-
-	@Test
-	public void shouldGetCommitSensor() {
-		final String operation = "commit";
-		final String totalDescription = "The total number of calls to commit";
-		final String rateDescription = "The average number of calls to commit per second";
-		expect(streamsMetrics.taskLevelSensor(THREAD_ID, TASK_ID, operation, RecordingLevel.DEBUG)).andReturn(expectedSensor);
-		expect(streamsMetrics.taskLevelTagMap(THREAD_ID, TASK_ID)).andReturn(tagMap);
-		StreamsMetricsImpl.addInvocationRateAndCountToSensor(
-				expectedSensor,
-				TASK_LEVEL_GROUP,
-				tagMap,
-				operation,
-				rateDescription,
-				totalDescription
-		);
-		replay(StreamsMetricsImpl.class, streamsMetrics);
-
-		final Sensor sensor = TaskMetrics.commitSensor(THREAD_ID, TASK_ID, streamsMetrics);
-
-		verify(StreamsMetricsImpl.class, streamsMetrics);
-		assertThat(sensor, is(expectedSensor));
-	}
-
-	@Test
-	public void shouldGetEnforcedProcessingSensor() {
-		final String operation = "enforced-processing";
-		final String totalDescription = "The total number of occurrences of enforced-processing operations";
-		final String rateDescription = "The average number of occurrences of enforced-processing operations per second";
-		expect(streamsMetrics.taskLevelSensor(THREAD_ID, TASK_ID, operation, RecordingLevel.DEBUG)).andReturn(expectedSensor);
-		expect(streamsMetrics.taskLevelTagMap(THREAD_ID, TASK_ID)).andReturn(tagMap);
-		StreamsMetricsImpl.addInvocationRateAndCountToSensor(
-				expectedSensor,
-				TASK_LEVEL_GROUP,
-				tagMap,
-				operation,
-				rateDescription,
-				totalDescription
-		);
-		replay(StreamsMetricsImpl.class, streamsMetrics);
-
-		final Sensor sensor = TaskMetrics.enforcedProcessingSensor(THREAD_ID, TASK_ID, streamsMetrics);
-
-		verify(StreamsMetricsImpl.class, streamsMetrics);
-		assertThat(sensor, is(expectedSensor));
-	}
-
-	@Test
-	public void shouldGetRecordLatenessSensor() {
-		final String operation = "record-lateness";
-		final String avgDescription =
-				"The observed average lateness of records in milliseconds, measured by comparing the record timestamp with "
-						+ "the current stream time";
-		final String maxDescription =
-				"The observed maximum lateness of records in milliseconds, measured by comparing the record timestamp with "
-						+ "the current stream time";
-		expect(streamsMetrics.taskLevelSensor(THREAD_ID, TASK_ID, operation, RecordingLevel.DEBUG)).andReturn(expectedSensor);
-		expect(streamsMetrics.taskLevelTagMap(THREAD_ID, TASK_ID)).andReturn(tagMap);
-		StreamsMetricsImpl.addAvgAndMaxToSensor(
-				expectedSensor,
-				TASK_LEVEL_GROUP,
-				tagMap,
-				operation,
-				avgDescription,
-				maxDescription
-		);
-		replay(StreamsMetricsImpl.class, streamsMetrics);
-
-		final Sensor sensor = TaskMetrics.recordLatenessSensor(THREAD_ID, TASK_ID, streamsMetrics);
-
-		verify(StreamsMetricsImpl.class, streamsMetrics);
-		assertThat(sensor, is(expectedSensor));
-	}
-
-	@Test
-	public void shouldGetDroppedRecordsSensor() {
-		final String operation = "dropped-records";
-		final String totalDescription = "The total number of dropped records";
-		final String rateDescription = "The average number of dropped records per second";
-		expect(streamsMetrics.taskLevelSensor(THREAD_ID, TASK_ID, operation, RecordingLevel.INFO)).andReturn(expectedSensor);
-		expect(streamsMetrics.taskLevelTagMap(THREAD_ID, TASK_ID)).andReturn(tagMap);
-		StreamsMetricsImpl.addInvocationRateAndCountToSensor(
-				expectedSensor,
-				TASK_LEVEL_GROUP,
-				tagMap,
-				operation,
-				rateDescription,
-				totalDescription
-		);
-		replay(StreamsMetricsImpl.class, streamsMetrics);
-
-		final Sensor sensor = TaskMetrics.droppedRecordsSensor(THREAD_ID, TASK_ID, streamsMetrics);
-
-		verify(StreamsMetricsImpl.class, streamsMetrics);
-		assertThat(sensor, is(expectedSensor));
-	}
-
-	@Test
-	public void shouldGetDroppedRecordsSensorOrSkippedRecordsSensor() {
-		mockStatic(ThreadMetrics.class);
-		if (builtInMetricsVersion == Version.FROM_0100_TO_24) {
-			expect(ThreadMetrics.skipRecordSensor(THREAD_ID, streamsMetrics)).andReturn(expectedSensor);
-			replay(ThreadMetrics.class, StreamsMetricsImpl.class, streamsMetrics);
-
-			final Sensor sensor = TaskMetrics.droppedRecordsSensorOrSkippedRecordsSensor(THREAD_ID, TASK_ID, streamsMetrics);
-
-			verify(ThreadMetrics.class);
-			assertThat(sensor, is(expectedSensor));
-		} else {
-			shouldGetDroppedRecordsSensor();
-		}
-	}
-
-	@Test
-	public void shouldGetDroppedRecordsSensorOrExpiredWindowRecordDropSensor() {
-		final String storeType = "test-store-type";
-		final String storeName = "test-store-name";
-		mockStatic(StateStoreMetrics.class);
-		if (builtInMetricsVersion == Version.FROM_0100_TO_24) {
-			expect(StateStoreMetrics.expiredWindowRecordDropSensor(
-					TASK_ID,
-					storeType,
-					storeName,
-					streamsMetrics
-			)).andReturn(expectedSensor);
-			replay(StateStoreMetrics.class, StreamsMetricsImpl.class, streamsMetrics);
-
-			final Sensor sensor = TaskMetrics.droppedRecordsSensorOrExpiredWindowRecordDropSensor(
-					THREAD_ID,
-					TASK_ID,
-					storeType,
-					storeName,
-					streamsMetrics
-			);
-
-			verify(StateStoreMetrics.class);
-			assertThat(sensor, is(expectedSensor));
-		} else {
-			shouldGetDroppedRecordsSensor();
-		}
-	}
-
-	@Test
-	public void shouldGetDroppedRecordsSensorOrLateRecordDropSensor() {
-		final String processorNodeId = "test-processor-node";
-		mockStatic(ProcessorNodeMetrics.class);
-		if (builtInMetricsVersion == Version.FROM_0100_TO_24) {
-			expect(ProcessorNodeMetrics.lateRecordDropSensor(
-					THREAD_ID,
-					TASK_ID,
-					processorNodeId,
-					streamsMetrics
-			)).andReturn(expectedSensor);
-			replay(ProcessorNodeMetrics.class, StreamsMetricsImpl.class, streamsMetrics);
-
-			final Sensor sensor = TaskMetrics.droppedRecordsSensorOrLateRecordDropSensor(
-					THREAD_ID,
-					TASK_ID,
-					processorNodeId,
-					streamsMetrics
-			);
-
-			verify(ProcessorNodeMetrics.class);
-			assertThat(sensor, is(expectedSensor));
-		} else {
-			shouldGetDroppedRecordsSensor();
-		}
-	}
-=======
     private final static String THREAD_ID = "test-thread";
     private final static String TASK_ID = "test-task";
 
@@ -348,24 +41,14 @@
     @Test
     public void shouldGetActiveProcessRatioSensor() {
         final String operation = "active-process-ratio";
-        when(streamsMetrics.taskLevelSensor(THREAD_ID, TASK_ID, operation, RecordingLevel.INFO))
-                .thenReturn(expectedSensor);
+        when(streamsMetrics.taskLevelSensor(THREAD_ID, TASK_ID, operation, RecordingLevel.INFO)).thenReturn(expectedSensor);
 
-        final String ratioDescription = "The fraction of time the thread spent " +
-            "on processing this task among all assigned active tasks";
+        final String ratioDescription = "The fraction of time the thread spent " + "on processing this task among all assigned active tasks";
         when(streamsMetrics.taskLevelTagMap(THREAD_ID, TASK_ID)).thenReturn(tagMap);
 
         try (final MockedStatic<StreamsMetricsImpl> streamsMetricsStaticMock = mockStatic(StreamsMetricsImpl.class)) {
             final Sensor sensor = TaskMetrics.activeProcessRatioSensor(THREAD_ID, TASK_ID, streamsMetrics);
-            streamsMetricsStaticMock.verify(
-                () -> StreamsMetricsImpl.addValueMetricToSensor(
-                    expectedSensor,
-                    TASK_LEVEL_GROUP,
-                    tagMap,
-                    operation,
-                    ratioDescription
-                )
-            );
+            streamsMetricsStaticMock.verify(() -> StreamsMetricsImpl.addValueMetricToSensor(expectedSensor, TASK_LEVEL_GROUP, tagMap, operation, ratioDescription));
             assertThat(sensor, is(expectedSensor));
         }
     }
@@ -373,23 +56,13 @@
     @Test
     public void shouldGetActiveBufferCountSensor() {
         final String operation = "active-buffer-count";
-        when(streamsMetrics.taskLevelSensor(THREAD_ID, TASK_ID, operation, RecordingLevel.DEBUG))
-                .thenReturn(expectedSensor);
-        final String countDescription = "The count of buffered records that are polled " +
-            "from consumer and not yet processed for this active task";
+        when(streamsMetrics.taskLevelSensor(THREAD_ID, TASK_ID, operation, RecordingLevel.DEBUG)).thenReturn(expectedSensor);
+        final String countDescription = "The count of buffered records that are polled " + "from consumer and not yet processed for this active task";
         when(streamsMetrics.taskLevelTagMap(THREAD_ID, TASK_ID)).thenReturn(tagMap);
 
         try (final MockedStatic<StreamsMetricsImpl> streamsMetricsStaticMock = mockStatic(StreamsMetricsImpl.class)) {
             final Sensor sensor = TaskMetrics.activeBufferedRecordsSensor(THREAD_ID, TASK_ID, streamsMetrics);
-            streamsMetricsStaticMock.verify(
-                () -> StreamsMetricsImpl.addValueMetricToSensor(
-                    expectedSensor,
-                    TASK_LEVEL_GROUP,
-                    tagMap,
-                    operation,
-                    countDescription
-                )
-            );
+            streamsMetricsStaticMock.verify(() -> StreamsMetricsImpl.addValueMetricToSensor(expectedSensor, TASK_LEVEL_GROUP, tagMap, operation, countDescription));
             assertThat(sensor, is(expectedSensor));
         }
     }
@@ -397,24 +70,14 @@
     @Test
     public void shouldGetProcessLatencySensor() {
         final String operation = "process-latency";
-        when(streamsMetrics.taskLevelSensor(THREAD_ID, TASK_ID, operation, RecordingLevel.DEBUG))
-                .thenReturn(expectedSensor);
+        when(streamsMetrics.taskLevelSensor(THREAD_ID, TASK_ID, operation, RecordingLevel.DEBUG)).thenReturn(expectedSensor);
         final String avgLatencyDescription = "The average latency of calls to process";
         final String maxLatencyDescription = "The maximum latency of calls to process";
         when(streamsMetrics.taskLevelTagMap(THREAD_ID, TASK_ID)).thenReturn(tagMap);
 
         try (final MockedStatic<StreamsMetricsImpl> streamsMetricsStaticMock = mockStatic(StreamsMetricsImpl.class)) {
             final Sensor sensor = TaskMetrics.processLatencySensor(THREAD_ID, TASK_ID, streamsMetrics);
-            streamsMetricsStaticMock.verify(
-                () -> StreamsMetricsImpl.addAvgAndMaxToSensor(
-                    expectedSensor,
-                    TASK_LEVEL_GROUP,
-                    tagMap,
-                    operation,
-                    avgLatencyDescription,
-                    maxLatencyDescription
-                )
-            );
+            streamsMetricsStaticMock.verify(() -> StreamsMetricsImpl.addAvgAndMaxToSensor(expectedSensor, TASK_LEVEL_GROUP, tagMap, operation, avgLatencyDescription, maxLatencyDescription));
             assertThat(sensor, is(expectedSensor));
         }
     }
@@ -422,22 +85,13 @@
     @Test
     public void shouldGetTotalCacheSizeInBytesSensor() {
         final String operation = "cache-size-bytes-total";
-        when(streamsMetrics.taskLevelSensor(THREAD_ID, TASK_ID, operation, RecordingLevel.DEBUG))
-                .thenReturn(expectedSensor);
+        when(streamsMetrics.taskLevelSensor(THREAD_ID, TASK_ID, operation, RecordingLevel.DEBUG)).thenReturn(expectedSensor);
         final String totalBytesDescription = "The total size in bytes of this task's cache.";
         when(streamsMetrics.taskLevelTagMap(THREAD_ID, TASK_ID)).thenReturn(tagMap);
 
         try (final MockedStatic<StreamsMetricsImpl> streamsMetricsStaticMock = mockStatic(StreamsMetricsImpl.class)) {
             final Sensor sensor = TaskMetrics.totalCacheSizeBytesSensor(THREAD_ID, TASK_ID, streamsMetrics);
-            streamsMetricsStaticMock.verify(
-                    () -> StreamsMetricsImpl.addValueMetricToSensor(
-                            expectedSensor,
-                            TASK_LEVEL_GROUP,
-                            tagMap,
-                            operation,
-                            totalBytesDescription
-                    )
-            );
+            streamsMetricsStaticMock.verify(() -> StreamsMetricsImpl.addValueMetricToSensor(expectedSensor, TASK_LEVEL_GROUP, tagMap, operation, totalBytesDescription));
             assertThat(sensor, is(expectedSensor));
         }
     }
@@ -446,8 +100,7 @@
     @Test
     public void shouldGetPunctuateSensor() {
         final String operation = "punctuate";
-        when(streamsMetrics.taskLevelSensor(THREAD_ID, TASK_ID, operation, RecordingLevel.DEBUG))
-                .thenReturn(expectedSensor);
+        when(streamsMetrics.taskLevelSensor(THREAD_ID, TASK_ID, operation, RecordingLevel.DEBUG)).thenReturn(expectedSensor);
         final String operationLatency = operation + StreamsMetricsImpl.LATENCY_SUFFIX;
         final String totalDescription = "The total number of calls to punctuate";
         final String rateDescription = "The average number of calls to punctuate per second";
@@ -457,26 +110,8 @@
 
         try (final MockedStatic<StreamsMetricsImpl> streamsMetricsStaticMock = mockStatic(StreamsMetricsImpl.class)) {
             final Sensor sensor = TaskMetrics.punctuateSensor(THREAD_ID, TASK_ID, streamsMetrics);
-            streamsMetricsStaticMock.verify(
-                () -> StreamsMetricsImpl.addInvocationRateAndCountToSensor(
-                    expectedSensor,
-                    TASK_LEVEL_GROUP,
-                    tagMap,
-                    operation,
-                    rateDescription,
-                    totalDescription
-                )
-            );
-            streamsMetricsStaticMock.verify(
-                () -> StreamsMetricsImpl.addAvgAndMaxToSensor(
-                    expectedSensor,
-                    TASK_LEVEL_GROUP,
-                    tagMap,
-                    operationLatency,
-                    avgLatencyDescription,
-                    maxLatencyDescription
-                )
-            );
+            streamsMetricsStaticMock.verify(() -> StreamsMetricsImpl.addInvocationRateAndCountToSensor(expectedSensor, TASK_LEVEL_GROUP, tagMap, operation, rateDescription, totalDescription));
+            streamsMetricsStaticMock.verify(() -> StreamsMetricsImpl.addAvgAndMaxToSensor(expectedSensor, TASK_LEVEL_GROUP, tagMap, operationLatency, avgLatencyDescription, maxLatencyDescription));
             assertThat(sensor, is(expectedSensor));
         }
     }
@@ -491,16 +126,7 @@
 
         try (final MockedStatic<StreamsMetricsImpl> streamsMetricsStaticMock = mockStatic(StreamsMetricsImpl.class)) {
             final Sensor sensor = TaskMetrics.commitSensor(THREAD_ID, TASK_ID, streamsMetrics);
-            streamsMetricsStaticMock.verify(
-                () -> StreamsMetricsImpl.addInvocationRateAndCountToSensor(
-                    expectedSensor,
-                    TASK_LEVEL_GROUP,
-                    tagMap,
-                    operation,
-                    rateDescription,
-                    totalDescription
-                )
-            );
+            streamsMetricsStaticMock.verify(() -> StreamsMetricsImpl.addInvocationRateAndCountToSensor(expectedSensor, TASK_LEVEL_GROUP, tagMap, operation, rateDescription, totalDescription));
             assertThat(sensor, is(expectedSensor));
         }
     }
@@ -515,16 +141,7 @@
 
         try (final MockedStatic<StreamsMetricsImpl> streamsMetricsStaticMock = mockStatic(StreamsMetricsImpl.class)) {
             final Sensor sensor = TaskMetrics.enforcedProcessingSensor(THREAD_ID, TASK_ID, streamsMetrics);
-            streamsMetricsStaticMock.verify(
-                () -> StreamsMetricsImpl.addInvocationRateAndCountToSensor(
-                    expectedSensor,
-                    TASK_LEVEL_GROUP,
-                    tagMap,
-                    operation,
-                    rateDescription,
-                    totalDescription
-                )
-            );
+            streamsMetricsStaticMock.verify(() -> StreamsMetricsImpl.addInvocationRateAndCountToSensor(expectedSensor, TASK_LEVEL_GROUP, tagMap, operation, rateDescription, totalDescription));
             assertThat(sensor, is(expectedSensor));
         }
     }
@@ -532,27 +149,14 @@
     @Test
     public void shouldGetRecordLatenessSensor() {
         final String operation = "record-lateness";
-        final String avgDescription =
-            "The observed average lateness of records in milliseconds, measured by comparing the record timestamp with "
-                + "the current stream time";
-        final String maxDescription =
-            "The observed maximum lateness of records in milliseconds, measured by comparing the record timestamp with "
-                + "the current stream time";
+        final String avgDescription = "The observed average lateness of records in milliseconds, measured by comparing the record timestamp with " + "the current stream time";
+        final String maxDescription = "The observed maximum lateness of records in milliseconds, measured by comparing the record timestamp with " + "the current stream time";
         when(streamsMetrics.taskLevelSensor(THREAD_ID, TASK_ID, operation, RecordingLevel.DEBUG)).thenReturn(expectedSensor);
         when(streamsMetrics.taskLevelTagMap(THREAD_ID, TASK_ID)).thenReturn(tagMap);
 
         try (final MockedStatic<StreamsMetricsImpl> streamsMetricsStaticMock = mockStatic(StreamsMetricsImpl.class)) {
             final Sensor sensor = TaskMetrics.recordLatenessSensor(THREAD_ID, TASK_ID, streamsMetrics);
-            streamsMetricsStaticMock.verify(
-                () -> StreamsMetricsImpl.addAvgAndMaxToSensor(
-                    expectedSensor,
-                    TASK_LEVEL_GROUP,
-                    tagMap,
-                    operation,
-                    avgDescription,
-                    maxDescription
-                )
-            );
+            streamsMetricsStaticMock.verify(() -> StreamsMetricsImpl.addAvgAndMaxToSensor(expectedSensor, TASK_LEVEL_GROUP, tagMap, operation, avgDescription, maxDescription));
             assertThat(sensor, is(expectedSensor));
         }
     }
@@ -567,27 +171,9 @@
 
         try (final MockedStatic<StreamsMetricsImpl> streamsMetricsStaticMock = mockStatic(StreamsMetricsImpl.class)) {
             final Sensor sensor = TaskMetrics.droppedRecordsSensor(THREAD_ID, TASK_ID, streamsMetrics);
-            streamsMetricsStaticMock.verify(
-                () -> StreamsMetricsImpl.addInvocationRateToSensor(
-                    expectedSensor,
-                    TASK_LEVEL_GROUP,
-                    tagMap,
-                    operation,
-                    rateDescription
-                )
-            );
-            streamsMetricsStaticMock.verify(
-                () -> StreamsMetricsImpl.addSumMetricToSensor(
-                    expectedSensor,
-                    TASK_LEVEL_GROUP,
-                    tagMap,
-                    operation,
-                    true,
-                    totalDescription
-                )
-            );
+            streamsMetricsStaticMock.verify(() -> StreamsMetricsImpl.addInvocationRateToSensor(expectedSensor, TASK_LEVEL_GROUP, tagMap, operation, rateDescription));
+            streamsMetricsStaticMock.verify(() -> StreamsMetricsImpl.addSumMetricToSensor(expectedSensor, TASK_LEVEL_GROUP, tagMap, operation, true, totalDescription));
             assertThat(sensor, is(expectedSensor));
         }
     }
->>>>>>> 15418db6
 }