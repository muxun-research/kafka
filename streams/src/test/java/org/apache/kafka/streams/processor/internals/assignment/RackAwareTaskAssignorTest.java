/*
 * Licensed to the Apache Software Foundation (ASF) under one or more
 * contributor license agreements. See the NOTICE file distributed with
 * this work for additional information regarding copyright ownership.
 * The ASF licenses this file to You under the Apache License, Version 2.0
 * (the "License"); you may not use this file except in compliance with
 * the License. You may obtain a copy of the License at
 *
 *    http://www.apache.org/licenses/LICENSE-2.0
 *
 * Unless required by applicable law or agreed to in writing, software
 * distributed under the License is distributed on an "AS IS" BASIS,
 * WITHOUT WARRANTIES OR CONDITIONS OF ANY KIND, either express or implied.
 * See the License for the specific language governing permissions and
 * limitations under the License.
 */
package org.apache.kafka.streams.processor.internals.assignment;

<<<<<<< HEAD
import org.apache.kafka.common.*;
=======
import org.apache.kafka.common.Cluster;
import org.apache.kafka.common.Node;
import org.apache.kafka.common.PartitionInfo;
import org.apache.kafka.common.TopicPartition;
import org.apache.kafka.common.TopicPartitionInfo;
>>>>>>> 9494bebe
import org.apache.kafka.common.errors.TimeoutException;
import org.apache.kafka.common.utils.MockTime;
import org.apache.kafka.streams.StreamsConfig;
import org.apache.kafka.streams.processor.TaskId;
import org.apache.kafka.streams.processor.assignment.AssignmentConfigs;
import org.apache.kafka.streams.processor.assignment.ProcessId;
import org.apache.kafka.streams.processor.internals.TopologyMetadata.Subtopology;
import org.apache.kafka.test.MockClientSupplier;
import org.apache.kafka.test.MockInternalTopicManager;
<<<<<<< HEAD
import org.junit.Test;

import java.util.*;

import static org.junit.Assert.assertFalse;
import static org.junit.Assert.assertTrue;
import static org.mockito.Mockito.*;

public class RackAwareTaskAssignorTest {
    private final static String TOPIC0 = "topic0";
    private final static String TOPIC1 = "topic1";
    private static final String USER_END_POINT = "localhost:8080";
    private static final String APPLICATION_ID = "stream-partition-assignor-test";

    private final Node node0 = new Node(0, "node0", 1, "rack1");
    private final Node node1 = new Node(1, "node1", 1, "rack2");
    private final Node node2 = new Node(2, "node2", 1, "rack3");
    private final Node noRackNode = new Node(3, "node3", 1);
    private final Node[] replicas1 = new Node[]{node0, node1};
    private final Node[] replicas2 = new Node[]{node1, node2};
=======

import org.junit.jupiter.api.Assertions;
import org.junit.jupiter.params.ParameterizedTest;
import org.junit.jupiter.params.provider.Arguments;
import org.junit.jupiter.params.provider.MethodSource;
import org.junit.jupiter.params.provider.ValueSource;
import org.mockito.Mockito;
>>>>>>> 9494bebe

import java.util.Arrays;
import java.util.Collections;
import java.util.HashMap;
import java.util.HashSet;
import java.util.Map;
import java.util.Map.Entry;
import java.util.Optional;
import java.util.Set;
import java.util.SortedMap;
import java.util.SortedSet;
import java.util.TreeMap;
import java.util.TreeSet;
import java.util.stream.Stream;

<<<<<<< HEAD
    private final UUID process0UUID = UUID.randomUUID();
    private final UUID process1UUID = UUID.randomUUID();
=======
import static java.util.Collections.emptyMap;
import static java.util.Collections.emptySet;
import static org.apache.kafka.common.utils.Utils.mkEntry;
import static org.apache.kafka.common.utils.Utils.mkMap;
import static org.apache.kafka.common.utils.Utils.mkSortedSet;
import static org.apache.kafka.streams.processor.internals.assignment.AssignmentTestUtils.CHANGELOG_TP_0_0;
import static org.apache.kafka.streams.processor.internals.assignment.AssignmentTestUtils.CHANGELOG_TP_0_NAME;
import static org.apache.kafka.streams.processor.internals.assignment.AssignmentTestUtils.EMPTY_CLIENT_TAGS;
import static org.apache.kafka.streams.processor.internals.assignment.AssignmentTestUtils.NODE_0;
import static org.apache.kafka.streams.processor.internals.assignment.AssignmentTestUtils.NODE_1;
import static org.apache.kafka.streams.processor.internals.assignment.AssignmentTestUtils.NODE_2;
import static org.apache.kafka.streams.processor.internals.assignment.AssignmentTestUtils.NO_RACK_NODE;
import static org.apache.kafka.streams.processor.internals.assignment.AssignmentTestUtils.PID_1;
import static org.apache.kafka.streams.processor.internals.assignment.AssignmentTestUtils.PID_2;
import static org.apache.kafka.streams.processor.internals.assignment.AssignmentTestUtils.PID_3;
import static org.apache.kafka.streams.processor.internals.assignment.AssignmentTestUtils.PID_4;
import static org.apache.kafka.streams.processor.internals.assignment.AssignmentTestUtils.PID_5;
import static org.apache.kafka.streams.processor.internals.assignment.AssignmentTestUtils.PID_6;
import static org.apache.kafka.streams.processor.internals.assignment.AssignmentTestUtils.PID_7;
import static org.apache.kafka.streams.processor.internals.assignment.AssignmentTestUtils.PI_0_0;
import static org.apache.kafka.streams.processor.internals.assignment.AssignmentTestUtils.PI_0_1;
import static org.apache.kafka.streams.processor.internals.assignment.AssignmentTestUtils.RACK_1;
import static org.apache.kafka.streams.processor.internals.assignment.AssignmentTestUtils.RACK_2;
import static org.apache.kafka.streams.processor.internals.assignment.AssignmentTestUtils.REPLICA_1;
import static org.apache.kafka.streams.processor.internals.assignment.AssignmentTestUtils.TASK_0_0;
import static org.apache.kafka.streams.processor.internals.assignment.AssignmentTestUtils.TASK_0_1;
import static org.apache.kafka.streams.processor.internals.assignment.AssignmentTestUtils.TASK_0_2;
import static org.apache.kafka.streams.processor.internals.assignment.AssignmentTestUtils.TASK_1_0;
import static org.apache.kafka.streams.processor.internals.assignment.AssignmentTestUtils.TASK_1_1;
import static org.apache.kafka.streams.processor.internals.assignment.AssignmentTestUtils.TASK_1_2;
import static org.apache.kafka.streams.processor.internals.assignment.AssignmentTestUtils.TP_0_0;
import static org.apache.kafka.streams.processor.internals.assignment.AssignmentTestUtils.TP_0_NAME;
import static org.apache.kafka.streams.processor.internals.assignment.AssignmentTestUtils.TP_1_0;
import static org.apache.kafka.streams.processor.internals.assignment.AssignmentTestUtils.assertBalancedTasks;
import static org.apache.kafka.streams.processor.internals.assignment.AssignmentTestUtils.assertValidAssignment;
import static org.apache.kafka.streams.processor.internals.assignment.AssignmentTestUtils.clientTaskCount;
import static org.apache.kafka.streams.processor.internals.assignment.AssignmentTestUtils.configProps;
import static org.apache.kafka.streams.processor.internals.assignment.AssignmentTestUtils.getClusterForAllTopics;
import static org.apache.kafka.streams.processor.internals.assignment.AssignmentTestUtils.getProcessRacksForAllProcess;
import static org.apache.kafka.streams.processor.internals.assignment.AssignmentTestUtils.getRandomClientState;
import static org.apache.kafka.streams.processor.internals.assignment.AssignmentTestUtils.getRandomCluster;
import static org.apache.kafka.streams.processor.internals.assignment.AssignmentTestUtils.getRandomProcessRacks;
import static org.apache.kafka.streams.processor.internals.assignment.AssignmentTestUtils.getTaskChangelogMapForAllTasks;
import static org.apache.kafka.streams.processor.internals.assignment.AssignmentTestUtils.getTaskTopicPartitionMap;
import static org.apache.kafka.streams.processor.internals.assignment.AssignmentTestUtils.getTaskTopicPartitionMapForAllTasks;
import static org.apache.kafka.streams.processor.internals.assignment.AssignmentTestUtils.getTasksForTopicGroup;
import static org.apache.kafka.streams.processor.internals.assignment.AssignmentTestUtils.getTopologyGroupTaskMap;
import static org.apache.kafka.streams.processor.internals.assignment.AssignmentTestUtils.mockInternalTopicManagerForChangelog;
import static org.apache.kafka.streams.processor.internals.assignment.AssignmentTestUtils.mockInternalTopicManagerForRandomChangelog;
import static org.apache.kafka.streams.processor.internals.assignment.AssignmentTestUtils.verifyStandbySatisfyRackReplica;
import static org.hamcrest.MatcherAssert.assertThat;
import static org.hamcrest.Matchers.greaterThanOrEqualTo;
import static org.hamcrest.Matchers.lessThanOrEqualTo;
import static org.junit.jupiter.api.Assertions.assertEquals;
import static org.junit.jupiter.api.Assertions.assertFalse;
import static org.junit.jupiter.api.Assertions.assertInstanceOf;
import static org.junit.jupiter.api.Assertions.assertThrows;
import static org.junit.jupiter.api.Assertions.assertTrue;
import static org.mockito.ArgumentMatchers.anySet;
import static org.mockito.ArgumentMatchers.eq;
import static org.mockito.Mockito.doReturn;
import static org.mockito.Mockito.doThrow;
import static org.mockito.Mockito.never;
import static org.mockito.Mockito.spy;
import static org.mockito.Mockito.times;
import static org.mockito.Mockito.verify;
>>>>>>> 9494bebe

public class RackAwareTaskAssignorTest {

    private final MockTime time = new MockTime();
    private final StreamsConfig streamsConfig = new StreamsConfig(configProps(StreamsConfig.RACK_AWARE_ASSIGNMENT_STRATEGY_MIN_TRAFFIC));
    private final MockClientSupplier mockClientSupplier = new MockClientSupplier();

<<<<<<< HEAD
    private final MockInternalTopicManager mockInternalTopicManager = new MockInternalTopicManager(time, streamsConfig, mockClientSupplier.restoreConsumer, false);

    private Map<String, Object> configProps() {
        final Map<String, Object> configurationMap = new HashMap<>();
        configurationMap.put(StreamsConfig.APPLICATION_ID_CONFIG, APPLICATION_ID);
        configurationMap.put(StreamsConfig.BOOTSTRAP_SERVERS_CONFIG, USER_END_POINT);

        final ReferenceContainer referenceContainer = new ReferenceContainer();
        /*
        referenceContainer.mainConsumer = consumer;
        referenceContainer.adminClient = adminClient;
        referenceContainer.taskManager = taskManager;
        referenceContainer.streamsMetadataState = streamsMetadataState;
        referenceContainer.time = time;
        */
        configurationMap.put(InternalConfig.REFERENCE_CONTAINER_PARTITION_ASSIGNOR, referenceContainer);
        return configurationMap;
    }

    @Test
    public void disableActiveSinceMissingClusterInfo() {
        final RackAwareTaskAssignor assignor = new RackAwareTaskAssignor(getClusterForTopic0(), getTaskTopicPartitionMapForTask1(true), getTopologyGroupTaskMap(), getProcessRacksForProcess0(), mockInternalTopicManager, new AssignorConfiguration(streamsConfig.originals()).assignmentConfigs());
=======
    private int trafficCost;
    private int nonOverlapCost;

    private final MockInternalTopicManager mockInternalTopicManager = new MockInternalTopicManager(
            time,
            streamsConfig,
            mockClientSupplier.restoreConsumer,
            false
    );

    static Stream<Arguments> paramStoreType() {
        return Stream.of(
            Arguments.of(true, StreamsConfig.RACK_AWARE_ASSIGNMENT_STRATEGY_BALANCE_SUBTOPOLOGY),
            Arguments.of(false, StreamsConfig.RACK_AWARE_ASSIGNMENT_STRATEGY_MIN_TRAFFIC),
            Arguments.of(true, StreamsConfig.RACK_AWARE_ASSIGNMENT_STRATEGY_MIN_TRAFFIC),
            Arguments.of(false, StreamsConfig.RACK_AWARE_ASSIGNMENT_STRATEGY_BALANCE_SUBTOPOLOGY)
        );
    }

    public void setUp(final boolean stateful) {
        if (stateful) {
            trafficCost = 10;
            nonOverlapCost = 1;
        } else {
            trafficCost = 1;
            nonOverlapCost = 0;
        }
    }

    private AssignmentConfigs getRackAwareEnabledConfig(final String assignmentStrategy) {
        return new AssignorConfiguration(
            new StreamsConfig(configProps(assignmentStrategy)).originals()).assignmentConfigs();
    }

    private AssignmentConfigs getRackAwareEnabledConfigWithStandby(final int replicaNum, final String assignmentStrategy) {
        return new AssignorConfiguration(
            new StreamsConfig(configProps(assignmentStrategy, replicaNum)).originals()).assignmentConfigs();
    }

    private AssignmentConfigs getRackAwareDisabledConfig() {
        return new AssignorConfiguration(
            new StreamsConfig(configProps(StreamsConfig.RACK_AWARE_ASSIGNMENT_STRATEGY_NONE)).originals()).assignmentConfigs();
    }

    @ParameterizedTest
    @ValueSource(booleans = {true, false})
    public void shouldDisableAssignorFromConfig(final boolean stateful) {
        setUp(stateful);
        final RackAwareTaskAssignor assignor = spy(new RackAwareTaskAssignor(
            getClusterForTopic0(),
            getTaskTopicPartitionMapForTask0(true),
            mkMap(),
            getTopologyGroupTaskMap(),
            getProcessRacksForProcess0(),
            mockInternalTopicManager,
            getRackAwareDisabledConfig(),
            time
        ));
>>>>>>> 9494bebe

        // False since partitionWithoutInfo10 is missing in cluster metadata
        assertFalse(assignor.canEnableRackAwareAssignor());
        verify(assignor, never()).populateTopicsToDescribe(anySet(), eq(false));
        verify(assignor, never()).populateTopicsToDescribe(anySet(), eq(true));
    }

<<<<<<< HEAD
    @Test
    public void disableActiveSinceRackMissingInNode() {
        final RackAwareTaskAssignor assignor = new RackAwareTaskAssignor(getClusterWithPartitionMissingRack(), getTaskTopicPartitionMapForTask1(), getTopologyGroupTaskMap(), getProcessRacksForProcess0(), mockInternalTopicManager, new AssignorConfiguration(streamsConfig.originals()).assignmentConfigs());
=======
    @ParameterizedTest
    @MethodSource("paramStoreType")
    public void shouldDisableActiveWhenMissingClusterInfo(final boolean stateful, final String assignmentStrategy) {
        setUp(stateful);
        final RackAwareTaskAssignor assignor = spy(new RackAwareTaskAssignor(
            getClusterForTopic0(),
            getTaskTopicPartitionMapForTask0(true),
            mkMap(),
            getTopologyGroupTaskMap(),
            getProcessRacksForProcess0(),
            mockInternalTopicManager,
            getRackAwareEnabledConfig(assignmentStrategy),
            time
        ));

        // False since partitionWithoutInfo10 is missing in cluster metadata
        assertFalse(assignor.canEnableRackAwareAssignor());
        verify(assignor, times(1)).populateTopicsToDescribe(anySet(), eq(false));
        verify(assignor, never()).populateTopicsToDescribe(anySet(), eq(true));
        assertFalse(assignor.populateTopicsToDescribe(new HashSet<>(), false));
    }

    @ParameterizedTest
    @MethodSource("paramStoreType")
    public void shouldDisableActiveWhenRackMissingInNode(final boolean stateful, final String assignmentStrategy) {
        setUp(stateful);
        final RackAwareTaskAssignor assignor = spy(new RackAwareTaskAssignor(
            getClusterWithPartitionMissingRack(),
            getTaskTopicPartitionMapForTask0(),
            mkMap(),
            getTopologyGroupTaskMap(),
            getProcessRacksForProcess0(),
            mockInternalTopicManager,
            getRackAwareEnabledConfig(assignmentStrategy),
            time
        ));
>>>>>>> 9494bebe

        // False since nodeMissingRack has one node which doesn't have rack
        assertFalse(assignor.canEnableRackAwareAssignor());
        verify(assignor, times(1)).populateTopicsToDescribe(anySet(), eq(false));
        verify(assignor, never()).populateTopicsToDescribe(anySet(), eq(true));
        assertFalse(assignor.populateTopicsToDescribe(new HashSet<>(), false));
    }

<<<<<<< HEAD
    @Test
    public void disableActiveSinceRackMissingInClient() {
        final RackAwareTaskAssignor assignor = new RackAwareTaskAssignor(getClusterForTopic0(), getTaskTopicPartitionMapForTask1(), getTopologyGroupTaskMap(), getProcessRacksForProcess0(true), mockInternalTopicManager, new AssignorConfiguration(streamsConfig.originals()).assignmentConfigs());
=======
    @ParameterizedTest
    @MethodSource("paramStoreType")
    public void shouldReturnInvalidClientRackWhenRackMissingInClientConsumer(final boolean stateful, final String assignmentStrategy) {
        setUp(stateful);
        final RackAwareTaskAssignor assignor = new RackAwareTaskAssignor(
            getClusterForTopic0(),
            getTaskTopicPartitionMapForTask0(),
            mkMap(),
            getTopologyGroupTaskMap(),
            getProcessRacksForProcess0(true),
            mockInternalTopicManager,
            getRackAwareEnabledConfig(assignmentStrategy),
            time
        );
        // False since process1 doesn't have rackId
        assertFalse(assignor.validClientRack());
    }
>>>>>>> 9494bebe

    @ParameterizedTest
    @MethodSource("paramStoreType")
    public void shouldReturnFalseWhenRackMissingInProcess(final boolean stateful, final String assignmentStrategy) {
        setUp(stateful);
        final RackAwareTaskAssignor assignor = new RackAwareTaskAssignor(
            getClusterForTopic0(),
            getTaskTopicPartitionMapForTask0(),
            mkMap(),
            getTopologyGroupTaskMap(),
            getProcessWithNoConsumerRacks(),
            mockInternalTopicManager,
            getRackAwareEnabledConfig(assignmentStrategy),
            time
        );
        // False since process1 doesn't have rackId
        assertFalse(assignor.validClientRack());
    }

    @ParameterizedTest
    @MethodSource("paramStoreType")
    public void shouldPopulateRacksForProcess(final boolean stateful, final String assignmentStrategy) {
        setUp(stateful);
        // Throws since process1 doesn't have rackId
        final RackAwareTaskAssignor assignor = new RackAwareTaskAssignor(
            getClusterForTopic0(),
            getTaskTopicPartitionMapForTask0(),
            mkMap(),
            getTopologyGroupTaskMap(),
            getProcessRacksForProcess0(),
            mockInternalTopicManager,
            getRackAwareEnabledConfig(assignmentStrategy),
            time
        );
        final Map<ProcessId, String> racksForProcess = assignor.racksForProcess();
        assertEquals(mkMap(mkEntry(PID_1, RACK_1)), racksForProcess);
    }

    @ParameterizedTest
    @MethodSource("paramStoreType")
    public void shouldReturnInvalidClientRackWhenRackDiffersInSameProcess(final boolean stateful, final String assignmentStrategy) {
        setUp(stateful);
        final Map<ProcessId, Map<String, Optional<String>>> processRacks = new HashMap<>();

        // Different consumers in same process have different rack ID. This shouldn't happen.
        // If happens, there's a bug somewhere
        processRacks.computeIfAbsent(PID_1, k -> new HashMap<>()).put("consumer1", Optional.of("rack1"));
        processRacks.computeIfAbsent(PID_1, k -> new HashMap<>()).put("consumer2", Optional.of("rack2"));

<<<<<<< HEAD
        final RackAwareTaskAssignor assignor = new RackAwareTaskAssignor(getClusterForTopic0(), getTaskTopicPartitionMapForTask1(), getTopologyGroupTaskMap(), processRacks, mockInternalTopicManager, new AssignorConfiguration(streamsConfig.originals()).assignmentConfigs());
=======
        final RackAwareTaskAssignor assignor = new RackAwareTaskAssignor(
            getClusterForTopic0(),
            getTaskTopicPartitionMapForTask0(),
            mkMap(),
            getTopologyGroupTaskMap(),
            processRacks,
            mockInternalTopicManager,
            getRackAwareEnabledConfig(assignmentStrategy),
            time
        );
>>>>>>> 9494bebe

        assertFalse(assignor.validClientRack());
    }

<<<<<<< HEAD
    @Test
    public void enableRackAwareAssignorForActiveWithoutDescribingTopics() {
        final RackAwareTaskAssignor assignor = new RackAwareTaskAssignor(getClusterForTopic0(), getTaskTopicPartitionMapForTask1(), getTopologyGroupTaskMap(), getProcessRacksForProcess0(), mockInternalTopicManager, new AssignorConfiguration(streamsConfig.originals()).assignmentConfigs());
=======
    @ParameterizedTest
    @MethodSource("paramStoreType")
    public void shouldEnableRackAwareAssignorWithoutDescribingTopics(final boolean stateful, final String assignmentStrategy) {
        setUp(stateful);
        final RackAwareTaskAssignor assignor = new RackAwareTaskAssignor(
            getClusterForTopic0(),
            getTaskTopicPartitionMapForTask0(),
            mkMap(),
            getTopologyGroupTaskMap(),
            getProcessRacksForProcess0(),
            mockInternalTopicManager,
            getRackAwareEnabledConfig(assignmentStrategy),
            time
        );
>>>>>>> 9494bebe

        // partitionWithoutInfo00 has rackInfo in cluster metadata
        assertTrue(assignor.canEnableRackAwareAssignor());
    }

    @ParameterizedTest
    @MethodSource("paramStoreType")
    public void shouldEnableRackAwareAssignorWithCacheResult(final boolean stateful, final String assignmentStrategy) {
        setUp(stateful);
        final RackAwareTaskAssignor assignor = spy(new RackAwareTaskAssignor(
            getClusterForTopic0(),
            getTaskTopicPartitionMapForTask0(),
            mkMap(),
            getTopologyGroupTaskMap(),
            getProcessRacksForProcess0(),
            mockInternalTopicManager,
            getRackAwareEnabledConfig(assignmentStrategy),
            time
        ));

        // partitionWithoutInfo00 has rackInfo in cluster metadata
        assertTrue(assignor.canEnableRackAwareAssignor());
        verify(assignor, times(1)).populateTopicsToDescribe(anySet(), eq(false));

        // Should use cache result
        Mockito.reset(assignor);
        assertTrue(assignor.canEnableRackAwareAssignor());
        verify(assignor, never()).populateTopicsToDescribe(anySet(), eq(false));
    }

    @ParameterizedTest
    @MethodSource("paramStoreType")
    public void shouldEnableRackAwareAssignorWithDescribingTopics(final boolean stateful, final String assignmentStrategy) {
        setUp(stateful);
        final MockInternalTopicManager spyTopicManager = spy(mockInternalTopicManager);
<<<<<<< HEAD
        doReturn(Collections.singletonMap(TOPIC0, Collections.singletonList(new TopicPartitionInfo(0, node0, Arrays.asList(replicas1), Collections.emptyList())))).when(spyTopicManager).getTopicPartitionInfo(Collections.singleton(TOPIC0));

        final RackAwareTaskAssignor assignor = new RackAwareTaskAssignor(getClusterWithNoNode(), getTaskTopicPartitionMapForTask1(), getTopologyGroupTaskMap(), getProcessRacksForProcess0(), spyTopicManager, new AssignorConfiguration(streamsConfig.originals()).assignmentConfigs());
=======
        doReturn(
            Collections.singletonMap(
                TP_0_NAME,
                Collections.singletonList(
                    new TopicPartitionInfo(0, NODE_0, Arrays.asList(REPLICA_1), Collections.emptyList())
                )
            )
        ).when(spyTopicManager).getTopicPartitionInfo(Collections.singleton(TP_0_NAME));

        final RackAwareTaskAssignor assignor = new RackAwareTaskAssignor(
            getClusterWithNoNode(),
            getTaskTopicPartitionMapForTask0(),
            mkMap(),
            getTopologyGroupTaskMap(),
            getProcessRacksForProcess0(),
            spyTopicManager,
            getRackAwareEnabledConfig(assignmentStrategy),
            time
        );
>>>>>>> 9494bebe

        assertTrue(assignor.canEnableRackAwareAssignor());
    }

    @ParameterizedTest
    @MethodSource("paramStoreType")
    public void shouldEnableRackAwareAssignorWithStandbyDescribingTopics(final boolean stateful, final String assignmentStrategy) {
        setUp(stateful);
        final MockInternalTopicManager spyTopicManager = spy(mockInternalTopicManager);
        doReturn(
            Collections.singletonMap(
                TP_0_NAME,
                Collections.singletonList(
                    new TopicPartitionInfo(0, NODE_0, Arrays.asList(REPLICA_1), Collections.emptyList())
                )
            )
        ).when(spyTopicManager).getTopicPartitionInfo(Collections.singleton(TP_0_NAME));

<<<<<<< HEAD
        final RackAwareTaskAssignor assignor = new RackAwareTaskAssignor(getClusterWithNoNode(), getTaskTopicPartitionMapForTask1(), getTopologyGroupTaskMap(), getProcessRacksForProcess0(), spyTopicManager, new AssignorConfiguration(streamsConfig.originals()).assignmentConfigs());
=======
        doReturn(
            Collections.singletonMap(
                CHANGELOG_TP_0_NAME,
                Collections.singletonList(
                    new TopicPartitionInfo(0, NODE_0, Arrays.asList(REPLICA_1), Collections.emptyList())
                )
            )
        ).when(spyTopicManager).getTopicPartitionInfo(Collections.singleton(CHANGELOG_TP_0_NAME));

        final RackAwareTaskAssignor assignor = spy(new RackAwareTaskAssignor(
            getClusterWithNoNode(),
            getTaskTopicPartitionMapForTask0(),
            getTaskChangeLogTopicPartitionMapForTask0(),
            getTopologyGroupTaskMap(),
            getProcessRacksForProcess0(),
            spyTopicManager,
            getRackAwareEnabledConfigWithStandby(1, assignmentStrategy),
            time
        ));

        assertTrue(assignor.canEnableRackAwareAssignor());
        verify(assignor, times(1)).populateTopicsToDescribe(anySet(), eq(false));
        verify(assignor, times(1)).populateTopicsToDescribe(anySet(), eq(true));

        final Map<TopicPartition, Set<String>> racksForPartition = assignor.racksForPartition();
        final Map<TopicPartition, Set<String>> expected = mkMap(
            mkEntry(TP_0_0, Set.of(RACK_1, RACK_2)),
            mkEntry(CHANGELOG_TP_0_0, Set.of(RACK_1, RACK_2))
        );
        assertEquals(expected, racksForPartition);
    }

    @ParameterizedTest
    @MethodSource("paramStoreType")
    public void shouldDisableRackAwareAssignorWithStandbyDescribingTopicsFailure(final boolean stateful, final String assignmentStrategy) {
        setUp(stateful);
        final MockInternalTopicManager spyTopicManager = spy(mockInternalTopicManager);
        doReturn(
            Collections.singletonMap(
                TP_0_NAME,
                Collections.singletonList(
                    new TopicPartitionInfo(0, NODE_0, Arrays.asList(REPLICA_1), Collections.emptyList())
                )
            )
        ).when(spyTopicManager).getTopicPartitionInfo(Collections.singleton(TP_0_NAME));

        doThrow(new TimeoutException("Timeout describing topic")).when(spyTopicManager).getTopicPartitionInfo(Collections.singleton(
            CHANGELOG_TP_0_NAME));

        final RackAwareTaskAssignor assignor = spy(new RackAwareTaskAssignor(
            getClusterWithNoNode(),
            getTaskTopicPartitionMapForTask0(),
            getTaskChangeLogTopicPartitionMapForTask0(),
            getTopologyGroupTaskMap(),
            getProcessRacksForProcess0(),
            spyTopicManager,
            getRackAwareEnabledConfigWithStandby(1, assignmentStrategy),
            time
        ));

        assertFalse(assignor.canEnableRackAwareAssignor());
        verify(assignor, times(1)).populateTopicsToDescribe(anySet(), eq(false));
        verify(assignor, times(1)).populateTopicsToDescribe(anySet(), eq(true));
    }

    @ParameterizedTest
    @MethodSource("paramStoreType")
    public void shouldDisableRackAwareAssignorWithDescribingTopicsFailure(final boolean stateful, final String assignmentStrategy) {
        setUp(stateful);
        final MockInternalTopicManager spyTopicManager = spy(mockInternalTopicManager);
        doThrow(new TimeoutException("Timeout describing topic")).when(spyTopicManager).getTopicPartitionInfo(Collections.singleton(
            TP_0_NAME));

        final RackAwareTaskAssignor assignor = spy(new RackAwareTaskAssignor(
            getClusterWithNoNode(),
            getTaskTopicPartitionMapForTask0(),
            mkMap(),
            getTopologyGroupTaskMap(),
            getProcessRacksForProcess0(),
            spyTopicManager,
            getRackAwareEnabledConfig(assignmentStrategy),
            time
        ));

        assertFalse(assignor.canEnableRackAwareAssignor());
        verify(assignor, times(1)).populateTopicsToDescribe(anySet(), eq(false));
        verify(assignor, never()).populateTopicsToDescribe(anySet(), eq(true));
        assertTrue(assignor.populateTopicsToDescribe(new HashSet<>(), false));
    }

    @ParameterizedTest
    @MethodSource("paramStoreType")
    public void shouldOptimizeEmptyActiveTasks(final boolean stateful, final String assignmentStrategy) {
        setUp(stateful);
        final RackAwareTaskAssignor assignor = new RackAwareTaskAssignor(
            getClusterForAllTopics(),
            getTaskTopicPartitionMapForAllTasks(),
            mkMap(),
            getTopologyGroupTaskMap(),
            getProcessRacksForAllProcess(),
            mockInternalTopicManager,
            getRackAwareEnabledConfig(assignmentStrategy),
            time
        );

        final ClientState clientState1 = new ClientState(emptySet(), emptySet(), emptyMap(), EMPTY_CLIENT_TAGS, 1);

        clientState1.assignActiveTasks(Set.of(TASK_0_1, TASK_1_1));

        final SortedMap<ProcessId, ClientState> clientStateMap = new TreeMap<>(mkMap(
            mkEntry(PID_1, clientState1)
        ));
        final SortedSet<TaskId> taskIds = mkSortedSet();

        assertTrue(assignor.canEnableRackAwareAssignor());
        final long originalCost = assignor.activeTasksCost(taskIds, clientStateMap, trafficCost, nonOverlapCost);
        assertEquals(0, originalCost);

        final long cost = assignor.optimizeActiveTasks(taskIds, clientStateMap, trafficCost, nonOverlapCost);
        assertEquals(0, cost);

        assertEquals(Set.of(TASK_0_1, TASK_1_1), clientState1.activeTasks());
    }

    @ParameterizedTest
    @MethodSource("paramStoreType")
    public void shouldOptimizeActiveTasks(final boolean stateful, final String assignmentStrategy) {
        setUp(stateful);
        final Map<Subtopology, Set<TaskId>> tasksForTopicGroup = mkMap(
            mkEntry(new Subtopology(0, null), Set.of(TASK_0_0, TASK_0_1)),
            mkEntry(new Subtopology(1, null), Set.of(TASK_1_0, TASK_1_1))
        );
        final RackAwareTaskAssignor assignor = new RackAwareTaskAssignor(
            getClusterForAllTopics(),
            getTaskTopicPartitionMapForAllTasks(),
            mkMap(),
            tasksForTopicGroup,
            getProcessRacksForAllProcess(),
            mockInternalTopicManager,
            getRackAwareEnabledConfig(assignmentStrategy),
            time
        );

        final ClientState clientState1 = new ClientState(emptySet(), emptySet(), emptyMap(), EMPTY_CLIENT_TAGS, 1);
        final ClientState clientState2 = new ClientState(emptySet(), emptySet(), emptyMap(), EMPTY_CLIENT_TAGS, 1);
        final ClientState clientState3 = new ClientState(emptySet(), emptySet(), emptyMap(), EMPTY_CLIENT_TAGS, 1);

        clientState1.assignActiveTasks(Set.of(TASK_0_1, TASK_1_1));
        clientState2.assignActive(TASK_1_0);
        clientState3.assignActive(TASK_0_0);

        // task_0_0 has same rack as ProcessId_1
        // task_0_1 has same rack as ProcessId_2 and ProcessId_3
        // task_1_0 has same rack as ProcessId_1 and ProcessId_3
        // task_1_1 has same rack as ProcessId_2
        // Optimal assignment is ProcessId_1: {0_0, 1_0}, ProcessId_2: {1_1}, ProcessId_3: {0_1} which result in no cross rack traffic
        final SortedMap<ProcessId, ClientState> clientStateMap = new TreeMap<>(mkMap(
            mkEntry(PID_1, clientState1),
            mkEntry(PID_2, clientState2),
            mkEntry(PID_3, clientState3)
        ));
        final SortedSet<TaskId> taskIds = mkSortedSet(TASK_0_0, TASK_0_1, TASK_1_0, TASK_1_1);

        assertTrue(assignor.canEnableRackAwareAssignor());
        int expected = stateful ? 40 : 4;
        final long originalCost = assignor.activeTasksCost(taskIds, clientStateMap, trafficCost, nonOverlapCost);
        assertEquals(expected, originalCost);

        expected = stateful ? 4 : 0;
        final long cost = assignor.optimizeActiveTasks(taskIds, clientStateMap, trafficCost, nonOverlapCost);
        assertEquals(expected, cost);

        assertEquals(Set.of(TASK_0_0, TASK_1_0), clientState1.activeTasks());
        assertEquals(Set.of(TASK_1_1), clientState2.activeTasks());
        assertEquals(Set.of(TASK_0_1), clientState3.activeTasks());
    }

    @ParameterizedTest
    @MethodSource("paramStoreType")
    public void shouldOptimizeRandomActive(final boolean stateful, final String assignmentStrategy) {
        setUp(stateful);
        final int nodeSize = 30;
        final int tpSize = 40;
        final int partitionSize = 3;
        final int clientSize = 30;
        final SortedMap<TaskId, Set<TopicPartition>> taskTopicPartitionMap = getTaskTopicPartitionMap(tpSize, partitionSize, false);
        final RackAwareTaskAssignor assignor = new RackAwareTaskAssignor(
            getRandomCluster(nodeSize, tpSize, partitionSize),
            taskTopicPartitionMap,
            mkMap(),
            getTasksForTopicGroup(tpSize, partitionSize),
            getRandomProcessRacks(clientSize, nodeSize),
            mockInternalTopicManager,
            getRackAwareEnabledConfig(assignmentStrategy),
            time
        );

        final SortedSet<TaskId> taskIds = (SortedSet<TaskId>) taskTopicPartitionMap.keySet();
        final SortedMap<ProcessId, ClientState> clientStateMap = getRandomClientState(clientSize, tpSize, partitionSize, 1, taskIds);

        final Map<ProcessId, Integer> clientTaskCount = clientTaskCount(clientStateMap, ClientState::activeTaskCount);

        assertTrue(assignor.canEnableRackAwareAssignor());
        final long originalCost = assignor.activeTasksCost(taskIds, clientStateMap, trafficCost, nonOverlapCost);
        final long cost = assignor.optimizeActiveTasks(taskIds, clientStateMap, trafficCost, nonOverlapCost);
        assertThat(cost, lessThanOrEqualTo(originalCost));

        for (final Entry<ProcessId, ClientState> entry : clientStateMap.entrySet()) {
            assertEquals((int) clientTaskCount.get(entry.getKey()), entry.getValue().activeTasks().size());
        }

        if (assignmentStrategy.equals(StreamsConfig.RACK_AWARE_ASSIGNMENT_STRATEGY_BALANCE_SUBTOPOLOGY)) {
            assertBalancedTasks(clientStateMap);
        }
    }

    @ParameterizedTest
    @MethodSource("paramStoreType")
    public void shouldMaintainOriginalAssignmentForMinCost(final boolean stateful, final String assignmentStrategy) {
        setUp(stateful);
        final int nodeSize = 20;
        final int tpSize = 40;
        final int partitionSize = 3;
        final int clientSize = 30;
        final SortedMap<TaskId, Set<TopicPartition>> taskTopicPartitionMap = getTaskTopicPartitionMap(tpSize, partitionSize, false);
        final RackAwareTaskAssignor assignor = new RackAwareTaskAssignor(
            getRandomCluster(nodeSize, tpSize, partitionSize),
            taskTopicPartitionMap,
            mkMap(),
            getTasksForTopicGroup(tpSize, partitionSize),
            getRandomProcessRacks(clientSize, nodeSize),
            mockInternalTopicManager,
            getRackAwareEnabledConfig(assignmentStrategy),
            time
        );

        final SortedSet<TaskId> taskIds = (SortedSet<TaskId>) taskTopicPartitionMap.keySet();
        final SortedMap<ProcessId, ClientState> clientStateMap = getRandomClientState(clientSize, tpSize, partitionSize, 1, taskIds);

        final Map<TaskId, ProcessId> taskClientMap = new HashMap<>();
        for (final Entry<ProcessId, ClientState> entry : clientStateMap.entrySet()) {
            entry.getValue().activeTasks().forEach(t -> taskClientMap.put(t, entry.getKey()));
        }
        assertEquals(taskIds.size(), taskClientMap.size());

        // Because trafficCost is 0, original assignment should be maintained
        assertTrue(assignor.canEnableRackAwareAssignor());
        final long originalCost = assignor.activeTasksCost(taskIds, clientStateMap, 0, 1);
        assertEquals(0, originalCost);

        final long cost = assignor.optimizeActiveTasks(taskIds, clientStateMap, 0, 1);

        if (assignmentStrategy.equals(StreamsConfig.RACK_AWARE_ASSIGNMENT_STRATEGY_MIN_TRAFFIC)) {
            assertEquals(0, cost);

            // Make sure assignment doesn't change
            for (final Entry<TaskId, ProcessId> entry : taskClientMap.entrySet()) {
                final ClientState clientState = clientStateMap.get(entry.getValue());
                assertTrue(clientState.hasAssignedTask(entry.getKey()));
            }
        } else {
            // Balanced assignment recalculate the assignment using max flow first, so original assignment may not be maintained
            assertValidAssignment(0, taskIds, emptySet(), clientStateMap, new StringBuilder());
        }
    }

    @ParameterizedTest
    @MethodSource("paramStoreType")
    public void shouldOptimizeActiveTasksWithMoreClients(final boolean stateful, final String assignmentStrategy) {
        setUp(stateful);
        final Map<Subtopology, Set<TaskId>> tasksForTopicGroup = mkMap(
            mkEntry(new Subtopology(0, null), Set.of(TASK_0_0)),
            mkEntry(new Subtopology(1, null), Set.of(TASK_1_0))
        );
        final RackAwareTaskAssignor assignor = new RackAwareTaskAssignor(
            getClusterForAllTopics(),
            getTaskTopicPartitionMapForAllTasks(),
            mkMap(),
            tasksForTopicGroup,
            getProcessRacksForAllProcess(),
            mockInternalTopicManager,
            getRackAwareEnabledConfig(assignmentStrategy),
            time
        );

        final ClientState clientState1 = new ClientState(emptySet(), emptySet(), emptyMap(), EMPTY_CLIENT_TAGS, 1);
        final ClientState clientState2 = new ClientState(emptySet(), emptySet(), emptyMap(), EMPTY_CLIENT_TAGS, 1);
        final ClientState clientState3 = new ClientState(emptySet(), emptySet(), emptyMap(), EMPTY_CLIENT_TAGS, 1);

        clientState2.assignActive(TASK_1_0);
        clientState3.assignActive(TASK_0_0);

        // task_0_0 has same rack as ProcessId_1 and ProcessId_2
        // task_1_0 has same rack as ProcessId_1 and ProcessId_3
        // Optimal assignment is ProcessId_1: {}, ProcessId_2: {0_0}, ProcessId_3: {1_0} which result in no cross rack traffic
        // and keeps ProcessId_1 empty since it was originally empty
        final SortedMap<ProcessId, ClientState> clientStateMap = new TreeMap<>(mkMap(
            mkEntry(PID_1, clientState1),
            mkEntry(PID_2, clientState2),
            mkEntry(PID_3, clientState3)
        ));
        final SortedSet<TaskId> taskIds = mkSortedSet(TASK_0_0, TASK_1_0);

        assertTrue(assignor.canEnableRackAwareAssignor());
        final long originalCost = assignor.activeTasksCost(taskIds, clientStateMap, trafficCost, nonOverlapCost);
        int expected = stateful ? 20 : 2;
        assertEquals(expected, originalCost);

        expected = stateful ? 2 : 0;
        final long cost = assignor.optimizeActiveTasks(taskIds, clientStateMap, trafficCost, nonOverlapCost);
        assertEquals(expected, cost);

        // ProcessId_1 remains empty
        assertEquals(Set.of(), clientState1.activeTasks());
        assertEquals(Set.of(TASK_0_0), clientState2.activeTasks());
        assertEquals(Set.of(TASK_1_0), clientState3.activeTasks());
    }

    @ParameterizedTest
    @MethodSource("paramStoreType")
    public void shouldOptimizeActiveTasksWithMoreClientsWithMoreThanOneTask(final boolean stateful, final String assignmentStrategy) {
        setUp(stateful);
        final Map<Subtopology, Set<TaskId>> tasksForTopicGroup = mkMap(
            mkEntry(new Subtopology(0, null), Set.of(TASK_0_0, TASK_0_1)),
            mkEntry(new Subtopology(1, null), Set.of(TASK_1_0))
        );
        final RackAwareTaskAssignor assignor = new RackAwareTaskAssignor(
            getClusterForAllTopics(),
            getTaskTopicPartitionMapForAllTasks(),
            mkMap(),
            tasksForTopicGroup,
            getProcessRacksForAllProcess(),
            mockInternalTopicManager,
            getRackAwareEnabledConfig(assignmentStrategy),
            time
        );

        final ClientState clientState1 = new ClientState(emptySet(), emptySet(), emptyMap(), EMPTY_CLIENT_TAGS, 1);
        final ClientState clientState2 = new ClientState(emptySet(), emptySet(), emptyMap(), EMPTY_CLIENT_TAGS, 1);
        final ClientState clientState3 = new ClientState(emptySet(), emptySet(), emptyMap(), EMPTY_CLIENT_TAGS, 1);

        clientState2.assignActiveTasks(Set.of(TASK_0_1, TASK_1_0));
        clientState3.assignActive(TASK_0_0);

        // task_0_0 has same rack as ProcessId_1 and ProcessId_2
        // task_0_1 has same rack as ProcessId_2 and ProcessId_3
        // task_1_0 has same rack as ProcessId_1 and ProcessId_3
        // Optimal assignment is ProcessId_1: {}, ProcessId_2: {0_0, 0_1}, ProcessId_3: {1_0} which result in no cross rack traffic
        final SortedMap<ProcessId, ClientState> clientStateMap = new TreeMap<>(mkMap(
            mkEntry(PID_1, clientState1),
            mkEntry(PID_2, clientState2),
            mkEntry(PID_3, clientState3)
        ));
        final SortedSet<TaskId> taskIds = mkSortedSet(TASK_0_0, TASK_0_1, TASK_1_0);

        assertTrue(assignor.canEnableRackAwareAssignor());
        final long originalCost = assignor.activeTasksCost(taskIds, clientStateMap, trafficCost, nonOverlapCost);
        int expected = stateful ? 20 : 2;
        assertEquals(expected, originalCost);

        expected = stateful ? 2 : 0;
        final long cost = assignor.optimizeActiveTasks(taskIds, clientStateMap, trafficCost, nonOverlapCost);
        assertEquals(expected, cost);

        // Because original assignment is not balanced (3 tasks but client 0 has no task), we maintain it
        assertEquals(Set.of(), clientState1.activeTasks());
        assertEquals(Set.of(TASK_0_0, TASK_0_1), clientState2.activeTasks());
        assertEquals(Set.of(TASK_1_0), clientState3.activeTasks());
    }

    @ParameterizedTest
    @MethodSource("paramStoreType")
    public void shouldBalanceAssignmentWithMoreCost(final boolean stateful, final String assignmentStrategy) {
        setUp(stateful);
        final Map<Subtopology, Set<TaskId>> tasksForTopicGroup = mkMap(
            mkEntry(new Subtopology(0, null), Set.of(TASK_0_0, TASK_0_1)),
            mkEntry(new Subtopology(1, null), Set.of(TASK_1_1))
        );
        final RackAwareTaskAssignor assignor = new RackAwareTaskAssignor(
            getClusterForAllTopics(),
            getTaskTopicPartitionMapForAllTasks(),
            mkMap(),
            tasksForTopicGroup,
            getProcessRacksForAllProcess(),
            mockInternalTopicManager,
            getRackAwareEnabledConfig(assignmentStrategy),
            time
        );
>>>>>>> 9494bebe

        final ClientState clientState1 = new ClientState(emptySet(), emptySet(), emptyMap(), EMPTY_CLIENT_TAGS, 1);
        final ClientState clientState2 = new ClientState(emptySet(), emptySet(), emptyMap(), EMPTY_CLIENT_TAGS, 1);

        clientState1.assignActiveTasks(Set.of(TASK_0_0, TASK_1_1));
        clientState2.assignActive(TASK_0_1);

        // task_0_0 has same rack as ProcessId_2
        // task_0_1 has same rack as ProcessId_2
        // task_1_1 has same rack as ProcessId_2
        // ProcessId_5 is not in same rack as any task
        final SortedMap<ProcessId, ClientState> clientStateMap = new TreeMap<>(mkMap(
            mkEntry(PID_2, clientState1),
            mkEntry(PID_5, clientState2)
        ));
        final SortedSet<TaskId> taskIds = mkSortedSet(TASK_0_0, TASK_0_1, TASK_1_1);

        assertTrue(assignor.canEnableRackAwareAssignor());
        final int expectedCost = stateful ? 10 : 1;
        final long originalCost = assignor.activeTasksCost(taskIds, clientStateMap, trafficCost, nonOverlapCost);
        assertEquals(expectedCost, originalCost);

        final long cost = assignor.optimizeActiveTasks(taskIds, clientStateMap, trafficCost, nonOverlapCost);
        assertEquals(expectedCost, cost);

        if (stateful || assignmentStrategy.equals(StreamsConfig.RACK_AWARE_ASSIGNMENT_STRATEGY_MIN_TRAFFIC)) {
            // Even though assigning all tasks to ProcessId_2 will result in min cost, but it's not balanced
            // assignment. That's why TASK_0_1 is still assigned to ProcessId_5
            assertEquals(Set.of(TASK_0_0, TASK_1_1), clientState1.activeTasks());
            assertEquals(Set.of(TASK_0_1), clientState2.activeTasks());
        } else {
            assertEquals(Set.of(TASK_0_0, TASK_0_1), clientState1.activeTasks());
            assertEquals(Set.of(TASK_1_1), clientState2.activeTasks());
        }
    }

    @ParameterizedTest
    @MethodSource("paramStoreType")
    public void shouldThrowIfMissingCallcanEnableRackAwareAssignor(final boolean stateful, final String assignmentStrategy) {
        setUp(stateful);
        final RackAwareTaskAssignor assignor = new RackAwareTaskAssignor(
            getClusterForAllTopics(),
            getTaskTopicPartitionMapForAllTasks(),
            mkMap(),
            getTopologyGroupTaskMap(),
            getProcessRacksForAllProcess(),
            mockInternalTopicManager,
            getRackAwareEnabledConfig(assignmentStrategy),
            time
        );

        final ClientState clientState1 = new ClientState(emptySet(), emptySet(), emptyMap(), EMPTY_CLIENT_TAGS, 1);
        final ClientState clientState2 = new ClientState(emptySet(), emptySet(), emptyMap(), EMPTY_CLIENT_TAGS, 1);

        clientState1.assignActiveTasks(Set.of(TASK_0_0, TASK_1_1));
        clientState2.assignActive(TASK_0_1);

        final SortedMap<ProcessId, ClientState> clientStateMap = new TreeMap<>(mkMap(
            mkEntry(PID_2, clientState1),
            mkEntry(PID_5, clientState2)
        ));
        final SortedSet<TaskId> taskIds = mkSortedSet(TASK_0_0, TASK_0_1, TASK_1_1);
        final Exception exception = assertThrows(IllegalStateException.class,
            () -> assignor.optimizeActiveTasks(taskIds, clientStateMap, trafficCost, nonOverlapCost));
        Assertions.assertEquals("TopicPartition topic0-0 has no rack information. "
            + "Maybe forgot to call canEnableRackAwareAssignor first", exception.getMessage());
    }

    @ParameterizedTest
    @MethodSource("paramStoreType")
    public void shouldThrowIfTaskInMultipleClients(final boolean stateful, final String assignmentStrategy) {
        setUp(stateful);
        final RackAwareTaskAssignor assignor = new RackAwareTaskAssignor(
            getClusterForAllTopics(),
            getTaskTopicPartitionMapForAllTasks(),
            mkMap(),
            getTopologyGroupTaskMap(),
            getProcessRacksForAllProcess(),
            mockInternalTopicManager,
            getRackAwareEnabledConfig(assignmentStrategy),
            time
        );

        final ClientState clientState1 = new ClientState(emptySet(), emptySet(), emptyMap(), EMPTY_CLIENT_TAGS, 1);
        final ClientState clientState2 = new ClientState(emptySet(), emptySet(), emptyMap(), EMPTY_CLIENT_TAGS, 1);

        clientState1.assignActiveTasks(Set.of(TASK_0_0, TASK_1_1));
        clientState2.assignActiveTasks(Set.of(TASK_0_1, TASK_1_1));

        final SortedMap<ProcessId, ClientState> clientStateMap = new TreeMap<>(mkMap(
            mkEntry(PID_2, clientState1),
            mkEntry(PID_5, clientState2)
        ));
        final SortedSet<TaskId> taskIds = mkSortedSet(TASK_0_0, TASK_0_1, TASK_1_1);
        assertTrue(assignor.canEnableRackAwareAssignor());
        final Exception exception = assertThrows(IllegalArgumentException.class,
            () -> assignor.optimizeActiveTasks(taskIds, clientStateMap, trafficCost, nonOverlapCost));
        Assertions.assertEquals(
            "Task 1_1 assigned to multiple clients 00000000-0000-0000-0000-000000000005, "
                + "00000000-0000-0000-0000-000000000002", exception.getMessage());
    }

    @ParameterizedTest
    @MethodSource("paramStoreType")
    public void shouldThrowIfTaskMissingInClients(final boolean stateful, final String assignmentStrategy) {
        setUp(stateful);
        final RackAwareTaskAssignor assignor = new RackAwareTaskAssignor(
            getClusterForAllTopics(),
            getTaskTopicPartitionMapForAllTasks(),
            mkMap(),
            getTopologyGroupTaskMap(),
            getProcessRacksForAllProcess(),
            mockInternalTopicManager,
            getRackAwareEnabledConfig(assignmentStrategy),
            time
        );

        final ClientState clientState1 = new ClientState(emptySet(), emptySet(), emptyMap(), EMPTY_CLIENT_TAGS, 1);
        final ClientState clientState2 = new ClientState(emptySet(), emptySet(), emptyMap(), EMPTY_CLIENT_TAGS, 1);

        clientState1.assignActiveTasks(Set.of(TASK_0_0, TASK_1_1));
        clientState2.assignActive(TASK_0_1);

        final SortedMap<ProcessId, ClientState> clientStateMap = new TreeMap<>(mkMap(
            mkEntry(PID_2, clientState1),
            mkEntry(PID_5, clientState2)
        ));
        final SortedSet<TaskId> taskIds = mkSortedSet(TASK_0_0, TASK_0_1, TASK_1_0, TASK_1_1);
        assertTrue(assignor.canEnableRackAwareAssignor());
        final Exception exception = assertThrows(IllegalArgumentException.class,
            () -> assignor.optimizeActiveTasks(taskIds, clientStateMap, trafficCost, nonOverlapCost));
        Assertions.assertEquals(
            "Task 1_0 not assigned to any client", exception.getMessage());
    }

    @ParameterizedTest
    @MethodSource("paramStoreType")
    public void shouldNotCrashForEmptyStandby(final boolean stateful, final String assignmentStrategy) {
        setUp(stateful);
        final RackAwareTaskAssignor assignor = new RackAwareTaskAssignor(
            getClusterForAllTopics(),
            getTaskTopicPartitionMapForAllTasks(),
            mkMap(),
            getTopologyGroupTaskMap(),
            getProcessRacksForAllProcess(),
            mockInternalTopicManagerForChangelog(),
            getRackAwareEnabledConfigWithStandby(1, assignmentStrategy),
            time
        );

        final ClientState clientState1 = new ClientState(emptySet(), emptySet(), emptyMap(), EMPTY_CLIENT_TAGS, 1,
            PID_1
        );
        final ClientState clientState2 = new ClientState(emptySet(), emptySet(), emptyMap(), EMPTY_CLIENT_TAGS, 1,
            PID_2
        );
        final ClientState clientState3 = new ClientState(emptySet(), emptySet(), emptyMap(), EMPTY_CLIENT_TAGS, 1,
            PID_3
        );

        clientState1.assignActiveTasks(Set.of(TASK_0_1, TASK_1_1));
        clientState2.assignActive(TASK_1_0);
        clientState3.assignActive(TASK_0_0);

        final SortedMap<ProcessId, ClientState> clientStateMap = new TreeMap<>(mkMap(
            mkEntry(PID_1, clientState1),
            mkEntry(PID_2, clientState2),
            mkEntry(PID_3, clientState3)
        ));

        final long originalCost = assignor.standByTasksCost(new TreeSet<>(), clientStateMap, 10, 1);
        assertEquals(0, originalCost);

        final long cost = assignor.optimizeStandbyTasks(clientStateMap, 10, 1,
            (source, destination, task, clientStates) -> true);
        assertEquals(0, cost);
    }

    @ParameterizedTest
    @MethodSource("paramStoreType")
    public void shouldOptimizeStandbyTasksWhenTasksAllMovable(final boolean stateful, final String assignmentStrategy) {
        setUp(stateful);
        final int replicaCount = 2;
        final RackAwareTaskAssignor assignor = new RackAwareTaskAssignor(
            getClusterForAllTopics(),
            getTaskTopicPartitionMapForAllTasks(),
            getTaskChangelogMapForAllTasks(),
            getTopologyGroupTaskMap(),
            getProcessRacksForAllProcess(),
            mockInternalTopicManagerForChangelog(),
            getRackAwareEnabledConfigWithStandby(replicaCount, assignmentStrategy),
            time
        );

        final ClientState clientState1 = new ClientState(emptySet(), emptySet(), emptyMap(), EMPTY_CLIENT_TAGS, 1,
            PID_1
        );
        final ClientState clientState2 = new ClientState(emptySet(), emptySet(), emptyMap(), EMPTY_CLIENT_TAGS, 1,
            PID_2
        );
        final ClientState clientState3 = new ClientState(emptySet(), emptySet(), emptyMap(), EMPTY_CLIENT_TAGS, 1,
            PID_3
        );
        final ClientState clientState4 = new ClientState(emptySet(), emptySet(), emptyMap(), EMPTY_CLIENT_TAGS, 1,
            PID_4
        );
        final ClientState clientState5 = new ClientState(emptySet(), emptySet(), emptyMap(), EMPTY_CLIENT_TAGS, 1,
            PID_6
        );
        final ClientState clientState6 = new ClientState(emptySet(), emptySet(), emptyMap(), EMPTY_CLIENT_TAGS, 1,
            PID_7
        );

        final SortedMap<ProcessId, ClientState> clientStateMap = new TreeMap<>(mkMap(
            mkEntry(PID_1, clientState1),
            mkEntry(PID_2, clientState2),
            mkEntry(PID_3, clientState3),
            mkEntry(PID_4, clientState4),
            mkEntry(PID_6, clientState5),
            mkEntry(PID_7, clientState6)
        ));

        clientState1.assignActive(TASK_0_0);
        clientState2.assignActive(TASK_0_1);
        clientState3.assignActive(TASK_1_0);
        clientState4.assignActive(TASK_1_1);
        clientState5.assignActive(TASK_0_2);
        clientState6.assignActive(TASK_1_2);

        clientState1.assignStandbyTasks(Set.of(TASK_0_1, TASK_1_1)); // Cost 10
        clientState2.assignStandbyTasks(Set.of(TASK_0_0, TASK_1_0)); // Cost 10
        clientState3.assignStandbyTasks(Set.of(TASK_0_0, TASK_0_2)); // Cost 20
        clientState4.assignStandbyTasks(Set.of(TASK_0_1, TASK_1_2)); // Cost 10
        clientState5.assignStandbyTasks(Set.of(TASK_1_0, TASK_1_2)); // Cost 10
        clientState6.assignStandbyTasks(Set.of(TASK_0_2, TASK_1_1)); // Cost 10

        final SortedSet<TaskId> taskIds = new TreeSet<>(Set.of(TASK_0_0, TASK_0_1, TASK_0_2, TASK_1_0, TASK_1_1, TASK_1_2));
        final Map<ProcessId, Integer> standbyTaskCount = clientTaskCount(clientStateMap, ClientState::standbyTaskCount);

        assertTrue(assignor.canEnableRackAwareAssignor());
        verifyStandbySatisfyRackReplica(taskIds, assignor.racksForProcess(), clientStateMap, replicaCount, false, null);

        final long originalCost = assignor.standByTasksCost(taskIds, clientStateMap, 10, 1);
        assertEquals(60, originalCost);

        // Task can be moved anywhere so cost can be reduced to 30 compared to in shouldOptimizeStandbyTasksWithMovingConstraint it
        // can only be reduced to 50 since there are moving constraints
        final long cost = assignor.optimizeStandbyTasks(clientStateMap, 10, 1,
            (source, destination, task, clients) -> true);
        assertEquals(20, cost);
        // Don't validate tasks in different racks after moving
        verifyStandbySatisfyRackReplica(taskIds, assignor.racksForProcess(), clientStateMap, replicaCount, true, standbyTaskCount);
    }

    @ParameterizedTest
    @MethodSource("paramStoreType")
    public void shouldOptimizeStandbyTasksWithMovingConstraint(final boolean stateful, final String assignmentStrategy) {
        setUp(stateful);
        final int replicaCount = 2;
        final AssignmentConfigs assignorConfiguration = getRackAwareEnabledConfigWithStandby(replicaCount, assignmentStrategy);
        final RackAwareTaskAssignor assignor = new RackAwareTaskAssignor(
            getClusterForAllTopics(),
            getTaskTopicPartitionMapForAllTasks(),
            getTaskChangelogMapForAllTasks(),
            getTopologyGroupTaskMap(),
            getProcessRacksForAllProcess(),
            mockInternalTopicManagerForChangelog(),
            assignorConfiguration,
            time
        );

        final ClientState clientState1 = new ClientState(emptySet(), emptySet(), emptyMap(), EMPTY_CLIENT_TAGS, 1,
            PID_1
        );
        final ClientState clientState2 = new ClientState(emptySet(), emptySet(), emptyMap(), EMPTY_CLIENT_TAGS, 1,
            PID_2
        );
        final ClientState clientState3 = new ClientState(emptySet(), emptySet(), emptyMap(), EMPTY_CLIENT_TAGS, 1,
            PID_3
        );
        final ClientState clientState4 = new ClientState(emptySet(), emptySet(), emptyMap(), EMPTY_CLIENT_TAGS, 1,
            PID_4
        );
        final ClientState clientState5 = new ClientState(emptySet(), emptySet(), emptyMap(), EMPTY_CLIENT_TAGS, 1,
            PID_6
        );
        final ClientState clientState6 = new ClientState(emptySet(), emptySet(), emptyMap(), EMPTY_CLIENT_TAGS, 1,
            PID_7
        );

        final SortedMap<ProcessId, ClientState> clientStateMap = new TreeMap<>(mkMap(
            mkEntry(PID_1, clientState1),
            mkEntry(PID_2, clientState2),
            mkEntry(PID_3, clientState3),
            mkEntry(PID_4, clientState4),
            mkEntry(PID_6, clientState5),
            mkEntry(PID_7, clientState6)
        ));

        clientState1.assignActive(TASK_0_0);
        clientState2.assignActive(TASK_0_1);
        clientState3.assignActive(TASK_1_0);
        clientState4.assignActive(TASK_1_1);
        clientState5.assignActive(TASK_0_2);
        clientState6.assignActive(TASK_1_2);

        clientState1.assignStandbyTasks(Set.of(TASK_0_1, TASK_1_1)); // Cost 10
        clientState2.assignStandbyTasks(Set.of(TASK_0_0, TASK_1_0)); // Cost 10
        clientState3.assignStandbyTasks(Set.of(TASK_0_0, TASK_0_2)); // Cost 20
        clientState4.assignStandbyTasks(Set.of(TASK_0_1, TASK_1_2)); // Cost 10
        clientState5.assignStandbyTasks(Set.of(TASK_1_0, TASK_1_2)); // Cost 10
        clientState6.assignStandbyTasks(Set.of(TASK_0_2, TASK_1_1)); // Cost 10

        final SortedSet<TaskId> taskIds = new TreeSet<>(Set.of(TASK_0_0, TASK_0_1, TASK_0_2, TASK_1_0, TASK_1_1, TASK_1_2));
        final Map<ProcessId, Integer> standbyTaskCount = clientTaskCount(clientStateMap, ClientState::standbyTaskCount);

        assertTrue(assignor.canEnableRackAwareAssignor());
        verifyStandbySatisfyRackReplica(taskIds, assignor.racksForProcess(), clientStateMap, replicaCount, false, null);

        final long originalCost = assignor.standByTasksCost(taskIds, clientStateMap, 10, 1);
        assertEquals(60, originalCost);

        final StandbyTaskAssignor standbyTaskAssignor = StandbyTaskAssignorFactory.create(assignorConfiguration, assignor);
        assertInstanceOf(ClientTagAwareStandbyTaskAssignor.class, standbyTaskAssignor);
        final long cost = assignor.optimizeStandbyTasks(clientStateMap, 10, 1,
            standbyTaskAssignor::isAllowedTaskMovement);
        assertEquals(50, cost);
        // Validate tasks in different racks after moving
        verifyStandbySatisfyRackReplica(taskIds, assignor.racksForProcess(), clientStateMap, replicaCount, false, standbyTaskCount);
    }

    @ParameterizedTest
    @MethodSource("paramStoreType")
    public void shouldOptimizeRandomStandby(final boolean stateful, final String assignmentStrategy) {
        setUp(stateful);
        final int nodeSize = 50;
        final int tpSize = 60;
        final int partionSize = 3;
        final int clientSize = 50;
        final int replicaCount = 3;
        final int maxCapacity = 3;
        final SortedMap<TaskId, Set<TopicPartition>> taskTopicPartitionMap = getTaskTopicPartitionMap(
            tpSize, partionSize, false);
        final AssignmentConfigs assignorConfiguration = getRackAwareEnabledConfigWithStandby(replicaCount, assignmentStrategy);

        final RackAwareTaskAssignor assignor = new RackAwareTaskAssignor(
            getRandomCluster(nodeSize, tpSize, partionSize),
            taskTopicPartitionMap,
            getTaskTopicPartitionMap(tpSize, partionSize, true),
            getTopologyGroupTaskMap(),
            getRandomProcessRacks(clientSize, nodeSize),
            mockInternalTopicManagerForRandomChangelog(nodeSize, tpSize, partionSize),
            assignorConfiguration,
            time
        );

        final SortedSet<TaskId> taskIds = (SortedSet<TaskId>) taskTopicPartitionMap.keySet();
        final SortedMap<ProcessId, ClientState> clientStateMap = getRandomClientState(clientSize,
            tpSize, partionSize, maxCapacity, taskIds);

        final StandbyTaskAssignor standbyTaskAssignor = StandbyTaskAssignorFactory.create(
            assignorConfiguration, assignor);
        assertInstanceOf(ClientTagAwareStandbyTaskAssignor.class, standbyTaskAssignor);
        // Get a standby assignment
        standbyTaskAssignor.assign(clientStateMap, taskIds, taskIds, assignorConfiguration);
        final Map<ProcessId, Integer> standbyTaskCount = clientTaskCount(clientStateMap,
            ClientState::standbyTaskCount);

        assertTrue(assignor.canEnableRackAwareAssignor());
        verifyStandbySatisfyRackReplica(taskIds, assignor.racksForProcess(), clientStateMap,
            replicaCount, false, null);

        final long originalCost = assignor.standByTasksCost(taskIds, clientStateMap, 10, 1);
        assertThat(originalCost, greaterThanOrEqualTo(0L));

        final long cost = assignor.optimizeStandbyTasks(clientStateMap, 10, 1,
            standbyTaskAssignor::isAllowedTaskMovement);
        assertThat(cost, lessThanOrEqualTo(originalCost));
        // Validate tasks in different racks after moving
        verifyStandbySatisfyRackReplica(taskIds, assignor.racksForProcess(), clientStateMap,
            replicaCount, false, standbyTaskCount);
    }

    private Cluster getClusterForTopic0() {
<<<<<<< HEAD
        return new Cluster("cluster", new HashSet<>(Arrays.asList(node0, node1, node2)), new HashSet<>(Arrays.asList(partitionInfo00, partitionInfo01)), Collections.emptySet(), Collections.emptySet());
    }

    private Cluster getClusterWithPartitionMissingRack() {
        final Node[] nodeMissingRack = new Node[]{node0, noRackNode};
        final PartitionInfo partitionInfoMissingNode = new PartitionInfo(TOPIC0, 0, node0, nodeMissingRack, nodeMissingRack);
        return new Cluster("cluster", new HashSet<>(Arrays.asList(node0, node1, node2)), new HashSet<>(Arrays.asList(partitionInfoMissingNode, partitionInfo01)), Collections.emptySet(), Collections.emptySet());
=======
        return new Cluster(
            "cluster",
            Set.of(NODE_0, NODE_1, NODE_2),
            Set.of(PI_0_0, PI_0_1),
            Collections.emptySet(),
            Collections.emptySet()
        );
    }

    private Cluster getClusterWithPartitionMissingRack() {
        final Node[] nodeMissingRack = new Node[]{NODE_0, NO_RACK_NODE};
        final PartitionInfo partitionInfoMissingNode = new PartitionInfo(TP_0_NAME, 0, NODE_0, nodeMissingRack, nodeMissingRack);
        return new Cluster(
            "cluster",
            Set.of(NODE_0, NODE_1, NODE_2),
            Set.of(partitionInfoMissingNode, PI_0_1),
            Collections.emptySet(),
            Collections.emptySet()
        );
>>>>>>> 9494bebe
    }

    private Cluster getClusterWithNoNode() {
        final PartitionInfo noNodeInfo = new PartitionInfo(TP_0_NAME, 0, null, new Node[0], new Node[0]);

<<<<<<< HEAD
        return new Cluster("cluster", new HashSet<>(Arrays.asList(node0, node1, node2, Node.noNode())), // mockClientSupplier.setCluster requires noNode
                Collections.singleton(noNodeInfo), Collections.emptySet(), Collections.emptySet());
=======
        return new Cluster(
            "cluster",
            Set.of(NODE_0, NODE_1, NODE_2, Node.noNode()), // mockClientSupplier.setCluster requires noNode
            Collections.singleton(noNodeInfo),
            Collections.emptySet(),
            Collections.emptySet()
        );
>>>>>>> 9494bebe
    }

    private Map<ProcessId, Map<String, Optional<String>>> getProcessRacksForProcess0() {
        return getProcessRacksForProcess0(false);
    }

    private Map<ProcessId, Map<String, Optional<String>>> getProcessRacksForProcess0(final boolean missingRack) {
        final Map<ProcessId, Map<String, Optional<String>>> processRacks = new HashMap<>();
        final Optional<String> rack = missingRack ? Optional.empty() : Optional.of("rack1");
        processRacks.put(PID_1, Collections.singletonMap("consumer1", rack));
        return processRacks;
    }

    private Map<ProcessId, Map<String, Optional<String>>> getProcessWithNoConsumerRacks() {
        return mkMap(
            mkEntry(PID_1, mkMap())
        );
    }

    private Map<TaskId, Set<TopicPartition>> getTaskTopicPartitionMapForTask0() {
        return getTaskTopicPartitionMapForTask0(false);
    }

    private Map<TaskId, Set<TopicPartition>> getTaskChangeLogTopicPartitionMapForTask0() {
        return mkMap(
            mkEntry(TASK_0_0, Set.of(CHANGELOG_TP_0_0))
        );
    }

    private Map<TaskId, Set<TopicPartition>> getTaskTopicPartitionMapForTask0(final boolean extraTopic) {
        final Set<TopicPartition> topicPartitions = new HashSet<>();
        topicPartitions.add(TP_0_0);
        if (extraTopic) {
            topicPartitions.add(TP_1_0);
        }
        return Collections.singletonMap(TASK_0_0, topicPartitions);
    }
}<|MERGE_RESOLUTION|>--- conflicted
+++ resolved
@@ -16,15 +16,11 @@
  */
 package org.apache.kafka.streams.processor.internals.assignment;
 
-<<<<<<< HEAD
-import org.apache.kafka.common.*;
-=======
 import org.apache.kafka.common.Cluster;
 import org.apache.kafka.common.Node;
 import org.apache.kafka.common.PartitionInfo;
 import org.apache.kafka.common.TopicPartition;
 import org.apache.kafka.common.TopicPartitionInfo;
->>>>>>> 9494bebe
 import org.apache.kafka.common.errors.TimeoutException;
 import org.apache.kafka.common.utils.MockTime;
 import org.apache.kafka.streams.StreamsConfig;
@@ -34,28 +30,6 @@
 import org.apache.kafka.streams.processor.internals.TopologyMetadata.Subtopology;
 import org.apache.kafka.test.MockClientSupplier;
 import org.apache.kafka.test.MockInternalTopicManager;
-<<<<<<< HEAD
-import org.junit.Test;
-
-import java.util.*;
-
-import static org.junit.Assert.assertFalse;
-import static org.junit.Assert.assertTrue;
-import static org.mockito.Mockito.*;
-
-public class RackAwareTaskAssignorTest {
-    private final static String TOPIC0 = "topic0";
-    private final static String TOPIC1 = "topic1";
-    private static final String USER_END_POINT = "localhost:8080";
-    private static final String APPLICATION_ID = "stream-partition-assignor-test";
-
-    private final Node node0 = new Node(0, "node0", 1, "rack1");
-    private final Node node1 = new Node(1, "node1", 1, "rack2");
-    private final Node node2 = new Node(2, "node2", 1, "rack3");
-    private final Node noRackNode = new Node(3, "node3", 1);
-    private final Node[] replicas1 = new Node[]{node0, node1};
-    private final Node[] replicas2 = new Node[]{node1, node2};
-=======
 
 import org.junit.jupiter.api.Assertions;
 import org.junit.jupiter.params.ParameterizedTest;
@@ -63,7 +37,6 @@
 import org.junit.jupiter.params.provider.MethodSource;
 import org.junit.jupiter.params.provider.ValueSource;
 import org.mockito.Mockito;
->>>>>>> 9494bebe
 
 import java.util.Arrays;
 import java.util.Collections;
@@ -79,10 +52,6 @@
 import java.util.TreeSet;
 import java.util.stream.Stream;
 
-<<<<<<< HEAD
-    private final UUID process0UUID = UUID.randomUUID();
-    private final UUID process1UUID = UUID.randomUUID();
-=======
 import static java.util.Collections.emptyMap;
 import static java.util.Collections.emptySet;
 import static org.apache.kafka.common.utils.Utils.mkEntry;
@@ -149,7 +118,6 @@
 import static org.mockito.Mockito.spy;
 import static org.mockito.Mockito.times;
 import static org.mockito.Mockito.verify;
->>>>>>> 9494bebe
 
 public class RackAwareTaskAssignorTest {
 
@@ -157,30 +125,6 @@
     private final StreamsConfig streamsConfig = new StreamsConfig(configProps(StreamsConfig.RACK_AWARE_ASSIGNMENT_STRATEGY_MIN_TRAFFIC));
     private final MockClientSupplier mockClientSupplier = new MockClientSupplier();
 
-<<<<<<< HEAD
-    private final MockInternalTopicManager mockInternalTopicManager = new MockInternalTopicManager(time, streamsConfig, mockClientSupplier.restoreConsumer, false);
-
-    private Map<String, Object> configProps() {
-        final Map<String, Object> configurationMap = new HashMap<>();
-        configurationMap.put(StreamsConfig.APPLICATION_ID_CONFIG, APPLICATION_ID);
-        configurationMap.put(StreamsConfig.BOOTSTRAP_SERVERS_CONFIG, USER_END_POINT);
-
-        final ReferenceContainer referenceContainer = new ReferenceContainer();
-        /*
-        referenceContainer.mainConsumer = consumer;
-        referenceContainer.adminClient = adminClient;
-        referenceContainer.taskManager = taskManager;
-        referenceContainer.streamsMetadataState = streamsMetadataState;
-        referenceContainer.time = time;
-        */
-        configurationMap.put(InternalConfig.REFERENCE_CONTAINER_PARTITION_ASSIGNOR, referenceContainer);
-        return configurationMap;
-    }
-
-    @Test
-    public void disableActiveSinceMissingClusterInfo() {
-        final RackAwareTaskAssignor assignor = new RackAwareTaskAssignor(getClusterForTopic0(), getTaskTopicPartitionMapForTask1(true), getTopologyGroupTaskMap(), getProcessRacksForProcess0(), mockInternalTopicManager, new AssignorConfiguration(streamsConfig.originals()).assignmentConfigs());
-=======
     private int trafficCost;
     private int nonOverlapCost;
 
@@ -239,7 +183,6 @@
             getRackAwareDisabledConfig(),
             time
         ));
->>>>>>> 9494bebe
 
         // False since partitionWithoutInfo10 is missing in cluster metadata
         assertFalse(assignor.canEnableRackAwareAssignor());
@@ -247,11 +190,6 @@
         verify(assignor, never()).populateTopicsToDescribe(anySet(), eq(true));
     }
 
-<<<<<<< HEAD
-    @Test
-    public void disableActiveSinceRackMissingInNode() {
-        final RackAwareTaskAssignor assignor = new RackAwareTaskAssignor(getClusterWithPartitionMissingRack(), getTaskTopicPartitionMapForTask1(), getTopologyGroupTaskMap(), getProcessRacksForProcess0(), mockInternalTopicManager, new AssignorConfiguration(streamsConfig.originals()).assignmentConfigs());
-=======
     @ParameterizedTest
     @MethodSource("paramStoreType")
     public void shouldDisableActiveWhenMissingClusterInfo(final boolean stateful, final String assignmentStrategy) {
@@ -288,7 +226,6 @@
             getRackAwareEnabledConfig(assignmentStrategy),
             time
         ));
->>>>>>> 9494bebe
 
         // False since nodeMissingRack has one node which doesn't have rack
         assertFalse(assignor.canEnableRackAwareAssignor());
@@ -297,11 +234,6 @@
         assertFalse(assignor.populateTopicsToDescribe(new HashSet<>(), false));
     }
 
-<<<<<<< HEAD
-    @Test
-    public void disableActiveSinceRackMissingInClient() {
-        final RackAwareTaskAssignor assignor = new RackAwareTaskAssignor(getClusterForTopic0(), getTaskTopicPartitionMapForTask1(), getTopologyGroupTaskMap(), getProcessRacksForProcess0(true), mockInternalTopicManager, new AssignorConfiguration(streamsConfig.originals()).assignmentConfigs());
-=======
     @ParameterizedTest
     @MethodSource("paramStoreType")
     public void shouldReturnInvalidClientRackWhenRackMissingInClientConsumer(final boolean stateful, final String assignmentStrategy) {
@@ -319,7 +251,6 @@
         // False since process1 doesn't have rackId
         assertFalse(assignor.validClientRack());
     }
->>>>>>> 9494bebe
 
     @ParameterizedTest
     @MethodSource("paramStoreType")
@@ -369,9 +300,6 @@
         processRacks.computeIfAbsent(PID_1, k -> new HashMap<>()).put("consumer1", Optional.of("rack1"));
         processRacks.computeIfAbsent(PID_1, k -> new HashMap<>()).put("consumer2", Optional.of("rack2"));
 
-<<<<<<< HEAD
-        final RackAwareTaskAssignor assignor = new RackAwareTaskAssignor(getClusterForTopic0(), getTaskTopicPartitionMapForTask1(), getTopologyGroupTaskMap(), processRacks, mockInternalTopicManager, new AssignorConfiguration(streamsConfig.originals()).assignmentConfigs());
-=======
         final RackAwareTaskAssignor assignor = new RackAwareTaskAssignor(
             getClusterForTopic0(),
             getTaskTopicPartitionMapForTask0(),
@@ -382,16 +310,10 @@
             getRackAwareEnabledConfig(assignmentStrategy),
             time
         );
->>>>>>> 9494bebe
 
         assertFalse(assignor.validClientRack());
     }
 
-<<<<<<< HEAD
-    @Test
-    public void enableRackAwareAssignorForActiveWithoutDescribingTopics() {
-        final RackAwareTaskAssignor assignor = new RackAwareTaskAssignor(getClusterForTopic0(), getTaskTopicPartitionMapForTask1(), getTopologyGroupTaskMap(), getProcessRacksForProcess0(), mockInternalTopicManager, new AssignorConfiguration(streamsConfig.originals()).assignmentConfigs());
-=======
     @ParameterizedTest
     @MethodSource("paramStoreType")
     public void shouldEnableRackAwareAssignorWithoutDescribingTopics(final boolean stateful, final String assignmentStrategy) {
@@ -406,7 +328,6 @@
             getRackAwareEnabledConfig(assignmentStrategy),
             time
         );
->>>>>>> 9494bebe
 
         // partitionWithoutInfo00 has rackInfo in cluster metadata
         assertTrue(assignor.canEnableRackAwareAssignor());
@@ -440,40 +361,6 @@
     @ParameterizedTest
     @MethodSource("paramStoreType")
     public void shouldEnableRackAwareAssignorWithDescribingTopics(final boolean stateful, final String assignmentStrategy) {
-        setUp(stateful);
-        final MockInternalTopicManager spyTopicManager = spy(mockInternalTopicManager);
-<<<<<<< HEAD
-        doReturn(Collections.singletonMap(TOPIC0, Collections.singletonList(new TopicPartitionInfo(0, node0, Arrays.asList(replicas1), Collections.emptyList())))).when(spyTopicManager).getTopicPartitionInfo(Collections.singleton(TOPIC0));
-
-        final RackAwareTaskAssignor assignor = new RackAwareTaskAssignor(getClusterWithNoNode(), getTaskTopicPartitionMapForTask1(), getTopologyGroupTaskMap(), getProcessRacksForProcess0(), spyTopicManager, new AssignorConfiguration(streamsConfig.originals()).assignmentConfigs());
-=======
-        doReturn(
-            Collections.singletonMap(
-                TP_0_NAME,
-                Collections.singletonList(
-                    new TopicPartitionInfo(0, NODE_0, Arrays.asList(REPLICA_1), Collections.emptyList())
-                )
-            )
-        ).when(spyTopicManager).getTopicPartitionInfo(Collections.singleton(TP_0_NAME));
-
-        final RackAwareTaskAssignor assignor = new RackAwareTaskAssignor(
-            getClusterWithNoNode(),
-            getTaskTopicPartitionMapForTask0(),
-            mkMap(),
-            getTopologyGroupTaskMap(),
-            getProcessRacksForProcess0(),
-            spyTopicManager,
-            getRackAwareEnabledConfig(assignmentStrategy),
-            time
-        );
->>>>>>> 9494bebe
-
-        assertTrue(assignor.canEnableRackAwareAssignor());
-    }
-
-    @ParameterizedTest
-    @MethodSource("paramStoreType")
-    public void shouldEnableRackAwareAssignorWithStandbyDescribingTopics(final boolean stateful, final String assignmentStrategy) {
         setUp(stateful);
         final MockInternalTopicManager spyTopicManager = spy(mockInternalTopicManager);
         doReturn(
@@ -485,44 +372,23 @@
             )
         ).when(spyTopicManager).getTopicPartitionInfo(Collections.singleton(TP_0_NAME));
 
-<<<<<<< HEAD
-        final RackAwareTaskAssignor assignor = new RackAwareTaskAssignor(getClusterWithNoNode(), getTaskTopicPartitionMapForTask1(), getTopologyGroupTaskMap(), getProcessRacksForProcess0(), spyTopicManager, new AssignorConfiguration(streamsConfig.originals()).assignmentConfigs());
-=======
-        doReturn(
-            Collections.singletonMap(
-                CHANGELOG_TP_0_NAME,
-                Collections.singletonList(
-                    new TopicPartitionInfo(0, NODE_0, Arrays.asList(REPLICA_1), Collections.emptyList())
-                )
-            )
-        ).when(spyTopicManager).getTopicPartitionInfo(Collections.singleton(CHANGELOG_TP_0_NAME));
-
-        final RackAwareTaskAssignor assignor = spy(new RackAwareTaskAssignor(
+        final RackAwareTaskAssignor assignor = new RackAwareTaskAssignor(
             getClusterWithNoNode(),
             getTaskTopicPartitionMapForTask0(),
-            getTaskChangeLogTopicPartitionMapForTask0(),
+            mkMap(),
             getTopologyGroupTaskMap(),
             getProcessRacksForProcess0(),
             spyTopicManager,
-            getRackAwareEnabledConfigWithStandby(1, assignmentStrategy),
-            time
-        ));
-
-        assertTrue(assignor.canEnableRackAwareAssignor());
-        verify(assignor, times(1)).populateTopicsToDescribe(anySet(), eq(false));
-        verify(assignor, times(1)).populateTopicsToDescribe(anySet(), eq(true));
-
-        final Map<TopicPartition, Set<String>> racksForPartition = assignor.racksForPartition();
-        final Map<TopicPartition, Set<String>> expected = mkMap(
-            mkEntry(TP_0_0, Set.of(RACK_1, RACK_2)),
-            mkEntry(CHANGELOG_TP_0_0, Set.of(RACK_1, RACK_2))
-        );
-        assertEquals(expected, racksForPartition);
-    }
-
-    @ParameterizedTest
-    @MethodSource("paramStoreType")
-    public void shouldDisableRackAwareAssignorWithStandbyDescribingTopicsFailure(final boolean stateful, final String assignmentStrategy) {
+            getRackAwareEnabledConfig(assignmentStrategy),
+            time
+        );
+
+        assertTrue(assignor.canEnableRackAwareAssignor());
+    }
+
+    @ParameterizedTest
+    @MethodSource("paramStoreType")
+    public void shouldEnableRackAwareAssignorWithStandbyDescribingTopics(final boolean stateful, final String assignmentStrategy) {
         setUp(stateful);
         final MockInternalTopicManager spyTopicManager = spy(mockInternalTopicManager);
         doReturn(
@@ -534,6 +400,52 @@
             )
         ).when(spyTopicManager).getTopicPartitionInfo(Collections.singleton(TP_0_NAME));
 
+        doReturn(
+            Collections.singletonMap(
+                CHANGELOG_TP_0_NAME,
+                Collections.singletonList(
+                    new TopicPartitionInfo(0, NODE_0, Arrays.asList(REPLICA_1), Collections.emptyList())
+                )
+            )
+        ).when(spyTopicManager).getTopicPartitionInfo(Collections.singleton(CHANGELOG_TP_0_NAME));
+
+        final RackAwareTaskAssignor assignor = spy(new RackAwareTaskAssignor(
+            getClusterWithNoNode(),
+            getTaskTopicPartitionMapForTask0(),
+            getTaskChangeLogTopicPartitionMapForTask0(),
+            getTopologyGroupTaskMap(),
+            getProcessRacksForProcess0(),
+            spyTopicManager,
+            getRackAwareEnabledConfigWithStandby(1, assignmentStrategy),
+            time
+        ));
+
+        assertTrue(assignor.canEnableRackAwareAssignor());
+        verify(assignor, times(1)).populateTopicsToDescribe(anySet(), eq(false));
+        verify(assignor, times(1)).populateTopicsToDescribe(anySet(), eq(true));
+
+        final Map<TopicPartition, Set<String>> racksForPartition = assignor.racksForPartition();
+        final Map<TopicPartition, Set<String>> expected = mkMap(
+            mkEntry(TP_0_0, Set.of(RACK_1, RACK_2)),
+            mkEntry(CHANGELOG_TP_0_0, Set.of(RACK_1, RACK_2))
+        );
+        assertEquals(expected, racksForPartition);
+    }
+
+    @ParameterizedTest
+    @MethodSource("paramStoreType")
+    public void shouldDisableRackAwareAssignorWithStandbyDescribingTopicsFailure(final boolean stateful, final String assignmentStrategy) {
+        setUp(stateful);
+        final MockInternalTopicManager spyTopicManager = spy(mockInternalTopicManager);
+        doReturn(
+            Collections.singletonMap(
+                TP_0_NAME,
+                Collections.singletonList(
+                    new TopicPartitionInfo(0, NODE_0, Arrays.asList(REPLICA_1), Collections.emptyList())
+                )
+            )
+        ).when(spyTopicManager).getTopicPartitionInfo(Collections.singleton(TP_0_NAME));
+
         doThrow(new TimeoutException("Timeout describing topic")).when(spyTopicManager).getTopicPartitionInfo(Collections.singleton(
             CHANGELOG_TP_0_NAME));
 
@@ -876,7 +788,6 @@
             getRackAwareEnabledConfig(assignmentStrategy),
             time
         );
->>>>>>> 9494bebe
 
         final ClientState clientState1 = new ClientState(emptySet(), emptySet(), emptyMap(), EMPTY_CLIENT_TAGS, 1);
         final ClientState clientState2 = new ClientState(emptySet(), emptySet(), emptyMap(), EMPTY_CLIENT_TAGS, 1);
@@ -1261,15 +1172,6 @@
     }
 
     private Cluster getClusterForTopic0() {
-<<<<<<< HEAD
-        return new Cluster("cluster", new HashSet<>(Arrays.asList(node0, node1, node2)), new HashSet<>(Arrays.asList(partitionInfo00, partitionInfo01)), Collections.emptySet(), Collections.emptySet());
-    }
-
-    private Cluster getClusterWithPartitionMissingRack() {
-        final Node[] nodeMissingRack = new Node[]{node0, noRackNode};
-        final PartitionInfo partitionInfoMissingNode = new PartitionInfo(TOPIC0, 0, node0, nodeMissingRack, nodeMissingRack);
-        return new Cluster("cluster", new HashSet<>(Arrays.asList(node0, node1, node2)), new HashSet<>(Arrays.asList(partitionInfoMissingNode, partitionInfo01)), Collections.emptySet(), Collections.emptySet());
-=======
         return new Cluster(
             "cluster",
             Set.of(NODE_0, NODE_1, NODE_2),
@@ -1289,16 +1191,11 @@
             Collections.emptySet(),
             Collections.emptySet()
         );
->>>>>>> 9494bebe
     }
 
     private Cluster getClusterWithNoNode() {
         final PartitionInfo noNodeInfo = new PartitionInfo(TP_0_NAME, 0, null, new Node[0], new Node[0]);
 
-<<<<<<< HEAD
-        return new Cluster("cluster", new HashSet<>(Arrays.asList(node0, node1, node2, Node.noNode())), // mockClientSupplier.setCluster requires noNode
-                Collections.singleton(noNodeInfo), Collections.emptySet(), Collections.emptySet());
-=======
         return new Cluster(
             "cluster",
             Set.of(NODE_0, NODE_1, NODE_2, Node.noNode()), // mockClientSupplier.setCluster requires noNode
@@ -1306,7 +1203,6 @@
             Collections.emptySet(),
             Collections.emptySet()
         );
->>>>>>> 9494bebe
     }
 
     private Map<ProcessId, Map<String, Optional<String>>> getProcessRacksForProcess0() {
