--- conflicted
+++ resolved
@@ -22,39 +22,37 @@
 import org.apache.kafka.common.TopicPartition;
 import org.apache.kafka.streams.processor.TaskId;
 import org.apache.kafka.streams.processor.internals.TopologyMetadata.Subtopology;
-<<<<<<< HEAD
-import org.junit.Test;
-=======
 
 import org.junit.jupiter.api.Test;
->>>>>>> 9494bebe
 
-import java.util.*;
+import java.util.Arrays;
+import java.util.Collections;
+import java.util.HashMap;
+import java.util.List;
+import java.util.Map;
+import java.util.Set;
 
 import static org.apache.kafka.streams.processor.internals.assignment.AssignmentTestUtils.SUBTOPOLOGY_0;
 import static org.apache.kafka.streams.processor.internals.assignment.AssignmentTestUtils.SUBTOPOLOGY_1;
-<<<<<<< HEAD
-import static org.junit.Assert.assertEquals;
-import static org.junit.Assert.assertThrows;
-=======
 import static org.junit.jupiter.api.Assertions.assertEquals;
 import static org.junit.jupiter.api.Assertions.assertThrows;
->>>>>>> 9494bebe
 
 public class PartitionGrouperTest {
 
-    private final List<PartitionInfo> infos = Arrays.asList(new PartitionInfo("topic1", 0, Node.noNode(), new Node[0], new Node[0]), new PartitionInfo("topic1", 1, Node.noNode(), new Node[0], new Node[0]), new PartitionInfo("topic1", 2, Node.noNode(), new Node[0], new Node[0]), new PartitionInfo("topic2", 0, Node.noNode(), new Node[0], new Node[0]), new PartitionInfo("topic2", 1, Node.noNode(), new Node[0], new Node[0]));
+    private final List<PartitionInfo> infos = Arrays.asList(
+            new PartitionInfo("topic1", 0, Node.noNode(), new Node[0], new Node[0]),
+            new PartitionInfo("topic1", 1, Node.noNode(), new Node[0], new Node[0]),
+            new PartitionInfo("topic1", 2, Node.noNode(), new Node[0], new Node[0]),
+            new PartitionInfo("topic2", 0, Node.noNode(), new Node[0], new Node[0]),
+            new PartitionInfo("topic2", 1, Node.noNode(), new Node[0], new Node[0])
+    );
 
-<<<<<<< HEAD
-    private final Cluster metadata = new Cluster("cluster", Collections.singletonList(Node.noNode()), infos, Collections.<String>emptySet(), Collections.<String>emptySet());
-=======
     private final Cluster metadata = new Cluster(
         "cluster",
         Collections.singletonList(Node.noNode()),
         infos,
         Collections.emptySet(),
         Collections.emptySet());
->>>>>>> 9494bebe
 
     @Test
     public void shouldComputeGroupingForTwoGroups() {
@@ -80,12 +78,6 @@
         final Map<TaskId, Set<TopicPartition>> expectedPartitionsForTask = new HashMap<>();
         final Map<Subtopology, Set<String>> topicGroups = new HashMap<>();
 
-<<<<<<< HEAD
-        topicGroups.put(SUBTOPOLOGY_0, mkSet("topic1", "topic2"));
-        expectedPartitionsForTask.put(new TaskId(SUBTOPOLOGY_0.nodeGroupId, 0, SUBTOPOLOGY_0.namedTopology), mkSet(new TopicPartition("topic1", 0), new TopicPartition("topic2", 0)));
-        expectedPartitionsForTask.put(new TaskId(SUBTOPOLOGY_0.nodeGroupId, 1, SUBTOPOLOGY_0.namedTopology), mkSet(new TopicPartition("topic1", 1), new TopicPartition("topic2", 1)));
-        expectedPartitionsForTask.put(new TaskId(SUBTOPOLOGY_0.nodeGroupId, 2, SUBTOPOLOGY_0.namedTopology), mkSet(new TopicPartition("topic1", 2)));
-=======
         topicGroups.put(SUBTOPOLOGY_0, Set.of("topic1", "topic2"));
         expectedPartitionsForTask.put(
             new TaskId(SUBTOPOLOGY_0.nodeGroupId, 0, SUBTOPOLOGY_0.namedTopology),
@@ -96,7 +88,6 @@
         expectedPartitionsForTask.put(
                 new TaskId(SUBTOPOLOGY_0.nodeGroupId, 2,  SUBTOPOLOGY_0.namedTopology),
             Set.of(new TopicPartition("topic1", 2)));
->>>>>>> 9494bebe
 
         assertEquals(expectedPartitionsForTask, grouper.partitionGroups(topicGroups, metadata));
     }
@@ -105,13 +96,8 @@
     public void shouldNotCreateAnyTasksBecauseOneTopicHasUnknownPartitions() {
         final PartitionGrouper grouper = new PartitionGrouper();
         final Map<Subtopology, Set<String>> topicGroups = new HashMap<>();
-<<<<<<< HEAD
-
-        topicGroups.put(SUBTOPOLOGY_0, mkSet("topic1", "unknownTopic", "topic2"));
-=======
     
         topicGroups.put(SUBTOPOLOGY_0, Set.of("topic1", "unknownTopic", "topic2"));
->>>>>>> 9494bebe
         assertThrows(RuntimeException.class, () -> grouper.partitionGroups(topicGroups, metadata));
     }
 }