--- conflicted
+++ resolved
@@ -22,108 +22,21 @@
 import org.apache.kafka.common.TopicPartition;
 import org.apache.kafka.streams.processor.TaskId;
 import org.apache.kafka.streams.processor.internals.TopologyMetadata.Subtopology;
-
 import org.junit.Test;
 
-import java.util.Arrays;
-import java.util.Collections;
-import java.util.HashMap;
-import java.util.List;
-import java.util.Map;
-import java.util.Set;
+import java.util.*;
 
 import static org.apache.kafka.common.utils.Utils.mkSet;
 import static org.apache.kafka.streams.processor.internals.assignment.AssignmentTestUtils.SUBTOPOLOGY_0;
 import static org.apache.kafka.streams.processor.internals.assignment.AssignmentTestUtils.SUBTOPOLOGY_1;
-
 import static org.junit.Assert.assertEquals;
 import static org.junit.Assert.assertThrows;
 
 public class PartitionGrouperTest {
 
-<<<<<<< HEAD
-	private final List<PartitionInfo> infos = Arrays.asList(
-			new PartitionInfo("topic1", 0, Node.noNode(), new Node[0], new Node[0]),
-			new PartitionInfo("topic1", 1, Node.noNode(), new Node[0], new Node[0]),
-			new PartitionInfo("topic1", 2, Node.noNode(), new Node[0], new Node[0]),
-			new PartitionInfo("topic2", 0, Node.noNode(), new Node[0], new Node[0]),
-			new PartitionInfo("topic2", 1, Node.noNode(), new Node[0], new Node[0])
-	);
+    private final List<PartitionInfo> infos = Arrays.asList(new PartitionInfo("topic1", 0, Node.noNode(), new Node[0], new Node[0]), new PartitionInfo("topic1", 1, Node.noNode(), new Node[0], new Node[0]), new PartitionInfo("topic1", 2, Node.noNode(), new Node[0], new Node[0]), new PartitionInfo("topic2", 0, Node.noNode(), new Node[0], new Node[0]), new PartitionInfo("topic2", 1, Node.noNode(), new Node[0], new Node[0]));
 
-	private final Cluster metadata = new Cluster(
-			"cluster",
-			Collections.singletonList(Node.noNode()),
-			infos,
-			Collections.<String>emptySet(),
-			Collections.<String>emptySet());
-
-	@Test
-	public void shouldComputeGroupingForTwoGroups() {
-		final PartitionGrouper grouper = new PartitionGrouper();
-		final Map<TaskId, Set<TopicPartition>> expectedPartitionsForTask = new HashMap<>();
-		final Map<Integer, Set<String>> topicGroups = new HashMap<>();
-
-		int topicGroupId = 0;
-
-		topicGroups.put(topicGroupId, mkSet("topic1"));
-		expectedPartitionsForTask.put(new TaskId(topicGroupId, 0), mkSet(new TopicPartition("topic1", 0)));
-		expectedPartitionsForTask.put(new TaskId(topicGroupId, 1), mkSet(new TopicPartition("topic1", 1)));
-		expectedPartitionsForTask.put(new TaskId(topicGroupId, 2), mkSet(new TopicPartition("topic1", 2)));
-
-		topicGroups.put(++topicGroupId, mkSet("topic2"));
-		expectedPartitionsForTask.put(new TaskId(topicGroupId, 0), mkSet(new TopicPartition("topic2", 0)));
-		expectedPartitionsForTask.put(new TaskId(topicGroupId, 1), mkSet(new TopicPartition("topic2", 1)));
-
-		assertEquals(expectedPartitionsForTask, grouper.partitionGroups(topicGroups, metadata));
-	}
-
-	@Test
-	public void shouldComputeGroupingForSingleGroupWithMultipleTopics() {
-		final PartitionGrouper grouper = new PartitionGrouper();
-		final Map<TaskId, Set<TopicPartition>> expectedPartitionsForTask = new HashMap<>();
-		final Map<Integer, Set<String>> topicGroups = new HashMap<>();
-
-		final int topicGroupId = 0;
-
-		topicGroups.put(topicGroupId, mkSet("topic1", "topic2"));
-		expectedPartitionsForTask.put(
-				new TaskId(topicGroupId, 0),
-				mkSet(new TopicPartition("topic1", 0), new TopicPartition("topic2", 0)));
-		expectedPartitionsForTask.put(
-				new TaskId(topicGroupId, 1),
-				mkSet(new TopicPartition("topic1", 1), new TopicPartition("topic2", 1)));
-		expectedPartitionsForTask.put(
-				new TaskId(topicGroupId, 2),
-				mkSet(new TopicPartition("topic1", 2)));
-
-		assertEquals(expectedPartitionsForTask, grouper.partitionGroups(topicGroups, metadata));
-	}
-
-	@Test
-	public void shouldNotCreateAnyTasksBecauseOneTopicHasUnknownPartitions() {
-		final PartitionGrouper grouper = new PartitionGrouper();
-		final Map<Integer, Set<String>> topicGroups = new HashMap<>();
-
-		final int topicGroupId = 0;
-
-		topicGroups.put(topicGroupId, mkSet("topic1", "unknownTopic", "topic2"));
-		assertThrows(RuntimeException.class, () -> grouper.partitionGroups(topicGroups, metadata));
-	}
-=======
-    private final List<PartitionInfo> infos = Arrays.asList(
-            new PartitionInfo("topic1", 0, Node.noNode(), new Node[0], new Node[0]),
-            new PartitionInfo("topic1", 1, Node.noNode(), new Node[0], new Node[0]),
-            new PartitionInfo("topic1", 2, Node.noNode(), new Node[0], new Node[0]),
-            new PartitionInfo("topic2", 0, Node.noNode(), new Node[0], new Node[0]),
-            new PartitionInfo("topic2", 1, Node.noNode(), new Node[0], new Node[0])
-    );
-
-    private final Cluster metadata = new Cluster(
-        "cluster",
-        Collections.singletonList(Node.noNode()),
-        infos,
-        Collections.<String>emptySet(),
-        Collections.<String>emptySet());
+    private final Cluster metadata = new Cluster("cluster", Collections.singletonList(Node.noNode()), infos, Collections.<String>emptySet(), Collections.<String>emptySet());
 
     @Test
     public void shouldComputeGroupingForTwoGroups() {
@@ -150,15 +63,9 @@
         final Map<Subtopology, Set<String>> topicGroups = new HashMap<>();
 
         topicGroups.put(SUBTOPOLOGY_0, mkSet("topic1", "topic2"));
-        expectedPartitionsForTask.put(
-            new TaskId(SUBTOPOLOGY_0.nodeGroupId, 0, SUBTOPOLOGY_0.namedTopology),
-            mkSet(new TopicPartition("topic1", 0), new TopicPartition("topic2", 0)));
-        expectedPartitionsForTask.put(
-            new TaskId(SUBTOPOLOGY_0.nodeGroupId, 1,  SUBTOPOLOGY_0.namedTopology),
-            mkSet(new TopicPartition("topic1", 1), new TopicPartition("topic2", 1)));
-        expectedPartitionsForTask.put(
-                new TaskId(SUBTOPOLOGY_0.nodeGroupId, 2,  SUBTOPOLOGY_0.namedTopology),
-            mkSet(new TopicPartition("topic1", 2)));
+        expectedPartitionsForTask.put(new TaskId(SUBTOPOLOGY_0.nodeGroupId, 0, SUBTOPOLOGY_0.namedTopology), mkSet(new TopicPartition("topic1", 0), new TopicPartition("topic2", 0)));
+        expectedPartitionsForTask.put(new TaskId(SUBTOPOLOGY_0.nodeGroupId, 1, SUBTOPOLOGY_0.namedTopology), mkSet(new TopicPartition("topic1", 1), new TopicPartition("topic2", 1)));
+        expectedPartitionsForTask.put(new TaskId(SUBTOPOLOGY_0.nodeGroupId, 2, SUBTOPOLOGY_0.namedTopology), mkSet(new TopicPartition("topic1", 2)));
 
         assertEquals(expectedPartitionsForTask, grouper.partitionGroups(topicGroups, metadata));
     }
@@ -167,9 +74,8 @@
     public void shouldNotCreateAnyTasksBecauseOneTopicHasUnknownPartitions() {
         final PartitionGrouper grouper = new PartitionGrouper();
         final Map<Subtopology, Set<String>> topicGroups = new HashMap<>();
-    
+
         topicGroups.put(SUBTOPOLOGY_0, mkSet("topic1", "unknownTopic", "topic2"));
         assertThrows(RuntimeException.class, () -> grouper.partitionGroups(topicGroups, metadata));
     }
->>>>>>> 15418db6
 }