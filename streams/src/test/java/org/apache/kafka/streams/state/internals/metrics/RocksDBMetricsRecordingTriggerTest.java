/*
 * Licensed to the Apache Software Foundation (ASF) under one or more
 * contributor license agreements. See the NOTICE file distributed with
 * this work for additional information regarding copyright ownership.
 * The ASF licenses this file to You under the Apache License, Version 2.0
 * (the "License"); you may not use this file except in compliance with
 * the License. You may obtain a copy of the License at
 *
 *    http://www.apache.org/licenses/LICENSE-2.0
 *
 * Unless required by applicable law or agreed to in writing, software
 * distributed under the License is distributed on an "AS IS" BASIS,
 * WITHOUT WARRANTIES OR CONDITIONS OF ANY KIND, either express or implied.
 * See the License for the specific language governing permissions and
 * limitations under the License.
 */
package org.apache.kafka.streams.state.internals.metrics;

import org.apache.kafka.common.utils.MockTime;
import org.apache.kafka.common.utils.Time;
import org.apache.kafka.streams.processor.TaskId;

import org.junit.jupiter.api.Test;
import org.junit.jupiter.api.extension.ExtendWith;
import org.mockito.Mock;
import org.mockito.junit.jupiter.MockitoExtension;
import org.mockito.junit.jupiter.MockitoSettings;
import org.mockito.quality.Strictness;

import static org.junit.jupiter.api.Assertions.assertThrows;
import static org.mockito.Mockito.doNothing;
import static org.mockito.Mockito.when;

@ExtendWith(MockitoExtension.class)
@MockitoSettings(strictness = Strictness.STRICT_STUBS)
public class RocksDBMetricsRecordingTriggerTest {

<<<<<<< HEAD
	private final static String STORE_NAME1 = "store-name1";
	private final static String STORE_NAME2 = "store-name2";
	private final static TaskId TASK_ID1 = new TaskId(1, 2);
	private final static TaskId TASK_ID2 = new TaskId(2, 4);
	private final RocksDBMetricsRecorder recorder1 = niceMock(RocksDBMetricsRecorder.class);
	private final RocksDBMetricsRecorder recorder2 = niceMock(RocksDBMetricsRecorder.class);
=======
    private static final String STORE_NAME1 = "store-name1";
    private static final String STORE_NAME2 = "store-name2";
    private static final TaskId TASK_ID1 = new TaskId(1, 2);
    private static final TaskId TASK_ID2 = new TaskId(2, 4);
    @Mock
    private RocksDBMetricsRecorder recorder1;
    @Mock
    private RocksDBMetricsRecorder recorder2;

>>>>>>> 9494bebe

	private final Time time = new MockTime();
	private final RocksDBMetricsRecordingTrigger recordingTrigger = new RocksDBMetricsRecordingTrigger(time);

<<<<<<< HEAD
	@Before
	public void setUp() {
		expect(recorder1.storeName()).andStubReturn(STORE_NAME1);
		expect(recorder1.taskId()).andStubReturn(TASK_ID1);
		replay(recorder1);
		expect(recorder2.storeName()).andStubReturn(STORE_NAME2);
		expect(recorder2.taskId()).andStubReturn(TASK_ID2);
		replay(recorder2);
	}

	@Test
	public void shouldTriggerAddedMetricsRecorders() {
		recordingTrigger.addMetricsRecorder(recorder1);
		recordingTrigger.addMetricsRecorder(recorder2);

		resetToDefault(recorder1);
		recorder1.record(time.milliseconds());
		replay(recorder1);
		resetToDefault(recorder2);
		recorder2.record(time.milliseconds());
		replay(recorder2);

		recordingTrigger.run();

		verify(recorder1);
		verify(recorder2);
	}

	@Test
	public void shouldThrowIfRecorderToAddHasBeenAlreadyAdded() {
		recordingTrigger.addMetricsRecorder(recorder1);

		assertThrows(
				IllegalStateException.class,
				() -> recordingTrigger.addMetricsRecorder(recorder1)
		);
	}

	@Test
	public void shouldThrowIfRecorderToRemoveCouldNotBeFound() {
		recordingTrigger.addMetricsRecorder(recorder1);
		assertThrows(
				IllegalStateException.class,
				() -> recordingTrigger.removeMetricsRecorder(recorder2)
		);
	}
=======
    private void setUp() {
        when(recorder1.storeName()).thenReturn(STORE_NAME1);
        when(recorder1.taskId()).thenReturn(TASK_ID1);
        when(recorder2.storeName()).thenReturn(STORE_NAME2);
        when(recorder2.taskId()).thenReturn(TASK_ID2);
    }

    @Test
    public void shouldTriggerAddedMetricsRecorders() {
        setUp();
        recordingTrigger.addMetricsRecorder(recorder1);
        recordingTrigger.addMetricsRecorder(recorder2);

        doNothing().when(recorder1).record(time.milliseconds());
        doNothing().when(recorder2).record(time.milliseconds());

        recordingTrigger.run();
    }

    @Test
    public void shouldThrowIfRecorderToAddHasBeenAlreadyAdded() {
        when(recorder1.storeName()).thenReturn(STORE_NAME1);
        when(recorder1.taskId()).thenReturn(TASK_ID1);
        
        recordingTrigger.addMetricsRecorder(recorder1);
        assertThrows(
            IllegalStateException.class,
            () -> recordingTrigger.addMetricsRecorder(recorder1)
        );
    }

    @Test
    public void shouldThrowIfRecorderToRemoveCouldNotBeFound() {
        setUp();
        recordingTrigger.addMetricsRecorder(recorder1);
        assertThrows(
            IllegalStateException.class,
            () -> recordingTrigger.removeMetricsRecorder(recorder2)
        );
    }
>>>>>>> 9494bebe
}<|MERGE_RESOLUTION|>--- conflicted
+++ resolved
@@ -35,14 +35,6 @@
 @MockitoSettings(strictness = Strictness.STRICT_STUBS)
 public class RocksDBMetricsRecordingTriggerTest {
 
-<<<<<<< HEAD
-	private final static String STORE_NAME1 = "store-name1";
-	private final static String STORE_NAME2 = "store-name2";
-	private final static TaskId TASK_ID1 = new TaskId(1, 2);
-	private final static TaskId TASK_ID2 = new TaskId(2, 4);
-	private final RocksDBMetricsRecorder recorder1 = niceMock(RocksDBMetricsRecorder.class);
-	private final RocksDBMetricsRecorder recorder2 = niceMock(RocksDBMetricsRecorder.class);
-=======
     private static final String STORE_NAME1 = "store-name1";
     private static final String STORE_NAME2 = "store-name2";
     private static final TaskId TASK_ID1 = new TaskId(1, 2);
@@ -52,59 +44,10 @@
     @Mock
     private RocksDBMetricsRecorder recorder2;
 
->>>>>>> 9494bebe
 
-	private final Time time = new MockTime();
-	private final RocksDBMetricsRecordingTrigger recordingTrigger = new RocksDBMetricsRecordingTrigger(time);
+    private final Time time = new MockTime();
+    private final RocksDBMetricsRecordingTrigger recordingTrigger = new RocksDBMetricsRecordingTrigger(time);
 
-<<<<<<< HEAD
-	@Before
-	public void setUp() {
-		expect(recorder1.storeName()).andStubReturn(STORE_NAME1);
-		expect(recorder1.taskId()).andStubReturn(TASK_ID1);
-		replay(recorder1);
-		expect(recorder2.storeName()).andStubReturn(STORE_NAME2);
-		expect(recorder2.taskId()).andStubReturn(TASK_ID2);
-		replay(recorder2);
-	}
-
-	@Test
-	public void shouldTriggerAddedMetricsRecorders() {
-		recordingTrigger.addMetricsRecorder(recorder1);
-		recordingTrigger.addMetricsRecorder(recorder2);
-
-		resetToDefault(recorder1);
-		recorder1.record(time.milliseconds());
-		replay(recorder1);
-		resetToDefault(recorder2);
-		recorder2.record(time.milliseconds());
-		replay(recorder2);
-
-		recordingTrigger.run();
-
-		verify(recorder1);
-		verify(recorder2);
-	}
-
-	@Test
-	public void shouldThrowIfRecorderToAddHasBeenAlreadyAdded() {
-		recordingTrigger.addMetricsRecorder(recorder1);
-
-		assertThrows(
-				IllegalStateException.class,
-				() -> recordingTrigger.addMetricsRecorder(recorder1)
-		);
-	}
-
-	@Test
-	public void shouldThrowIfRecorderToRemoveCouldNotBeFound() {
-		recordingTrigger.addMetricsRecorder(recorder1);
-		assertThrows(
-				IllegalStateException.class,
-				() -> recordingTrigger.removeMetricsRecorder(recorder2)
-		);
-	}
-=======
     private void setUp() {
         when(recorder1.storeName()).thenReturn(STORE_NAME1);
         when(recorder1.taskId()).thenReturn(TASK_ID1);
@@ -145,5 +88,4 @@
             () -> recordingTrigger.removeMetricsRecorder(recorder2)
         );
     }
->>>>>>> 9494bebe
 }