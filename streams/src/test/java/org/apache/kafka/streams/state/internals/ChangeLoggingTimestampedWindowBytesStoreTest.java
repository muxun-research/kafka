/*
 * Licensed to the Apache Software Foundation (ASF) under one or more
 * contributor license agreements. See the NOTICE file distributed with
 * this work for additional information regarding copyright ownership.
 * The ASF licenses this file to You under the Apache License, Version 2.0
 * (the "License"); you may not use this file except in compliance with
 * the License. You may obtain a copy of the License at
 *
 *    http://www.apache.org/licenses/LICENSE-2.0
 *
 * Unless required by applicable law or agreed to in writing, software
 * distributed under the License is distributed on an "AS IS" BASIS,
 * WITHOUT WARRANTIES OR CONDITIONS OF ANY KIND, either express or implied.
 * See the License for the specific language governing permissions and
 * limitations under the License.
 */

package org.apache.kafka.streams.state.internals;

import org.apache.kafka.common.utils.Bytes;
import org.apache.kafka.streams.processor.ProcessorContext;
import org.apache.kafka.streams.processor.StateStoreContext;
import org.apache.kafka.streams.processor.internals.ProcessorContextImpl;
import org.apache.kafka.streams.query.Position;
import org.apache.kafka.streams.state.WindowStore;
import org.junit.After;
import org.junit.Before;
import org.junit.Test;
import org.junit.runner.RunWith;
import org.mockito.Mock;
import org.mockito.junit.MockitoJUnitRunner;

import static java.time.Instant.ofEpochMilli;
import static org.apache.kafka.common.utils.Utils.mkEntry;
import static org.apache.kafka.common.utils.Utils.mkMap;
import static org.mockito.Mockito.times;
import static org.mockito.Mockito.verify;
import static org.mockito.Mockito.when;

@RunWith(MockitoJUnitRunner.StrictStubs.class)
public class ChangeLoggingTimestampedWindowBytesStoreTest {

<<<<<<< HEAD
	private final TaskId taskId = new TaskId(0, 0);
	private final MockRecordCollector collector = new MockRecordCollector();

=======
>>>>>>> 15418db6
    private final byte[] value = {0};
    private final byte[] valueAndTimestamp = {0, 0, 0, 0, 0, 0, 0, 42, 0};
    private final Bytes bytesKey = Bytes.wrap(value);

    @Mock
    private WindowStore<Bytes, byte[]> inner;
    @Mock
    private ProcessorContextImpl context;
    private ChangeLoggingTimestampedWindowBytesStore store;

    private final static Position POSITION = Position.fromMap(mkMap(mkEntry("", mkMap(mkEntry(0, 1L)))));

    @Before
    public void setUp() {
<<<<<<< HEAD
		store = new ChangeLoggingTimestampedWindowBytesStore(inner, false);
	}

	private void init() {
		EasyMock.expect(context.taskId()).andReturn(taskId);
		EasyMock.expect(context.recordCollector()).andReturn(collector);
		inner.init((StateStoreContext) context, store);
		EasyMock.expectLastCall();
		EasyMock.replay(inner, context);

		store.init((StateStoreContext) context, store);
	}

	@SuppressWarnings("deprecation")
	@Test
	public void shouldDelegateDeprecatedInit() {
		inner.init((ProcessorContext) context, store);
		EasyMock.expectLastCall();
		EasyMock.replay(inner);
		store.init((ProcessorContext) context, store);
		EasyMock.verify(inner);
	}

	@Test
	public void shouldDelegateInit() {
		inner.init((StateStoreContext) context, store);
		EasyMock.expectLastCall();
		EasyMock.replay(inner);
		store.init((StateStoreContext) context, store);
		EasyMock.verify(inner);
	}

	@Test
	@SuppressWarnings("deprecation")
	public void shouldLogPuts() {
		inner.put(bytesKey, valueAndTimestamp, 0);
		EasyMock.expectLastCall();

		init();

		final Bytes key = WindowKeySchema.toStoreKeyBinary(bytesKey, 0, 0);

		EasyMock.reset(context);
		context.logChange(store.name(), key, value, 42);

		EasyMock.replay(context);
		store.put(bytesKey, valueAndTimestamp, context.timestamp());

		EasyMock.verify(inner, context);
	}
=======
        store = new ChangeLoggingTimestampedWindowBytesStore(inner, false);
        store.init((StateStoreContext) context, store);
    }

    @After
    public void tearDown() {
        verify(inner).init((StateStoreContext) context, store);
    }

    @SuppressWarnings("deprecation")
    @Test
    public void shouldDelegateDeprecatedInit() {
        store.init((ProcessorContext) context, store);

        verify(inner).init((ProcessorContext) context, store);
    }

    @Test
    public void shouldDelegateInit() {
        // testing the combination of setUp and tearDown
    }

    @Test
    @SuppressWarnings("deprecation")
    public void shouldLogPuts() {
        final Bytes key = WindowKeySchema.toStoreKeyBinary(bytesKey, 0, 0);
        when(inner.getPosition()).thenReturn(Position.emptyPosition());

        store.put(bytesKey, valueAndTimestamp, context.timestamp());

        verify(inner).put(bytesKey, valueAndTimestamp, 0);
        verify(context).logChange(store.name(), key, value, 42, Position.emptyPosition());
    }

    @Test
    public void shouldLogPutsWithPosition() {
        final Bytes key = WindowKeySchema.toStoreKeyBinary(bytesKey, 0, 0);
        when(inner.getPosition()).thenReturn(POSITION);

        store.put(bytesKey, valueAndTimestamp, context.timestamp());

        verify(inner).put(bytesKey, valueAndTimestamp, 0);
        verify(context).logChange(store.name(), key, value, 42, POSITION);
    }
>>>>>>> 15418db6

    @Test
    public void shouldDelegateToUnderlyingStoreWhenFetching() {
        store.fetch(bytesKey, ofEpochMilli(0), ofEpochMilli(10));

        verify(inner).fetch(bytesKey, 0, 10);
    }

    @Test
    public void shouldDelegateToUnderlyingStoreWhenFetchingRange() {
        store.fetch(bytesKey, bytesKey, ofEpochMilli(0), ofEpochMilli(1));

        verify(inner).fetch(bytesKey, bytesKey, 0, 1);
    }

	@Test
	@SuppressWarnings("deprecation")
    public void shouldRetainDuplicatesWhenSet() {
<<<<<<< HEAD
		store = new ChangeLoggingTimestampedWindowBytesStore(inner, true);
		inner.put(bytesKey, valueAndTimestamp, 0);
		EasyMock.expectLastCall().times(2);

		init();

		final Bytes key1 = WindowKeySchema.toStoreKeyBinary(bytesKey, 0, 1);
		final Bytes key2 = WindowKeySchema.toStoreKeyBinary(bytesKey, 0, 2);

		EasyMock.reset(context);
		context.logChange(store.name(), key1, value, 42L);
		context.logChange(store.name(), key2, value, 42L);

		EasyMock.replay(context);
=======
        store = new ChangeLoggingTimestampedWindowBytesStore(inner, true);
        store.init((StateStoreContext) context, store);
        final Bytes key1 = WindowKeySchema.toStoreKeyBinary(bytesKey, 0, 1);
        final Bytes key2 = WindowKeySchema.toStoreKeyBinary(bytesKey, 0, 2);
        when(inner.getPosition()).thenReturn(Position.emptyPosition());
>>>>>>> 15418db6

		store.put(bytesKey, valueAndTimestamp, context.timestamp());
		store.put(bytesKey, valueAndTimestamp, context.timestamp());

<<<<<<< HEAD
		EasyMock.verify(inner, context);
	}
=======
        verify(inner, times(2)).put(bytesKey, valueAndTimestamp, 0);
        verify(context).logChange(store.name(), key1, value, 42L, Position.emptyPosition());
        verify(context).logChange(store.name(), key2, value, 42L, Position.emptyPosition());
    }
>>>>>>> 15418db6

}<|MERGE_RESOLUTION|>--- conflicted
+++ resolved
@@ -33,19 +33,11 @@
 import static java.time.Instant.ofEpochMilli;
 import static org.apache.kafka.common.utils.Utils.mkEntry;
 import static org.apache.kafka.common.utils.Utils.mkMap;
-import static org.mockito.Mockito.times;
-import static org.mockito.Mockito.verify;
-import static org.mockito.Mockito.when;
+import static org.mockito.Mockito.*;
 
 @RunWith(MockitoJUnitRunner.StrictStubs.class)
 public class ChangeLoggingTimestampedWindowBytesStoreTest {
 
-<<<<<<< HEAD
-	private final TaskId taskId = new TaskId(0, 0);
-	private final MockRecordCollector collector = new MockRecordCollector();
-
-=======
->>>>>>> 15418db6
     private final byte[] value = {0};
     private final byte[] valueAndTimestamp = {0, 0, 0, 0, 0, 0, 0, 42, 0};
     private final Bytes bytesKey = Bytes.wrap(value);
@@ -60,58 +52,6 @@
 
     @Before
     public void setUp() {
-<<<<<<< HEAD
-		store = new ChangeLoggingTimestampedWindowBytesStore(inner, false);
-	}
-
-	private void init() {
-		EasyMock.expect(context.taskId()).andReturn(taskId);
-		EasyMock.expect(context.recordCollector()).andReturn(collector);
-		inner.init((StateStoreContext) context, store);
-		EasyMock.expectLastCall();
-		EasyMock.replay(inner, context);
-
-		store.init((StateStoreContext) context, store);
-	}
-
-	@SuppressWarnings("deprecation")
-	@Test
-	public void shouldDelegateDeprecatedInit() {
-		inner.init((ProcessorContext) context, store);
-		EasyMock.expectLastCall();
-		EasyMock.replay(inner);
-		store.init((ProcessorContext) context, store);
-		EasyMock.verify(inner);
-	}
-
-	@Test
-	public void shouldDelegateInit() {
-		inner.init((StateStoreContext) context, store);
-		EasyMock.expectLastCall();
-		EasyMock.replay(inner);
-		store.init((StateStoreContext) context, store);
-		EasyMock.verify(inner);
-	}
-
-	@Test
-	@SuppressWarnings("deprecation")
-	public void shouldLogPuts() {
-		inner.put(bytesKey, valueAndTimestamp, 0);
-		EasyMock.expectLastCall();
-
-		init();
-
-		final Bytes key = WindowKeySchema.toStoreKeyBinary(bytesKey, 0, 0);
-
-		EasyMock.reset(context);
-		context.logChange(store.name(), key, value, 42);
-
-		EasyMock.replay(context);
-		store.put(bytesKey, valueAndTimestamp, context.timestamp());
-
-		EasyMock.verify(inner, context);
-	}
-=======
         store = new ChangeLoggingTimestampedWindowBytesStore(inner, false);
         store.init((StateStoreContext) context, store);
     }
@@ -156,7 +96,6 @@
         verify(inner).put(bytesKey, valueAndTimestamp, 0);
         verify(context).logChange(store.name(), key, value, 42, POSITION);
     }
->>>>>>> 15418db6
 
     @Test
     public void shouldDelegateToUnderlyingStoreWhenFetching() {
@@ -172,43 +111,21 @@
         verify(inner).fetch(bytesKey, bytesKey, 0, 1);
     }
 
-	@Test
-	@SuppressWarnings("deprecation")
+    @Test
+    @SuppressWarnings("deprecation")
     public void shouldRetainDuplicatesWhenSet() {
-<<<<<<< HEAD
-		store = new ChangeLoggingTimestampedWindowBytesStore(inner, true);
-		inner.put(bytesKey, valueAndTimestamp, 0);
-		EasyMock.expectLastCall().times(2);
-
-		init();
-
-		final Bytes key1 = WindowKeySchema.toStoreKeyBinary(bytesKey, 0, 1);
-		final Bytes key2 = WindowKeySchema.toStoreKeyBinary(bytesKey, 0, 2);
-
-		EasyMock.reset(context);
-		context.logChange(store.name(), key1, value, 42L);
-		context.logChange(store.name(), key2, value, 42L);
-
-		EasyMock.replay(context);
-=======
         store = new ChangeLoggingTimestampedWindowBytesStore(inner, true);
         store.init((StateStoreContext) context, store);
         final Bytes key1 = WindowKeySchema.toStoreKeyBinary(bytesKey, 0, 1);
         final Bytes key2 = WindowKeySchema.toStoreKeyBinary(bytesKey, 0, 2);
         when(inner.getPosition()).thenReturn(Position.emptyPosition());
->>>>>>> 15418db6
 
-		store.put(bytesKey, valueAndTimestamp, context.timestamp());
-		store.put(bytesKey, valueAndTimestamp, context.timestamp());
+        store.put(bytesKey, valueAndTimestamp, context.timestamp());
+        store.put(bytesKey, valueAndTimestamp, context.timestamp());
 
-<<<<<<< HEAD
-		EasyMock.verify(inner, context);
-	}
-=======
         verify(inner, times(2)).put(bytesKey, valueAndTimestamp, 0);
         verify(context).logChange(store.name(), key1, value, 42L, Position.emptyPosition());
         verify(context).logChange(store.name(), key2, value, 42L, Position.emptyPosition());
     }
->>>>>>> 15418db6
 
 }