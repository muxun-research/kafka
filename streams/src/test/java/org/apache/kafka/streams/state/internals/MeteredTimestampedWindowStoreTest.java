--- conflicted
+++ resolved
@@ -48,151 +48,11 @@
 
 import static org.junit.Assert.assertNull;
 import static org.junit.Assert.fail;
-import static org.mockito.Mockito.mock;
-import static org.mockito.Mockito.verify;
-import static org.mockito.Mockito.when;
+import static org.mockito.Mockito.*;
 
 @RunWith(MockitoJUnitRunner.StrictStubs.class)
 public class MeteredTimestampedWindowStoreTest {
 
-<<<<<<< HEAD
-	private static final String STORE_NAME = "mocked-store";
-	private static final String STORE_TYPE = "scope";
-	private static final String CHANGELOG_TOPIC = "changelog-topic";
-	private static final String KEY = "key";
-	private static final Bytes KEY_BYTES = Bytes.wrap(KEY.getBytes());
-	// timestamp is 97 what is ASCII of 'a'
-	private static final long TIMESTAMP = 97L;
-	private static final ValueAndTimestamp<String> VALUE_AND_TIMESTAMP =
-			ValueAndTimestamp.make("value", TIMESTAMP);
-	private static final byte[] VALUE_AND_TIMESTAMP_BYTES = "\0\0\0\0\0\0\0avalue".getBytes();
-	private static final int WINDOW_SIZE_MS = 10;
-
-	private InternalMockProcessorContext context;
-	private final WindowStore<Bytes, byte[]> innerStoreMock = EasyMock.createNiceMock(WindowStore.class);
-	private final Metrics metrics = new Metrics(new MetricConfig().recordLevel(Sensor.RecordingLevel.DEBUG));
-	private MeteredTimestampedWindowStore<String, String> store = new MeteredTimestampedWindowStore<>(
-			innerStoreMock,
-			WINDOW_SIZE_MS, // any size
-			STORE_TYPE,
-			new MockTime(),
-			Serdes.String(),
-			new ValueAndTimestampSerde<>(new SerdeThatDoesntHandleNull())
-	);
-
-	{
-		EasyMock.expect(innerStoreMock.name()).andStubReturn(STORE_NAME);
-    }
-
-    @Before
-	public void setUp() {
-		final StreamsMetricsImpl streamsMetrics =
-				new StreamsMetricsImpl(metrics, "test", StreamsConfig.METRICS_LATEST, new MockTime());
-
-		context = new InternalMockProcessorContext(
-				TestUtils.tempDirectory(),
-				Serdes.String(),
-				Serdes.Long(),
-				streamsMetrics,
-				new StreamsConfig(StreamsTestUtils.getStreamsConfig()),
-				MockRecordCollector::new,
-				new ThreadCache(new LogContext("testCache "), 0, streamsMetrics),
-				Time.SYSTEM
-		);
-	}
-
-	@SuppressWarnings("deprecation")
-	@Test
-	public void shouldDelegateDeprecatedInit() {
-		final WindowStore<Bytes, byte[]> inner = mock(WindowStore.class);
-		final MeteredTimestampedWindowStore<String, String> outer = new MeteredTimestampedWindowStore<>(
-				inner,
-				WINDOW_SIZE_MS, // any size
-				STORE_TYPE,
-				new MockTime(),
-				Serdes.String(),
-				new ValueAndTimestampSerde<>(new SerdeThatDoesntHandleNull())
-		);
-		expect(inner.name()).andStubReturn("store");
-		inner.init((ProcessorContext) context, outer);
-		expectLastCall();
-		replay(inner);
-		outer.init((ProcessorContext) context, outer);
-		verify(inner);
-	}
-
-	@Test
-	public void shouldDelegateInit() {
-		final WindowStore<Bytes, byte[]> inner = mock(WindowStore.class);
-		final MeteredTimestampedWindowStore<String, String> outer = new MeteredTimestampedWindowStore<>(
-				inner,
-				WINDOW_SIZE_MS, // any size
-				STORE_TYPE,
-				new MockTime(),
-				Serdes.String(),
-				new ValueAndTimestampSerde<>(new SerdeThatDoesntHandleNull())
-		);
-		expect(inner.name()).andStubReturn("store");
-		inner.init((StateStoreContext) context, outer);
-		expectLastCall();
-		replay(inner);
-		outer.init((StateStoreContext) context, outer);
-		verify(inner);
-	}
-
-	@Test
-	public void shouldPassChangelogTopicNameToStateStoreSerde() {
-		context.addChangelogForStore(STORE_NAME, CHANGELOG_TOPIC);
-		doShouldPassChangelogTopicNameToStateStoreSerde(CHANGELOG_TOPIC);
-	}
-
-	@Test
-	public void shouldPassDefaultChangelogTopicNameToStateStoreSerdeIfLoggingDisabled() {
-		final String defaultChangelogTopicName =
-				ProcessorStateManager.storeChangelogTopic(context.applicationId(), STORE_NAME);
-		doShouldPassChangelogTopicNameToStateStoreSerde(defaultChangelogTopicName);
-	}
-
-	private void doShouldPassChangelogTopicNameToStateStoreSerde(final String topic) {
-		final Serde<String> keySerde = niceMock(Serde.class);
-		final Serializer<String> keySerializer = mock(Serializer.class);
-		final Serde<ValueAndTimestamp<String>> valueSerde = niceMock(Serde.class);
-		final Deserializer<ValueAndTimestamp<String>> valueDeserializer = mock(Deserializer.class);
-		final Serializer<ValueAndTimestamp<String>> valueSerializer = mock(Serializer.class);
-		expect(keySerde.serializer()).andStubReturn(keySerializer);
-		expect(keySerializer.serialize(topic, KEY)).andStubReturn(KEY.getBytes());
-		expect(valueSerde.deserializer()).andStubReturn(valueDeserializer);
-		expect(valueDeserializer.deserialize(topic, VALUE_AND_TIMESTAMP_BYTES)).andStubReturn(VALUE_AND_TIMESTAMP);
-		expect(valueSerde.serializer()).andStubReturn(valueSerializer);
-		expect(valueSerializer.serialize(topic, VALUE_AND_TIMESTAMP)).andStubReturn(VALUE_AND_TIMESTAMP_BYTES);
-		expect(innerStoreMock.fetch(KEY_BYTES, TIMESTAMP)).andStubReturn(VALUE_AND_TIMESTAMP_BYTES);
-		replay(innerStoreMock, keySerializer, keySerde, valueDeserializer, valueSerializer, valueSerde);
-		store = new MeteredTimestampedWindowStore<>(
-				innerStoreMock,
-				WINDOW_SIZE_MS,
-				STORE_TYPE,
-				new MockTime(),
-				keySerde,
-				valueSerde
-		);
-		store.init((StateStoreContext) context, store);
-
-		store.fetch(KEY, TIMESTAMP);
-		store.put(KEY, VALUE_AND_TIMESTAMP, TIMESTAMP);
-
-		verify(keySerializer, valueDeserializer, valueSerializer);
-	}
-
-	@Test
-	public void shouldCloseUnderlyingStore() {
-		innerStoreMock.close();
-		EasyMock.expectLastCall();
-		EasyMock.replay(innerStoreMock);
-
-		store.init((StateStoreContext) context, store);
-		store.close();
-        EasyMock.verify(innerStoreMock);
-=======
     private static final String STORE_NAME = "mocked-store";
     private static final String STORE_TYPE = "scope";
     private static final String CHANGELOG_TOPIC = "changelog-topic";
@@ -200,8 +60,7 @@
     private static final Bytes KEY_BYTES = Bytes.wrap(KEY.getBytes());
     // timestamp is 97 what is ASCII of 'a'
     private static final long TIMESTAMP = 97L;
-    private static final ValueAndTimestamp<String> VALUE_AND_TIMESTAMP =
-        ValueAndTimestamp.make("value", TIMESTAMP);
+    private static final ValueAndTimestamp<String> VALUE_AND_TIMESTAMP = ValueAndTimestamp.make("value", TIMESTAMP);
     private static final byte[] VALUE_AND_TIMESTAMP_BYTES = "\0\0\0\0\0\0\0avalue".getBytes();
     private static final int WINDOW_SIZE_MS = 10;
 
@@ -214,46 +73,22 @@
 
     @Before
     public void setUp() {
-        final StreamsMetricsImpl streamsMetrics =
-            new StreamsMetricsImpl(metrics, "test", StreamsConfig.METRICS_LATEST, new MockTime());
+        final StreamsMetricsImpl streamsMetrics = new StreamsMetricsImpl(metrics, "test", StreamsConfig.METRICS_LATEST, new MockTime());
 
-        context = new InternalMockProcessorContext<>(
-            TestUtils.tempDirectory(),
-            Serdes.String(),
-            Serdes.Long(),
-            streamsMetrics,
-            new StreamsConfig(StreamsTestUtils.getStreamsConfig()),
-            MockRecordCollector::new,
-            new ThreadCache(new LogContext("testCache "), 0, streamsMetrics),
-            Time.SYSTEM,
-            taskId
-        );
+        context = new InternalMockProcessorContext<>(TestUtils.tempDirectory(), Serdes.String(), Serdes.Long(), streamsMetrics, new StreamsConfig(StreamsTestUtils.getStreamsConfig()), MockRecordCollector::new, new ThreadCache(new LogContext("testCache "), 0, streamsMetrics), Time.SYSTEM, taskId);
 
         when(innerStoreMock.name()).thenReturn(STORE_NAME);
 
-        store = new MeteredTimestampedWindowStore<>(
-            innerStoreMock,
-            WINDOW_SIZE_MS, // any size
-            STORE_TYPE,
-            new MockTime(),
-            Serdes.String(),
-            new ValueAndTimestampSerde<>(new SerdeThatDoesntHandleNull())
-        );
+        store = new MeteredTimestampedWindowStore<>(innerStoreMock, WINDOW_SIZE_MS, // any size
+                STORE_TYPE, new MockTime(), Serdes.String(), new ValueAndTimestampSerde<>(new SerdeThatDoesntHandleNull()));
     }
 
     @SuppressWarnings("deprecation")
     @Test
     public void shouldDelegateDeprecatedInit() {
-        @SuppressWarnings("unchecked")
-        final WindowStore<Bytes, byte[]> inner = mock(WindowStore.class);
-        final MeteredTimestampedWindowStore<String, String> outer = new MeteredTimestampedWindowStore<>(
-            inner,
-            WINDOW_SIZE_MS, // any size
-            STORE_TYPE,
-            new MockTime(),
-            Serdes.String(),
-            new ValueAndTimestampSerde<>(new SerdeThatDoesntHandleNull())
-        );
+        @SuppressWarnings("unchecked") final WindowStore<Bytes, byte[]> inner = mock(WindowStore.class);
+        final MeteredTimestampedWindowStore<String, String> outer = new MeteredTimestampedWindowStore<>(inner, WINDOW_SIZE_MS, // any size
+                STORE_TYPE, new MockTime(), Serdes.String(), new ValueAndTimestampSerde<>(new SerdeThatDoesntHandleNull()));
         when(inner.name()).thenReturn("store");
 
         outer.init((ProcessorContext) context, outer);
@@ -263,16 +98,9 @@
 
     @Test
     public void shouldDelegateInit() {
-        @SuppressWarnings("unchecked")
-        final WindowStore<Bytes, byte[]> inner = mock(WindowStore.class);
-        final MeteredTimestampedWindowStore<String, String> outer = new MeteredTimestampedWindowStore<>(
-            inner,
-            WINDOW_SIZE_MS, // any size
-            STORE_TYPE,
-            new MockTime(),
-            Serdes.String(),
-            new ValueAndTimestampSerde<>(new SerdeThatDoesntHandleNull())
-        );
+        @SuppressWarnings("unchecked") final WindowStore<Bytes, byte[]> inner = mock(WindowStore.class);
+        final MeteredTimestampedWindowStore<String, String> outer = new MeteredTimestampedWindowStore<>(inner, WINDOW_SIZE_MS, // any size
+                STORE_TYPE, new MockTime(), Serdes.String(), new ValueAndTimestampSerde<>(new SerdeThatDoesntHandleNull()));
         when(inner.name()).thenReturn("store");
 
         outer.init((StateStoreContext) context, outer);
@@ -288,22 +116,16 @@
 
     @Test
     public void shouldPassDefaultChangelogTopicNameToStateStoreSerdeIfLoggingDisabled() {
-        final String defaultChangelogTopicName =
-            ProcessorStateManager.storeChangelogTopic(context.applicationId(), STORE_NAME, taskId.topologyName());
+        final String defaultChangelogTopicName = ProcessorStateManager.storeChangelogTopic(context.applicationId(), STORE_NAME, taskId.topologyName());
         doShouldPassChangelogTopicNameToStateStoreSerde(defaultChangelogTopicName);
     }
 
     private void doShouldPassChangelogTopicNameToStateStoreSerde(final String topic) {
-        @SuppressWarnings("unchecked")
-        final Serde<String> keySerde = mock(Serde.class);
-        @SuppressWarnings("unchecked")
-        final Serializer<String> keySerializer = mock(Serializer.class);
-        @SuppressWarnings("unchecked")
-        final Serde<ValueAndTimestamp<String>> valueSerde = mock(Serde.class);
-        @SuppressWarnings("unchecked")
-        final Deserializer<ValueAndTimestamp<String>> valueDeserializer = mock(Deserializer.class);
-        @SuppressWarnings("unchecked")
-        final Serializer<ValueAndTimestamp<String>> valueSerializer = mock(Serializer.class);
+        @SuppressWarnings("unchecked") final Serde<String> keySerde = mock(Serde.class);
+        @SuppressWarnings("unchecked") final Serializer<String> keySerializer = mock(Serializer.class);
+        @SuppressWarnings("unchecked") final Serde<ValueAndTimestamp<String>> valueSerde = mock(Serde.class);
+        @SuppressWarnings("unchecked") final Deserializer<ValueAndTimestamp<String>> valueDeserializer = mock(Deserializer.class);
+        @SuppressWarnings("unchecked") final Serializer<ValueAndTimestamp<String>> valueSerializer = mock(Serializer.class);
         when(keySerde.serializer()).thenReturn(keySerializer);
         when(keySerializer.serialize(topic, KEY)).thenReturn(KEY.getBytes());
         when(valueSerde.deserializer()).thenReturn(valueDeserializer);
@@ -311,14 +133,7 @@
         when(valueSerde.serializer()).thenReturn(valueSerializer);
         when(valueSerializer.serialize(topic, VALUE_AND_TIMESTAMP)).thenReturn(VALUE_AND_TIMESTAMP_BYTES);
         when(innerStoreMock.fetch(KEY_BYTES, TIMESTAMP)).thenReturn(VALUE_AND_TIMESTAMP_BYTES);
-        store = new MeteredTimestampedWindowStore<>(
-            innerStoreMock,
-            WINDOW_SIZE_MS,
-            STORE_TYPE,
-            new MockTime(),
-            keySerde,
-            valueSerde
-        );
+        store = new MeteredTimestampedWindowStore<>(innerStoreMock, WINDOW_SIZE_MS, STORE_TYPE, new MockTime(), keySerde, valueSerde);
 
         store.init((StateStoreContext) context, store);
         store.fetch(KEY, TIMESTAMP);
@@ -334,32 +149,25 @@
         store.close();
 
         verify(innerStoreMock).close();
->>>>>>> 15418db6
     }
 
     @Test
     public void shouldNotExceptionIfFetchReturnsNull() {
         when(innerStoreMock.fetch(Bytes.wrap("a".getBytes()), 0)).thenReturn(null);
 
-		store.init((StateStoreContext) context, store);
-		assertNull(store.fetch("a", 0));
+        store.init((StateStoreContext) context, store);
+        assertNull(store.fetch("a", 0));
     }
 
     @Test
     public void shouldNotThrowExceptionIfSerdesCorrectlySetFromProcessorContext() {
         when(innerStoreMock.name()).thenReturn("mocked-store");
-        final MeteredTimestampedWindowStore<String, Long> store = new MeteredTimestampedWindowStore<>(
-            innerStoreMock,
-            10L, // any size
-            "scope",
-            new MockTime(),
-            null,
-            null
-        );
-		store.init((StateStoreContext) context, innerStoreMock);
+        final MeteredTimestampedWindowStore<String, Long> store = new MeteredTimestampedWindowStore<>(innerStoreMock, 10L, // any size
+                "scope", new MockTime(), null, null);
+        store.init((StateStoreContext) context, innerStoreMock);
 
         try {
-			store.put("key", ValueAndTimestamp.make(42L, 60000), 60000L);
+            store.put("key", ValueAndTimestamp.make(42L, 60000), 60000L);
         } catch (final StreamsException exception) {
             if (exception.getCause() instanceof ClassCastException) {
                 fail("Serdes are not correctly set from processor context.");
@@ -371,18 +179,12 @@
     @Test
     public void shouldNotThrowExceptionIfSerdesCorrectlySetFromConstructorParameters() {
         when(innerStoreMock.name()).thenReturn("mocked-store");
-        final MeteredTimestampedWindowStore<String, Long> store = new MeteredTimestampedWindowStore<>(
-            innerStoreMock,
-            10L, // any size
-            "scope",
-            new MockTime(),
-            Serdes.String(),
-            new ValueAndTimestampSerde<>(Serdes.Long())
-        );
-		store.init((StateStoreContext) context, innerStoreMock);
+        final MeteredTimestampedWindowStore<String, Long> store = new MeteredTimestampedWindowStore<>(innerStoreMock, 10L, // any size
+                "scope", new MockTime(), Serdes.String(), new ValueAndTimestampSerde<>(Serdes.Long()));
+        store.init((StateStoreContext) context, innerStoreMock);
 
         try {
-			store.put("key", ValueAndTimestamp.make(42L, 60000), 60000L);
+            store.put("key", ValueAndTimestamp.make(42L, 60000), 60000L);
         } catch (final StreamsException exception) {
             if (exception.getCause() instanceof ClassCastException) {
                 fail("Serdes are not correctly set from constructor parameters.");
