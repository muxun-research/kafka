--- conflicted
+++ resolved
@@ -18,28 +18,12 @@
 
 import org.apache.kafka.clients.consumer.ConsumerConfig;
 import org.apache.kafka.clients.producer.ProducerConfig;
-import org.apache.kafka.common.serialization.Deserializer;
-import org.apache.kafka.common.serialization.LongDeserializer;
-import org.apache.kafka.common.serialization.Serde;
-import org.apache.kafka.common.serialization.Serdes;
-import org.apache.kafka.common.serialization.Serializer;
-import org.apache.kafka.common.serialization.StringDeserializer;
-import org.apache.kafka.common.serialization.StringSerializer;
+import org.apache.kafka.common.serialization.*;
 import org.apache.kafka.common.utils.Bytes;
-import org.apache.kafka.streams.KafkaStreams;
-import org.apache.kafka.streams.KeyValue;
-import org.apache.kafka.streams.KeyValueTimestamp;
-import org.apache.kafka.streams.StreamsBuilder;
-import org.apache.kafka.streams.StreamsConfig;
+import org.apache.kafka.streams.*;
 import org.apache.kafka.streams.integration.utils.EmbeddedKafkaCluster;
 import org.apache.kafka.streams.integration.utils.IntegrationTestUtils;
-import org.apache.kafka.streams.kstream.Consumed;
-import org.apache.kafka.streams.kstream.KStream;
-import org.apache.kafka.streams.kstream.KTable;
-import org.apache.kafka.streams.kstream.Materialized;
-import org.apache.kafka.streams.kstream.Produced;
-import org.apache.kafka.streams.kstream.Transformer;
-import org.apache.kafka.streams.kstream.TransformerSupplier;
+import org.apache.kafka.streams.kstream.*;
 import org.apache.kafka.streams.processor.ProcessorContext;
 import org.apache.kafka.streams.state.KeyValueStore;
 import org.apache.kafka.test.IntegrationTest;
@@ -57,26 +41,15 @@
 import org.slf4j.LoggerFactory;
 
 import java.io.IOException;
-import java.util.Arrays;
-import java.util.Collection;
-import java.util.HashSet;
-import java.util.List;
-import java.util.Optional;
-import java.util.Properties;
-import java.util.Set;
+import java.util.*;
 import java.util.concurrent.atomic.AtomicInteger;
 import java.util.concurrent.atomic.AtomicReference;
 
 import static java.lang.Long.MAX_VALUE;
 import static java.time.Duration.ofMillis;
 import static java.util.Arrays.asList;
-import static org.apache.kafka.common.utils.Utils.mkEntry;
-import static org.apache.kafka.common.utils.Utils.mkMap;
-import static org.apache.kafka.common.utils.Utils.mkProperties;
-import static org.apache.kafka.streams.integration.utils.IntegrationTestUtils.cleanStateBeforeTest;
-import static org.apache.kafka.streams.integration.utils.IntegrationTestUtils.getStartedStreams;
-import static org.apache.kafka.streams.integration.utils.IntegrationTestUtils.quietlyCleanStateAfterTest;
-import static org.apache.kafka.streams.integration.utils.IntegrationTestUtils.safeUniqueTestName;
+import static org.apache.kafka.common.utils.Utils.*;
+import static org.apache.kafka.streams.integration.utils.IntegrationTestUtils.*;
 import static org.apache.kafka.streams.kstream.Suppressed.BufferConfig.maxRecords;
 import static org.apache.kafka.streams.kstream.Suppressed.untilTimeLimit;
 import static org.hamcrest.CoreMatchers.is;
@@ -86,69 +59,10 @@
 @RunWith(Parameterized.class)
 @Category({IntegrationTest.class})
 public class SuppressionDurabilityIntegrationTest {
-<<<<<<< HEAD
-	private static final Logger LOG = LoggerFactory.getLogger(SuppressionDurabilityIntegrationTest.class);
-
-	public static final EmbeddedKafkaCluster CLUSTER = new EmbeddedKafkaCluster(
-			3,
-			mkProperties(mkMap()),
-			0L
-	);
-
-	@BeforeClass
-	public static void startCluster() throws IOException {
-		CLUSTER.start();
-	}
-
-	@AfterClass
-	public static void closeCluster() {
-		CLUSTER.stop();
-	}
-
-	@Rule
-	public TestName testName = new TestName();
-
-	private static final StringDeserializer STRING_DESERIALIZER = new StringDeserializer();
-	private static final StringSerializer STRING_SERIALIZER = new StringSerializer();
-	private static final Serde<String> STRING_SERDE = Serdes.String();
-	private static final LongDeserializer LONG_DESERIALIZER = new LongDeserializer();
-	private static final int COMMIT_INTERVAL = 100;
-
-	@Parameterized.Parameters(name = "{0}")
-	public static Collection<String[]> data() {
-		return Arrays.asList(new String[][]{
-				{StreamsConfig.AT_LEAST_ONCE},
-				{StreamsConfig.EXACTLY_ONCE},
-				{StreamsConfig.EXACTLY_ONCE_BETA}
-		});
-	}
-
-	@Parameterized.Parameter
-	public String processingGuaranteee;
-
-	@Test
-	public void shouldRecoverBufferAfterShutdown() {
-		final String testId = safeUniqueTestName(getClass(), testName);
-		final String appId = "appId_" + testId;
-		final String input = "input" + testId;
-		final String storeName = "counts";
-		final String outputSuppressed = "output-suppressed" + testId;
-		final String outputRaw = "output-raw" + testId;
-
-		// create multiple partitions as a trap, in case the buffer doesn't properly set the
-		// partition on the records, but instead relies on the default key partitioner
-		cleanStateBeforeTest(CLUSTER, 2, input, outputRaw, outputSuppressed);
-
-		final StreamsBuilder builder = new StreamsBuilder();
-=======
     @Rule
     public Timeout globalTimeout = Timeout.seconds(600);
 
-    public static final EmbeddedKafkaCluster CLUSTER = new EmbeddedKafkaCluster(
-        3,
-        mkProperties(mkMap()),
-        0L
-    );
+    public static final EmbeddedKafkaCluster CLUSTER = new EmbeddedKafkaCluster(3, mkProperties(mkMap()), 0L);
 
     @BeforeClass
     public static void startCluster() throws IOException {
@@ -172,11 +86,7 @@
     @SuppressWarnings("deprecation")
     @Parameterized.Parameters(name = "{0}")
     public static Collection<String[]> data() {
-        return Arrays.asList(new String[][] {
-            {StreamsConfig.AT_LEAST_ONCE},
-            {StreamsConfig.EXACTLY_ONCE},
-            {StreamsConfig.EXACTLY_ONCE_V2}
-        });
+        return Arrays.asList(new String[][]{{StreamsConfig.AT_LEAST_ONCE}, {StreamsConfig.EXACTLY_ONCE}, {StreamsConfig.EXACTLY_ONCE_V2}});
     }
 
     @Parameterized.Parameter
@@ -197,13 +107,7 @@
         cleanStateBeforeTest(CLUSTER, 2, input, outputRaw, outputSuppressed);
 
         final StreamsBuilder builder = new StreamsBuilder();
->>>>>>> 15418db6
-        final KTable<String, Long> valueCounts = builder
-            .stream(
-                input,
-                Consumed.with(STRING_SERDE, STRING_SERDE))
-            .groupByKey()
-            .count(Materialized.<String, Long, KeyValueStore<Bytes, byte[]>>as(storeName).withCachingDisabled());
+        final KTable<String, Long> valueCounts = builder.stream(input, Consumed.with(STRING_SERDE, STRING_SERDE)).groupByKey().count(Materialized.<String, Long, KeyValueStore<Bytes, byte[]>>as(storeName).withCachingDisabled());
 
         final KStream<String, Long> suppressedCounts = valueCounts
             .suppress(untilTimeLimit(ofMillis(MAX_VALUE), maxRecords(3L).emitEarlyWhenFull()))
@@ -221,26 +125,9 @@
 
         valueCounts
             .toStream()
-            .transform(metadataValidator)
-            .to(outputRaw, Produced.with(STRING_SERDE, Serdes.Long()));
-
-        final Properties streamsConfig = mkProperties(mkMap(
-<<<<<<< HEAD
-				mkEntry(StreamsConfig.APPLICATION_ID_CONFIG, appId),
-				mkEntry(StreamsConfig.BOOTSTRAP_SERVERS_CONFIG, CLUSTER.bootstrapServers()),
-				mkEntry(StreamsConfig.POLL_MS_CONFIG, Integer.toString(COMMIT_INTERVAL)),
-				mkEntry(StreamsConfig.COMMIT_INTERVAL_MS_CONFIG, Integer.toString(COMMIT_INTERVAL)),
-				mkEntry(StreamsConfig.PROCESSING_GUARANTEE_CONFIG, processingGuaranteee),
-				mkEntry(StreamsConfig.STATE_DIR_CONFIG, TestUtils.tempDirectory().getPath())
-		));
-=======
-            mkEntry(StreamsConfig.APPLICATION_ID_CONFIG, appId),
-            mkEntry(StreamsConfig.BOOTSTRAP_SERVERS_CONFIG, CLUSTER.bootstrapServers()),
-            mkEntry(StreamsConfig.POLL_MS_CONFIG, Long.toString(COMMIT_INTERVAL)),
-            mkEntry(StreamsConfig.PROCESSING_GUARANTEE_CONFIG, processingGuaranteee),
-            mkEntry(StreamsConfig.STATE_DIR_CONFIG, TestUtils.tempDirectory().getPath())
-        ));
->>>>>>> 15418db6
+            .transform(metadataValidator).to(outputRaw, Produced.with(STRING_SERDE, Serdes.Long()));
+
+        final Properties streamsConfig = mkProperties(mkMap(mkEntry(StreamsConfig.APPLICATION_ID_CONFIG, appId), mkEntry(StreamsConfig.BOOTSTRAP_SERVERS_CONFIG, CLUSTER.bootstrapServers()), mkEntry(StreamsConfig.POLL_MS_CONFIG, Long.toString(COMMIT_INTERVAL)), mkEntry(StreamsConfig.PROCESSING_GUARANTEE_CONFIG, processingGuaranteee), mkEntry(StreamsConfig.STATE_DIR_CONFIG, TestUtils.tempDirectory().getPath())));
 
         streamsConfig.put(StreamsConfig.COMMIT_INTERVAL_MS_CONFIG, COMMIT_INTERVAL);
 
@@ -249,10 +136,7 @@
             // start by putting some stuff in the buffer
             // note, we send all input records to partition 0
             // to make sure that supppress doesn't erroneously send records to other partitions.
-            produceSynchronouslyToPartitionZero(
-                input,
-                asList(
-                    new KeyValueTimestamp<>("k1", "v1", scaledTime(1L)),
+            produceSynchronouslyToPartitionZero(input, asList(new KeyValueTimestamp<>("k1", "v1", scaledTime(1L)),
                     new KeyValueTimestamp<>("k2", "v2", scaledTime(2L)),
                     new KeyValueTimestamp<>("k3", "v3", scaledTime(3L))
                 )
@@ -332,8 +216,8 @@
             metadataValidator.raiseExceptionIfAny();
 
         } finally {
-			driver.close();
-			quietlyCleanStateAfterTest(CLUSTER, driver);
+            driver.close();
+            quietlyCleanStateAfterTest(CLUSTER, driver);
         }
     }
 
