/*
 * Licensed to the Apache Software Foundation (ASF) under one or more
 * contributor license agreements. See the NOTICE file distributed with
 * this work for additional information regarding copyright ownership.
 * The ASF licenses this file to You under the Apache License, Version 2.0
 * (the "License"); you may not use this file except in compliance with
 * the License. You may obtain a copy of the License at
 *
 *    http://www.apache.org/licenses/LICENSE-2.0
 *
 * Unless required by applicable law or agreed to in writing, software
 * distributed under the License is distributed on an "AS IS" BASIS,
 * WITHOUT WARRANTIES OR CONDITIONS OF ANY KIND, either express or implied.
 * See the License for the specific language governing permissions and
 * limitations under the License.
 */
package org.apache.kafka.streams.kstream.internals.suppress;

import org.apache.kafka.common.Metric;
import org.apache.kafka.common.MetricName;
import org.apache.kafka.common.serialization.Serdes;
import org.apache.kafka.common.utils.Time;
import org.apache.kafka.streams.StreamsConfig;
import org.apache.kafka.streams.kstream.Suppressed;
import org.apache.kafka.streams.kstream.internals.Change;
import org.apache.kafka.streams.kstream.internals.KTableImpl;
import org.apache.kafka.streams.processor.StateStore;
import org.apache.kafka.streams.processor.TaskId;
import org.apache.kafka.streams.processor.api.Processor;
import org.apache.kafka.streams.processor.api.Record;
import org.apache.kafka.streams.processor.internals.ProcessorNode;
import org.apache.kafka.streams.state.StoreBuilder;
import org.apache.kafka.streams.state.internals.InMemoryTimeOrderedKeyValueChangeBuffer;
import org.apache.kafka.test.MockInternalProcessorContext;
import org.apache.kafka.test.StreamsTestUtils;
import org.apache.kafka.test.TestUtils;

import org.hamcrest.Matcher;
import org.junit.jupiter.api.Test;
import org.junit.jupiter.api.extension.ExtendWith;
import org.mockito.Mockito;
import org.mockito.junit.jupiter.MockitoExtension;
import org.mockito.junit.jupiter.MockitoSettings;
import org.mockito.quality.Strictness;

import java.time.Duration;
import java.util.Map;
import java.util.Properties;

import static org.apache.kafka.common.utils.Utils.mkEntry;
import static org.apache.kafka.common.utils.Utils.mkMap;
import static org.apache.kafka.streams.kstream.Suppressed.BufferConfig.maxRecords;
import static org.hamcrest.MatcherAssert.assertThat;
import static org.hamcrest.Matchers.greaterThan;
import static org.hamcrest.core.Is.is;
import static org.mockito.Mockito.mock;

@ExtendWith(MockitoExtension.class)
@MockitoSettings(strictness = Strictness.STRICT_STUBS)
public class KTableSuppressProcessorMetricsTest {
    private static final long ARBITRARY_LONG = 5L;
    private static final TaskId TASK_ID = new TaskId(0, 0);
    private final Properties streamsConfig = StreamsTestUtils.getStreamsConfig();
    private final String threadId = Thread.currentThread().getName();

    private final MetricName evictionTotalMetricLatest = new MetricName("suppression-emit-total", "stream-processor-node-metrics", "The total number of emitted records from the suppression buffer", mkMap(mkEntry("thread-id", threadId), mkEntry("task-id", TASK_ID.toString()), mkEntry("processor-node-id", "testNode")));

    private final MetricName evictionRateMetricLatest = new MetricName("suppression-emit-rate", "stream-processor-node-metrics", "The average number of emitted records from the suppression buffer per second", mkMap(mkEntry("thread-id", threadId), mkEntry("task-id", TASK_ID.toString()), mkEntry("processor-node-id", "testNode")));

    private final MetricName bufferSizeAvgMetricLatest = new MetricName("suppression-buffer-size-avg", "stream-state-metrics", "The average size of buffered records", mkMap(mkEntry("thread-id", threadId), mkEntry("task-id", TASK_ID.toString()), mkEntry("in-memory-suppression-state-id", "test-store")));

    private final MetricName bufferSizeMaxMetricLatest = new MetricName("suppression-buffer-size-max", "stream-state-metrics", "The maximum size of buffered records", mkMap(mkEntry("thread-id", threadId), mkEntry("task-id", TASK_ID.toString()), mkEntry("in-memory-suppression-state-id", "test-store")));

    private final MetricName bufferCountAvgMetricLatest = new MetricName("suppression-buffer-count-avg", "stream-state-metrics", "The average count of buffered records", mkMap(mkEntry("thread-id", threadId), mkEntry("task-id", TASK_ID.toString()), mkEntry("in-memory-suppression-state-id", "test-store")));

    private final MetricName bufferCountMaxMetricLatest = new MetricName("suppression-buffer-count-max", "stream-state-metrics", "The maximum count of buffered records", mkMap(mkEntry("thread-id", threadId), mkEntry("task-id", TASK_ID.toString()), mkEntry("in-memory-suppression-state-id", "test-store")));

    @Test
    public void shouldRecordMetricsWithBuiltInMetricsVersionLatest() {
        final String storeName = "test-store";

<<<<<<< HEAD
        final StateStore buffer = new InMemoryTimeOrderedKeyValueChangeBuffer.Builder<>(storeName, Serdes.String(), Serdes.Long()).withLoggingDisabled().build();

        @SuppressWarnings("unchecked") final KTableImpl<String, ?, Long> mock = mock(KTableImpl.class);
        final Processor<String, Change<Long>, String, Change<Long>> processor = new KTableSuppressProcessorSupplier<>((SuppressedInternal<String>) Suppressed.<String>untilTimeLimit(Duration.ofDays(100), maxRecords(1)), storeName, mock).get();

        streamsConfig.setProperty(StreamsConfig.BUILT_IN_METRICS_VERSION_CONFIG, StreamsConfig.METRICS_LATEST);
        final MockInternalNewProcessorContext<String, Change<Long>> context = new MockInternalNewProcessorContext<>(streamsConfig, TASK_ID, TestUtils.tempDirectory());
        final Time time = new SystemTime();
        context.setCurrentNode(new ProcessorNode("testNode"));
=======
        final StateStore buffer = new InMemoryTimeOrderedKeyValueChangeBuffer.Builder<>(
            storeName, Serdes.String(),
            Serdes.Long()
        )
            .withLoggingDisabled()
            .build();

        @SuppressWarnings("unchecked")
        final KTableImpl<String, ?, Long> mock = mock(KTableImpl.class);
        final Processor<String, Change<Long>, String, Change<Long>> processor =
            new KTableSuppressProcessorSupplier<>(
                (SuppressedInternal<String>) Suppressed.<String>untilTimeLimit(Duration.ofDays(100), maxRecords(1)),
                mockBuilderWithName(storeName),
                mock
            ).get();

        streamsConfig.setProperty(StreamsConfig.BUILT_IN_METRICS_VERSION_CONFIG, StreamsConfig.METRICS_LATEST);
        final MockInternalProcessorContext<String, Change<Long>> context =
            new MockInternalProcessorContext<>(streamsConfig, TASK_ID, TestUtils.tempDirectory());
        final Time time = Time.SYSTEM;
        context.setCurrentNode(new ProcessorNode<>("testNode"));
>>>>>>> 9494bebe
        context.setSystemTimeMs(time.milliseconds());

        buffer.init(context, buffer);
        processor.init(context);

        final long timestamp = 100L;
        context.setRecordMetadata("", 0, 0L);
        context.setTimestamp(timestamp);
        final String key = "longKey";
        final Change<Long> value = new Change<>(null, ARBITRARY_LONG);
        processor.process(new Record<>(key, value, timestamp));

        final MetricName evictionRateMetric = evictionRateMetricLatest;
        final MetricName evictionTotalMetric = evictionTotalMetricLatest;
        final MetricName bufferSizeAvgMetric = bufferSizeAvgMetricLatest;
        final MetricName bufferSizeMaxMetric = bufferSizeMaxMetricLatest;
        final MetricName bufferCountAvgMetric = bufferCountAvgMetricLatest;
        final MetricName bufferCountMaxMetric = bufferCountMaxMetricLatest;

        {
            final Map<MetricName, ? extends Metric> metrics = context.metrics().metrics();

            verifyMetric(metrics, evictionRateMetric, is(0.0));
            verifyMetric(metrics, evictionTotalMetric, is(0.0));
            verifyMetric(metrics, bufferSizeAvgMetric, is(21.5));
            verifyMetric(metrics, bufferSizeMaxMetric, is(43.0));
            verifyMetric(metrics, bufferCountAvgMetric, is(0.5));
            verifyMetric(metrics, bufferCountMaxMetric, is(1.0));
        }

        context.setRecordMetadata("", 0, 1L);
        context.setTimestamp(timestamp + 1);
        processor.process(new Record<>("key", value, timestamp + 1));

        {
            final Map<MetricName, ? extends Metric> metrics = context.metrics().metrics();

            verifyMetric(metrics, evictionRateMetric, greaterThan(0.0));
            verifyMetric(metrics, evictionTotalMetric, is(1.0));
            verifyMetric(metrics, bufferSizeAvgMetric, is(41.0));
            verifyMetric(metrics, bufferSizeMaxMetric, is(82.0));
            verifyMetric(metrics, bufferCountAvgMetric, is(1.0));
            verifyMetric(metrics, bufferCountMaxMetric, is(2.0));
        }
    }

    @SuppressWarnings("unchecked")
    private static <T> void verifyMetric(final Map<MetricName, ? extends Metric> metrics, final MetricName metricName, final Matcher<T> matcher) {
        assertThat(metrics.get(metricName).metricName().description(), is(metricName.description()));
        assertThat((T) metrics.get(metricName).metricValue(), matcher);
    }

    private StoreBuilder<?> mockBuilderWithName(final String name) {
        final StoreBuilder<?> builder = Mockito.mock(StoreBuilder.class);
        Mockito.when(builder.name()).thenReturn(name);
        return builder;
    }
}<|MERGE_RESOLUTION|>--- conflicted
+++ resolved
@@ -63,33 +63,76 @@
     private final Properties streamsConfig = StreamsTestUtils.getStreamsConfig();
     private final String threadId = Thread.currentThread().getName();
 
-    private final MetricName evictionTotalMetricLatest = new MetricName("suppression-emit-total", "stream-processor-node-metrics", "The total number of emitted records from the suppression buffer", mkMap(mkEntry("thread-id", threadId), mkEntry("task-id", TASK_ID.toString()), mkEntry("processor-node-id", "testNode")));
-
-    private final MetricName evictionRateMetricLatest = new MetricName("suppression-emit-rate", "stream-processor-node-metrics", "The average number of emitted records from the suppression buffer per second", mkMap(mkEntry("thread-id", threadId), mkEntry("task-id", TASK_ID.toString()), mkEntry("processor-node-id", "testNode")));
-
-    private final MetricName bufferSizeAvgMetricLatest = new MetricName("suppression-buffer-size-avg", "stream-state-metrics", "The average size of buffered records", mkMap(mkEntry("thread-id", threadId), mkEntry("task-id", TASK_ID.toString()), mkEntry("in-memory-suppression-state-id", "test-store")));
-
-    private final MetricName bufferSizeMaxMetricLatest = new MetricName("suppression-buffer-size-max", "stream-state-metrics", "The maximum size of buffered records", mkMap(mkEntry("thread-id", threadId), mkEntry("task-id", TASK_ID.toString()), mkEntry("in-memory-suppression-state-id", "test-store")));
-
-    private final MetricName bufferCountAvgMetricLatest = new MetricName("suppression-buffer-count-avg", "stream-state-metrics", "The average count of buffered records", mkMap(mkEntry("thread-id", threadId), mkEntry("task-id", TASK_ID.toString()), mkEntry("in-memory-suppression-state-id", "test-store")));
-
-    private final MetricName bufferCountMaxMetricLatest = new MetricName("suppression-buffer-count-max", "stream-state-metrics", "The maximum count of buffered records", mkMap(mkEntry("thread-id", threadId), mkEntry("task-id", TASK_ID.toString()), mkEntry("in-memory-suppression-state-id", "test-store")));
+    private final MetricName evictionTotalMetricLatest = new MetricName(
+        "suppression-emit-total",
+        "stream-processor-node-metrics",
+        "The total number of emitted records from the suppression buffer",
+        mkMap(
+            mkEntry("thread-id", threadId),
+            mkEntry("task-id", TASK_ID.toString()),
+            mkEntry("processor-node-id", "testNode")
+        )
+    );
+
+    private final MetricName evictionRateMetricLatest = new MetricName(
+        "suppression-emit-rate",
+        "stream-processor-node-metrics",
+        "The average number of emitted records from the suppression buffer per second",
+        mkMap(
+            mkEntry("thread-id", threadId),
+            mkEntry("task-id", TASK_ID.toString()),
+            mkEntry("processor-node-id", "testNode")
+        )
+    );
+
+    private final MetricName bufferSizeAvgMetricLatest = new MetricName(
+        "suppression-buffer-size-avg",
+        "stream-state-metrics",
+        "The average size of buffered records",
+        mkMap(
+            mkEntry("thread-id", threadId),
+            mkEntry("task-id", TASK_ID.toString()),
+            mkEntry("in-memory-suppression-state-id", "test-store")
+        )
+    );
+
+    private final MetricName bufferSizeMaxMetricLatest = new MetricName(
+        "suppression-buffer-size-max",
+        "stream-state-metrics",
+        "The maximum size of buffered records",
+        mkMap(
+            mkEntry("thread-id", threadId),
+            mkEntry("task-id", TASK_ID.toString()),
+            mkEntry("in-memory-suppression-state-id", "test-store")
+        )
+    );
+
+    private final MetricName bufferCountAvgMetricLatest = new MetricName(
+        "suppression-buffer-count-avg",
+        "stream-state-metrics",
+        "The average count of buffered records",
+        mkMap(
+            mkEntry("thread-id", threadId),
+            mkEntry("task-id", TASK_ID.toString()),
+            mkEntry("in-memory-suppression-state-id", "test-store")
+        )
+    );
+
+    private final MetricName bufferCountMaxMetricLatest = new MetricName(
+        "suppression-buffer-count-max",
+        "stream-state-metrics",
+        "The maximum count of buffered records",
+        mkMap(
+            mkEntry("thread-id", threadId),
+            mkEntry("task-id", TASK_ID.toString()),
+            mkEntry("in-memory-suppression-state-id", "test-store")
+        )
+    );
 
     @Test
     public void shouldRecordMetricsWithBuiltInMetricsVersionLatest() {
         final String storeName = "test-store";
 
-<<<<<<< HEAD
-        final StateStore buffer = new InMemoryTimeOrderedKeyValueChangeBuffer.Builder<>(storeName, Serdes.String(), Serdes.Long()).withLoggingDisabled().build();
-
-        @SuppressWarnings("unchecked") final KTableImpl<String, ?, Long> mock = mock(KTableImpl.class);
-        final Processor<String, Change<Long>, String, Change<Long>> processor = new KTableSuppressProcessorSupplier<>((SuppressedInternal<String>) Suppressed.<String>untilTimeLimit(Duration.ofDays(100), maxRecords(1)), storeName, mock).get();
-
-        streamsConfig.setProperty(StreamsConfig.BUILT_IN_METRICS_VERSION_CONFIG, StreamsConfig.METRICS_LATEST);
-        final MockInternalNewProcessorContext<String, Change<Long>> context = new MockInternalNewProcessorContext<>(streamsConfig, TASK_ID, TestUtils.tempDirectory());
-        final Time time = new SystemTime();
-        context.setCurrentNode(new ProcessorNode("testNode"));
-=======
         final StateStore buffer = new InMemoryTimeOrderedKeyValueChangeBuffer.Builder<>(
             storeName, Serdes.String(),
             Serdes.Long()
@@ -111,7 +154,6 @@
             new MockInternalProcessorContext<>(streamsConfig, TASK_ID, TestUtils.tempDirectory());
         final Time time = Time.SYSTEM;
         context.setCurrentNode(new ProcessorNode<>("testNode"));
->>>>>>> 9494bebe
         context.setSystemTimeMs(time.milliseconds());
 
         buffer.init(context, buffer);
@@ -159,7 +201,9 @@
     }
 
     @SuppressWarnings("unchecked")
-    private static <T> void verifyMetric(final Map<MetricName, ? extends Metric> metrics, final MetricName metricName, final Matcher<T> matcher) {
+    private static <T> void verifyMetric(final Map<MetricName, ? extends Metric> metrics,
+                                         final MetricName metricName,
+                                         final Matcher<T> matcher) {
         assertThat(metrics.get(metricName).metricName().description(), is(metricName.description()));
         assertThat((T) metrics.get(metricName).metricValue(), matcher);
     }
