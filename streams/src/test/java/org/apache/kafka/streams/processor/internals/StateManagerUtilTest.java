/*
 * Licensed to the Apache Software Foundation (ASF) under one or more
 * contributor license agreements. See the NOTICE file distributed with
 * this work for additional information regarding copyright ownership.
 * The ASF licenses this file to You under the Apache License, Version 2.0
 * (the "License"); you may not use this file except in compliance with
 * the License. You may obtain a copy of the License at
 *
 *    http://www.apache.org/licenses/LICENSE-2.0
 *
 * Unless required by applicable law or agreed to in writing, software
 * distributed under the License is distributed on an "AS IS" BASIS,
 * WITHOUT WARRANTIES OR CONDITIONS OF ANY KIND, either express or implied.
 * See the License for the specific language governing permissions and
 * limitations under the License.
 */
package org.apache.kafka.streams.processor.internals;

import org.apache.kafka.common.utils.LogContext;
import org.apache.kafka.common.utils.Utils;
import org.apache.kafka.streams.errors.LockException;
import org.apache.kafka.streams.errors.ProcessorStateException;
import org.apache.kafka.streams.processor.StateStore;
import org.apache.kafka.streams.processor.TaskId;
import org.apache.kafka.streams.processor.internals.Task.TaskType;
import org.apache.kafka.test.MockKeyValueStore;
import org.apache.kafka.test.TestUtils;

import org.junit.jupiter.api.Test;
import org.junit.jupiter.api.extension.ExtendWith;
import org.mockito.InOrder;
import org.mockito.Mock;
import org.mockito.MockedStatic;
import org.mockito.junit.jupiter.MockitoExtension;
import org.mockito.junit.jupiter.MockitoSettings;
import org.mockito.quality.Strictness;
import org.slf4j.Logger;

import java.io.File;
import java.io.IOException;
import java.util.Arrays;
import java.util.List;

import static java.util.Collections.emptyList;
import static java.util.Collections.singletonList;
<<<<<<< HEAD
import static org.junit.Assert.assertEquals;
import static org.junit.Assert.assertThrows;
import static org.mockito.Mockito.*;
=======
import static org.junit.jupiter.api.Assertions.assertEquals;
import static org.junit.jupiter.api.Assertions.assertThrows;
import static org.mockito.Mockito.doThrow;
import static org.mockito.Mockito.inOrder;
import static org.mockito.Mockito.mockStatic;
import static org.mockito.Mockito.never;
import static org.mockito.Mockito.verify;
import static org.mockito.Mockito.verifyNoMoreInteractions;
import static org.mockito.Mockito.when;
>>>>>>> 9494bebe

@ExtendWith(MockitoExtension.class)
@MockitoSettings(strictness = Strictness.STRICT_STUBS)
public class StateManagerUtilTest {

    @Mock
    private ProcessorStateManager stateManager;

    @Mock
    private StateDirectory stateDirectory;

    @Mock
    private ProcessorTopology topology;

    @Mock
    private InternalProcessorContext processorContext;

    private final Logger logger = new LogContext("test").logger(AbstractTask.class);

    private final TaskId taskId = new TaskId(0, 0);

    @Test
    public void testRegisterStateStoreWhenTopologyEmpty() {
        when(topology.stateStores()).thenReturn(emptyList());

        StateManagerUtil.registerStateStores(logger, "logPrefix:", topology, stateManager, stateDirectory, processorContext);
    }

    @Test
    public void testRegisterStateStoreFailToLockStateDirectory() {
        when(topology.stateStores()).thenReturn(singletonList(new MockKeyValueStore("store", false)));
        when(stateManager.taskId()).thenReturn(taskId);
        when(stateDirectory.lock(taskId)).thenReturn(false);

        final LockException thrown = assertThrows(LockException.class, () -> StateManagerUtil.registerStateStores(logger, "logPrefix:", topology, stateManager, stateDirectory, processorContext));

        assertEquals("logPrefix:Failed to lock the state directory for task 0_0", thrown.getMessage());
    }

    @Test
    public void testRegisterStateStores() {
        final MockKeyValueStore store1 = new MockKeyValueStore("store1", false);
        final MockKeyValueStore store2 = new MockKeyValueStore("store2", false);
        final List<StateStore> stateStores = Arrays.asList(store1, store2);
        final InOrder inOrder = inOrder(stateManager);
        when(topology.stateStores()).thenReturn(stateStores);
        when(stateManager.taskId()).thenReturn(taskId);
        when(stateDirectory.lock(taskId)).thenReturn(true);
        when(stateDirectory.directoryForTaskIsEmpty(taskId)).thenReturn(true);
        when(topology.stateStores()).thenReturn(stateStores);

        StateManagerUtil.registerStateStores(logger, "logPrefix:", topology, stateManager, stateDirectory, processorContext);

        inOrder.verify(stateManager).registerStateStores(stateStores, processorContext);
        inOrder.verify(stateManager).initializeStoreOffsetsFromCheckpoint(true);
        verifyNoMoreInteractions(stateManager);
    }

    @Test
    public void testCloseStateManagerClean() {
        final InOrder inOrder = inOrder(stateManager, stateDirectory);
        when(stateManager.taskId()).thenReturn(taskId);
        when(stateDirectory.lock(taskId)).thenReturn(true);

        StateManagerUtil.closeStateManager(logger, "logPrefix:", true, false, stateManager, stateDirectory, TaskType.ACTIVE);

        inOrder.verify(stateManager).close();
        inOrder.verify(stateDirectory).unlock(taskId);
        verifyNoMoreInteractions(stateManager, stateDirectory);
    }

    @Test
    public void testCloseStateManagerThrowsExceptionWhenClean() {
        when(stateManager.taskId()).thenReturn(taskId);
        when(stateDirectory.lock(taskId)).thenReturn(true);
        doThrow(new ProcessorStateException("state manager failed to close")).when(stateManager).close();

        final ProcessorStateException thrown = assertThrows(ProcessorStateException.class, () -> StateManagerUtil.closeStateManager(logger, "logPrefix:", true, false, stateManager, stateDirectory, TaskType.ACTIVE));

        // Thrown stateMgr exception will not be wrapped.
        assertEquals("state manager failed to close", thrown.getMessage());

        // The unlock logic should still be executed.
        verify(stateDirectory).unlock(taskId);
    }

    @Test
    public void testCloseStateManagerThrowsExceptionWhenDirty() {
        when(stateManager.taskId()).thenReturn(taskId);
        when(stateDirectory.lock(taskId)).thenReturn(true);
        doThrow(new ProcessorStateException("state manager failed to close")).when(stateManager).close();

        assertThrows(ProcessorStateException.class, () -> StateManagerUtil.closeStateManager(logger, "logPrefix:", false, false, stateManager, stateDirectory, TaskType.ACTIVE));

        verify(stateDirectory).unlock(taskId);
    }

    @Test
    public void testCloseStateManagerWithStateStoreWipeOut() {
        final InOrder inOrder = inOrder(stateManager, stateDirectory);
        when(stateManager.taskId()).thenReturn(taskId);
        when(stateDirectory.lock(taskId)).thenReturn(true);
        // The `baseDir` will be accessed when attempting to delete the state store.
        when(stateManager.baseDir()).thenReturn(TestUtils.tempDirectory("state_store"));

        StateManagerUtil.closeStateManager(logger, "logPrefix:", false, true, stateManager, stateDirectory, TaskType.ACTIVE);

        inOrder.verify(stateManager).close();
        inOrder.verify(stateDirectory).unlock(taskId);
        verifyNoMoreInteractions(stateManager, stateDirectory);
    }

    @Test
    public void shouldStillWipeStateStoresIfCloseThrowsException() {
        final File randomFile = new File("/random/path");

        when(stateManager.taskId()).thenReturn(taskId);
        when(stateDirectory.lock(taskId)).thenReturn(true);
        doThrow(new ProcessorStateException("Close failed")).when(stateManager).close();
        when(stateManager.baseDir()).thenReturn(randomFile);

        try (MockedStatic<Utils> utils = mockStatic(Utils.class)) {
            assertThrows(ProcessorStateException.class, () -> StateManagerUtil.closeStateManager(logger, "logPrefix:", false, true, stateManager, stateDirectory, TaskType.ACTIVE));
        }

        verify(stateDirectory).unlock(taskId);
    }

    @Test
    public void testCloseStateManagerWithStateStoreWipeOutRethrowWrappedIOException() {
        final File unknownFile = new File("/unknown/path");
        final InOrder inOrder = inOrder(stateManager, stateDirectory);
        when(stateManager.taskId()).thenReturn(taskId);
        when(stateDirectory.lock(taskId)).thenReturn(true);
        when(stateManager.baseDir()).thenReturn(unknownFile);

        try (MockedStatic<Utils> utils = mockStatic(Utils.class)) {
            utils.when(() -> Utils.delete(unknownFile)).thenThrow(new IOException("Deletion failed"));

            final ProcessorStateException thrown = assertThrows(ProcessorStateException.class, () -> StateManagerUtil.closeStateManager(logger, "logPrefix:", false, true, stateManager, stateDirectory, TaskType.ACTIVE));

            assertEquals(IOException.class, thrown.getCause().getClass());
        }

        inOrder.verify(stateManager).close();
        inOrder.verify(stateDirectory).unlock(taskId);
        verifyNoMoreInteractions(stateManager, stateDirectory);
    }

    @Test
    public void shouldNotCloseStateManagerIfUnableToLockTaskDirectory() {
        final InOrder inOrder = inOrder(stateManager, stateDirectory);
        when(stateManager.taskId()).thenReturn(taskId);
        when(stateDirectory.lock(taskId)).thenReturn(false);

        StateManagerUtil.closeStateManager(logger, "logPrefix:", true, false, stateManager, stateDirectory, TaskType.ACTIVE);

        inOrder.verify(stateManager).taskId();
        inOrder.verify(stateDirectory).lock(taskId);
        verify(stateManager, never()).close();
        verify(stateManager, never()).baseDir();
        verify(stateDirectory, never()).unlock(taskId);
        verifyNoMoreInteractions(stateManager, stateDirectory);
    }

    @Test
    public void shouldNotWipeStateStoresIfUnableToLockTaskDirectory() {
        final InOrder inOrder = inOrder(stateManager, stateDirectory);
        when(stateManager.taskId()).thenReturn(taskId);
        when(stateDirectory.lock(taskId)).thenReturn(false);

        StateManagerUtil.closeStateManager(logger, "logPrefix:", false, true, stateManager, stateDirectory, TaskType.ACTIVE);

        inOrder.verify(stateManager).taskId();
        inOrder.verify(stateDirectory).lock(taskId);
        verify(stateManager, never()).close();
        verify(stateManager, never()).baseDir();
        verify(stateDirectory, never()).unlock(taskId);
        verifyNoMoreInteractions(stateManager, stateDirectory);
    }
}<|MERGE_RESOLUTION|>--- conflicted
+++ resolved
@@ -43,11 +43,6 @@
 
 import static java.util.Collections.emptyList;
 import static java.util.Collections.singletonList;
-<<<<<<< HEAD
-import static org.junit.Assert.assertEquals;
-import static org.junit.Assert.assertThrows;
-import static org.mockito.Mockito.*;
-=======
 import static org.junit.jupiter.api.Assertions.assertEquals;
 import static org.junit.jupiter.api.Assertions.assertThrows;
 import static org.mockito.Mockito.doThrow;
@@ -57,7 +52,6 @@
 import static org.mockito.Mockito.verify;
 import static org.mockito.Mockito.verifyNoMoreInteractions;
 import static org.mockito.Mockito.when;
->>>>>>> 9494bebe
 
 @ExtendWith(MockitoExtension.class)
 @MockitoSettings(strictness = Strictness.STRICT_STUBS)
@@ -83,7 +77,8 @@
     public void testRegisterStateStoreWhenTopologyEmpty() {
         when(topology.stateStores()).thenReturn(emptyList());
 
-        StateManagerUtil.registerStateStores(logger, "logPrefix:", topology, stateManager, stateDirectory, processorContext);
+        StateManagerUtil.registerStateStores(logger,
+            "logPrefix:", topology, stateManager, stateDirectory, processorContext);
     }
 
     @Test
@@ -92,7 +87,9 @@
         when(stateManager.taskId()).thenReturn(taskId);
         when(stateDirectory.lock(taskId)).thenReturn(false);
 
-        final LockException thrown = assertThrows(LockException.class, () -> StateManagerUtil.registerStateStores(logger, "logPrefix:", topology, stateManager, stateDirectory, processorContext));
+        final LockException thrown = assertThrows(LockException.class,
+            () -> StateManagerUtil.registerStateStores(logger, "logPrefix:",
+                topology, stateManager, stateDirectory, processorContext));
 
         assertEquals("logPrefix:Failed to lock the state directory for task 0_0", thrown.getMessage());
     }
@@ -109,7 +106,8 @@
         when(stateDirectory.directoryForTaskIsEmpty(taskId)).thenReturn(true);
         when(topology.stateStores()).thenReturn(stateStores);
 
-        StateManagerUtil.registerStateStores(logger, "logPrefix:", topology, stateManager, stateDirectory, processorContext);
+        StateManagerUtil.registerStateStores(logger, "logPrefix:",
+            topology, stateManager, stateDirectory, processorContext);
 
         inOrder.verify(stateManager).registerStateStores(stateStores, processorContext);
         inOrder.verify(stateManager).initializeStoreOffsetsFromCheckpoint(true);
@@ -122,7 +120,8 @@
         when(stateManager.taskId()).thenReturn(taskId);
         when(stateDirectory.lock(taskId)).thenReturn(true);
 
-        StateManagerUtil.closeStateManager(logger, "logPrefix:", true, false, stateManager, stateDirectory, TaskType.ACTIVE);
+        StateManagerUtil.closeStateManager(logger,
+            "logPrefix:", true, false, stateManager, stateDirectory, TaskType.ACTIVE);
 
         inOrder.verify(stateManager).close();
         inOrder.verify(stateDirectory).unlock(taskId);
@@ -135,7 +134,9 @@
         when(stateDirectory.lock(taskId)).thenReturn(true);
         doThrow(new ProcessorStateException("state manager failed to close")).when(stateManager).close();
 
-        final ProcessorStateException thrown = assertThrows(ProcessorStateException.class, () -> StateManagerUtil.closeStateManager(logger, "logPrefix:", true, false, stateManager, stateDirectory, TaskType.ACTIVE));
+        final ProcessorStateException thrown = assertThrows(
+            ProcessorStateException.class, () -> StateManagerUtil.closeStateManager(logger,
+                "logPrefix:", true, false, stateManager, stateDirectory, TaskType.ACTIVE));
 
         // Thrown stateMgr exception will not be wrapped.
         assertEquals("state manager failed to close", thrown.getMessage());
@@ -150,7 +151,10 @@
         when(stateDirectory.lock(taskId)).thenReturn(true);
         doThrow(new ProcessorStateException("state manager failed to close")).when(stateManager).close();
 
-        assertThrows(ProcessorStateException.class, () -> StateManagerUtil.closeStateManager(logger, "logPrefix:", false, false, stateManager, stateDirectory, TaskType.ACTIVE));
+        assertThrows(
+            ProcessorStateException.class,
+            () -> StateManagerUtil.closeStateManager(
+                logger, "logPrefix:", false, false, stateManager, stateDirectory, TaskType.ACTIVE));
 
         verify(stateDirectory).unlock(taskId);
     }
@@ -163,7 +167,8 @@
         // The `baseDir` will be accessed when attempting to delete the state store.
         when(stateManager.baseDir()).thenReturn(TestUtils.tempDirectory("state_store"));
 
-        StateManagerUtil.closeStateManager(logger, "logPrefix:", false, true, stateManager, stateDirectory, TaskType.ACTIVE);
+        StateManagerUtil.closeStateManager(logger,
+            "logPrefix:", false, true, stateManager, stateDirectory, TaskType.ACTIVE);
 
         inOrder.verify(stateManager).close();
         inOrder.verify(stateDirectory).unlock(taskId);
@@ -171,7 +176,7 @@
     }
 
     @Test
-    public void shouldStillWipeStateStoresIfCloseThrowsException() {
+    public void  shouldStillWipeStateStoresIfCloseThrowsException() {
         final File randomFile = new File("/random/path");
 
         when(stateManager.taskId()).thenReturn(taskId);
@@ -180,7 +185,8 @@
         when(stateManager.baseDir()).thenReturn(randomFile);
 
         try (MockedStatic<Utils> utils = mockStatic(Utils.class)) {
-            assertThrows(ProcessorStateException.class, () -> StateManagerUtil.closeStateManager(logger, "logPrefix:", false, true, stateManager, stateDirectory, TaskType.ACTIVE));
+            assertThrows(ProcessorStateException.class, () ->
+                    StateManagerUtil.closeStateManager(logger, "logPrefix:", false, true, stateManager, stateDirectory, TaskType.ACTIVE));
         }
 
         verify(stateDirectory).unlock(taskId);
@@ -197,7 +203,9 @@
         try (MockedStatic<Utils> utils = mockStatic(Utils.class)) {
             utils.when(() -> Utils.delete(unknownFile)).thenThrow(new IOException("Deletion failed"));
 
-            final ProcessorStateException thrown = assertThrows(ProcessorStateException.class, () -> StateManagerUtil.closeStateManager(logger, "logPrefix:", false, true, stateManager, stateDirectory, TaskType.ACTIVE));
+            final ProcessorStateException thrown = assertThrows(
+                    ProcessorStateException.class, () -> StateManagerUtil.closeStateManager(logger,
+                            "logPrefix:", false, true, stateManager, stateDirectory, TaskType.ACTIVE));
 
             assertEquals(IOException.class, thrown.getCause().getClass());
         }
@@ -213,7 +221,8 @@
         when(stateManager.taskId()).thenReturn(taskId);
         when(stateDirectory.lock(taskId)).thenReturn(false);
 
-        StateManagerUtil.closeStateManager(logger, "logPrefix:", true, false, stateManager, stateDirectory, TaskType.ACTIVE);
+        StateManagerUtil.closeStateManager(
+                logger, "logPrefix:", true, false, stateManager, stateDirectory, TaskType.ACTIVE);
 
         inOrder.verify(stateManager).taskId();
         inOrder.verify(stateDirectory).lock(taskId);
@@ -229,7 +238,8 @@
         when(stateManager.taskId()).thenReturn(taskId);
         when(stateDirectory.lock(taskId)).thenReturn(false);
 
-        StateManagerUtil.closeStateManager(logger, "logPrefix:", false, true, stateManager, stateDirectory, TaskType.ACTIVE);
+        StateManagerUtil.closeStateManager(
+                logger, "logPrefix:", false, true, stateManager, stateDirectory, TaskType.ACTIVE);
 
         inOrder.verify(stateManager).taskId();
         inOrder.verify(stateDirectory).lock(taskId);
