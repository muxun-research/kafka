/*
 * Licensed to the Apache Software Foundation (ASF) under one or more
 * contributor license agreements. See the NOTICE file distributed with
 * this work for additional information regarding copyright ownership.
 * The ASF licenses this file to You under the Apache License, Version 2.0
 * (the "License"); you may not use this file except in compliance with
 * the License. You may obtain a copy of the License at
 *
 *    http://www.apache.org/licenses/LICENSE-2.0
 *
 * Unless required by applicable law or agreed to in writing, software
 * distributed under the License is distributed on an "AS IS" BASIS,
 * WITHOUT WARRANTIES OR CONDITIONS OF ANY KIND, either express or implied.
 * See the License for the specific language governing permissions and
 * limitations under the License.
 */
package org.apache.kafka.streams.processor.internals;

import java.util.List;

import org.apache.kafka.common.utils.LogContext;
import org.apache.kafka.common.utils.Utils;
import org.apache.kafka.streams.errors.LockException;
import org.apache.kafka.streams.errors.ProcessorStateException;
import org.apache.kafka.streams.processor.StateStore;
import org.apache.kafka.streams.processor.TaskId;
import org.apache.kafka.streams.processor.internals.Task.TaskType;
import org.apache.kafka.test.MockKeyValueStore;
import org.apache.kafka.test.TestUtils;
import org.junit.Test;
import org.junit.runner.RunWith;
import org.mockito.InOrder;
import org.mockito.Mock;
import org.mockito.MockedStatic;
import org.mockito.junit.MockitoJUnitRunner;
import org.slf4j.Logger;

import java.io.File;
import java.io.IOException;
import java.util.Arrays;

import static java.util.Collections.emptyList;
import static java.util.Collections.singletonList;
import static org.junit.Assert.assertEquals;
import static org.junit.Assert.assertThrows;
import static org.mockito.Mockito.doThrow;
import static org.mockito.Mockito.inOrder;
import static org.mockito.Mockito.mockStatic;
import static org.mockito.Mockito.never;
import static org.mockito.Mockito.verify;
import static org.mockito.Mockito.verifyNoMoreInteractions;
import static org.mockito.Mockito.when;

@RunWith(MockitoJUnitRunner.StrictStubs.class)
public class StateManagerUtilTest {

<<<<<<< HEAD
	@Mock(type = MockType.NICE)
	private ProcessorStateManager stateManager;

	@Mock(type = MockType.NICE)
	private StateDirectory stateDirectory;

	@Mock(type = MockType.NICE)
	private ProcessorTopology topology;

	@Mock(type = MockType.NICE)
	private InternalProcessorContext processorContext;

	private IMocksControl ctrl;

	private Logger logger = new LogContext("test").logger(AbstractTask.class);
=======
    @Mock
    private ProcessorStateManager stateManager;

    @Mock
    private StateDirectory stateDirectory;

    @Mock
    private ProcessorTopology topology;

    @Mock
    private InternalProcessorContext processorContext;

    private Logger logger = new LogContext("test").logger(AbstractTask.class);
>>>>>>> 15418db6

	private final TaskId taskId = new TaskId(0, 0);

<<<<<<< HEAD
	@Before
	public void setup() {
		ctrl = createStrictControl();
		topology = ctrl.createMock(ProcessorTopology.class);
		processorContext = ctrl.createMock(InternalProcessorContext.class);

		stateManager = ctrl.createMock(ProcessorStateManager.class);
		stateDirectory = ctrl.createMock(StateDirectory.class);
	}

	@Test
	public void testRegisterStateStoreWhenTopologyEmpty() {
		expect(topology.stateStores()).andReturn(emptyList());

		ctrl.checkOrder(true);
		ctrl.replay();

		StateManagerUtil.registerStateStores(logger,
				"logPrefix:", topology, stateManager, stateDirectory, processorContext);

		ctrl.verify();
	}

	@Test
	public void testRegisterStateStoreFailToLockStateDirectory() {
		expect(topology.stateStores()).andReturn(singletonList(new MockKeyValueStore("store", false)));

		expect(stateManager.taskId()).andReturn(taskId);

		expect(stateDirectory.lock(taskId)).andReturn(false);

		ctrl.checkOrder(true);
		ctrl.replay();
=======
    @Test
    public void testRegisterStateStoreWhenTopologyEmpty() {
        when(topology.stateStores()).thenReturn(emptyList());

        StateManagerUtil.registerStateStores(logger,
            "logPrefix:", topology, stateManager, stateDirectory, processorContext);
    }

    @Test
    public void testRegisterStateStoreFailToLockStateDirectory() {
        when(topology.stateStores()).thenReturn(singletonList(new MockKeyValueStore("store", false)));
        when(stateManager.taskId()).thenReturn(taskId);
        when(stateDirectory.lock(taskId)).thenReturn(false);
>>>>>>> 15418db6

		final LockException thrown = assertThrows(LockException.class,
				() -> StateManagerUtil.registerStateStores(logger, "logPrefix:",
						topology, stateManager, stateDirectory, processorContext));

<<<<<<< HEAD
		assertEquals("logPrefix:Failed to lock the state directory for task 0_0", thrown.getMessage());

		ctrl.verify();
	}

	@Test
	public void testRegisterStateStores() {
		final MockKeyValueStore store1 = new MockKeyValueStore("store1", false);
		final MockKeyValueStore store2 = new MockKeyValueStore("store2", false);
		final List<StateStore> stateStores = Arrays.asList(store1, store2);

		expect(topology.stateStores()).andReturn(stateStores);

		expect(stateManager.taskId()).andReturn(taskId);

		expect(stateDirectory.lock(taskId)).andReturn(true);
		expect(stateDirectory.directoryForTaskIsEmpty(taskId)).andReturn(true);

		expect(topology.stateStores()).andReturn(stateStores);

		stateManager.registerStateStores(stateStores, processorContext);

		stateManager.initializeStoreOffsetsFromCheckpoint(true);
		expectLastCall();

		ctrl.checkOrder(true);
		ctrl.replay();
=======
        assertEquals("logPrefix:Failed to lock the state directory for task 0_0", thrown.getMessage());
    }

    @Test
    public void testRegisterStateStores() {
        final MockKeyValueStore store1 = new MockKeyValueStore("store1", false);
        final MockKeyValueStore store2 = new MockKeyValueStore("store2", false);
        final List<StateStore> stateStores = Arrays.asList(store1, store2);
        final InOrder inOrder = inOrder(stateManager);
        when(topology.stateStores()).thenReturn(stateStores);
        when(stateManager.taskId()).thenReturn(taskId);
        when(stateDirectory.lock(taskId)).thenReturn(true);
        when(stateDirectory.directoryForTaskIsEmpty(taskId)).thenReturn(true);
        when(topology.stateStores()).thenReturn(stateStores);
>>>>>>> 15418db6

		StateManagerUtil.registerStateStores(logger, "logPrefix:",
				topology, stateManager, stateDirectory, processorContext);

<<<<<<< HEAD
		ctrl.verify();
	}

	@Test
	public void testCloseStateManagerClean() {
		expect(stateManager.taskId()).andReturn(taskId);

		expect(stateDirectory.lock(taskId)).andReturn(true);

		stateManager.close();
		expectLastCall();

		stateDirectory.unlock(taskId);
		expectLastCall();

		ctrl.checkOrder(true);
		ctrl.replay();
=======
        inOrder.verify(stateManager).registerStateStores(stateStores, processorContext);
        inOrder.verify(stateManager).initializeStoreOffsetsFromCheckpoint(true);
        verifyNoMoreInteractions(stateManager);
    }

    @Test
    public void testCloseStateManagerClean() {
        final InOrder inOrder = inOrder(stateManager, stateDirectory);
        when(stateManager.taskId()).thenReturn(taskId);
        when(stateDirectory.lock(taskId)).thenReturn(true);
>>>>>>> 15418db6

		StateManagerUtil.closeStateManager(logger,
				"logPrefix:", true, false, stateManager, stateDirectory, TaskType.ACTIVE);

<<<<<<< HEAD
		ctrl.verify();
	}

	@Test
	public void testCloseStateManagerThrowsExceptionWhenClean() {
		expect(stateManager.taskId()).andReturn(taskId);

		expect(stateDirectory.lock(taskId)).andReturn(true);

		stateManager.close();
		expectLastCall().andThrow(new ProcessorStateException("state manager failed to close"));

		// The unlock logic should still be executed.
		stateDirectory.unlock(taskId);

		ctrl.checkOrder(true);
		ctrl.replay();
=======
        inOrder.verify(stateManager).close();
        inOrder.verify(stateDirectory).unlock(taskId);
        verifyNoMoreInteractions(stateManager, stateDirectory);
    }

    @Test
    public void testCloseStateManagerThrowsExceptionWhenClean() {
        when(stateManager.taskId()).thenReturn(taskId);
        when(stateDirectory.lock(taskId)).thenReturn(true);
        doThrow(new ProcessorStateException("state manager failed to close")).when(stateManager).close();
>>>>>>> 15418db6

		final ProcessorStateException thrown = assertThrows(
				ProcessorStateException.class, () -> StateManagerUtil.closeStateManager(logger,
						"logPrefix:", true, false, stateManager, stateDirectory, TaskType.ACTIVE));

		// Thrown stateMgr exception will not be wrapped.
		assertEquals("state manager failed to close", thrown.getMessage());

<<<<<<< HEAD
		ctrl.verify();
	}

	@Test
	public void testCloseStateManagerThrowsExceptionWhenDirty() {
		expect(stateManager.taskId()).andReturn(taskId);

		expect(stateDirectory.lock(taskId)).andReturn(true);

		stateManager.close();
		expectLastCall().andThrow(new ProcessorStateException("state manager failed to close"));

		stateDirectory.unlock(taskId);

		ctrl.checkOrder(true);
		ctrl.replay();
=======
        // The unlock logic should still be executed.
        verify(stateDirectory).unlock(taskId);
    }

    @Test
    public void testCloseStateManagerThrowsExceptionWhenDirty() {
        when(stateManager.taskId()).thenReturn(taskId);
        when(stateDirectory.lock(taskId)).thenReturn(true);
        doThrow(new ProcessorStateException("state manager failed to close")).when(stateManager).close();
>>>>>>> 15418db6

		assertThrows(
				ProcessorStateException.class,
				() -> StateManagerUtil.closeStateManager(
						logger, "logPrefix:", false, false, stateManager, stateDirectory, TaskType.ACTIVE));

<<<<<<< HEAD
		ctrl.verify();
	}

	@Test
	public void testCloseStateManagerWithStateStoreWipeOut() {
		expect(stateManager.taskId()).andReturn(taskId);
		expect(stateDirectory.lock(taskId)).andReturn(true);

		stateManager.close();
		expectLastCall();

		// The `baseDir` will be accessed when attempting to delete the state store.
		expect(stateManager.baseDir()).andReturn(TestUtils.tempDirectory("state_store"));

		stateDirectory.unlock(taskId);
		expectLastCall();

		ctrl.checkOrder(true);
		ctrl.replay();
=======
        verify(stateDirectory).unlock(taskId);
    }

    @Test
    public void testCloseStateManagerWithStateStoreWipeOut() {
        final InOrder inOrder = inOrder(stateManager, stateDirectory);
        when(stateManager.taskId()).thenReturn(taskId);
        when(stateDirectory.lock(taskId)).thenReturn(true);
        // The `baseDir` will be accessed when attempting to delete the state store.
        when(stateManager.baseDir()).thenReturn(TestUtils.tempDirectory("state_store"));
>>>>>>> 15418db6

		StateManagerUtil.closeStateManager(logger,
				"logPrefix:", false, true, stateManager, stateDirectory, TaskType.ACTIVE);

<<<<<<< HEAD
		ctrl.verify();
	}

	@Test
	public void shouldStillWipeStateStoresIfCloseThrowsException() throws IOException {
		final File randomFile = new File("/random/path");
		mockStatic(Utils.class);

		expect(stateManager.taskId()).andReturn(taskId);
		expect(stateDirectory.lock(taskId)).andReturn(true);

		stateManager.close();
		expectLastCall().andThrow(new ProcessorStateException("Close failed"));

		expect(stateManager.baseDir()).andReturn(randomFile);

		Utils.delete(randomFile);

		stateDirectory.unlock(taskId);
		expectLastCall();

		ctrl.checkOrder(true);
		ctrl.replay();

		replayAll();

		assertThrows(ProcessorStateException.class, () ->
				StateManagerUtil.closeStateManager(logger, "logPrefix:", false, true, stateManager, stateDirectory, TaskType.ACTIVE));

		ctrl.verify();
	}

	@Test
	public void testCloseStateManagerWithStateStoreWipeOutRethrowWrappedIOException() throws IOException {
		final File unknownFile = new File("/unknown/path");
		mockStatic(Utils.class);

		expect(stateManager.taskId()).andReturn(taskId);
		expect(stateDirectory.lock(taskId)).andReturn(true);

		stateManager.close();
		expectLastCall();

		expect(stateManager.baseDir()).andReturn(unknownFile);

		Utils.delete(unknownFile);
		expectLastCall().andThrow(new IOException("Deletion failed"));

		stateDirectory.unlock(taskId);
		expectLastCall();

		ctrl.checkOrder(true);
		ctrl.replay();

		replayAll();

		final ProcessorStateException thrown = assertThrows(
				ProcessorStateException.class, () -> StateManagerUtil.closeStateManager(logger,
						"logPrefix:", false, true, stateManager, stateDirectory, TaskType.ACTIVE));

		assertEquals(IOException.class, thrown.getCause().getClass());

		ctrl.verify();
	}

	@Test
	public void shouldNotCloseStateManagerIfUnableToLockTaskDirectory() {
		expect(stateManager.taskId()).andReturn(taskId);

		expect(stateDirectory.lock(taskId)).andReturn(false);

		stateManager.close();
		expectLastCall().andThrow(new AssertionError("Should not be trying to close state you don't own!"));

		ctrl.checkOrder(true);
		ctrl.replay();

		replayAll();

		StateManagerUtil.closeStateManager(
				logger, "logPrefix:", true, false, stateManager, stateDirectory, TaskType.ACTIVE);
	}

	@Test
	public void shouldNotWipeStateStoresIfUnableToLockTaskDirectory() throws IOException {
		final File unknownFile = new File("/unknown/path");
		expect(stateManager.taskId()).andReturn(taskId);
		expect(stateDirectory.lock(taskId)).andReturn(false);

		expect(stateManager.baseDir()).andReturn(unknownFile);

		Utils.delete(unknownFile);
		expectLastCall().andThrow(new AssertionError("Should not be trying to wipe state you don't own!"));

		ctrl.checkOrder(true);
		ctrl.replay();

		replayAll();

		StateManagerUtil.closeStateManager(
				logger, "logPrefix:", false, true, stateManager, stateDirectory, TaskType.ACTIVE);
	}
=======
        inOrder.verify(stateManager).close();
        inOrder.verify(stateDirectory).unlock(taskId);
        verifyNoMoreInteractions(stateManager, stateDirectory);
    }

    @Test
    public void  shouldStillWipeStateStoresIfCloseThrowsException() {
        final File randomFile = new File("/random/path");

        when(stateManager.taskId()).thenReturn(taskId);
        when(stateDirectory.lock(taskId)).thenReturn(true);
        doThrow(new ProcessorStateException("Close failed")).when(stateManager).close();
        when(stateManager.baseDir()).thenReturn(randomFile);

        try (MockedStatic<Utils> utils = mockStatic(Utils.class)) {
            assertThrows(ProcessorStateException.class, () ->
                    StateManagerUtil.closeStateManager(logger, "logPrefix:", false, true, stateManager, stateDirectory, TaskType.ACTIVE));
        }

        verify(stateDirectory).unlock(taskId);
    }

    @Test
    public void testCloseStateManagerWithStateStoreWipeOutRethrowWrappedIOException() {
        final File unknownFile = new File("/unknown/path");
        final InOrder inOrder = inOrder(stateManager, stateDirectory);
        when(stateManager.taskId()).thenReturn(taskId);
        when(stateDirectory.lock(taskId)).thenReturn(true);
        when(stateManager.baseDir()).thenReturn(unknownFile);

        try (MockedStatic<Utils> utils = mockStatic(Utils.class)) {
            utils.when(() -> Utils.delete(unknownFile)).thenThrow(new IOException("Deletion failed"));

            final ProcessorStateException thrown = assertThrows(
                    ProcessorStateException.class, () -> StateManagerUtil.closeStateManager(logger,
                            "logPrefix:", false, true, stateManager, stateDirectory, TaskType.ACTIVE));

            assertEquals(IOException.class, thrown.getCause().getClass());
        }

        inOrder.verify(stateManager).close();
        inOrder.verify(stateDirectory).unlock(taskId);
        verifyNoMoreInteractions(stateManager, stateDirectory);
    }

    @Test
    public void shouldNotCloseStateManagerIfUnableToLockTaskDirectory() {
        final InOrder inOrder = inOrder(stateManager, stateDirectory);
        when(stateManager.taskId()).thenReturn(taskId);
        when(stateDirectory.lock(taskId)).thenReturn(false);

        StateManagerUtil.closeStateManager(
                logger, "logPrefix:", true, false, stateManager, stateDirectory, TaskType.ACTIVE);

        inOrder.verify(stateManager).taskId();
        inOrder.verify(stateDirectory).lock(taskId);
        verify(stateManager, never()).close();
        verify(stateManager, never()).baseDir();
        verify(stateDirectory, never()).unlock(taskId);
        verifyNoMoreInteractions(stateManager, stateDirectory);
    }

    @Test
    public void shouldNotWipeStateStoresIfUnableToLockTaskDirectory() {
        final InOrder inOrder = inOrder(stateManager, stateDirectory);
        when(stateManager.taskId()).thenReturn(taskId);
        when(stateDirectory.lock(taskId)).thenReturn(false);

        StateManagerUtil.closeStateManager(
                logger, "logPrefix:", false, true, stateManager, stateDirectory, TaskType.ACTIVE);

        inOrder.verify(stateManager).taskId();
        inOrder.verify(stateDirectory).lock(taskId);
        verify(stateManager, never()).close();
        verify(stateManager, never()).baseDir();
        verify(stateDirectory, never()).unlock(taskId);
        verifyNoMoreInteractions(stateManager, stateDirectory);
    }
>>>>>>> 15418db6
}<|MERGE_RESOLUTION|>--- conflicted
+++ resolved
@@ -16,8 +16,6 @@
  */
 package org.apache.kafka.streams.processor.internals;
 
-import java.util.List;
-
 import org.apache.kafka.common.utils.LogContext;
 import org.apache.kafka.common.utils.Utils;
 import org.apache.kafka.streams.errors.LockException;
@@ -38,39 +36,17 @@
 import java.io.File;
 import java.io.IOException;
 import java.util.Arrays;
+import java.util.List;
 
 import static java.util.Collections.emptyList;
 import static java.util.Collections.singletonList;
 import static org.junit.Assert.assertEquals;
 import static org.junit.Assert.assertThrows;
-import static org.mockito.Mockito.doThrow;
-import static org.mockito.Mockito.inOrder;
-import static org.mockito.Mockito.mockStatic;
-import static org.mockito.Mockito.never;
-import static org.mockito.Mockito.verify;
-import static org.mockito.Mockito.verifyNoMoreInteractions;
-import static org.mockito.Mockito.when;
+import static org.mockito.Mockito.*;
 
 @RunWith(MockitoJUnitRunner.StrictStubs.class)
 public class StateManagerUtilTest {
 
-<<<<<<< HEAD
-	@Mock(type = MockType.NICE)
-	private ProcessorStateManager stateManager;
-
-	@Mock(type = MockType.NICE)
-	private StateDirectory stateDirectory;
-
-	@Mock(type = MockType.NICE)
-	private ProcessorTopology topology;
-
-	@Mock(type = MockType.NICE)
-	private InternalProcessorContext processorContext;
-
-	private IMocksControl ctrl;
-
-	private Logger logger = new LogContext("test").logger(AbstractTask.class);
-=======
     @Mock
     private ProcessorStateManager stateManager;
 
@@ -84,51 +60,14 @@
     private InternalProcessorContext processorContext;
 
     private Logger logger = new LogContext("test").logger(AbstractTask.class);
->>>>>>> 15418db6
-
-	private final TaskId taskId = new TaskId(0, 0);
-
-<<<<<<< HEAD
-	@Before
-	public void setup() {
-		ctrl = createStrictControl();
-		topology = ctrl.createMock(ProcessorTopology.class);
-		processorContext = ctrl.createMock(InternalProcessorContext.class);
-
-		stateManager = ctrl.createMock(ProcessorStateManager.class);
-		stateDirectory = ctrl.createMock(StateDirectory.class);
-	}
-
-	@Test
-	public void testRegisterStateStoreWhenTopologyEmpty() {
-		expect(topology.stateStores()).andReturn(emptyList());
-
-		ctrl.checkOrder(true);
-		ctrl.replay();
-
-		StateManagerUtil.registerStateStores(logger,
-				"logPrefix:", topology, stateManager, stateDirectory, processorContext);
-
-		ctrl.verify();
-	}
-
-	@Test
-	public void testRegisterStateStoreFailToLockStateDirectory() {
-		expect(topology.stateStores()).andReturn(singletonList(new MockKeyValueStore("store", false)));
-
-		expect(stateManager.taskId()).andReturn(taskId);
-
-		expect(stateDirectory.lock(taskId)).andReturn(false);
-
-		ctrl.checkOrder(true);
-		ctrl.replay();
-=======
+
+    private final TaskId taskId = new TaskId(0, 0);
+
     @Test
     public void testRegisterStateStoreWhenTopologyEmpty() {
         when(topology.stateStores()).thenReturn(emptyList());
 
-        StateManagerUtil.registerStateStores(logger,
-            "logPrefix:", topology, stateManager, stateDirectory, processorContext);
+        StateManagerUtil.registerStateStores(logger, "logPrefix:", topology, stateManager, stateDirectory, processorContext);
     }
 
     @Test
@@ -136,41 +75,9 @@
         when(topology.stateStores()).thenReturn(singletonList(new MockKeyValueStore("store", false)));
         when(stateManager.taskId()).thenReturn(taskId);
         when(stateDirectory.lock(taskId)).thenReturn(false);
->>>>>>> 15418db6
-
-		final LockException thrown = assertThrows(LockException.class,
-				() -> StateManagerUtil.registerStateStores(logger, "logPrefix:",
-						topology, stateManager, stateDirectory, processorContext));
-
-<<<<<<< HEAD
-		assertEquals("logPrefix:Failed to lock the state directory for task 0_0", thrown.getMessage());
-
-		ctrl.verify();
-	}
-
-	@Test
-	public void testRegisterStateStores() {
-		final MockKeyValueStore store1 = new MockKeyValueStore("store1", false);
-		final MockKeyValueStore store2 = new MockKeyValueStore("store2", false);
-		final List<StateStore> stateStores = Arrays.asList(store1, store2);
-
-		expect(topology.stateStores()).andReturn(stateStores);
-
-		expect(stateManager.taskId()).andReturn(taskId);
-
-		expect(stateDirectory.lock(taskId)).andReturn(true);
-		expect(stateDirectory.directoryForTaskIsEmpty(taskId)).andReturn(true);
-
-		expect(topology.stateStores()).andReturn(stateStores);
-
-		stateManager.registerStateStores(stateStores, processorContext);
-
-		stateManager.initializeStoreOffsetsFromCheckpoint(true);
-		expectLastCall();
-
-		ctrl.checkOrder(true);
-		ctrl.replay();
-=======
+
+        final LockException thrown = assertThrows(LockException.class, () -> StateManagerUtil.registerStateStores(logger, "logPrefix:", topology, stateManager, stateDirectory, processorContext));
+
         assertEquals("logPrefix:Failed to lock the state directory for task 0_0", thrown.getMessage());
     }
 
@@ -185,30 +92,9 @@
         when(stateDirectory.lock(taskId)).thenReturn(true);
         when(stateDirectory.directoryForTaskIsEmpty(taskId)).thenReturn(true);
         when(topology.stateStores()).thenReturn(stateStores);
->>>>>>> 15418db6
-
-		StateManagerUtil.registerStateStores(logger, "logPrefix:",
-				topology, stateManager, stateDirectory, processorContext);
-
-<<<<<<< HEAD
-		ctrl.verify();
-	}
-
-	@Test
-	public void testCloseStateManagerClean() {
-		expect(stateManager.taskId()).andReturn(taskId);
-
-		expect(stateDirectory.lock(taskId)).andReturn(true);
-
-		stateManager.close();
-		expectLastCall();
-
-		stateDirectory.unlock(taskId);
-		expectLastCall();
-
-		ctrl.checkOrder(true);
-		ctrl.replay();
-=======
+
+        StateManagerUtil.registerStateStores(logger, "logPrefix:", topology, stateManager, stateDirectory, processorContext);
+
         inOrder.verify(stateManager).registerStateStores(stateStores, processorContext);
         inOrder.verify(stateManager).initializeStoreOffsetsFromCheckpoint(true);
         verifyNoMoreInteractions(stateManager);
@@ -219,30 +105,9 @@
         final InOrder inOrder = inOrder(stateManager, stateDirectory);
         when(stateManager.taskId()).thenReturn(taskId);
         when(stateDirectory.lock(taskId)).thenReturn(true);
->>>>>>> 15418db6
-
-		StateManagerUtil.closeStateManager(logger,
-				"logPrefix:", true, false, stateManager, stateDirectory, TaskType.ACTIVE);
-
-<<<<<<< HEAD
-		ctrl.verify();
-	}
-
-	@Test
-	public void testCloseStateManagerThrowsExceptionWhenClean() {
-		expect(stateManager.taskId()).andReturn(taskId);
-
-		expect(stateDirectory.lock(taskId)).andReturn(true);
-
-		stateManager.close();
-		expectLastCall().andThrow(new ProcessorStateException("state manager failed to close"));
-
-		// The unlock logic should still be executed.
-		stateDirectory.unlock(taskId);
-
-		ctrl.checkOrder(true);
-		ctrl.replay();
-=======
+
+        StateManagerUtil.closeStateManager(logger, "logPrefix:", true, false, stateManager, stateDirectory, TaskType.ACTIVE);
+
         inOrder.verify(stateManager).close();
         inOrder.verify(stateDirectory).unlock(taskId);
         verifyNoMoreInteractions(stateManager, stateDirectory);
@@ -253,33 +118,12 @@
         when(stateManager.taskId()).thenReturn(taskId);
         when(stateDirectory.lock(taskId)).thenReturn(true);
         doThrow(new ProcessorStateException("state manager failed to close")).when(stateManager).close();
->>>>>>> 15418db6
-
-		final ProcessorStateException thrown = assertThrows(
-				ProcessorStateException.class, () -> StateManagerUtil.closeStateManager(logger,
-						"logPrefix:", true, false, stateManager, stateDirectory, TaskType.ACTIVE));
-
-		// Thrown stateMgr exception will not be wrapped.
-		assertEquals("state manager failed to close", thrown.getMessage());
-
-<<<<<<< HEAD
-		ctrl.verify();
-	}
-
-	@Test
-	public void testCloseStateManagerThrowsExceptionWhenDirty() {
-		expect(stateManager.taskId()).andReturn(taskId);
-
-		expect(stateDirectory.lock(taskId)).andReturn(true);
-
-		stateManager.close();
-		expectLastCall().andThrow(new ProcessorStateException("state manager failed to close"));
-
-		stateDirectory.unlock(taskId);
-
-		ctrl.checkOrder(true);
-		ctrl.replay();
-=======
+
+        final ProcessorStateException thrown = assertThrows(ProcessorStateException.class, () -> StateManagerUtil.closeStateManager(logger, "logPrefix:", true, false, stateManager, stateDirectory, TaskType.ACTIVE));
+
+        // Thrown stateMgr exception will not be wrapped.
+        assertEquals("state manager failed to close", thrown.getMessage());
+
         // The unlock logic should still be executed.
         verify(stateDirectory).unlock(taskId);
     }
@@ -289,34 +133,9 @@
         when(stateManager.taskId()).thenReturn(taskId);
         when(stateDirectory.lock(taskId)).thenReturn(true);
         doThrow(new ProcessorStateException("state manager failed to close")).when(stateManager).close();
->>>>>>> 15418db6
-
-		assertThrows(
-				ProcessorStateException.class,
-				() -> StateManagerUtil.closeStateManager(
-						logger, "logPrefix:", false, false, stateManager, stateDirectory, TaskType.ACTIVE));
-
-<<<<<<< HEAD
-		ctrl.verify();
-	}
-
-	@Test
-	public void testCloseStateManagerWithStateStoreWipeOut() {
-		expect(stateManager.taskId()).andReturn(taskId);
-		expect(stateDirectory.lock(taskId)).andReturn(true);
-
-		stateManager.close();
-		expectLastCall();
-
-		// The `baseDir` will be accessed when attempting to delete the state store.
-		expect(stateManager.baseDir()).andReturn(TestUtils.tempDirectory("state_store"));
-
-		stateDirectory.unlock(taskId);
-		expectLastCall();
-
-		ctrl.checkOrder(true);
-		ctrl.replay();
-=======
+
+        assertThrows(ProcessorStateException.class, () -> StateManagerUtil.closeStateManager(logger, "logPrefix:", false, false, stateManager, stateDirectory, TaskType.ACTIVE));
+
         verify(stateDirectory).unlock(taskId);
     }
 
@@ -327,122 +146,16 @@
         when(stateDirectory.lock(taskId)).thenReturn(true);
         // The `baseDir` will be accessed when attempting to delete the state store.
         when(stateManager.baseDir()).thenReturn(TestUtils.tempDirectory("state_store"));
->>>>>>> 15418db6
-
-		StateManagerUtil.closeStateManager(logger,
-				"logPrefix:", false, true, stateManager, stateDirectory, TaskType.ACTIVE);
-
-<<<<<<< HEAD
-		ctrl.verify();
-	}
-
-	@Test
-	public void shouldStillWipeStateStoresIfCloseThrowsException() throws IOException {
-		final File randomFile = new File("/random/path");
-		mockStatic(Utils.class);
-
-		expect(stateManager.taskId()).andReturn(taskId);
-		expect(stateDirectory.lock(taskId)).andReturn(true);
-
-		stateManager.close();
-		expectLastCall().andThrow(new ProcessorStateException("Close failed"));
-
-		expect(stateManager.baseDir()).andReturn(randomFile);
-
-		Utils.delete(randomFile);
-
-		stateDirectory.unlock(taskId);
-		expectLastCall();
-
-		ctrl.checkOrder(true);
-		ctrl.replay();
-
-		replayAll();
-
-		assertThrows(ProcessorStateException.class, () ->
-				StateManagerUtil.closeStateManager(logger, "logPrefix:", false, true, stateManager, stateDirectory, TaskType.ACTIVE));
-
-		ctrl.verify();
-	}
-
-	@Test
-	public void testCloseStateManagerWithStateStoreWipeOutRethrowWrappedIOException() throws IOException {
-		final File unknownFile = new File("/unknown/path");
-		mockStatic(Utils.class);
-
-		expect(stateManager.taskId()).andReturn(taskId);
-		expect(stateDirectory.lock(taskId)).andReturn(true);
-
-		stateManager.close();
-		expectLastCall();
-
-		expect(stateManager.baseDir()).andReturn(unknownFile);
-
-		Utils.delete(unknownFile);
-		expectLastCall().andThrow(new IOException("Deletion failed"));
-
-		stateDirectory.unlock(taskId);
-		expectLastCall();
-
-		ctrl.checkOrder(true);
-		ctrl.replay();
-
-		replayAll();
-
-		final ProcessorStateException thrown = assertThrows(
-				ProcessorStateException.class, () -> StateManagerUtil.closeStateManager(logger,
-						"logPrefix:", false, true, stateManager, stateDirectory, TaskType.ACTIVE));
-
-		assertEquals(IOException.class, thrown.getCause().getClass());
-
-		ctrl.verify();
-	}
-
-	@Test
-	public void shouldNotCloseStateManagerIfUnableToLockTaskDirectory() {
-		expect(stateManager.taskId()).andReturn(taskId);
-
-		expect(stateDirectory.lock(taskId)).andReturn(false);
-
-		stateManager.close();
-		expectLastCall().andThrow(new AssertionError("Should not be trying to close state you don't own!"));
-
-		ctrl.checkOrder(true);
-		ctrl.replay();
-
-		replayAll();
-
-		StateManagerUtil.closeStateManager(
-				logger, "logPrefix:", true, false, stateManager, stateDirectory, TaskType.ACTIVE);
-	}
-
-	@Test
-	public void shouldNotWipeStateStoresIfUnableToLockTaskDirectory() throws IOException {
-		final File unknownFile = new File("/unknown/path");
-		expect(stateManager.taskId()).andReturn(taskId);
-		expect(stateDirectory.lock(taskId)).andReturn(false);
-
-		expect(stateManager.baseDir()).andReturn(unknownFile);
-
-		Utils.delete(unknownFile);
-		expectLastCall().andThrow(new AssertionError("Should not be trying to wipe state you don't own!"));
-
-		ctrl.checkOrder(true);
-		ctrl.replay();
-
-		replayAll();
-
-		StateManagerUtil.closeStateManager(
-				logger, "logPrefix:", false, true, stateManager, stateDirectory, TaskType.ACTIVE);
-	}
-=======
+
+        StateManagerUtil.closeStateManager(logger, "logPrefix:", false, true, stateManager, stateDirectory, TaskType.ACTIVE);
+
         inOrder.verify(stateManager).close();
         inOrder.verify(stateDirectory).unlock(taskId);
         verifyNoMoreInteractions(stateManager, stateDirectory);
     }
 
     @Test
-    public void  shouldStillWipeStateStoresIfCloseThrowsException() {
+    public void shouldStillWipeStateStoresIfCloseThrowsException() {
         final File randomFile = new File("/random/path");
 
         when(stateManager.taskId()).thenReturn(taskId);
@@ -451,8 +164,7 @@
         when(stateManager.baseDir()).thenReturn(randomFile);
 
         try (MockedStatic<Utils> utils = mockStatic(Utils.class)) {
-            assertThrows(ProcessorStateException.class, () ->
-                    StateManagerUtil.closeStateManager(logger, "logPrefix:", false, true, stateManager, stateDirectory, TaskType.ACTIVE));
+            assertThrows(ProcessorStateException.class, () -> StateManagerUtil.closeStateManager(logger, "logPrefix:", false, true, stateManager, stateDirectory, TaskType.ACTIVE));
         }
 
         verify(stateDirectory).unlock(taskId);
@@ -469,9 +181,7 @@
         try (MockedStatic<Utils> utils = mockStatic(Utils.class)) {
             utils.when(() -> Utils.delete(unknownFile)).thenThrow(new IOException("Deletion failed"));
 
-            final ProcessorStateException thrown = assertThrows(
-                    ProcessorStateException.class, () -> StateManagerUtil.closeStateManager(logger,
-                            "logPrefix:", false, true, stateManager, stateDirectory, TaskType.ACTIVE));
+            final ProcessorStateException thrown = assertThrows(ProcessorStateException.class, () -> StateManagerUtil.closeStateManager(logger, "logPrefix:", false, true, stateManager, stateDirectory, TaskType.ACTIVE));
 
             assertEquals(IOException.class, thrown.getCause().getClass());
         }
@@ -487,8 +197,7 @@
         when(stateManager.taskId()).thenReturn(taskId);
         when(stateDirectory.lock(taskId)).thenReturn(false);
 
-        StateManagerUtil.closeStateManager(
-                logger, "logPrefix:", true, false, stateManager, stateDirectory, TaskType.ACTIVE);
+        StateManagerUtil.closeStateManager(logger, "logPrefix:", true, false, stateManager, stateDirectory, TaskType.ACTIVE);
 
         inOrder.verify(stateManager).taskId();
         inOrder.verify(stateDirectory).lock(taskId);
@@ -504,8 +213,7 @@
         when(stateManager.taskId()).thenReturn(taskId);
         when(stateDirectory.lock(taskId)).thenReturn(false);
 
-        StateManagerUtil.closeStateManager(
-                logger, "logPrefix:", false, true, stateManager, stateDirectory, TaskType.ACTIVE);
+        StateManagerUtil.closeStateManager(logger, "logPrefix:", false, true, stateManager, stateDirectory, TaskType.ACTIVE);
 
         inOrder.verify(stateManager).taskId();
         inOrder.verify(stateDirectory).lock(taskId);
@@ -514,5 +222,4 @@
         verify(stateDirectory, never()).unlock(taskId);
         verifyNoMoreInteractions(stateManager, stateDirectory);
     }
->>>>>>> 15418db6
 }