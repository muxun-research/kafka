/*
 * Licensed to the Apache Software Foundation (ASF) under one or more
 * contributor license agreements. See the NOTICE file distributed with
 * this work for additional information regarding copyright ownership.
 * The ASF licenses this file to You under the Apache License, Version 2.0
 * (the "License"); you may not use this file except in compliance with
 * the License. You may obtain a copy of the License at
 *
 *    http://www.apache.org/licenses/LICENSE-2.0
 *
 * Unless required by applicable law or agreed to in writing, software
 * distributed under the License is distributed on an "AS IS" BASIS,
 * WITHOUT WARRANTIES OR CONDITIONS OF ANY KIND, either express or implied.
 * See the License for the specific language governing permissions and
 * limitations under the License.
 */
package org.apache.kafka.streams.integration;

import org.apache.kafka.clients.consumer.ConsumerConfig;
import org.apache.kafka.clients.consumer.ConsumerRecord;
import org.apache.kafka.clients.producer.ProducerConfig;
import org.apache.kafka.common.serialization.Deserializer;
import org.apache.kafka.common.serialization.Serde;
import org.apache.kafka.common.serialization.Serdes;
import org.apache.kafka.common.serialization.Serializer;
import org.apache.kafka.common.serialization.StringDeserializer;
import org.apache.kafka.common.serialization.StringSerializer;
import org.apache.kafka.streams.KafkaStreams;
import org.apache.kafka.streams.KeyValueTimestamp;
import org.apache.kafka.streams.StreamsBuilder;
import org.apache.kafka.streams.StreamsConfig;
import org.apache.kafka.streams.integration.utils.EmbeddedKafkaCluster;
import org.apache.kafka.streams.integration.utils.IntegrationTestUtils;
import org.apache.kafka.streams.kstream.Consumed;
import org.apache.kafka.streams.processor.TimestampExtractor;
import org.apache.kafka.test.IntegrationTest;
import org.apache.kafka.test.TestUtils;
import org.junit.AfterClass;
import org.junit.BeforeClass;
import org.junit.Rule;
import org.junit.Test;
import org.junit.experimental.categories.Category;
import org.junit.rules.TestName;
import org.junit.rules.Timeout;
import org.junit.runner.RunWith;
import org.junit.runners.Parameterized;

import java.io.IOException;
import java.util.Arrays;
import java.util.Collection;
import java.util.Collections;
import java.util.List;
import java.util.Optional;
import java.util.Properties;

import static org.apache.kafka.common.utils.Utils.mkEntry;
import static org.apache.kafka.common.utils.Utils.mkMap;
import static org.apache.kafka.common.utils.Utils.mkProperties;
import static org.apache.kafka.streams.integration.utils.IntegrationTestUtils.cleanStateBeforeTest;
import static org.apache.kafka.streams.integration.utils.IntegrationTestUtils.getStartedStreams;
import static org.apache.kafka.streams.integration.utils.IntegrationTestUtils.quietlyCleanStateAfterTest;
import static org.apache.kafka.streams.integration.utils.IntegrationTestUtils.safeUniqueTestName;
import static org.hamcrest.CoreMatchers.is;
import static org.hamcrest.MatcherAssert.assertThat;

@RunWith(Parameterized.class)
@Category({IntegrationTest.class})
public class ResetPartitionTimeIntegrationTest {
<<<<<<< HEAD
	private static final int NUM_BROKERS = 1;
	private static final Properties BROKER_CONFIG;

	static {
		BROKER_CONFIG = new Properties();
		BROKER_CONFIG.put("transaction.state.log.replication.factor", (short) 1);
		BROKER_CONFIG.put("transaction.state.log.min.isr", 1);
	}

	public static final EmbeddedKafkaCluster CLUSTER =
			new EmbeddedKafkaCluster(NUM_BROKERS, BROKER_CONFIG, 0L);

	@BeforeClass
	public static void startCluster() throws IOException {
		CLUSTER.start();
	}

	@AfterClass
	public static void closeCluster() {
		CLUSTER.stop();
	}

	private static final StringDeserializer STRING_DESERIALIZER = new StringDeserializer();
	private static final StringSerializer STRING_SERIALIZER = new StringSerializer();
	private static final Serde<String> STRING_SERDE = Serdes.String();
	private static final int DEFAULT_TIMEOUT = 100;
	private static long lastRecordedTimestamp = -2L;

	@Parameterized.Parameters(name = "{0}")
	public static Collection<String[]> data() {
		return Arrays.asList(new String[][]{
				{StreamsConfig.AT_LEAST_ONCE},
				{StreamsConfig.EXACTLY_ONCE},
				{StreamsConfig.EXACTLY_ONCE_BETA}
		});
	}

	@Parameterized.Parameter
	public String processingGuarantee;

	@Rule
	public TestName testName = new TestName();

	@Test
	public void shouldPreservePartitionTimeOnKafkaStreamRestart() {
		final String appId = "app-" + safeUniqueTestName(getClass(), testName);
		final String input = "input";
		final String outputRaw = "output-raw";

		cleanStateBeforeTest(CLUSTER, 2, input, outputRaw);

		final StreamsBuilder builder = new StreamsBuilder();
		builder
				.stream(input, Consumed.with(STRING_SERDE, STRING_SERDE))
				.to(outputRaw);

		final Properties streamsConfig = new Properties();
		streamsConfig.put(StreamsConfig.DEFAULT_TIMESTAMP_EXTRACTOR_CLASS_CONFIG, MaxTimestampExtractor.class);
		streamsConfig.put(StreamsConfig.APPLICATION_ID_CONFIG, appId);
		streamsConfig.put(StreamsConfig.BOOTSTRAP_SERVERS_CONFIG, CLUSTER.bootstrapServers());
		streamsConfig.put(StreamsConfig.POLL_MS_CONFIG, Integer.toString(DEFAULT_TIMEOUT));
		streamsConfig.put(StreamsConfig.COMMIT_INTERVAL_MS_CONFIG, Integer.toString(DEFAULT_TIMEOUT));
		streamsConfig.put(StreamsConfig.PROCESSING_GUARANTEE_CONFIG, processingGuarantee);
		streamsConfig.put(StreamsConfig.STATE_DIR_CONFIG, TestUtils.tempDirectory().getPath());

		KafkaStreams kafkaStreams = getStartedStreams(streamsConfig, builder, true);
		try {
			// start sending some records to have partition time committed
			produceSynchronouslyToPartitionZero(
					input,
					Collections.singletonList(
							new KeyValueTimestamp<>("k3", "v3", 5000)
					)
			);
			verifyOutput(
					outputRaw,
					Collections.singletonList(
							new KeyValueTimestamp<>("k3", "v3", 5000)
					)
			);
			assertThat(lastRecordedTimestamp, is(-1L));
			lastRecordedTimestamp = -2L;

			kafkaStreams.close();
			assertThat(kafkaStreams.state(), is(KafkaStreams.State.NOT_RUNNING));

			kafkaStreams = getStartedStreams(streamsConfig, builder, true);

			// resend some records and retrieve the last committed timestamp
			produceSynchronouslyToPartitionZero(
					input,
					Collections.singletonList(
							new KeyValueTimestamp<>("k5", "v5", 4999)
					)
			);
			verifyOutput(
					outputRaw,
					Collections.singletonList(
							new KeyValueTimestamp<>("k5", "v5", 4999)
					)
			);
			assertThat(lastRecordedTimestamp, is(5000L));
		} finally {
			kafkaStreams.close();
			quietlyCleanStateAfterTest(CLUSTER, kafkaStreams);
		}
	}

	public static final class MaxTimestampExtractor implements TimestampExtractor {
		@Override
		public long extract(final ConsumerRecord<Object, Object> record, final long partitionTime) {
			lastRecordedTimestamp = partitionTime;
			return record.timestamp();
		}
	}

	private void verifyOutput(final String topic, final List<KeyValueTimestamp<String, String>> keyValueTimestamps) {
		final Properties properties = mkProperties(
				mkMap(
						mkEntry(ConsumerConfig.GROUP_ID_CONFIG, "test-group"),
						mkEntry(ConsumerConfig.BOOTSTRAP_SERVERS_CONFIG, CLUSTER.bootstrapServers()),
						mkEntry(ConsumerConfig.KEY_DESERIALIZER_CLASS_CONFIG, ((Deserializer<String>) STRING_DESERIALIZER).getClass().getName()),
						mkEntry(ConsumerConfig.VALUE_DESERIALIZER_CLASS_CONFIG, ((Deserializer<String>) STRING_DESERIALIZER).getClass().getName())
				)
		);
		IntegrationTestUtils.verifyKeyValueTimestamps(properties, topic, keyValueTimestamps);
	}

	private static void produceSynchronouslyToPartitionZero(final String topic, final List<KeyValueTimestamp<String, String>> toProduce) {
		final Properties producerConfig = mkProperties(mkMap(
				mkEntry(ProducerConfig.CLIENT_ID_CONFIG, "anything"),
				mkEntry(ProducerConfig.KEY_SERIALIZER_CLASS_CONFIG, ((Serializer<String>) STRING_SERIALIZER).getClass().getName()),
				mkEntry(ProducerConfig.VALUE_SERIALIZER_CLASS_CONFIG, ((Serializer<String>) STRING_SERIALIZER).getClass().getName()),
				mkEntry(ProducerConfig.BOOTSTRAP_SERVERS_CONFIG, CLUSTER.bootstrapServers())
		));
		IntegrationTestUtils.produceSynchronously(producerConfig, false, topic, Optional.of(0), toProduce);
	}
=======
    @Rule
    public Timeout globalTimeout = Timeout.seconds(600);
    private static final int NUM_BROKERS = 1;
    private static final Properties BROKER_CONFIG;
    static {
        BROKER_CONFIG = new Properties();
        BROKER_CONFIG.put("transaction.state.log.replication.factor", (short) 1);
        BROKER_CONFIG.put("transaction.state.log.min.isr", 1);
    }
    public static final EmbeddedKafkaCluster CLUSTER =
        new EmbeddedKafkaCluster(NUM_BROKERS, BROKER_CONFIG, 0L);

    @BeforeClass
    public static void startCluster() throws IOException {
        CLUSTER.start();
    }

    @AfterClass
    public static void closeCluster() {
        CLUSTER.stop();
    }

    private static final StringDeserializer STRING_DESERIALIZER = new StringDeserializer();
    private static final StringSerializer STRING_SERIALIZER = new StringSerializer();
    private static final Serde<String> STRING_SERDE = Serdes.String();
    private static final int DEFAULT_TIMEOUT = 100;
    private static long lastRecordedTimestamp = -2L;

    @SuppressWarnings("deprecation")
    @Parameterized.Parameters(name = "{0}")
    public static Collection<String[]> data() {
        return Arrays.asList(new String[][] {
            {StreamsConfig.AT_LEAST_ONCE},
            {StreamsConfig.EXACTLY_ONCE},
            {StreamsConfig.EXACTLY_ONCE_V2}
        });
    }

    @Parameterized.Parameter
    public String processingGuarantee;

    @Rule
    public TestName testName = new TestName();

    @Test
    public void shouldPreservePartitionTimeOnKafkaStreamRestart() {
        final String appId = "app-" + safeUniqueTestName(getClass(), testName);
        final String input = "input";
        final String outputRaw = "output-raw";

        cleanStateBeforeTest(CLUSTER, 2, input, outputRaw);

        final StreamsBuilder builder = new StreamsBuilder();
        builder
            .stream(input, Consumed.with(STRING_SERDE, STRING_SERDE))
            .to(outputRaw);

        final Properties streamsConfig = new Properties();
        streamsConfig.put(StreamsConfig.DEFAULT_TIMESTAMP_EXTRACTOR_CLASS_CONFIG, MaxTimestampExtractor.class);
        streamsConfig.put(StreamsConfig.APPLICATION_ID_CONFIG, appId);
        streamsConfig.put(StreamsConfig.BOOTSTRAP_SERVERS_CONFIG, CLUSTER.bootstrapServers());
        streamsConfig.put(StreamsConfig.POLL_MS_CONFIG, Integer.toString(DEFAULT_TIMEOUT));
        streamsConfig.put(StreamsConfig.COMMIT_INTERVAL_MS_CONFIG, (long) DEFAULT_TIMEOUT);
        streamsConfig.put(StreamsConfig.PROCESSING_GUARANTEE_CONFIG, processingGuarantee);
        streamsConfig.put(StreamsConfig.STATE_DIR_CONFIG, TestUtils.tempDirectory().getPath());

        KafkaStreams kafkaStreams = getStartedStreams(streamsConfig, builder, true);
        try {
            // start sending some records to have partition time committed 
            produceSynchronouslyToPartitionZero(
                input,
                Collections.singletonList(
                    new KeyValueTimestamp<>("k3", "v3", 5000)
                )
            );
            verifyOutput(
                outputRaw,
                Collections.singletonList(
                    new KeyValueTimestamp<>("k3", "v3", 5000)
                )
            );
            assertThat(lastRecordedTimestamp, is(-1L));
            lastRecordedTimestamp = -2L;

            kafkaStreams.close();
            assertThat(kafkaStreams.state(), is(KafkaStreams.State.NOT_RUNNING));

            kafkaStreams = getStartedStreams(streamsConfig, builder, true);

            // resend some records and retrieve the last committed timestamp
            produceSynchronouslyToPartitionZero(
                input,
                Collections.singletonList(
                    new KeyValueTimestamp<>("k5", "v5", 4999)
                )
            );
            verifyOutput(
                outputRaw,
                Collections.singletonList(
                    new KeyValueTimestamp<>("k5", "v5", 4999)
                )
            );
            assertThat(lastRecordedTimestamp, is(5000L));
        } finally {
            kafkaStreams.close();
            quietlyCleanStateAfterTest(CLUSTER, kafkaStreams);
        }
    }

    public static final class MaxTimestampExtractor implements TimestampExtractor {
        @Override
        public long extract(final ConsumerRecord<Object, Object> record, final long partitionTime) {
            lastRecordedTimestamp = partitionTime;
            return record.timestamp();
        }
    }

    private void verifyOutput(final String topic, final List<KeyValueTimestamp<String, String>> keyValueTimestamps) {
        final Properties properties = mkProperties(
            mkMap(
                mkEntry(ConsumerConfig.GROUP_ID_CONFIG, "test-group"),
                mkEntry(ConsumerConfig.BOOTSTRAP_SERVERS_CONFIG, CLUSTER.bootstrapServers()),
                mkEntry(ConsumerConfig.KEY_DESERIALIZER_CLASS_CONFIG, ((Deserializer<String>) STRING_DESERIALIZER).getClass().getName()),
                mkEntry(ConsumerConfig.VALUE_DESERIALIZER_CLASS_CONFIG, ((Deserializer<String>) STRING_DESERIALIZER).getClass().getName())
            )
        );
        IntegrationTestUtils.verifyKeyValueTimestamps(properties, topic, keyValueTimestamps);
    }

    private static void produceSynchronouslyToPartitionZero(final String topic, final List<KeyValueTimestamp<String, String>> toProduce) {
        final Properties producerConfig = mkProperties(mkMap(
            mkEntry(ProducerConfig.CLIENT_ID_CONFIG, "anything"),
            mkEntry(ProducerConfig.KEY_SERIALIZER_CLASS_CONFIG, ((Serializer<String>) STRING_SERIALIZER).getClass().getName()),
            mkEntry(ProducerConfig.VALUE_SERIALIZER_CLASS_CONFIG, ((Serializer<String>) STRING_SERIALIZER).getClass().getName()),
            mkEntry(ProducerConfig.BOOTSTRAP_SERVERS_CONFIG, CLUSTER.bootstrapServers())
        ));
        IntegrationTestUtils.produceSynchronously(producerConfig, false, topic, Optional.of(0), toProduce);
    }
>>>>>>> 15418db6
}<|MERGE_RESOLUTION|>--- conflicted
+++ resolved
@@ -19,12 +19,7 @@
 import org.apache.kafka.clients.consumer.ConsumerConfig;
 import org.apache.kafka.clients.consumer.ConsumerRecord;
 import org.apache.kafka.clients.producer.ProducerConfig;
-import org.apache.kafka.common.serialization.Deserializer;
-import org.apache.kafka.common.serialization.Serde;
-import org.apache.kafka.common.serialization.Serdes;
-import org.apache.kafka.common.serialization.Serializer;
-import org.apache.kafka.common.serialization.StringDeserializer;
-import org.apache.kafka.common.serialization.StringSerializer;
+import org.apache.kafka.common.serialization.*;
 import org.apache.kafka.streams.KafkaStreams;
 import org.apache.kafka.streams.KeyValueTimestamp;
 import org.apache.kafka.streams.StreamsBuilder;
@@ -46,176 +41,28 @@
 import org.junit.runners.Parameterized;
 
 import java.io.IOException;
-import java.util.Arrays;
-import java.util.Collection;
-import java.util.Collections;
-import java.util.List;
-import java.util.Optional;
-import java.util.Properties;
+import java.util.*;
 
-import static org.apache.kafka.common.utils.Utils.mkEntry;
-import static org.apache.kafka.common.utils.Utils.mkMap;
-import static org.apache.kafka.common.utils.Utils.mkProperties;
-import static org.apache.kafka.streams.integration.utils.IntegrationTestUtils.cleanStateBeforeTest;
-import static org.apache.kafka.streams.integration.utils.IntegrationTestUtils.getStartedStreams;
-import static org.apache.kafka.streams.integration.utils.IntegrationTestUtils.quietlyCleanStateAfterTest;
-import static org.apache.kafka.streams.integration.utils.IntegrationTestUtils.safeUniqueTestName;
+import static org.apache.kafka.common.utils.Utils.*;
+import static org.apache.kafka.streams.integration.utils.IntegrationTestUtils.*;
 import static org.hamcrest.CoreMatchers.is;
 import static org.hamcrest.MatcherAssert.assertThat;
 
 @RunWith(Parameterized.class)
 @Category({IntegrationTest.class})
 public class ResetPartitionTimeIntegrationTest {
-<<<<<<< HEAD
-	private static final int NUM_BROKERS = 1;
-	private static final Properties BROKER_CONFIG;
-
-	static {
-		BROKER_CONFIG = new Properties();
-		BROKER_CONFIG.put("transaction.state.log.replication.factor", (short) 1);
-		BROKER_CONFIG.put("transaction.state.log.min.isr", 1);
-	}
-
-	public static final EmbeddedKafkaCluster CLUSTER =
-			new EmbeddedKafkaCluster(NUM_BROKERS, BROKER_CONFIG, 0L);
-
-	@BeforeClass
-	public static void startCluster() throws IOException {
-		CLUSTER.start();
-	}
-
-	@AfterClass
-	public static void closeCluster() {
-		CLUSTER.stop();
-	}
-
-	private static final StringDeserializer STRING_DESERIALIZER = new StringDeserializer();
-	private static final StringSerializer STRING_SERIALIZER = new StringSerializer();
-	private static final Serde<String> STRING_SERDE = Serdes.String();
-	private static final int DEFAULT_TIMEOUT = 100;
-	private static long lastRecordedTimestamp = -2L;
-
-	@Parameterized.Parameters(name = "{0}")
-	public static Collection<String[]> data() {
-		return Arrays.asList(new String[][]{
-				{StreamsConfig.AT_LEAST_ONCE},
-				{StreamsConfig.EXACTLY_ONCE},
-				{StreamsConfig.EXACTLY_ONCE_BETA}
-		});
-	}
-
-	@Parameterized.Parameter
-	public String processingGuarantee;
-
-	@Rule
-	public TestName testName = new TestName();
-
-	@Test
-	public void shouldPreservePartitionTimeOnKafkaStreamRestart() {
-		final String appId = "app-" + safeUniqueTestName(getClass(), testName);
-		final String input = "input";
-		final String outputRaw = "output-raw";
-
-		cleanStateBeforeTest(CLUSTER, 2, input, outputRaw);
-
-		final StreamsBuilder builder = new StreamsBuilder();
-		builder
-				.stream(input, Consumed.with(STRING_SERDE, STRING_SERDE))
-				.to(outputRaw);
-
-		final Properties streamsConfig = new Properties();
-		streamsConfig.put(StreamsConfig.DEFAULT_TIMESTAMP_EXTRACTOR_CLASS_CONFIG, MaxTimestampExtractor.class);
-		streamsConfig.put(StreamsConfig.APPLICATION_ID_CONFIG, appId);
-		streamsConfig.put(StreamsConfig.BOOTSTRAP_SERVERS_CONFIG, CLUSTER.bootstrapServers());
-		streamsConfig.put(StreamsConfig.POLL_MS_CONFIG, Integer.toString(DEFAULT_TIMEOUT));
-		streamsConfig.put(StreamsConfig.COMMIT_INTERVAL_MS_CONFIG, Integer.toString(DEFAULT_TIMEOUT));
-		streamsConfig.put(StreamsConfig.PROCESSING_GUARANTEE_CONFIG, processingGuarantee);
-		streamsConfig.put(StreamsConfig.STATE_DIR_CONFIG, TestUtils.tempDirectory().getPath());
-
-		KafkaStreams kafkaStreams = getStartedStreams(streamsConfig, builder, true);
-		try {
-			// start sending some records to have partition time committed
-			produceSynchronouslyToPartitionZero(
-					input,
-					Collections.singletonList(
-							new KeyValueTimestamp<>("k3", "v3", 5000)
-					)
-			);
-			verifyOutput(
-					outputRaw,
-					Collections.singletonList(
-							new KeyValueTimestamp<>("k3", "v3", 5000)
-					)
-			);
-			assertThat(lastRecordedTimestamp, is(-1L));
-			lastRecordedTimestamp = -2L;
-
-			kafkaStreams.close();
-			assertThat(kafkaStreams.state(), is(KafkaStreams.State.NOT_RUNNING));
-
-			kafkaStreams = getStartedStreams(streamsConfig, builder, true);
-
-			// resend some records and retrieve the last committed timestamp
-			produceSynchronouslyToPartitionZero(
-					input,
-					Collections.singletonList(
-							new KeyValueTimestamp<>("k5", "v5", 4999)
-					)
-			);
-			verifyOutput(
-					outputRaw,
-					Collections.singletonList(
-							new KeyValueTimestamp<>("k5", "v5", 4999)
-					)
-			);
-			assertThat(lastRecordedTimestamp, is(5000L));
-		} finally {
-			kafkaStreams.close();
-			quietlyCleanStateAfterTest(CLUSTER, kafkaStreams);
-		}
-	}
-
-	public static final class MaxTimestampExtractor implements TimestampExtractor {
-		@Override
-		public long extract(final ConsumerRecord<Object, Object> record, final long partitionTime) {
-			lastRecordedTimestamp = partitionTime;
-			return record.timestamp();
-		}
-	}
-
-	private void verifyOutput(final String topic, final List<KeyValueTimestamp<String, String>> keyValueTimestamps) {
-		final Properties properties = mkProperties(
-				mkMap(
-						mkEntry(ConsumerConfig.GROUP_ID_CONFIG, "test-group"),
-						mkEntry(ConsumerConfig.BOOTSTRAP_SERVERS_CONFIG, CLUSTER.bootstrapServers()),
-						mkEntry(ConsumerConfig.KEY_DESERIALIZER_CLASS_CONFIG, ((Deserializer<String>) STRING_DESERIALIZER).getClass().getName()),
-						mkEntry(ConsumerConfig.VALUE_DESERIALIZER_CLASS_CONFIG, ((Deserializer<String>) STRING_DESERIALIZER).getClass().getName())
-				)
-		);
-		IntegrationTestUtils.verifyKeyValueTimestamps(properties, topic, keyValueTimestamps);
-	}
-
-	private static void produceSynchronouslyToPartitionZero(final String topic, final List<KeyValueTimestamp<String, String>> toProduce) {
-		final Properties producerConfig = mkProperties(mkMap(
-				mkEntry(ProducerConfig.CLIENT_ID_CONFIG, "anything"),
-				mkEntry(ProducerConfig.KEY_SERIALIZER_CLASS_CONFIG, ((Serializer<String>) STRING_SERIALIZER).getClass().getName()),
-				mkEntry(ProducerConfig.VALUE_SERIALIZER_CLASS_CONFIG, ((Serializer<String>) STRING_SERIALIZER).getClass().getName()),
-				mkEntry(ProducerConfig.BOOTSTRAP_SERVERS_CONFIG, CLUSTER.bootstrapServers())
-		));
-		IntegrationTestUtils.produceSynchronously(producerConfig, false, topic, Optional.of(0), toProduce);
-	}
-=======
     @Rule
     public Timeout globalTimeout = Timeout.seconds(600);
     private static final int NUM_BROKERS = 1;
     private static final Properties BROKER_CONFIG;
+
     static {
         BROKER_CONFIG = new Properties();
         BROKER_CONFIG.put("transaction.state.log.replication.factor", (short) 1);
         BROKER_CONFIG.put("transaction.state.log.min.isr", 1);
     }
-    public static final EmbeddedKafkaCluster CLUSTER =
-        new EmbeddedKafkaCluster(NUM_BROKERS, BROKER_CONFIG, 0L);
+
+    public static final EmbeddedKafkaCluster CLUSTER = new EmbeddedKafkaCluster(NUM_BROKERS, BROKER_CONFIG, 0L);
 
     @BeforeClass
     public static void startCluster() throws IOException {
@@ -236,11 +83,7 @@
     @SuppressWarnings("deprecation")
     @Parameterized.Parameters(name = "{0}")
     public static Collection<String[]> data() {
-        return Arrays.asList(new String[][] {
-            {StreamsConfig.AT_LEAST_ONCE},
-            {StreamsConfig.EXACTLY_ONCE},
-            {StreamsConfig.EXACTLY_ONCE_V2}
-        });
+        return Arrays.asList(new String[][]{{StreamsConfig.AT_LEAST_ONCE}, {StreamsConfig.EXACTLY_ONCE}, {StreamsConfig.EXACTLY_ONCE_V2}});
     }
 
     @Parameterized.Parameter
@@ -258,9 +101,7 @@
         cleanStateBeforeTest(CLUSTER, 2, input, outputRaw);
 
         final StreamsBuilder builder = new StreamsBuilder();
-        builder
-            .stream(input, Consumed.with(STRING_SERDE, STRING_SERDE))
-            .to(outputRaw);
+        builder.stream(input, Consumed.with(STRING_SERDE, STRING_SERDE)).to(outputRaw);
 
         final Properties streamsConfig = new Properties();
         streamsConfig.put(StreamsConfig.DEFAULT_TIMESTAMP_EXTRACTOR_CLASS_CONFIG, MaxTimestampExtractor.class);
@@ -274,18 +115,8 @@
         KafkaStreams kafkaStreams = getStartedStreams(streamsConfig, builder, true);
         try {
             // start sending some records to have partition time committed 
-            produceSynchronouslyToPartitionZero(
-                input,
-                Collections.singletonList(
-                    new KeyValueTimestamp<>("k3", "v3", 5000)
-                )
-            );
-            verifyOutput(
-                outputRaw,
-                Collections.singletonList(
-                    new KeyValueTimestamp<>("k3", "v3", 5000)
-                )
-            );
+            produceSynchronouslyToPartitionZero(input, Collections.singletonList(new KeyValueTimestamp<>("k3", "v3", 5000)));
+            verifyOutput(outputRaw, Collections.singletonList(new KeyValueTimestamp<>("k3", "v3", 5000)));
             assertThat(lastRecordedTimestamp, is(-1L));
             lastRecordedTimestamp = -2L;
 
@@ -295,18 +126,8 @@
             kafkaStreams = getStartedStreams(streamsConfig, builder, true);
 
             // resend some records and retrieve the last committed timestamp
-            produceSynchronouslyToPartitionZero(
-                input,
-                Collections.singletonList(
-                    new KeyValueTimestamp<>("k5", "v5", 4999)
-                )
-            );
-            verifyOutput(
-                outputRaw,
-                Collections.singletonList(
-                    new KeyValueTimestamp<>("k5", "v5", 4999)
-                )
-            );
+            produceSynchronouslyToPartitionZero(input, Collections.singletonList(new KeyValueTimestamp<>("k5", "v5", 4999)));
+            verifyOutput(outputRaw, Collections.singletonList(new KeyValueTimestamp<>("k5", "v5", 4999)));
             assertThat(lastRecordedTimestamp, is(5000L));
         } finally {
             kafkaStreams.close();
@@ -323,25 +144,12 @@
     }
 
     private void verifyOutput(final String topic, final List<KeyValueTimestamp<String, String>> keyValueTimestamps) {
-        final Properties properties = mkProperties(
-            mkMap(
-                mkEntry(ConsumerConfig.GROUP_ID_CONFIG, "test-group"),
-                mkEntry(ConsumerConfig.BOOTSTRAP_SERVERS_CONFIG, CLUSTER.bootstrapServers()),
-                mkEntry(ConsumerConfig.KEY_DESERIALIZER_CLASS_CONFIG, ((Deserializer<String>) STRING_DESERIALIZER).getClass().getName()),
-                mkEntry(ConsumerConfig.VALUE_DESERIALIZER_CLASS_CONFIG, ((Deserializer<String>) STRING_DESERIALIZER).getClass().getName())
-            )
-        );
+        final Properties properties = mkProperties(mkMap(mkEntry(ConsumerConfig.GROUP_ID_CONFIG, "test-group"), mkEntry(ConsumerConfig.BOOTSTRAP_SERVERS_CONFIG, CLUSTER.bootstrapServers()), mkEntry(ConsumerConfig.KEY_DESERIALIZER_CLASS_CONFIG, ((Deserializer<String>) STRING_DESERIALIZER).getClass().getName()), mkEntry(ConsumerConfig.VALUE_DESERIALIZER_CLASS_CONFIG, ((Deserializer<String>) STRING_DESERIALIZER).getClass().getName())));
         IntegrationTestUtils.verifyKeyValueTimestamps(properties, topic, keyValueTimestamps);
     }
 
     private static void produceSynchronouslyToPartitionZero(final String topic, final List<KeyValueTimestamp<String, String>> toProduce) {
-        final Properties producerConfig = mkProperties(mkMap(
-            mkEntry(ProducerConfig.CLIENT_ID_CONFIG, "anything"),
-            mkEntry(ProducerConfig.KEY_SERIALIZER_CLASS_CONFIG, ((Serializer<String>) STRING_SERIALIZER).getClass().getName()),
-            mkEntry(ProducerConfig.VALUE_SERIALIZER_CLASS_CONFIG, ((Serializer<String>) STRING_SERIALIZER).getClass().getName()),
-            mkEntry(ProducerConfig.BOOTSTRAP_SERVERS_CONFIG, CLUSTER.bootstrapServers())
-        ));
+        final Properties producerConfig = mkProperties(mkMap(mkEntry(ProducerConfig.CLIENT_ID_CONFIG, "anything"), mkEntry(ProducerConfig.KEY_SERIALIZER_CLASS_CONFIG, ((Serializer<String>) STRING_SERIALIZER).getClass().getName()), mkEntry(ProducerConfig.VALUE_SERIALIZER_CLASS_CONFIG, ((Serializer<String>) STRING_SERIALIZER).getClass().getName()), mkEntry(ProducerConfig.BOOTSTRAP_SERVERS_CONFIG, CLUSTER.bootstrapServers())));
         IntegrationTestUtils.produceSynchronously(producerConfig, false, topic, Optional.of(0), toProduce);
     }
->>>>>>> 15418db6
 }