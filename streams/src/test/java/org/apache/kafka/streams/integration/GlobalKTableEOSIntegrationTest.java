/*
 * Licensed to the Apache Software Foundation (ASF) under one or more
 * contributor license agreements. See the NOTICE file distributed with
 * this work for additional information regarding copyright ownership.
 * The ASF licenses this file to You under the Apache License, Version 2.0
 * (the "License"); you may not use this file except in compliance with
 * the License. You may obtain a copy of the License at
 *
 *    http://www.apache.org/licenses/LICENSE-2.0
 *
 * Unless required by applicable law or agreed to in writing, software
 * distributed under the License is distributed on an "AS IS" BASIS,
 * WITHOUT WARRANTIES OR CONDITIONS OF ANY KIND, either express or implied.
 * See the License for the specific language governing permissions and
 * limitations under the License.
 */
package org.apache.kafka.streams.integration;

import java.io.File;
import java.util.Collections;
import java.util.concurrent.atomic.AtomicReference;
import org.apache.kafka.clients.consumer.ConsumerConfig;
import org.apache.kafka.clients.producer.ProducerConfig;
import org.apache.kafka.common.TopicPartition;
import org.apache.kafka.common.serialization.LongSerializer;
import org.apache.kafka.common.serialization.Serdes;
import org.apache.kafka.common.serialization.StringSerializer;
import org.apache.kafka.common.utils.Bytes;
import org.apache.kafka.server.util.MockTime;
import org.apache.kafka.streams.KafkaStreams;
import org.apache.kafka.streams.KeyValue;
import org.apache.kafka.streams.StreamsBuilder;
import org.apache.kafka.streams.StreamsConfig;
import org.apache.kafka.streams.integration.utils.EmbeddedKafkaCluster;
import org.apache.kafka.streams.integration.utils.IntegrationTestUtils;
import org.apache.kafka.streams.kstream.Consumed;
import org.apache.kafka.streams.kstream.ForeachAction;
import org.apache.kafka.streams.kstream.GlobalKTable;
import org.apache.kafka.streams.kstream.KStream;
import org.apache.kafka.streams.kstream.KeyValueMapper;
import org.apache.kafka.streams.kstream.Materialized;
import org.apache.kafka.streams.kstream.ValueJoiner;
import org.apache.kafka.streams.processor.StateRestoreListener;
import org.apache.kafka.streams.state.KeyValueStore;
import org.apache.kafka.streams.state.QueryableStoreTypes;
import org.apache.kafka.streams.state.ReadOnlyKeyValueStore;
import org.apache.kafka.streams.state.internals.OffsetCheckpoint;
import org.apache.kafka.test.IntegrationTest;
import org.apache.kafka.test.TestUtils;
import org.junit.After;
import org.junit.AfterClass;
import org.junit.Before;
import org.junit.BeforeClass;
import org.junit.Rule;
import org.junit.Test;
import org.junit.experimental.categories.Category;
import org.junit.rules.TestName;
import org.junit.rules.Timeout;
import org.junit.runner.RunWith;
import org.junit.runners.Parameterized;

import java.io.IOException;
import java.util.Arrays;
import java.util.Collection;
import java.util.HashMap;
import java.util.Iterator;
import java.util.Map;
import java.util.Properties;

import static org.apache.kafka.streams.integration.utils.IntegrationTestUtils.safeUniqueTestName;
import static org.junit.Assert.assertNotNull;
import static org.junit.Assert.assertTrue;

@RunWith(Parameterized.class)
@Category({IntegrationTest.class})
public class GlobalKTableEOSIntegrationTest {
<<<<<<< HEAD
	private static final int NUM_BROKERS = 1;
	private static final Properties BROKER_CONFIG;

	static {
		BROKER_CONFIG = new Properties();
		BROKER_CONFIG.put("transaction.state.log.replication.factor", (short) 1);
		BROKER_CONFIG.put("transaction.state.log.min.isr", 1);
	}

	public static final EmbeddedKafkaCluster CLUSTER =
			new EmbeddedKafkaCluster(NUM_BROKERS, BROKER_CONFIG);

	@BeforeClass
	public static void startCluster() throws IOException {
		CLUSTER.start();
	}

	@AfterClass
	public static void closeCluster() {
		CLUSTER.stop();
	}


	@Parameterized.Parameters(name = "{0}")
	public static Collection<String[]> data() {
		return Arrays.asList(new String[][]{
				{StreamsConfig.EXACTLY_ONCE},
				{StreamsConfig.EXACTLY_ONCE_BETA}
		});
	}

	@Parameterized.Parameter
	public String eosConfig;

	private final MockTime mockTime = CLUSTER.time;
	private final KeyValueMapper<String, Long, Long> keyMapper = (key, value) -> value;
	private final ValueJoiner<Long, String, String> joiner = (value1, value2) -> value1 + "+" + value2;
	private final String globalStore = "globalStore";
	private final Map<String, String> results = new HashMap<>();
	private StreamsBuilder builder;
	private Properties streamsConfiguration;
	private KafkaStreams kafkaStreams;
	private String globalTableTopic;
	private String streamTopic;
	private GlobalKTable<Long, String> globalTable;
	private KStream<String, Long> stream;
	private ForeachAction<String, String> foreachAction;

	@Rule
	public TestName testName = new TestName();

	@Before
	public void before() throws Exception {
		builder = new StreamsBuilder();
		createTopics();
		streamsConfiguration = new Properties();
		final String safeTestName = safeUniqueTestName(getClass(), testName);
		streamsConfiguration.put(StreamsConfig.APPLICATION_ID_CONFIG, "app-" + safeTestName);
		streamsConfiguration.put(StreamsConfig.BOOTSTRAP_SERVERS_CONFIG, CLUSTER.bootstrapServers());
		streamsConfiguration.put(StreamsConfig.STATE_DIR_CONFIG, TestUtils.tempDirectory().getPath());
		streamsConfiguration.put(StreamsConfig.CACHE_MAX_BYTES_BUFFERING_CONFIG, 0);
		streamsConfiguration.put(StreamsConfig.COMMIT_INTERVAL_MS_CONFIG, 100);
		streamsConfiguration.put(StreamsConfig.PROCESSING_GUARANTEE_CONFIG, eosConfig);
		streamsConfiguration.put(ConsumerConfig.AUTO_OFFSET_RESET_CONFIG, "earliest");
		streamsConfiguration.put(ConsumerConfig.SESSION_TIMEOUT_MS_CONFIG, 1000);
		streamsConfiguration.put(ConsumerConfig.HEARTBEAT_INTERVAL_MS_CONFIG, 300);
		globalTable = builder.globalTable(
				globalTableTopic,
				Consumed.with(Serdes.Long(), Serdes.String()),
				Materialized.<Long, String, KeyValueStore<Bytes, byte[]>>as(globalStore)
						.withKeySerde(Serdes.Long())
						.withValueSerde(Serdes.String()));
		final Consumed<String, Long> stringLongConsumed = Consumed.with(Serdes.String(), Serdes.Long());
		stream = builder.stream(streamTopic, stringLongConsumed);
		foreachAction = results::put;
	}

	@After
	public void after() throws Exception {
		if (kafkaStreams != null) {
			kafkaStreams.close();
		}
		IntegrationTestUtils.purgeLocalStreamsState(streamsConfiguration);
	}

	@Test
	public void shouldKStreamGlobalKTableLeftJoin() throws Exception {
		final KStream<String, String> streamTableJoin = stream.leftJoin(globalTable, keyMapper, joiner);
		streamTableJoin.foreach(foreachAction);
		produceInitialGlobalTableValues();
		startStreams();
		produceTopicValues(streamTopic);

		final Map<String, String> expected = new HashMap<>();
		expected.put("a", "1+A");
		expected.put("b", "2+B");
		expected.put("c", "3+C");
		expected.put("d", "4+D");
		expected.put("e", "5+null");

		TestUtils.waitForCondition(
				() -> results.equals(expected),
				30000L,
				() -> "waiting for initial values;" +
						"\n  expected: " + expected +
						"\n  received: " + results
		);


		produceGlobalTableValues();

		final ReadOnlyKeyValueStore<Long, String> replicatedStore = IntegrationTestUtils
				.getStore(globalStore, kafkaStreams, QueryableStoreTypes.keyValueStore());
		assertNotNull(replicatedStore);


		final Map<Long, String> expectedState = new HashMap<>();
		expectedState.put(1L, "F");
		expectedState.put(2L, "G");
		expectedState.put(3L, "H");
		expectedState.put(4L, "I");
		expectedState.put(5L, "J");

		final Map<Long, String> globalState = new HashMap<>();
		TestUtils.waitForCondition(
				() -> {
					globalState.clear();
					replicatedStore.all().forEachRemaining(pair -> globalState.put(pair.key, pair.value));
					return globalState.equals(expectedState);
				},
				30000,
				() -> "waiting for data in replicated store" +
						"\n  expected: " + expectedState +
						"\n  received: " + globalState
		);


		produceTopicValues(streamTopic);

		expected.put("a", "1+F");
		expected.put("b", "2+G");
		expected.put("c", "3+H");
		expected.put("d", "4+I");
		expected.put("e", "5+J");

		TestUtils.waitForCondition(
				() -> results.equals(expected),
				30000L,
				() -> "waiting for final values" +
						"\n  expected: " + expected +
						"\n  received: " + results
		);
	}

	@Test
	public void shouldKStreamGlobalKTableJoin() throws Exception {
		final KStream<String, String> streamTableJoin = stream.join(globalTable, keyMapper, joiner);
		streamTableJoin.foreach(foreachAction);
		produceInitialGlobalTableValues();
		startStreams();
		produceTopicValues(streamTopic);

		final Map<String, String> expected = new HashMap<>();
		expected.put("a", "1+A");
		expected.put("b", "2+B");
		expected.put("c", "3+C");
		expected.put("d", "4+D");

		TestUtils.waitForCondition(
				() -> results.equals(expected),
				30000L,
				() -> "waiting for initial values" +
						"\n  expected: " + expected +
						"\n  received: " + results
		);


		produceGlobalTableValues();

		final ReadOnlyKeyValueStore<Long, String> replicatedStore = IntegrationTestUtils
				.getStore(globalStore, kafkaStreams, QueryableStoreTypes.keyValueStore());
		assertNotNull(replicatedStore);


		final Map<Long, String> expectedState = new HashMap<>();
		expectedState.put(1L, "F");
		expectedState.put(2L, "G");
		expectedState.put(3L, "H");
		expectedState.put(4L, "I");
		expectedState.put(5L, "J");

		final Map<Long, String> globalState = new HashMap<>();
		TestUtils.waitForCondition(
				() -> {
					globalState.clear();
					replicatedStore.all().forEachRemaining(pair -> globalState.put(pair.key, pair.value));
					return globalState.equals(expectedState);
				},
				30000,
				() -> "waiting for data in replicated store" +
						"\n  expected: " + expectedState +
						"\n  received: " + globalState
		);


		produceTopicValues(streamTopic);

		expected.put("a", "1+F");
		expected.put("b", "2+G");
		expected.put("c", "3+H");
		expected.put("d", "4+I");
		expected.put("e", "5+J");

		TestUtils.waitForCondition(
				() -> results.equals(expected),
				30000L,
				() -> "waiting for final values" +
						"\n  expected: " + expected +
						"\n  received: " + results
		);
	}

	@Test
	public void shouldRestoreTransactionalMessages() throws Exception {
		produceInitialGlobalTableValues();

		startStreams();

		final Map<Long, String> expected = new HashMap<>();
		expected.put(1L, "A");
		expected.put(2L, "B");
		expected.put(3L, "C");
		expected.put(4L, "D");

		final ReadOnlyKeyValueStore<Long, String> store = IntegrationTestUtils
				.getStore(globalStore, kafkaStreams, QueryableStoreTypes.keyValueStore());
		assertNotNull(store);

		final Map<Long, String> result = new HashMap<>();
		TestUtils.waitForCondition(
				() -> {
					result.clear();
					final Iterator<KeyValue<Long, String>> it = store.all();
					while (it.hasNext()) {
						final KeyValue<Long, String> kv = it.next();
						result.put(kv.key, kv.value);
					}
					return result.equals(expected);
				},
				30000L,
				() -> "waiting for initial values" +
						"\n  expected: " + expected +
						"\n  received: " + results
		);
	}

	@Test
	public void shouldNotRestoreAbortedMessages() throws Exception {
		produceAbortedMessages();
		produceInitialGlobalTableValues();
		produceAbortedMessages();

		startStreams();

		final Map<Long, String> expected = new HashMap<>();
		expected.put(1L, "A");
		expected.put(2L, "B");
		expected.put(3L, "C");
		expected.put(4L, "D");

		final ReadOnlyKeyValueStore<Long, String> store = IntegrationTestUtils
				.getStore(globalStore, kafkaStreams, QueryableStoreTypes.keyValueStore());
		assertNotNull(store);

		final Map<Long, String> result = new HashMap<>();
		TestUtils.waitForCondition(
				() -> {
					result.clear();
					store.all().forEachRemaining(pair -> result.put(pair.key, pair.value));
					return result.equals(expected);
				},
				30000L,
				() -> "waiting for initial values" +
						"\n  expected: " + expected +
						"\n  received: " + results
		);
	}

	private void createTopics() throws Exception {
		final String safeTestName = safeUniqueTestName(getClass(), testName);
		streamTopic = "stream-" + safeTestName;
		globalTableTopic = "globalTable-" + safeTestName;
		CLUSTER.createTopics(streamTopic);
		CLUSTER.createTopic(globalTableTopic, 2, 1);
	}

	private void startStreams() {
		kafkaStreams = new KafkaStreams(builder.build(), streamsConfiguration);
		kafkaStreams.start();
	}

	private void produceTopicValues(final String topic) {
		final Properties config = new Properties();
		config.setProperty(ProducerConfig.ENABLE_IDEMPOTENCE_CONFIG, "true");

		IntegrationTestUtils.produceKeyValuesSynchronously(
				topic,
				Arrays.asList(
						new KeyValue<>("a", 1L),
						new KeyValue<>("b", 2L),
						new KeyValue<>("c", 3L),
						new KeyValue<>("d", 4L),
						new KeyValue<>("e", 5L)
				),
				TestUtils.producerConfig(
						CLUSTER.bootstrapServers(),
						StringSerializer.class,
						LongSerializer.class,
						config
				),
				mockTime
		);
	}

	private void produceAbortedMessages() throws Exception {
		final Properties properties = new Properties();
		properties.put(ProducerConfig.TRANSACTIONAL_ID_CONFIG, "someid");

		IntegrationTestUtils.produceAbortedKeyValuesSynchronouslyWithTimestamp(
				globalTableTopic, Arrays.asList(
						new KeyValue<>(1L, "A"),
						new KeyValue<>(2L, "B"),
						new KeyValue<>(3L, "C"),
						new KeyValue<>(4L, "D")
				),
				TestUtils.producerConfig(
						CLUSTER.bootstrapServers(),
						LongSerializer.class,
						StringSerializer.class,
						properties
				),
				mockTime.milliseconds()
		);
	}

	private void produceInitialGlobalTableValues() {
		final Properties properties = new Properties();
		properties.put(ProducerConfig.TRANSACTIONAL_ID_CONFIG, "someid");

		IntegrationTestUtils.produceKeyValuesSynchronously(
				globalTableTopic,
				Arrays.asList(
						new KeyValue<>(1L, "A"),
						new KeyValue<>(2L, "B"),
						new KeyValue<>(3L, "C"),
						new KeyValue<>(4L, "D")
				),
				TestUtils.producerConfig(
						CLUSTER.bootstrapServers(),
						LongSerializer.class,
						StringSerializer.class,
						properties
				),
				mockTime,
				true
		);
	}

	private void produceGlobalTableValues() {
		final Properties config = new Properties();
		config.setProperty(ProducerConfig.ENABLE_IDEMPOTENCE_CONFIG, "true");

		IntegrationTestUtils.produceKeyValuesSynchronously(
				globalTableTopic,
				Arrays.asList(
						new KeyValue<>(1L, "F"),
						new KeyValue<>(2L, "G"),
						new KeyValue<>(3L, "H"),
						new KeyValue<>(4L, "I"),
						new KeyValue<>(5L, "J")
				),
				TestUtils.producerConfig(
						CLUSTER.bootstrapServers(),
						LongSerializer.class,
						StringSerializer.class,
						config
				),
				mockTime
		);
	}
=======
    @Rule
    public Timeout globalTimeout = Timeout.seconds(600);

    private static final int NUM_BROKERS = 1;
    private static final Properties BROKER_CONFIG;
    static {
        BROKER_CONFIG = new Properties();
        BROKER_CONFIG.put("transaction.state.log.replication.factor", (short) 1);
        BROKER_CONFIG.put("transaction.state.log.min.isr", 1);
    }

    public static final EmbeddedKafkaCluster CLUSTER =
            new EmbeddedKafkaCluster(NUM_BROKERS, BROKER_CONFIG);

    @BeforeClass
    public static void startCluster() throws IOException {
        CLUSTER.start();
    }

    @AfterClass
    public static void closeCluster() {
        CLUSTER.stop();
    }

    @SuppressWarnings("deprecation")
    @Parameterized.Parameters(name = "{0}")
    public static Collection<String[]> data() {
        return Arrays.asList(new String[][] {
            {StreamsConfig.EXACTLY_ONCE},
            {StreamsConfig.EXACTLY_ONCE_V2}
        });
    }

    @Parameterized.Parameter
    public String eosConfig;

    private final MockTime mockTime = CLUSTER.time;
    private final KeyValueMapper<String, Long, Long> keyMapper = (key, value) -> value;
    private final ValueJoiner<Long, String, String> joiner = (value1, value2) -> value1 + "+" + value2;
    private final String globalStore = "globalStore";
    private final Map<String, String> results = new HashMap<>();
    private StreamsBuilder builder;
    private Properties streamsConfiguration;
    private KafkaStreams kafkaStreams;
    private String globalTableTopic;
    private String streamTopic;
    private GlobalKTable<Long, String> globalTable;
    private KStream<String, Long> stream;
    private ForeachAction<String, String> foreachAction;

    @Rule
    public TestName testName = new TestName();

    @Before
    public void before() throws Exception {
        builder = new StreamsBuilder();
        createTopics();
        streamsConfiguration = new Properties();
        final String safeTestName = safeUniqueTestName(getClass(), testName);
        streamsConfiguration.put(StreamsConfig.APPLICATION_ID_CONFIG, "app-" + safeTestName);
        streamsConfiguration.put(StreamsConfig.BOOTSTRAP_SERVERS_CONFIG, CLUSTER.bootstrapServers());
        streamsConfiguration.put(StreamsConfig.STATE_DIR_CONFIG, TestUtils.tempDirectory().getPath());
        streamsConfiguration.put(StreamsConfig.STATESTORE_CACHE_MAX_BYTES_CONFIG, 0L);
        streamsConfiguration.put(StreamsConfig.COMMIT_INTERVAL_MS_CONFIG, 100L);
        streamsConfiguration.put(StreamsConfig.PROCESSING_GUARANTEE_CONFIG, eosConfig);
        streamsConfiguration.put(StreamsConfig.TASK_TIMEOUT_MS_CONFIG, 1L);
        streamsConfiguration.put(ConsumerConfig.AUTO_OFFSET_RESET_CONFIG, "earliest");
        streamsConfiguration.put(ConsumerConfig.SESSION_TIMEOUT_MS_CONFIG, 1000);
        streamsConfiguration.put(ConsumerConfig.HEARTBEAT_INTERVAL_MS_CONFIG, 300);
        streamsConfiguration.put(ConsumerConfig.REQUEST_TIMEOUT_MS_CONFIG, 5000);
        globalTable = builder.globalTable(
            globalTableTopic,
            Consumed.with(Serdes.Long(), Serdes.String()),
            Materialized.<Long, String, KeyValueStore<Bytes, byte[]>>as(globalStore)
                .withKeySerde(Serdes.Long())
                .withValueSerde(Serdes.String()));
        final Consumed<String, Long> stringLongConsumed = Consumed.with(Serdes.String(), Serdes.Long());
        stream = builder.stream(streamTopic, stringLongConsumed);
        foreachAction = results::put;
    }

    @After
    public void after() throws Exception {
        if (kafkaStreams != null) {
            kafkaStreams.close();
        }
        IntegrationTestUtils.purgeLocalStreamsState(streamsConfiguration);
    }

    @Test
    public void shouldKStreamGlobalKTableLeftJoin() throws Exception {
        final KStream<String, String> streamTableJoin = stream.leftJoin(globalTable, keyMapper, joiner);
        streamTableJoin.foreach(foreachAction);
        produceInitialGlobalTableValues();
        startStreams();
        produceTopicValues(streamTopic);

        final Map<String, String> expected = new HashMap<>();
        expected.put("a", "1+A");
        expected.put("b", "2+B");
        expected.put("c", "3+C");
        expected.put("d", "4+D");
        expected.put("e", "5+null");

        TestUtils.waitForCondition(
            () -> results.equals(expected),
            30_000L,
            () -> "waiting for initial values;" +
                "\n  expected: " + expected +
                "\n  received: " + results
        );


        produceGlobalTableValues();

        final ReadOnlyKeyValueStore<Long, String> replicatedStore = IntegrationTestUtils
            .getStore(globalStore, kafkaStreams, QueryableStoreTypes.keyValueStore());
        assertNotNull(replicatedStore);


        final Map<Long, String> expectedState = new HashMap<>();
        expectedState.put(1L, "F");
        expectedState.put(2L, "G");
        expectedState.put(3L, "H");
        expectedState.put(4L, "I");
        expectedState.put(5L, "J");

        final Map<Long, String> globalState = new HashMap<>();
        TestUtils.waitForCondition(
            () -> {
                globalState.clear();
                replicatedStore.all().forEachRemaining(pair -> globalState.put(pair.key, pair.value));
                return globalState.equals(expectedState);
            },
            30_000L,
            () -> "waiting for data in replicated store" +
                "\n  expected: " + expectedState +
                "\n  received: " + globalState
        );


        produceTopicValues(streamTopic);

        expected.put("a", "1+F");
        expected.put("b", "2+G");
        expected.put("c", "3+H");
        expected.put("d", "4+I");
        expected.put("e", "5+J");

        TestUtils.waitForCondition(
            () -> results.equals(expected),
            30_000L,
            () -> "waiting for final values" +
                "\n  expected: " + expected +
                "\n  received: " + results
        );
    }

    @Test
    public void shouldKStreamGlobalKTableJoin() throws Exception {
        final KStream<String, String> streamTableJoin = stream.join(globalTable, keyMapper, joiner);
        streamTableJoin.foreach(foreachAction);
        produceInitialGlobalTableValues();
        startStreams();
        produceTopicValues(streamTopic);

        final Map<String, String> expected = new HashMap<>();
        expected.put("a", "1+A");
        expected.put("b", "2+B");
        expected.put("c", "3+C");
        expected.put("d", "4+D");

        TestUtils.waitForCondition(
            () -> results.equals(expected),
            30_000L,
            () -> "waiting for initial values" +
                "\n  expected: " + expected +
                "\n  received: " + results
        );


        produceGlobalTableValues();

        final ReadOnlyKeyValueStore<Long, String> replicatedStore = IntegrationTestUtils
            .getStore(globalStore, kafkaStreams, QueryableStoreTypes.keyValueStore());
        assertNotNull(replicatedStore);


        final Map<Long, String> expectedState = new HashMap<>();
        expectedState.put(1L, "F");
        expectedState.put(2L, "G");
        expectedState.put(3L, "H");
        expectedState.put(4L, "I");
        expectedState.put(5L, "J");

        final Map<Long, String> globalState = new HashMap<>();
        TestUtils.waitForCondition(
            () -> {
                globalState.clear();
                replicatedStore.all().forEachRemaining(pair -> globalState.put(pair.key, pair.value));
                return globalState.equals(expectedState);
            },
            30_000L,
            () -> "waiting for data in replicated store" +
                "\n  expected: " + expectedState +
                "\n  received: " + globalState
        );


        produceTopicValues(streamTopic);

        expected.put("a", "1+F");
        expected.put("b", "2+G");
        expected.put("c", "3+H");
        expected.put("d", "4+I");
        expected.put("e", "5+J");

        TestUtils.waitForCondition(
            () -> results.equals(expected),
            30_000L,
            () -> "waiting for final values" +
                "\n  expected: " + expected +
                "\n  received: " + results
        );
    }

    @Test
    public void shouldRestoreTransactionalMessages() throws Exception {
        produceInitialGlobalTableValues();

        startStreams();

        final Map<Long, String> expected = new HashMap<>();
        expected.put(1L, "A");
        expected.put(2L, "B");
        expected.put(3L, "C");
        expected.put(4L, "D");

        final ReadOnlyKeyValueStore<Long, String> store = IntegrationTestUtils
            .getStore(globalStore, kafkaStreams, QueryableStoreTypes.keyValueStore());
        assertNotNull(store);

        final Map<Long, String> result = new HashMap<>();
        TestUtils.waitForCondition(
            () -> {
                result.clear();
                final Iterator<KeyValue<Long, String>> it = store.all();
                while (it.hasNext()) {
                    final KeyValue<Long, String> kv = it.next();
                    result.put(kv.key, kv.value);
                }
                return result.equals(expected);
            },
            30_000L,
            () -> "waiting for initial values" +
                "\n  expected: " + expected +
                "\n  received: " + result
        );
    }

    @Test
    public void shouldSkipOverTxMarkersOnRestore() throws Exception {
        shouldSkipOverTxMarkersAndAbortedMessagesOnRestore(false);
    }

    @Test
    public void shouldSkipOverAbortedMessagesOnRestore() throws Exception {
        shouldSkipOverTxMarkersAndAbortedMessagesOnRestore(true);
    }

    private void shouldSkipOverTxMarkersAndAbortedMessagesOnRestore(final boolean appendAbortedMessages) throws Exception {
        // records with key 1L, 2L, and 4L are written into partition-0
        // record with key 3L is written into partition-1
        produceInitialGlobalTableValues();

        final String stateDir = streamsConfiguration.getProperty(StreamsConfig.STATE_DIR_CONFIG);
        final File globalStateDir = new File(
            stateDir
                + File.separator
                + streamsConfiguration.getProperty(StreamsConfig.APPLICATION_ID_CONFIG)
                + File.separator
                + "global");
        assertTrue(globalStateDir.mkdirs());
        final OffsetCheckpoint checkpoint = new OffsetCheckpoint(new File(globalStateDir, ".checkpoint"));

        // set the checkpointed offset to the commit marker of partition-1
        // even if `poll()` won't return any data for partition-1, we should still finish the restore
        checkpoint.write(Collections.singletonMap(new TopicPartition(globalTableTopic, 1), 1L));

        if (appendAbortedMessages) {
            final AtomicReference<Exception> error = new AtomicReference<>();
            startStreams(new StateRestoreListener() {
                @Override
                public void onRestoreStart(final TopicPartition topicPartition,
                                           final String storeName,
                                           final long startingOffset,
                                           final long endingOffset) {
                    // we need to write aborted messages only after we init the `highWatermark`
                    // to move the `endOffset` beyond the `highWatermark
                    //
                    // we cannot write committed messages because we want to test the case that
                    // poll() returns no records
                    //
                    // cf. GlobalStateManagerImpl#restoreState()
                    try {
                        produceAbortedMessages();
                    } catch (final Exception fatal) {
                        error.set(fatal);
                    }
                }

                @Override
                public void onBatchRestored(final TopicPartition topicPartition,
                                            final String storeName,
                                            final long batchEndOffset,
                                            final long numRestored) { }

                @Override
                public void onRestoreEnd(final TopicPartition topicPartition,
                                         final String storeName,
                                         final long totalRestored) { }
            });
            final Exception fatal = error.get();
            if (fatal != null) {
                throw fatal;
            }
        } else {
            startStreams();
        }

        final Map<Long, String> expected = new HashMap<>();
        expected.put(1L, "A");
        expected.put(2L, "B");
        // skip record <3L, "C"> because we won't read it (cf checkpoint file above)
        expected.put(4L, "D");

        final ReadOnlyKeyValueStore<Long, String> store = IntegrationTestUtils
            .getStore(globalStore, kafkaStreams, QueryableStoreTypes.keyValueStore());
        assertNotNull(store);

        final Map<Long, String> storeContent = new HashMap<>();
        TestUtils.waitForCondition(
            () -> {
                storeContent.clear();
                final Iterator<KeyValue<Long, String>> it = store.all();
                while (it.hasNext()) {
                    final KeyValue<Long, String> kv = it.next();
                    storeContent.put(kv.key, kv.value);
                }
                return storeContent.equals(expected);
            },
            30_000L,
            () -> "waiting for initial values" +
                "\n  expected: " + expected +
                "\n  received: " + storeContent
        );
    }

    @Test
    public void shouldNotRestoreAbortedMessages() throws Exception {
        produceAbortedMessages();
        produceInitialGlobalTableValues();
        produceAbortedMessages();

        startStreams();
        
        final Map<Long, String> expected = new HashMap<>();
        expected.put(1L, "A");
        expected.put(2L, "B");
        expected.put(3L, "C");
        expected.put(4L, "D");

        final ReadOnlyKeyValueStore<Long, String> store = IntegrationTestUtils
            .getStore(globalStore, kafkaStreams, QueryableStoreTypes.keyValueStore());
        assertNotNull(store);

        final Map<Long, String> storeContent = new HashMap<>();
        TestUtils.waitForCondition(
            () -> {
                storeContent.clear();
                store.all().forEachRemaining(pair -> storeContent.put(pair.key, pair.value));
                return storeContent.equals(expected);
            },
            30_000L,
            () -> "waiting for initial values" +
                "\n  expected: " + expected +
                "\n  received: " + storeContent
        );
    }

    private void createTopics() throws Exception {
        final String safeTestName = safeUniqueTestName(getClass(), testName);
        streamTopic = "stream-" + safeTestName;
        globalTableTopic = "globalTable-" + safeTestName;
        CLUSTER.createTopics(streamTopic);
        CLUSTER.createTopic(globalTableTopic, 2, 1);
    }
    
    private void startStreams() {
        startStreams(null);
    }

    private void startStreams(final StateRestoreListener stateRestoreListener) {
        kafkaStreams = new KafkaStreams(builder.build(), streamsConfiguration);
        kafkaStreams.setGlobalStateRestoreListener(stateRestoreListener);
        kafkaStreams.start();
    }

    private void produceTopicValues(final String topic) {
        final Properties config = new Properties();
        config.setProperty(ProducerConfig.ENABLE_IDEMPOTENCE_CONFIG, "true");

        IntegrationTestUtils.produceKeyValuesSynchronously(
            topic,
            Arrays.asList(
                new KeyValue<>("a", 1L),
                new KeyValue<>("b", 2L),
                new KeyValue<>("c", 3L),
                new KeyValue<>("d", 4L),
                new KeyValue<>("e", 5L)
            ),
            TestUtils.producerConfig(
                CLUSTER.bootstrapServers(),
                StringSerializer.class,
                LongSerializer.class,
                config
            ),
            mockTime
        );
    }

    private void produceAbortedMessages() throws Exception {
        final Properties properties = new Properties();
        properties.put(ProducerConfig.TRANSACTIONAL_ID_CONFIG, "someid");

        IntegrationTestUtils.produceAbortedKeyValuesSynchronouslyWithTimestamp(
            globalTableTopic, Arrays.asList(
                new KeyValue<>(1L, "A"),
                new KeyValue<>(2L, "B"),
                new KeyValue<>(3L, "C"),
                new KeyValue<>(4L, "D")
            ),
            TestUtils.producerConfig(
                CLUSTER.bootstrapServers(),
                LongSerializer.class,
                StringSerializer.class,
                properties
            ),
            mockTime.milliseconds()
        );
    }

    private void produceInitialGlobalTableValues() {
        final Properties properties = new Properties();
        properties.put(ProducerConfig.TRANSACTIONAL_ID_CONFIG, "someid");

        IntegrationTestUtils.produceKeyValuesSynchronously(
            globalTableTopic,
            Arrays.asList(
                new KeyValue<>(1L, "A"),
                new KeyValue<>(2L, "B"),
                new KeyValue<>(3L, "C"),
                new KeyValue<>(4L, "D")
            ),
            TestUtils.producerConfig(
                CLUSTER.bootstrapServers(),
                LongSerializer.class,
                StringSerializer.class,
                properties
            ),
            mockTime,
            true
        );
    }

    private void produceGlobalTableValues() {
        final Properties config = new Properties();
        config.setProperty(ProducerConfig.ENABLE_IDEMPOTENCE_CONFIG, "true");

        IntegrationTestUtils.produceKeyValuesSynchronously(
            globalTableTopic,
            Arrays.asList(
                new KeyValue<>(1L, "F"),
                new KeyValue<>(2L, "G"),
                new KeyValue<>(3L, "H"),
                new KeyValue<>(4L, "I"),
                new KeyValue<>(5L, "J")
            ),
            TestUtils.producerConfig(
                CLUSTER.bootstrapServers(),
                LongSerializer.class,
                StringSerializer.class,
                config
            ),
            mockTime
        );
    }
>>>>>>> 15418db6
}<|MERGE_RESOLUTION|>--- conflicted
+++ resolved
@@ -16,9 +16,6 @@
  */
 package org.apache.kafka.streams.integration;
 
-import java.io.File;
-import java.util.Collections;
-import java.util.concurrent.atomic.AtomicReference;
 import org.apache.kafka.clients.consumer.ConsumerConfig;
 import org.apache.kafka.clients.producer.ProducerConfig;
 import org.apache.kafka.common.TopicPartition;
@@ -33,13 +30,7 @@
 import org.apache.kafka.streams.StreamsConfig;
 import org.apache.kafka.streams.integration.utils.EmbeddedKafkaCluster;
 import org.apache.kafka.streams.integration.utils.IntegrationTestUtils;
-import org.apache.kafka.streams.kstream.Consumed;
-import org.apache.kafka.streams.kstream.ForeachAction;
-import org.apache.kafka.streams.kstream.GlobalKTable;
-import org.apache.kafka.streams.kstream.KStream;
-import org.apache.kafka.streams.kstream.KeyValueMapper;
-import org.apache.kafka.streams.kstream.Materialized;
-import org.apache.kafka.streams.kstream.ValueJoiner;
+import org.apache.kafka.streams.kstream.*;
 import org.apache.kafka.streams.processor.StateRestoreListener;
 import org.apache.kafka.streams.state.KeyValueStore;
 import org.apache.kafka.streams.state.QueryableStoreTypes;
@@ -47,25 +38,17 @@
 import org.apache.kafka.streams.state.internals.OffsetCheckpoint;
 import org.apache.kafka.test.IntegrationTest;
 import org.apache.kafka.test.TestUtils;
-import org.junit.After;
-import org.junit.AfterClass;
-import org.junit.Before;
-import org.junit.BeforeClass;
-import org.junit.Rule;
-import org.junit.Test;
+import org.junit.*;
 import org.junit.experimental.categories.Category;
 import org.junit.rules.TestName;
 import org.junit.rules.Timeout;
 import org.junit.runner.RunWith;
 import org.junit.runners.Parameterized;
 
+import java.io.File;
 import java.io.IOException;
-import java.util.Arrays;
-import java.util.Collection;
-import java.util.HashMap;
-import java.util.Iterator;
-import java.util.Map;
-import java.util.Properties;
+import java.util.*;
+import java.util.concurrent.atomic.AtomicReference;
 
 import static org.apache.kafka.streams.integration.utils.IntegrationTestUtils.safeUniqueTestName;
 import static org.junit.Assert.assertNotNull;
@@ -74,411 +57,19 @@
 @RunWith(Parameterized.class)
 @Category({IntegrationTest.class})
 public class GlobalKTableEOSIntegrationTest {
-<<<<<<< HEAD
-	private static final int NUM_BROKERS = 1;
-	private static final Properties BROKER_CONFIG;
-
-	static {
-		BROKER_CONFIG = new Properties();
-		BROKER_CONFIG.put("transaction.state.log.replication.factor", (short) 1);
-		BROKER_CONFIG.put("transaction.state.log.min.isr", 1);
-	}
-
-	public static final EmbeddedKafkaCluster CLUSTER =
-			new EmbeddedKafkaCluster(NUM_BROKERS, BROKER_CONFIG);
-
-	@BeforeClass
-	public static void startCluster() throws IOException {
-		CLUSTER.start();
-	}
-
-	@AfterClass
-	public static void closeCluster() {
-		CLUSTER.stop();
-	}
-
-
-	@Parameterized.Parameters(name = "{0}")
-	public static Collection<String[]> data() {
-		return Arrays.asList(new String[][]{
-				{StreamsConfig.EXACTLY_ONCE},
-				{StreamsConfig.EXACTLY_ONCE_BETA}
-		});
-	}
-
-	@Parameterized.Parameter
-	public String eosConfig;
-
-	private final MockTime mockTime = CLUSTER.time;
-	private final KeyValueMapper<String, Long, Long> keyMapper = (key, value) -> value;
-	private final ValueJoiner<Long, String, String> joiner = (value1, value2) -> value1 + "+" + value2;
-	private final String globalStore = "globalStore";
-	private final Map<String, String> results = new HashMap<>();
-	private StreamsBuilder builder;
-	private Properties streamsConfiguration;
-	private KafkaStreams kafkaStreams;
-	private String globalTableTopic;
-	private String streamTopic;
-	private GlobalKTable<Long, String> globalTable;
-	private KStream<String, Long> stream;
-	private ForeachAction<String, String> foreachAction;
-
-	@Rule
-	public TestName testName = new TestName();
-
-	@Before
-	public void before() throws Exception {
-		builder = new StreamsBuilder();
-		createTopics();
-		streamsConfiguration = new Properties();
-		final String safeTestName = safeUniqueTestName(getClass(), testName);
-		streamsConfiguration.put(StreamsConfig.APPLICATION_ID_CONFIG, "app-" + safeTestName);
-		streamsConfiguration.put(StreamsConfig.BOOTSTRAP_SERVERS_CONFIG, CLUSTER.bootstrapServers());
-		streamsConfiguration.put(StreamsConfig.STATE_DIR_CONFIG, TestUtils.tempDirectory().getPath());
-		streamsConfiguration.put(StreamsConfig.CACHE_MAX_BYTES_BUFFERING_CONFIG, 0);
-		streamsConfiguration.put(StreamsConfig.COMMIT_INTERVAL_MS_CONFIG, 100);
-		streamsConfiguration.put(StreamsConfig.PROCESSING_GUARANTEE_CONFIG, eosConfig);
-		streamsConfiguration.put(ConsumerConfig.AUTO_OFFSET_RESET_CONFIG, "earliest");
-		streamsConfiguration.put(ConsumerConfig.SESSION_TIMEOUT_MS_CONFIG, 1000);
-		streamsConfiguration.put(ConsumerConfig.HEARTBEAT_INTERVAL_MS_CONFIG, 300);
-		globalTable = builder.globalTable(
-				globalTableTopic,
-				Consumed.with(Serdes.Long(), Serdes.String()),
-				Materialized.<Long, String, KeyValueStore<Bytes, byte[]>>as(globalStore)
-						.withKeySerde(Serdes.Long())
-						.withValueSerde(Serdes.String()));
-		final Consumed<String, Long> stringLongConsumed = Consumed.with(Serdes.String(), Serdes.Long());
-		stream = builder.stream(streamTopic, stringLongConsumed);
-		foreachAction = results::put;
-	}
-
-	@After
-	public void after() throws Exception {
-		if (kafkaStreams != null) {
-			kafkaStreams.close();
-		}
-		IntegrationTestUtils.purgeLocalStreamsState(streamsConfiguration);
-	}
-
-	@Test
-	public void shouldKStreamGlobalKTableLeftJoin() throws Exception {
-		final KStream<String, String> streamTableJoin = stream.leftJoin(globalTable, keyMapper, joiner);
-		streamTableJoin.foreach(foreachAction);
-		produceInitialGlobalTableValues();
-		startStreams();
-		produceTopicValues(streamTopic);
-
-		final Map<String, String> expected = new HashMap<>();
-		expected.put("a", "1+A");
-		expected.put("b", "2+B");
-		expected.put("c", "3+C");
-		expected.put("d", "4+D");
-		expected.put("e", "5+null");
-
-		TestUtils.waitForCondition(
-				() -> results.equals(expected),
-				30000L,
-				() -> "waiting for initial values;" +
-						"\n  expected: " + expected +
-						"\n  received: " + results
-		);
-
-
-		produceGlobalTableValues();
-
-		final ReadOnlyKeyValueStore<Long, String> replicatedStore = IntegrationTestUtils
-				.getStore(globalStore, kafkaStreams, QueryableStoreTypes.keyValueStore());
-		assertNotNull(replicatedStore);
-
-
-		final Map<Long, String> expectedState = new HashMap<>();
-		expectedState.put(1L, "F");
-		expectedState.put(2L, "G");
-		expectedState.put(3L, "H");
-		expectedState.put(4L, "I");
-		expectedState.put(5L, "J");
-
-		final Map<Long, String> globalState = new HashMap<>();
-		TestUtils.waitForCondition(
-				() -> {
-					globalState.clear();
-					replicatedStore.all().forEachRemaining(pair -> globalState.put(pair.key, pair.value));
-					return globalState.equals(expectedState);
-				},
-				30000,
-				() -> "waiting for data in replicated store" +
-						"\n  expected: " + expectedState +
-						"\n  received: " + globalState
-		);
-
-
-		produceTopicValues(streamTopic);
-
-		expected.put("a", "1+F");
-		expected.put("b", "2+G");
-		expected.put("c", "3+H");
-		expected.put("d", "4+I");
-		expected.put("e", "5+J");
-
-		TestUtils.waitForCondition(
-				() -> results.equals(expected),
-				30000L,
-				() -> "waiting for final values" +
-						"\n  expected: " + expected +
-						"\n  received: " + results
-		);
-	}
-
-	@Test
-	public void shouldKStreamGlobalKTableJoin() throws Exception {
-		final KStream<String, String> streamTableJoin = stream.join(globalTable, keyMapper, joiner);
-		streamTableJoin.foreach(foreachAction);
-		produceInitialGlobalTableValues();
-		startStreams();
-		produceTopicValues(streamTopic);
-
-		final Map<String, String> expected = new HashMap<>();
-		expected.put("a", "1+A");
-		expected.put("b", "2+B");
-		expected.put("c", "3+C");
-		expected.put("d", "4+D");
-
-		TestUtils.waitForCondition(
-				() -> results.equals(expected),
-				30000L,
-				() -> "waiting for initial values" +
-						"\n  expected: " + expected +
-						"\n  received: " + results
-		);
-
-
-		produceGlobalTableValues();
-
-		final ReadOnlyKeyValueStore<Long, String> replicatedStore = IntegrationTestUtils
-				.getStore(globalStore, kafkaStreams, QueryableStoreTypes.keyValueStore());
-		assertNotNull(replicatedStore);
-
-
-		final Map<Long, String> expectedState = new HashMap<>();
-		expectedState.put(1L, "F");
-		expectedState.put(2L, "G");
-		expectedState.put(3L, "H");
-		expectedState.put(4L, "I");
-		expectedState.put(5L, "J");
-
-		final Map<Long, String> globalState = new HashMap<>();
-		TestUtils.waitForCondition(
-				() -> {
-					globalState.clear();
-					replicatedStore.all().forEachRemaining(pair -> globalState.put(pair.key, pair.value));
-					return globalState.equals(expectedState);
-				},
-				30000,
-				() -> "waiting for data in replicated store" +
-						"\n  expected: " + expectedState +
-						"\n  received: " + globalState
-		);
-
-
-		produceTopicValues(streamTopic);
-
-		expected.put("a", "1+F");
-		expected.put("b", "2+G");
-		expected.put("c", "3+H");
-		expected.put("d", "4+I");
-		expected.put("e", "5+J");
-
-		TestUtils.waitForCondition(
-				() -> results.equals(expected),
-				30000L,
-				() -> "waiting for final values" +
-						"\n  expected: " + expected +
-						"\n  received: " + results
-		);
-	}
-
-	@Test
-	public void shouldRestoreTransactionalMessages() throws Exception {
-		produceInitialGlobalTableValues();
-
-		startStreams();
-
-		final Map<Long, String> expected = new HashMap<>();
-		expected.put(1L, "A");
-		expected.put(2L, "B");
-		expected.put(3L, "C");
-		expected.put(4L, "D");
-
-		final ReadOnlyKeyValueStore<Long, String> store = IntegrationTestUtils
-				.getStore(globalStore, kafkaStreams, QueryableStoreTypes.keyValueStore());
-		assertNotNull(store);
-
-		final Map<Long, String> result = new HashMap<>();
-		TestUtils.waitForCondition(
-				() -> {
-					result.clear();
-					final Iterator<KeyValue<Long, String>> it = store.all();
-					while (it.hasNext()) {
-						final KeyValue<Long, String> kv = it.next();
-						result.put(kv.key, kv.value);
-					}
-					return result.equals(expected);
-				},
-				30000L,
-				() -> "waiting for initial values" +
-						"\n  expected: " + expected +
-						"\n  received: " + results
-		);
-	}
-
-	@Test
-	public void shouldNotRestoreAbortedMessages() throws Exception {
-		produceAbortedMessages();
-		produceInitialGlobalTableValues();
-		produceAbortedMessages();
-
-		startStreams();
-
-		final Map<Long, String> expected = new HashMap<>();
-		expected.put(1L, "A");
-		expected.put(2L, "B");
-		expected.put(3L, "C");
-		expected.put(4L, "D");
-
-		final ReadOnlyKeyValueStore<Long, String> store = IntegrationTestUtils
-				.getStore(globalStore, kafkaStreams, QueryableStoreTypes.keyValueStore());
-		assertNotNull(store);
-
-		final Map<Long, String> result = new HashMap<>();
-		TestUtils.waitForCondition(
-				() -> {
-					result.clear();
-					store.all().forEachRemaining(pair -> result.put(pair.key, pair.value));
-					return result.equals(expected);
-				},
-				30000L,
-				() -> "waiting for initial values" +
-						"\n  expected: " + expected +
-						"\n  received: " + results
-		);
-	}
-
-	private void createTopics() throws Exception {
-		final String safeTestName = safeUniqueTestName(getClass(), testName);
-		streamTopic = "stream-" + safeTestName;
-		globalTableTopic = "globalTable-" + safeTestName;
-		CLUSTER.createTopics(streamTopic);
-		CLUSTER.createTopic(globalTableTopic, 2, 1);
-	}
-
-	private void startStreams() {
-		kafkaStreams = new KafkaStreams(builder.build(), streamsConfiguration);
-		kafkaStreams.start();
-	}
-
-	private void produceTopicValues(final String topic) {
-		final Properties config = new Properties();
-		config.setProperty(ProducerConfig.ENABLE_IDEMPOTENCE_CONFIG, "true");
-
-		IntegrationTestUtils.produceKeyValuesSynchronously(
-				topic,
-				Arrays.asList(
-						new KeyValue<>("a", 1L),
-						new KeyValue<>("b", 2L),
-						new KeyValue<>("c", 3L),
-						new KeyValue<>("d", 4L),
-						new KeyValue<>("e", 5L)
-				),
-				TestUtils.producerConfig(
-						CLUSTER.bootstrapServers(),
-						StringSerializer.class,
-						LongSerializer.class,
-						config
-				),
-				mockTime
-		);
-	}
-
-	private void produceAbortedMessages() throws Exception {
-		final Properties properties = new Properties();
-		properties.put(ProducerConfig.TRANSACTIONAL_ID_CONFIG, "someid");
-
-		IntegrationTestUtils.produceAbortedKeyValuesSynchronouslyWithTimestamp(
-				globalTableTopic, Arrays.asList(
-						new KeyValue<>(1L, "A"),
-						new KeyValue<>(2L, "B"),
-						new KeyValue<>(3L, "C"),
-						new KeyValue<>(4L, "D")
-				),
-				TestUtils.producerConfig(
-						CLUSTER.bootstrapServers(),
-						LongSerializer.class,
-						StringSerializer.class,
-						properties
-				),
-				mockTime.milliseconds()
-		);
-	}
-
-	private void produceInitialGlobalTableValues() {
-		final Properties properties = new Properties();
-		properties.put(ProducerConfig.TRANSACTIONAL_ID_CONFIG, "someid");
-
-		IntegrationTestUtils.produceKeyValuesSynchronously(
-				globalTableTopic,
-				Arrays.asList(
-						new KeyValue<>(1L, "A"),
-						new KeyValue<>(2L, "B"),
-						new KeyValue<>(3L, "C"),
-						new KeyValue<>(4L, "D")
-				),
-				TestUtils.producerConfig(
-						CLUSTER.bootstrapServers(),
-						LongSerializer.class,
-						StringSerializer.class,
-						properties
-				),
-				mockTime,
-				true
-		);
-	}
-
-	private void produceGlobalTableValues() {
-		final Properties config = new Properties();
-		config.setProperty(ProducerConfig.ENABLE_IDEMPOTENCE_CONFIG, "true");
-
-		IntegrationTestUtils.produceKeyValuesSynchronously(
-				globalTableTopic,
-				Arrays.asList(
-						new KeyValue<>(1L, "F"),
-						new KeyValue<>(2L, "G"),
-						new KeyValue<>(3L, "H"),
-						new KeyValue<>(4L, "I"),
-						new KeyValue<>(5L, "J")
-				),
-				TestUtils.producerConfig(
-						CLUSTER.bootstrapServers(),
-						LongSerializer.class,
-						StringSerializer.class,
-						config
-				),
-				mockTime
-		);
-	}
-=======
     @Rule
     public Timeout globalTimeout = Timeout.seconds(600);
 
     private static final int NUM_BROKERS = 1;
     private static final Properties BROKER_CONFIG;
+
     static {
         BROKER_CONFIG = new Properties();
         BROKER_CONFIG.put("transaction.state.log.replication.factor", (short) 1);
         BROKER_CONFIG.put("transaction.state.log.min.isr", 1);
     }
 
-    public static final EmbeddedKafkaCluster CLUSTER =
-            new EmbeddedKafkaCluster(NUM_BROKERS, BROKER_CONFIG);
+    public static final EmbeddedKafkaCluster CLUSTER = new EmbeddedKafkaCluster(NUM_BROKERS, BROKER_CONFIG);
 
     @BeforeClass
     public static void startCluster() throws IOException {
@@ -493,10 +84,7 @@
     @SuppressWarnings("deprecation")
     @Parameterized.Parameters(name = "{0}")
     public static Collection<String[]> data() {
-        return Arrays.asList(new String[][] {
-            {StreamsConfig.EXACTLY_ONCE},
-            {StreamsConfig.EXACTLY_ONCE_V2}
-        });
+        return Arrays.asList(new String[][]{{StreamsConfig.EXACTLY_ONCE}, {StreamsConfig.EXACTLY_ONCE_V2}});
     }
 
     @Parameterized.Parameter
@@ -536,12 +124,7 @@
         streamsConfiguration.put(ConsumerConfig.SESSION_TIMEOUT_MS_CONFIG, 1000);
         streamsConfiguration.put(ConsumerConfig.HEARTBEAT_INTERVAL_MS_CONFIG, 300);
         streamsConfiguration.put(ConsumerConfig.REQUEST_TIMEOUT_MS_CONFIG, 5000);
-        globalTable = builder.globalTable(
-            globalTableTopic,
-            Consumed.with(Serdes.Long(), Serdes.String()),
-            Materialized.<Long, String, KeyValueStore<Bytes, byte[]>>as(globalStore)
-                .withKeySerde(Serdes.Long())
-                .withValueSerde(Serdes.String()));
+        globalTable = builder.globalTable(globalTableTopic, Consumed.with(Serdes.Long(), Serdes.String()), Materialized.<Long, String, KeyValueStore<Bytes, byte[]>>as(globalStore).withKeySerde(Serdes.Long()).withValueSerde(Serdes.String()));
         final Consumed<String, Long> stringLongConsumed = Consumed.with(Serdes.String(), Serdes.Long());
         stream = builder.stream(streamTopic, stringLongConsumed);
         foreachAction = results::put;
@@ -570,19 +153,12 @@
         expected.put("d", "4+D");
         expected.put("e", "5+null");
 
-        TestUtils.waitForCondition(
-            () -> results.equals(expected),
-            30_000L,
-            () -> "waiting for initial values;" +
-                "\n  expected: " + expected +
-                "\n  received: " + results
-        );
+        TestUtils.waitForCondition(() -> results.equals(expected), 30_000L, () -> "waiting for initial values;" + "\n  expected: " + expected + "\n  received: " + results);
 
 
         produceGlobalTableValues();
 
-        final ReadOnlyKeyValueStore<Long, String> replicatedStore = IntegrationTestUtils
-            .getStore(globalStore, kafkaStreams, QueryableStoreTypes.keyValueStore());
+        final ReadOnlyKeyValueStore<Long, String> replicatedStore = IntegrationTestUtils.getStore(globalStore, kafkaStreams, QueryableStoreTypes.keyValueStore());
         assertNotNull(replicatedStore);
 
 
@@ -594,17 +170,11 @@
         expectedState.put(5L, "J");
 
         final Map<Long, String> globalState = new HashMap<>();
-        TestUtils.waitForCondition(
-            () -> {
-                globalState.clear();
-                replicatedStore.all().forEachRemaining(pair -> globalState.put(pair.key, pair.value));
-                return globalState.equals(expectedState);
-            },
-            30_000L,
-            () -> "waiting for data in replicated store" +
-                "\n  expected: " + expectedState +
-                "\n  received: " + globalState
-        );
+        TestUtils.waitForCondition(() -> {
+            globalState.clear();
+            replicatedStore.all().forEachRemaining(pair -> globalState.put(pair.key, pair.value));
+            return globalState.equals(expectedState);
+        }, 30_000L, () -> "waiting for data in replicated store" + "\n  expected: " + expectedState + "\n  received: " + globalState);
 
 
         produceTopicValues(streamTopic);
@@ -615,13 +185,7 @@
         expected.put("d", "4+I");
         expected.put("e", "5+J");
 
-        TestUtils.waitForCondition(
-            () -> results.equals(expected),
-            30_000L,
-            () -> "waiting for final values" +
-                "\n  expected: " + expected +
-                "\n  received: " + results
-        );
+        TestUtils.waitForCondition(() -> results.equals(expected), 30_000L, () -> "waiting for final values" + "\n  expected: " + expected + "\n  received: " + results);
     }
 
     @Test
@@ -638,19 +202,12 @@
         expected.put("c", "3+C");
         expected.put("d", "4+D");
 
-        TestUtils.waitForCondition(
-            () -> results.equals(expected),
-            30_000L,
-            () -> "waiting for initial values" +
-                "\n  expected: " + expected +
-                "\n  received: " + results
-        );
+        TestUtils.waitForCondition(() -> results.equals(expected), 30_000L, () -> "waiting for initial values" + "\n  expected: " + expected + "\n  received: " + results);
 
 
         produceGlobalTableValues();
 
-        final ReadOnlyKeyValueStore<Long, String> replicatedStore = IntegrationTestUtils
-            .getStore(globalStore, kafkaStreams, QueryableStoreTypes.keyValueStore());
+        final ReadOnlyKeyValueStore<Long, String> replicatedStore = IntegrationTestUtils.getStore(globalStore, kafkaStreams, QueryableStoreTypes.keyValueStore());
         assertNotNull(replicatedStore);
 
 
@@ -662,17 +219,11 @@
         expectedState.put(5L, "J");
 
         final Map<Long, String> globalState = new HashMap<>();
-        TestUtils.waitForCondition(
-            () -> {
-                globalState.clear();
-                replicatedStore.all().forEachRemaining(pair -> globalState.put(pair.key, pair.value));
-                return globalState.equals(expectedState);
-            },
-            30_000L,
-            () -> "waiting for data in replicated store" +
-                "\n  expected: " + expectedState +
-                "\n  received: " + globalState
-        );
+        TestUtils.waitForCondition(() -> {
+            globalState.clear();
+            replicatedStore.all().forEachRemaining(pair -> globalState.put(pair.key, pair.value));
+            return globalState.equals(expectedState);
+        }, 30_000L, () -> "waiting for data in replicated store" + "\n  expected: " + expectedState + "\n  received: " + globalState);
 
 
         produceTopicValues(streamTopic);
@@ -683,13 +234,7 @@
         expected.put("d", "4+I");
         expected.put("e", "5+J");
 
-        TestUtils.waitForCondition(
-            () -> results.equals(expected),
-            30_000L,
-            () -> "waiting for final values" +
-                "\n  expected: " + expected +
-                "\n  received: " + results
-        );
+        TestUtils.waitForCondition(() -> results.equals(expected), 30_000L, () -> "waiting for final values" + "\n  expected: " + expected + "\n  received: " + results);
     }
 
     @Test
@@ -704,26 +249,19 @@
         expected.put(3L, "C");
         expected.put(4L, "D");
 
-        final ReadOnlyKeyValueStore<Long, String> store = IntegrationTestUtils
-            .getStore(globalStore, kafkaStreams, QueryableStoreTypes.keyValueStore());
+        final ReadOnlyKeyValueStore<Long, String> store = IntegrationTestUtils.getStore(globalStore, kafkaStreams, QueryableStoreTypes.keyValueStore());
         assertNotNull(store);
 
         final Map<Long, String> result = new HashMap<>();
-        TestUtils.waitForCondition(
-            () -> {
-                result.clear();
-                final Iterator<KeyValue<Long, String>> it = store.all();
-                while (it.hasNext()) {
-                    final KeyValue<Long, String> kv = it.next();
-                    result.put(kv.key, kv.value);
-                }
-                return result.equals(expected);
-            },
-            30_000L,
-            () -> "waiting for initial values" +
-                "\n  expected: " + expected +
-                "\n  received: " + result
-        );
+        TestUtils.waitForCondition(() -> {
+            result.clear();
+            final Iterator<KeyValue<Long, String>> it = store.all();
+            while (it.hasNext()) {
+                final KeyValue<Long, String> kv = it.next();
+                result.put(kv.key, kv.value);
+            }
+            return result.equals(expected);
+        }, 30_000L, () -> "waiting for initial values" + "\n  expected: " + expected + "\n  received: " + result);
     }
 
     @Test
@@ -742,12 +280,7 @@
         produceInitialGlobalTableValues();
 
         final String stateDir = streamsConfiguration.getProperty(StreamsConfig.STATE_DIR_CONFIG);
-        final File globalStateDir = new File(
-            stateDir
-                + File.separator
-                + streamsConfiguration.getProperty(StreamsConfig.APPLICATION_ID_CONFIG)
-                + File.separator
-                + "global");
+        final File globalStateDir = new File(stateDir + File.separator + streamsConfiguration.getProperty(StreamsConfig.APPLICATION_ID_CONFIG) + File.separator + "global");
         assertTrue(globalStateDir.mkdirs());
         final OffsetCheckpoint checkpoint = new OffsetCheckpoint(new File(globalStateDir, ".checkpoint"));
 
@@ -759,10 +292,7 @@
             final AtomicReference<Exception> error = new AtomicReference<>();
             startStreams(new StateRestoreListener() {
                 @Override
-                public void onRestoreStart(final TopicPartition topicPartition,
-                                           final String storeName,
-                                           final long startingOffset,
-                                           final long endingOffset) {
+                public void onRestoreStart(final TopicPartition topicPartition, final String storeName, final long startingOffset, final long endingOffset) {
                     // we need to write aborted messages only after we init the `highWatermark`
                     // to move the `endOffset` beyond the `highWatermark
                     //
@@ -778,15 +308,12 @@
                 }
 
                 @Override
-                public void onBatchRestored(final TopicPartition topicPartition,
-                                            final String storeName,
-                                            final long batchEndOffset,
-                                            final long numRestored) { }
+                public void onBatchRestored(final TopicPartition topicPartition, final String storeName, final long batchEndOffset, final long numRestored) {
+                }
 
                 @Override
-                public void onRestoreEnd(final TopicPartition topicPartition,
-                                         final String storeName,
-                                         final long totalRestored) { }
+                public void onRestoreEnd(final TopicPartition topicPartition, final String storeName, final long totalRestored) {
+                }
             });
             final Exception fatal = error.get();
             if (fatal != null) {
@@ -802,26 +329,19 @@
         // skip record <3L, "C"> because we won't read it (cf checkpoint file above)
         expected.put(4L, "D");
 
-        final ReadOnlyKeyValueStore<Long, String> store = IntegrationTestUtils
-            .getStore(globalStore, kafkaStreams, QueryableStoreTypes.keyValueStore());
+        final ReadOnlyKeyValueStore<Long, String> store = IntegrationTestUtils.getStore(globalStore, kafkaStreams, QueryableStoreTypes.keyValueStore());
         assertNotNull(store);
 
         final Map<Long, String> storeContent = new HashMap<>();
-        TestUtils.waitForCondition(
-            () -> {
-                storeContent.clear();
-                final Iterator<KeyValue<Long, String>> it = store.all();
-                while (it.hasNext()) {
-                    final KeyValue<Long, String> kv = it.next();
-                    storeContent.put(kv.key, kv.value);
-                }
-                return storeContent.equals(expected);
-            },
-            30_000L,
-            () -> "waiting for initial values" +
-                "\n  expected: " + expected +
-                "\n  received: " + storeContent
-        );
+        TestUtils.waitForCondition(() -> {
+            storeContent.clear();
+            final Iterator<KeyValue<Long, String>> it = store.all();
+            while (it.hasNext()) {
+                final KeyValue<Long, String> kv = it.next();
+                storeContent.put(kv.key, kv.value);
+            }
+            return storeContent.equals(expected);
+        }, 30_000L, () -> "waiting for initial values" + "\n  expected: " + expected + "\n  received: " + storeContent);
     }
 
     @Test
@@ -831,29 +351,22 @@
         produceAbortedMessages();
 
         startStreams();
-        
+
         final Map<Long, String> expected = new HashMap<>();
         expected.put(1L, "A");
         expected.put(2L, "B");
         expected.put(3L, "C");
         expected.put(4L, "D");
 
-        final ReadOnlyKeyValueStore<Long, String> store = IntegrationTestUtils
-            .getStore(globalStore, kafkaStreams, QueryableStoreTypes.keyValueStore());
+        final ReadOnlyKeyValueStore<Long, String> store = IntegrationTestUtils.getStore(globalStore, kafkaStreams, QueryableStoreTypes.keyValueStore());
         assertNotNull(store);
 
         final Map<Long, String> storeContent = new HashMap<>();
-        TestUtils.waitForCondition(
-            () -> {
-                storeContent.clear();
-                store.all().forEachRemaining(pair -> storeContent.put(pair.key, pair.value));
-                return storeContent.equals(expected);
-            },
-            30_000L,
-            () -> "waiting for initial values" +
-                "\n  expected: " + expected +
-                "\n  received: " + storeContent
-        );
+        TestUtils.waitForCondition(() -> {
+            storeContent.clear();
+            store.all().forEachRemaining(pair -> storeContent.put(pair.key, pair.value));
+            return storeContent.equals(expected);
+        }, 30_000L, () -> "waiting for initial values" + "\n  expected: " + expected + "\n  received: " + storeContent);
     }
 
     private void createTopics() throws Exception {
@@ -863,7 +376,7 @@
         CLUSTER.createTopics(streamTopic);
         CLUSTER.createTopic(globalTableTopic, 2, 1);
     }
-    
+
     private void startStreams() {
         startStreams(null);
     }
@@ -878,90 +391,27 @@
         final Properties config = new Properties();
         config.setProperty(ProducerConfig.ENABLE_IDEMPOTENCE_CONFIG, "true");
 
-        IntegrationTestUtils.produceKeyValuesSynchronously(
-            topic,
-            Arrays.asList(
-                new KeyValue<>("a", 1L),
-                new KeyValue<>("b", 2L),
-                new KeyValue<>("c", 3L),
-                new KeyValue<>("d", 4L),
-                new KeyValue<>("e", 5L)
-            ),
-            TestUtils.producerConfig(
-                CLUSTER.bootstrapServers(),
-                StringSerializer.class,
-                LongSerializer.class,
-                config
-            ),
-            mockTime
-        );
+        IntegrationTestUtils.produceKeyValuesSynchronously(topic, Arrays.asList(new KeyValue<>("a", 1L), new KeyValue<>("b", 2L), new KeyValue<>("c", 3L), new KeyValue<>("d", 4L), new KeyValue<>("e", 5L)), TestUtils.producerConfig(CLUSTER.bootstrapServers(), StringSerializer.class, LongSerializer.class, config), mockTime);
     }
 
     private void produceAbortedMessages() throws Exception {
         final Properties properties = new Properties();
         properties.put(ProducerConfig.TRANSACTIONAL_ID_CONFIG, "someid");
 
-        IntegrationTestUtils.produceAbortedKeyValuesSynchronouslyWithTimestamp(
-            globalTableTopic, Arrays.asList(
-                new KeyValue<>(1L, "A"),
-                new KeyValue<>(2L, "B"),
-                new KeyValue<>(3L, "C"),
-                new KeyValue<>(4L, "D")
-            ),
-            TestUtils.producerConfig(
-                CLUSTER.bootstrapServers(),
-                LongSerializer.class,
-                StringSerializer.class,
-                properties
-            ),
-            mockTime.milliseconds()
-        );
+        IntegrationTestUtils.produceAbortedKeyValuesSynchronouslyWithTimestamp(globalTableTopic, Arrays.asList(new KeyValue<>(1L, "A"), new KeyValue<>(2L, "B"), new KeyValue<>(3L, "C"), new KeyValue<>(4L, "D")), TestUtils.producerConfig(CLUSTER.bootstrapServers(), LongSerializer.class, StringSerializer.class, properties), mockTime.milliseconds());
     }
 
     private void produceInitialGlobalTableValues() {
         final Properties properties = new Properties();
         properties.put(ProducerConfig.TRANSACTIONAL_ID_CONFIG, "someid");
 
-        IntegrationTestUtils.produceKeyValuesSynchronously(
-            globalTableTopic,
-            Arrays.asList(
-                new KeyValue<>(1L, "A"),
-                new KeyValue<>(2L, "B"),
-                new KeyValue<>(3L, "C"),
-                new KeyValue<>(4L, "D")
-            ),
-            TestUtils.producerConfig(
-                CLUSTER.bootstrapServers(),
-                LongSerializer.class,
-                StringSerializer.class,
-                properties
-            ),
-            mockTime,
-            true
-        );
+        IntegrationTestUtils.produceKeyValuesSynchronously(globalTableTopic, Arrays.asList(new KeyValue<>(1L, "A"), new KeyValue<>(2L, "B"), new KeyValue<>(3L, "C"), new KeyValue<>(4L, "D")), TestUtils.producerConfig(CLUSTER.bootstrapServers(), LongSerializer.class, StringSerializer.class, properties), mockTime, true);
     }
 
     private void produceGlobalTableValues() {
         final Properties config = new Properties();
         config.setProperty(ProducerConfig.ENABLE_IDEMPOTENCE_CONFIG, "true");
 
-        IntegrationTestUtils.produceKeyValuesSynchronously(
-            globalTableTopic,
-            Arrays.asList(
-                new KeyValue<>(1L, "F"),
-                new KeyValue<>(2L, "G"),
-                new KeyValue<>(3L, "H"),
-                new KeyValue<>(4L, "I"),
-                new KeyValue<>(5L, "J")
-            ),
-            TestUtils.producerConfig(
-                CLUSTER.bootstrapServers(),
-                LongSerializer.class,
-                StringSerializer.class,
-                config
-            ),
-            mockTime
-        );
-    }
->>>>>>> 15418db6
+        IntegrationTestUtils.produceKeyValuesSynchronously(globalTableTopic, Arrays.asList(new KeyValue<>(1L, "F"), new KeyValue<>(2L, "G"), new KeyValue<>(3L, "H"), new KeyValue<>(4L, "I"), new KeyValue<>(5L, "J")), TestUtils.producerConfig(CLUSTER.bootstrapServers(), LongSerializer.class, StringSerializer.class, config), mockTime);
+    }
 }