--- conflicted
+++ resolved
@@ -27,15 +27,11 @@
 import org.apache.kafka.streams.errors.ProcessorStateException;
 import org.apache.kafka.streams.errors.StreamsException;
 import org.apache.kafka.streams.errors.TaskCorruptedException;
-<<<<<<< HEAD
-import org.apache.kafka.streams.processor.*;
-=======
 import org.apache.kafka.streams.errors.internals.FailedProcessingException;
 import org.apache.kafka.streams.processor.CommitCallback;
 import org.apache.kafka.streams.processor.StateRestoreCallback;
 import org.apache.kafka.streams.processor.StateStore;
 import org.apache.kafka.streams.processor.TaskId;
->>>>>>> 9494bebe
 import org.apache.kafka.streams.processor.internals.ProcessorStateManager.StateStoreMetadata;
 import org.apache.kafka.streams.query.Position;
 import org.apache.kafka.streams.state.TimestampedBytesStore;
@@ -71,18 +67,6 @@
 import java.util.Set;
 import java.util.concurrent.atomic.AtomicBoolean;
 
-<<<<<<< HEAD
-import static java.util.Collections.*;
-import static org.apache.kafka.common.utils.Utils.*;
-import static org.apache.kafka.streams.processor.internals.StateManagerUtil.CHECKPOINT_FILE_NAME;
-import static org.easymock.EasyMock.*;
-import static org.hamcrest.CoreMatchers.*;
-import static org.hamcrest.MatcherAssert.assertThat;
-import static org.hamcrest.core.Is.is;
-import static org.junit.Assert.*;
-
-@RunWith(EasyMockRunner.class)
-=======
 import static java.util.Collections.emptyMap;
 import static java.util.Collections.emptySet;
 import static java.util.Collections.singletonList;
@@ -110,7 +94,6 @@
 
 @ExtendWith(MockitoExtension.class)
 @MockitoSettings(strictness = Strictness.STRICT_STUBS)
->>>>>>> 9494bebe
 public class ProcessorStateManagerTest {
 
     private final String applicationId = "test-application";
@@ -118,9 +101,12 @@
     private final String persistentStoreName = "persistentStore";
     private final String persistentStoreTwoName = "persistentStore2";
     private final String nonPersistentStoreName = "nonPersistentStore";
-    private final String persistentStoreTopicName = ProcessorStateManager.storeChangelogTopic(applicationId, persistentStoreName, taskId.topologyName());
-    private final String persistentStoreTwoTopicName = ProcessorStateManager.storeChangelogTopic(applicationId, persistentStoreTwoName, taskId.topologyName());
-    private final String nonPersistentStoreTopicName = ProcessorStateManager.storeChangelogTopic(applicationId, nonPersistentStoreName, taskId.topologyName());
+    private final String persistentStoreTopicName =
+        ProcessorStateManager.storeChangelogTopic(applicationId, persistentStoreName, taskId.topologyName());
+    private final String persistentStoreTwoTopicName =
+        ProcessorStateManager.storeChangelogTopic(applicationId, persistentStoreTwoName, taskId.topologyName());
+    private final String nonPersistentStoreTopicName =
+        ProcessorStateManager.storeChangelogTopic(applicationId, nonPersistentStoreName, taskId.topologyName());
     private final MockKeyValueStore persistentStore = new MockKeyValueStore(persistentStoreName, true);
     private final MockKeyValueStore persistentStoreTwo = new MockKeyValueStore(persistentStoreTwoName, true);
     private final MockKeyValueStore nonPersistentStore = new MockKeyValueStore(nonPersistentStoreName, false);
@@ -130,13 +116,13 @@
     private final TopicPartition irrelevantPartition = new TopicPartition("other-topic", 1);
     private final Integer key = 1;
     private final String value = "the-value";
-    private final byte[] keyBytes = new byte[]{0x0, 0x0, 0x0, 0x1};
+    private final byte[] keyBytes = new byte[] {0x0, 0x0, 0x0, 0x1};
     private final byte[] valueBytes = value.getBytes(StandardCharsets.UTF_8);
-    private final ConsumerRecord<byte[], byte[]> consumerRecord = new ConsumerRecord<>(persistentStoreTopicName, 1, 100L, keyBytes, valueBytes);
+    private final ConsumerRecord<byte[], byte[]> consumerRecord =
+        new ConsumerRecord<>(persistentStoreTopicName, 1, 100L, keyBytes, valueBytes);
     private final MockChangelogReader changelogReader = new MockChangelogReader();
     private final LogContext logContext = new LogContext("process-state-manager-test ");
-    private final StateRestoreCallback noopStateRestoreCallback = (k, v) -> {
-    };
+    private final StateRestoreCallback noopStateRestoreCallback = (k, v) -> { };
 
     private File baseDir;
     private File checkpointFile;
@@ -173,7 +159,10 @@
         final String applicationId = "appId";
         final String storeName = "store";
 
-        assertThat(ProcessorStateManager.storeChangelogTopic(applicationId, storeName, null), is(applicationId + "-" + storeName + "-changelog"));
+        assertThat(
+            ProcessorStateManager.storeChangelogTopic(applicationId, storeName, null),
+            is(applicationId + "-" + storeName + "-changelog")
+        );
     }
 
     @Test
@@ -182,7 +171,10 @@
         final String namedTopology = "namedTopology";
         final String storeName = "store";
 
-        assertThat(ProcessorStateManager.storeChangelogTopic(applicationId, storeName, namedTopology), is(applicationId + "-" + namedTopology + "-" + storeName + "-changelog"));
+        assertThat(
+            ProcessorStateManager.storeChangelogTopic(applicationId, storeName, namedTopology),
+            is(applicationId + "-" + namedTopology + "-" + storeName + "-changelog")
+        );
     }
 
     @Test
@@ -204,9 +196,6 @@
 
     @Test
     public void shouldReportChangelogAsSource() {
-<<<<<<< HEAD
-        final ProcessorStateManager stateMgr = new ProcessorStateManager(taskId, Task.TaskType.STANDBY, false, logContext, stateDirectory, changelogReader, mkMap(mkEntry(persistentStoreName, persistentStoreTopicName), mkEntry(persistentStoreTwoName, persistentStoreTwoTopicName), mkEntry(nonPersistentStoreName, nonPersistentStoreTopicName)), mkSet(persistentStorePartition, nonPersistentStorePartition), false);
-=======
         final ProcessorStateManager stateMgr = new ProcessorStateManager(
             taskId,
             Task.TaskType.STANDBY,
@@ -221,7 +210,6 @@
             ),
             Set.of(persistentStorePartition, nonPersistentStorePartition),
             false);
->>>>>>> 9494bebe
 
         assertTrue(stateMgr.changelogAsSource(persistentStorePartition));
         assertTrue(stateMgr.changelogAsSource(nonPersistentStorePartition));
@@ -230,12 +218,26 @@
 
     @Test
     public void shouldFindSingleStoreForChangelog() {
-        final ProcessorStateManager stateMgr = new ProcessorStateManager(taskId, Task.TaskType.STANDBY, false, logContext, stateDirectory, changelogReader, mkMap(mkEntry(persistentStoreName, persistentStoreTopicName), mkEntry(persistentStoreTwoName, persistentStoreTopicName)), Collections.emptySet(), false);
+        final ProcessorStateManager stateMgr = new ProcessorStateManager(
+            taskId,
+            Task.TaskType.STANDBY,
+            false,
+            logContext,
+            stateDirectory,
+            changelogReader, mkMap(
+                mkEntry(persistentStoreName, persistentStoreTopicName),
+                mkEntry(persistentStoreTwoName, persistentStoreTopicName)
+            ),
+            Collections.emptySet(),
+            false);
 
         stateMgr.registerStore(persistentStore, persistentStore.stateRestoreCallback, null);
         stateMgr.registerStore(persistentStoreTwo, persistentStore.stateRestoreCallback, null);
 
-        assertThrows(IllegalStateException.class, () -> stateMgr.updateChangelogOffsets(Collections.singletonMap(persistentStorePartition, 0L)));
+        assertThrows(
+            IllegalStateException.class,
+            () -> stateMgr.updateChangelogOffsets(Collections.singletonMap(persistentStorePartition, 0L))
+        );
     }
 
     @Test
@@ -392,7 +394,16 @@
 
     @Test
     public void shouldNotRegisterNonLoggedStore() {
-        final ProcessorStateManager stateMgr = new ProcessorStateManager(taskId, Task.TaskType.STANDBY, false, logContext, stateDirectory, changelogReader, emptyMap(), emptySet(), false);
+        final ProcessorStateManager stateMgr = new ProcessorStateManager(
+            taskId,
+            Task.TaskType.STANDBY,
+            false,
+            logContext,
+            stateDirectory,
+            changelogReader,
+            emptyMap(),
+            emptySet(),
+            false);
 
         try {
             stateMgr.registerStore(persistentStore, persistentStore.stateRestoreCallback, null);
@@ -406,7 +417,11 @@
     public void shouldInitializeOffsetsFromCheckpointFile() throws IOException {
         final long checkpointOffset = 10L;
 
-        final Map<TopicPartition, Long> offsets = mkMap(mkEntry(persistentStorePartition, checkpointOffset), mkEntry(nonPersistentStorePartition, checkpointOffset), mkEntry(irrelevantPartition, 999L));
+        final Map<TopicPartition, Long> offsets = mkMap(
+            mkEntry(persistentStorePartition, checkpointOffset),
+            mkEntry(nonPersistentStorePartition, checkpointOffset),
+            mkEntry(irrelevantPartition, 999L)
+        );
         checkpoint.write(offsets);
 
         final ProcessorStateManager stateMgr = getStateManager(Task.TaskType.ACTIVE);
@@ -418,10 +433,6 @@
             stateMgr.initializeStoreOffsetsFromCheckpoint(true);
 
             assertTrue(checkpointFile.exists());
-<<<<<<< HEAD
-            assertEquals(mkSet(persistentStorePartition, persistentStoreTwoPartition, nonPersistentStorePartition), stateMgr.changelogPartitions());
-            assertEquals(mkMap(mkEntry(persistentStorePartition, checkpointOffset + 1L), mkEntry(persistentStoreTwoPartition, 0L), mkEntry(nonPersistentStorePartition, 0L)), stateMgr.changelogOffsets());
-=======
             assertEquals(Set.of(
                 persistentStorePartition,
                 persistentStoreTwoPartition,
@@ -433,7 +444,6 @@
                 mkEntry(nonPersistentStorePartition, 0L)),
                 stateMgr.changelogOffsets()
             );
->>>>>>> 9494bebe
 
             assertNull(stateMgr.storeMetadata(irrelevantPartition));
             assertNull(stateMgr.storeMetadata(persistentStoreTwoPartition).offset());
@@ -448,7 +458,11 @@
     public void shouldInitializeOffsetsFromCheckpointFileAndDeleteIfEOSEnabled() throws IOException {
         final long checkpointOffset = 10L;
 
-        final Map<TopicPartition, Long> offsets = mkMap(mkEntry(persistentStorePartition, checkpointOffset), mkEntry(nonPersistentStorePartition, checkpointOffset), mkEntry(irrelevantPartition, 999L));
+        final Map<TopicPartition, Long> offsets = mkMap(
+                mkEntry(persistentStorePartition, checkpointOffset),
+                mkEntry(nonPersistentStorePartition, checkpointOffset),
+                mkEntry(irrelevantPartition, 999L)
+        );
         checkpoint.write(offsets);
 
         final ProcessorStateManager stateMgr = getStateManager(Task.TaskType.ACTIVE, true);
@@ -460,10 +474,6 @@
             stateMgr.initializeStoreOffsetsFromCheckpoint(true);
 
             assertFalse(checkpointFile.exists());
-<<<<<<< HEAD
-            assertEquals(mkSet(persistentStorePartition, persistentStoreTwoPartition, nonPersistentStorePartition), stateMgr.changelogPartitions());
-            assertEquals(mkMap(mkEntry(persistentStorePartition, checkpointOffset + 1L), mkEntry(persistentStoreTwoPartition, 0L), mkEntry(nonPersistentStorePartition, 0L)), stateMgr.changelogOffsets());
-=======
             assertEquals(Set.of(
                     persistentStorePartition,
                     persistentStoreTwoPartition,
@@ -475,7 +485,6 @@
                     mkEntry(nonPersistentStorePartition, 0L)),
                     stateMgr.changelogOffsets()
             );
->>>>>>> 9494bebe
 
             assertNull(stateMgr.storeMetadata(irrelevantPartition));
             assertNull(stateMgr.storeMetadata(persistentStoreTwoPartition).offset());
@@ -516,16 +525,12 @@
     public void shouldThrowIfStateStoreIsNotRegistered() {
         final ProcessorStateManager stateMgr = getStateManager(Task.TaskType.ACTIVE);
 
-<<<<<<< HEAD
-        assertThrows("State store " + persistentStoreName + " for which the registered changelog partition should be" + " retrieved has not been registered", IllegalStateException.class, () -> stateMgr.registeredChangelogPartitionFor(persistentStoreName));
-=======
         assertThrows(IllegalStateException.class,
             () -> stateMgr.registeredChangelogPartitionFor(persistentStoreName),
             "State store " + persistentStoreName
             + " for which the registered changelog partition should be"
             + " retrieved has not been registered"
         );
->>>>>>> 9494bebe
     }
 
     @Test
@@ -535,16 +540,12 @@
         final MockKeyValueStore storeWithLoggingDisabled = new MockKeyValueStore(storeName, true);
         stateMgr.registerStore(storeWithLoggingDisabled, null, null);
 
-<<<<<<< HEAD
-        assertThrows("Registered state store " + storeName + " does not have a registered changelog partition." + " This may happen if logging is disabled for the state store.", IllegalStateException.class, () -> stateMgr.registeredChangelogPartitionFor(storeName));
-=======
         assertThrows(IllegalStateException.class,
             () -> stateMgr.registeredChangelogPartitionFor(storeName),
             "Registered state store " + storeName
                 + " does not have a registered changelog partition."
                 + " This may happen if logging is disabled for the state store."
         );
->>>>>>> 9494bebe
     }
 
     @Test
@@ -608,7 +609,10 @@
             assertThat(storeMetadata.offset(), equalTo(100L));
 
             // should ignore irrelevant topic partitions
-            stateMgr.updateChangelogOffsets(mkMap(mkEntry(persistentStorePartition, 220L), mkEntry(irrelevantPartition, 9000L)));
+            stateMgr.updateChangelogOffsets(mkMap(
+                mkEntry(persistentStorePartition, 220L),
+                mkEntry(irrelevantPartition, 9000L)
+            ));
             stateMgr.checkpoint();
 
             assertThat(stateMgr.storeMetadata(irrelevantPartition), equalTo(null));
@@ -663,7 +667,16 @@
 
     @Test
     public void shouldNotWriteCheckpointForStoresWithoutChangelogTopic() throws IOException {
-        final ProcessorStateManager stateMgr = new ProcessorStateManager(taskId, Task.TaskType.STANDBY, false, logContext, stateDirectory, changelogReader, emptyMap(), emptySet(), false);
+        final ProcessorStateManager stateMgr = new ProcessorStateManager(
+            taskId,
+            Task.TaskType.STANDBY,
+            false,
+            logContext,
+            stateDirectory,
+            changelogReader,
+            emptyMap(),
+            emptySet(),
+            false);
 
         try {
             stateMgr.registerStore(persistentStore, persistentStore.stateRestoreCallback, null);
@@ -682,7 +695,8 @@
     public void shouldThrowIllegalArgumentExceptionIfStoreNameIsSameAsCheckpointFileName() {
         final ProcessorStateManager stateManager = getStateManager(Task.TaskType.ACTIVE);
 
-        assertThrows(IllegalArgumentException.class, () -> stateManager.registerStore(new MockKeyValueStore(CHECKPOINT_FILE_NAME, true), null, null));
+        assertThrows(IllegalArgumentException.class, () ->
+            stateManager.registerStore(new MockKeyValueStore(CHECKPOINT_FILE_NAME, true), null, null));
     }
 
     @Test
@@ -691,7 +705,8 @@
 
         stateManager.registerStore(persistentStore, persistentStore.stateRestoreCallback, null);
 
-        assertThrows(IllegalArgumentException.class, () -> stateManager.registerStore(persistentStore, persistentStore.stateRestoreCallback, null));
+        assertThrows(IllegalArgumentException.class, () ->
+            stateManager.registerStore(persistentStore, persistentStore.stateRestoreCallback, null));
     }
 
     @Test
@@ -836,7 +851,13 @@
 
             boolean foundExpectedLogMessage = false;
             for (final LogCaptureAppender.Event event : appender.getEvents()) {
-                if ("WARN".equals(event.getLevel()) && event.getMessage().startsWith("process-state-manager-test Failed to write offset checkpoint file to [") && event.getMessage().endsWith(".checkpoint]." + " This may occur if OS cleaned the state.dir in case when it located in ${java.io.tmpdir} directory." + " This may also occur due to running multiple instances on the same machine using the same state dir." + " Changing the location of state.dir may resolve the problem.") && event.getThrowableInfo().get().startsWith("java.io.FileNotFoundException: ")) {
+                if ("WARN".equals(event.getLevel())
+                    && event.getMessage().startsWith("process-state-manager-test Failed to write offset checkpoint file to [")
+                    && event.getMessage().endsWith(".checkpoint]." +
+                        " This may occur if OS cleaned the state.dir in case when it located in ${java.io.tmpdir} directory." +
+                        " This may also occur due to running multiple instances on the same machine using the same state dir." +
+                        " Changing the location of state.dir may resolve the problem.")
+                    && event.getThrowableInfo().get().startsWith("java.io.FileNotFoundException: ")) {
 
                     foundExpectedLogMessage = true;
                     break;
@@ -869,9 +890,13 @@
     public void shouldThrowIfRestoreCallbackThrows() {
         final ProcessorStateManager stateMgr = getStateManager(Task.TaskType.ACTIVE);
 
-        stateMgr.registerStore(persistentStore, (key, value) -> {
-            throw new RuntimeException("KABOOM!");
-        }, null);
+        stateMgr.registerStore(
+            persistentStore,
+            (key, value) -> {
+                throw new RuntimeException("KABOOM!");
+            },
+            null
+        );
 
         final StateStoreMetadata storeMetadata = stateMgr.storeMetadata(persistentStorePartition);
 
@@ -943,7 +968,11 @@
     public void shouldThrowTaskCorruptedWithoutPersistentStoreCheckpointAndNonEmptyDir() throws IOException {
         final long checkpointOffset = 10L;
 
-        final Map<TopicPartition, Long> offsets = mkMap(mkEntry(persistentStorePartition, checkpointOffset), mkEntry(nonPersistentStorePartition, checkpointOffset), mkEntry(irrelevantPartition, 999L));
+        final Map<TopicPartition, Long> offsets = mkMap(
+            mkEntry(persistentStorePartition, checkpointOffset),
+            mkEntry(nonPersistentStorePartition, checkpointOffset),
+            mkEntry(irrelevantPartition, 999L)
+        );
         checkpoint.write(offsets);
 
         final ProcessorStateManager stateMgr = getStateManager(Task.TaskType.ACTIVE, true);
@@ -953,9 +982,13 @@
             stateMgr.registerStore(persistentStoreTwo, persistentStoreTwo.stateRestoreCallback, null);
             stateMgr.registerStore(nonPersistentStore, nonPersistentStore.stateRestoreCallback, null);
 
-            final TaskCorruptedException exception = assertThrows(TaskCorruptedException.class, () -> stateMgr.initializeStoreOffsetsFromCheckpoint(false));
-
-            assertEquals(Collections.singleton(taskId), exception.corruptedTasks());
+            final TaskCorruptedException exception = assertThrows(TaskCorruptedException.class,
+                () -> stateMgr.initializeStoreOffsetsFromCheckpoint(false));
+
+            assertEquals(
+                Collections.singleton(taskId),
+                exception.corruptedTasks()
+            );
         } finally {
             stateMgr.close();
         }
@@ -965,7 +998,10 @@
     public void shouldNotThrowTaskCorruptedWithoutInMemoryStoreCheckpointAndNonEmptyDir() throws IOException {
         final long checkpointOffset = 10L;
 
-        final Map<TopicPartition, Long> offsets = mkMap(mkEntry(persistentStorePartition, checkpointOffset), mkEntry(irrelevantPartition, 999L));
+        final Map<TopicPartition, Long> offsets = mkMap(
+            mkEntry(persistentStorePartition, checkpointOffset),
+            mkEntry(irrelevantPartition, 999L)
+        );
         checkpoint.write(offsets);
 
         final ProcessorStateManager stateMgr = getStateManager(Task.TaskType.ACTIVE, true);
@@ -992,7 +1028,10 @@
             assertThat(stateMgr.storeMetadata(nonPersistentStorePartition), notNullValue());
             assertThat(stateMgr.storeMetadata(persistentStorePartition), notNullValue());
 
-            stateMgr.updateChangelogOffsets(mkMap(mkEntry(nonPersistentStorePartition, 876L), mkEntry(persistentStorePartition, 666L)));
+            stateMgr.updateChangelogOffsets(mkMap(
+                mkEntry(nonPersistentStorePartition, 876L),
+                mkEntry(persistentStorePartition, 666L))
+            );
             stateMgr.checkpoint();
 
             // reset the state and offsets, for example as in a corrupted task
@@ -1037,7 +1076,11 @@
     @Test
     public void shouldDeleteCheckPointFileIfEosEnabled() throws IOException {
         final long checkpointOffset = 10L;
-        final Map<TopicPartition, Long> offsets = mkMap(mkEntry(persistentStorePartition, checkpointOffset), mkEntry(nonPersistentStorePartition, checkpointOffset), mkEntry(irrelevantPartition, 999L));
+        final Map<TopicPartition, Long> offsets = mkMap(
+                mkEntry(persistentStorePartition, checkpointOffset),
+                mkEntry(nonPersistentStorePartition, checkpointOffset),
+                mkEntry(irrelevantPartition, 999L)
+        );
         checkpoint.write(offsets);
         final ProcessorStateManager stateMgr = getStateManager(Task.TaskType.ACTIVE, true);
         stateMgr.deleteCheckPointFileIfEOSEnabled();
@@ -1048,7 +1091,11 @@
     @Test
     public void shouldNotDeleteCheckPointFileIfEosNotEnabled() throws IOException {
         final long checkpointOffset = 10L;
-        final Map<TopicPartition, Long> offsets = mkMap(mkEntry(persistentStorePartition, checkpointOffset), mkEntry(nonPersistentStorePartition, checkpointOffset), mkEntry(irrelevantPartition, 999L));
+        final Map<TopicPartition, Long> offsets = mkMap(
+                mkEntry(persistentStorePartition, checkpointOffset),
+                mkEntry(nonPersistentStorePartition, checkpointOffset),
+                mkEntry(irrelevantPartition, 999L)
+        );
         checkpoint.write(offsets);
         final ProcessorStateManager stateMgr = getStateManager(Task.TaskType.ACTIVE, false);
         stateMgr.deleteCheckPointFileIfEOSEnabled();
@@ -1059,10 +1106,18 @@
     @Test
     public void shouldWritePositionCheckpointFile() throws IOException {
         final ProcessorStateManager stateMgr = getStateManager(Task.TaskType.ACTIVE);
-        final Position persistentPosition = Position.emptyPosition().withComponent(persistentStoreTopicName, 1, 123L);
-        final File persistentFile = new File(stateDirectory.getOrCreateDirectoryForTask(taskId), "shouldWritePositionCheckpointFile.position");
+        final Position persistentPosition =
+            Position.emptyPosition().withComponent(persistentStoreTopicName, 1, 123L);
+        final File persistentFile = new File(
+            stateDirectory.getOrCreateDirectoryForTask(taskId),
+            "shouldWritePositionCheckpointFile.position"
+        );
         final StateStorePositionCommit persistentCheckpoint = new StateStorePositionCommit(persistentFile, persistentPosition);
-        stateMgr.registerStore(persistentStore, persistentStore.stateRestoreCallback, persistentCheckpoint);
+        stateMgr.registerStore(
+            persistentStore,
+            persistentStore.stateRestoreCallback,
+            persistentCheckpoint
+        );
 
         assertFalse(persistentCheckpoint.getFile().exists());
 
@@ -1071,10 +1126,17 @@
         assertTrue(persistentCheckpoint.getFile().exists());
 
         // the checkpoint file should contain an offset from the persistent store only.
-        final Map<TopicPartition, Long> persistentOffsets = persistentCheckpoint.getOffsetCheckpoint().read();
-        assertThat(persistentOffsets, is(singletonMap(new TopicPartition(persistentStoreTopicName, 1), 123L)));
-
-        assertEquals(persistentCheckpoint.getCheckpointedPosition(), persistentCheckpoint.getStateStorePosition());
+        final Map<TopicPartition, Long> persistentOffsets = persistentCheckpoint.getOffsetCheckpoint()
+                                                                                .read();
+        assertThat(
+            persistentOffsets,
+            is(singletonMap(new TopicPartition(persistentStoreTopicName, 1), 123L))
+        );
+
+        assertEquals(
+            persistentCheckpoint.getCheckpointedPosition(),
+            persistentCheckpoint.getStateStorePosition()
+        );
 
         stateMgr.close();
 
@@ -1086,15 +1148,6 @@
         final ProcessorStateManager stateMgr = getStateManager(Task.TaskType.ACTIVE);
         final CommitCallback persistentCheckpoint = mock(CommitCallback.class);
         final IOException ioException = new IOException("asdf");
-<<<<<<< HEAD
-        expectLastCall().andThrow(ioException);
-        replay(persistentCheckpoint);
-        stateMgr.registerStore(persistentStore, persistentStore.stateRestoreCallback, persistentCheckpoint);
-
-        final ProcessorStateException processorStateException = assertThrows(ProcessorStateException.class, stateMgr::checkpoint);
-
-        assertThat(processorStateException.getMessage(), containsString("process-state-manager-test Exception caught while trying to checkpoint store," + " changelog partition test-application-My-Topology-persistentStore-changelog-1"));
-=======
         doThrow(ioException).when(persistentCheckpoint).onCommit();
         stateMgr.registerStore(
             persistentStore,
@@ -1114,14 +1167,17 @@
                     + " changelog partition test-application-My-Topology-persistentStore-changelog-1"
             )
         );
->>>>>>> 9494bebe
         assertThat(processorStateException.getCause(), is(ioException));
     }
 
     @Test
     public void shouldLoadMissingFileAsEmptyPosition() {
-        final Position persistentPosition = Position.emptyPosition().withComponent(persistentStoreTopicName, 1, 123L);
-        final File persistentFile = new File(stateDirectory.getOrCreateDirectoryForTask(taskId), "shouldFailWritingPositionCheckpointFile.position");
+        final Position persistentPosition =
+            Position.emptyPosition().withComponent(persistentStoreTopicName, 1, 123L);
+        final File persistentFile = new File(
+            stateDirectory.getOrCreateDirectoryForTask(taskId),
+            "shouldFailWritingPositionCheckpointFile.position"
+        );
         final StateStorePositionCommit persistentCheckpoint = new StateStorePositionCommit(persistentFile, persistentPosition);
 
         assertFalse(persistentCheckpoint.getFile().exists());
@@ -1163,8 +1219,25 @@
     }
 
 
+
+
+
+
     private ProcessorStateManager getStateManager(final Task.TaskType taskType, final boolean eosEnabled) {
-        return new ProcessorStateManager(taskId, taskType, eosEnabled, logContext, stateDirectory, changelogReader, mkMap(mkEntry(persistentStoreName, persistentStoreTopicName), mkEntry(persistentStoreTwoName, persistentStoreTwoTopicName), mkEntry(nonPersistentStoreName, nonPersistentStoreTopicName)), emptySet(), false);
+        return new ProcessorStateManager(
+            taskId,
+            taskType,
+            eosEnabled,
+            logContext,
+            stateDirectory,
+            changelogReader,
+            mkMap(
+                mkEntry(persistentStoreName, persistentStoreTopicName),
+                mkEntry(persistentStoreTwoName, persistentStoreTwoTopicName),
+                mkEntry(nonPersistentStoreName, nonPersistentStoreTopicName)
+            ),
+            emptySet(),
+            false);
     }
 
     private ProcessorStateManager getStateManager(final Task.TaskType taskType) {
@@ -1181,10 +1254,5 @@
         }
     }
 
-<<<<<<< HEAD
-    interface CachingStore extends CachedStateStore, StateStore {
-    }
-=======
     interface CachingStore extends CachedStateStore<Object, Object>, StateStore { }
->>>>>>> 9494bebe
 }