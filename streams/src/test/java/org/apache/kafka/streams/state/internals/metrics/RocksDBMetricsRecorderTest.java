/*
 * Licensed to the Apache Software Foundation (ASF) under one or more
 * contributor license agreements. See the NOTICE file distributed with
 * this work for additional information regarding copyright ownership.
 * The ASF licenses this file to You under the Apache License, Version 2.0
 * (the "License"); you may not use this file except in compliance with
 * the License. You may obtain a copy of the License at
 *
 *    http://www.apache.org/licenses/LICENSE-2.0
 *
 * Unless required by applicable law or agreed to in writing, software
 * distributed under the License is distributed on an "AS IS" BASIS,
 * WITHOUT WARRANTIES OR CONDITIONS OF ANY KIND, either express or implied.
 * See the License for the specific language governing permissions and
 * limitations under the License.
 */
package org.apache.kafka.streams.state.internals.metrics;

import org.apache.kafka.common.metrics.Metrics;
import org.apache.kafka.common.metrics.Sensor;
import org.apache.kafka.common.utils.MockTime;
import org.apache.kafka.streams.StreamsConfig;
import org.apache.kafka.streams.processor.TaskId;
import org.apache.kafka.streams.processor.internals.metrics.StreamsMetricsImpl;
import org.apache.kafka.streams.state.internals.metrics.RocksDBMetrics.RocksDBMetricContext;
import org.junit.jupiter.api.AfterAll;
import org.junit.jupiter.api.AfterEach;
import org.junit.jupiter.api.BeforeEach;
import org.junit.jupiter.api.Test;
import org.junit.jupiter.api.extension.ExtendWith;
import org.mockito.MockedStatic;
import org.mockito.Mockito;
import org.mockito.junit.jupiter.MockitoExtension;
import org.mockito.junit.jupiter.MockitoSettings;
import org.mockito.quality.Strictness;
import org.rocksdb.Cache;
import org.rocksdb.HistogramData;
import org.rocksdb.HistogramType;
import org.rocksdb.RocksDB;
import org.rocksdb.Statistics;
import org.rocksdb.StatsLevel;
import org.rocksdb.TickerType;

import static org.hamcrest.CoreMatchers.is;
import static org.hamcrest.MatcherAssert.assertThat;
import static org.junit.Assert.assertThrows;
import static org.mockito.ArgumentMatchers.any;
import static org.mockito.ArgumentMatchers.eq;
import static org.mockito.ArgumentMatchers.isA;
import static org.mockito.Mockito.mock;
import static org.mockito.Mockito.mockStatic;
import static org.mockito.Mockito.never;
import static org.mockito.Mockito.times;
import static org.mockito.Mockito.verify;
import static org.mockito.Mockito.verifyNoInteractions;
import static org.mockito.Mockito.verifyNoMoreInteractions;
import static org.mockito.Mockito.when;

@ExtendWith(MockitoExtension.class)
@MockitoSettings(strictness = Strictness.STRICT_STUBS)
public class RocksDBMetricsRecorderTest {
<<<<<<< HEAD
	private final static String METRICS_SCOPE = "metrics-scope";
	private final static String THREAD_ID = "thread-id";
	private final static TaskId TASK_ID1 = new TaskId(0, 0);
	private final static TaskId TASK_ID2 = new TaskId(0, 1);
	private final static String STORE_NAME = "store-name";
	private final static String SEGMENT_STORE_NAME_1 = "segment-store-name-1";
	private final static String SEGMENT_STORE_NAME_2 = "segment-store-name-2";
	private final static String SEGMENT_STORE_NAME_3 = "segment-store-name-3";

	private final RocksDB dbToAdd1 = mock(RocksDB.class);
	private final RocksDB dbToAdd2 = mock(RocksDB.class);
	private final RocksDB dbToAdd3 = mock(RocksDB.class);
	private final Cache cacheToAdd1 = mock(Cache.class);
	private final Cache cacheToAdd2 = mock(Cache.class);
	private final Statistics statisticsToAdd1 = mock(Statistics.class);
	private final Statistics statisticsToAdd2 = mock(Statistics.class);
	private final Statistics statisticsToAdd3 = mock(Statistics.class);

	private final Sensor bytesWrittenToDatabaseSensor = createMock(Sensor.class);
	private final Sensor bytesReadFromDatabaseSensor = createMock(Sensor.class);
	private final Sensor memtableBytesFlushedSensor = createMock(Sensor.class);
	private final Sensor memtableHitRatioSensor = createMock(Sensor.class);
	private final Sensor writeStallDurationSensor = createMock(Sensor.class);
	private final Sensor blockCacheDataHitRatioSensor = createMock(Sensor.class);
	private final Sensor blockCacheIndexHitRatioSensor = createMock(Sensor.class);
	private final Sensor blockCacheFilterHitRatioSensor = createMock(Sensor.class);
	private final Sensor bytesReadDuringCompactionSensor = createMock(Sensor.class);
	private final Sensor bytesWrittenDuringCompactionSensor = createMock(Sensor.class);
	private final Sensor numberOfOpenFilesSensor = createMock(Sensor.class);
	private final Sensor numberOfFileErrorsSensor = createMock(Sensor.class);

	private final StreamsMetricsImpl streamsMetrics = niceMock(StreamsMetricsImpl.class);
	private final RocksDBMetricsRecordingTrigger recordingTrigger = mock(RocksDBMetricsRecordingTrigger.class);

	private final RocksDBMetricsRecorder recorder = new RocksDBMetricsRecorder(METRICS_SCOPE, STORE_NAME);

	@Before
	public void setUp() {
		setUpMetricsStubMock();
		expect(streamsMetrics.rocksDBMetricsRecordingTrigger()).andStubReturn(recordingTrigger);
		replay(streamsMetrics);
		recorder.init(streamsMetrics, TASK_ID1);
	}

	@Test
	public void shouldInitMetricsRecorder() {
		setUpMetricsMock();

		recorder.init(streamsMetrics, TASK_ID1);

		verify(RocksDBMetrics.class);
		assertThat(recorder.taskId(), is(TASK_ID1));
	}

	@Test
	public void shouldThrowIfMetricRecorderIsReInitialisedWithDifferentTask() {
		setUpMetricsStubMock();
		recorder.init(streamsMetrics, TASK_ID1);

		assertThrows(
				IllegalStateException.class,
				() -> recorder.init(streamsMetrics, TASK_ID2)
		);
	}

	@Test
	public void shouldThrowIfMetricRecorderIsReInitialisedWithDifferentStreamsMetrics() {
		setUpMetricsStubMock();
		recorder.init(streamsMetrics, TASK_ID1);

		assertThrows(
				IllegalStateException.class,
				() -> recorder.init(
						new StreamsMetricsImpl(new Metrics(), "test-client", StreamsConfig.METRICS_LATEST, new MockTime()),
						TASK_ID1
				)
		);
	}

	@Test
	public void shouldSetStatsLevelToExceptDetailedTimersWhenValueProvidersWithStatisticsAreAdded() {
		statisticsToAdd1.setStatsLevel(StatsLevel.EXCEPT_DETAILED_TIMERS);
		replay(statisticsToAdd1);

		recorder.addValueProviders(SEGMENT_STORE_NAME_1, dbToAdd1, cacheToAdd1, statisticsToAdd1);

		verify(statisticsToAdd1);
	}

	@Test
	public void shouldNotSetStatsLevelToExceptDetailedTimersWhenValueProvidersWithoutStatisticsAreAdded() {
		replay(statisticsToAdd1);

		recorder.addValueProviders(SEGMENT_STORE_NAME_1, dbToAdd1, cacheToAdd1, null);

		verify(statisticsToAdd1);
	}

	@Test
	public void shouldThrowIfValueProvidersForASegmentHasBeenAlreadyAdded() {
		recorder.addValueProviders(SEGMENT_STORE_NAME_1, dbToAdd1, cacheToAdd1, statisticsToAdd1);

		final Throwable exception = assertThrows(
				IllegalStateException.class,
				() -> recorder.addValueProviders(SEGMENT_STORE_NAME_1, dbToAdd1, cacheToAdd1, statisticsToAdd2)
		);
		assertThat(
				exception.getMessage(),
				is("Value providers for store " + SEGMENT_STORE_NAME_1 + " of task " + TASK_ID1 +
						" has been already added. This is a bug in Kafka Streams. " +
						"Please open a bug report under https://issues.apache.org/jira/projects/KAFKA/issues")
		);
	}

	@Test
	public void shouldThrowIfStatisticsToAddIsNotNullButExsitingStatisticsAreNull() {
		recorder.addValueProviders(SEGMENT_STORE_NAME_1, dbToAdd1, cacheToAdd1, null);

		final Throwable exception = assertThrows(
				IllegalStateException.class,
				() -> recorder.addValueProviders(SEGMENT_STORE_NAME_2, dbToAdd2, cacheToAdd2, statisticsToAdd2)
		);
		assertThat(
				exception.getMessage(),
				is("Statistics for segment " + SEGMENT_STORE_NAME_2 + " of task " + TASK_ID1 +
						" is not null although the statistics of another segment in this metrics recorder is null. " +
						"This is a bug in Kafka Streams. " +
						"Please open a bug report under https://issues.apache.org/jira/projects/KAFKA/issues")
		);
	}

	@Test
	public void shouldThrowIfStatisticsToAddIsNullButExsitingStatisticsAreNotNull() {
		recorder.addValueProviders(SEGMENT_STORE_NAME_1, dbToAdd1, cacheToAdd1, statisticsToAdd1);

		final Throwable exception = assertThrows(
				IllegalStateException.class,
				() -> recorder.addValueProviders(SEGMENT_STORE_NAME_2, dbToAdd2, cacheToAdd2, null)
		);
		assertThat(
				exception.getMessage(),
				is("Statistics for segment " + SEGMENT_STORE_NAME_2 + " of task " + TASK_ID1 +
						" is null although the statistics of another segment in this metrics recorder is not null. " +
						"This is a bug in Kafka Streams. " +
						"Please open a bug report under https://issues.apache.org/jira/projects/KAFKA/issues")
		);
	}

	@Test
	public void shouldThrowIfCacheToAddIsNullButExsitingCacheIsNotNull() {
		recorder.addValueProviders(SEGMENT_STORE_NAME_1, dbToAdd1, null, statisticsToAdd1);

		final Throwable exception = assertThrows(
				IllegalStateException.class,
				() -> recorder.addValueProviders(SEGMENT_STORE_NAME_2, dbToAdd2, cacheToAdd1, statisticsToAdd1)
		);
		assertThat(
				exception.getMessage(),
				is("Cache for segment " + SEGMENT_STORE_NAME_2 + " of task " + TASK_ID1 +
						" is not null although the cache of another segment in this metrics recorder is null. " +
						"This is a bug in Kafka Streams. " +
						"Please open a bug report under https://issues.apache.org/jira/projects/KAFKA/issues")
		);
	}

	@Test
	public void shouldThrowIfCacheToAddIsNotNullButExistingCacheIsNull() {
		recorder.addValueProviders(SEGMENT_STORE_NAME_1, dbToAdd1, cacheToAdd1, statisticsToAdd1);

		final Throwable exception = assertThrows(
				IllegalStateException.class,
				() -> recorder.addValueProviders(SEGMENT_STORE_NAME_2, dbToAdd2, null, statisticsToAdd2)
		);
		assertThat(
				exception.getMessage(),
				is("Cache for segment " + SEGMENT_STORE_NAME_2 + " of task " + TASK_ID1 +
						" is null although the cache of another segment in this metrics recorder is not null. " +
						"This is a bug in Kafka Streams. " +
						"Please open a bug report under https://issues.apache.org/jira/projects/KAFKA/issues")
		);
	}

	@Test
	public void shouldThrowIfCacheToAddIsNotSameAsAllExistingCaches() {
		recorder.addValueProviders(SEGMENT_STORE_NAME_1, dbToAdd1, cacheToAdd1, statisticsToAdd1);
		recorder.addValueProviders(SEGMENT_STORE_NAME_2, dbToAdd2, cacheToAdd1, statisticsToAdd2);

		final Throwable exception = assertThrows(
				IllegalStateException.class,
				() -> recorder.addValueProviders(SEGMENT_STORE_NAME_3, dbToAdd3, cacheToAdd2, statisticsToAdd3)
		);
		assertThat(
				exception.getMessage(),
				is("Caches for store " + STORE_NAME + " of task " + TASK_ID1 +
						" are either not all distinct or do not all refer to the same cache. This is a bug in Kafka Streams. " +
						"Please open a bug report under https://issues.apache.org/jira/projects/KAFKA/issues")
		);
	}

	@Test
	public void shouldThrowIfCacheToAddIsSameAsOnlyOneOfMultipleCaches() {
		recorder.addValueProviders(SEGMENT_STORE_NAME_1, dbToAdd1, cacheToAdd1, statisticsToAdd1);
		recorder.addValueProviders(SEGMENT_STORE_NAME_2, dbToAdd2, cacheToAdd2, statisticsToAdd2);

		final Throwable exception = assertThrows(
				IllegalStateException.class,
				() -> recorder.addValueProviders(SEGMENT_STORE_NAME_3, dbToAdd3, cacheToAdd1, statisticsToAdd3)
		);
		assertThat(
				exception.getMessage(),
				is("Caches for store " + STORE_NAME + " of task " + TASK_ID1 +
						" are either not all distinct or do not all refer to the same cache. This is a bug in Kafka Streams. " +
						"Please open a bug report under https://issues.apache.org/jira/projects/KAFKA/issues")
		);
	}

	@Test
	public void shouldThrowIfDbToAddWasAlreadyAddedForOtherSegment() {
		recorder.addValueProviders(SEGMENT_STORE_NAME_1, dbToAdd1, cacheToAdd1, statisticsToAdd1);

		final Throwable exception = assertThrows(
				IllegalStateException.class,
				() -> recorder.addValueProviders(SEGMENT_STORE_NAME_2, dbToAdd1, cacheToAdd2, statisticsToAdd2)
		);
		assertThat(
				exception.getMessage(),
				is("DB instance for store " + SEGMENT_STORE_NAME_2 + " of task " + TASK_ID1 +
						" was already added for another segment as a value provider. This is a bug in Kafka Streams. " +
						"Please open a bug report under https://issues.apache.org/jira/projects/KAFKA/issues")
		);
	}

	@Test
	public void shouldAddItselfToRecordingTriggerWhenFirstValueProvidersAreAddedToNewlyCreatedRecorder() {
		recordingTrigger.addMetricsRecorder(recorder);
		replay(recordingTrigger);

		recorder.addValueProviders(SEGMENT_STORE_NAME_1, dbToAdd1, cacheToAdd1, statisticsToAdd1);

		verify(recordingTrigger);
	}

	@Test
	public void shouldAddItselfToRecordingTriggerWhenFirstValueProvidersAreAddedAfterLastValueProvidersWereRemoved() {
		recorder.addValueProviders(SEGMENT_STORE_NAME_1, dbToAdd1, cacheToAdd1, statisticsToAdd1);
		recorder.removeValueProviders(SEGMENT_STORE_NAME_1);
		reset(recordingTrigger);
		recordingTrigger.addMetricsRecorder(recorder);
		replay(recordingTrigger);

		recorder.addValueProviders(SEGMENT_STORE_NAME_2, dbToAdd2, cacheToAdd2, statisticsToAdd2);

		verify(recordingTrigger);
	}

	@Test
	public void shouldNotAddItselfToRecordingTriggerWhenNotEmpty2() {
		recorder.addValueProviders(SEGMENT_STORE_NAME_1, dbToAdd1, cacheToAdd1, statisticsToAdd1);
		reset(recordingTrigger);
		replay(recordingTrigger);

		recorder.addValueProviders(SEGMENT_STORE_NAME_2, dbToAdd2, cacheToAdd2, statisticsToAdd2);

		verify(recordingTrigger);
	}

	@Test
	public void shouldCloseStatisticsWhenValueProvidersAreRemoved() {
		recorder.addValueProviders(SEGMENT_STORE_NAME_1, dbToAdd1, cacheToAdd1, statisticsToAdd1);
		reset(statisticsToAdd1);
		statisticsToAdd1.close();
		replay(statisticsToAdd1);

		recorder.removeValueProviders(SEGMENT_STORE_NAME_1);

		verify(statisticsToAdd1);
	}

	@Test
	public void shouldNotCloseStatisticsWhenValueProvidersWithoutStatisticsAreRemoved() {
		recorder.addValueProviders(SEGMENT_STORE_NAME_1, dbToAdd1, cacheToAdd1, null);
		reset(statisticsToAdd1);
		replay(statisticsToAdd1);

		recorder.removeValueProviders(SEGMENT_STORE_NAME_1);

		verify(statisticsToAdd1);
	}

	@Test
	public void shouldRemoveItselfFromRecordingTriggerWhenLastValueProvidersAreRemoved() {
		recorder.addValueProviders(SEGMENT_STORE_NAME_1, dbToAdd1, cacheToAdd1, statisticsToAdd1);
		recorder.addValueProviders(SEGMENT_STORE_NAME_2, dbToAdd2, cacheToAdd2, statisticsToAdd2);
		reset(recordingTrigger);
		replay(recordingTrigger);

		recorder.removeValueProviders(SEGMENT_STORE_NAME_1);

		verify(recordingTrigger);

		reset(recordingTrigger);
		recordingTrigger.removeMetricsRecorder(recorder);
		replay(recordingTrigger);

		recorder.removeValueProviders(SEGMENT_STORE_NAME_2);

		verify(recordingTrigger);
	}

	@Test
	public void shouldThrowIfValueProvidersToRemoveNotFound() {
		recorder.addValueProviders(SEGMENT_STORE_NAME_1, dbToAdd1, cacheToAdd1, statisticsToAdd1);

		assertThrows(
				IllegalStateException.class,
				() -> recorder.removeValueProviders(SEGMENT_STORE_NAME_2)
		);
	}

	@Test
	public void shouldRecordStatisticsBasedMetrics() {
		recorder.addValueProviders(SEGMENT_STORE_NAME_1, dbToAdd1, cacheToAdd1, statisticsToAdd1);
		recorder.addValueProviders(SEGMENT_STORE_NAME_2, dbToAdd2, cacheToAdd2, statisticsToAdd2);
		reset(statisticsToAdd1);
		reset(statisticsToAdd2);

		expect(statisticsToAdd1.getAndResetTickerCount(TickerType.BYTES_WRITTEN)).andReturn(1L);
		expect(statisticsToAdd2.getAndResetTickerCount(TickerType.BYTES_WRITTEN)).andReturn(2L);
		bytesWrittenToDatabaseSensor.record(1 + 2, 0L);
		replay(bytesWrittenToDatabaseSensor);

		expect(statisticsToAdd1.getAndResetTickerCount(TickerType.BYTES_READ)).andReturn(2L);
		expect(statisticsToAdd2.getAndResetTickerCount(TickerType.BYTES_READ)).andReturn(3L);
		bytesReadFromDatabaseSensor.record(2 + 3, 0L);
		replay(bytesReadFromDatabaseSensor);

		expect(statisticsToAdd1.getAndResetTickerCount(TickerType.FLUSH_WRITE_BYTES)).andReturn(3L);
		expect(statisticsToAdd2.getAndResetTickerCount(TickerType.FLUSH_WRITE_BYTES)).andReturn(4L);
		memtableBytesFlushedSensor.record(3 + 4, 0L);
		replay(memtableBytesFlushedSensor);

		expect(statisticsToAdd1.getAndResetTickerCount(TickerType.MEMTABLE_HIT)).andReturn(1L);
		expect(statisticsToAdd1.getAndResetTickerCount(TickerType.MEMTABLE_MISS)).andReturn(2L);
		expect(statisticsToAdd2.getAndResetTickerCount(TickerType.MEMTABLE_HIT)).andReturn(3L);
		expect(statisticsToAdd2.getAndResetTickerCount(TickerType.MEMTABLE_MISS)).andReturn(4L);
		memtableHitRatioSensor.record((double) 4 / (4 + 6), 0L);
		replay(memtableHitRatioSensor);

		expect(statisticsToAdd1.getAndResetTickerCount(TickerType.STALL_MICROS)).andReturn(4L);
		expect(statisticsToAdd2.getAndResetTickerCount(TickerType.STALL_MICROS)).andReturn(5L);
		writeStallDurationSensor.record(4 + 5, 0L);
		replay(writeStallDurationSensor);

		expect(statisticsToAdd1.getAndResetTickerCount(TickerType.BLOCK_CACHE_DATA_HIT)).andReturn(5L);
		expect(statisticsToAdd1.getAndResetTickerCount(TickerType.BLOCK_CACHE_DATA_MISS)).andReturn(4L);
		expect(statisticsToAdd2.getAndResetTickerCount(TickerType.BLOCK_CACHE_DATA_HIT)).andReturn(3L);
		expect(statisticsToAdd2.getAndResetTickerCount(TickerType.BLOCK_CACHE_DATA_MISS)).andReturn(2L);
		blockCacheDataHitRatioSensor.record((double) 8 / (8 + 6), 0L);
		replay(blockCacheDataHitRatioSensor);

		expect(statisticsToAdd1.getAndResetTickerCount(TickerType.BLOCK_CACHE_INDEX_HIT)).andReturn(4L);
		expect(statisticsToAdd1.getAndResetTickerCount(TickerType.BLOCK_CACHE_INDEX_MISS)).andReturn(2L);
		expect(statisticsToAdd2.getAndResetTickerCount(TickerType.BLOCK_CACHE_INDEX_HIT)).andReturn(2L);
		expect(statisticsToAdd2.getAndResetTickerCount(TickerType.BLOCK_CACHE_INDEX_MISS)).andReturn(4L);
		blockCacheIndexHitRatioSensor.record((double) 6 / (6 + 6), 0L);
		replay(blockCacheIndexHitRatioSensor);

		expect(statisticsToAdd1.getAndResetTickerCount(TickerType.BLOCK_CACHE_FILTER_HIT)).andReturn(2L);
		expect(statisticsToAdd1.getAndResetTickerCount(TickerType.BLOCK_CACHE_FILTER_MISS)).andReturn(4L);
		expect(statisticsToAdd2.getAndResetTickerCount(TickerType.BLOCK_CACHE_FILTER_HIT)).andReturn(3L);
		expect(statisticsToAdd2.getAndResetTickerCount(TickerType.BLOCK_CACHE_FILTER_MISS)).andReturn(5L);
		blockCacheFilterHitRatioSensor.record((double) 5 / (5 + 9), 0L);
		replay(blockCacheFilterHitRatioSensor);

		expect(statisticsToAdd1.getAndResetTickerCount(TickerType.COMPACT_WRITE_BYTES)).andReturn(2L);
		expect(statisticsToAdd2.getAndResetTickerCount(TickerType.COMPACT_WRITE_BYTES)).andReturn(4L);
		bytesWrittenDuringCompactionSensor.record(2 + 4, 0L);
		replay(bytesWrittenDuringCompactionSensor);

		expect(statisticsToAdd1.getAndResetTickerCount(TickerType.COMPACT_READ_BYTES)).andReturn(5L);
		expect(statisticsToAdd2.getAndResetTickerCount(TickerType.COMPACT_READ_BYTES)).andReturn(6L);
		bytesReadDuringCompactionSensor.record(5 + 6, 0L);
		replay(bytesReadDuringCompactionSensor);

		expect(statisticsToAdd1.getAndResetTickerCount(TickerType.NO_FILE_OPENS)).andReturn(5L);
		expect(statisticsToAdd1.getAndResetTickerCount(TickerType.NO_FILE_CLOSES)).andReturn(3L);
		expect(statisticsToAdd2.getAndResetTickerCount(TickerType.NO_FILE_OPENS)).andReturn(7L);
		expect(statisticsToAdd2.getAndResetTickerCount(TickerType.NO_FILE_CLOSES)).andReturn(4L);
		numberOfOpenFilesSensor.record((5 + 7) - (3 + 4), 0L);
		replay(numberOfOpenFilesSensor);

		expect(statisticsToAdd1.getAndResetTickerCount(TickerType.NO_FILE_ERRORS)).andReturn(34L);
		expect(statisticsToAdd2.getAndResetTickerCount(TickerType.NO_FILE_ERRORS)).andReturn(11L);
		numberOfFileErrorsSensor.record(11 + 34, 0L);
		replay(numberOfFileErrorsSensor);

		replay(statisticsToAdd1);
		replay(statisticsToAdd2);

		recorder.record(0L);

		verify(statisticsToAdd1);
		verify(statisticsToAdd2);
		verify(
				bytesWrittenToDatabaseSensor,
				bytesReadFromDatabaseSensor,
				memtableBytesFlushedSensor,
				memtableHitRatioSensor,
				writeStallDurationSensor,
				blockCacheDataHitRatioSensor,
				blockCacheIndexHitRatioSensor,
				blockCacheFilterHitRatioSensor,
				bytesWrittenDuringCompactionSensor,
				bytesReadDuringCompactionSensor,
				numberOfOpenFilesSensor,
				numberOfFileErrorsSensor
		);
	}

	@Test
	public void shouldNotRecordStatisticsBasedMetricsIfStatisticsIsNull() {
		recorder.addValueProviders(SEGMENT_STORE_NAME_1, dbToAdd1, cacheToAdd1, null);
		replay(
				bytesWrittenToDatabaseSensor,
				bytesReadFromDatabaseSensor,
				memtableBytesFlushedSensor,
				memtableHitRatioSensor,
				writeStallDurationSensor,
				blockCacheDataHitRatioSensor,
				blockCacheIndexHitRatioSensor,
				blockCacheFilterHitRatioSensor,
				bytesWrittenDuringCompactionSensor,
				bytesReadDuringCompactionSensor,
				numberOfOpenFilesSensor,
				numberOfFileErrorsSensor
		);

		recorder.record(0L);

		verify(
				bytesWrittenToDatabaseSensor,
				bytesReadFromDatabaseSensor,
				memtableBytesFlushedSensor,
				memtableHitRatioSensor,
				writeStallDurationSensor,
				blockCacheDataHitRatioSensor,
				blockCacheIndexHitRatioSensor,
				blockCacheFilterHitRatioSensor,
				bytesWrittenDuringCompactionSensor,
				bytesReadDuringCompactionSensor,
				numberOfOpenFilesSensor,
				numberOfFileErrorsSensor
		);
	}

	@Test
	public void shouldCorrectlyHandleHitRatioRecordingsWithZeroHitsAndMisses() {
		resetToNice(statisticsToAdd1);
		recorder.addValueProviders(SEGMENT_STORE_NAME_1, dbToAdd1, cacheToAdd1, statisticsToAdd1);
		expect(statisticsToAdd1.getTickerCount(anyObject())).andStubReturn(0L);
		replay(statisticsToAdd1);
		memtableHitRatioSensor.record(0, 0L);
		blockCacheDataHitRatioSensor.record(0, 0L);
		blockCacheIndexHitRatioSensor.record(0, 0L);
		blockCacheFilterHitRatioSensor.record(0, 0L);
		replay(memtableHitRatioSensor);
		replay(blockCacheDataHitRatioSensor);
		replay(blockCacheIndexHitRatioSensor);
		replay(blockCacheFilterHitRatioSensor);

		recorder.record(0L);

		verify(memtableHitRatioSensor);
		verify(blockCacheDataHitRatioSensor);
		verify(blockCacheIndexHitRatioSensor);
		verify(blockCacheFilterHitRatioSensor);
	}

	private void setUpMetricsMock() {
		mockStatic(RocksDBMetrics.class);
		final RocksDBMetricContext metricsContext =
				new RocksDBMetricContext(TASK_ID1.toString(), METRICS_SCOPE, STORE_NAME);
		expect(RocksDBMetrics.bytesWrittenToDatabaseSensor(eq(streamsMetrics), eq(metricsContext)))
				.andReturn(bytesWrittenToDatabaseSensor);
		expect(RocksDBMetrics.bytesReadFromDatabaseSensor(eq(streamsMetrics), eq(metricsContext)))
				.andReturn(bytesReadFromDatabaseSensor);
		expect(RocksDBMetrics.memtableBytesFlushedSensor(eq(streamsMetrics), eq(metricsContext)))
				.andReturn(memtableBytesFlushedSensor);
		expect(RocksDBMetrics.memtableHitRatioSensor(eq(streamsMetrics), eq(metricsContext)))
				.andReturn(memtableHitRatioSensor);
		expect(RocksDBMetrics.writeStallDurationSensor(eq(streamsMetrics), eq(metricsContext)))
				.andReturn(writeStallDurationSensor);
		expect(RocksDBMetrics.blockCacheDataHitRatioSensor(eq(streamsMetrics), eq(metricsContext)))
				.andReturn(blockCacheDataHitRatioSensor);
		expect(RocksDBMetrics.blockCacheIndexHitRatioSensor(eq(streamsMetrics), eq(metricsContext)))
				.andReturn(blockCacheIndexHitRatioSensor);
		expect(RocksDBMetrics.blockCacheFilterHitRatioSensor(eq(streamsMetrics), eq(metricsContext)))
				.andReturn(blockCacheFilterHitRatioSensor);
		expect(RocksDBMetrics.bytesWrittenDuringCompactionSensor(eq(streamsMetrics), eq(metricsContext)))
				.andReturn(bytesWrittenDuringCompactionSensor);
		expect(RocksDBMetrics.bytesReadDuringCompactionSensor(eq(streamsMetrics), eq(metricsContext)))
				.andReturn(bytesReadDuringCompactionSensor);
		expect(RocksDBMetrics.numberOfOpenFilesSensor(eq(streamsMetrics), eq(metricsContext)))
				.andReturn(numberOfOpenFilesSensor);
		expect(RocksDBMetrics.numberOfFileErrorsSensor(eq(streamsMetrics), eq(metricsContext)))
				.andReturn(numberOfFileErrorsSensor);
		RocksDBMetrics.addNumImmutableMemTableMetric(eq(streamsMetrics), eq(metricsContext), anyObject());
		RocksDBMetrics.addCurSizeActiveMemTable(eq(streamsMetrics), eq(metricsContext), anyObject());
		RocksDBMetrics.addCurSizeAllMemTables(eq(streamsMetrics), eq(metricsContext), anyObject());
		RocksDBMetrics.addSizeAllMemTables(eq(streamsMetrics), eq(metricsContext), anyObject());
		RocksDBMetrics.addNumEntriesActiveMemTableMetric(eq(streamsMetrics), eq(metricsContext), anyObject());
		RocksDBMetrics.addNumEntriesImmMemTablesMetric(eq(streamsMetrics), eq(metricsContext), anyObject());
		RocksDBMetrics.addNumDeletesActiveMemTableMetric(eq(streamsMetrics), eq(metricsContext), anyObject());
		RocksDBMetrics.addNumDeletesImmMemTablesMetric(eq(streamsMetrics), eq(metricsContext), anyObject());
		RocksDBMetrics.addMemTableFlushPending(eq(streamsMetrics), eq(metricsContext), anyObject());
		RocksDBMetrics.addNumRunningFlushesMetric(eq(streamsMetrics), eq(metricsContext), anyObject());
		RocksDBMetrics.addCompactionPendingMetric(eq(streamsMetrics), eq(metricsContext), anyObject());
		RocksDBMetrics.addNumRunningCompactionsMetric(eq(streamsMetrics), eq(metricsContext), anyObject());
		RocksDBMetrics.addEstimatePendingCompactionBytesMetric(eq(streamsMetrics), eq(metricsContext), anyObject());
		RocksDBMetrics.addTotalSstFilesSizeMetric(eq(streamsMetrics), eq(metricsContext), anyObject());
		RocksDBMetrics.addLiveSstFilesSizeMetric(eq(streamsMetrics), eq(metricsContext), anyObject());
		RocksDBMetrics.addNumLiveVersionMetric(eq(streamsMetrics), eq(metricsContext), anyObject());
		RocksDBMetrics.addBlockCacheCapacityMetric(eq(streamsMetrics), eq(metricsContext), anyObject());
		RocksDBMetrics.addBlockCacheUsageMetric(eq(streamsMetrics), eq(metricsContext), anyObject());
		RocksDBMetrics.addBlockCachePinnedUsageMetric(eq(streamsMetrics), eq(metricsContext), anyObject());
		RocksDBMetrics.addEstimateNumKeysMetric(eq(streamsMetrics), eq(metricsContext), anyObject());
		RocksDBMetrics.addEstimateTableReadersMemMetric(eq(streamsMetrics), eq(metricsContext), anyObject());
		RocksDBMetrics.addBackgroundErrorsMetric(eq(streamsMetrics), eq(metricsContext), anyObject());
		replay(RocksDBMetrics.class);
	}

	private void setUpMetricsStubMock() {
		mockStatic(RocksDBMetrics.class);
		final RocksDBMetricContext metricsContext =
				new RocksDBMetricContext(TASK_ID1.toString(), METRICS_SCOPE, STORE_NAME);
		expect(RocksDBMetrics.bytesWrittenToDatabaseSensor(streamsMetrics, metricsContext))
				.andStubReturn(bytesWrittenToDatabaseSensor);
		expect(RocksDBMetrics.bytesReadFromDatabaseSensor(streamsMetrics, metricsContext))
				.andStubReturn(bytesReadFromDatabaseSensor);
		expect(RocksDBMetrics.memtableBytesFlushedSensor(streamsMetrics, metricsContext))
				.andStubReturn(memtableBytesFlushedSensor);
		expect(RocksDBMetrics.memtableHitRatioSensor(streamsMetrics, metricsContext))
				.andStubReturn(memtableHitRatioSensor);
		expect(RocksDBMetrics.writeStallDurationSensor(streamsMetrics, metricsContext))
				.andStubReturn(writeStallDurationSensor);
		expect(RocksDBMetrics.blockCacheDataHitRatioSensor(streamsMetrics, metricsContext))
				.andStubReturn(blockCacheDataHitRatioSensor);
		expect(RocksDBMetrics.blockCacheIndexHitRatioSensor(streamsMetrics, metricsContext))
				.andStubReturn(blockCacheIndexHitRatioSensor);
		expect(RocksDBMetrics.blockCacheFilterHitRatioSensor(streamsMetrics, metricsContext))
				.andStubReturn(blockCacheFilterHitRatioSensor);
		expect(RocksDBMetrics.bytesWrittenDuringCompactionSensor(streamsMetrics, metricsContext))
				.andStubReturn(bytesWrittenDuringCompactionSensor);
		expect(RocksDBMetrics.bytesReadDuringCompactionSensor(streamsMetrics, metricsContext))
				.andStubReturn(bytesReadDuringCompactionSensor);
		expect(RocksDBMetrics.numberOfOpenFilesSensor(streamsMetrics, metricsContext))
				.andStubReturn(numberOfOpenFilesSensor);
		expect(RocksDBMetrics.numberOfFileErrorsSensor(streamsMetrics, metricsContext))
				.andStubReturn(numberOfFileErrorsSensor);
		RocksDBMetrics.addNumImmutableMemTableMetric(eq(streamsMetrics), eq(metricsContext), anyObject());
		RocksDBMetrics.addCurSizeActiveMemTable(eq(streamsMetrics), eq(metricsContext), anyObject());
		RocksDBMetrics.addCurSizeAllMemTables(eq(streamsMetrics), eq(metricsContext), anyObject());
		RocksDBMetrics.addSizeAllMemTables(eq(streamsMetrics), eq(metricsContext), anyObject());
		RocksDBMetrics.addNumEntriesActiveMemTableMetric(eq(streamsMetrics), eq(metricsContext), anyObject());
		RocksDBMetrics.addNumEntriesImmMemTablesMetric(eq(streamsMetrics), eq(metricsContext), anyObject());
		RocksDBMetrics.addNumDeletesActiveMemTableMetric(eq(streamsMetrics), eq(metricsContext), anyObject());
		RocksDBMetrics.addNumDeletesImmMemTablesMetric(eq(streamsMetrics), eq(metricsContext), anyObject());
		RocksDBMetrics.addMemTableFlushPending(eq(streamsMetrics), eq(metricsContext), anyObject());
		RocksDBMetrics.addNumRunningFlushesMetric(eq(streamsMetrics), eq(metricsContext), anyObject());
		RocksDBMetrics.addCompactionPendingMetric(eq(streamsMetrics), eq(metricsContext), anyObject());
		RocksDBMetrics.addNumRunningCompactionsMetric(eq(streamsMetrics), eq(metricsContext), anyObject());
		RocksDBMetrics.addEstimatePendingCompactionBytesMetric(eq(streamsMetrics), eq(metricsContext), anyObject());
		RocksDBMetrics.addTotalSstFilesSizeMetric(eq(streamsMetrics), eq(metricsContext), anyObject());
		RocksDBMetrics.addLiveSstFilesSizeMetric(eq(streamsMetrics), eq(metricsContext), anyObject());
		RocksDBMetrics.addNumLiveVersionMetric(eq(streamsMetrics), eq(metricsContext), anyObject());
		RocksDBMetrics.addBlockCacheCapacityMetric(eq(streamsMetrics), eq(metricsContext), anyObject());
		RocksDBMetrics.addBlockCacheUsageMetric(eq(streamsMetrics), eq(metricsContext), anyObject());
		RocksDBMetrics.addBlockCachePinnedUsageMetric(eq(streamsMetrics), eq(metricsContext), anyObject());
		RocksDBMetrics.addEstimateNumKeysMetric(eq(streamsMetrics), eq(metricsContext), anyObject());
		RocksDBMetrics.addEstimateTableReadersMemMetric(eq(streamsMetrics), eq(metricsContext), anyObject());
		RocksDBMetrics.addBackgroundErrorsMetric(eq(streamsMetrics), eq(metricsContext), anyObject());
		replay(RocksDBMetrics.class);
	}
=======
    private final static String METRICS_SCOPE = "metrics-scope";
    private final static TaskId TASK_ID1 = new TaskId(0, 0);
    private final static TaskId TASK_ID2 = new TaskId(0, 1);
    private final static String STORE_NAME = "store-name";
    private final static String SEGMENT_STORE_NAME_1 = "segment-store-name-1";
    private final static String SEGMENT_STORE_NAME_2 = "segment-store-name-2";
    private final static String SEGMENT_STORE_NAME_3 = "segment-store-name-3";

    private final RocksDB dbToAdd1 = mock(RocksDB.class);
    private final RocksDB dbToAdd2 = mock(RocksDB.class);
    private final RocksDB dbToAdd3 = mock(RocksDB.class);
    private final Cache cacheToAdd1 = mock(Cache.class);
    private final Cache cacheToAdd2 = mock(Cache.class);
    private final Statistics statisticsToAdd1 = mock(Statistics.class);
    private final Statistics statisticsToAdd2 = mock(Statistics.class);
    private final Statistics statisticsToAdd3 = mock(Statistics.class);

    private final Sensor bytesWrittenToDatabaseSensor = mock(Sensor.class);
    private final Sensor bytesReadFromDatabaseSensor = mock(Sensor.class);
    private final Sensor memtableBytesFlushedSensor = mock(Sensor.class);
    private final Sensor memtableHitRatioSensor = mock(Sensor.class);
    private final Sensor memtableAvgFlushTimeSensor = mock(Sensor.class);
    private final Sensor memtableMinFlushTimeSensor = mock(Sensor.class);
    private final Sensor memtableMaxFlushTimeSensor = mock(Sensor.class);
    private final Sensor writeStallDurationSensor = mock(Sensor.class);
    private final Sensor blockCacheDataHitRatioSensor = mock(Sensor.class);
    private final Sensor blockCacheIndexHitRatioSensor = mock(Sensor.class);
    private final Sensor blockCacheFilterHitRatioSensor = mock(Sensor.class);
    private final Sensor bytesReadDuringCompactionSensor = mock(Sensor.class);
    private final Sensor bytesWrittenDuringCompactionSensor = mock(Sensor.class);
    private final Sensor compactionTimeAvgSensor = mock(Sensor.class);
    private final Sensor compactionTimeMinSensor = mock(Sensor.class);
    private final Sensor compactionTimeMaxSensor = mock(Sensor.class);
    private final Sensor numberOfOpenFilesSensor = mock(Sensor.class);
    private final Sensor numberOfFileErrorsSensor = mock(Sensor.class);

    private final StreamsMetricsImpl streamsMetrics = mock(StreamsMetricsImpl.class);
    private final RocksDBMetricsRecordingTrigger recordingTrigger = mock(RocksDBMetricsRecordingTrigger.class);

    private final RocksDBMetricsRecorder recorder = new RocksDBMetricsRecorder(METRICS_SCOPE, STORE_NAME);
    private final RocksDBMetricContext metricsContext = new RocksDBMetricContext(TASK_ID1.toString(), METRICS_SCOPE, STORE_NAME);

    private MockedStatic<RocksDBMetrics> dbMetrics;

    @BeforeEach
    public void setUp() {
        setUpMetricsMock();
        when(streamsMetrics.rocksDBMetricsRecordingTrigger()).thenReturn(recordingTrigger);
        recorder.init(streamsMetrics, TASK_ID1);
    }

    @AfterEach
    public void cleanUpMocks() {
        dbMetrics.close();
    }

    @AfterAll
    public static void cleanUpMockito() {
        Mockito.framework().clearInlineMocks();
    }

    @Test
    public void shouldInitMetricsRecorder() {
        dbMetrics.verify(() -> RocksDBMetrics.bytesWrittenToDatabaseSensor(any(), any()));
        dbMetrics.verify(() -> RocksDBMetrics.bytesReadFromDatabaseSensor(any(), any()));
        dbMetrics.verify(() -> RocksDBMetrics.memtableBytesFlushedSensor(any(), any()));
        dbMetrics.verify(() -> RocksDBMetrics.memtableHitRatioSensor(any(), any()));
        dbMetrics.verify(() -> RocksDBMetrics.memtableAvgFlushTimeSensor(any(), any()));
        dbMetrics.verify(() -> RocksDBMetrics.memtableMinFlushTimeSensor(any(), any()));
        dbMetrics.verify(() -> RocksDBMetrics.memtableMaxFlushTimeSensor(any(), any()));
        dbMetrics.verify(() -> RocksDBMetrics.writeStallDurationSensor(any(), any()));
        dbMetrics.verify(() -> RocksDBMetrics.blockCacheDataHitRatioSensor(any(), any()));
        dbMetrics.verify(() -> RocksDBMetrics.blockCacheIndexHitRatioSensor(any(), any()));
        dbMetrics.verify(() -> RocksDBMetrics.blockCacheFilterHitRatioSensor(any(), any()));
        dbMetrics.verify(() -> RocksDBMetrics.bytesWrittenDuringCompactionSensor(any(), any()));
        dbMetrics.verify(() -> RocksDBMetrics.bytesReadDuringCompactionSensor(any(), any()));
        dbMetrics.verify(() -> RocksDBMetrics.compactionTimeAvgSensor(any(), any()));
        dbMetrics.verify(() -> RocksDBMetrics.compactionTimeMinSensor(any(), any()));
        dbMetrics.verify(() -> RocksDBMetrics.compactionTimeMaxSensor(any(), any()));
        dbMetrics.verify(() -> RocksDBMetrics.numberOfOpenFilesSensor(any(), any()));
        dbMetrics.verify(() -> RocksDBMetrics.numberOfFileErrorsSensor(any(), any()));
        dbMetrics.verify(() -> RocksDBMetrics.addNumImmutableMemTableMetric(eq(streamsMetrics), eq(metricsContext), any()));
        dbMetrics.verify(() -> RocksDBMetrics.addCurSizeActiveMemTable(eq(streamsMetrics), eq(metricsContext), any()));
        dbMetrics.verify(() -> RocksDBMetrics.addCurSizeAllMemTables(eq(streamsMetrics), eq(metricsContext), any()));
        dbMetrics.verify(() -> RocksDBMetrics.addSizeAllMemTables(eq(streamsMetrics), eq(metricsContext), any()));
        dbMetrics.verify(() -> RocksDBMetrics.addNumEntriesActiveMemTableMetric(eq(streamsMetrics), eq(metricsContext), any()));
        dbMetrics.verify(() -> RocksDBMetrics.addNumEntriesImmMemTablesMetric(eq(streamsMetrics), eq(metricsContext), any()));
        dbMetrics.verify(() -> RocksDBMetrics.addNumDeletesActiveMemTableMetric(eq(streamsMetrics), eq(metricsContext), any()));
        dbMetrics.verify(() -> RocksDBMetrics.addNumDeletesImmMemTablesMetric(eq(streamsMetrics), eq(metricsContext), any()));
        dbMetrics.verify(() -> RocksDBMetrics.addMemTableFlushPending(eq(streamsMetrics), eq(metricsContext), any()));
        dbMetrics.verify(() -> RocksDBMetrics.addNumRunningFlushesMetric(eq(streamsMetrics), eq(metricsContext), any()));
        dbMetrics.verify(() -> RocksDBMetrics.addCompactionPendingMetric(eq(streamsMetrics), eq(metricsContext), any()));
        dbMetrics.verify(() -> RocksDBMetrics.addNumRunningCompactionsMetric(eq(streamsMetrics), eq(metricsContext), any()));
        dbMetrics.verify(() -> RocksDBMetrics.addEstimatePendingCompactionBytesMetric(eq(streamsMetrics), eq(metricsContext), any()));
        dbMetrics.verify(() -> RocksDBMetrics.addTotalSstFilesSizeMetric(eq(streamsMetrics), eq(metricsContext), any()));
        dbMetrics.verify(() -> RocksDBMetrics.addLiveSstFilesSizeMetric(eq(streamsMetrics), eq(metricsContext), any()));
        dbMetrics.verify(() -> RocksDBMetrics.addNumLiveVersionMetric(eq(streamsMetrics), eq(metricsContext), any()));
        dbMetrics.verify(() -> RocksDBMetrics.addBlockCacheCapacityMetric(eq(streamsMetrics), eq(metricsContext), any()));
        dbMetrics.verify(() -> RocksDBMetrics.addBlockCacheUsageMetric(eq(streamsMetrics), eq(metricsContext), any()));
        dbMetrics.verify(() -> RocksDBMetrics.addBlockCachePinnedUsageMetric(eq(streamsMetrics), eq(metricsContext), any()));
        dbMetrics.verify(() -> RocksDBMetrics.addEstimateNumKeysMetric(eq(streamsMetrics), eq(metricsContext), any()));
        dbMetrics.verify(() -> RocksDBMetrics.addEstimateTableReadersMemMetric(eq(streamsMetrics), eq(metricsContext), any()));
        dbMetrics.verify(() -> RocksDBMetrics.addBackgroundErrorsMetric(eq(streamsMetrics), eq(metricsContext), any()));
        assertThat(recorder.taskId(), is(TASK_ID1));
    }

    @Test
    public void shouldThrowIfMetricRecorderIsReInitialisedWithDifferentTask() {
        assertThrows(
            IllegalStateException.class,
            () -> recorder.init(streamsMetrics, TASK_ID2)
        );
    }

    @Test
    public void shouldThrowIfMetricRecorderIsReInitialisedWithDifferentStreamsMetrics() {
        assertThrows(
            IllegalStateException.class,
            () -> recorder.init(
                new StreamsMetricsImpl(new Metrics(), "test-client", StreamsConfig.METRICS_LATEST, new MockTime()),
                TASK_ID1
            )
        );
    }

    @Test
    public void shouldSetStatsLevelToExceptDetailedTimersWhenValueProvidersWithStatisticsAreAdded() {
        recorder.addValueProviders(SEGMENT_STORE_NAME_1, dbToAdd1, cacheToAdd1, statisticsToAdd1);
        verify(statisticsToAdd1).setStatsLevel(StatsLevel.EXCEPT_DETAILED_TIMERS);
    }

    @Test
    public void shouldNotSetStatsLevelToExceptDetailedTimersWhenValueProvidersWithoutStatisticsAreAdded() {
        recorder.addValueProviders(SEGMENT_STORE_NAME_1, dbToAdd1, cacheToAdd1, null);
        verifyNoInteractions(statisticsToAdd1);
    }

    @Test
    public void shouldThrowIfValueProvidersForASegmentHasBeenAlreadyAdded() {
        recorder.addValueProviders(SEGMENT_STORE_NAME_1, dbToAdd1, cacheToAdd1, statisticsToAdd1);

        final Throwable exception = assertThrows(
            IllegalStateException.class,
            () -> recorder.addValueProviders(SEGMENT_STORE_NAME_1, dbToAdd1, cacheToAdd1, statisticsToAdd2)
        );
        assertThat(
            exception.getMessage(),
            is("Value providers for store " + SEGMENT_STORE_NAME_1 + " of task " + TASK_ID1 +
                " has been already added. This is a bug in Kafka Streams. " +
                "Please open a bug report under https://issues.apache.org/jira/projects/KAFKA/issues")
        );
    }

    @Test
    public void shouldThrowIfStatisticsToAddIsNotNullButExistingStatisticsAreNull() {
        recorder.addValueProviders(SEGMENT_STORE_NAME_1, dbToAdd1, cacheToAdd1, null);

        final Throwable exception = assertThrows(
            IllegalStateException.class,
            () -> recorder.addValueProviders(SEGMENT_STORE_NAME_2, dbToAdd2, cacheToAdd2, statisticsToAdd2)
        );
        assertThat(
            exception.getMessage(),
            is("Statistics for segment " + SEGMENT_STORE_NAME_2 + " of task " + TASK_ID1 +
                " is not null although the statistics of another segment in this metrics recorder is null. " +
                "This is a bug in Kafka Streams. " +
                "Please open a bug report under https://issues.apache.org/jira/projects/KAFKA/issues")
        );
    }

    @Test
    public void shouldThrowIfStatisticsToAddIsNullButExistingStatisticsAreNotNull() {
        recorder.addValueProviders(SEGMENT_STORE_NAME_1, dbToAdd1, cacheToAdd1, statisticsToAdd1);

        final Throwable exception = assertThrows(
            IllegalStateException.class,
            () -> recorder.addValueProviders(SEGMENT_STORE_NAME_2, dbToAdd2, cacheToAdd2, null)
        );
        assertThat(
            exception.getMessage(),
            is("Statistics for segment " + SEGMENT_STORE_NAME_2 + " of task " + TASK_ID1 +
                " is null although the statistics of another segment in this metrics recorder is not null. " +
                "This is a bug in Kafka Streams. " +
                "Please open a bug report under https://issues.apache.org/jira/projects/KAFKA/issues")
        );
    }

    @Test
    public void shouldThrowIfCacheToAddIsNullButExistingCacheIsNotNull() {
        recorder.addValueProviders(SEGMENT_STORE_NAME_1, dbToAdd1, null, statisticsToAdd1);

        final Throwable exception = assertThrows(
            IllegalStateException.class,
            () -> recorder.addValueProviders(SEGMENT_STORE_NAME_2, dbToAdd2, cacheToAdd1, statisticsToAdd1)
        );
        assertThat(
            exception.getMessage(),
            is("Cache for segment " + SEGMENT_STORE_NAME_2 + " of task " + TASK_ID1 +
                " is not null although the cache of another segment in this metrics recorder is null. " +
                "This is a bug in Kafka Streams. " +
                "Please open a bug report under https://issues.apache.org/jira/projects/KAFKA/issues")
        );
    }

    @Test
    public void shouldThrowIfCacheToAddIsNotNullButExistingCacheIsNull() {
        recorder.addValueProviders(SEGMENT_STORE_NAME_1, dbToAdd1, cacheToAdd1, statisticsToAdd1);

        final Throwable exception = assertThrows(
            IllegalStateException.class,
            () -> recorder.addValueProviders(SEGMENT_STORE_NAME_2, dbToAdd2, null, statisticsToAdd2)
        );
        assertThat(
            exception.getMessage(),
            is("Cache for segment " + SEGMENT_STORE_NAME_2 + " of task " + TASK_ID1 +
                " is null although the cache of another segment in this metrics recorder is not null. " +
                "This is a bug in Kafka Streams. " +
                "Please open a bug report under https://issues.apache.org/jira/projects/KAFKA/issues")
        );
    }

    @Test
    public void shouldThrowIfCacheToAddIsNotSameAsAllExistingCaches() {
        recorder.addValueProviders(SEGMENT_STORE_NAME_1, dbToAdd1, cacheToAdd1, statisticsToAdd1);
        recorder.addValueProviders(SEGMENT_STORE_NAME_2, dbToAdd2, cacheToAdd1, statisticsToAdd2);

        final Throwable exception = assertThrows(
            IllegalStateException.class,
            () -> recorder.addValueProviders(SEGMENT_STORE_NAME_3, dbToAdd3, cacheToAdd2, statisticsToAdd3)
        );
        assertThat(
            exception.getMessage(),
            is("Caches for store " + STORE_NAME + " of task " + TASK_ID1 +
                " are either not all distinct or do not all refer to the same cache. This is a bug in Kafka Streams. " +
                "Please open a bug report under https://issues.apache.org/jira/projects/KAFKA/issues")
        );
    }

    @Test
    public void shouldThrowIfCacheToAddIsSameAsOnlyOneOfMultipleCaches() {
        recorder.addValueProviders(SEGMENT_STORE_NAME_1, dbToAdd1, cacheToAdd1, statisticsToAdd1);
        recorder.addValueProviders(SEGMENT_STORE_NAME_2, dbToAdd2, cacheToAdd2, statisticsToAdd2);

        final Throwable exception = assertThrows(
            IllegalStateException.class,
            () -> recorder.addValueProviders(SEGMENT_STORE_NAME_3, dbToAdd3, cacheToAdd1, statisticsToAdd3)
        );
        assertThat(
            exception.getMessage(),
            is("Caches for store " + STORE_NAME + " of task " + TASK_ID1 +
                " are either not all distinct or do not all refer to the same cache. This is a bug in Kafka Streams. " +
                "Please open a bug report under https://issues.apache.org/jira/projects/KAFKA/issues")
        );
    }

    @Test
    public void shouldThrowIfDbToAddWasAlreadyAddedForOtherSegment() {
        recorder.addValueProviders(SEGMENT_STORE_NAME_1, dbToAdd1, cacheToAdd1, statisticsToAdd1);

        final Throwable exception = assertThrows(
            IllegalStateException.class,
            () -> recorder.addValueProviders(SEGMENT_STORE_NAME_2, dbToAdd1, cacheToAdd2, statisticsToAdd2)
        );
        assertThat(
            exception.getMessage(),
            is("DB instance for store " + SEGMENT_STORE_NAME_2 + " of task " + TASK_ID1 +
                " was already added for another segment as a value provider. This is a bug in Kafka Streams. " +
                "Please open a bug report under https://issues.apache.org/jira/projects/KAFKA/issues")
        );
    }

    @Test
    public void shouldAddItselfToRecordingTriggerWhenFirstValueProvidersAreAddedToNewlyCreatedRecorder() {
        recorder.addValueProviders(SEGMENT_STORE_NAME_1, dbToAdd1, cacheToAdd1, statisticsToAdd1);

        verify(recordingTrigger).addMetricsRecorder(recorder);
    }

    @Test
    public void shouldAddItselfToRecordingTriggerWhenFirstValueProvidersAreAddedAfterLastValueProvidersWereRemoved() {
        recorder.addValueProviders(SEGMENT_STORE_NAME_1, dbToAdd1, cacheToAdd1, statisticsToAdd1);
        recorder.removeValueProviders(SEGMENT_STORE_NAME_1);
        recorder.addValueProviders(SEGMENT_STORE_NAME_2, dbToAdd2, cacheToAdd2, statisticsToAdd2);
        verify(recordingTrigger, times(2)).addMetricsRecorder(recorder);
    }

    @Test
    public void shouldNotAddItselfToRecordingTriggerWhenNotEmpty() {
        recorder.addValueProviders(SEGMENT_STORE_NAME_1, dbToAdd1, cacheToAdd1, statisticsToAdd1);

        verify(recordingTrigger).addMetricsRecorder(recorder);

        recorder.addValueProviders(SEGMENT_STORE_NAME_2, dbToAdd2, cacheToAdd2, statisticsToAdd2);

        verifyNoMoreInteractions(recordingTrigger);
    }

    @Test
    public void shouldNotRemoveItselfFromRecordingTriggerWhenAtLeastOneValueProviderIsPresent() {
        recorder.addValueProviders(SEGMENT_STORE_NAME_1, dbToAdd1, cacheToAdd1, statisticsToAdd1);
        recorder.addValueProviders(SEGMENT_STORE_NAME_2, dbToAdd2, cacheToAdd2, statisticsToAdd2);

        recorder.removeValueProviders(SEGMENT_STORE_NAME_1);

        verify(recordingTrigger, never()).removeMetricsRecorder(recorder);
    }

    @Test
    public void shouldRemoveItselfFromRecordingTriggerWhenAllValueProvidersAreRemoved() {
        recorder.addValueProviders(SEGMENT_STORE_NAME_1, dbToAdd1, cacheToAdd1, statisticsToAdd1);
        recorder.addValueProviders(SEGMENT_STORE_NAME_2, dbToAdd2, cacheToAdd2, statisticsToAdd2);

        recorder.removeValueProviders(SEGMENT_STORE_NAME_1);
        recorder.removeValueProviders(SEGMENT_STORE_NAME_2);

        verify(recordingTrigger).removeMetricsRecorder(recorder);
    }

    @Test
    public void shouldThrowIfValueProvidersToRemoveNotFound() {
        recorder.addValueProviders(SEGMENT_STORE_NAME_1, dbToAdd1, cacheToAdd1, statisticsToAdd1);

        assertThrows(
            IllegalStateException.class,
            () -> recorder.removeValueProviders(SEGMENT_STORE_NAME_2)
        );
    }

    @Test
    public void shouldRecordStatisticsBasedMetrics() {
        recorder.addValueProviders(SEGMENT_STORE_NAME_1, dbToAdd1, cacheToAdd1, statisticsToAdd1);
        recorder.addValueProviders(SEGMENT_STORE_NAME_2, dbToAdd2, cacheToAdd2, statisticsToAdd2);
        final long now = 0L;

        when(statisticsToAdd1.getAndResetTickerCount(TickerType.BYTES_WRITTEN)).thenReturn(1L);
        when(statisticsToAdd2.getAndResetTickerCount(TickerType.BYTES_WRITTEN)).thenReturn(2L);
        final double expectedBytesWrittenToDatabaseSensor = 1 + 2;

        when(statisticsToAdd1.getAndResetTickerCount(TickerType.BYTES_READ)).thenReturn(2L);
        when(statisticsToAdd2.getAndResetTickerCount(TickerType.BYTES_READ)).thenReturn(3L);
        final double expectedBytesReadFromDatabaseSensor = 2 + 3;

        when(statisticsToAdd1.getAndResetTickerCount(TickerType.FLUSH_WRITE_BYTES)).thenReturn(3L);
        when(statisticsToAdd2.getAndResetTickerCount(TickerType.FLUSH_WRITE_BYTES)).thenReturn(4L);
        final double expectedMemtableBytesFlushedSensor = 3 + 4;

        when(statisticsToAdd1.getAndResetTickerCount(TickerType.MEMTABLE_HIT)).thenReturn(1L);
        when(statisticsToAdd1.getAndResetTickerCount(TickerType.MEMTABLE_MISS)).thenReturn(2L);
        when(statisticsToAdd2.getAndResetTickerCount(TickerType.MEMTABLE_HIT)).thenReturn(3L);
        when(statisticsToAdd2.getAndResetTickerCount(TickerType.MEMTABLE_MISS)).thenReturn(4L);
        final double expectedMemtableHitRatioSensorRecord = (double) 4 / (4 + 6);

        final HistogramData memtableFlushTimeData1 = new HistogramData(0.0, 0.0, 0.0, 0.0, 0.0, 16.0, 2L, 10L, 3.0);
        final HistogramData memtableFlushTimeData2 = new HistogramData(0.0, 0.0, 0.0, 0.0, 0.0, 20.0, 4L, 8L, 10.0);
        when(statisticsToAdd1.getHistogramData(HistogramType.FLUSH_TIME)).thenReturn(memtableFlushTimeData1);
        when(statisticsToAdd2.getHistogramData(HistogramType.FLUSH_TIME)).thenReturn(memtableFlushTimeData2);
        final double expectedMemtableAvgFlushTimeSensor = (double) (10 + 8) / (2 + 4);
        final double expectedMemtableMinFlushTimeSensor = 3.0d;
        final double expectedMemtableMaxFlushTimeSensor = 20.0d;

        when(statisticsToAdd1.getAndResetTickerCount(TickerType.STALL_MICROS)).thenReturn(4L);
        when(statisticsToAdd2.getAndResetTickerCount(TickerType.STALL_MICROS)).thenReturn(5L);
        final double expectedWriteStallDurationSensor = 4 + 5;

        when(statisticsToAdd1.getAndResetTickerCount(TickerType.BLOCK_CACHE_DATA_HIT)).thenReturn(5L);
        when(statisticsToAdd1.getAndResetTickerCount(TickerType.BLOCK_CACHE_DATA_MISS)).thenReturn(4L);
        when(statisticsToAdd2.getAndResetTickerCount(TickerType.BLOCK_CACHE_DATA_HIT)).thenReturn(3L);
        when(statisticsToAdd2.getAndResetTickerCount(TickerType.BLOCK_CACHE_DATA_MISS)).thenReturn(2L);
        final double expectedBlockCacheDataHitRatioSensor = (double) 8 / (8 + 6);

        when(statisticsToAdd1.getAndResetTickerCount(TickerType.BLOCK_CACHE_INDEX_HIT)).thenReturn(4L);
        when(statisticsToAdd1.getAndResetTickerCount(TickerType.BLOCK_CACHE_INDEX_MISS)).thenReturn(2L);
        when(statisticsToAdd2.getAndResetTickerCount(TickerType.BLOCK_CACHE_INDEX_HIT)).thenReturn(2L);
        when(statisticsToAdd2.getAndResetTickerCount(TickerType.BLOCK_CACHE_INDEX_MISS)).thenReturn(4L);
        final double expectedBlockCacheIndexHitRatioSensor = (double) 6 / (6 + 6);

        when(statisticsToAdd1.getAndResetTickerCount(TickerType.BLOCK_CACHE_FILTER_HIT)).thenReturn(2L);
        when(statisticsToAdd1.getAndResetTickerCount(TickerType.BLOCK_CACHE_FILTER_MISS)).thenReturn(4L);
        when(statisticsToAdd2.getAndResetTickerCount(TickerType.BLOCK_CACHE_FILTER_HIT)).thenReturn(3L);
        when(statisticsToAdd2.getAndResetTickerCount(TickerType.BLOCK_CACHE_FILTER_MISS)).thenReturn(5L);
        final double expectedBlockCacheFilterHitRatioSensor = (double) 5 / (5 + 9);

        when(statisticsToAdd1.getAndResetTickerCount(TickerType.COMPACT_WRITE_BYTES)).thenReturn(2L);
        when(statisticsToAdd2.getAndResetTickerCount(TickerType.COMPACT_WRITE_BYTES)).thenReturn(4L);
        final double expectedBytesWrittenDuringCompactionSensor = 2 + 4;

        when(statisticsToAdd1.getAndResetTickerCount(TickerType.COMPACT_READ_BYTES)).thenReturn(5L);
        when(statisticsToAdd2.getAndResetTickerCount(TickerType.COMPACT_READ_BYTES)).thenReturn(6L);
        final double expectedBytesReadDuringCompactionSensor = 5 + 6;

        final HistogramData compactionTimeData1 = new HistogramData(0.0, 0.0, 0.0, 0.0, 0.0, 16.0, 2L, 8L, 6.0);
        final HistogramData compactionTimeData2 = new HistogramData(0.0, 0.0, 0.0, 0.0, 0.0, 24.0, 2L, 8L, 4.0);
        when(statisticsToAdd1.getHistogramData(HistogramType.COMPACTION_TIME)).thenReturn(compactionTimeData1);
        when(statisticsToAdd2.getHistogramData(HistogramType.COMPACTION_TIME)).thenReturn(compactionTimeData2);
        final double expectedCompactionTimeAvgSensor = (double) (8 + 8) / (2 + 2);
        final double expectedCompactionTimeMinSensor = 4.0;
        final double expectedCompactionTimeMaxSensor = 24.0;

        when(statisticsToAdd1.getAndResetTickerCount(TickerType.NO_FILE_OPENS)).thenReturn(5L);
        when(statisticsToAdd1.getAndResetTickerCount(TickerType.NO_FILE_CLOSES)).thenReturn(3L);
        when(statisticsToAdd2.getAndResetTickerCount(TickerType.NO_FILE_OPENS)).thenReturn(7L);
        when(statisticsToAdd2.getAndResetTickerCount(TickerType.NO_FILE_CLOSES)).thenReturn(4L);
        final double expectedNumberOfOpenFilesSensor = (5 + 7) - (3 + 4);

        when(statisticsToAdd1.getAndResetTickerCount(TickerType.NO_FILE_ERRORS)).thenReturn(34L);
        when(statisticsToAdd2.getAndResetTickerCount(TickerType.NO_FILE_ERRORS)).thenReturn(11L);
        final double expectedNumberOfFileErrorsSensor = 11 + 34;

        recorder.record(now);

        verify(statisticsToAdd1, times(17)).getAndResetTickerCount(isA(TickerType.class));
        verify(statisticsToAdd2, times(17)).getAndResetTickerCount(isA(TickerType.class));
        verify(statisticsToAdd1, times(2)).getHistogramData(isA(HistogramType.class));
        verify(statisticsToAdd2, times(2)).getHistogramData(isA(HistogramType.class));
        verify(bytesWrittenToDatabaseSensor).record(expectedBytesWrittenToDatabaseSensor, now);
        verify(bytesReadFromDatabaseSensor).record(expectedBytesReadFromDatabaseSensor, now);
        verify(memtableBytesFlushedSensor).record(expectedMemtableBytesFlushedSensor, now);
        verify(memtableHitRatioSensor).record(expectedMemtableHitRatioSensorRecord, now);
        verify(memtableAvgFlushTimeSensor).record(expectedMemtableAvgFlushTimeSensor, now);
        verify(memtableMinFlushTimeSensor).record(expectedMemtableMinFlushTimeSensor, now);
        verify(memtableMaxFlushTimeSensor).record(expectedMemtableMaxFlushTimeSensor, now);
        verify(writeStallDurationSensor).record(expectedWriteStallDurationSensor, now);
        verify(blockCacheDataHitRatioSensor).record(expectedBlockCacheDataHitRatioSensor, now);
        verify(blockCacheIndexHitRatioSensor).record(expectedBlockCacheIndexHitRatioSensor, now);
        verify(blockCacheFilterHitRatioSensor).record(expectedBlockCacheFilterHitRatioSensor, now);
        verify(bytesWrittenDuringCompactionSensor).record(expectedBytesWrittenDuringCompactionSensor, now);
        verify(bytesReadDuringCompactionSensor).record(expectedBytesReadDuringCompactionSensor, now);
        verify(compactionTimeAvgSensor).record(expectedCompactionTimeAvgSensor, now);
        verify(compactionTimeMinSensor).record(expectedCompactionTimeMinSensor, now);
        verify(compactionTimeMaxSensor).record(expectedCompactionTimeMaxSensor, now);
        verify(numberOfOpenFilesSensor).record(expectedNumberOfOpenFilesSensor, now);
        verify(numberOfFileErrorsSensor).record(expectedNumberOfFileErrorsSensor, now);
    }

    @Test
    public void shouldNotRecordStatisticsBasedMetricsIfStatisticsIsNull() {
        recorder.addValueProviders(SEGMENT_STORE_NAME_1, dbToAdd1, cacheToAdd1, null);

        recorder.record(0L);

        verifyNoInteractions(
            bytesWrittenToDatabaseSensor,
            bytesReadFromDatabaseSensor,
            memtableBytesFlushedSensor,
            memtableHitRatioSensor,
            memtableAvgFlushTimeSensor,
            memtableMinFlushTimeSensor,
            memtableMaxFlushTimeSensor,
            writeStallDurationSensor,
            blockCacheDataHitRatioSensor,
            blockCacheIndexHitRatioSensor,
            blockCacheFilterHitRatioSensor,
            bytesWrittenDuringCompactionSensor,
            bytesReadDuringCompactionSensor,
            compactionTimeAvgSensor,
            compactionTimeMinSensor,
            compactionTimeMaxSensor,
            numberOfOpenFilesSensor,
            numberOfFileErrorsSensor
        );
    }

    @Test
    public void shouldCorrectlyHandleHitRatioRecordingsWithZeroHitsAndMisses() {
        recorder.addValueProviders(SEGMENT_STORE_NAME_1, dbToAdd1, cacheToAdd1, statisticsToAdd1);
        when(statisticsToAdd1.getHistogramData(any())).thenReturn(new HistogramData(0.0, 0.0, 0.0, 0.0, 0.0, 0.0, 0L, 0L, 0.0));
        when(statisticsToAdd1.getAndResetTickerCount(any())).thenReturn(0L);

        recorder.record(0L);

        verify(memtableHitRatioSensor).record(0d, 0L);
        verify(blockCacheDataHitRatioSensor).record(0d, 0L);
        verify(blockCacheIndexHitRatioSensor).record(0d, 0L);
        verify(blockCacheFilterHitRatioSensor).record(0d, 0L);
    }

    @Test
    public void shouldCorrectlyHandleAvgRecordingsWithZeroSumAndCount() {
        recorder.addValueProviders(SEGMENT_STORE_NAME_1, dbToAdd1, cacheToAdd1, statisticsToAdd1);
        final long now = 0L;
        when(statisticsToAdd1.getHistogramData(any())).thenReturn(new HistogramData(0.0, 0.0, 0.0, 0.0, 0.0, 0.0, 0L, 0L, 0.0));
        when(statisticsToAdd1.getAndResetTickerCount(any())).thenReturn(0L);

        recorder.record(now);

        verify(compactionTimeAvgSensor).record(0d, now);
        verify(memtableAvgFlushTimeSensor).record(0d, now);
    }

    private void setUpMetricsMock() {
        dbMetrics = mockStatic(RocksDBMetrics.class);
        dbMetrics.when(() -> RocksDBMetrics.bytesWrittenToDatabaseSensor(streamsMetrics, metricsContext))
            .thenReturn(bytesWrittenToDatabaseSensor);
        dbMetrics.when(() -> RocksDBMetrics.bytesReadFromDatabaseSensor(streamsMetrics, metricsContext))
            .thenReturn(bytesReadFromDatabaseSensor);
        dbMetrics.when(() -> RocksDBMetrics.memtableBytesFlushedSensor(streamsMetrics, metricsContext))
            .thenReturn(memtableBytesFlushedSensor);
        dbMetrics.when(() -> RocksDBMetrics.memtableHitRatioSensor(streamsMetrics, metricsContext))
            .thenReturn(memtableHitRatioSensor);
        dbMetrics.when(() -> RocksDBMetrics.memtableAvgFlushTimeSensor(streamsMetrics, metricsContext))
            .thenReturn(memtableAvgFlushTimeSensor);
        dbMetrics.when(() -> RocksDBMetrics.memtableMinFlushTimeSensor(streamsMetrics, metricsContext))
            .thenReturn(memtableMinFlushTimeSensor);
        dbMetrics.when(() -> RocksDBMetrics.memtableMaxFlushTimeSensor(streamsMetrics, metricsContext))
            .thenReturn(memtableMaxFlushTimeSensor);
        dbMetrics.when(() -> RocksDBMetrics.writeStallDurationSensor(streamsMetrics, metricsContext))
            .thenReturn(writeStallDurationSensor);
        dbMetrics.when(() -> RocksDBMetrics.blockCacheDataHitRatioSensor(streamsMetrics, metricsContext))
            .thenReturn(blockCacheDataHitRatioSensor);
        dbMetrics.when(() -> RocksDBMetrics.blockCacheIndexHitRatioSensor(streamsMetrics, metricsContext))
            .thenReturn(blockCacheIndexHitRatioSensor);
        dbMetrics.when(() -> RocksDBMetrics.blockCacheFilterHitRatioSensor(streamsMetrics, metricsContext))
            .thenReturn(blockCacheFilterHitRatioSensor);
        dbMetrics.when(() -> RocksDBMetrics.bytesWrittenDuringCompactionSensor(streamsMetrics, metricsContext))
            .thenReturn(bytesWrittenDuringCompactionSensor);
        dbMetrics.when(() -> RocksDBMetrics.bytesReadDuringCompactionSensor(streamsMetrics, metricsContext))
            .thenReturn(bytesReadDuringCompactionSensor);
        dbMetrics.when(() -> RocksDBMetrics.compactionTimeAvgSensor(streamsMetrics, metricsContext))
            .thenReturn(compactionTimeAvgSensor);
        dbMetrics.when(() -> RocksDBMetrics.compactionTimeMinSensor(streamsMetrics, metricsContext))
            .thenReturn(compactionTimeMinSensor);
        dbMetrics.when(() -> RocksDBMetrics.compactionTimeMaxSensor(streamsMetrics, metricsContext))
            .thenReturn(compactionTimeMaxSensor);
        dbMetrics.when(() -> RocksDBMetrics.numberOfOpenFilesSensor(streamsMetrics, metricsContext))
            .thenReturn(numberOfOpenFilesSensor);
        dbMetrics.when(() -> RocksDBMetrics.numberOfFileErrorsSensor(streamsMetrics, metricsContext))
            .thenReturn(numberOfFileErrorsSensor);
    }
>>>>>>> 15418db6
}<|MERGE_RESOLUTION|>--- conflicted
+++ resolved
@@ -33,617 +33,17 @@
 import org.mockito.junit.jupiter.MockitoExtension;
 import org.mockito.junit.jupiter.MockitoSettings;
 import org.mockito.quality.Strictness;
-import org.rocksdb.Cache;
-import org.rocksdb.HistogramData;
-import org.rocksdb.HistogramType;
-import org.rocksdb.RocksDB;
-import org.rocksdb.Statistics;
-import org.rocksdb.StatsLevel;
-import org.rocksdb.TickerType;
+import org.rocksdb.*;
 
 import static org.hamcrest.CoreMatchers.is;
 import static org.hamcrest.MatcherAssert.assertThat;
 import static org.junit.Assert.assertThrows;
-import static org.mockito.ArgumentMatchers.any;
-import static org.mockito.ArgumentMatchers.eq;
-import static org.mockito.ArgumentMatchers.isA;
-import static org.mockito.Mockito.mock;
-import static org.mockito.Mockito.mockStatic;
-import static org.mockito.Mockito.never;
-import static org.mockito.Mockito.times;
-import static org.mockito.Mockito.verify;
-import static org.mockito.Mockito.verifyNoInteractions;
-import static org.mockito.Mockito.verifyNoMoreInteractions;
-import static org.mockito.Mockito.when;
+import static org.mockito.ArgumentMatchers.*;
+import static org.mockito.Mockito.*;
 
 @ExtendWith(MockitoExtension.class)
 @MockitoSettings(strictness = Strictness.STRICT_STUBS)
 public class RocksDBMetricsRecorderTest {
-<<<<<<< HEAD
-	private final static String METRICS_SCOPE = "metrics-scope";
-	private final static String THREAD_ID = "thread-id";
-	private final static TaskId TASK_ID1 = new TaskId(0, 0);
-	private final static TaskId TASK_ID2 = new TaskId(0, 1);
-	private final static String STORE_NAME = "store-name";
-	private final static String SEGMENT_STORE_NAME_1 = "segment-store-name-1";
-	private final static String SEGMENT_STORE_NAME_2 = "segment-store-name-2";
-	private final static String SEGMENT_STORE_NAME_3 = "segment-store-name-3";
-
-	private final RocksDB dbToAdd1 = mock(RocksDB.class);
-	private final RocksDB dbToAdd2 = mock(RocksDB.class);
-	private final RocksDB dbToAdd3 = mock(RocksDB.class);
-	private final Cache cacheToAdd1 = mock(Cache.class);
-	private final Cache cacheToAdd2 = mock(Cache.class);
-	private final Statistics statisticsToAdd1 = mock(Statistics.class);
-	private final Statistics statisticsToAdd2 = mock(Statistics.class);
-	private final Statistics statisticsToAdd3 = mock(Statistics.class);
-
-	private final Sensor bytesWrittenToDatabaseSensor = createMock(Sensor.class);
-	private final Sensor bytesReadFromDatabaseSensor = createMock(Sensor.class);
-	private final Sensor memtableBytesFlushedSensor = createMock(Sensor.class);
-	private final Sensor memtableHitRatioSensor = createMock(Sensor.class);
-	private final Sensor writeStallDurationSensor = createMock(Sensor.class);
-	private final Sensor blockCacheDataHitRatioSensor = createMock(Sensor.class);
-	private final Sensor blockCacheIndexHitRatioSensor = createMock(Sensor.class);
-	private final Sensor blockCacheFilterHitRatioSensor = createMock(Sensor.class);
-	private final Sensor bytesReadDuringCompactionSensor = createMock(Sensor.class);
-	private final Sensor bytesWrittenDuringCompactionSensor = createMock(Sensor.class);
-	private final Sensor numberOfOpenFilesSensor = createMock(Sensor.class);
-	private final Sensor numberOfFileErrorsSensor = createMock(Sensor.class);
-
-	private final StreamsMetricsImpl streamsMetrics = niceMock(StreamsMetricsImpl.class);
-	private final RocksDBMetricsRecordingTrigger recordingTrigger = mock(RocksDBMetricsRecordingTrigger.class);
-
-	private final RocksDBMetricsRecorder recorder = new RocksDBMetricsRecorder(METRICS_SCOPE, STORE_NAME);
-
-	@Before
-	public void setUp() {
-		setUpMetricsStubMock();
-		expect(streamsMetrics.rocksDBMetricsRecordingTrigger()).andStubReturn(recordingTrigger);
-		replay(streamsMetrics);
-		recorder.init(streamsMetrics, TASK_ID1);
-	}
-
-	@Test
-	public void shouldInitMetricsRecorder() {
-		setUpMetricsMock();
-
-		recorder.init(streamsMetrics, TASK_ID1);
-
-		verify(RocksDBMetrics.class);
-		assertThat(recorder.taskId(), is(TASK_ID1));
-	}
-
-	@Test
-	public void shouldThrowIfMetricRecorderIsReInitialisedWithDifferentTask() {
-		setUpMetricsStubMock();
-		recorder.init(streamsMetrics, TASK_ID1);
-
-		assertThrows(
-				IllegalStateException.class,
-				() -> recorder.init(streamsMetrics, TASK_ID2)
-		);
-	}
-
-	@Test
-	public void shouldThrowIfMetricRecorderIsReInitialisedWithDifferentStreamsMetrics() {
-		setUpMetricsStubMock();
-		recorder.init(streamsMetrics, TASK_ID1);
-
-		assertThrows(
-				IllegalStateException.class,
-				() -> recorder.init(
-						new StreamsMetricsImpl(new Metrics(), "test-client", StreamsConfig.METRICS_LATEST, new MockTime()),
-						TASK_ID1
-				)
-		);
-	}
-
-	@Test
-	public void shouldSetStatsLevelToExceptDetailedTimersWhenValueProvidersWithStatisticsAreAdded() {
-		statisticsToAdd1.setStatsLevel(StatsLevel.EXCEPT_DETAILED_TIMERS);
-		replay(statisticsToAdd1);
-
-		recorder.addValueProviders(SEGMENT_STORE_NAME_1, dbToAdd1, cacheToAdd1, statisticsToAdd1);
-
-		verify(statisticsToAdd1);
-	}
-
-	@Test
-	public void shouldNotSetStatsLevelToExceptDetailedTimersWhenValueProvidersWithoutStatisticsAreAdded() {
-		replay(statisticsToAdd1);
-
-		recorder.addValueProviders(SEGMENT_STORE_NAME_1, dbToAdd1, cacheToAdd1, null);
-
-		verify(statisticsToAdd1);
-	}
-
-	@Test
-	public void shouldThrowIfValueProvidersForASegmentHasBeenAlreadyAdded() {
-		recorder.addValueProviders(SEGMENT_STORE_NAME_1, dbToAdd1, cacheToAdd1, statisticsToAdd1);
-
-		final Throwable exception = assertThrows(
-				IllegalStateException.class,
-				() -> recorder.addValueProviders(SEGMENT_STORE_NAME_1, dbToAdd1, cacheToAdd1, statisticsToAdd2)
-		);
-		assertThat(
-				exception.getMessage(),
-				is("Value providers for store " + SEGMENT_STORE_NAME_1 + " of task " + TASK_ID1 +
-						" has been already added. This is a bug in Kafka Streams. " +
-						"Please open a bug report under https://issues.apache.org/jira/projects/KAFKA/issues")
-		);
-	}
-
-	@Test
-	public void shouldThrowIfStatisticsToAddIsNotNullButExsitingStatisticsAreNull() {
-		recorder.addValueProviders(SEGMENT_STORE_NAME_1, dbToAdd1, cacheToAdd1, null);
-
-		final Throwable exception = assertThrows(
-				IllegalStateException.class,
-				() -> recorder.addValueProviders(SEGMENT_STORE_NAME_2, dbToAdd2, cacheToAdd2, statisticsToAdd2)
-		);
-		assertThat(
-				exception.getMessage(),
-				is("Statistics for segment " + SEGMENT_STORE_NAME_2 + " of task " + TASK_ID1 +
-						" is not null although the statistics of another segment in this metrics recorder is null. " +
-						"This is a bug in Kafka Streams. " +
-						"Please open a bug report under https://issues.apache.org/jira/projects/KAFKA/issues")
-		);
-	}
-
-	@Test
-	public void shouldThrowIfStatisticsToAddIsNullButExsitingStatisticsAreNotNull() {
-		recorder.addValueProviders(SEGMENT_STORE_NAME_1, dbToAdd1, cacheToAdd1, statisticsToAdd1);
-
-		final Throwable exception = assertThrows(
-				IllegalStateException.class,
-				() -> recorder.addValueProviders(SEGMENT_STORE_NAME_2, dbToAdd2, cacheToAdd2, null)
-		);
-		assertThat(
-				exception.getMessage(),
-				is("Statistics for segment " + SEGMENT_STORE_NAME_2 + " of task " + TASK_ID1 +
-						" is null although the statistics of another segment in this metrics recorder is not null. " +
-						"This is a bug in Kafka Streams. " +
-						"Please open a bug report under https://issues.apache.org/jira/projects/KAFKA/issues")
-		);
-	}
-
-	@Test
-	public void shouldThrowIfCacheToAddIsNullButExsitingCacheIsNotNull() {
-		recorder.addValueProviders(SEGMENT_STORE_NAME_1, dbToAdd1, null, statisticsToAdd1);
-
-		final Throwable exception = assertThrows(
-				IllegalStateException.class,
-				() -> recorder.addValueProviders(SEGMENT_STORE_NAME_2, dbToAdd2, cacheToAdd1, statisticsToAdd1)
-		);
-		assertThat(
-				exception.getMessage(),
-				is("Cache for segment " + SEGMENT_STORE_NAME_2 + " of task " + TASK_ID1 +
-						" is not null although the cache of another segment in this metrics recorder is null. " +
-						"This is a bug in Kafka Streams. " +
-						"Please open a bug report under https://issues.apache.org/jira/projects/KAFKA/issues")
-		);
-	}
-
-	@Test
-	public void shouldThrowIfCacheToAddIsNotNullButExistingCacheIsNull() {
-		recorder.addValueProviders(SEGMENT_STORE_NAME_1, dbToAdd1, cacheToAdd1, statisticsToAdd1);
-
-		final Throwable exception = assertThrows(
-				IllegalStateException.class,
-				() -> recorder.addValueProviders(SEGMENT_STORE_NAME_2, dbToAdd2, null, statisticsToAdd2)
-		);
-		assertThat(
-				exception.getMessage(),
-				is("Cache for segment " + SEGMENT_STORE_NAME_2 + " of task " + TASK_ID1 +
-						" is null although the cache of another segment in this metrics recorder is not null. " +
-						"This is a bug in Kafka Streams. " +
-						"Please open a bug report under https://issues.apache.org/jira/projects/KAFKA/issues")
-		);
-	}
-
-	@Test
-	public void shouldThrowIfCacheToAddIsNotSameAsAllExistingCaches() {
-		recorder.addValueProviders(SEGMENT_STORE_NAME_1, dbToAdd1, cacheToAdd1, statisticsToAdd1);
-		recorder.addValueProviders(SEGMENT_STORE_NAME_2, dbToAdd2, cacheToAdd1, statisticsToAdd2);
-
-		final Throwable exception = assertThrows(
-				IllegalStateException.class,
-				() -> recorder.addValueProviders(SEGMENT_STORE_NAME_3, dbToAdd3, cacheToAdd2, statisticsToAdd3)
-		);
-		assertThat(
-				exception.getMessage(),
-				is("Caches for store " + STORE_NAME + " of task " + TASK_ID1 +
-						" are either not all distinct or do not all refer to the same cache. This is a bug in Kafka Streams. " +
-						"Please open a bug report under https://issues.apache.org/jira/projects/KAFKA/issues")
-		);
-	}
-
-	@Test
-	public void shouldThrowIfCacheToAddIsSameAsOnlyOneOfMultipleCaches() {
-		recorder.addValueProviders(SEGMENT_STORE_NAME_1, dbToAdd1, cacheToAdd1, statisticsToAdd1);
-		recorder.addValueProviders(SEGMENT_STORE_NAME_2, dbToAdd2, cacheToAdd2, statisticsToAdd2);
-
-		final Throwable exception = assertThrows(
-				IllegalStateException.class,
-				() -> recorder.addValueProviders(SEGMENT_STORE_NAME_3, dbToAdd3, cacheToAdd1, statisticsToAdd3)
-		);
-		assertThat(
-				exception.getMessage(),
-				is("Caches for store " + STORE_NAME + " of task " + TASK_ID1 +
-						" are either not all distinct or do not all refer to the same cache. This is a bug in Kafka Streams. " +
-						"Please open a bug report under https://issues.apache.org/jira/projects/KAFKA/issues")
-		);
-	}
-
-	@Test
-	public void shouldThrowIfDbToAddWasAlreadyAddedForOtherSegment() {
-		recorder.addValueProviders(SEGMENT_STORE_NAME_1, dbToAdd1, cacheToAdd1, statisticsToAdd1);
-
-		final Throwable exception = assertThrows(
-				IllegalStateException.class,
-				() -> recorder.addValueProviders(SEGMENT_STORE_NAME_2, dbToAdd1, cacheToAdd2, statisticsToAdd2)
-		);
-		assertThat(
-				exception.getMessage(),
-				is("DB instance for store " + SEGMENT_STORE_NAME_2 + " of task " + TASK_ID1 +
-						" was already added for another segment as a value provider. This is a bug in Kafka Streams. " +
-						"Please open a bug report under https://issues.apache.org/jira/projects/KAFKA/issues")
-		);
-	}
-
-	@Test
-	public void shouldAddItselfToRecordingTriggerWhenFirstValueProvidersAreAddedToNewlyCreatedRecorder() {
-		recordingTrigger.addMetricsRecorder(recorder);
-		replay(recordingTrigger);
-
-		recorder.addValueProviders(SEGMENT_STORE_NAME_1, dbToAdd1, cacheToAdd1, statisticsToAdd1);
-
-		verify(recordingTrigger);
-	}
-
-	@Test
-	public void shouldAddItselfToRecordingTriggerWhenFirstValueProvidersAreAddedAfterLastValueProvidersWereRemoved() {
-		recorder.addValueProviders(SEGMENT_STORE_NAME_1, dbToAdd1, cacheToAdd1, statisticsToAdd1);
-		recorder.removeValueProviders(SEGMENT_STORE_NAME_1);
-		reset(recordingTrigger);
-		recordingTrigger.addMetricsRecorder(recorder);
-		replay(recordingTrigger);
-
-		recorder.addValueProviders(SEGMENT_STORE_NAME_2, dbToAdd2, cacheToAdd2, statisticsToAdd2);
-
-		verify(recordingTrigger);
-	}
-
-	@Test
-	public void shouldNotAddItselfToRecordingTriggerWhenNotEmpty2() {
-		recorder.addValueProviders(SEGMENT_STORE_NAME_1, dbToAdd1, cacheToAdd1, statisticsToAdd1);
-		reset(recordingTrigger);
-		replay(recordingTrigger);
-
-		recorder.addValueProviders(SEGMENT_STORE_NAME_2, dbToAdd2, cacheToAdd2, statisticsToAdd2);
-
-		verify(recordingTrigger);
-	}
-
-	@Test
-	public void shouldCloseStatisticsWhenValueProvidersAreRemoved() {
-		recorder.addValueProviders(SEGMENT_STORE_NAME_1, dbToAdd1, cacheToAdd1, statisticsToAdd1);
-		reset(statisticsToAdd1);
-		statisticsToAdd1.close();
-		replay(statisticsToAdd1);
-
-		recorder.removeValueProviders(SEGMENT_STORE_NAME_1);
-
-		verify(statisticsToAdd1);
-	}
-
-	@Test
-	public void shouldNotCloseStatisticsWhenValueProvidersWithoutStatisticsAreRemoved() {
-		recorder.addValueProviders(SEGMENT_STORE_NAME_1, dbToAdd1, cacheToAdd1, null);
-		reset(statisticsToAdd1);
-		replay(statisticsToAdd1);
-
-		recorder.removeValueProviders(SEGMENT_STORE_NAME_1);
-
-		verify(statisticsToAdd1);
-	}
-
-	@Test
-	public void shouldRemoveItselfFromRecordingTriggerWhenLastValueProvidersAreRemoved() {
-		recorder.addValueProviders(SEGMENT_STORE_NAME_1, dbToAdd1, cacheToAdd1, statisticsToAdd1);
-		recorder.addValueProviders(SEGMENT_STORE_NAME_2, dbToAdd2, cacheToAdd2, statisticsToAdd2);
-		reset(recordingTrigger);
-		replay(recordingTrigger);
-
-		recorder.removeValueProviders(SEGMENT_STORE_NAME_1);
-
-		verify(recordingTrigger);
-
-		reset(recordingTrigger);
-		recordingTrigger.removeMetricsRecorder(recorder);
-		replay(recordingTrigger);
-
-		recorder.removeValueProviders(SEGMENT_STORE_NAME_2);
-
-		verify(recordingTrigger);
-	}
-
-	@Test
-	public void shouldThrowIfValueProvidersToRemoveNotFound() {
-		recorder.addValueProviders(SEGMENT_STORE_NAME_1, dbToAdd1, cacheToAdd1, statisticsToAdd1);
-
-		assertThrows(
-				IllegalStateException.class,
-				() -> recorder.removeValueProviders(SEGMENT_STORE_NAME_2)
-		);
-	}
-
-	@Test
-	public void shouldRecordStatisticsBasedMetrics() {
-		recorder.addValueProviders(SEGMENT_STORE_NAME_1, dbToAdd1, cacheToAdd1, statisticsToAdd1);
-		recorder.addValueProviders(SEGMENT_STORE_NAME_2, dbToAdd2, cacheToAdd2, statisticsToAdd2);
-		reset(statisticsToAdd1);
-		reset(statisticsToAdd2);
-
-		expect(statisticsToAdd1.getAndResetTickerCount(TickerType.BYTES_WRITTEN)).andReturn(1L);
-		expect(statisticsToAdd2.getAndResetTickerCount(TickerType.BYTES_WRITTEN)).andReturn(2L);
-		bytesWrittenToDatabaseSensor.record(1 + 2, 0L);
-		replay(bytesWrittenToDatabaseSensor);
-
-		expect(statisticsToAdd1.getAndResetTickerCount(TickerType.BYTES_READ)).andReturn(2L);
-		expect(statisticsToAdd2.getAndResetTickerCount(TickerType.BYTES_READ)).andReturn(3L);
-		bytesReadFromDatabaseSensor.record(2 + 3, 0L);
-		replay(bytesReadFromDatabaseSensor);
-
-		expect(statisticsToAdd1.getAndResetTickerCount(TickerType.FLUSH_WRITE_BYTES)).andReturn(3L);
-		expect(statisticsToAdd2.getAndResetTickerCount(TickerType.FLUSH_WRITE_BYTES)).andReturn(4L);
-		memtableBytesFlushedSensor.record(3 + 4, 0L);
-		replay(memtableBytesFlushedSensor);
-
-		expect(statisticsToAdd1.getAndResetTickerCount(TickerType.MEMTABLE_HIT)).andReturn(1L);
-		expect(statisticsToAdd1.getAndResetTickerCount(TickerType.MEMTABLE_MISS)).andReturn(2L);
-		expect(statisticsToAdd2.getAndResetTickerCount(TickerType.MEMTABLE_HIT)).andReturn(3L);
-		expect(statisticsToAdd2.getAndResetTickerCount(TickerType.MEMTABLE_MISS)).andReturn(4L);
-		memtableHitRatioSensor.record((double) 4 / (4 + 6), 0L);
-		replay(memtableHitRatioSensor);
-
-		expect(statisticsToAdd1.getAndResetTickerCount(TickerType.STALL_MICROS)).andReturn(4L);
-		expect(statisticsToAdd2.getAndResetTickerCount(TickerType.STALL_MICROS)).andReturn(5L);
-		writeStallDurationSensor.record(4 + 5, 0L);
-		replay(writeStallDurationSensor);
-
-		expect(statisticsToAdd1.getAndResetTickerCount(TickerType.BLOCK_CACHE_DATA_HIT)).andReturn(5L);
-		expect(statisticsToAdd1.getAndResetTickerCount(TickerType.BLOCK_CACHE_DATA_MISS)).andReturn(4L);
-		expect(statisticsToAdd2.getAndResetTickerCount(TickerType.BLOCK_CACHE_DATA_HIT)).andReturn(3L);
-		expect(statisticsToAdd2.getAndResetTickerCount(TickerType.BLOCK_CACHE_DATA_MISS)).andReturn(2L);
-		blockCacheDataHitRatioSensor.record((double) 8 / (8 + 6), 0L);
-		replay(blockCacheDataHitRatioSensor);
-
-		expect(statisticsToAdd1.getAndResetTickerCount(TickerType.BLOCK_CACHE_INDEX_HIT)).andReturn(4L);
-		expect(statisticsToAdd1.getAndResetTickerCount(TickerType.BLOCK_CACHE_INDEX_MISS)).andReturn(2L);
-		expect(statisticsToAdd2.getAndResetTickerCount(TickerType.BLOCK_CACHE_INDEX_HIT)).andReturn(2L);
-		expect(statisticsToAdd2.getAndResetTickerCount(TickerType.BLOCK_CACHE_INDEX_MISS)).andReturn(4L);
-		blockCacheIndexHitRatioSensor.record((double) 6 / (6 + 6), 0L);
-		replay(blockCacheIndexHitRatioSensor);
-
-		expect(statisticsToAdd1.getAndResetTickerCount(TickerType.BLOCK_CACHE_FILTER_HIT)).andReturn(2L);
-		expect(statisticsToAdd1.getAndResetTickerCount(TickerType.BLOCK_CACHE_FILTER_MISS)).andReturn(4L);
-		expect(statisticsToAdd2.getAndResetTickerCount(TickerType.BLOCK_CACHE_FILTER_HIT)).andReturn(3L);
-		expect(statisticsToAdd2.getAndResetTickerCount(TickerType.BLOCK_CACHE_FILTER_MISS)).andReturn(5L);
-		blockCacheFilterHitRatioSensor.record((double) 5 / (5 + 9), 0L);
-		replay(blockCacheFilterHitRatioSensor);
-
-		expect(statisticsToAdd1.getAndResetTickerCount(TickerType.COMPACT_WRITE_BYTES)).andReturn(2L);
-		expect(statisticsToAdd2.getAndResetTickerCount(TickerType.COMPACT_WRITE_BYTES)).andReturn(4L);
-		bytesWrittenDuringCompactionSensor.record(2 + 4, 0L);
-		replay(bytesWrittenDuringCompactionSensor);
-
-		expect(statisticsToAdd1.getAndResetTickerCount(TickerType.COMPACT_READ_BYTES)).andReturn(5L);
-		expect(statisticsToAdd2.getAndResetTickerCount(TickerType.COMPACT_READ_BYTES)).andReturn(6L);
-		bytesReadDuringCompactionSensor.record(5 + 6, 0L);
-		replay(bytesReadDuringCompactionSensor);
-
-		expect(statisticsToAdd1.getAndResetTickerCount(TickerType.NO_FILE_OPENS)).andReturn(5L);
-		expect(statisticsToAdd1.getAndResetTickerCount(TickerType.NO_FILE_CLOSES)).andReturn(3L);
-		expect(statisticsToAdd2.getAndResetTickerCount(TickerType.NO_FILE_OPENS)).andReturn(7L);
-		expect(statisticsToAdd2.getAndResetTickerCount(TickerType.NO_FILE_CLOSES)).andReturn(4L);
-		numberOfOpenFilesSensor.record((5 + 7) - (3 + 4), 0L);
-		replay(numberOfOpenFilesSensor);
-
-		expect(statisticsToAdd1.getAndResetTickerCount(TickerType.NO_FILE_ERRORS)).andReturn(34L);
-		expect(statisticsToAdd2.getAndResetTickerCount(TickerType.NO_FILE_ERRORS)).andReturn(11L);
-		numberOfFileErrorsSensor.record(11 + 34, 0L);
-		replay(numberOfFileErrorsSensor);
-
-		replay(statisticsToAdd1);
-		replay(statisticsToAdd2);
-
-		recorder.record(0L);
-
-		verify(statisticsToAdd1);
-		verify(statisticsToAdd2);
-		verify(
-				bytesWrittenToDatabaseSensor,
-				bytesReadFromDatabaseSensor,
-				memtableBytesFlushedSensor,
-				memtableHitRatioSensor,
-				writeStallDurationSensor,
-				blockCacheDataHitRatioSensor,
-				blockCacheIndexHitRatioSensor,
-				blockCacheFilterHitRatioSensor,
-				bytesWrittenDuringCompactionSensor,
-				bytesReadDuringCompactionSensor,
-				numberOfOpenFilesSensor,
-				numberOfFileErrorsSensor
-		);
-	}
-
-	@Test
-	public void shouldNotRecordStatisticsBasedMetricsIfStatisticsIsNull() {
-		recorder.addValueProviders(SEGMENT_STORE_NAME_1, dbToAdd1, cacheToAdd1, null);
-		replay(
-				bytesWrittenToDatabaseSensor,
-				bytesReadFromDatabaseSensor,
-				memtableBytesFlushedSensor,
-				memtableHitRatioSensor,
-				writeStallDurationSensor,
-				blockCacheDataHitRatioSensor,
-				blockCacheIndexHitRatioSensor,
-				blockCacheFilterHitRatioSensor,
-				bytesWrittenDuringCompactionSensor,
-				bytesReadDuringCompactionSensor,
-				numberOfOpenFilesSensor,
-				numberOfFileErrorsSensor
-		);
-
-		recorder.record(0L);
-
-		verify(
-				bytesWrittenToDatabaseSensor,
-				bytesReadFromDatabaseSensor,
-				memtableBytesFlushedSensor,
-				memtableHitRatioSensor,
-				writeStallDurationSensor,
-				blockCacheDataHitRatioSensor,
-				blockCacheIndexHitRatioSensor,
-				blockCacheFilterHitRatioSensor,
-				bytesWrittenDuringCompactionSensor,
-				bytesReadDuringCompactionSensor,
-				numberOfOpenFilesSensor,
-				numberOfFileErrorsSensor
-		);
-	}
-
-	@Test
-	public void shouldCorrectlyHandleHitRatioRecordingsWithZeroHitsAndMisses() {
-		resetToNice(statisticsToAdd1);
-		recorder.addValueProviders(SEGMENT_STORE_NAME_1, dbToAdd1, cacheToAdd1, statisticsToAdd1);
-		expect(statisticsToAdd1.getTickerCount(anyObject())).andStubReturn(0L);
-		replay(statisticsToAdd1);
-		memtableHitRatioSensor.record(0, 0L);
-		blockCacheDataHitRatioSensor.record(0, 0L);
-		blockCacheIndexHitRatioSensor.record(0, 0L);
-		blockCacheFilterHitRatioSensor.record(0, 0L);
-		replay(memtableHitRatioSensor);
-		replay(blockCacheDataHitRatioSensor);
-		replay(blockCacheIndexHitRatioSensor);
-		replay(blockCacheFilterHitRatioSensor);
-
-		recorder.record(0L);
-
-		verify(memtableHitRatioSensor);
-		verify(blockCacheDataHitRatioSensor);
-		verify(blockCacheIndexHitRatioSensor);
-		verify(blockCacheFilterHitRatioSensor);
-	}
-
-	private void setUpMetricsMock() {
-		mockStatic(RocksDBMetrics.class);
-		final RocksDBMetricContext metricsContext =
-				new RocksDBMetricContext(TASK_ID1.toString(), METRICS_SCOPE, STORE_NAME);
-		expect(RocksDBMetrics.bytesWrittenToDatabaseSensor(eq(streamsMetrics), eq(metricsContext)))
-				.andReturn(bytesWrittenToDatabaseSensor);
-		expect(RocksDBMetrics.bytesReadFromDatabaseSensor(eq(streamsMetrics), eq(metricsContext)))
-				.andReturn(bytesReadFromDatabaseSensor);
-		expect(RocksDBMetrics.memtableBytesFlushedSensor(eq(streamsMetrics), eq(metricsContext)))
-				.andReturn(memtableBytesFlushedSensor);
-		expect(RocksDBMetrics.memtableHitRatioSensor(eq(streamsMetrics), eq(metricsContext)))
-				.andReturn(memtableHitRatioSensor);
-		expect(RocksDBMetrics.writeStallDurationSensor(eq(streamsMetrics), eq(metricsContext)))
-				.andReturn(writeStallDurationSensor);
-		expect(RocksDBMetrics.blockCacheDataHitRatioSensor(eq(streamsMetrics), eq(metricsContext)))
-				.andReturn(blockCacheDataHitRatioSensor);
-		expect(RocksDBMetrics.blockCacheIndexHitRatioSensor(eq(streamsMetrics), eq(metricsContext)))
-				.andReturn(blockCacheIndexHitRatioSensor);
-		expect(RocksDBMetrics.blockCacheFilterHitRatioSensor(eq(streamsMetrics), eq(metricsContext)))
-				.andReturn(blockCacheFilterHitRatioSensor);
-		expect(RocksDBMetrics.bytesWrittenDuringCompactionSensor(eq(streamsMetrics), eq(metricsContext)))
-				.andReturn(bytesWrittenDuringCompactionSensor);
-		expect(RocksDBMetrics.bytesReadDuringCompactionSensor(eq(streamsMetrics), eq(metricsContext)))
-				.andReturn(bytesReadDuringCompactionSensor);
-		expect(RocksDBMetrics.numberOfOpenFilesSensor(eq(streamsMetrics), eq(metricsContext)))
-				.andReturn(numberOfOpenFilesSensor);
-		expect(RocksDBMetrics.numberOfFileErrorsSensor(eq(streamsMetrics), eq(metricsContext)))
-				.andReturn(numberOfFileErrorsSensor);
-		RocksDBMetrics.addNumImmutableMemTableMetric(eq(streamsMetrics), eq(metricsContext), anyObject());
-		RocksDBMetrics.addCurSizeActiveMemTable(eq(streamsMetrics), eq(metricsContext), anyObject());
-		RocksDBMetrics.addCurSizeAllMemTables(eq(streamsMetrics), eq(metricsContext), anyObject());
-		RocksDBMetrics.addSizeAllMemTables(eq(streamsMetrics), eq(metricsContext), anyObject());
-		RocksDBMetrics.addNumEntriesActiveMemTableMetric(eq(streamsMetrics), eq(metricsContext), anyObject());
-		RocksDBMetrics.addNumEntriesImmMemTablesMetric(eq(streamsMetrics), eq(metricsContext), anyObject());
-		RocksDBMetrics.addNumDeletesActiveMemTableMetric(eq(streamsMetrics), eq(metricsContext), anyObject());
-		RocksDBMetrics.addNumDeletesImmMemTablesMetric(eq(streamsMetrics), eq(metricsContext), anyObject());
-		RocksDBMetrics.addMemTableFlushPending(eq(streamsMetrics), eq(metricsContext), anyObject());
-		RocksDBMetrics.addNumRunningFlushesMetric(eq(streamsMetrics), eq(metricsContext), anyObject());
-		RocksDBMetrics.addCompactionPendingMetric(eq(streamsMetrics), eq(metricsContext), anyObject());
-		RocksDBMetrics.addNumRunningCompactionsMetric(eq(streamsMetrics), eq(metricsContext), anyObject());
-		RocksDBMetrics.addEstimatePendingCompactionBytesMetric(eq(streamsMetrics), eq(metricsContext), anyObject());
-		RocksDBMetrics.addTotalSstFilesSizeMetric(eq(streamsMetrics), eq(metricsContext), anyObject());
-		RocksDBMetrics.addLiveSstFilesSizeMetric(eq(streamsMetrics), eq(metricsContext), anyObject());
-		RocksDBMetrics.addNumLiveVersionMetric(eq(streamsMetrics), eq(metricsContext), anyObject());
-		RocksDBMetrics.addBlockCacheCapacityMetric(eq(streamsMetrics), eq(metricsContext), anyObject());
-		RocksDBMetrics.addBlockCacheUsageMetric(eq(streamsMetrics), eq(metricsContext), anyObject());
-		RocksDBMetrics.addBlockCachePinnedUsageMetric(eq(streamsMetrics), eq(metricsContext), anyObject());
-		RocksDBMetrics.addEstimateNumKeysMetric(eq(streamsMetrics), eq(metricsContext), anyObject());
-		RocksDBMetrics.addEstimateTableReadersMemMetric(eq(streamsMetrics), eq(metricsContext), anyObject());
-		RocksDBMetrics.addBackgroundErrorsMetric(eq(streamsMetrics), eq(metricsContext), anyObject());
-		replay(RocksDBMetrics.class);
-	}
-
-	private void setUpMetricsStubMock() {
-		mockStatic(RocksDBMetrics.class);
-		final RocksDBMetricContext metricsContext =
-				new RocksDBMetricContext(TASK_ID1.toString(), METRICS_SCOPE, STORE_NAME);
-		expect(RocksDBMetrics.bytesWrittenToDatabaseSensor(streamsMetrics, metricsContext))
-				.andStubReturn(bytesWrittenToDatabaseSensor);
-		expect(RocksDBMetrics.bytesReadFromDatabaseSensor(streamsMetrics, metricsContext))
-				.andStubReturn(bytesReadFromDatabaseSensor);
-		expect(RocksDBMetrics.memtableBytesFlushedSensor(streamsMetrics, metricsContext))
-				.andStubReturn(memtableBytesFlushedSensor);
-		expect(RocksDBMetrics.memtableHitRatioSensor(streamsMetrics, metricsContext))
-				.andStubReturn(memtableHitRatioSensor);
-		expect(RocksDBMetrics.writeStallDurationSensor(streamsMetrics, metricsContext))
-				.andStubReturn(writeStallDurationSensor);
-		expect(RocksDBMetrics.blockCacheDataHitRatioSensor(streamsMetrics, metricsContext))
-				.andStubReturn(blockCacheDataHitRatioSensor);
-		expect(RocksDBMetrics.blockCacheIndexHitRatioSensor(streamsMetrics, metricsContext))
-				.andStubReturn(blockCacheIndexHitRatioSensor);
-		expect(RocksDBMetrics.blockCacheFilterHitRatioSensor(streamsMetrics, metricsContext))
-				.andStubReturn(blockCacheFilterHitRatioSensor);
-		expect(RocksDBMetrics.bytesWrittenDuringCompactionSensor(streamsMetrics, metricsContext))
-				.andStubReturn(bytesWrittenDuringCompactionSensor);
-		expect(RocksDBMetrics.bytesReadDuringCompactionSensor(streamsMetrics, metricsContext))
-				.andStubReturn(bytesReadDuringCompactionSensor);
-		expect(RocksDBMetrics.numberOfOpenFilesSensor(streamsMetrics, metricsContext))
-				.andStubReturn(numberOfOpenFilesSensor);
-		expect(RocksDBMetrics.numberOfFileErrorsSensor(streamsMetrics, metricsContext))
-				.andStubReturn(numberOfFileErrorsSensor);
-		RocksDBMetrics.addNumImmutableMemTableMetric(eq(streamsMetrics), eq(metricsContext), anyObject());
-		RocksDBMetrics.addCurSizeActiveMemTable(eq(streamsMetrics), eq(metricsContext), anyObject());
-		RocksDBMetrics.addCurSizeAllMemTables(eq(streamsMetrics), eq(metricsContext), anyObject());
-		RocksDBMetrics.addSizeAllMemTables(eq(streamsMetrics), eq(metricsContext), anyObject());
-		RocksDBMetrics.addNumEntriesActiveMemTableMetric(eq(streamsMetrics), eq(metricsContext), anyObject());
-		RocksDBMetrics.addNumEntriesImmMemTablesMetric(eq(streamsMetrics), eq(metricsContext), anyObject());
-		RocksDBMetrics.addNumDeletesActiveMemTableMetric(eq(streamsMetrics), eq(metricsContext), anyObject());
-		RocksDBMetrics.addNumDeletesImmMemTablesMetric(eq(streamsMetrics), eq(metricsContext), anyObject());
-		RocksDBMetrics.addMemTableFlushPending(eq(streamsMetrics), eq(metricsContext), anyObject());
-		RocksDBMetrics.addNumRunningFlushesMetric(eq(streamsMetrics), eq(metricsContext), anyObject());
-		RocksDBMetrics.addCompactionPendingMetric(eq(streamsMetrics), eq(metricsContext), anyObject());
-		RocksDBMetrics.addNumRunningCompactionsMetric(eq(streamsMetrics), eq(metricsContext), anyObject());
-		RocksDBMetrics.addEstimatePendingCompactionBytesMetric(eq(streamsMetrics), eq(metricsContext), anyObject());
-		RocksDBMetrics.addTotalSstFilesSizeMetric(eq(streamsMetrics), eq(metricsContext), anyObject());
-		RocksDBMetrics.addLiveSstFilesSizeMetric(eq(streamsMetrics), eq(metricsContext), anyObject());
-		RocksDBMetrics.addNumLiveVersionMetric(eq(streamsMetrics), eq(metricsContext), anyObject());
-		RocksDBMetrics.addBlockCacheCapacityMetric(eq(streamsMetrics), eq(metricsContext), anyObject());
-		RocksDBMetrics.addBlockCacheUsageMetric(eq(streamsMetrics), eq(metricsContext), anyObject());
-		RocksDBMetrics.addBlockCachePinnedUsageMetric(eq(streamsMetrics), eq(metricsContext), anyObject());
-		RocksDBMetrics.addEstimateNumKeysMetric(eq(streamsMetrics), eq(metricsContext), anyObject());
-		RocksDBMetrics.addEstimateTableReadersMemMetric(eq(streamsMetrics), eq(metricsContext), anyObject());
-		RocksDBMetrics.addBackgroundErrorsMetric(eq(streamsMetrics), eq(metricsContext), anyObject());
-		replay(RocksDBMetrics.class);
-	}
-=======
     private final static String METRICS_SCOPE = "metrics-scope";
     private final static TaskId TASK_ID1 = new TaskId(0, 0);
     private final static TaskId TASK_ID2 = new TaskId(0, 1);
@@ -752,21 +152,12 @@
 
     @Test
     public void shouldThrowIfMetricRecorderIsReInitialisedWithDifferentTask() {
-        assertThrows(
-            IllegalStateException.class,
-            () -> recorder.init(streamsMetrics, TASK_ID2)
-        );
+        assertThrows(IllegalStateException.class, () -> recorder.init(streamsMetrics, TASK_ID2));
     }
 
     @Test
     public void shouldThrowIfMetricRecorderIsReInitialisedWithDifferentStreamsMetrics() {
-        assertThrows(
-            IllegalStateException.class,
-            () -> recorder.init(
-                new StreamsMetricsImpl(new Metrics(), "test-client", StreamsConfig.METRICS_LATEST, new MockTime()),
-                TASK_ID1
-            )
-        );
+        assertThrows(IllegalStateException.class, () -> recorder.init(new StreamsMetricsImpl(new Metrics(), "test-client", StreamsConfig.METRICS_LATEST, new MockTime()), TASK_ID1));
     }
 
     @Test
@@ -785,84 +176,40 @@
     public void shouldThrowIfValueProvidersForASegmentHasBeenAlreadyAdded() {
         recorder.addValueProviders(SEGMENT_STORE_NAME_1, dbToAdd1, cacheToAdd1, statisticsToAdd1);
 
-        final Throwable exception = assertThrows(
-            IllegalStateException.class,
-            () -> recorder.addValueProviders(SEGMENT_STORE_NAME_1, dbToAdd1, cacheToAdd1, statisticsToAdd2)
-        );
-        assertThat(
-            exception.getMessage(),
-            is("Value providers for store " + SEGMENT_STORE_NAME_1 + " of task " + TASK_ID1 +
-                " has been already added. This is a bug in Kafka Streams. " +
-                "Please open a bug report under https://issues.apache.org/jira/projects/KAFKA/issues")
-        );
+        final Throwable exception = assertThrows(IllegalStateException.class, () -> recorder.addValueProviders(SEGMENT_STORE_NAME_1, dbToAdd1, cacheToAdd1, statisticsToAdd2));
+        assertThat(exception.getMessage(), is("Value providers for store " + SEGMENT_STORE_NAME_1 + " of task " + TASK_ID1 + " has been already added. This is a bug in Kafka Streams. " + "Please open a bug report under https://issues.apache.org/jira/projects/KAFKA/issues"));
     }
 
     @Test
     public void shouldThrowIfStatisticsToAddIsNotNullButExistingStatisticsAreNull() {
         recorder.addValueProviders(SEGMENT_STORE_NAME_1, dbToAdd1, cacheToAdd1, null);
 
-        final Throwable exception = assertThrows(
-            IllegalStateException.class,
-            () -> recorder.addValueProviders(SEGMENT_STORE_NAME_2, dbToAdd2, cacheToAdd2, statisticsToAdd2)
-        );
-        assertThat(
-            exception.getMessage(),
-            is("Statistics for segment " + SEGMENT_STORE_NAME_2 + " of task " + TASK_ID1 +
-                " is not null although the statistics of another segment in this metrics recorder is null. " +
-                "This is a bug in Kafka Streams. " +
-                "Please open a bug report under https://issues.apache.org/jira/projects/KAFKA/issues")
-        );
+        final Throwable exception = assertThrows(IllegalStateException.class, () -> recorder.addValueProviders(SEGMENT_STORE_NAME_2, dbToAdd2, cacheToAdd2, statisticsToAdd2));
+        assertThat(exception.getMessage(), is("Statistics for segment " + SEGMENT_STORE_NAME_2 + " of task " + TASK_ID1 + " is not null although the statistics of another segment in this metrics recorder is null. " + "This is a bug in Kafka Streams. " + "Please open a bug report under https://issues.apache.org/jira/projects/KAFKA/issues"));
     }
 
     @Test
     public void shouldThrowIfStatisticsToAddIsNullButExistingStatisticsAreNotNull() {
         recorder.addValueProviders(SEGMENT_STORE_NAME_1, dbToAdd1, cacheToAdd1, statisticsToAdd1);
 
-        final Throwable exception = assertThrows(
-            IllegalStateException.class,
-            () -> recorder.addValueProviders(SEGMENT_STORE_NAME_2, dbToAdd2, cacheToAdd2, null)
-        );
-        assertThat(
-            exception.getMessage(),
-            is("Statistics for segment " + SEGMENT_STORE_NAME_2 + " of task " + TASK_ID1 +
-                " is null although the statistics of another segment in this metrics recorder is not null. " +
-                "This is a bug in Kafka Streams. " +
-                "Please open a bug report under https://issues.apache.org/jira/projects/KAFKA/issues")
-        );
+        final Throwable exception = assertThrows(IllegalStateException.class, () -> recorder.addValueProviders(SEGMENT_STORE_NAME_2, dbToAdd2, cacheToAdd2, null));
+        assertThat(exception.getMessage(), is("Statistics for segment " + SEGMENT_STORE_NAME_2 + " of task " + TASK_ID1 + " is null although the statistics of another segment in this metrics recorder is not null. " + "This is a bug in Kafka Streams. " + "Please open a bug report under https://issues.apache.org/jira/projects/KAFKA/issues"));
     }
 
     @Test
     public void shouldThrowIfCacheToAddIsNullButExistingCacheIsNotNull() {
         recorder.addValueProviders(SEGMENT_STORE_NAME_1, dbToAdd1, null, statisticsToAdd1);
 
-        final Throwable exception = assertThrows(
-            IllegalStateException.class,
-            () -> recorder.addValueProviders(SEGMENT_STORE_NAME_2, dbToAdd2, cacheToAdd1, statisticsToAdd1)
-        );
-        assertThat(
-            exception.getMessage(),
-            is("Cache for segment " + SEGMENT_STORE_NAME_2 + " of task " + TASK_ID1 +
-                " is not null although the cache of another segment in this metrics recorder is null. " +
-                "This is a bug in Kafka Streams. " +
-                "Please open a bug report under https://issues.apache.org/jira/projects/KAFKA/issues")
-        );
+        final Throwable exception = assertThrows(IllegalStateException.class, () -> recorder.addValueProviders(SEGMENT_STORE_NAME_2, dbToAdd2, cacheToAdd1, statisticsToAdd1));
+        assertThat(exception.getMessage(), is("Cache for segment " + SEGMENT_STORE_NAME_2 + " of task " + TASK_ID1 + " is not null although the cache of another segment in this metrics recorder is null. " + "This is a bug in Kafka Streams. " + "Please open a bug report under https://issues.apache.org/jira/projects/KAFKA/issues"));
     }
 
     @Test
     public void shouldThrowIfCacheToAddIsNotNullButExistingCacheIsNull() {
         recorder.addValueProviders(SEGMENT_STORE_NAME_1, dbToAdd1, cacheToAdd1, statisticsToAdd1);
 
-        final Throwable exception = assertThrows(
-            IllegalStateException.class,
-            () -> recorder.addValueProviders(SEGMENT_STORE_NAME_2, dbToAdd2, null, statisticsToAdd2)
-        );
-        assertThat(
-            exception.getMessage(),
-            is("Cache for segment " + SEGMENT_STORE_NAME_2 + " of task " + TASK_ID1 +
-                " is null although the cache of another segment in this metrics recorder is not null. " +
-                "This is a bug in Kafka Streams. " +
-                "Please open a bug report under https://issues.apache.org/jira/projects/KAFKA/issues")
-        );
+        final Throwable exception = assertThrows(IllegalStateException.class, () -> recorder.addValueProviders(SEGMENT_STORE_NAME_2, dbToAdd2, null, statisticsToAdd2));
+        assertThat(exception.getMessage(), is("Cache for segment " + SEGMENT_STORE_NAME_2 + " of task " + TASK_ID1 + " is null although the cache of another segment in this metrics recorder is not null. " + "This is a bug in Kafka Streams. " + "Please open a bug report under https://issues.apache.org/jira/projects/KAFKA/issues"));
     }
 
     @Test
@@ -870,16 +217,8 @@
         recorder.addValueProviders(SEGMENT_STORE_NAME_1, dbToAdd1, cacheToAdd1, statisticsToAdd1);
         recorder.addValueProviders(SEGMENT_STORE_NAME_2, dbToAdd2, cacheToAdd1, statisticsToAdd2);
 
-        final Throwable exception = assertThrows(
-            IllegalStateException.class,
-            () -> recorder.addValueProviders(SEGMENT_STORE_NAME_3, dbToAdd3, cacheToAdd2, statisticsToAdd3)
-        );
-        assertThat(
-            exception.getMessage(),
-            is("Caches for store " + STORE_NAME + " of task " + TASK_ID1 +
-                " are either not all distinct or do not all refer to the same cache. This is a bug in Kafka Streams. " +
-                "Please open a bug report under https://issues.apache.org/jira/projects/KAFKA/issues")
-        );
+        final Throwable exception = assertThrows(IllegalStateException.class, () -> recorder.addValueProviders(SEGMENT_STORE_NAME_3, dbToAdd3, cacheToAdd2, statisticsToAdd3));
+        assertThat(exception.getMessage(), is("Caches for store " + STORE_NAME + " of task " + TASK_ID1 + " are either not all distinct or do not all refer to the same cache. This is a bug in Kafka Streams. " + "Please open a bug report under https://issues.apache.org/jira/projects/KAFKA/issues"));
     }
 
     @Test
@@ -887,32 +226,16 @@
         recorder.addValueProviders(SEGMENT_STORE_NAME_1, dbToAdd1, cacheToAdd1, statisticsToAdd1);
         recorder.addValueProviders(SEGMENT_STORE_NAME_2, dbToAdd2, cacheToAdd2, statisticsToAdd2);
 
-        final Throwable exception = assertThrows(
-            IllegalStateException.class,
-            () -> recorder.addValueProviders(SEGMENT_STORE_NAME_3, dbToAdd3, cacheToAdd1, statisticsToAdd3)
-        );
-        assertThat(
-            exception.getMessage(),
-            is("Caches for store " + STORE_NAME + " of task " + TASK_ID1 +
-                " are either not all distinct or do not all refer to the same cache. This is a bug in Kafka Streams. " +
-                "Please open a bug report under https://issues.apache.org/jira/projects/KAFKA/issues")
-        );
+        final Throwable exception = assertThrows(IllegalStateException.class, () -> recorder.addValueProviders(SEGMENT_STORE_NAME_3, dbToAdd3, cacheToAdd1, statisticsToAdd3));
+        assertThat(exception.getMessage(), is("Caches for store " + STORE_NAME + " of task " + TASK_ID1 + " are either not all distinct or do not all refer to the same cache. This is a bug in Kafka Streams. " + "Please open a bug report under https://issues.apache.org/jira/projects/KAFKA/issues"));
     }
 
     @Test
     public void shouldThrowIfDbToAddWasAlreadyAddedForOtherSegment() {
         recorder.addValueProviders(SEGMENT_STORE_NAME_1, dbToAdd1, cacheToAdd1, statisticsToAdd1);
 
-        final Throwable exception = assertThrows(
-            IllegalStateException.class,
-            () -> recorder.addValueProviders(SEGMENT_STORE_NAME_2, dbToAdd1, cacheToAdd2, statisticsToAdd2)
-        );
-        assertThat(
-            exception.getMessage(),
-            is("DB instance for store " + SEGMENT_STORE_NAME_2 + " of task " + TASK_ID1 +
-                " was already added for another segment as a value provider. This is a bug in Kafka Streams. " +
-                "Please open a bug report under https://issues.apache.org/jira/projects/KAFKA/issues")
-        );
+        final Throwable exception = assertThrows(IllegalStateException.class, () -> recorder.addValueProviders(SEGMENT_STORE_NAME_2, dbToAdd1, cacheToAdd2, statisticsToAdd2));
+        assertThat(exception.getMessage(), is("DB instance for store " + SEGMENT_STORE_NAME_2 + " of task " + TASK_ID1 + " was already added for another segment as a value provider. This is a bug in Kafka Streams. " + "Please open a bug report under https://issues.apache.org/jira/projects/KAFKA/issues"));
     }
 
     @Test
@@ -966,10 +289,7 @@
     public void shouldThrowIfValueProvidersToRemoveNotFound() {
         recorder.addValueProviders(SEGMENT_STORE_NAME_1, dbToAdd1, cacheToAdd1, statisticsToAdd1);
 
-        assertThrows(
-            IllegalStateException.class,
-            () -> recorder.removeValueProviders(SEGMENT_STORE_NAME_2)
-        );
+        assertThrows(IllegalStateException.class, () -> recorder.removeValueProviders(SEGMENT_STORE_NAME_2));
     }
 
     @Test
@@ -1084,26 +404,7 @@
 
         recorder.record(0L);
 
-        verifyNoInteractions(
-            bytesWrittenToDatabaseSensor,
-            bytesReadFromDatabaseSensor,
-            memtableBytesFlushedSensor,
-            memtableHitRatioSensor,
-            memtableAvgFlushTimeSensor,
-            memtableMinFlushTimeSensor,
-            memtableMaxFlushTimeSensor,
-            writeStallDurationSensor,
-            blockCacheDataHitRatioSensor,
-            blockCacheIndexHitRatioSensor,
-            blockCacheFilterHitRatioSensor,
-            bytesWrittenDuringCompactionSensor,
-            bytesReadDuringCompactionSensor,
-            compactionTimeAvgSensor,
-            compactionTimeMinSensor,
-            compactionTimeMaxSensor,
-            numberOfOpenFilesSensor,
-            numberOfFileErrorsSensor
-        );
+        verifyNoInteractions(bytesWrittenToDatabaseSensor, bytesReadFromDatabaseSensor, memtableBytesFlushedSensor, memtableHitRatioSensor, memtableAvgFlushTimeSensor, memtableMinFlushTimeSensor, memtableMaxFlushTimeSensor, writeStallDurationSensor, blockCacheDataHitRatioSensor, blockCacheIndexHitRatioSensor, blockCacheFilterHitRatioSensor, bytesWrittenDuringCompactionSensor, bytesReadDuringCompactionSensor, compactionTimeAvgSensor, compactionTimeMinSensor, compactionTimeMaxSensor, numberOfOpenFilesSensor, numberOfFileErrorsSensor);
     }
 
     @Test
@@ -1135,42 +436,23 @@
 
     private void setUpMetricsMock() {
         dbMetrics = mockStatic(RocksDBMetrics.class);
-        dbMetrics.when(() -> RocksDBMetrics.bytesWrittenToDatabaseSensor(streamsMetrics, metricsContext))
-            .thenReturn(bytesWrittenToDatabaseSensor);
-        dbMetrics.when(() -> RocksDBMetrics.bytesReadFromDatabaseSensor(streamsMetrics, metricsContext))
-            .thenReturn(bytesReadFromDatabaseSensor);
-        dbMetrics.when(() -> RocksDBMetrics.memtableBytesFlushedSensor(streamsMetrics, metricsContext))
-            .thenReturn(memtableBytesFlushedSensor);
-        dbMetrics.when(() -> RocksDBMetrics.memtableHitRatioSensor(streamsMetrics, metricsContext))
-            .thenReturn(memtableHitRatioSensor);
-        dbMetrics.when(() -> RocksDBMetrics.memtableAvgFlushTimeSensor(streamsMetrics, metricsContext))
-            .thenReturn(memtableAvgFlushTimeSensor);
-        dbMetrics.when(() -> RocksDBMetrics.memtableMinFlushTimeSensor(streamsMetrics, metricsContext))
-            .thenReturn(memtableMinFlushTimeSensor);
-        dbMetrics.when(() -> RocksDBMetrics.memtableMaxFlushTimeSensor(streamsMetrics, metricsContext))
-            .thenReturn(memtableMaxFlushTimeSensor);
-        dbMetrics.when(() -> RocksDBMetrics.writeStallDurationSensor(streamsMetrics, metricsContext))
-            .thenReturn(writeStallDurationSensor);
-        dbMetrics.when(() -> RocksDBMetrics.blockCacheDataHitRatioSensor(streamsMetrics, metricsContext))
-            .thenReturn(blockCacheDataHitRatioSensor);
-        dbMetrics.when(() -> RocksDBMetrics.blockCacheIndexHitRatioSensor(streamsMetrics, metricsContext))
-            .thenReturn(blockCacheIndexHitRatioSensor);
-        dbMetrics.when(() -> RocksDBMetrics.blockCacheFilterHitRatioSensor(streamsMetrics, metricsContext))
-            .thenReturn(blockCacheFilterHitRatioSensor);
-        dbMetrics.when(() -> RocksDBMetrics.bytesWrittenDuringCompactionSensor(streamsMetrics, metricsContext))
-            .thenReturn(bytesWrittenDuringCompactionSensor);
-        dbMetrics.when(() -> RocksDBMetrics.bytesReadDuringCompactionSensor(streamsMetrics, metricsContext))
-            .thenReturn(bytesReadDuringCompactionSensor);
-        dbMetrics.when(() -> RocksDBMetrics.compactionTimeAvgSensor(streamsMetrics, metricsContext))
-            .thenReturn(compactionTimeAvgSensor);
-        dbMetrics.when(() -> RocksDBMetrics.compactionTimeMinSensor(streamsMetrics, metricsContext))
-            .thenReturn(compactionTimeMinSensor);
-        dbMetrics.when(() -> RocksDBMetrics.compactionTimeMaxSensor(streamsMetrics, metricsContext))
-            .thenReturn(compactionTimeMaxSensor);
-        dbMetrics.when(() -> RocksDBMetrics.numberOfOpenFilesSensor(streamsMetrics, metricsContext))
-            .thenReturn(numberOfOpenFilesSensor);
-        dbMetrics.when(() -> RocksDBMetrics.numberOfFileErrorsSensor(streamsMetrics, metricsContext))
-            .thenReturn(numberOfFileErrorsSensor);
-    }
->>>>>>> 15418db6
+        dbMetrics.when(() -> RocksDBMetrics.bytesWrittenToDatabaseSensor(streamsMetrics, metricsContext)).thenReturn(bytesWrittenToDatabaseSensor);
+        dbMetrics.when(() -> RocksDBMetrics.bytesReadFromDatabaseSensor(streamsMetrics, metricsContext)).thenReturn(bytesReadFromDatabaseSensor);
+        dbMetrics.when(() -> RocksDBMetrics.memtableBytesFlushedSensor(streamsMetrics, metricsContext)).thenReturn(memtableBytesFlushedSensor);
+        dbMetrics.when(() -> RocksDBMetrics.memtableHitRatioSensor(streamsMetrics, metricsContext)).thenReturn(memtableHitRatioSensor);
+        dbMetrics.when(() -> RocksDBMetrics.memtableAvgFlushTimeSensor(streamsMetrics, metricsContext)).thenReturn(memtableAvgFlushTimeSensor);
+        dbMetrics.when(() -> RocksDBMetrics.memtableMinFlushTimeSensor(streamsMetrics, metricsContext)).thenReturn(memtableMinFlushTimeSensor);
+        dbMetrics.when(() -> RocksDBMetrics.memtableMaxFlushTimeSensor(streamsMetrics, metricsContext)).thenReturn(memtableMaxFlushTimeSensor);
+        dbMetrics.when(() -> RocksDBMetrics.writeStallDurationSensor(streamsMetrics, metricsContext)).thenReturn(writeStallDurationSensor);
+        dbMetrics.when(() -> RocksDBMetrics.blockCacheDataHitRatioSensor(streamsMetrics, metricsContext)).thenReturn(blockCacheDataHitRatioSensor);
+        dbMetrics.when(() -> RocksDBMetrics.blockCacheIndexHitRatioSensor(streamsMetrics, metricsContext)).thenReturn(blockCacheIndexHitRatioSensor);
+        dbMetrics.when(() -> RocksDBMetrics.blockCacheFilterHitRatioSensor(streamsMetrics, metricsContext)).thenReturn(blockCacheFilterHitRatioSensor);
+        dbMetrics.when(() -> RocksDBMetrics.bytesWrittenDuringCompactionSensor(streamsMetrics, metricsContext)).thenReturn(bytesWrittenDuringCompactionSensor);
+        dbMetrics.when(() -> RocksDBMetrics.bytesReadDuringCompactionSensor(streamsMetrics, metricsContext)).thenReturn(bytesReadDuringCompactionSensor);
+        dbMetrics.when(() -> RocksDBMetrics.compactionTimeAvgSensor(streamsMetrics, metricsContext)).thenReturn(compactionTimeAvgSensor);
+        dbMetrics.when(() -> RocksDBMetrics.compactionTimeMinSensor(streamsMetrics, metricsContext)).thenReturn(compactionTimeMinSensor);
+        dbMetrics.when(() -> RocksDBMetrics.compactionTimeMaxSensor(streamsMetrics, metricsContext)).thenReturn(compactionTimeMaxSensor);
+        dbMetrics.when(() -> RocksDBMetrics.numberOfOpenFilesSensor(streamsMetrics, metricsContext)).thenReturn(numberOfOpenFilesSensor);
+        dbMetrics.when(() -> RocksDBMetrics.numberOfFileErrorsSensor(streamsMetrics, metricsContext)).thenReturn(numberOfFileErrorsSensor);
+    }
 }