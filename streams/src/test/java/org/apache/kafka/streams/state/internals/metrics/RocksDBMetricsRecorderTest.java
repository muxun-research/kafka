--- conflicted
+++ resolved
@@ -33,15 +33,16 @@
 import org.mockito.junit.jupiter.MockitoExtension;
 import org.mockito.junit.jupiter.MockitoSettings;
 import org.mockito.quality.Strictness;
-import org.rocksdb.*;
+import org.rocksdb.Cache;
+import org.rocksdb.HistogramData;
+import org.rocksdb.HistogramType;
+import org.rocksdb.RocksDB;
+import org.rocksdb.Statistics;
+import org.rocksdb.StatsLevel;
+import org.rocksdb.TickerType;
 
 import static org.hamcrest.CoreMatchers.is;
 import static org.hamcrest.MatcherAssert.assertThat;
-<<<<<<< HEAD
-import static org.junit.Assert.assertThrows;
-import static org.mockito.ArgumentMatchers.*;
-import static org.mockito.Mockito.*;
-=======
 import static org.junit.jupiter.api.Assertions.assertThrows;
 import static org.mockito.ArgumentMatchers.any;
 import static org.mockito.ArgumentMatchers.eq;
@@ -54,7 +55,6 @@
 import static org.mockito.Mockito.verifyNoInteractions;
 import static org.mockito.Mockito.verifyNoMoreInteractions;
 import static org.mockito.Mockito.when;
->>>>>>> 9494bebe
 
 @ExtendWith(MockitoExtension.class)
 @MockitoSettings(strictness = Strictness.STRICT_STUBS)
@@ -167,7 +167,10 @@
 
     @Test
     public void shouldThrowIfMetricRecorderIsReInitialisedWithDifferentTask() {
-        assertThrows(IllegalStateException.class, () -> recorder.init(streamsMetrics, TASK_ID2));
+        assertThrows(
+            IllegalStateException.class,
+            () -> recorder.init(streamsMetrics, TASK_ID2)
+        );
     }
 
     @Test
@@ -188,9 +191,6 @@
 
     @Test
     public void shouldThrowIfMetricRecorderIsReInitialisedWithDifferentStreamsMetrics() {
-<<<<<<< HEAD
-        assertThrows(IllegalStateException.class, () -> recorder.init(new StreamsMetricsImpl(new Metrics(), "test-client", StreamsConfig.METRICS_LATEST, new MockTime()), TASK_ID1));
-=======
         assertThrows(
             IllegalStateException.class,
             () -> recorder.init(
@@ -198,7 +198,6 @@
                 TASK_ID1
             )
         );
->>>>>>> 9494bebe
     }
 
     @Test
@@ -217,40 +216,84 @@
     public void shouldThrowIfValueProvidersForASegmentHasBeenAlreadyAdded() {
         recorder.addValueProviders(SEGMENT_STORE_NAME_1, dbToAdd1, cacheToAdd1, statisticsToAdd1);
 
-        final Throwable exception = assertThrows(IllegalStateException.class, () -> recorder.addValueProviders(SEGMENT_STORE_NAME_1, dbToAdd1, cacheToAdd1, statisticsToAdd2));
-        assertThat(exception.getMessage(), is("Value providers for store " + SEGMENT_STORE_NAME_1 + " of task " + TASK_ID1 + " has been already added. This is a bug in Kafka Streams. " + "Please open a bug report under https://issues.apache.org/jira/projects/KAFKA/issues"));
+        final Throwable exception = assertThrows(
+            IllegalStateException.class,
+            () -> recorder.addValueProviders(SEGMENT_STORE_NAME_1, dbToAdd1, cacheToAdd1, statisticsToAdd2)
+        );
+        assertThat(
+            exception.getMessage(),
+            is("Value providers for store " + SEGMENT_STORE_NAME_1 + " of task " + TASK_ID1 +
+                " has been already added. This is a bug in Kafka Streams. " +
+                "Please open a bug report under https://issues.apache.org/jira/projects/KAFKA/issues")
+        );
     }
 
     @Test
     public void shouldThrowIfStatisticsToAddIsNotNullButExistingStatisticsAreNull() {
         recorder.addValueProviders(SEGMENT_STORE_NAME_1, dbToAdd1, cacheToAdd1, null);
 
-        final Throwable exception = assertThrows(IllegalStateException.class, () -> recorder.addValueProviders(SEGMENT_STORE_NAME_2, dbToAdd2, cacheToAdd2, statisticsToAdd2));
-        assertThat(exception.getMessage(), is("Statistics for segment " + SEGMENT_STORE_NAME_2 + " of task " + TASK_ID1 + " is not null although the statistics of another segment in this metrics recorder is null. " + "This is a bug in Kafka Streams. " + "Please open a bug report under https://issues.apache.org/jira/projects/KAFKA/issues"));
+        final Throwable exception = assertThrows(
+            IllegalStateException.class,
+            () -> recorder.addValueProviders(SEGMENT_STORE_NAME_2, dbToAdd2, cacheToAdd2, statisticsToAdd2)
+        );
+        assertThat(
+            exception.getMessage(),
+            is("Statistics for segment " + SEGMENT_STORE_NAME_2 + " of task " + TASK_ID1 +
+                " is not null although the statistics of another segment in this metrics recorder is null. " +
+                "This is a bug in Kafka Streams. " +
+                "Please open a bug report under https://issues.apache.org/jira/projects/KAFKA/issues")
+        );
     }
 
     @Test
     public void shouldThrowIfStatisticsToAddIsNullButExistingStatisticsAreNotNull() {
         recorder.addValueProviders(SEGMENT_STORE_NAME_1, dbToAdd1, cacheToAdd1, statisticsToAdd1);
 
-        final Throwable exception = assertThrows(IllegalStateException.class, () -> recorder.addValueProviders(SEGMENT_STORE_NAME_2, dbToAdd2, cacheToAdd2, null));
-        assertThat(exception.getMessage(), is("Statistics for segment " + SEGMENT_STORE_NAME_2 + " of task " + TASK_ID1 + " is null although the statistics of another segment in this metrics recorder is not null. " + "This is a bug in Kafka Streams. " + "Please open a bug report under https://issues.apache.org/jira/projects/KAFKA/issues"));
+        final Throwable exception = assertThrows(
+            IllegalStateException.class,
+            () -> recorder.addValueProviders(SEGMENT_STORE_NAME_2, dbToAdd2, cacheToAdd2, null)
+        );
+        assertThat(
+            exception.getMessage(),
+            is("Statistics for segment " + SEGMENT_STORE_NAME_2 + " of task " + TASK_ID1 +
+                " is null although the statistics of another segment in this metrics recorder is not null. " +
+                "This is a bug in Kafka Streams. " +
+                "Please open a bug report under https://issues.apache.org/jira/projects/KAFKA/issues")
+        );
     }
 
     @Test
     public void shouldThrowIfCacheToAddIsNullButExistingCacheIsNotNull() {
         recorder.addValueProviders(SEGMENT_STORE_NAME_1, dbToAdd1, null, statisticsToAdd1);
 
-        final Throwable exception = assertThrows(IllegalStateException.class, () -> recorder.addValueProviders(SEGMENT_STORE_NAME_2, dbToAdd2, cacheToAdd1, statisticsToAdd1));
-        assertThat(exception.getMessage(), is("Cache for segment " + SEGMENT_STORE_NAME_2 + " of task " + TASK_ID1 + " is not null although the cache of another segment in this metrics recorder is null. " + "This is a bug in Kafka Streams. " + "Please open a bug report under https://issues.apache.org/jira/projects/KAFKA/issues"));
+        final Throwable exception = assertThrows(
+            IllegalStateException.class,
+            () -> recorder.addValueProviders(SEGMENT_STORE_NAME_2, dbToAdd2, cacheToAdd1, statisticsToAdd1)
+        );
+        assertThat(
+            exception.getMessage(),
+            is("Cache for segment " + SEGMENT_STORE_NAME_2 + " of task " + TASK_ID1 +
+                " is not null although the cache of another segment in this metrics recorder is null. " +
+                "This is a bug in Kafka Streams. " +
+                "Please open a bug report under https://issues.apache.org/jira/projects/KAFKA/issues")
+        );
     }
 
     @Test
     public void shouldThrowIfCacheToAddIsNotNullButExistingCacheIsNull() {
         recorder.addValueProviders(SEGMENT_STORE_NAME_1, dbToAdd1, cacheToAdd1, statisticsToAdd1);
 
-        final Throwable exception = assertThrows(IllegalStateException.class, () -> recorder.addValueProviders(SEGMENT_STORE_NAME_2, dbToAdd2, null, statisticsToAdd2));
-        assertThat(exception.getMessage(), is("Cache for segment " + SEGMENT_STORE_NAME_2 + " of task " + TASK_ID1 + " is null although the cache of another segment in this metrics recorder is not null. " + "This is a bug in Kafka Streams. " + "Please open a bug report under https://issues.apache.org/jira/projects/KAFKA/issues"));
+        final Throwable exception = assertThrows(
+            IllegalStateException.class,
+            () -> recorder.addValueProviders(SEGMENT_STORE_NAME_2, dbToAdd2, null, statisticsToAdd2)
+        );
+        assertThat(
+            exception.getMessage(),
+            is("Cache for segment " + SEGMENT_STORE_NAME_2 + " of task " + TASK_ID1 +
+                " is null although the cache of another segment in this metrics recorder is not null. " +
+                "This is a bug in Kafka Streams. " +
+                "Please open a bug report under https://issues.apache.org/jira/projects/KAFKA/issues")
+        );
     }
 
     @Test
@@ -258,8 +301,16 @@
         recorder.addValueProviders(SEGMENT_STORE_NAME_1, dbToAdd1, cacheToAdd1, statisticsToAdd1);
         recorder.addValueProviders(SEGMENT_STORE_NAME_2, dbToAdd2, cacheToAdd1, statisticsToAdd2);
 
-        final Throwable exception = assertThrows(IllegalStateException.class, () -> recorder.addValueProviders(SEGMENT_STORE_NAME_3, dbToAdd3, cacheToAdd2, statisticsToAdd3));
-        assertThat(exception.getMessage(), is("Caches for store " + STORE_NAME + " of task " + TASK_ID1 + " are either not all distinct or do not all refer to the same cache. This is a bug in Kafka Streams. " + "Please open a bug report under https://issues.apache.org/jira/projects/KAFKA/issues"));
+        final Throwable exception = assertThrows(
+            IllegalStateException.class,
+            () -> recorder.addValueProviders(SEGMENT_STORE_NAME_3, dbToAdd3, cacheToAdd2, statisticsToAdd3)
+        );
+        assertThat(
+            exception.getMessage(),
+            is("Caches for store " + STORE_NAME + " of task " + TASK_ID1 +
+                " are either not all distinct or do not all refer to the same cache. This is a bug in Kafka Streams. " +
+                "Please open a bug report under https://issues.apache.org/jira/projects/KAFKA/issues")
+        );
     }
 
     @Test
@@ -267,16 +318,32 @@
         recorder.addValueProviders(SEGMENT_STORE_NAME_1, dbToAdd1, cacheToAdd1, statisticsToAdd1);
         recorder.addValueProviders(SEGMENT_STORE_NAME_2, dbToAdd2, cacheToAdd2, statisticsToAdd2);
 
-        final Throwable exception = assertThrows(IllegalStateException.class, () -> recorder.addValueProviders(SEGMENT_STORE_NAME_3, dbToAdd3, cacheToAdd1, statisticsToAdd3));
-        assertThat(exception.getMessage(), is("Caches for store " + STORE_NAME + " of task " + TASK_ID1 + " are either not all distinct or do not all refer to the same cache. This is a bug in Kafka Streams. " + "Please open a bug report under https://issues.apache.org/jira/projects/KAFKA/issues"));
+        final Throwable exception = assertThrows(
+            IllegalStateException.class,
+            () -> recorder.addValueProviders(SEGMENT_STORE_NAME_3, dbToAdd3, cacheToAdd1, statisticsToAdd3)
+        );
+        assertThat(
+            exception.getMessage(),
+            is("Caches for store " + STORE_NAME + " of task " + TASK_ID1 +
+                " are either not all distinct or do not all refer to the same cache. This is a bug in Kafka Streams. " +
+                "Please open a bug report under https://issues.apache.org/jira/projects/KAFKA/issues")
+        );
     }
 
     @Test
     public void shouldThrowIfDbToAddWasAlreadyAddedForOtherSegment() {
         recorder.addValueProviders(SEGMENT_STORE_NAME_1, dbToAdd1, cacheToAdd1, statisticsToAdd1);
 
-        final Throwable exception = assertThrows(IllegalStateException.class, () -> recorder.addValueProviders(SEGMENT_STORE_NAME_2, dbToAdd1, cacheToAdd2, statisticsToAdd2));
-        assertThat(exception.getMessage(), is("DB instance for store " + SEGMENT_STORE_NAME_2 + " of task " + TASK_ID1 + " was already added for another segment as a value provider. This is a bug in Kafka Streams. " + "Please open a bug report under https://issues.apache.org/jira/projects/KAFKA/issues"));
+        final Throwable exception = assertThrows(
+            IllegalStateException.class,
+            () -> recorder.addValueProviders(SEGMENT_STORE_NAME_2, dbToAdd1, cacheToAdd2, statisticsToAdd2)
+        );
+        assertThat(
+            exception.getMessage(),
+            is("DB instance for store " + SEGMENT_STORE_NAME_2 + " of task " + TASK_ID1 +
+                " was already added for another segment as a value provider. This is a bug in Kafka Streams. " +
+                "Please open a bug report under https://issues.apache.org/jira/projects/KAFKA/issues")
+        );
     }
 
     @Test
@@ -330,7 +397,10 @@
     public void shouldThrowIfValueProvidersToRemoveNotFound() {
         recorder.addValueProviders(SEGMENT_STORE_NAME_1, dbToAdd1, cacheToAdd1, statisticsToAdd1);
 
-        assertThrows(IllegalStateException.class, () -> recorder.removeValueProviders(SEGMENT_STORE_NAME_2));
+        assertThrows(
+            IllegalStateException.class,
+            () -> recorder.removeValueProviders(SEGMENT_STORE_NAME_2)
+        );
     }
 
     @Test
@@ -443,7 +513,26 @@
 
         recorder.record(0L);
 
-        verifyNoInteractions(bytesWrittenToDatabaseSensor, bytesReadFromDatabaseSensor, memtableBytesFlushedSensor, memtableHitRatioSensor, memtableAvgFlushTimeSensor, memtableMinFlushTimeSensor, memtableMaxFlushTimeSensor, writeStallDurationSensor, blockCacheDataHitRatioSensor, blockCacheIndexHitRatioSensor, blockCacheFilterHitRatioSensor, bytesWrittenDuringCompactionSensor, bytesReadDuringCompactionSensor, compactionTimeAvgSensor, compactionTimeMinSensor, compactionTimeMaxSensor, numberOfOpenFilesSensor, numberOfFileErrorsSensor);
+        verifyNoInteractions(
+            bytesWrittenToDatabaseSensor,
+            bytesReadFromDatabaseSensor,
+            memtableBytesFlushedSensor,
+            memtableHitRatioSensor,
+            memtableAvgFlushTimeSensor,
+            memtableMinFlushTimeSensor,
+            memtableMaxFlushTimeSensor,
+            writeStallDurationSensor,
+            blockCacheDataHitRatioSensor,
+            blockCacheIndexHitRatioSensor,
+            blockCacheFilterHitRatioSensor,
+            bytesWrittenDuringCompactionSensor,
+            bytesReadDuringCompactionSensor,
+            compactionTimeAvgSensor,
+            compactionTimeMinSensor,
+            compactionTimeMaxSensor,
+            numberOfOpenFilesSensor,
+            numberOfFileErrorsSensor
+        );
     }
 
     @Test
@@ -475,23 +564,41 @@
 
     private void setUpMetricsMock() {
         dbMetrics = mockStatic(RocksDBMetrics.class);
-        dbMetrics.when(() -> RocksDBMetrics.bytesWrittenToDatabaseSensor(streamsMetrics, metricsContext)).thenReturn(bytesWrittenToDatabaseSensor);
-        dbMetrics.when(() -> RocksDBMetrics.bytesReadFromDatabaseSensor(streamsMetrics, metricsContext)).thenReturn(bytesReadFromDatabaseSensor);
-        dbMetrics.when(() -> RocksDBMetrics.memtableBytesFlushedSensor(streamsMetrics, metricsContext)).thenReturn(memtableBytesFlushedSensor);
-        dbMetrics.when(() -> RocksDBMetrics.memtableHitRatioSensor(streamsMetrics, metricsContext)).thenReturn(memtableHitRatioSensor);
-        dbMetrics.when(() -> RocksDBMetrics.memtableAvgFlushTimeSensor(streamsMetrics, metricsContext)).thenReturn(memtableAvgFlushTimeSensor);
-        dbMetrics.when(() -> RocksDBMetrics.memtableMinFlushTimeSensor(streamsMetrics, metricsContext)).thenReturn(memtableMinFlushTimeSensor);
-        dbMetrics.when(() -> RocksDBMetrics.memtableMaxFlushTimeSensor(streamsMetrics, metricsContext)).thenReturn(memtableMaxFlushTimeSensor);
-        dbMetrics.when(() -> RocksDBMetrics.writeStallDurationSensor(streamsMetrics, metricsContext)).thenReturn(writeStallDurationSensor);
-        dbMetrics.when(() -> RocksDBMetrics.blockCacheDataHitRatioSensor(streamsMetrics, metricsContext)).thenReturn(blockCacheDataHitRatioSensor);
-        dbMetrics.when(() -> RocksDBMetrics.blockCacheIndexHitRatioSensor(streamsMetrics, metricsContext)).thenReturn(blockCacheIndexHitRatioSensor);
-        dbMetrics.when(() -> RocksDBMetrics.blockCacheFilterHitRatioSensor(streamsMetrics, metricsContext)).thenReturn(blockCacheFilterHitRatioSensor);
-        dbMetrics.when(() -> RocksDBMetrics.bytesWrittenDuringCompactionSensor(streamsMetrics, metricsContext)).thenReturn(bytesWrittenDuringCompactionSensor);
-        dbMetrics.when(() -> RocksDBMetrics.bytesReadDuringCompactionSensor(streamsMetrics, metricsContext)).thenReturn(bytesReadDuringCompactionSensor);
-        dbMetrics.when(() -> RocksDBMetrics.compactionTimeAvgSensor(streamsMetrics, metricsContext)).thenReturn(compactionTimeAvgSensor);
-        dbMetrics.when(() -> RocksDBMetrics.compactionTimeMinSensor(streamsMetrics, metricsContext)).thenReturn(compactionTimeMinSensor);
-        dbMetrics.when(() -> RocksDBMetrics.compactionTimeMaxSensor(streamsMetrics, metricsContext)).thenReturn(compactionTimeMaxSensor);
-        dbMetrics.when(() -> RocksDBMetrics.numberOfOpenFilesSensor(streamsMetrics, metricsContext)).thenReturn(numberOfOpenFilesSensor);
-        dbMetrics.when(() -> RocksDBMetrics.numberOfFileErrorsSensor(streamsMetrics, metricsContext)).thenReturn(numberOfFileErrorsSensor);
+        dbMetrics.when(() -> RocksDBMetrics.bytesWrittenToDatabaseSensor(streamsMetrics, metricsContext))
+            .thenReturn(bytesWrittenToDatabaseSensor);
+        dbMetrics.when(() -> RocksDBMetrics.bytesReadFromDatabaseSensor(streamsMetrics, metricsContext))
+            .thenReturn(bytesReadFromDatabaseSensor);
+        dbMetrics.when(() -> RocksDBMetrics.memtableBytesFlushedSensor(streamsMetrics, metricsContext))
+            .thenReturn(memtableBytesFlushedSensor);
+        dbMetrics.when(() -> RocksDBMetrics.memtableHitRatioSensor(streamsMetrics, metricsContext))
+            .thenReturn(memtableHitRatioSensor);
+        dbMetrics.when(() -> RocksDBMetrics.memtableAvgFlushTimeSensor(streamsMetrics, metricsContext))
+            .thenReturn(memtableAvgFlushTimeSensor);
+        dbMetrics.when(() -> RocksDBMetrics.memtableMinFlushTimeSensor(streamsMetrics, metricsContext))
+            .thenReturn(memtableMinFlushTimeSensor);
+        dbMetrics.when(() -> RocksDBMetrics.memtableMaxFlushTimeSensor(streamsMetrics, metricsContext))
+            .thenReturn(memtableMaxFlushTimeSensor);
+        dbMetrics.when(() -> RocksDBMetrics.writeStallDurationSensor(streamsMetrics, metricsContext))
+            .thenReturn(writeStallDurationSensor);
+        dbMetrics.when(() -> RocksDBMetrics.blockCacheDataHitRatioSensor(streamsMetrics, metricsContext))
+            .thenReturn(blockCacheDataHitRatioSensor);
+        dbMetrics.when(() -> RocksDBMetrics.blockCacheIndexHitRatioSensor(streamsMetrics, metricsContext))
+            .thenReturn(blockCacheIndexHitRatioSensor);
+        dbMetrics.when(() -> RocksDBMetrics.blockCacheFilterHitRatioSensor(streamsMetrics, metricsContext))
+            .thenReturn(blockCacheFilterHitRatioSensor);
+        dbMetrics.when(() -> RocksDBMetrics.bytesWrittenDuringCompactionSensor(streamsMetrics, metricsContext))
+            .thenReturn(bytesWrittenDuringCompactionSensor);
+        dbMetrics.when(() -> RocksDBMetrics.bytesReadDuringCompactionSensor(streamsMetrics, metricsContext))
+            .thenReturn(bytesReadDuringCompactionSensor);
+        dbMetrics.when(() -> RocksDBMetrics.compactionTimeAvgSensor(streamsMetrics, metricsContext))
+            .thenReturn(compactionTimeAvgSensor);
+        dbMetrics.when(() -> RocksDBMetrics.compactionTimeMinSensor(streamsMetrics, metricsContext))
+            .thenReturn(compactionTimeMinSensor);
+        dbMetrics.when(() -> RocksDBMetrics.compactionTimeMaxSensor(streamsMetrics, metricsContext))
+            .thenReturn(compactionTimeMaxSensor);
+        dbMetrics.when(() -> RocksDBMetrics.numberOfOpenFilesSensor(streamsMetrics, metricsContext))
+            .thenReturn(numberOfOpenFilesSensor);
+        dbMetrics.when(() -> RocksDBMetrics.numberOfFileErrorsSensor(streamsMetrics, metricsContext))
+            .thenReturn(numberOfFileErrorsSensor);
     }
 }