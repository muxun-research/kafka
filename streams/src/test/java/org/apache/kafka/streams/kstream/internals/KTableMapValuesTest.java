/*
 * Licensed to the Apache Software Foundation (ASF) under one or more
 * contributor license agreements. See the NOTICE file distributed with
 * this work for additional information regarding copyright ownership.
 * The ASF licenses this file to You under the Apache License, Version 2.0
 * (the "License"); you may not use this file except in compliance with
 * the License. You may obtain a copy of the License at
 *
 *    http://www.apache.org/licenses/LICENSE-2.0
 *
 * Unless required by applicable law or agreed to in writing, software
 * distributed under the License is distributed on an "AS IS" BASIS,
 * WITHOUT WARRANTIES OR CONDITIONS OF ANY KIND, either express or implied.
 * See the License for the specific language governing permissions and
 * limitations under the License.
 */
package org.apache.kafka.streams.kstream.internals;

import org.apache.kafka.common.serialization.Serdes;
import org.apache.kafka.common.serialization.StringSerializer;
import org.apache.kafka.common.utils.Bytes;
import org.apache.kafka.streams.*;
import org.apache.kafka.streams.kstream.Consumed;
import org.apache.kafka.streams.kstream.KTable;
import org.apache.kafka.streams.kstream.Materialized;
import org.apache.kafka.streams.processor.internals.InternalTopologyBuilder;
import org.apache.kafka.streams.state.KeyValueStore;
import org.apache.kafka.streams.state.ValueAndTimestamp;
import org.apache.kafka.test.MockApiProcessor;
import org.apache.kafka.test.MockApiProcessorSupplier;
import org.apache.kafka.test.StreamsTestUtils;

import org.junit.jupiter.api.Test;

import java.time.Duration;
import java.time.Instant;
import java.util.Properties;

import static java.util.Arrays.asList;
import static org.hamcrest.MatcherAssert.assertThat;
import static org.hamcrest.Matchers.is;
<<<<<<< HEAD
import static org.junit.Assert.*;
=======
import static org.junit.jupiter.api.Assertions.assertEquals;
import static org.junit.jupiter.api.Assertions.assertFalse;
import static org.junit.jupiter.api.Assertions.assertNull;
>>>>>>> 9494bebe

@SuppressWarnings("unchecked")
public class KTableMapValuesTest {
    private final Consumed<String, String> consumed = Consumed.with(Serdes.String(), Serdes.String());
    private final Properties props = StreamsTestUtils.getStreamsConfig(Serdes.String(), Serdes.String());

    private void doTestKTable(final StreamsBuilder builder, final String topic1, final MockApiProcessorSupplier<String, Integer, Void, Void> supplier) {
        try (final TopologyTestDriver driver = new TopologyTestDriver(builder.build(), props)) {
            final TestInputTopic<String, String> inputTopic1 = driver.createInputTopic(topic1, new StringSerializer(), new StringSerializer(), Instant.ofEpochMilli(0L), Duration.ZERO);
            inputTopic1.pipeInput("A", "1", 5L);
            inputTopic1.pipeInput("B", "2", 25L);
            inputTopic1.pipeInput("C", "3", 20L);
            inputTopic1.pipeInput("D", "4", 10L);
            assertEquals(asList(new KeyValueTimestamp<>("A", 1, 5), new KeyValueTimestamp<>("B", 2, 25), new KeyValueTimestamp<>("C", 3, 20),
					new KeyValueTimestamp<>("D", 4, 10)), supplier.theCapturedProcessor().processed());
		}
    }

    @Test
    public void testKTable() {
        final StreamsBuilder builder = new StreamsBuilder();
        final String topic1 = "topic1";

        final KTable<String, String> table1 = builder.table(topic1, consumed);
        final KTable<String, Integer> table2 = table1.mapValues(value -> value.charAt(0) - 48);

        final MockApiProcessorSupplier<String, Integer, Void, Void> supplier = new MockApiProcessorSupplier<>();
        table2.toStream().process(supplier);

        doTestKTable(builder, topic1, supplier);
    }

    @Test
    public void testQueryableKTable() {
        final StreamsBuilder builder = new StreamsBuilder();
        final String topic1 = "topic1";

        final KTable<String, String> table1 = builder.table(topic1, consumed);
        final KTable<String, Integer> table2 = table1
            .mapValues(
                value -> value.charAt(0) - 48,
                Materialized.<String, Integer, KeyValueStore<Bytes, byte[]>>as("anyName")
                    .withValueSerde(Serdes.Integer()));

        final MockApiProcessorSupplier<String, Integer, Void, Void> supplier = new MockApiProcessorSupplier<>();
        table2.toStream().process(supplier);

        doTestKTable(builder, topic1, supplier);
    }

    private void doTestValueGetter(final StreamsBuilder builder,
                                   final String topic1,
                                   final KTableImpl<String, String, Integer> table2,
                                   final KTableImpl<String, String, Integer> table3) {

        final Topology topology = builder.build();

        final KTableValueGetterSupplier<String, Integer> getterSupplier2 = table2.valueGetterSupplier();
        final KTableValueGetterSupplier<String, Integer> getterSupplier3 = table3.valueGetterSupplier();

        final InternalTopologyBuilder topologyBuilder = TopologyWrapper.getInternalTopologyBuilder(topology);
        topologyBuilder.connectProcessorAndStateStores(table2.name, getterSupplier2.storeNames());
        topologyBuilder.connectProcessorAndStateStores(table3.name, getterSupplier3.storeNames());

        try (final TopologyTestDriverWrapper driver = new TopologyTestDriverWrapper(builder.build(), props)) {
			final TestInputTopic<String, String> inputTopic1 =
					driver.createInputTopic(topic1, new StringSerializer(), new StringSerializer(), Instant.ofEpochMilli(0L), Duration.ZERO);
			final KTableValueGetter<String, Integer> getter2 = getterSupplier2.get();
			final KTableValueGetter<String, Integer> getter3 = getterSupplier3.get();

			getter2.init(driver.setCurrentNodeForProcessorContext(table2.name));
			getter3.init(driver.setCurrentNodeForProcessorContext(table3.name));

			inputTopic1.pipeInput("A", "01", 50L);
			inputTopic1.pipeInput("B", "01", 10L);
			inputTopic1.pipeInput("C", "01", 30L);

			assertEquals(ValueAndTimestamp.make(1, 50L), getter2.get("A"));
			assertEquals(ValueAndTimestamp.make(1, 10L), getter2.get("B"));
			assertEquals(ValueAndTimestamp.make(1, 30L), getter2.get("C"));

			assertEquals(ValueAndTimestamp.make(-1, 50L), getter3.get("A"));
			assertEquals(ValueAndTimestamp.make(-1, 10L), getter3.get("B"));
			assertEquals(ValueAndTimestamp.make(-1, 30L), getter3.get("C"));

			inputTopic1.pipeInput("A", "02", 25L);
			inputTopic1.pipeInput("B", "02", 20L);

			assertEquals(ValueAndTimestamp.make(2, 25L), getter2.get("A"));
			assertEquals(ValueAndTimestamp.make(2, 20L), getter2.get("B"));
			assertEquals(ValueAndTimestamp.make(1, 30L), getter2.get("C"));

			assertEquals(ValueAndTimestamp.make(-2, 25L), getter3.get("A"));
			assertEquals(ValueAndTimestamp.make(-2, 20L), getter3.get("B"));
			assertEquals(ValueAndTimestamp.make(-1, 30L), getter3.get("C"));

			inputTopic1.pipeInput("A", "03", 35L);

            assertEquals(ValueAndTimestamp.make(3, 35L), getter2.get("A"));
            assertEquals(ValueAndTimestamp.make(2, 20L), getter2.get("B"));
            assertEquals(ValueAndTimestamp.make(1, 30L), getter2.get("C"));

            assertEquals(ValueAndTimestamp.make(-3, 35L), getter3.get("A"));
            assertEquals(ValueAndTimestamp.make(-2, 20L), getter3.get("B"));
            assertEquals(ValueAndTimestamp.make(-1, 30L), getter3.get("C"));

			inputTopic1.pipeInput("A", (String) null, 1L);

            assertNull(getter2.get("A"));
            assertEquals(ValueAndTimestamp.make(2, 20L), getter2.get("B"));
            assertEquals(ValueAndTimestamp.make(1, 30L), getter2.get("C"));

            assertNull(getter3.get("A"));
            assertEquals(ValueAndTimestamp.make(-2, 20L), getter3.get("B"));
            assertEquals(ValueAndTimestamp.make(-1, 30L), getter3.get("C"));
        }
    }

    @Test
    public void testQueryableValueGetter() {
        final StreamsBuilder builder = new StreamsBuilder();
        final String topic1 = "topic1";
        final String storeName2 = "store2";
        final String storeName3 = "store3";

        final KTableImpl<String, String, String> table1 =
            (KTableImpl<String, String, String>) builder.table(topic1, consumed);
        final KTableImpl<String, String, Integer> table2 =
            (KTableImpl<String, String, Integer>) table1.mapValues(
					s -> Integer.valueOf(s),
					Materialized.<String, Integer, KeyValueStore<Bytes, byte[]>>as(storeName2)
							.withValueSerde(Serdes.Integer()));
		final KTableImpl<String, String, Integer> table3 =
				(KTableImpl<String, String, Integer>) table1.mapValues(
						value -> Integer.valueOf(value) * (-1),
						Materialized.<String, Integer, KeyValueStore<Bytes, byte[]>>as(storeName3)
								.withValueSerde(Serdes.Integer()));
		final KTableImpl<String, String, Integer> table4 =
				(KTableImpl<String, String, Integer>) table1.mapValues(s -> Integer.valueOf(s));

        assertEquals(storeName2, table2.queryableStoreName());
        assertEquals(storeName3, table3.queryableStoreName());
        assertNull(table4.queryableStoreName());

        doTestValueGetter(builder, topic1, table2, table3);
    }

    @Test
    public void testNotSendingOldValue() {
        final StreamsBuilder builder = new StreamsBuilder();
        final String topic1 = "topic1";

		final KTableImpl<String, String, String> table1 =
				(KTableImpl<String, String, String>) builder.table(topic1, consumed);
		final KTableImpl<String, String, Integer> table2 =
				(KTableImpl<String, String, Integer>) table1.mapValues(s -> Integer.valueOf(s));

		final MockApiProcessorSupplier<String, Integer, Void, Void> supplier = new MockApiProcessorSupplier<>();
		final Topology topology = builder.build().addProcessor("proc", supplier, table2.name);

        try (final TopologyTestDriver driver = new TopologyTestDriver(topology, props)) {
			final TestInputTopic<String, String> inputTopic1 =
					driver.createInputTopic(topic1, new StringSerializer(), new StringSerializer(), Instant.ofEpochMilli(0L), Duration.ZERO);
			final MockApiProcessor<String, Integer, Void, Void> proc = supplier.theCapturedProcessor();

			assertFalse(table1.sendingOldValueEnabled());
			assertFalse(table2.sendingOldValueEnabled());

			inputTopic1.pipeInput("A", "01", 5L);
			inputTopic1.pipeInput("B", "01", 10L);
			inputTopic1.pipeInput("C", "01", 15L);
			proc.checkAndClearProcessResult(new KeyValueTimestamp<>("A", new Change<>(1, null), 5),
					new KeyValueTimestamp<>("B", new Change<>(1, null), 10),
					new KeyValueTimestamp<>("C", new Change<>(1, null), 15));

			inputTopic1.pipeInput("A", "02", 10L);
			inputTopic1.pipeInput("B", "02", 8L);
			proc.checkAndClearProcessResult(new KeyValueTimestamp<>("A", new Change<>(2, null), 10),
					new KeyValueTimestamp<>("B", new Change<>(2, null), 8));

			inputTopic1.pipeInput("A", "03", 20L);
			proc.checkAndClearProcessResult(new KeyValueTimestamp<>("A", new Change<>(3, null), 20));

			inputTopic1.pipeInput("A", (String) null, 30L);
			proc.checkAndClearProcessResult(new KeyValueTimestamp<>("A", new Change<>(null, null), 30));
		}
	}

	@Test
	public void shouldEnableSendingOldValuesOnParentIfMapValuesNotMaterialized() {
		final StreamsBuilder builder = new StreamsBuilder();
		final String topic1 = "topic1";

		final KTableImpl<String, String, String> table1 =
				(KTableImpl<String, String, String>) builder.table(topic1, consumed);
		final KTableImpl<String, String, Integer> table2 =
				(KTableImpl<String, String, Integer>) table1.mapValues(s -> Integer.valueOf(s));

		table2.enableSendingOldValues(true);

		assertThat(table1.sendingOldValueEnabled(), is(true));
		assertThat(table2.sendingOldValueEnabled(), is(true));

		testSendingOldValues(builder, topic1, table2);
	}

	@Test
	public void shouldNotEnableSendingOldValuesOnParentIfMapValuesMaterialized() {
		final StreamsBuilder builder = new StreamsBuilder();
		final String topic1 = "topic1";

		final KTableImpl<String, String, String> table1 =
				(KTableImpl<String, String, String>) builder.table(topic1, consumed);
		final KTableImpl<String, String, Integer> table2 =
				(KTableImpl<String, String, Integer>) table1.mapValues(
						s -> Integer.valueOf(s),
						Materialized.<String, Integer, KeyValueStore<Bytes, byte[]>>as("bob").withValueSerde(Serdes.Integer())
				);

		table2.enableSendingOldValues(true);

		assertThat(table1.sendingOldValueEnabled(), is(false));
		assertThat(table2.sendingOldValueEnabled(), is(true));

		testSendingOldValues(builder, topic1, table2);
	}

	private void testSendingOldValues(
			final StreamsBuilder builder,
			final String topic1,
			final KTableImpl<String, String, Integer> table2
	) {
		final MockApiProcessorSupplier<String, Integer, Void, Void> supplier = new MockApiProcessorSupplier<>();
		builder.build().addProcessor("proc", supplier, table2.name);

		try (final TopologyTestDriver driver = new TopologyTestDriver(builder.build(), props)) {
			final TestInputTopic<String, String> inputTopic1 =
					driver.createInputTopic(topic1, new StringSerializer(), new StringSerializer(), Instant.ofEpochMilli(0L), Duration.ZERO);
			final MockApiProcessor<String, Integer, Void, Void> proc = supplier.theCapturedProcessor();

			inputTopic1.pipeInput("A", "01", 5L);
			inputTopic1.pipeInput("B", "01", 10L);
			inputTopic1.pipeInput("C", "01", 15L);
			proc.checkAndClearProcessResult(
					new KeyValueTimestamp<>("A", new Change<>(1, null), 5),
					new KeyValueTimestamp<>("B", new Change<>(1, null), 10),
					new KeyValueTimestamp<>("C", new Change<>(1, null), 15)
			);

			inputTopic1.pipeInput("A", "02", 10L);
			inputTopic1.pipeInput("B", "02", 8L);
			proc.checkAndClearProcessResult(
					new KeyValueTimestamp<>("A", new Change<>(2, 1), 10),
					new KeyValueTimestamp<>("B", new Change<>(2, 1), 8)
			);

			inputTopic1.pipeInput("A", "03", 20L);
			proc.checkAndClearProcessResult(
					new KeyValueTimestamp<>("A", new Change<>(3, 2), 20)
			);

			inputTopic1.pipeInput("A", (String) null, 30L);
			proc.checkAndClearProcessResult(
					new KeyValueTimestamp<>("A", new Change<>(null, 3), 30)
			);
		}
    }
}<|MERGE_RESOLUTION|>--- conflicted
+++ resolved
@@ -19,7 +19,13 @@
 import org.apache.kafka.common.serialization.Serdes;
 import org.apache.kafka.common.serialization.StringSerializer;
 import org.apache.kafka.common.utils.Bytes;
-import org.apache.kafka.streams.*;
+import org.apache.kafka.streams.KeyValueTimestamp;
+import org.apache.kafka.streams.StreamsBuilder;
+import org.apache.kafka.streams.TestInputTopic;
+import org.apache.kafka.streams.Topology;
+import org.apache.kafka.streams.TopologyTestDriver;
+import org.apache.kafka.streams.TopologyTestDriverWrapper;
+import org.apache.kafka.streams.TopologyWrapper;
 import org.apache.kafka.streams.kstream.Consumed;
 import org.apache.kafka.streams.kstream.KTable;
 import org.apache.kafka.streams.kstream.Materialized;
@@ -39,29 +45,30 @@
 import static java.util.Arrays.asList;
 import static org.hamcrest.MatcherAssert.assertThat;
 import static org.hamcrest.Matchers.is;
-<<<<<<< HEAD
-import static org.junit.Assert.*;
-=======
 import static org.junit.jupiter.api.Assertions.assertEquals;
 import static org.junit.jupiter.api.Assertions.assertFalse;
 import static org.junit.jupiter.api.Assertions.assertNull;
->>>>>>> 9494bebe
 
 @SuppressWarnings("unchecked")
 public class KTableMapValuesTest {
     private final Consumed<String, String> consumed = Consumed.with(Serdes.String(), Serdes.String());
     private final Properties props = StreamsTestUtils.getStreamsConfig(Serdes.String(), Serdes.String());
 
-    private void doTestKTable(final StreamsBuilder builder, final String topic1, final MockApiProcessorSupplier<String, Integer, Void, Void> supplier) {
+    private void doTestKTable(final StreamsBuilder builder,
+                              final String topic1,
+                              final MockApiProcessorSupplier<String, Integer, Void, Void> supplier) {
         try (final TopologyTestDriver driver = new TopologyTestDriver(builder.build(), props)) {
-            final TestInputTopic<String, String> inputTopic1 = driver.createInputTopic(topic1, new StringSerializer(), new StringSerializer(), Instant.ofEpochMilli(0L), Duration.ZERO);
+            final TestInputTopic<String, String> inputTopic1 =
+                    driver.createInputTopic(topic1, new StringSerializer(), new StringSerializer(), Instant.ofEpochMilli(0L), Duration.ZERO);
             inputTopic1.pipeInput("A", "1", 5L);
             inputTopic1.pipeInput("B", "2", 25L);
             inputTopic1.pipeInput("C", "3", 20L);
             inputTopic1.pipeInput("D", "4", 10L);
-            assertEquals(asList(new KeyValueTimestamp<>("A", 1, 5), new KeyValueTimestamp<>("B", 2, 25), new KeyValueTimestamp<>("C", 3, 20),
-					new KeyValueTimestamp<>("D", 4, 10)), supplier.theCapturedProcessor().processed());
-		}
+            assertEquals(asList(new KeyValueTimestamp<>("A", 1, 5),
+                    new KeyValueTimestamp<>("B", 2, 25),
+                    new KeyValueTimestamp<>("C", 3, 20),
+                    new KeyValueTimestamp<>("D", 4, 10)), supplier.theCapturedProcessor().processed());
+        }
     }
 
     @Test
@@ -111,38 +118,38 @@
         topologyBuilder.connectProcessorAndStateStores(table3.name, getterSupplier3.storeNames());
 
         try (final TopologyTestDriverWrapper driver = new TopologyTestDriverWrapper(builder.build(), props)) {
-			final TestInputTopic<String, String> inputTopic1 =
-					driver.createInputTopic(topic1, new StringSerializer(), new StringSerializer(), Instant.ofEpochMilli(0L), Duration.ZERO);
-			final KTableValueGetter<String, Integer> getter2 = getterSupplier2.get();
-			final KTableValueGetter<String, Integer> getter3 = getterSupplier3.get();
-
-			getter2.init(driver.setCurrentNodeForProcessorContext(table2.name));
-			getter3.init(driver.setCurrentNodeForProcessorContext(table3.name));
-
-			inputTopic1.pipeInput("A", "01", 50L);
-			inputTopic1.pipeInput("B", "01", 10L);
-			inputTopic1.pipeInput("C", "01", 30L);
-
-			assertEquals(ValueAndTimestamp.make(1, 50L), getter2.get("A"));
-			assertEquals(ValueAndTimestamp.make(1, 10L), getter2.get("B"));
-			assertEquals(ValueAndTimestamp.make(1, 30L), getter2.get("C"));
-
-			assertEquals(ValueAndTimestamp.make(-1, 50L), getter3.get("A"));
-			assertEquals(ValueAndTimestamp.make(-1, 10L), getter3.get("B"));
-			assertEquals(ValueAndTimestamp.make(-1, 30L), getter3.get("C"));
-
-			inputTopic1.pipeInput("A", "02", 25L);
-			inputTopic1.pipeInput("B", "02", 20L);
-
-			assertEquals(ValueAndTimestamp.make(2, 25L), getter2.get("A"));
-			assertEquals(ValueAndTimestamp.make(2, 20L), getter2.get("B"));
-			assertEquals(ValueAndTimestamp.make(1, 30L), getter2.get("C"));
-
-			assertEquals(ValueAndTimestamp.make(-2, 25L), getter3.get("A"));
-			assertEquals(ValueAndTimestamp.make(-2, 20L), getter3.get("B"));
-			assertEquals(ValueAndTimestamp.make(-1, 30L), getter3.get("C"));
-
-			inputTopic1.pipeInput("A", "03", 35L);
+            final TestInputTopic<String, String> inputTopic1 =
+                    driver.createInputTopic(topic1, new StringSerializer(), new StringSerializer(), Instant.ofEpochMilli(0L), Duration.ZERO);
+            final KTableValueGetter<String, Integer> getter2 = getterSupplier2.get();
+            final KTableValueGetter<String, Integer> getter3 = getterSupplier3.get();
+
+            getter2.init(driver.setCurrentNodeForProcessorContext(table2.name));
+            getter3.init(driver.setCurrentNodeForProcessorContext(table3.name));
+
+            inputTopic1.pipeInput("A", "01", 50L);
+            inputTopic1.pipeInput("B", "01", 10L);
+            inputTopic1.pipeInput("C", "01", 30L);
+
+            assertEquals(ValueAndTimestamp.make(1, 50L), getter2.get("A"));
+            assertEquals(ValueAndTimestamp.make(1, 10L), getter2.get("B"));
+            assertEquals(ValueAndTimestamp.make(1, 30L), getter2.get("C"));
+
+            assertEquals(ValueAndTimestamp.make(-1, 50L), getter3.get("A"));
+            assertEquals(ValueAndTimestamp.make(-1, 10L), getter3.get("B"));
+            assertEquals(ValueAndTimestamp.make(-1, 30L), getter3.get("C"));
+
+            inputTopic1.pipeInput("A", "02", 25L);
+            inputTopic1.pipeInput("B", "02", 20L);
+
+            assertEquals(ValueAndTimestamp.make(2, 25L), getter2.get("A"));
+            assertEquals(ValueAndTimestamp.make(2, 20L), getter2.get("B"));
+            assertEquals(ValueAndTimestamp.make(1, 30L), getter2.get("C"));
+
+            assertEquals(ValueAndTimestamp.make(-2, 25L), getter3.get("A"));
+            assertEquals(ValueAndTimestamp.make(-2, 20L), getter3.get("B"));
+            assertEquals(ValueAndTimestamp.make(-1, 30L), getter3.get("C"));
+
+            inputTopic1.pipeInput("A", "03", 35L);
 
             assertEquals(ValueAndTimestamp.make(3, 35L), getter2.get("A"));
             assertEquals(ValueAndTimestamp.make(2, 20L), getter2.get("B"));
@@ -152,7 +159,7 @@
             assertEquals(ValueAndTimestamp.make(-2, 20L), getter3.get("B"));
             assertEquals(ValueAndTimestamp.make(-1, 30L), getter3.get("C"));
 
-			inputTopic1.pipeInput("A", (String) null, 1L);
+            inputTopic1.pipeInput("A", (String) null, 1L);
 
             assertNull(getter2.get("A"));
             assertEquals(ValueAndTimestamp.make(2, 20L), getter2.get("B"));
@@ -175,16 +182,16 @@
             (KTableImpl<String, String, String>) builder.table(topic1, consumed);
         final KTableImpl<String, String, Integer> table2 =
             (KTableImpl<String, String, Integer>) table1.mapValues(
-					s -> Integer.valueOf(s),
-					Materialized.<String, Integer, KeyValueStore<Bytes, byte[]>>as(storeName2)
-							.withValueSerde(Serdes.Integer()));
-		final KTableImpl<String, String, Integer> table3 =
-				(KTableImpl<String, String, Integer>) table1.mapValues(
-						value -> Integer.valueOf(value) * (-1),
-						Materialized.<String, Integer, KeyValueStore<Bytes, byte[]>>as(storeName3)
-								.withValueSerde(Serdes.Integer()));
-		final KTableImpl<String, String, Integer> table4 =
-				(KTableImpl<String, String, Integer>) table1.mapValues(s -> Integer.valueOf(s));
+                s -> Integer.valueOf(s),
+                Materialized.<String, Integer, KeyValueStore<Bytes, byte[]>>as(storeName2)
+                    .withValueSerde(Serdes.Integer()));
+        final KTableImpl<String, String, Integer> table3 =
+            (KTableImpl<String, String, Integer>) table1.mapValues(
+                value -> Integer.valueOf(value) * (-1),
+                Materialized.<String, Integer, KeyValueStore<Bytes, byte[]>>as(storeName3)
+                    .withValueSerde(Serdes.Integer()));
+        final KTableImpl<String, String, Integer> table4 =
+            (KTableImpl<String, String, Integer>) table1.mapValues(s -> Integer.valueOf(s));
 
         assertEquals(storeName2, table2.queryableStoreName());
         assertEquals(storeName3, table3.queryableStoreName());
@@ -198,119 +205,119 @@
         final StreamsBuilder builder = new StreamsBuilder();
         final String topic1 = "topic1";
 
-		final KTableImpl<String, String, String> table1 =
-				(KTableImpl<String, String, String>) builder.table(topic1, consumed);
-		final KTableImpl<String, String, Integer> table2 =
-				(KTableImpl<String, String, Integer>) table1.mapValues(s -> Integer.valueOf(s));
-
-		final MockApiProcessorSupplier<String, Integer, Void, Void> supplier = new MockApiProcessorSupplier<>();
-		final Topology topology = builder.build().addProcessor("proc", supplier, table2.name);
+        final KTableImpl<String, String, String> table1 =
+            (KTableImpl<String, String, String>) builder.table(topic1, consumed);
+        final KTableImpl<String, String, Integer> table2 =
+            (KTableImpl<String, String, Integer>) table1.mapValues(s -> Integer.valueOf(s));
+
+        final MockApiProcessorSupplier<String, Integer, Void, Void> supplier = new MockApiProcessorSupplier<>();
+        final Topology topology = builder.build().addProcessor("proc", supplier, table2.name);
 
         try (final TopologyTestDriver driver = new TopologyTestDriver(topology, props)) {
-			final TestInputTopic<String, String> inputTopic1 =
-					driver.createInputTopic(topic1, new StringSerializer(), new StringSerializer(), Instant.ofEpochMilli(0L), Duration.ZERO);
-			final MockApiProcessor<String, Integer, Void, Void> proc = supplier.theCapturedProcessor();
-
-			assertFalse(table1.sendingOldValueEnabled());
-			assertFalse(table2.sendingOldValueEnabled());
-
-			inputTopic1.pipeInput("A", "01", 5L);
-			inputTopic1.pipeInput("B", "01", 10L);
-			inputTopic1.pipeInput("C", "01", 15L);
-			proc.checkAndClearProcessResult(new KeyValueTimestamp<>("A", new Change<>(1, null), 5),
-					new KeyValueTimestamp<>("B", new Change<>(1, null), 10),
-					new KeyValueTimestamp<>("C", new Change<>(1, null), 15));
-
-			inputTopic1.pipeInput("A", "02", 10L);
-			inputTopic1.pipeInput("B", "02", 8L);
-			proc.checkAndClearProcessResult(new KeyValueTimestamp<>("A", new Change<>(2, null), 10),
-					new KeyValueTimestamp<>("B", new Change<>(2, null), 8));
-
-			inputTopic1.pipeInput("A", "03", 20L);
-			proc.checkAndClearProcessResult(new KeyValueTimestamp<>("A", new Change<>(3, null), 20));
-
-			inputTopic1.pipeInput("A", (String) null, 30L);
-			proc.checkAndClearProcessResult(new KeyValueTimestamp<>("A", new Change<>(null, null), 30));
-		}
-	}
-
-	@Test
-	public void shouldEnableSendingOldValuesOnParentIfMapValuesNotMaterialized() {
-		final StreamsBuilder builder = new StreamsBuilder();
-		final String topic1 = "topic1";
-
-		final KTableImpl<String, String, String> table1 =
-				(KTableImpl<String, String, String>) builder.table(topic1, consumed);
-		final KTableImpl<String, String, Integer> table2 =
-				(KTableImpl<String, String, Integer>) table1.mapValues(s -> Integer.valueOf(s));
-
-		table2.enableSendingOldValues(true);
-
-		assertThat(table1.sendingOldValueEnabled(), is(true));
-		assertThat(table2.sendingOldValueEnabled(), is(true));
-
-		testSendingOldValues(builder, topic1, table2);
-	}
-
-	@Test
-	public void shouldNotEnableSendingOldValuesOnParentIfMapValuesMaterialized() {
-		final StreamsBuilder builder = new StreamsBuilder();
-		final String topic1 = "topic1";
-
-		final KTableImpl<String, String, String> table1 =
-				(KTableImpl<String, String, String>) builder.table(topic1, consumed);
-		final KTableImpl<String, String, Integer> table2 =
-				(KTableImpl<String, String, Integer>) table1.mapValues(
-						s -> Integer.valueOf(s),
-						Materialized.<String, Integer, KeyValueStore<Bytes, byte[]>>as("bob").withValueSerde(Serdes.Integer())
-				);
-
-		table2.enableSendingOldValues(true);
-
-		assertThat(table1.sendingOldValueEnabled(), is(false));
-		assertThat(table2.sendingOldValueEnabled(), is(true));
-
-		testSendingOldValues(builder, topic1, table2);
-	}
-
-	private void testSendingOldValues(
-			final StreamsBuilder builder,
-			final String topic1,
-			final KTableImpl<String, String, Integer> table2
-	) {
-		final MockApiProcessorSupplier<String, Integer, Void, Void> supplier = new MockApiProcessorSupplier<>();
-		builder.build().addProcessor("proc", supplier, table2.name);
-
-		try (final TopologyTestDriver driver = new TopologyTestDriver(builder.build(), props)) {
-			final TestInputTopic<String, String> inputTopic1 =
-					driver.createInputTopic(topic1, new StringSerializer(), new StringSerializer(), Instant.ofEpochMilli(0L), Duration.ZERO);
-			final MockApiProcessor<String, Integer, Void, Void> proc = supplier.theCapturedProcessor();
-
-			inputTopic1.pipeInput("A", "01", 5L);
-			inputTopic1.pipeInput("B", "01", 10L);
-			inputTopic1.pipeInput("C", "01", 15L);
-			proc.checkAndClearProcessResult(
-					new KeyValueTimestamp<>("A", new Change<>(1, null), 5),
-					new KeyValueTimestamp<>("B", new Change<>(1, null), 10),
-					new KeyValueTimestamp<>("C", new Change<>(1, null), 15)
-			);
-
-			inputTopic1.pipeInput("A", "02", 10L);
-			inputTopic1.pipeInput("B", "02", 8L);
-			proc.checkAndClearProcessResult(
-					new KeyValueTimestamp<>("A", new Change<>(2, 1), 10),
-					new KeyValueTimestamp<>("B", new Change<>(2, 1), 8)
-			);
-
-			inputTopic1.pipeInput("A", "03", 20L);
-			proc.checkAndClearProcessResult(
-					new KeyValueTimestamp<>("A", new Change<>(3, 2), 20)
-			);
-
-			inputTopic1.pipeInput("A", (String) null, 30L);
-			proc.checkAndClearProcessResult(
-					new KeyValueTimestamp<>("A", new Change<>(null, 3), 30)
-			);
-		}
+            final TestInputTopic<String, String> inputTopic1 =
+                    driver.createInputTopic(topic1, new StringSerializer(), new StringSerializer(), Instant.ofEpochMilli(0L), Duration.ZERO);
+            final MockApiProcessor<String, Integer, Void, Void> proc = supplier.theCapturedProcessor();
+
+            assertFalse(table1.sendingOldValueEnabled());
+            assertFalse(table2.sendingOldValueEnabled());
+
+            inputTopic1.pipeInput("A", "01", 5L);
+            inputTopic1.pipeInput("B", "01", 10L);
+            inputTopic1.pipeInput("C", "01", 15L);
+            proc.checkAndClearProcessResult(new KeyValueTimestamp<>("A", new Change<>(1, null), 5),
+                    new KeyValueTimestamp<>("B", new Change<>(1, null), 10),
+                    new KeyValueTimestamp<>("C", new Change<>(1, null), 15));
+
+            inputTopic1.pipeInput("A", "02", 10L);
+            inputTopic1.pipeInput("B", "02", 8L);
+            proc.checkAndClearProcessResult(new KeyValueTimestamp<>("A", new Change<>(2, null), 10),
+                    new KeyValueTimestamp<>("B", new Change<>(2, null), 8));
+
+            inputTopic1.pipeInput("A", "03", 20L);
+            proc.checkAndClearProcessResult(new KeyValueTimestamp<>("A", new Change<>(3, null), 20));
+
+            inputTopic1.pipeInput("A", (String) null, 30L);
+            proc.checkAndClearProcessResult(new KeyValueTimestamp<>("A", new Change<>(null, null), 30));
+        }
+    }
+
+    @Test
+    public void shouldEnableSendingOldValuesOnParentIfMapValuesNotMaterialized() {
+        final StreamsBuilder builder = new StreamsBuilder();
+        final String topic1 = "topic1";
+
+        final KTableImpl<String, String, String> table1 =
+            (KTableImpl<String, String, String>) builder.table(topic1, consumed);
+        final KTableImpl<String, String, Integer> table2 =
+            (KTableImpl<String, String, Integer>) table1.mapValues(s -> Integer.valueOf(s));
+
+        table2.enableSendingOldValues(true);
+
+        assertThat(table1.sendingOldValueEnabled(), is(true));
+        assertThat(table2.sendingOldValueEnabled(), is(true));
+
+        testSendingOldValues(builder, topic1, table2);
+    }
+
+    @Test
+    public void shouldNotEnableSendingOldValuesOnParentIfMapValuesMaterialized() {
+        final StreamsBuilder builder = new StreamsBuilder();
+        final String topic1 = "topic1";
+
+        final KTableImpl<String, String, String> table1 =
+            (KTableImpl<String, String, String>) builder.table(topic1, consumed);
+        final KTableImpl<String, String, Integer> table2 =
+            (KTableImpl<String, String, Integer>) table1.mapValues(
+                s -> Integer.valueOf(s),
+                Materialized.<String, Integer, KeyValueStore<Bytes, byte[]>>as("bob").withValueSerde(Serdes.Integer())
+            );
+
+        table2.enableSendingOldValues(true);
+
+        assertThat(table1.sendingOldValueEnabled(), is(false));
+        assertThat(table2.sendingOldValueEnabled(), is(true));
+
+        testSendingOldValues(builder, topic1, table2);
+    }
+
+    private void testSendingOldValues(
+        final StreamsBuilder builder,
+        final String topic1,
+        final KTableImpl<String, String, Integer> table2
+    ) {
+        final MockApiProcessorSupplier<String, Integer, Void, Void> supplier = new MockApiProcessorSupplier<>();
+        builder.build().addProcessor("proc", supplier, table2.name);
+
+        try (final TopologyTestDriver driver = new TopologyTestDriver(builder.build(), props)) {
+            final TestInputTopic<String, String> inputTopic1 =
+                driver.createInputTopic(topic1, new StringSerializer(), new StringSerializer(), Instant.ofEpochMilli(0L), Duration.ZERO);
+            final MockApiProcessor<String, Integer, Void, Void> proc = supplier.theCapturedProcessor();
+
+            inputTopic1.pipeInput("A", "01", 5L);
+            inputTopic1.pipeInput("B", "01", 10L);
+            inputTopic1.pipeInput("C", "01", 15L);
+            proc.checkAndClearProcessResult(
+                new KeyValueTimestamp<>("A", new Change<>(1, null), 5),
+                new KeyValueTimestamp<>("B", new Change<>(1, null), 10),
+                new KeyValueTimestamp<>("C", new Change<>(1, null), 15)
+            );
+
+            inputTopic1.pipeInput("A", "02", 10L);
+            inputTopic1.pipeInput("B", "02", 8L);
+            proc.checkAndClearProcessResult(
+                new KeyValueTimestamp<>("A", new Change<>(2, 1), 10),
+                new KeyValueTimestamp<>("B", new Change<>(2, 1), 8)
+            );
+
+            inputTopic1.pipeInput("A", "03", 20L);
+            proc.checkAndClearProcessResult(
+                new KeyValueTimestamp<>("A", new Change<>(3, 2), 20)
+            );
+
+            inputTopic1.pipeInput("A", (String) null, 30L);
+            proc.checkAndClearProcessResult(
+                new KeyValueTimestamp<>("A", new Change<>(null, 3), 30)
+            );
+        }
     }
 }