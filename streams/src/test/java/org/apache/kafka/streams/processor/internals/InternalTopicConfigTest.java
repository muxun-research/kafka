/*
 * Licensed to the Apache Software Foundation (ASF) under one or more
 * contributor license agreements. See the NOTICE file distributed with
 * this work for additional information regarding copyright ownership.
 * The ASF licenses this file to You under the Apache License, Version 2.0
 * (the "License"); you may not use this file except in compliance with
 * the License. You may obtain a copy of the License at
 *
 *    http://www.apache.org/licenses/LICENSE-2.0
 *
 * Unless required by applicable law or agreed to in writing, software
 * distributed under the License is distributed on an "AS IS" BASIS,
 * WITHOUT WARRANTIES OR CONDITIONS OF ANY KIND, either express or implied.
 * See the License for the specific language governing permissions and
 * limitations under the License.
 */
package org.apache.kafka.streams.processor.internals;

import org.apache.kafka.common.config.TopicConfig;
import org.apache.kafka.common.errors.InvalidTopicException;
import org.junit.Test;

import java.util.Collections;
import java.util.HashMap;
import java.util.Map;

import static org.junit.Assert.assertEquals;
import static org.junit.Assert.assertThrows;

public class InternalTopicConfigTest {

<<<<<<< HEAD
	@Test
	public void shouldThrowNpeIfTopicConfigIsNull() {
		assertThrows(NullPointerException.class, () -> new RepartitionTopicConfig("topic", null));
	}

	@Test
	public void shouldThrowIfNameIsNull() {
		assertThrows(NullPointerException.class, () -> new RepartitionTopicConfig(null, Collections.emptyMap()));
	}

	@Test
	public void shouldThrowIfNameIsInvalid() {
		assertThrows(InvalidTopicException.class, () -> new RepartitionTopicConfig("foo bar baz", Collections.emptyMap()));
	}

	@Test
	public void shouldSetCreateTimeByDefaultForWindowedChangelog() {
		final WindowedChangelogTopicConfig topicConfig = new WindowedChangelogTopicConfig("name", Collections.emptyMap());

		final Map<String, String> properties = topicConfig.getProperties(Collections.emptyMap(), 0);
		assertEquals("CreateTime", properties.get(TopicConfig.MESSAGE_TIMESTAMP_TYPE_CONFIG));
	}

	@Test
	public void shouldSetCreateTimeByDefaultForUnwindowedChangelog() {
		final UnwindowedChangelogTopicConfig topicConfig = new UnwindowedChangelogTopicConfig("name", Collections.emptyMap());

		final Map<String, String> properties = topicConfig.getProperties(Collections.emptyMap(), 0);
		assertEquals("CreateTime", properties.get(TopicConfig.MESSAGE_TIMESTAMP_TYPE_CONFIG));
	}

	@Test
	public void shouldSetCreateTimeByDefaultForRepartitionTopic() {
		final RepartitionTopicConfig topicConfig = new RepartitionTopicConfig("name", Collections.emptyMap());

		final Map<String, String> properties = topicConfig.getProperties(Collections.emptyMap(), 0);
		assertEquals("CreateTime", properties.get(TopicConfig.MESSAGE_TIMESTAMP_TYPE_CONFIG));
	}

	@Test
	public void shouldAugmentRetentionMsWithWindowedChangelog() {
		final WindowedChangelogTopicConfig topicConfig = new WindowedChangelogTopicConfig("name", Collections.emptyMap());
		topicConfig.setRetentionMs(10);
		assertEquals("30", topicConfig.getProperties(Collections.emptyMap(), 20).get(TopicConfig.RETENTION_MS_CONFIG));
	}

	@Test
	public void shouldUseSuppliedConfigsForWindowedChangelogConfig() {
		final Map<String, String> configs = new HashMap<>();
		configs.put("message.timestamp.type", "LogAppendTime");

		final WindowedChangelogTopicConfig topicConfig = new WindowedChangelogTopicConfig("name", configs);

		final Map<String, String> properties = topicConfig.getProperties(Collections.emptyMap(), 0);
		assertEquals("LogAppendTime", properties.get(TopicConfig.MESSAGE_TIMESTAMP_TYPE_CONFIG));
	}

	@Test
	public void shouldUseSuppliedConfigsForUnwindowedChangelogConfig() {
		final Map<String, String> configs = new HashMap<>();
		configs.put("retention.ms", "1000");
		configs.put("retention.bytes", "10000");
		configs.put("message.timestamp.type", "LogAppendTime");

		final UnwindowedChangelogTopicConfig topicConfig = new UnwindowedChangelogTopicConfig("name", configs);

		final Map<String, String> properties = topicConfig.getProperties(Collections.emptyMap(), 0);
		assertEquals("1000", properties.get(TopicConfig.RETENTION_MS_CONFIG));
		assertEquals("10000", properties.get(TopicConfig.RETENTION_BYTES_CONFIG));
		assertEquals("LogAppendTime", properties.get(TopicConfig.MESSAGE_TIMESTAMP_TYPE_CONFIG));
	}
=======
    @Test
    public void shouldThrowNpeIfTopicConfigIsNull() {
        assertThrows(NullPointerException.class, () -> new RepartitionTopicConfig("topic", null));
    }

    @Test
    public void shouldThrowIfNameIsNull() {
        assertThrows(NullPointerException.class, () -> new RepartitionTopicConfig(null, Collections.emptyMap()));
    }

    @Test
    public void shouldThrowIfNameIsInvalid() {
        assertThrows(InvalidTopicException.class, () -> new RepartitionTopicConfig("foo bar baz", Collections.emptyMap()));
    }

    @Test
    public void shouldSetCreateTimeByDefaultForWindowedChangelog() {
        final WindowedChangelogTopicConfig topicConfig = new WindowedChangelogTopicConfig("name", Collections.emptyMap(), 10);

        final Map<String, String> properties = topicConfig.getProperties(Collections.emptyMap(), 0);
        assertEquals("CreateTime", properties.get(TopicConfig.MESSAGE_TIMESTAMP_TYPE_CONFIG));
    }

    @Test
    public void shouldSetCreateTimeByDefaultForUnwindowedUnversionedChangelog() {
        final UnwindowedUnversionedChangelogTopicConfig topicConfig = new UnwindowedUnversionedChangelogTopicConfig("name", Collections.emptyMap());

        final Map<String, String> properties = topicConfig.getProperties(Collections.emptyMap(), 0);
        assertEquals("CreateTime", properties.get(TopicConfig.MESSAGE_TIMESTAMP_TYPE_CONFIG));
    }

    @Test
    public void shouldSetCreateTimeByDefaultForVersionedChangelog() {
        final VersionedChangelogTopicConfig topicConfig = new VersionedChangelogTopicConfig("name", Collections.emptyMap(), 12);

        final Map<String, String> properties = topicConfig.getProperties(Collections.emptyMap(), 0);
        assertEquals("CreateTime", properties.get(TopicConfig.MESSAGE_TIMESTAMP_TYPE_CONFIG));
    }

    @Test
    public void shouldSetCreateTimeByDefaultForRepartitionTopic() {
        final RepartitionTopicConfig topicConfig = new RepartitionTopicConfig("name", Collections.emptyMap());

        final Map<String, String> properties = topicConfig.getProperties(Collections.emptyMap(), 0);
        assertEquals("CreateTime", properties.get(TopicConfig.MESSAGE_TIMESTAMP_TYPE_CONFIG));
    }

    @Test
    public void shouldAugmentRetentionMsWithWindowedChangelog() {
        final WindowedChangelogTopicConfig topicConfig = new WindowedChangelogTopicConfig("name", Collections.emptyMap(), 10);
        assertEquals("30", topicConfig.getProperties(Collections.emptyMap(), 20).get(TopicConfig.RETENTION_MS_CONFIG));
    }

    @Test
    public void shouldAugmentCompactionLagMsWithVersionedChangelog() {
        final VersionedChangelogTopicConfig topicConfig = new VersionedChangelogTopicConfig("name", Collections.emptyMap(), 12);
        assertEquals(Long.toString(12 + 24 * 60 * 60 * 1000L), topicConfig.getProperties(Collections.emptyMap(), 20).get(TopicConfig.MIN_COMPACTION_LAG_MS_CONFIG));
    }

    @Test
    public void shouldUseSuppliedConfigsForWindowedChangelogConfig() {
        final Map<String, String> configs = new HashMap<>();
        configs.put("message.timestamp.type", "LogAppendTime");

        final WindowedChangelogTopicConfig topicConfig = new WindowedChangelogTopicConfig("name", configs, 10);

        final Map<String, String> properties = topicConfig.getProperties(Collections.emptyMap(), 0);
        assertEquals("LogAppendTime", properties.get(TopicConfig.MESSAGE_TIMESTAMP_TYPE_CONFIG));
    }

    @Test
    public void shouldUseSuppliedConfigsForVersionedChangelogConfig() {
        final Map<String, String> configs = new HashMap<>();
        configs.put("message.timestamp.type", "LogAppendTime");

        final VersionedChangelogTopicConfig topicConfig = new VersionedChangelogTopicConfig("name", configs, 12);

        final Map<String, String> properties = topicConfig.getProperties(Collections.emptyMap(), 0);
        assertEquals("LogAppendTime", properties.get(TopicConfig.MESSAGE_TIMESTAMP_TYPE_CONFIG));
    }

    @Test
    public void shouldUseSuppliedConfigsForUnwindowedUnversionedChangelogConfig() {
        final Map<String, String> configs = new HashMap<>();
        configs.put("retention.ms", "1000");
        configs.put("retention.bytes", "10000");
        configs.put("message.timestamp.type", "LogAppendTime");

        final UnwindowedUnversionedChangelogTopicConfig topicConfig = new UnwindowedUnversionedChangelogTopicConfig("name", configs);

        final Map<String, String> properties = topicConfig.getProperties(Collections.emptyMap(), 0);
        assertEquals("1000", properties.get(TopicConfig.RETENTION_MS_CONFIG));
        assertEquals("10000", properties.get(TopicConfig.RETENTION_BYTES_CONFIG));
        assertEquals("LogAppendTime", properties.get(TopicConfig.MESSAGE_TIMESTAMP_TYPE_CONFIG));
    }
>>>>>>> 15418db6

    @Test
    public void shouldUseSuppliedConfigsForRepartitionConfig() {
		final Map<String, String> configs = new HashMap<>();
		configs.put("retention.ms", "1000");
		configs.put("message.timestamp.type", "LogAppendTime");

		final RepartitionTopicConfig topicConfig = new RepartitionTopicConfig("name", configs);

		final Map<String, String> properties = topicConfig.getProperties(Collections.emptyMap(), 0);
		assertEquals("1000", properties.get(TopicConfig.RETENTION_MS_CONFIG));
		assertEquals("LogAppendTime", properties.get(TopicConfig.MESSAGE_TIMESTAMP_TYPE_CONFIG));
	}
}<|MERGE_RESOLUTION|>--- conflicted
+++ resolved
@@ -29,79 +29,6 @@
 
 public class InternalTopicConfigTest {
 
-<<<<<<< HEAD
-	@Test
-	public void shouldThrowNpeIfTopicConfigIsNull() {
-		assertThrows(NullPointerException.class, () -> new RepartitionTopicConfig("topic", null));
-	}
-
-	@Test
-	public void shouldThrowIfNameIsNull() {
-		assertThrows(NullPointerException.class, () -> new RepartitionTopicConfig(null, Collections.emptyMap()));
-	}
-
-	@Test
-	public void shouldThrowIfNameIsInvalid() {
-		assertThrows(InvalidTopicException.class, () -> new RepartitionTopicConfig("foo bar baz", Collections.emptyMap()));
-	}
-
-	@Test
-	public void shouldSetCreateTimeByDefaultForWindowedChangelog() {
-		final WindowedChangelogTopicConfig topicConfig = new WindowedChangelogTopicConfig("name", Collections.emptyMap());
-
-		final Map<String, String> properties = topicConfig.getProperties(Collections.emptyMap(), 0);
-		assertEquals("CreateTime", properties.get(TopicConfig.MESSAGE_TIMESTAMP_TYPE_CONFIG));
-	}
-
-	@Test
-	public void shouldSetCreateTimeByDefaultForUnwindowedChangelog() {
-		final UnwindowedChangelogTopicConfig topicConfig = new UnwindowedChangelogTopicConfig("name", Collections.emptyMap());
-
-		final Map<String, String> properties = topicConfig.getProperties(Collections.emptyMap(), 0);
-		assertEquals("CreateTime", properties.get(TopicConfig.MESSAGE_TIMESTAMP_TYPE_CONFIG));
-	}
-
-	@Test
-	public void shouldSetCreateTimeByDefaultForRepartitionTopic() {
-		final RepartitionTopicConfig topicConfig = new RepartitionTopicConfig("name", Collections.emptyMap());
-
-		final Map<String, String> properties = topicConfig.getProperties(Collections.emptyMap(), 0);
-		assertEquals("CreateTime", properties.get(TopicConfig.MESSAGE_TIMESTAMP_TYPE_CONFIG));
-	}
-
-	@Test
-	public void shouldAugmentRetentionMsWithWindowedChangelog() {
-		final WindowedChangelogTopicConfig topicConfig = new WindowedChangelogTopicConfig("name", Collections.emptyMap());
-		topicConfig.setRetentionMs(10);
-		assertEquals("30", topicConfig.getProperties(Collections.emptyMap(), 20).get(TopicConfig.RETENTION_MS_CONFIG));
-	}
-
-	@Test
-	public void shouldUseSuppliedConfigsForWindowedChangelogConfig() {
-		final Map<String, String> configs = new HashMap<>();
-		configs.put("message.timestamp.type", "LogAppendTime");
-
-		final WindowedChangelogTopicConfig topicConfig = new WindowedChangelogTopicConfig("name", configs);
-
-		final Map<String, String> properties = topicConfig.getProperties(Collections.emptyMap(), 0);
-		assertEquals("LogAppendTime", properties.get(TopicConfig.MESSAGE_TIMESTAMP_TYPE_CONFIG));
-	}
-
-	@Test
-	public void shouldUseSuppliedConfigsForUnwindowedChangelogConfig() {
-		final Map<String, String> configs = new HashMap<>();
-		configs.put("retention.ms", "1000");
-		configs.put("retention.bytes", "10000");
-		configs.put("message.timestamp.type", "LogAppendTime");
-
-		final UnwindowedChangelogTopicConfig topicConfig = new UnwindowedChangelogTopicConfig("name", configs);
-
-		final Map<String, String> properties = topicConfig.getProperties(Collections.emptyMap(), 0);
-		assertEquals("1000", properties.get(TopicConfig.RETENTION_MS_CONFIG));
-		assertEquals("10000", properties.get(TopicConfig.RETENTION_BYTES_CONFIG));
-		assertEquals("LogAppendTime", properties.get(TopicConfig.MESSAGE_TIMESTAMP_TYPE_CONFIG));
-	}
-=======
     @Test
     public void shouldThrowNpeIfTopicConfigIsNull() {
         assertThrows(NullPointerException.class, () -> new RepartitionTopicConfig("topic", null));
@@ -197,18 +124,17 @@
         assertEquals("10000", properties.get(TopicConfig.RETENTION_BYTES_CONFIG));
         assertEquals("LogAppendTime", properties.get(TopicConfig.MESSAGE_TIMESTAMP_TYPE_CONFIG));
     }
->>>>>>> 15418db6
 
     @Test
     public void shouldUseSuppliedConfigsForRepartitionConfig() {
-		final Map<String, String> configs = new HashMap<>();
-		configs.put("retention.ms", "1000");
-		configs.put("message.timestamp.type", "LogAppendTime");
+        final Map<String, String> configs = new HashMap<>();
+        configs.put("retention.ms", "1000");
+        configs.put("message.timestamp.type", "LogAppendTime");
 
-		final RepartitionTopicConfig topicConfig = new RepartitionTopicConfig("name", configs);
+        final RepartitionTopicConfig topicConfig = new RepartitionTopicConfig("name", configs);
 
-		final Map<String, String> properties = topicConfig.getProperties(Collections.emptyMap(), 0);
-		assertEquals("1000", properties.get(TopicConfig.RETENTION_MS_CONFIG));
-		assertEquals("LogAppendTime", properties.get(TopicConfig.MESSAGE_TIMESTAMP_TYPE_CONFIG));
-	}
+        final Map<String, String> properties = topicConfig.getProperties(Collections.emptyMap(), 0);
+        assertEquals("1000", properties.get(TopicConfig.RETENTION_MS_CONFIG));
+        assertEquals("LogAppendTime", properties.get(TopicConfig.MESSAGE_TIMESTAMP_TYPE_CONFIG));
+    }
 }