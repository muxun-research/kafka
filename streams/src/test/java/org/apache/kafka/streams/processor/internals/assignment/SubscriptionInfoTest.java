/*
 * Licensed to the Apache Software Foundation (ASF) under one or more
 * contributor license agreements. See the NOTICE file distributed with
 * this work for additional information regarding copyright ownership.
 * The ASF licenses this file to You under the Apache License, Version 2.0
 * (the "License"); you may not use this file except in compliance with
 * the License. You may obtain a copy of the License at
 *
 *    http://www.apache.org/licenses/LICENSE-2.0
 *
 * Unless required by applicable law or agreed to in writing, software
 * distributed under the License is distributed on an "AS IS" BASIS,
 * WITHOUT WARRANTIES OR CONDITIONS OF ANY KIND, either express or implied.
 * See the License for the specific language governing permissions and
 * limitations under the License.
 */
package org.apache.kafka.streams.processor.internals.assignment;

import org.apache.kafka.streams.errors.TaskAssignmentException;
import org.apache.kafka.streams.processor.TaskId;
import org.apache.kafka.streams.processor.internals.Task;

import org.junit.jupiter.api.Test;

import java.nio.ByteBuffer;
import java.util.Arrays;
import java.util.HashSet;
import java.util.Map;
import java.util.Set;

import static org.apache.kafka.common.utils.Utils.mkEntry;
import static org.apache.kafka.common.utils.Utils.mkMap;
<<<<<<< HEAD
import static org.apache.kafka.streams.processor.internals.assignment.AssignmentTestUtils.*;
=======
import static org.apache.kafka.streams.processor.internals.assignment.AssignmentTestUtils.EMPTY_CLIENT_TAGS;
import static org.apache.kafka.streams.processor.internals.assignment.AssignmentTestUtils.NAMED_TASK_T0_0_0;
import static org.apache.kafka.streams.processor.internals.assignment.AssignmentTestUtils.NAMED_TASK_T0_0_1;
import static org.apache.kafka.streams.processor.internals.assignment.AssignmentTestUtils.NAMED_TASK_T0_1_0;
import static org.apache.kafka.streams.processor.internals.assignment.AssignmentTestUtils.NAMED_TASK_T0_1_1;
import static org.apache.kafka.streams.processor.internals.assignment.AssignmentTestUtils.NAMED_TASK_T1_0_0;
import static org.apache.kafka.streams.processor.internals.assignment.AssignmentTestUtils.NAMED_TASK_T1_0_1;
import static org.apache.kafka.streams.processor.internals.assignment.AssignmentTestUtils.NAMED_TASK_T2_0_0;
import static org.apache.kafka.streams.processor.internals.assignment.AssignmentTestUtils.NAMED_TASK_T2_2_0;
import static org.apache.kafka.streams.processor.internals.assignment.AssignmentTestUtils.PID_1;
import static org.apache.kafka.streams.processor.internals.assignment.AssignmentTestUtils.TASK_0_0;
import static org.apache.kafka.streams.processor.internals.assignment.AssignmentTestUtils.TASK_0_1;
import static org.apache.kafka.streams.processor.internals.assignment.AssignmentTestUtils.TASK_1_0;
import static org.apache.kafka.streams.processor.internals.assignment.AssignmentTestUtils.TASK_1_1;
import static org.apache.kafka.streams.processor.internals.assignment.AssignmentTestUtils.TASK_2_0;
>>>>>>> 9494bebe
import static org.apache.kafka.streams.processor.internals.assignment.StreamsAssignmentProtocolVersions.LATEST_SUPPORTED_VERSION;
import static org.apache.kafka.streams.processor.internals.assignment.StreamsAssignmentProtocolVersions.MIN_NAMED_TOPOLOGY_VERSION;
import static org.apache.kafka.streams.processor.internals.assignment.SubscriptionInfo.MIN_VERSION_OFFSET_SUM_SUBSCRIPTION;
import static org.apache.kafka.streams.processor.internals.assignment.SubscriptionInfo.UNKNOWN_OFFSET_SUM;
import static org.hamcrest.CoreMatchers.is;
import static org.hamcrest.MatcherAssert.assertThat;
import static org.hamcrest.Matchers.anEmptyMap;
<<<<<<< HEAD
import static org.junit.Assert.*;
=======
import static org.junit.jupiter.api.Assertions.assertEquals;
import static org.junit.jupiter.api.Assertions.assertNull;
import static org.junit.jupiter.api.Assertions.assertThrows;
import static org.junit.jupiter.api.Assertions.fail;
>>>>>>> 9494bebe

public class SubscriptionInfoTest {
    private static final Set<TaskId> ACTIVE_TASKS = new HashSet<>(Arrays.asList(TASK_0_0, TASK_0_1, TASK_1_0));
    private static final Set<TaskId> STANDBY_TASKS = new HashSet<>(Arrays.asList(TASK_1_1, TASK_2_0));
    private static final Map<TaskId, Long> TASK_OFFSET_SUMS = mkMap(mkEntry(TASK_0_0, Task.LATEST_OFFSET), mkEntry(TASK_0_1, Task.LATEST_OFFSET), mkEntry(TASK_1_0, Task.LATEST_OFFSET), mkEntry(TASK_1_1, 0L), mkEntry(TASK_2_0, 10L));

    private static final Map<TaskId, Long> NAMED_TASK_OFFSET_SUMS = mkMap(mkEntry(NAMED_TASK_T0_0_0, Task.LATEST_OFFSET), mkEntry(NAMED_TASK_T0_0_1, Task.LATEST_OFFSET), mkEntry(NAMED_TASK_T0_1_0, 5L), mkEntry(NAMED_TASK_T0_1_1, 10_000L), mkEntry(NAMED_TASK_T1_0_0, Task.LATEST_OFFSET), mkEntry(NAMED_TASK_T1_0_1, 0L), mkEntry(NAMED_TASK_T2_0_0, 10L), mkEntry(NAMED_TASK_T2_2_0, 5L));
    private static final Map<String, String> CLIENT_TAGS = mkMap(mkEntry("t1", "v1"), mkEntry("t2", "v2"));

    private static final String IGNORED_USER_ENDPOINT = "ignoredUserEndpoint:80";
    private static final byte IGNORED_UNIQUE_FIELD = (byte) 0;
    private static final int IGNORED_ERROR_CODE = 0;

    @Test
    public void shouldThrowForUnknownVersion1() {
<<<<<<< HEAD
        assertThrows(IllegalArgumentException.class, () -> new SubscriptionInfo(0, LATEST_SUPPORTED_VERSION, UUID_1, "localhost:80", TASK_OFFSET_SUMS, IGNORED_UNIQUE_FIELD, IGNORED_ERROR_CODE, EMPTY_CLIENT_TAGS));
=======
        assertThrows(IllegalArgumentException.class, () -> new SubscriptionInfo(
            0,
            LATEST_SUPPORTED_VERSION,
            PID_1,
            "localhost:80",
            TASK_OFFSET_SUMS,
            IGNORED_UNIQUE_FIELD,
            IGNORED_ERROR_CODE,
            EMPTY_CLIENT_TAGS
        ));
>>>>>>> 9494bebe
    }

    @Test
    public void shouldThrowForUnknownVersion2() {
<<<<<<< HEAD
        assertThrows(IllegalArgumentException.class, () -> new SubscriptionInfo(LATEST_SUPPORTED_VERSION + 1, LATEST_SUPPORTED_VERSION, UUID_1, "localhost:80", TASK_OFFSET_SUMS, IGNORED_UNIQUE_FIELD, IGNORED_ERROR_CODE, EMPTY_CLIENT_TAGS));
=======
        assertThrows(IllegalArgumentException.class, () -> new SubscriptionInfo(
            LATEST_SUPPORTED_VERSION + 1,
            LATEST_SUPPORTED_VERSION,
            PID_1,
            "localhost:80",
            TASK_OFFSET_SUMS,
            IGNORED_UNIQUE_FIELD,
            IGNORED_ERROR_CODE,
            EMPTY_CLIENT_TAGS
        ));
>>>>>>> 9494bebe
    }

    @Test
    public void shouldEncodeAndDecodeVersion1() {
<<<<<<< HEAD
        final SubscriptionInfo info = new SubscriptionInfo(1, LATEST_SUPPORTED_VERSION, UUID_1, IGNORED_USER_ENDPOINT, TASK_OFFSET_SUMS, IGNORED_UNIQUE_FIELD, IGNORED_ERROR_CODE, EMPTY_CLIENT_TAGS);
=======
        final SubscriptionInfo info = new SubscriptionInfo(
            1,
            LATEST_SUPPORTED_VERSION,
            PID_1,
            IGNORED_USER_ENDPOINT,
            TASK_OFFSET_SUMS,
            IGNORED_UNIQUE_FIELD,
            IGNORED_ERROR_CODE,
            EMPTY_CLIENT_TAGS
        );
>>>>>>> 9494bebe
        final SubscriptionInfo decoded = SubscriptionInfo.decode(info.encode());
        assertEquals(1, decoded.version());
        assertEquals(SubscriptionInfo.UNKNOWN, decoded.latestSupportedVersion());
        assertEquals(PID_1, decoded.processId());
        assertEquals(ACTIVE_TASKS, decoded.prevTasks());
        assertEquals(STANDBY_TASKS, decoded.standbyTasks());
        assertNull(decoded.userEndPoint());
    }

    @Test
    public void generatedVersion1ShouldBeDecodableByLegacyLogic() {
<<<<<<< HEAD
        final SubscriptionInfo info = new SubscriptionInfo(1, 1234, UUID_1, "ignoreme", TASK_OFFSET_SUMS, IGNORED_UNIQUE_FIELD, IGNORED_ERROR_CODE, EMPTY_CLIENT_TAGS);
=======
        final SubscriptionInfo info = new SubscriptionInfo(
            1,
            1234,
            PID_1,
            "ignoreme",
            TASK_OFFSET_SUMS,
            IGNORED_UNIQUE_FIELD,
            IGNORED_ERROR_CODE,
            EMPTY_CLIENT_TAGS
        );
>>>>>>> 9494bebe
        final ByteBuffer buffer = info.encode();

        final LegacySubscriptionInfoSerde decoded = LegacySubscriptionInfoSerde.decode(buffer);
        assertEquals(1, decoded.version());
        assertEquals(SubscriptionInfo.UNKNOWN, decoded.latestSupportedVersion());
        assertEquals(PID_1, decoded.processId());
        assertEquals(ACTIVE_TASKS, decoded.prevTasks());
        assertEquals(STANDBY_TASKS, decoded.standbyTasks());
        assertNull(decoded.userEndPoint());
    }

    @Test
    public void generatedVersion1ShouldDecodeLegacyFormat() {
<<<<<<< HEAD
        final LegacySubscriptionInfoSerde info = new LegacySubscriptionInfoSerde(1, LATEST_SUPPORTED_VERSION, UUID_1, ACTIVE_TASKS, STANDBY_TASKS, "localhost:80");
=======
        final LegacySubscriptionInfoSerde info = new LegacySubscriptionInfoSerde(
            1,
            LATEST_SUPPORTED_VERSION,
            PID_1,
            ACTIVE_TASKS,
            STANDBY_TASKS,
            "localhost:80"
        );
>>>>>>> 9494bebe
        final ByteBuffer buffer = info.encode();
        buffer.rewind();
        final SubscriptionInfo decoded = SubscriptionInfo.decode(buffer);
        assertEquals(1, decoded.version());
        assertEquals(SubscriptionInfo.UNKNOWN, decoded.latestSupportedVersion());
        assertEquals(PID_1, decoded.processId());
        assertEquals(ACTIVE_TASKS, decoded.prevTasks());
        assertEquals(STANDBY_TASKS, decoded.standbyTasks());
        assertNull(decoded.userEndPoint());
    }

    @Test
    public void shouldEncodeAndDecodeVersion2() {
<<<<<<< HEAD
        final SubscriptionInfo info = new SubscriptionInfo(2, LATEST_SUPPORTED_VERSION, UUID_1, "localhost:80", TASK_OFFSET_SUMS, IGNORED_UNIQUE_FIELD, IGNORED_ERROR_CODE, EMPTY_CLIENT_TAGS);
=======
        final SubscriptionInfo info = new SubscriptionInfo(
            2,
            LATEST_SUPPORTED_VERSION,
            PID_1,
            "localhost:80",
            TASK_OFFSET_SUMS,
            IGNORED_UNIQUE_FIELD,
            IGNORED_ERROR_CODE,
            EMPTY_CLIENT_TAGS
        );
>>>>>>> 9494bebe
        final SubscriptionInfo decoded = SubscriptionInfo.decode(info.encode());
        assertEquals(2, decoded.version());
        assertEquals(SubscriptionInfo.UNKNOWN, decoded.latestSupportedVersion());
        assertEquals(PID_1, decoded.processId());
        assertEquals(ACTIVE_TASKS, decoded.prevTasks());
        assertEquals(STANDBY_TASKS, decoded.standbyTasks());
        assertEquals("localhost:80", decoded.userEndPoint());
    }

    @Test
    public void generatedVersion2ShouldBeDecodableByLegacyLogic() {
<<<<<<< HEAD
        final SubscriptionInfo info = new SubscriptionInfo(2, LATEST_SUPPORTED_VERSION, UUID_1, "localhost:80", TASK_OFFSET_SUMS, IGNORED_UNIQUE_FIELD, IGNORED_ERROR_CODE, EMPTY_CLIENT_TAGS);
=======
        final SubscriptionInfo info = new SubscriptionInfo(
            2,
            LATEST_SUPPORTED_VERSION,
            PID_1,
            "localhost:80",
            TASK_OFFSET_SUMS,
            IGNORED_UNIQUE_FIELD,
            IGNORED_ERROR_CODE,
            EMPTY_CLIENT_TAGS
        );
>>>>>>> 9494bebe
        final ByteBuffer buffer = info.encode();

        final LegacySubscriptionInfoSerde decoded = LegacySubscriptionInfoSerde.decode(buffer);
        assertEquals(2, decoded.version());
        assertEquals(SubscriptionInfo.UNKNOWN, decoded.latestSupportedVersion());
        assertEquals(PID_1, decoded.processId());
        assertEquals(ACTIVE_TASKS, decoded.prevTasks());
        assertEquals(STANDBY_TASKS, decoded.standbyTasks());
        assertEquals("localhost:80", decoded.userEndPoint());
    }

    @Test
    public void generatedVersion2ShouldDecodeLegacyFormat() {
<<<<<<< HEAD
        final LegacySubscriptionInfoSerde info = new LegacySubscriptionInfoSerde(2, LATEST_SUPPORTED_VERSION, UUID_1, ACTIVE_TASKS, STANDBY_TASKS, "localhost:80");
=======
        final LegacySubscriptionInfoSerde info = new LegacySubscriptionInfoSerde(
            2,
            LATEST_SUPPORTED_VERSION,
            PID_1,
            ACTIVE_TASKS,
            STANDBY_TASKS,
            "localhost:80"
        );
>>>>>>> 9494bebe
        final ByteBuffer buffer = info.encode();
        buffer.rewind();
        final SubscriptionInfo decoded = SubscriptionInfo.decode(buffer);
        assertEquals(2, decoded.version());
        assertEquals(SubscriptionInfo.UNKNOWN, decoded.latestSupportedVersion());
        assertEquals(PID_1, decoded.processId());
        assertEquals(ACTIVE_TASKS, decoded.prevTasks());
        assertEquals(STANDBY_TASKS, decoded.standbyTasks());
        assertEquals("localhost:80", decoded.userEndPoint());
    }

    @Test
    public void shouldEncodeAndDecodeVersion3And4() {
        for (int version = 3; version <= 4; version++) {
<<<<<<< HEAD
            final SubscriptionInfo info = new SubscriptionInfo(version, LATEST_SUPPORTED_VERSION, UUID_1, "localhost:80", TASK_OFFSET_SUMS, IGNORED_UNIQUE_FIELD, IGNORED_ERROR_CODE, EMPTY_CLIENT_TAGS);
=======
            final SubscriptionInfo info = new SubscriptionInfo(
                version,
                LATEST_SUPPORTED_VERSION,
                PID_1,
                "localhost:80",
                TASK_OFFSET_SUMS,
                IGNORED_UNIQUE_FIELD,
                IGNORED_ERROR_CODE,
                EMPTY_CLIENT_TAGS
            );
>>>>>>> 9494bebe
            final SubscriptionInfo decoded = SubscriptionInfo.decode(info.encode());
            assertEquals(version, decoded.version());
            assertEquals(LATEST_SUPPORTED_VERSION, decoded.latestSupportedVersion());
            assertEquals(PID_1, decoded.processId());
            assertEquals(ACTIVE_TASKS, decoded.prevTasks());
            assertEquals(STANDBY_TASKS, decoded.standbyTasks());
            assertEquals("localhost:80", decoded.userEndPoint());
        }
    }

    @Test
    public void generatedVersion3And4ShouldBeDecodableByLegacyLogic() {
        for (int version = 3; version <= 4; version++) {
<<<<<<< HEAD
            final SubscriptionInfo info = new SubscriptionInfo(version, LATEST_SUPPORTED_VERSION, UUID_1, "localhost:80", TASK_OFFSET_SUMS, IGNORED_UNIQUE_FIELD, IGNORED_ERROR_CODE, EMPTY_CLIENT_TAGS);
=======
            final SubscriptionInfo info = new SubscriptionInfo(
                version,
                LATEST_SUPPORTED_VERSION,
                PID_1,
                "localhost:80",
                TASK_OFFSET_SUMS,
                IGNORED_UNIQUE_FIELD,
                IGNORED_ERROR_CODE,
                EMPTY_CLIENT_TAGS
            );
>>>>>>> 9494bebe
            final ByteBuffer buffer = info.encode();

            final LegacySubscriptionInfoSerde decoded = LegacySubscriptionInfoSerde.decode(buffer);
            assertEquals(version, decoded.version());
            assertEquals(LATEST_SUPPORTED_VERSION, decoded.latestSupportedVersion());
            assertEquals(PID_1, decoded.processId());
            assertEquals(ACTIVE_TASKS, decoded.prevTasks());
            assertEquals(STANDBY_TASKS, decoded.standbyTasks());
            assertEquals("localhost:80", decoded.userEndPoint());
        }
    }

    @Test
    public void generatedVersion3To6ShouldDecodeLegacyFormat() {
        for (int version = 3; version <= 6; version++) {
<<<<<<< HEAD
            final LegacySubscriptionInfoSerde info = new LegacySubscriptionInfoSerde(version, LATEST_SUPPORTED_VERSION, UUID_1, ACTIVE_TASKS, STANDBY_TASKS, "localhost:80");
=======
            final LegacySubscriptionInfoSerde info = new LegacySubscriptionInfoSerde(
                version,
                LATEST_SUPPORTED_VERSION,
                PID_1,
                ACTIVE_TASKS,
                STANDBY_TASKS,
                "localhost:80"
            );
>>>>>>> 9494bebe
            final ByteBuffer buffer = info.encode();
            buffer.rewind();
            final SubscriptionInfo decoded = SubscriptionInfo.decode(buffer);
            final String message = "for version: " + version;
            assertEquals(version, decoded.version(), message);
            assertEquals(LATEST_SUPPORTED_VERSION, decoded.latestSupportedVersion(), message);
            assertEquals(PID_1, decoded.processId(), message);
            assertEquals(ACTIVE_TASKS, decoded.prevTasks(), message);
            assertEquals(STANDBY_TASKS, decoded.standbyTasks(), message);
            assertEquals("localhost:80", decoded.userEndPoint(), message);
        }
    }

    @Test
    public void shouldEncodeAndDecodeVersion5() {
<<<<<<< HEAD
        final SubscriptionInfo info = new SubscriptionInfo(5, LATEST_SUPPORTED_VERSION, UUID_1, "localhost:80", TASK_OFFSET_SUMS, IGNORED_UNIQUE_FIELD, IGNORED_ERROR_CODE, EMPTY_CLIENT_TAGS);
=======
        final SubscriptionInfo info =
            new SubscriptionInfo(5, LATEST_SUPPORTED_VERSION,
                PID_1, "localhost:80", TASK_OFFSET_SUMS, IGNORED_UNIQUE_FIELD, IGNORED_ERROR_CODE, EMPTY_CLIENT_TAGS);
>>>>>>> 9494bebe
        assertEquals(info, SubscriptionInfo.decode(info.encode()));
    }

    @Test
    public void shouldAllowToDecodeFutureSupportedVersion() {
        final SubscriptionInfo info = SubscriptionInfo.decode(encodeFutureVersion());
        assertEquals(LATEST_SUPPORTED_VERSION + 1, info.version());
        assertEquals(LATEST_SUPPORTED_VERSION + 1, info.latestSupportedVersion());
    }

    @Test
    public void shouldEncodeAndDecodeSmallerLatestSupportedVersion() {
        final int usedVersion = LATEST_SUPPORTED_VERSION - 1;
        final int latestSupportedVersion = LATEST_SUPPORTED_VERSION - 1;

<<<<<<< HEAD
        final SubscriptionInfo info = new SubscriptionInfo(usedVersion, latestSupportedVersion, UUID_1, "localhost:80", TASK_OFFSET_SUMS, IGNORED_UNIQUE_FIELD, IGNORED_ERROR_CODE, EMPTY_CLIENT_TAGS);
        final SubscriptionInfo expectedInfo = new SubscriptionInfo(usedVersion, latestSupportedVersion, UUID_1, "localhost:80", TASK_OFFSET_SUMS, IGNORED_UNIQUE_FIELD, IGNORED_ERROR_CODE, EMPTY_CLIENT_TAGS);
=======
        final SubscriptionInfo info =
            new SubscriptionInfo(usedVersion, latestSupportedVersion,
                PID_1, "localhost:80", TASK_OFFSET_SUMS, IGNORED_UNIQUE_FIELD, IGNORED_ERROR_CODE, EMPTY_CLIENT_TAGS);
        final SubscriptionInfo expectedInfo =
            new SubscriptionInfo(usedVersion, latestSupportedVersion,
                PID_1, "localhost:80", TASK_OFFSET_SUMS, IGNORED_UNIQUE_FIELD, IGNORED_ERROR_CODE, EMPTY_CLIENT_TAGS);
>>>>>>> 9494bebe
        assertEquals(expectedInfo, SubscriptionInfo.decode(info.encode()));
    }

    @Test
    public void shouldEncodeAndDecodeVersion7() {
<<<<<<< HEAD
        final SubscriptionInfo info = new SubscriptionInfo(7, LATEST_SUPPORTED_VERSION, UUID_1, "localhost:80", TASK_OFFSET_SUMS, IGNORED_UNIQUE_FIELD, IGNORED_ERROR_CODE, EMPTY_CLIENT_TAGS);
=======
        final SubscriptionInfo info =
            new SubscriptionInfo(7, LATEST_SUPPORTED_VERSION,
                PID_1, "localhost:80", TASK_OFFSET_SUMS, IGNORED_UNIQUE_FIELD, IGNORED_ERROR_CODE, EMPTY_CLIENT_TAGS);
>>>>>>> 9494bebe
        assertThat(info, is(SubscriptionInfo.decode(info.encode())));
    }

    @Test
    public void shouldConvertTaskOffsetSumMapToTaskSets() {
<<<<<<< HEAD
        final SubscriptionInfo info = new SubscriptionInfo(7, LATEST_SUPPORTED_VERSION, UUID_1, "localhost:80", TASK_OFFSET_SUMS, IGNORED_UNIQUE_FIELD, IGNORED_ERROR_CODE, EMPTY_CLIENT_TAGS);
=======
        final SubscriptionInfo info =
            new SubscriptionInfo(7, LATEST_SUPPORTED_VERSION,
                PID_1, "localhost:80", TASK_OFFSET_SUMS, IGNORED_UNIQUE_FIELD, IGNORED_ERROR_CODE, EMPTY_CLIENT_TAGS);
>>>>>>> 9494bebe
        assertThat(info.prevTasks(), is(ACTIVE_TASKS));
        assertThat(info.standbyTasks(), is(STANDBY_TASKS));
    }

    @Test
    public void shouldReturnTaskOffsetSumsMapForDecodedSubscription() {
<<<<<<< HEAD
        final SubscriptionInfo info = SubscriptionInfo.decode(new SubscriptionInfo(MIN_VERSION_OFFSET_SUM_SUBSCRIPTION, LATEST_SUPPORTED_VERSION, UUID_1, "localhost:80", TASK_OFFSET_SUMS, IGNORED_UNIQUE_FIELD, IGNORED_ERROR_CODE, EMPTY_CLIENT_TAGS).encode());
=======
        final SubscriptionInfo info = SubscriptionInfo.decode(
            new SubscriptionInfo(MIN_VERSION_OFFSET_SUM_SUBSCRIPTION,
                                 LATEST_SUPPORTED_VERSION, PID_1,
                                 "localhost:80",
                                 TASK_OFFSET_SUMS,
                                 IGNORED_UNIQUE_FIELD,
                                 IGNORED_ERROR_CODE,
                                 EMPTY_CLIENT_TAGS).encode());
>>>>>>> 9494bebe
        assertThat(info.taskOffsetSums(), is(TASK_OFFSET_SUMS));
    }

    @Test
    public void shouldConvertTaskSetsToTaskOffsetSumMapWithOlderSubscription() {
<<<<<<< HEAD
        final Map<TaskId, Long> expectedOffsetSumsMap = mkMap(mkEntry(new TaskId(0, 0), Task.LATEST_OFFSET), mkEntry(new TaskId(0, 1), Task.LATEST_OFFSET), mkEntry(new TaskId(1, 0), Task.LATEST_OFFSET), mkEntry(new TaskId(1, 1), UNKNOWN_OFFSET_SUM), mkEntry(new TaskId(2, 0), UNKNOWN_OFFSET_SUM));

        final SubscriptionInfo info = SubscriptionInfo.decode(new LegacySubscriptionInfoSerde(SubscriptionInfo.MIN_VERSION_OFFSET_SUM_SUBSCRIPTION - 1, LATEST_SUPPORTED_VERSION, UUID_1, ACTIVE_TASKS, STANDBY_TASKS, "localhost:80").encode());
=======
        final Map<TaskId, Long> expectedOffsetSumsMap = mkMap(
            mkEntry(new TaskId(0, 0), Task.LATEST_OFFSET),
            mkEntry(new TaskId(0, 1), Task.LATEST_OFFSET),
            mkEntry(new TaskId(1, 0), Task.LATEST_OFFSET),
            mkEntry(new TaskId(1, 1), UNKNOWN_OFFSET_SUM),
            mkEntry(new TaskId(2, 0), UNKNOWN_OFFSET_SUM)
        );

        final SubscriptionInfo info = SubscriptionInfo.decode(
            new LegacySubscriptionInfoSerde(
                SubscriptionInfo.MIN_VERSION_OFFSET_SUM_SUBSCRIPTION - 1,
                LATEST_SUPPORTED_VERSION,
                PID_1,
                ACTIVE_TASKS,
                STANDBY_TASKS,
                "localhost:80")
            .encode());
>>>>>>> 9494bebe

        assertThat(info.taskOffsetSums(), is(expectedOffsetSumsMap));
    }

    @Test
    public void shouldEncodeAndDecodeVersion8() {
<<<<<<< HEAD
        final SubscriptionInfo info = new SubscriptionInfo(8, LATEST_SUPPORTED_VERSION, UUID_1, "localhost:80", TASK_OFFSET_SUMS, IGNORED_UNIQUE_FIELD, IGNORED_ERROR_CODE, EMPTY_CLIENT_TAGS);
=======
        final SubscriptionInfo info =
            new SubscriptionInfo(8, LATEST_SUPPORTED_VERSION,
                PID_1, "localhost:80", TASK_OFFSET_SUMS, IGNORED_UNIQUE_FIELD, IGNORED_ERROR_CODE, EMPTY_CLIENT_TAGS);
>>>>>>> 9494bebe
        assertThat(info, is(SubscriptionInfo.decode(info.encode())));
    }

    @Test
    public void shouldNotErrorAccessingFutureVars() {
<<<<<<< HEAD
        final SubscriptionInfo info = new SubscriptionInfo(8, LATEST_SUPPORTED_VERSION, UUID_1, "localhost:80", TASK_OFFSET_SUMS, IGNORED_UNIQUE_FIELD, IGNORED_ERROR_CODE, EMPTY_CLIENT_TAGS);
=======
        final SubscriptionInfo info =
                new SubscriptionInfo(8, LATEST_SUPPORTED_VERSION,
                    PID_1, "localhost:80", TASK_OFFSET_SUMS, IGNORED_UNIQUE_FIELD, IGNORED_ERROR_CODE, EMPTY_CLIENT_TAGS);
>>>>>>> 9494bebe
        try {
            info.errorCode();
        } catch (final Exception e) {
            fail("should not error");
        }
    }

    @Test
    public void shouldEncodeAndDecodeVersion9() {
<<<<<<< HEAD
        final SubscriptionInfo info = new SubscriptionInfo(9, LATEST_SUPPORTED_VERSION, UUID_1, "localhost:80", TASK_OFFSET_SUMS, IGNORED_UNIQUE_FIELD, IGNORED_ERROR_CODE, EMPTY_CLIENT_TAGS);
=======
        final SubscriptionInfo info =
                new SubscriptionInfo(9, LATEST_SUPPORTED_VERSION,
                    PID_1, "localhost:80", TASK_OFFSET_SUMS, IGNORED_UNIQUE_FIELD, IGNORED_ERROR_CODE, EMPTY_CLIENT_TAGS);
>>>>>>> 9494bebe
        assertThat(info, is(SubscriptionInfo.decode(info.encode())));
    }

    @Test
    public void shouldEncodeAndDecodeVersion10() {
<<<<<<< HEAD
        final SubscriptionInfo info = new SubscriptionInfo(10, LATEST_SUPPORTED_VERSION, UUID_1, "localhost:80", TASK_OFFSET_SUMS, IGNORED_UNIQUE_FIELD, IGNORED_ERROR_CODE, EMPTY_CLIENT_TAGS);
=======
        final SubscriptionInfo info =
            new SubscriptionInfo(10, LATEST_SUPPORTED_VERSION,
                PID_1, "localhost:80", TASK_OFFSET_SUMS, IGNORED_UNIQUE_FIELD, IGNORED_ERROR_CODE, EMPTY_CLIENT_TAGS);
>>>>>>> 9494bebe
        assertThat(info, is(SubscriptionInfo.decode(info.encode())));
    }

    @Test
    public void shouldEncodeAndDecodeVersion10WithNamedTopologies() {
<<<<<<< HEAD
        final SubscriptionInfo info = new SubscriptionInfo(10, LATEST_SUPPORTED_VERSION, UUID_1, "localhost:80", NAMED_TASK_OFFSET_SUMS, IGNORED_UNIQUE_FIELD, IGNORED_ERROR_CODE, EMPTY_CLIENT_TAGS);
=======
        final SubscriptionInfo info =
            new SubscriptionInfo(10, LATEST_SUPPORTED_VERSION,
                PID_1, "localhost:80", NAMED_TASK_OFFSET_SUMS, IGNORED_UNIQUE_FIELD, IGNORED_ERROR_CODE, EMPTY_CLIENT_TAGS);
>>>>>>> 9494bebe
        assertThat(info, is(SubscriptionInfo.decode(info.encode())));
    }

    @Test
    public void shouldThrowIfAttemptingToUseNamedTopologiesWithOlderVersion() {
<<<<<<< HEAD
        assertThrows(TaskAssignmentException.class, () -> new SubscriptionInfo(MIN_NAMED_TOPOLOGY_VERSION - 1, LATEST_SUPPORTED_VERSION, UUID_1, "localhost:80", NAMED_TASK_OFFSET_SUMS, IGNORED_UNIQUE_FIELD, IGNORED_ERROR_CODE, EMPTY_CLIENT_TAGS));
=======
        assertThrows(
            TaskAssignmentException.class,
            () -> new SubscriptionInfo(MIN_NAMED_TOPOLOGY_VERSION - 1, LATEST_SUPPORTED_VERSION,
                PID_1, "localhost:80", NAMED_TASK_OFFSET_SUMS, IGNORED_UNIQUE_FIELD, IGNORED_ERROR_CODE, EMPTY_CLIENT_TAGS)
        );
>>>>>>> 9494bebe
    }

    @Test
    public void shouldEncodeAndDecodeVersion11() {
<<<<<<< HEAD
        final SubscriptionInfo info = new SubscriptionInfo(11, LATEST_SUPPORTED_VERSION, UUID_1, "localhost:80", TASK_OFFSET_SUMS, IGNORED_UNIQUE_FIELD, IGNORED_ERROR_CODE, CLIENT_TAGS);
=======
        final SubscriptionInfo info =
            new SubscriptionInfo(11, LATEST_SUPPORTED_VERSION,
                PID_1, "localhost:80", TASK_OFFSET_SUMS, IGNORED_UNIQUE_FIELD, IGNORED_ERROR_CODE, CLIENT_TAGS);
>>>>>>> 9494bebe
        assertThat(info, is(SubscriptionInfo.decode(info.encode())));
    }

    @Test
    public void shouldReturnEncodeDecodeEmptyClientTagsOnVersion11() {
<<<<<<< HEAD
        final SubscriptionInfo info = new SubscriptionInfo(11, LATEST_SUPPORTED_VERSION, UUID_1, "localhost:80", TASK_OFFSET_SUMS, IGNORED_UNIQUE_FIELD, IGNORED_ERROR_CODE, EMPTY_CLIENT_TAGS);
=======
        final SubscriptionInfo info =
            new SubscriptionInfo(11, LATEST_SUPPORTED_VERSION,
                PID_1, "localhost:80", TASK_OFFSET_SUMS, IGNORED_UNIQUE_FIELD, IGNORED_ERROR_CODE, EMPTY_CLIENT_TAGS);
>>>>>>> 9494bebe
        assertThat(info.clientTags(), is(anEmptyMap()));
        assertThat(info, is(SubscriptionInfo.decode(info.encode())));
    }

    @Test
    public void shouldReturnEmptyMapOfClientTagsOnOlderVersions() {
<<<<<<< HEAD
        final SubscriptionInfo info = new SubscriptionInfo(10, LATEST_SUPPORTED_VERSION, UUID_1, "localhost:80", TASK_OFFSET_SUMS, IGNORED_UNIQUE_FIELD, IGNORED_ERROR_CODE, CLIENT_TAGS);
=======
        final SubscriptionInfo info =
            new SubscriptionInfo(10, LATEST_SUPPORTED_VERSION,
                PID_1, "localhost:80", TASK_OFFSET_SUMS, IGNORED_UNIQUE_FIELD, IGNORED_ERROR_CODE, CLIENT_TAGS);
>>>>>>> 9494bebe

        assertThat(info.clientTags(), is(anEmptyMap()));
    }

    @Test
    public void shouldReturnMapOfClientTagsOnVersion11() {
<<<<<<< HEAD
        final SubscriptionInfo info = new SubscriptionInfo(11, LATEST_SUPPORTED_VERSION, UUID_1, "localhost:80", TASK_OFFSET_SUMS, IGNORED_UNIQUE_FIELD, IGNORED_ERROR_CODE, CLIENT_TAGS);
=======
        final SubscriptionInfo info =
            new SubscriptionInfo(11, LATEST_SUPPORTED_VERSION,
                PID_1, "localhost:80", TASK_OFFSET_SUMS, IGNORED_UNIQUE_FIELD, IGNORED_ERROR_CODE, CLIENT_TAGS);
>>>>>>> 9494bebe

        assertThat(info.clientTags(), is(CLIENT_TAGS));
    }

    private static ByteBuffer encodeFutureVersion() {
        final ByteBuffer buf = ByteBuffer.allocate(4 /* used version */ + 4 /* supported version */);
        buf.putInt(LATEST_SUPPORTED_VERSION + 1);
        buf.putInt(LATEST_SUPPORTED_VERSION + 1);
        buf.rewind();
        return buf;
    }

}<|MERGE_RESOLUTION|>--- conflicted
+++ resolved
@@ -30,9 +30,6 @@
 
 import static org.apache.kafka.common.utils.Utils.mkEntry;
 import static org.apache.kafka.common.utils.Utils.mkMap;
-<<<<<<< HEAD
-import static org.apache.kafka.streams.processor.internals.assignment.AssignmentTestUtils.*;
-=======
 import static org.apache.kafka.streams.processor.internals.assignment.AssignmentTestUtils.EMPTY_CLIENT_TAGS;
 import static org.apache.kafka.streams.processor.internals.assignment.AssignmentTestUtils.NAMED_TASK_T0_0_0;
 import static org.apache.kafka.streams.processor.internals.assignment.AssignmentTestUtils.NAMED_TASK_T0_0_1;
@@ -48,7 +45,6 @@
 import static org.apache.kafka.streams.processor.internals.assignment.AssignmentTestUtils.TASK_1_0;
 import static org.apache.kafka.streams.processor.internals.assignment.AssignmentTestUtils.TASK_1_1;
 import static org.apache.kafka.streams.processor.internals.assignment.AssignmentTestUtils.TASK_2_0;
->>>>>>> 9494bebe
 import static org.apache.kafka.streams.processor.internals.assignment.StreamsAssignmentProtocolVersions.LATEST_SUPPORTED_VERSION;
 import static org.apache.kafka.streams.processor.internals.assignment.StreamsAssignmentProtocolVersions.MIN_NAMED_TOPOLOGY_VERSION;
 import static org.apache.kafka.streams.processor.internals.assignment.SubscriptionInfo.MIN_VERSION_OFFSET_SUM_SUBSCRIPTION;
@@ -56,21 +52,37 @@
 import static org.hamcrest.CoreMatchers.is;
 import static org.hamcrest.MatcherAssert.assertThat;
 import static org.hamcrest.Matchers.anEmptyMap;
-<<<<<<< HEAD
-import static org.junit.Assert.*;
-=======
 import static org.junit.jupiter.api.Assertions.assertEquals;
 import static org.junit.jupiter.api.Assertions.assertNull;
 import static org.junit.jupiter.api.Assertions.assertThrows;
 import static org.junit.jupiter.api.Assertions.fail;
->>>>>>> 9494bebe
 
 public class SubscriptionInfoTest {
-    private static final Set<TaskId> ACTIVE_TASKS = new HashSet<>(Arrays.asList(TASK_0_0, TASK_0_1, TASK_1_0));
-    private static final Set<TaskId> STANDBY_TASKS = new HashSet<>(Arrays.asList(TASK_1_1, TASK_2_0));
-    private static final Map<TaskId, Long> TASK_OFFSET_SUMS = mkMap(mkEntry(TASK_0_0, Task.LATEST_OFFSET), mkEntry(TASK_0_1, Task.LATEST_OFFSET), mkEntry(TASK_1_0, Task.LATEST_OFFSET), mkEntry(TASK_1_1, 0L), mkEntry(TASK_2_0, 10L));
-
-    private static final Map<TaskId, Long> NAMED_TASK_OFFSET_SUMS = mkMap(mkEntry(NAMED_TASK_T0_0_0, Task.LATEST_OFFSET), mkEntry(NAMED_TASK_T0_0_1, Task.LATEST_OFFSET), mkEntry(NAMED_TASK_T0_1_0, 5L), mkEntry(NAMED_TASK_T0_1_1, 10_000L), mkEntry(NAMED_TASK_T1_0_0, Task.LATEST_OFFSET), mkEntry(NAMED_TASK_T1_0_1, 0L), mkEntry(NAMED_TASK_T2_0_0, 10L), mkEntry(NAMED_TASK_T2_2_0, 5L));
+    private static final Set<TaskId> ACTIVE_TASKS = new HashSet<>(Arrays.asList(
+        TASK_0_0,
+        TASK_0_1,
+        TASK_1_0));
+    private static final Set<TaskId> STANDBY_TASKS = new HashSet<>(Arrays.asList(
+        TASK_1_1,
+        TASK_2_0));
+    private static final Map<TaskId, Long> TASK_OFFSET_SUMS = mkMap(
+        mkEntry(TASK_0_0, Task.LATEST_OFFSET),
+        mkEntry(TASK_0_1, Task.LATEST_OFFSET),
+        mkEntry(TASK_1_0, Task.LATEST_OFFSET),
+        mkEntry(TASK_1_1, 0L),
+        mkEntry(TASK_2_0, 10L)
+    );
+
+    private static final Map<TaskId, Long> NAMED_TASK_OFFSET_SUMS = mkMap(
+        mkEntry(NAMED_TASK_T0_0_0, Task.LATEST_OFFSET),
+        mkEntry(NAMED_TASK_T0_0_1, Task.LATEST_OFFSET),
+        mkEntry(NAMED_TASK_T0_1_0, 5L),
+        mkEntry(NAMED_TASK_T0_1_1, 10_000L),
+        mkEntry(NAMED_TASK_T1_0_0, Task.LATEST_OFFSET),
+        mkEntry(NAMED_TASK_T1_0_1, 0L),
+        mkEntry(NAMED_TASK_T2_0_0, 10L),
+        mkEntry(NAMED_TASK_T2_2_0, 5L)
+        );
     private static final Map<String, String> CLIENT_TAGS = mkMap(mkEntry("t1", "v1"), mkEntry("t2", "v2"));
 
     private static final String IGNORED_USER_ENDPOINT = "ignoredUserEndpoint:80";
@@ -79,9 +91,6 @@
 
     @Test
     public void shouldThrowForUnknownVersion1() {
-<<<<<<< HEAD
-        assertThrows(IllegalArgumentException.class, () -> new SubscriptionInfo(0, LATEST_SUPPORTED_VERSION, UUID_1, "localhost:80", TASK_OFFSET_SUMS, IGNORED_UNIQUE_FIELD, IGNORED_ERROR_CODE, EMPTY_CLIENT_TAGS));
-=======
         assertThrows(IllegalArgumentException.class, () -> new SubscriptionInfo(
             0,
             LATEST_SUPPORTED_VERSION,
@@ -92,14 +101,10 @@
             IGNORED_ERROR_CODE,
             EMPTY_CLIENT_TAGS
         ));
->>>>>>> 9494bebe
     }
 
     @Test
     public void shouldThrowForUnknownVersion2() {
-<<<<<<< HEAD
-        assertThrows(IllegalArgumentException.class, () -> new SubscriptionInfo(LATEST_SUPPORTED_VERSION + 1, LATEST_SUPPORTED_VERSION, UUID_1, "localhost:80", TASK_OFFSET_SUMS, IGNORED_UNIQUE_FIELD, IGNORED_ERROR_CODE, EMPTY_CLIENT_TAGS));
-=======
         assertThrows(IllegalArgumentException.class, () -> new SubscriptionInfo(
             LATEST_SUPPORTED_VERSION + 1,
             LATEST_SUPPORTED_VERSION,
@@ -110,14 +115,10 @@
             IGNORED_ERROR_CODE,
             EMPTY_CLIENT_TAGS
         ));
->>>>>>> 9494bebe
     }
 
     @Test
     public void shouldEncodeAndDecodeVersion1() {
-<<<<<<< HEAD
-        final SubscriptionInfo info = new SubscriptionInfo(1, LATEST_SUPPORTED_VERSION, UUID_1, IGNORED_USER_ENDPOINT, TASK_OFFSET_SUMS, IGNORED_UNIQUE_FIELD, IGNORED_ERROR_CODE, EMPTY_CLIENT_TAGS);
-=======
         final SubscriptionInfo info = new SubscriptionInfo(
             1,
             LATEST_SUPPORTED_VERSION,
@@ -128,7 +129,6 @@
             IGNORED_ERROR_CODE,
             EMPTY_CLIENT_TAGS
         );
->>>>>>> 9494bebe
         final SubscriptionInfo decoded = SubscriptionInfo.decode(info.encode());
         assertEquals(1, decoded.version());
         assertEquals(SubscriptionInfo.UNKNOWN, decoded.latestSupportedVersion());
@@ -140,9 +140,6 @@
 
     @Test
     public void generatedVersion1ShouldBeDecodableByLegacyLogic() {
-<<<<<<< HEAD
-        final SubscriptionInfo info = new SubscriptionInfo(1, 1234, UUID_1, "ignoreme", TASK_OFFSET_SUMS, IGNORED_UNIQUE_FIELD, IGNORED_ERROR_CODE, EMPTY_CLIENT_TAGS);
-=======
         final SubscriptionInfo info = new SubscriptionInfo(
             1,
             1234,
@@ -153,7 +150,6 @@
             IGNORED_ERROR_CODE,
             EMPTY_CLIENT_TAGS
         );
->>>>>>> 9494bebe
         final ByteBuffer buffer = info.encode();
 
         final LegacySubscriptionInfoSerde decoded = LegacySubscriptionInfoSerde.decode(buffer);
@@ -167,9 +163,6 @@
 
     @Test
     public void generatedVersion1ShouldDecodeLegacyFormat() {
-<<<<<<< HEAD
-        final LegacySubscriptionInfoSerde info = new LegacySubscriptionInfoSerde(1, LATEST_SUPPORTED_VERSION, UUID_1, ACTIVE_TASKS, STANDBY_TASKS, "localhost:80");
-=======
         final LegacySubscriptionInfoSerde info = new LegacySubscriptionInfoSerde(
             1,
             LATEST_SUPPORTED_VERSION,
@@ -178,7 +171,6 @@
             STANDBY_TASKS,
             "localhost:80"
         );
->>>>>>> 9494bebe
         final ByteBuffer buffer = info.encode();
         buffer.rewind();
         final SubscriptionInfo decoded = SubscriptionInfo.decode(buffer);
@@ -192,9 +184,6 @@
 
     @Test
     public void shouldEncodeAndDecodeVersion2() {
-<<<<<<< HEAD
-        final SubscriptionInfo info = new SubscriptionInfo(2, LATEST_SUPPORTED_VERSION, UUID_1, "localhost:80", TASK_OFFSET_SUMS, IGNORED_UNIQUE_FIELD, IGNORED_ERROR_CODE, EMPTY_CLIENT_TAGS);
-=======
         final SubscriptionInfo info = new SubscriptionInfo(
             2,
             LATEST_SUPPORTED_VERSION,
@@ -205,7 +194,6 @@
             IGNORED_ERROR_CODE,
             EMPTY_CLIENT_TAGS
         );
->>>>>>> 9494bebe
         final SubscriptionInfo decoded = SubscriptionInfo.decode(info.encode());
         assertEquals(2, decoded.version());
         assertEquals(SubscriptionInfo.UNKNOWN, decoded.latestSupportedVersion());
@@ -217,9 +205,6 @@
 
     @Test
     public void generatedVersion2ShouldBeDecodableByLegacyLogic() {
-<<<<<<< HEAD
-        final SubscriptionInfo info = new SubscriptionInfo(2, LATEST_SUPPORTED_VERSION, UUID_1, "localhost:80", TASK_OFFSET_SUMS, IGNORED_UNIQUE_FIELD, IGNORED_ERROR_CODE, EMPTY_CLIENT_TAGS);
-=======
         final SubscriptionInfo info = new SubscriptionInfo(
             2,
             LATEST_SUPPORTED_VERSION,
@@ -230,7 +215,6 @@
             IGNORED_ERROR_CODE,
             EMPTY_CLIENT_TAGS
         );
->>>>>>> 9494bebe
         final ByteBuffer buffer = info.encode();
 
         final LegacySubscriptionInfoSerde decoded = LegacySubscriptionInfoSerde.decode(buffer);
@@ -244,9 +228,6 @@
 
     @Test
     public void generatedVersion2ShouldDecodeLegacyFormat() {
-<<<<<<< HEAD
-        final LegacySubscriptionInfoSerde info = new LegacySubscriptionInfoSerde(2, LATEST_SUPPORTED_VERSION, UUID_1, ACTIVE_TASKS, STANDBY_TASKS, "localhost:80");
-=======
         final LegacySubscriptionInfoSerde info = new LegacySubscriptionInfoSerde(
             2,
             LATEST_SUPPORTED_VERSION,
@@ -255,7 +236,6 @@
             STANDBY_TASKS,
             "localhost:80"
         );
->>>>>>> 9494bebe
         final ByteBuffer buffer = info.encode();
         buffer.rewind();
         final SubscriptionInfo decoded = SubscriptionInfo.decode(buffer);
@@ -270,9 +250,6 @@
     @Test
     public void shouldEncodeAndDecodeVersion3And4() {
         for (int version = 3; version <= 4; version++) {
-<<<<<<< HEAD
-            final SubscriptionInfo info = new SubscriptionInfo(version, LATEST_SUPPORTED_VERSION, UUID_1, "localhost:80", TASK_OFFSET_SUMS, IGNORED_UNIQUE_FIELD, IGNORED_ERROR_CODE, EMPTY_CLIENT_TAGS);
-=======
             final SubscriptionInfo info = new SubscriptionInfo(
                 version,
                 LATEST_SUPPORTED_VERSION,
@@ -283,7 +260,6 @@
                 IGNORED_ERROR_CODE,
                 EMPTY_CLIENT_TAGS
             );
->>>>>>> 9494bebe
             final SubscriptionInfo decoded = SubscriptionInfo.decode(info.encode());
             assertEquals(version, decoded.version());
             assertEquals(LATEST_SUPPORTED_VERSION, decoded.latestSupportedVersion());
@@ -297,9 +273,6 @@
     @Test
     public void generatedVersion3And4ShouldBeDecodableByLegacyLogic() {
         for (int version = 3; version <= 4; version++) {
-<<<<<<< HEAD
-            final SubscriptionInfo info = new SubscriptionInfo(version, LATEST_SUPPORTED_VERSION, UUID_1, "localhost:80", TASK_OFFSET_SUMS, IGNORED_UNIQUE_FIELD, IGNORED_ERROR_CODE, EMPTY_CLIENT_TAGS);
-=======
             final SubscriptionInfo info = new SubscriptionInfo(
                 version,
                 LATEST_SUPPORTED_VERSION,
@@ -310,7 +283,6 @@
                 IGNORED_ERROR_CODE,
                 EMPTY_CLIENT_TAGS
             );
->>>>>>> 9494bebe
             final ByteBuffer buffer = info.encode();
 
             final LegacySubscriptionInfoSerde decoded = LegacySubscriptionInfoSerde.decode(buffer);
@@ -326,9 +298,6 @@
     @Test
     public void generatedVersion3To6ShouldDecodeLegacyFormat() {
         for (int version = 3; version <= 6; version++) {
-<<<<<<< HEAD
-            final LegacySubscriptionInfoSerde info = new LegacySubscriptionInfoSerde(version, LATEST_SUPPORTED_VERSION, UUID_1, ACTIVE_TASKS, STANDBY_TASKS, "localhost:80");
-=======
             final LegacySubscriptionInfoSerde info = new LegacySubscriptionInfoSerde(
                 version,
                 LATEST_SUPPORTED_VERSION,
@@ -337,7 +306,6 @@
                 STANDBY_TASKS,
                 "localhost:80"
             );
->>>>>>> 9494bebe
             final ByteBuffer buffer = info.encode();
             buffer.rewind();
             final SubscriptionInfo decoded = SubscriptionInfo.decode(buffer);
@@ -353,13 +321,9 @@
 
     @Test
     public void shouldEncodeAndDecodeVersion5() {
-<<<<<<< HEAD
-        final SubscriptionInfo info = new SubscriptionInfo(5, LATEST_SUPPORTED_VERSION, UUID_1, "localhost:80", TASK_OFFSET_SUMS, IGNORED_UNIQUE_FIELD, IGNORED_ERROR_CODE, EMPTY_CLIENT_TAGS);
-=======
         final SubscriptionInfo info =
             new SubscriptionInfo(5, LATEST_SUPPORTED_VERSION,
                 PID_1, "localhost:80", TASK_OFFSET_SUMS, IGNORED_UNIQUE_FIELD, IGNORED_ERROR_CODE, EMPTY_CLIENT_TAGS);
->>>>>>> 9494bebe
         assertEquals(info, SubscriptionInfo.decode(info.encode()));
     }
 
@@ -375,50 +339,34 @@
         final int usedVersion = LATEST_SUPPORTED_VERSION - 1;
         final int latestSupportedVersion = LATEST_SUPPORTED_VERSION - 1;
 
-<<<<<<< HEAD
-        final SubscriptionInfo info = new SubscriptionInfo(usedVersion, latestSupportedVersion, UUID_1, "localhost:80", TASK_OFFSET_SUMS, IGNORED_UNIQUE_FIELD, IGNORED_ERROR_CODE, EMPTY_CLIENT_TAGS);
-        final SubscriptionInfo expectedInfo = new SubscriptionInfo(usedVersion, latestSupportedVersion, UUID_1, "localhost:80", TASK_OFFSET_SUMS, IGNORED_UNIQUE_FIELD, IGNORED_ERROR_CODE, EMPTY_CLIENT_TAGS);
-=======
         final SubscriptionInfo info =
             new SubscriptionInfo(usedVersion, latestSupportedVersion,
                 PID_1, "localhost:80", TASK_OFFSET_SUMS, IGNORED_UNIQUE_FIELD, IGNORED_ERROR_CODE, EMPTY_CLIENT_TAGS);
         final SubscriptionInfo expectedInfo =
             new SubscriptionInfo(usedVersion, latestSupportedVersion,
                 PID_1, "localhost:80", TASK_OFFSET_SUMS, IGNORED_UNIQUE_FIELD, IGNORED_ERROR_CODE, EMPTY_CLIENT_TAGS);
->>>>>>> 9494bebe
         assertEquals(expectedInfo, SubscriptionInfo.decode(info.encode()));
     }
 
     @Test
     public void shouldEncodeAndDecodeVersion7() {
-<<<<<<< HEAD
-        final SubscriptionInfo info = new SubscriptionInfo(7, LATEST_SUPPORTED_VERSION, UUID_1, "localhost:80", TASK_OFFSET_SUMS, IGNORED_UNIQUE_FIELD, IGNORED_ERROR_CODE, EMPTY_CLIENT_TAGS);
-=======
         final SubscriptionInfo info =
             new SubscriptionInfo(7, LATEST_SUPPORTED_VERSION,
                 PID_1, "localhost:80", TASK_OFFSET_SUMS, IGNORED_UNIQUE_FIELD, IGNORED_ERROR_CODE, EMPTY_CLIENT_TAGS);
->>>>>>> 9494bebe
         assertThat(info, is(SubscriptionInfo.decode(info.encode())));
     }
 
     @Test
     public void shouldConvertTaskOffsetSumMapToTaskSets() {
-<<<<<<< HEAD
-        final SubscriptionInfo info = new SubscriptionInfo(7, LATEST_SUPPORTED_VERSION, UUID_1, "localhost:80", TASK_OFFSET_SUMS, IGNORED_UNIQUE_FIELD, IGNORED_ERROR_CODE, EMPTY_CLIENT_TAGS);
-=======
         final SubscriptionInfo info =
             new SubscriptionInfo(7, LATEST_SUPPORTED_VERSION,
                 PID_1, "localhost:80", TASK_OFFSET_SUMS, IGNORED_UNIQUE_FIELD, IGNORED_ERROR_CODE, EMPTY_CLIENT_TAGS);
->>>>>>> 9494bebe
         assertThat(info.prevTasks(), is(ACTIVE_TASKS));
         assertThat(info.standbyTasks(), is(STANDBY_TASKS));
     }
 
     @Test
     public void shouldReturnTaskOffsetSumsMapForDecodedSubscription() {
-<<<<<<< HEAD
-        final SubscriptionInfo info = SubscriptionInfo.decode(new SubscriptionInfo(MIN_VERSION_OFFSET_SUM_SUBSCRIPTION, LATEST_SUPPORTED_VERSION, UUID_1, "localhost:80", TASK_OFFSET_SUMS, IGNORED_UNIQUE_FIELD, IGNORED_ERROR_CODE, EMPTY_CLIENT_TAGS).encode());
-=======
         final SubscriptionInfo info = SubscriptionInfo.decode(
             new SubscriptionInfo(MIN_VERSION_OFFSET_SUM_SUBSCRIPTION,
                                  LATEST_SUPPORTED_VERSION, PID_1,
@@ -427,17 +375,11 @@
                                  IGNORED_UNIQUE_FIELD,
                                  IGNORED_ERROR_CODE,
                                  EMPTY_CLIENT_TAGS).encode());
->>>>>>> 9494bebe
         assertThat(info.taskOffsetSums(), is(TASK_OFFSET_SUMS));
     }
 
     @Test
     public void shouldConvertTaskSetsToTaskOffsetSumMapWithOlderSubscription() {
-<<<<<<< HEAD
-        final Map<TaskId, Long> expectedOffsetSumsMap = mkMap(mkEntry(new TaskId(0, 0), Task.LATEST_OFFSET), mkEntry(new TaskId(0, 1), Task.LATEST_OFFSET), mkEntry(new TaskId(1, 0), Task.LATEST_OFFSET), mkEntry(new TaskId(1, 1), UNKNOWN_OFFSET_SUM), mkEntry(new TaskId(2, 0), UNKNOWN_OFFSET_SUM));
-
-        final SubscriptionInfo info = SubscriptionInfo.decode(new LegacySubscriptionInfoSerde(SubscriptionInfo.MIN_VERSION_OFFSET_SUM_SUBSCRIPTION - 1, LATEST_SUPPORTED_VERSION, UUID_1, ACTIVE_TASKS, STANDBY_TASKS, "localhost:80").encode());
-=======
         final Map<TaskId, Long> expectedOffsetSumsMap = mkMap(
             mkEntry(new TaskId(0, 0), Task.LATEST_OFFSET),
             mkEntry(new TaskId(0, 1), Task.LATEST_OFFSET),
@@ -455,32 +397,23 @@
                 STANDBY_TASKS,
                 "localhost:80")
             .encode());
->>>>>>> 9494bebe
 
         assertThat(info.taskOffsetSums(), is(expectedOffsetSumsMap));
     }
 
     @Test
     public void shouldEncodeAndDecodeVersion8() {
-<<<<<<< HEAD
-        final SubscriptionInfo info = new SubscriptionInfo(8, LATEST_SUPPORTED_VERSION, UUID_1, "localhost:80", TASK_OFFSET_SUMS, IGNORED_UNIQUE_FIELD, IGNORED_ERROR_CODE, EMPTY_CLIENT_TAGS);
-=======
         final SubscriptionInfo info =
             new SubscriptionInfo(8, LATEST_SUPPORTED_VERSION,
                 PID_1, "localhost:80", TASK_OFFSET_SUMS, IGNORED_UNIQUE_FIELD, IGNORED_ERROR_CODE, EMPTY_CLIENT_TAGS);
->>>>>>> 9494bebe
         assertThat(info, is(SubscriptionInfo.decode(info.encode())));
     }
 
     @Test
     public void shouldNotErrorAccessingFutureVars() {
-<<<<<<< HEAD
-        final SubscriptionInfo info = new SubscriptionInfo(8, LATEST_SUPPORTED_VERSION, UUID_1, "localhost:80", TASK_OFFSET_SUMS, IGNORED_UNIQUE_FIELD, IGNORED_ERROR_CODE, EMPTY_CLIENT_TAGS);
-=======
         final SubscriptionInfo info =
                 new SubscriptionInfo(8, LATEST_SUPPORTED_VERSION,
                     PID_1, "localhost:80", TASK_OFFSET_SUMS, IGNORED_UNIQUE_FIELD, IGNORED_ERROR_CODE, EMPTY_CLIENT_TAGS);
->>>>>>> 9494bebe
         try {
             info.errorCode();
         } catch (final Exception e) {
@@ -490,106 +423,75 @@
 
     @Test
     public void shouldEncodeAndDecodeVersion9() {
-<<<<<<< HEAD
-        final SubscriptionInfo info = new SubscriptionInfo(9, LATEST_SUPPORTED_VERSION, UUID_1, "localhost:80", TASK_OFFSET_SUMS, IGNORED_UNIQUE_FIELD, IGNORED_ERROR_CODE, EMPTY_CLIENT_TAGS);
-=======
         final SubscriptionInfo info =
                 new SubscriptionInfo(9, LATEST_SUPPORTED_VERSION,
                     PID_1, "localhost:80", TASK_OFFSET_SUMS, IGNORED_UNIQUE_FIELD, IGNORED_ERROR_CODE, EMPTY_CLIENT_TAGS);
->>>>>>> 9494bebe
         assertThat(info, is(SubscriptionInfo.decode(info.encode())));
     }
 
     @Test
     public void shouldEncodeAndDecodeVersion10() {
-<<<<<<< HEAD
-        final SubscriptionInfo info = new SubscriptionInfo(10, LATEST_SUPPORTED_VERSION, UUID_1, "localhost:80", TASK_OFFSET_SUMS, IGNORED_UNIQUE_FIELD, IGNORED_ERROR_CODE, EMPTY_CLIENT_TAGS);
-=======
         final SubscriptionInfo info =
             new SubscriptionInfo(10, LATEST_SUPPORTED_VERSION,
                 PID_1, "localhost:80", TASK_OFFSET_SUMS, IGNORED_UNIQUE_FIELD, IGNORED_ERROR_CODE, EMPTY_CLIENT_TAGS);
->>>>>>> 9494bebe
         assertThat(info, is(SubscriptionInfo.decode(info.encode())));
     }
 
     @Test
     public void shouldEncodeAndDecodeVersion10WithNamedTopologies() {
-<<<<<<< HEAD
-        final SubscriptionInfo info = new SubscriptionInfo(10, LATEST_SUPPORTED_VERSION, UUID_1, "localhost:80", NAMED_TASK_OFFSET_SUMS, IGNORED_UNIQUE_FIELD, IGNORED_ERROR_CODE, EMPTY_CLIENT_TAGS);
-=======
         final SubscriptionInfo info =
             new SubscriptionInfo(10, LATEST_SUPPORTED_VERSION,
                 PID_1, "localhost:80", NAMED_TASK_OFFSET_SUMS, IGNORED_UNIQUE_FIELD, IGNORED_ERROR_CODE, EMPTY_CLIENT_TAGS);
->>>>>>> 9494bebe
         assertThat(info, is(SubscriptionInfo.decode(info.encode())));
     }
 
     @Test
     public void shouldThrowIfAttemptingToUseNamedTopologiesWithOlderVersion() {
-<<<<<<< HEAD
-        assertThrows(TaskAssignmentException.class, () -> new SubscriptionInfo(MIN_NAMED_TOPOLOGY_VERSION - 1, LATEST_SUPPORTED_VERSION, UUID_1, "localhost:80", NAMED_TASK_OFFSET_SUMS, IGNORED_UNIQUE_FIELD, IGNORED_ERROR_CODE, EMPTY_CLIENT_TAGS));
-=======
         assertThrows(
             TaskAssignmentException.class,
             () -> new SubscriptionInfo(MIN_NAMED_TOPOLOGY_VERSION - 1, LATEST_SUPPORTED_VERSION,
                 PID_1, "localhost:80", NAMED_TASK_OFFSET_SUMS, IGNORED_UNIQUE_FIELD, IGNORED_ERROR_CODE, EMPTY_CLIENT_TAGS)
         );
->>>>>>> 9494bebe
     }
 
     @Test
     public void shouldEncodeAndDecodeVersion11() {
-<<<<<<< HEAD
-        final SubscriptionInfo info = new SubscriptionInfo(11, LATEST_SUPPORTED_VERSION, UUID_1, "localhost:80", TASK_OFFSET_SUMS, IGNORED_UNIQUE_FIELD, IGNORED_ERROR_CODE, CLIENT_TAGS);
-=======
         final SubscriptionInfo info =
             new SubscriptionInfo(11, LATEST_SUPPORTED_VERSION,
                 PID_1, "localhost:80", TASK_OFFSET_SUMS, IGNORED_UNIQUE_FIELD, IGNORED_ERROR_CODE, CLIENT_TAGS);
->>>>>>> 9494bebe
         assertThat(info, is(SubscriptionInfo.decode(info.encode())));
     }
 
     @Test
     public void shouldReturnEncodeDecodeEmptyClientTagsOnVersion11() {
-<<<<<<< HEAD
-        final SubscriptionInfo info = new SubscriptionInfo(11, LATEST_SUPPORTED_VERSION, UUID_1, "localhost:80", TASK_OFFSET_SUMS, IGNORED_UNIQUE_FIELD, IGNORED_ERROR_CODE, EMPTY_CLIENT_TAGS);
-=======
         final SubscriptionInfo info =
             new SubscriptionInfo(11, LATEST_SUPPORTED_VERSION,
                 PID_1, "localhost:80", TASK_OFFSET_SUMS, IGNORED_UNIQUE_FIELD, IGNORED_ERROR_CODE, EMPTY_CLIENT_TAGS);
->>>>>>> 9494bebe
         assertThat(info.clientTags(), is(anEmptyMap()));
         assertThat(info, is(SubscriptionInfo.decode(info.encode())));
     }
 
     @Test
     public void shouldReturnEmptyMapOfClientTagsOnOlderVersions() {
-<<<<<<< HEAD
-        final SubscriptionInfo info = new SubscriptionInfo(10, LATEST_SUPPORTED_VERSION, UUID_1, "localhost:80", TASK_OFFSET_SUMS, IGNORED_UNIQUE_FIELD, IGNORED_ERROR_CODE, CLIENT_TAGS);
-=======
         final SubscriptionInfo info =
             new SubscriptionInfo(10, LATEST_SUPPORTED_VERSION,
                 PID_1, "localhost:80", TASK_OFFSET_SUMS, IGNORED_UNIQUE_FIELD, IGNORED_ERROR_CODE, CLIENT_TAGS);
->>>>>>> 9494bebe
 
         assertThat(info.clientTags(), is(anEmptyMap()));
     }
 
     @Test
     public void shouldReturnMapOfClientTagsOnVersion11() {
-<<<<<<< HEAD
-        final SubscriptionInfo info = new SubscriptionInfo(11, LATEST_SUPPORTED_VERSION, UUID_1, "localhost:80", TASK_OFFSET_SUMS, IGNORED_UNIQUE_FIELD, IGNORED_ERROR_CODE, CLIENT_TAGS);
-=======
         final SubscriptionInfo info =
             new SubscriptionInfo(11, LATEST_SUPPORTED_VERSION,
                 PID_1, "localhost:80", TASK_OFFSET_SUMS, IGNORED_UNIQUE_FIELD, IGNORED_ERROR_CODE, CLIENT_TAGS);
->>>>>>> 9494bebe
 
         assertThat(info.clientTags(), is(CLIENT_TAGS));
     }
 
     private static ByteBuffer encodeFutureVersion() {
-        final ByteBuffer buf = ByteBuffer.allocate(4 /* used version */ + 4 /* supported version */);
+        final ByteBuffer buf = ByteBuffer.allocate(4 /* used version */
+                                                       + 4 /* supported version */);
         buf.putInt(LATEST_SUPPORTED_VERSION + 1);
         buf.putInt(LATEST_SUPPORTED_VERSION + 1);
         buf.rewind();
