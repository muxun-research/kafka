/*
 * Licensed to the Apache Software Foundation (ASF) under one or more
 * contributor license agreements. See the NOTICE file distributed with
 * this work for additional information regarding copyright ownership.
 * The ASF licenses this file to You under the Apache License, Version 2.0
 * (the "License"); you may not use this file except in compliance with
 * the License. You may obtain a copy of the License at
 *
 *    http://www.apache.org/licenses/LICENSE-2.0
 *
 * Unless required by applicable law or agreed to in writing, software
 * distributed under the License is distributed on an "AS IS" BASIS,
 * WITHOUT WARRANTIES OR CONDITIONS OF ANY KIND, either express or implied.
 * See the License for the specific language governing permissions and
 * limitations under the License.
 */
package org.apache.kafka.streams.processor.internals.assignment;

import java.util.Map;

<<<<<<< HEAD
=======
import org.apache.kafka.streams.errors.TaskAssignmentException;
>>>>>>> 15418db6
import org.apache.kafka.streams.processor.TaskId;
import org.apache.kafka.streams.processor.internals.Task;
import org.junit.Test;

import java.nio.ByteBuffer;
import java.util.Arrays;
import java.util.HashSet;
import java.util.Set;

import static org.apache.kafka.common.utils.Utils.mkEntry;
import static org.apache.kafka.common.utils.Utils.mkMap;
import static org.apache.kafka.streams.processor.internals.assignment.AssignmentTestUtils.EMPTY_CLIENT_TAGS;
import static org.apache.kafka.streams.processor.internals.assignment.AssignmentTestUtils.NAMED_TASK_T0_0_0;
import static org.apache.kafka.streams.processor.internals.assignment.AssignmentTestUtils.NAMED_TASK_T0_0_1;
import static org.apache.kafka.streams.processor.internals.assignment.AssignmentTestUtils.NAMED_TASK_T0_1_0;
import static org.apache.kafka.streams.processor.internals.assignment.AssignmentTestUtils.NAMED_TASK_T0_1_1;
import static org.apache.kafka.streams.processor.internals.assignment.AssignmentTestUtils.NAMED_TASK_T1_0_0;
import static org.apache.kafka.streams.processor.internals.assignment.AssignmentTestUtils.NAMED_TASK_T1_0_1;
import static org.apache.kafka.streams.processor.internals.assignment.AssignmentTestUtils.NAMED_TASK_T2_0_0;
import static org.apache.kafka.streams.processor.internals.assignment.AssignmentTestUtils.NAMED_TASK_T2_2_0;
import static org.apache.kafka.streams.processor.internals.assignment.AssignmentTestUtils.TASK_0_0;
import static org.apache.kafka.streams.processor.internals.assignment.AssignmentTestUtils.TASK_0_1;
import static org.apache.kafka.streams.processor.internals.assignment.AssignmentTestUtils.TASK_1_0;
import static org.apache.kafka.streams.processor.internals.assignment.AssignmentTestUtils.TASK_1_1;
import static org.apache.kafka.streams.processor.internals.assignment.AssignmentTestUtils.TASK_2_0;
import static org.apache.kafka.streams.processor.internals.assignment.AssignmentTestUtils.UUID_1;
import static org.apache.kafka.streams.processor.internals.assignment.StreamsAssignmentProtocolVersions.LATEST_SUPPORTED_VERSION;
import static org.apache.kafka.streams.processor.internals.assignment.StreamsAssignmentProtocolVersions.MIN_NAMED_TOPOLOGY_VERSION;
import static org.apache.kafka.streams.processor.internals.assignment.SubscriptionInfo.MIN_VERSION_OFFSET_SUM_SUBSCRIPTION;
import static org.apache.kafka.streams.processor.internals.assignment.SubscriptionInfo.UNKNOWN_OFFSET_SUM;
import static org.hamcrest.CoreMatchers.is;
import static org.hamcrest.MatcherAssert.assertThat;
import static org.hamcrest.Matchers.anEmptyMap;
import static org.junit.Assert.assertEquals;
import static org.junit.Assert.assertNull;
import static org.junit.Assert.assertThrows;
import static org.junit.Assert.fail;

public class SubscriptionInfoTest {
<<<<<<< HEAD
	private static final Set<TaskId> ACTIVE_TASKS = new HashSet<>(Arrays.asList(
			TASK_0_0,
			TASK_0_1,
			TASK_1_0));
	private static final Set<TaskId> STANDBY_TASKS = new HashSet<>(Arrays.asList(
			TASK_1_1,
			TASK_2_0));
	private static final Map<TaskId, Long> TASK_OFFSET_SUMS = mkMap(
			mkEntry(TASK_0_0, Task.LATEST_OFFSET),
			mkEntry(TASK_0_1, Task.LATEST_OFFSET),
			mkEntry(TASK_1_0, Task.LATEST_OFFSET),
			mkEntry(TASK_1_1, 0L),
			mkEntry(TASK_2_0, 10L)
	);

	private final static String IGNORED_USER_ENDPOINT = "ignoredUserEndpoint:80";
	private static final byte IGNORED_UNIQUE_FIELD = (byte) 0;
	private static final int IGNORED_ERROR_CODE = 0;


	@Test
	public void shouldThrowForUnknownVersion1() {
		assertThrows(IllegalArgumentException.class, () -> new SubscriptionInfo(
				0,
				LATEST_SUPPORTED_VERSION,
				UUID_1,
				"localhost:80",
				TASK_OFFSET_SUMS,
				IGNORED_UNIQUE_FIELD,
				IGNORED_ERROR_CODE
		));
	}

	@Test
    public void shouldThrowForUnknownVersion2() {
		assertThrows(IllegalArgumentException.class, () -> new SubscriptionInfo(
				LATEST_SUPPORTED_VERSION + 1,
				LATEST_SUPPORTED_VERSION,
				UUID_1,
				"localhost:80",
				TASK_OFFSET_SUMS,
				IGNORED_UNIQUE_FIELD,
				IGNORED_ERROR_CODE
		));
	}

	@Test
	public void shouldEncodeAndDecodeVersion1() {
		final SubscriptionInfo info = new SubscriptionInfo(
				1,
				LATEST_SUPPORTED_VERSION,
				UUID_1,
				IGNORED_USER_ENDPOINT,
				TASK_OFFSET_SUMS,
				IGNORED_UNIQUE_FIELD,
				IGNORED_ERROR_CODE
		);
		final SubscriptionInfo decoded = SubscriptionInfo.decode(info.encode());
		assertEquals(1, decoded.version());
		assertEquals(SubscriptionInfo.UNKNOWN, decoded.latestSupportedVersion());
		assertEquals(UUID_1, decoded.processId());
		assertEquals(ACTIVE_TASKS, decoded.prevTasks());
		assertEquals(STANDBY_TASKS, decoded.standbyTasks());
		assertNull(decoded.userEndPoint());
	}

	@Test
	public void generatedVersion1ShouldBeDecodableByLegacyLogic() {
		final SubscriptionInfo info = new SubscriptionInfo(
				1,
				1234,
				UUID_1,
				"ignoreme",
				TASK_OFFSET_SUMS,
				IGNORED_UNIQUE_FIELD,
				IGNORED_ERROR_CODE
		);
		final ByteBuffer buffer = info.encode();

		final LegacySubscriptionInfoSerde decoded = LegacySubscriptionInfoSerde.decode(buffer);
		assertEquals(1, decoded.version());
		assertEquals(SubscriptionInfo.UNKNOWN, decoded.latestSupportedVersion());
		assertEquals(UUID_1, decoded.processId());
		assertEquals(ACTIVE_TASKS, decoded.prevTasks());
		assertEquals(STANDBY_TASKS, decoded.standbyTasks());
		assertNull(decoded.userEndPoint());
	}

	@Test
	public void generatedVersion1ShouldDecodeLegacyFormat() {
		final LegacySubscriptionInfoSerde info = new LegacySubscriptionInfoSerde(
				1,
				LATEST_SUPPORTED_VERSION,
				UUID_1,
				ACTIVE_TASKS,
				STANDBY_TASKS,
				"localhost:80"
		);
		final ByteBuffer buffer = info.encode();
		buffer.rewind();
		final SubscriptionInfo decoded = SubscriptionInfo.decode(buffer);
		assertEquals(1, decoded.version());
		assertEquals(SubscriptionInfo.UNKNOWN, decoded.latestSupportedVersion());
		assertEquals(UUID_1, decoded.processId());
		assertEquals(ACTIVE_TASKS, decoded.prevTasks());
		assertEquals(STANDBY_TASKS, decoded.standbyTasks());
		assertNull(decoded.userEndPoint());
	}

	@Test
	public void shouldEncodeAndDecodeVersion2() {
		final SubscriptionInfo info = new SubscriptionInfo(
				2,
				LATEST_SUPPORTED_VERSION,
				UUID_1,
				"localhost:80",
				TASK_OFFSET_SUMS,
				IGNORED_UNIQUE_FIELD,
				IGNORED_ERROR_CODE
		);
		final SubscriptionInfo decoded = SubscriptionInfo.decode(info.encode());
		assertEquals(2, decoded.version());
		assertEquals(SubscriptionInfo.UNKNOWN, decoded.latestSupportedVersion());
		assertEquals(UUID_1, decoded.processId());
		assertEquals(ACTIVE_TASKS, decoded.prevTasks());
		assertEquals(STANDBY_TASKS, decoded.standbyTasks());
		assertEquals("localhost:80", decoded.userEndPoint());
	}

	@Test
	public void generatedVersion2ShouldBeDecodableByLegacyLogic() {
		final SubscriptionInfo info = new SubscriptionInfo(
				2,
				LATEST_SUPPORTED_VERSION,
				UUID_1,
				"localhost:80",
				TASK_OFFSET_SUMS,
				IGNORED_UNIQUE_FIELD,
				IGNORED_ERROR_CODE
		);
		final ByteBuffer buffer = info.encode();

		final LegacySubscriptionInfoSerde decoded = LegacySubscriptionInfoSerde.decode(buffer);
		assertEquals(2, decoded.version());
		assertEquals(SubscriptionInfo.UNKNOWN, decoded.latestSupportedVersion());
		assertEquals(UUID_1, decoded.processId());
		assertEquals(ACTIVE_TASKS, decoded.prevTasks());
		assertEquals(STANDBY_TASKS, decoded.standbyTasks());
		assertEquals("localhost:80", decoded.userEndPoint());
	}

	@Test
	public void generatedVersion2ShouldDecodeLegacyFormat() {
		final LegacySubscriptionInfoSerde info = new LegacySubscriptionInfoSerde(
				2,
				LATEST_SUPPORTED_VERSION,
				UUID_1,
				ACTIVE_TASKS,
				STANDBY_TASKS,
				"localhost:80"
		);
		final ByteBuffer buffer = info.encode();
		buffer.rewind();
		final SubscriptionInfo decoded = SubscriptionInfo.decode(buffer);
		assertEquals(2, decoded.version());
		assertEquals(SubscriptionInfo.UNKNOWN, decoded.latestSupportedVersion());
		assertEquals(UUID_1, decoded.processId());
		assertEquals(ACTIVE_TASKS, decoded.prevTasks());
		assertEquals(STANDBY_TASKS, decoded.standbyTasks());
		assertEquals("localhost:80", decoded.userEndPoint());
	}

	@Test
	public void shouldEncodeAndDecodeVersion3And4() {
		for (int version = 3; version <= 4; version++) {
			final SubscriptionInfo info = new SubscriptionInfo(
					version,
					LATEST_SUPPORTED_VERSION,
					UUID_1,
					"localhost:80",
					TASK_OFFSET_SUMS,
					IGNORED_UNIQUE_FIELD,
					IGNORED_ERROR_CODE
			);
			final SubscriptionInfo decoded = SubscriptionInfo.decode(info.encode());
			assertEquals(version, decoded.version());
			assertEquals(LATEST_SUPPORTED_VERSION, decoded.latestSupportedVersion());
			assertEquals(UUID_1, decoded.processId());
			assertEquals(ACTIVE_TASKS, decoded.prevTasks());
			assertEquals(STANDBY_TASKS, decoded.standbyTasks());
			assertEquals("localhost:80", decoded.userEndPoint());
		}
	}

	@Test
	public void generatedVersion3And4ShouldBeDecodableByLegacyLogic() {
		for (int version = 3; version <= 4; version++) {
			final SubscriptionInfo info = new SubscriptionInfo(
					version,
					LATEST_SUPPORTED_VERSION,
					UUID_1,
					"localhost:80",
					TASK_OFFSET_SUMS,
					IGNORED_UNIQUE_FIELD,
					IGNORED_ERROR_CODE
			);
			final ByteBuffer buffer = info.encode();

			final LegacySubscriptionInfoSerde decoded = LegacySubscriptionInfoSerde.decode(buffer);
			assertEquals(version, decoded.version());
			assertEquals(LATEST_SUPPORTED_VERSION, decoded.latestSupportedVersion());
			assertEquals(UUID_1, decoded.processId());
			assertEquals(ACTIVE_TASKS, decoded.prevTasks());
			assertEquals(STANDBY_TASKS, decoded.standbyTasks());
			assertEquals("localhost:80", decoded.userEndPoint());
		}
	}

	@Test
	public void generatedVersion3To6ShouldDecodeLegacyFormat() {
		for (int version = 3; version <= 6; version++) {
			final LegacySubscriptionInfoSerde info = new LegacySubscriptionInfoSerde(
					version,
					LATEST_SUPPORTED_VERSION,
					UUID_1,
					ACTIVE_TASKS,
					STANDBY_TASKS,
					"localhost:80"
			);
			final ByteBuffer buffer = info.encode();
			buffer.rewind();
			final SubscriptionInfo decoded = SubscriptionInfo.decode(buffer);
			final String message = "for version: " + version;
			assertEquals(message, version, decoded.version());
			assertEquals(message, LATEST_SUPPORTED_VERSION, decoded.latestSupportedVersion());
			assertEquals(message, UUID_1, decoded.processId());
			assertEquals(message, ACTIVE_TASKS, decoded.prevTasks());
			assertEquals(message, STANDBY_TASKS, decoded.standbyTasks());
			assertEquals(message, "localhost:80", decoded.userEndPoint());
		}
	}

	@Test
	public void shouldEncodeAndDecodeVersion5() {
		final SubscriptionInfo info =
				new SubscriptionInfo(5, LATEST_SUPPORTED_VERSION, UUID_1, "localhost:80", TASK_OFFSET_SUMS, IGNORED_UNIQUE_FIELD, IGNORED_ERROR_CODE);
		assertEquals(info, SubscriptionInfo.decode(info.encode()));
	}

	@Test
	public void shouldAllowToDecodeFutureSupportedVersion() {
		final SubscriptionInfo info = SubscriptionInfo.decode(encodeFutureVersion());
		assertEquals(LATEST_SUPPORTED_VERSION + 1, info.version());
		assertEquals(LATEST_SUPPORTED_VERSION + 1, info.latestSupportedVersion());
	}

	@Test
	public void shouldEncodeAndDecodeSmallerLatestSupportedVersion() {
		final int usedVersion = LATEST_SUPPORTED_VERSION - 1;
		final int latestSupportedVersion = LATEST_SUPPORTED_VERSION - 1;

		final SubscriptionInfo info =
				new SubscriptionInfo(usedVersion, latestSupportedVersion, UUID_1, "localhost:80", TASK_OFFSET_SUMS, IGNORED_UNIQUE_FIELD, IGNORED_ERROR_CODE);
		final SubscriptionInfo expectedInfo =
				new SubscriptionInfo(usedVersion, latestSupportedVersion, UUID_1, "localhost:80", TASK_OFFSET_SUMS, IGNORED_UNIQUE_FIELD, IGNORED_ERROR_CODE);
		assertEquals(expectedInfo, SubscriptionInfo.decode(info.encode()));
	}

	@Test
	public void shouldEncodeAndDecodeVersion7() {
		final SubscriptionInfo info =
				new SubscriptionInfo(7, LATEST_SUPPORTED_VERSION, UUID_1, "localhost:80", TASK_OFFSET_SUMS, IGNORED_UNIQUE_FIELD, IGNORED_ERROR_CODE);
		assertThat(info, is(SubscriptionInfo.decode(info.encode())));
	}

	@Test
	public void shouldConvertTaskOffsetSumMapToTaskSets() {
		final SubscriptionInfo info =
				new SubscriptionInfo(7, LATEST_SUPPORTED_VERSION, UUID_1, "localhost:80", TASK_OFFSET_SUMS, IGNORED_UNIQUE_FIELD, IGNORED_ERROR_CODE);
		assertThat(info.prevTasks(), is(ACTIVE_TASKS));
		assertThat(info.standbyTasks(), is(STANDBY_TASKS));
	}

	@Test
	public void shouldReturnTaskOffsetSumsMapForDecodedSubscription() {
		final SubscriptionInfo info = SubscriptionInfo.decode(
				new SubscriptionInfo(MIN_VERSION_OFFSET_SUM_SUBSCRIPTION,
						LATEST_SUPPORTED_VERSION, UUID_1,
						"localhost:80",
						TASK_OFFSET_SUMS,
						IGNORED_UNIQUE_FIELD,
						IGNORED_ERROR_CODE
				).encode());
		assertThat(info.taskOffsetSums(), is(TASK_OFFSET_SUMS));
	}

	@Test
	public void shouldConvertTaskSetsToTaskOffsetSumMapWithOlderSubscription() {
		final Map<TaskId, Long> expectedOffsetSumsMap = mkMap(
				mkEntry(new TaskId(0, 0), Task.LATEST_OFFSET),
				mkEntry(new TaskId(0, 1), Task.LATEST_OFFSET),
				mkEntry(new TaskId(1, 0), Task.LATEST_OFFSET),
				mkEntry(new TaskId(1, 1), UNKNOWN_OFFSET_SUM),
				mkEntry(new TaskId(2, 0), UNKNOWN_OFFSET_SUM)
		);

		final SubscriptionInfo info = SubscriptionInfo.decode(
				new LegacySubscriptionInfoSerde(
						SubscriptionInfo.MIN_VERSION_OFFSET_SUM_SUBSCRIPTION - 1,
						LATEST_SUPPORTED_VERSION,
						UUID_1,
						ACTIVE_TASKS,
						STANDBY_TASKS,
						"localhost:80")
						.encode());

		assertThat(info.taskOffsetSums(), is(expectedOffsetSumsMap));
	}

	@Test
	public void shouldEncodeAndDecodeVersion8() {
		final SubscriptionInfo info =
				new SubscriptionInfo(8, LATEST_SUPPORTED_VERSION, UUID_1, "localhost:80", TASK_OFFSET_SUMS, IGNORED_UNIQUE_FIELD, IGNORED_ERROR_CODE);
		assertThat(info, is(SubscriptionInfo.decode(info.encode())));
	}

	@Test
	public void shouldNotErrorAccessingFutureVars() {
		final SubscriptionInfo info =
				new SubscriptionInfo(8, LATEST_SUPPORTED_VERSION, UUID_1, "localhost:80", TASK_OFFSET_SUMS, IGNORED_UNIQUE_FIELD, IGNORED_ERROR_CODE);
		try {
			info.errorCode();
		} catch (final Exception e) {
			fail("should not error");
		}
	}

	@Test
	public void shouldEncodeAndDecodeVersion9() {
		final SubscriptionInfo info =
				new SubscriptionInfo(9, LATEST_SUPPORTED_VERSION, UUID_1, "localhost:80", TASK_OFFSET_SUMS, IGNORED_UNIQUE_FIELD, IGNORED_ERROR_CODE);
		assertThat(info, is(SubscriptionInfo.decode(info.encode())));
	}

	private static ByteBuffer encodeFutureVersion() {
		final ByteBuffer buf = ByteBuffer.allocate(4 /* used version */
				+ 4 /* supported version */);
		buf.putInt(LATEST_SUPPORTED_VERSION + 1);
		buf.putInt(LATEST_SUPPORTED_VERSION + 1);
		buf.rewind();
		return buf;
	}
=======
    private static final Set<TaskId> ACTIVE_TASKS = new HashSet<>(Arrays.asList(
        TASK_0_0,
        TASK_0_1,
        TASK_1_0));
    private static final Set<TaskId> STANDBY_TASKS = new HashSet<>(Arrays.asList(
        TASK_1_1,
        TASK_2_0));
    private static final Map<TaskId, Long> TASK_OFFSET_SUMS = mkMap(
        mkEntry(TASK_0_0, Task.LATEST_OFFSET),
        mkEntry(TASK_0_1, Task.LATEST_OFFSET),
        mkEntry(TASK_1_0, Task.LATEST_OFFSET),
        mkEntry(TASK_1_1, 0L),
        mkEntry(TASK_2_0, 10L)
    );

    private static final Map<TaskId, Long> NAMED_TASK_OFFSET_SUMS = mkMap(
        mkEntry(NAMED_TASK_T0_0_0, Task.LATEST_OFFSET),
        mkEntry(NAMED_TASK_T0_0_1, Task.LATEST_OFFSET),
        mkEntry(NAMED_TASK_T0_1_0, 5L),
        mkEntry(NAMED_TASK_T0_1_1, 10_000L),
        mkEntry(NAMED_TASK_T1_0_0, Task.LATEST_OFFSET),
        mkEntry(NAMED_TASK_T1_0_1, 0L),
        mkEntry(NAMED_TASK_T2_0_0, 10L),
        mkEntry(NAMED_TASK_T2_2_0, 5L)
        );
    private static final Map<String, String> CLIENT_TAGS = mkMap(mkEntry("t1", "v1"), mkEntry("t2", "v2"));

    private final static String IGNORED_USER_ENDPOINT = "ignoredUserEndpoint:80";
    private static final byte IGNORED_UNIQUE_FIELD = (byte) 0;
    private static final int IGNORED_ERROR_CODE = 0;

    @Test
    public void shouldThrowForUnknownVersion1() {
        assertThrows(IllegalArgumentException.class, () -> new SubscriptionInfo(
            0,
            LATEST_SUPPORTED_VERSION,
            UUID_1,
            "localhost:80",
            TASK_OFFSET_SUMS,
            IGNORED_UNIQUE_FIELD,
            IGNORED_ERROR_CODE,
            EMPTY_CLIENT_TAGS
        ));
    }

    @Test
    public void shouldThrowForUnknownVersion2() {
        assertThrows(IllegalArgumentException.class, () -> new SubscriptionInfo(
            LATEST_SUPPORTED_VERSION + 1,
            LATEST_SUPPORTED_VERSION,
            UUID_1,
            "localhost:80",
            TASK_OFFSET_SUMS,
            IGNORED_UNIQUE_FIELD,
            IGNORED_ERROR_CODE,
            EMPTY_CLIENT_TAGS
        ));
    }

    @Test
    public void shouldEncodeAndDecodeVersion1() {
        final SubscriptionInfo info = new SubscriptionInfo(
            1,
            LATEST_SUPPORTED_VERSION,
            UUID_1,
            IGNORED_USER_ENDPOINT,
            TASK_OFFSET_SUMS,
            IGNORED_UNIQUE_FIELD,
            IGNORED_ERROR_CODE,
            EMPTY_CLIENT_TAGS
        );
        final SubscriptionInfo decoded = SubscriptionInfo.decode(info.encode());
        assertEquals(1, decoded.version());
        assertEquals(SubscriptionInfo.UNKNOWN, decoded.latestSupportedVersion());
        assertEquals(UUID_1, decoded.processId());
        assertEquals(ACTIVE_TASKS, decoded.prevTasks());
        assertEquals(STANDBY_TASKS, decoded.standbyTasks());
        assertNull(decoded.userEndPoint());
    }

    @Test
    public void generatedVersion1ShouldBeDecodableByLegacyLogic() {
        final SubscriptionInfo info = new SubscriptionInfo(
            1,
            1234,
            UUID_1,
            "ignoreme",
            TASK_OFFSET_SUMS,
            IGNORED_UNIQUE_FIELD,
            IGNORED_ERROR_CODE,
            EMPTY_CLIENT_TAGS
        );
        final ByteBuffer buffer = info.encode();

        final LegacySubscriptionInfoSerde decoded = LegacySubscriptionInfoSerde.decode(buffer);
        assertEquals(1, decoded.version());
        assertEquals(SubscriptionInfo.UNKNOWN, decoded.latestSupportedVersion());
        assertEquals(UUID_1, decoded.processId());
        assertEquals(ACTIVE_TASKS, decoded.prevTasks());
        assertEquals(STANDBY_TASKS, decoded.standbyTasks());
        assertNull(decoded.userEndPoint());
    }

    @Test
    public void generatedVersion1ShouldDecodeLegacyFormat() {
        final LegacySubscriptionInfoSerde info = new LegacySubscriptionInfoSerde(
            1,
            LATEST_SUPPORTED_VERSION,
            UUID_1,
            ACTIVE_TASKS,
            STANDBY_TASKS,
            "localhost:80"
        );
        final ByteBuffer buffer = info.encode();
        buffer.rewind();
        final SubscriptionInfo decoded = SubscriptionInfo.decode(buffer);
        assertEquals(1, decoded.version());
        assertEquals(SubscriptionInfo.UNKNOWN, decoded.latestSupportedVersion());
        assertEquals(UUID_1, decoded.processId());
        assertEquals(ACTIVE_TASKS, decoded.prevTasks());
        assertEquals(STANDBY_TASKS, decoded.standbyTasks());
        assertNull(decoded.userEndPoint());
    }

    @Test
    public void shouldEncodeAndDecodeVersion2() {
        final SubscriptionInfo info = new SubscriptionInfo(
            2,
            LATEST_SUPPORTED_VERSION,
            UUID_1,
            "localhost:80",
            TASK_OFFSET_SUMS,
            IGNORED_UNIQUE_FIELD,
            IGNORED_ERROR_CODE,
            EMPTY_CLIENT_TAGS
        );
        final SubscriptionInfo decoded = SubscriptionInfo.decode(info.encode());
        assertEquals(2, decoded.version());
        assertEquals(SubscriptionInfo.UNKNOWN, decoded.latestSupportedVersion());
        assertEquals(UUID_1, decoded.processId());
        assertEquals(ACTIVE_TASKS, decoded.prevTasks());
        assertEquals(STANDBY_TASKS, decoded.standbyTasks());
        assertEquals("localhost:80", decoded.userEndPoint());
    }

    @Test
    public void generatedVersion2ShouldBeDecodableByLegacyLogic() {
        final SubscriptionInfo info = new SubscriptionInfo(
            2,
            LATEST_SUPPORTED_VERSION,
            UUID_1,
            "localhost:80",
            TASK_OFFSET_SUMS,
            IGNORED_UNIQUE_FIELD,
            IGNORED_ERROR_CODE,
            EMPTY_CLIENT_TAGS
        );
        final ByteBuffer buffer = info.encode();

        final LegacySubscriptionInfoSerde decoded = LegacySubscriptionInfoSerde.decode(buffer);
        assertEquals(2, decoded.version());
        assertEquals(SubscriptionInfo.UNKNOWN, decoded.latestSupportedVersion());
        assertEquals(UUID_1, decoded.processId());
        assertEquals(ACTIVE_TASKS, decoded.prevTasks());
        assertEquals(STANDBY_TASKS, decoded.standbyTasks());
        assertEquals("localhost:80", decoded.userEndPoint());
    }

    @Test
    public void generatedVersion2ShouldDecodeLegacyFormat() {
        final LegacySubscriptionInfoSerde info = new LegacySubscriptionInfoSerde(
            2,
            LATEST_SUPPORTED_VERSION,
            UUID_1,
            ACTIVE_TASKS,
            STANDBY_TASKS,
            "localhost:80"
        );
        final ByteBuffer buffer = info.encode();
        buffer.rewind();
        final SubscriptionInfo decoded = SubscriptionInfo.decode(buffer);
        assertEquals(2, decoded.version());
        assertEquals(SubscriptionInfo.UNKNOWN, decoded.latestSupportedVersion());
        assertEquals(UUID_1, decoded.processId());
        assertEquals(ACTIVE_TASKS, decoded.prevTasks());
        assertEquals(STANDBY_TASKS, decoded.standbyTasks());
        assertEquals("localhost:80", decoded.userEndPoint());
    }

    @Test
    public void shouldEncodeAndDecodeVersion3And4() {
        for (int version = 3; version <= 4; version++) {
            final SubscriptionInfo info = new SubscriptionInfo(
                version,
                LATEST_SUPPORTED_VERSION,
                UUID_1,
                "localhost:80",
                TASK_OFFSET_SUMS,
                IGNORED_UNIQUE_FIELD,
                IGNORED_ERROR_CODE,
                EMPTY_CLIENT_TAGS
            );
            final SubscriptionInfo decoded = SubscriptionInfo.decode(info.encode());
            assertEquals(version, decoded.version());
            assertEquals(LATEST_SUPPORTED_VERSION, decoded.latestSupportedVersion());
            assertEquals(UUID_1, decoded.processId());
            assertEquals(ACTIVE_TASKS, decoded.prevTasks());
            assertEquals(STANDBY_TASKS, decoded.standbyTasks());
            assertEquals("localhost:80", decoded.userEndPoint());
        }
    }

    @Test
    public void generatedVersion3And4ShouldBeDecodableByLegacyLogic() {
        for (int version = 3; version <= 4; version++) {
            final SubscriptionInfo info = new SubscriptionInfo(
                version,
                LATEST_SUPPORTED_VERSION,
                UUID_1,
                "localhost:80",
                TASK_OFFSET_SUMS,
                IGNORED_UNIQUE_FIELD,
                IGNORED_ERROR_CODE,
                EMPTY_CLIENT_TAGS
            );
            final ByteBuffer buffer = info.encode();

            final LegacySubscriptionInfoSerde decoded = LegacySubscriptionInfoSerde.decode(buffer);
            assertEquals(version, decoded.version());
            assertEquals(LATEST_SUPPORTED_VERSION, decoded.latestSupportedVersion());
            assertEquals(UUID_1, decoded.processId());
            assertEquals(ACTIVE_TASKS, decoded.prevTasks());
            assertEquals(STANDBY_TASKS, decoded.standbyTasks());
            assertEquals("localhost:80", decoded.userEndPoint());
        }
    }

    @Test
    public void generatedVersion3To6ShouldDecodeLegacyFormat() {
        for (int version = 3; version <= 6; version++) {
            final LegacySubscriptionInfoSerde info = new LegacySubscriptionInfoSerde(
                version,
                LATEST_SUPPORTED_VERSION,
                UUID_1,
                ACTIVE_TASKS,
                STANDBY_TASKS,
                "localhost:80"
            );
            final ByteBuffer buffer = info.encode();
            buffer.rewind();
            final SubscriptionInfo decoded = SubscriptionInfo.decode(buffer);
            final String message = "for version: " + version;
            assertEquals(message, version, decoded.version());
            assertEquals(message, LATEST_SUPPORTED_VERSION, decoded.latestSupportedVersion());
            assertEquals(message, UUID_1, decoded.processId());
            assertEquals(message, ACTIVE_TASKS, decoded.prevTasks());
            assertEquals(message, STANDBY_TASKS, decoded.standbyTasks());
            assertEquals(message, "localhost:80", decoded.userEndPoint());
        }
    }

    @Test
    public void shouldEncodeAndDecodeVersion5() {
        final SubscriptionInfo info =
            new SubscriptionInfo(5, LATEST_SUPPORTED_VERSION, UUID_1, "localhost:80", TASK_OFFSET_SUMS, IGNORED_UNIQUE_FIELD, IGNORED_ERROR_CODE, EMPTY_CLIENT_TAGS);
        assertEquals(info, SubscriptionInfo.decode(info.encode()));
    }

    @Test
    public void shouldAllowToDecodeFutureSupportedVersion() {
        final SubscriptionInfo info = SubscriptionInfo.decode(encodeFutureVersion());
        assertEquals(LATEST_SUPPORTED_VERSION + 1, info.version());
        assertEquals(LATEST_SUPPORTED_VERSION + 1, info.latestSupportedVersion());
    }

    @Test
    public void shouldEncodeAndDecodeSmallerLatestSupportedVersion() {
        final int usedVersion = LATEST_SUPPORTED_VERSION - 1;
        final int latestSupportedVersion = LATEST_SUPPORTED_VERSION - 1;

        final SubscriptionInfo info =
            new SubscriptionInfo(usedVersion, latestSupportedVersion, UUID_1, "localhost:80", TASK_OFFSET_SUMS, IGNORED_UNIQUE_FIELD, IGNORED_ERROR_CODE, EMPTY_CLIENT_TAGS);
        final SubscriptionInfo expectedInfo =
            new SubscriptionInfo(usedVersion, latestSupportedVersion, UUID_1, "localhost:80", TASK_OFFSET_SUMS, IGNORED_UNIQUE_FIELD, IGNORED_ERROR_CODE, EMPTY_CLIENT_TAGS);
        assertEquals(expectedInfo, SubscriptionInfo.decode(info.encode()));
    }

    @Test
    public void shouldEncodeAndDecodeVersion7() {
        final SubscriptionInfo info =
            new SubscriptionInfo(7, LATEST_SUPPORTED_VERSION, UUID_1, "localhost:80", TASK_OFFSET_SUMS, IGNORED_UNIQUE_FIELD, IGNORED_ERROR_CODE, EMPTY_CLIENT_TAGS);
        assertThat(info, is(SubscriptionInfo.decode(info.encode())));
    }

    @Test
    public void shouldConvertTaskOffsetSumMapToTaskSets() {
        final SubscriptionInfo info =
            new SubscriptionInfo(7, LATEST_SUPPORTED_VERSION, UUID_1, "localhost:80", TASK_OFFSET_SUMS, IGNORED_UNIQUE_FIELD, IGNORED_ERROR_CODE, EMPTY_CLIENT_TAGS);
        assertThat(info.prevTasks(), is(ACTIVE_TASKS));
        assertThat(info.standbyTasks(), is(STANDBY_TASKS));
    }

    @Test
    public void shouldReturnTaskOffsetSumsMapForDecodedSubscription() {
        final SubscriptionInfo info = SubscriptionInfo.decode(
            new SubscriptionInfo(MIN_VERSION_OFFSET_SUM_SUBSCRIPTION,
                                 LATEST_SUPPORTED_VERSION, UUID_1,
                                 "localhost:80",
                                 TASK_OFFSET_SUMS,
                                 IGNORED_UNIQUE_FIELD,
                                 IGNORED_ERROR_CODE,
                                 EMPTY_CLIENT_TAGS).encode());
        assertThat(info.taskOffsetSums(), is(TASK_OFFSET_SUMS));
    }

    @Test
    public void shouldConvertTaskSetsToTaskOffsetSumMapWithOlderSubscription() {
        final Map<TaskId, Long> expectedOffsetSumsMap = mkMap(
            mkEntry(new TaskId(0, 0), Task.LATEST_OFFSET),
            mkEntry(new TaskId(0, 1), Task.LATEST_OFFSET),
            mkEntry(new TaskId(1, 0), Task.LATEST_OFFSET),
            mkEntry(new TaskId(1, 1), UNKNOWN_OFFSET_SUM),
            mkEntry(new TaskId(2, 0), UNKNOWN_OFFSET_SUM)
        );

        final SubscriptionInfo info = SubscriptionInfo.decode(
            new LegacySubscriptionInfoSerde(
                SubscriptionInfo.MIN_VERSION_OFFSET_SUM_SUBSCRIPTION - 1,
                LATEST_SUPPORTED_VERSION,
                UUID_1,
                ACTIVE_TASKS,
                STANDBY_TASKS,
                "localhost:80")
            .encode());

        assertThat(info.taskOffsetSums(), is(expectedOffsetSumsMap));
    }

    @Test
    public void shouldEncodeAndDecodeVersion8() {
        final SubscriptionInfo info =
            new SubscriptionInfo(8, LATEST_SUPPORTED_VERSION, UUID_1, "localhost:80", TASK_OFFSET_SUMS, IGNORED_UNIQUE_FIELD, IGNORED_ERROR_CODE, EMPTY_CLIENT_TAGS);
        assertThat(info, is(SubscriptionInfo.decode(info.encode())));
    }

    @Test
    public void shouldNotErrorAccessingFutureVars() {
        final SubscriptionInfo info =
                new SubscriptionInfo(8, LATEST_SUPPORTED_VERSION, UUID_1, "localhost:80", TASK_OFFSET_SUMS, IGNORED_UNIQUE_FIELD, IGNORED_ERROR_CODE, EMPTY_CLIENT_TAGS);
        try {
            info.errorCode();
        } catch (final Exception e) {
            fail("should not error");
        }
    }

    @Test
    public void shouldEncodeAndDecodeVersion9() {
        final SubscriptionInfo info =
                new SubscriptionInfo(9, LATEST_SUPPORTED_VERSION, UUID_1, "localhost:80", TASK_OFFSET_SUMS, IGNORED_UNIQUE_FIELD, IGNORED_ERROR_CODE, EMPTY_CLIENT_TAGS);
        assertThat(info, is(SubscriptionInfo.decode(info.encode())));
    }

    @Test
    public void shouldEncodeAndDecodeVersion10() {
        final SubscriptionInfo info =
            new SubscriptionInfo(10, LATEST_SUPPORTED_VERSION, UUID_1, "localhost:80", TASK_OFFSET_SUMS, IGNORED_UNIQUE_FIELD, IGNORED_ERROR_CODE, EMPTY_CLIENT_TAGS);
        assertThat(info, is(SubscriptionInfo.decode(info.encode())));
    }

    @Test
    public void shouldEncodeAndDecodeVersion10WithNamedTopologies() {
        final SubscriptionInfo info =
            new SubscriptionInfo(10, LATEST_SUPPORTED_VERSION, UUID_1, "localhost:80", NAMED_TASK_OFFSET_SUMS, IGNORED_UNIQUE_FIELD, IGNORED_ERROR_CODE, EMPTY_CLIENT_TAGS);
        assertThat(info, is(SubscriptionInfo.decode(info.encode())));
    }

    @Test
    public void shouldThrowIfAttemptingToUseNamedTopologiesWithOlderVersion() {
        assertThrows(
            TaskAssignmentException.class,
            () -> new SubscriptionInfo(MIN_NAMED_TOPOLOGY_VERSION - 1, LATEST_SUPPORTED_VERSION, UUID_1, "localhost:80", NAMED_TASK_OFFSET_SUMS, IGNORED_UNIQUE_FIELD, IGNORED_ERROR_CODE, EMPTY_CLIENT_TAGS)
        );
    }

    @Test
    public void shouldEncodeAndDecodeVersion11() {
        final SubscriptionInfo info =
            new SubscriptionInfo(11, LATEST_SUPPORTED_VERSION, UUID_1, "localhost:80", TASK_OFFSET_SUMS, IGNORED_UNIQUE_FIELD, IGNORED_ERROR_CODE, CLIENT_TAGS);
        assertThat(info, is(SubscriptionInfo.decode(info.encode())));
    }

    @Test
    public void shouldReturnEncodeDecodeEmptyClientTagsOnVersion11() {
        final SubscriptionInfo info =
            new SubscriptionInfo(11, LATEST_SUPPORTED_VERSION, UUID_1, "localhost:80", TASK_OFFSET_SUMS, IGNORED_UNIQUE_FIELD, IGNORED_ERROR_CODE, EMPTY_CLIENT_TAGS);
        assertThat(info.clientTags(), is(anEmptyMap()));
        assertThat(info, is(SubscriptionInfo.decode(info.encode())));
    }

    @Test
    public void shouldReturnEmptyMapOfClientTagsOnOlderVersions() {
        final SubscriptionInfo info =
            new SubscriptionInfo(10, LATEST_SUPPORTED_VERSION, UUID_1, "localhost:80", TASK_OFFSET_SUMS, IGNORED_UNIQUE_FIELD, IGNORED_ERROR_CODE, CLIENT_TAGS);

        assertThat(info.clientTags(), is(anEmptyMap()));
    }

    @Test
    public void shouldReturnMapOfClientTagsOnVersion11() {
        final SubscriptionInfo info =
            new SubscriptionInfo(11, LATEST_SUPPORTED_VERSION, UUID_1, "localhost:80", TASK_OFFSET_SUMS, IGNORED_UNIQUE_FIELD, IGNORED_ERROR_CODE, CLIENT_TAGS);

        assertThat(info.clientTags(), is(CLIENT_TAGS));
    }

    private static ByteBuffer encodeFutureVersion() {
        final ByteBuffer buf = ByteBuffer.allocate(4 /* used version */
                                                       + 4 /* supported version */);
        buf.putInt(LATEST_SUPPORTED_VERSION + 1);
        buf.putInt(LATEST_SUPPORTED_VERSION + 1);
        buf.rewind();
        return buf;
    }
>>>>>>> 15418db6

}<|MERGE_RESOLUTION|>--- conflicted
+++ resolved
@@ -16,12 +16,7 @@
  */
 package org.apache.kafka.streams.processor.internals.assignment;
 
-import java.util.Map;
-
-<<<<<<< HEAD
-=======
 import org.apache.kafka.streams.errors.TaskAssignmentException;
->>>>>>> 15418db6
 import org.apache.kafka.streams.processor.TaskId;
 import org.apache.kafka.streams.processor.internals.Task;
 import org.junit.Test;
@@ -29,25 +24,12 @@
 import java.nio.ByteBuffer;
 import java.util.Arrays;
 import java.util.HashSet;
+import java.util.Map;
 import java.util.Set;
 
 import static org.apache.kafka.common.utils.Utils.mkEntry;
 import static org.apache.kafka.common.utils.Utils.mkMap;
-import static org.apache.kafka.streams.processor.internals.assignment.AssignmentTestUtils.EMPTY_CLIENT_TAGS;
-import static org.apache.kafka.streams.processor.internals.assignment.AssignmentTestUtils.NAMED_TASK_T0_0_0;
-import static org.apache.kafka.streams.processor.internals.assignment.AssignmentTestUtils.NAMED_TASK_T0_0_1;
-import static org.apache.kafka.streams.processor.internals.assignment.AssignmentTestUtils.NAMED_TASK_T0_1_0;
-import static org.apache.kafka.streams.processor.internals.assignment.AssignmentTestUtils.NAMED_TASK_T0_1_1;
-import static org.apache.kafka.streams.processor.internals.assignment.AssignmentTestUtils.NAMED_TASK_T1_0_0;
-import static org.apache.kafka.streams.processor.internals.assignment.AssignmentTestUtils.NAMED_TASK_T1_0_1;
-import static org.apache.kafka.streams.processor.internals.assignment.AssignmentTestUtils.NAMED_TASK_T2_0_0;
-import static org.apache.kafka.streams.processor.internals.assignment.AssignmentTestUtils.NAMED_TASK_T2_2_0;
-import static org.apache.kafka.streams.processor.internals.assignment.AssignmentTestUtils.TASK_0_0;
-import static org.apache.kafka.streams.processor.internals.assignment.AssignmentTestUtils.TASK_0_1;
-import static org.apache.kafka.streams.processor.internals.assignment.AssignmentTestUtils.TASK_1_0;
-import static org.apache.kafka.streams.processor.internals.assignment.AssignmentTestUtils.TASK_1_1;
-import static org.apache.kafka.streams.processor.internals.assignment.AssignmentTestUtils.TASK_2_0;
-import static org.apache.kafka.streams.processor.internals.assignment.AssignmentTestUtils.UUID_1;
+import static org.apache.kafka.streams.processor.internals.assignment.AssignmentTestUtils.*;
 import static org.apache.kafka.streams.processor.internals.assignment.StreamsAssignmentProtocolVersions.LATEST_SUPPORTED_VERSION;
 import static org.apache.kafka.streams.processor.internals.assignment.StreamsAssignmentProtocolVersions.MIN_NAMED_TOPOLOGY_VERSION;
 import static org.apache.kafka.streams.processor.internals.assignment.SubscriptionInfo.MIN_VERSION_OFFSET_SUM_SUBSCRIPTION;
@@ -55,391 +37,14 @@
 import static org.hamcrest.CoreMatchers.is;
 import static org.hamcrest.MatcherAssert.assertThat;
 import static org.hamcrest.Matchers.anEmptyMap;
-import static org.junit.Assert.assertEquals;
-import static org.junit.Assert.assertNull;
-import static org.junit.Assert.assertThrows;
-import static org.junit.Assert.fail;
+import static org.junit.Assert.*;
 
 public class SubscriptionInfoTest {
-<<<<<<< HEAD
-	private static final Set<TaskId> ACTIVE_TASKS = new HashSet<>(Arrays.asList(
-			TASK_0_0,
-			TASK_0_1,
-			TASK_1_0));
-	private static final Set<TaskId> STANDBY_TASKS = new HashSet<>(Arrays.asList(
-			TASK_1_1,
-			TASK_2_0));
-	private static final Map<TaskId, Long> TASK_OFFSET_SUMS = mkMap(
-			mkEntry(TASK_0_0, Task.LATEST_OFFSET),
-			mkEntry(TASK_0_1, Task.LATEST_OFFSET),
-			mkEntry(TASK_1_0, Task.LATEST_OFFSET),
-			mkEntry(TASK_1_1, 0L),
-			mkEntry(TASK_2_0, 10L)
-	);
-
-	private final static String IGNORED_USER_ENDPOINT = "ignoredUserEndpoint:80";
-	private static final byte IGNORED_UNIQUE_FIELD = (byte) 0;
-	private static final int IGNORED_ERROR_CODE = 0;
-
-
-	@Test
-	public void shouldThrowForUnknownVersion1() {
-		assertThrows(IllegalArgumentException.class, () -> new SubscriptionInfo(
-				0,
-				LATEST_SUPPORTED_VERSION,
-				UUID_1,
-				"localhost:80",
-				TASK_OFFSET_SUMS,
-				IGNORED_UNIQUE_FIELD,
-				IGNORED_ERROR_CODE
-		));
-	}
-
-	@Test
-    public void shouldThrowForUnknownVersion2() {
-		assertThrows(IllegalArgumentException.class, () -> new SubscriptionInfo(
-				LATEST_SUPPORTED_VERSION + 1,
-				LATEST_SUPPORTED_VERSION,
-				UUID_1,
-				"localhost:80",
-				TASK_OFFSET_SUMS,
-				IGNORED_UNIQUE_FIELD,
-				IGNORED_ERROR_CODE
-		));
-	}
-
-	@Test
-	public void shouldEncodeAndDecodeVersion1() {
-		final SubscriptionInfo info = new SubscriptionInfo(
-				1,
-				LATEST_SUPPORTED_VERSION,
-				UUID_1,
-				IGNORED_USER_ENDPOINT,
-				TASK_OFFSET_SUMS,
-				IGNORED_UNIQUE_FIELD,
-				IGNORED_ERROR_CODE
-		);
-		final SubscriptionInfo decoded = SubscriptionInfo.decode(info.encode());
-		assertEquals(1, decoded.version());
-		assertEquals(SubscriptionInfo.UNKNOWN, decoded.latestSupportedVersion());
-		assertEquals(UUID_1, decoded.processId());
-		assertEquals(ACTIVE_TASKS, decoded.prevTasks());
-		assertEquals(STANDBY_TASKS, decoded.standbyTasks());
-		assertNull(decoded.userEndPoint());
-	}
-
-	@Test
-	public void generatedVersion1ShouldBeDecodableByLegacyLogic() {
-		final SubscriptionInfo info = new SubscriptionInfo(
-				1,
-				1234,
-				UUID_1,
-				"ignoreme",
-				TASK_OFFSET_SUMS,
-				IGNORED_UNIQUE_FIELD,
-				IGNORED_ERROR_CODE
-		);
-		final ByteBuffer buffer = info.encode();
-
-		final LegacySubscriptionInfoSerde decoded = LegacySubscriptionInfoSerde.decode(buffer);
-		assertEquals(1, decoded.version());
-		assertEquals(SubscriptionInfo.UNKNOWN, decoded.latestSupportedVersion());
-		assertEquals(UUID_1, decoded.processId());
-		assertEquals(ACTIVE_TASKS, decoded.prevTasks());
-		assertEquals(STANDBY_TASKS, decoded.standbyTasks());
-		assertNull(decoded.userEndPoint());
-	}
-
-	@Test
-	public void generatedVersion1ShouldDecodeLegacyFormat() {
-		final LegacySubscriptionInfoSerde info = new LegacySubscriptionInfoSerde(
-				1,
-				LATEST_SUPPORTED_VERSION,
-				UUID_1,
-				ACTIVE_TASKS,
-				STANDBY_TASKS,
-				"localhost:80"
-		);
-		final ByteBuffer buffer = info.encode();
-		buffer.rewind();
-		final SubscriptionInfo decoded = SubscriptionInfo.decode(buffer);
-		assertEquals(1, decoded.version());
-		assertEquals(SubscriptionInfo.UNKNOWN, decoded.latestSupportedVersion());
-		assertEquals(UUID_1, decoded.processId());
-		assertEquals(ACTIVE_TASKS, decoded.prevTasks());
-		assertEquals(STANDBY_TASKS, decoded.standbyTasks());
-		assertNull(decoded.userEndPoint());
-	}
-
-	@Test
-	public void shouldEncodeAndDecodeVersion2() {
-		final SubscriptionInfo info = new SubscriptionInfo(
-				2,
-				LATEST_SUPPORTED_VERSION,
-				UUID_1,
-				"localhost:80",
-				TASK_OFFSET_SUMS,
-				IGNORED_UNIQUE_FIELD,
-				IGNORED_ERROR_CODE
-		);
-		final SubscriptionInfo decoded = SubscriptionInfo.decode(info.encode());
-		assertEquals(2, decoded.version());
-		assertEquals(SubscriptionInfo.UNKNOWN, decoded.latestSupportedVersion());
-		assertEquals(UUID_1, decoded.processId());
-		assertEquals(ACTIVE_TASKS, decoded.prevTasks());
-		assertEquals(STANDBY_TASKS, decoded.standbyTasks());
-		assertEquals("localhost:80", decoded.userEndPoint());
-	}
-
-	@Test
-	public void generatedVersion2ShouldBeDecodableByLegacyLogic() {
-		final SubscriptionInfo info = new SubscriptionInfo(
-				2,
-				LATEST_SUPPORTED_VERSION,
-				UUID_1,
-				"localhost:80",
-				TASK_OFFSET_SUMS,
-				IGNORED_UNIQUE_FIELD,
-				IGNORED_ERROR_CODE
-		);
-		final ByteBuffer buffer = info.encode();
-
-		final LegacySubscriptionInfoSerde decoded = LegacySubscriptionInfoSerde.decode(buffer);
-		assertEquals(2, decoded.version());
-		assertEquals(SubscriptionInfo.UNKNOWN, decoded.latestSupportedVersion());
-		assertEquals(UUID_1, decoded.processId());
-		assertEquals(ACTIVE_TASKS, decoded.prevTasks());
-		assertEquals(STANDBY_TASKS, decoded.standbyTasks());
-		assertEquals("localhost:80", decoded.userEndPoint());
-	}
-
-	@Test
-	public void generatedVersion2ShouldDecodeLegacyFormat() {
-		final LegacySubscriptionInfoSerde info = new LegacySubscriptionInfoSerde(
-				2,
-				LATEST_SUPPORTED_VERSION,
-				UUID_1,
-				ACTIVE_TASKS,
-				STANDBY_TASKS,
-				"localhost:80"
-		);
-		final ByteBuffer buffer = info.encode();
-		buffer.rewind();
-		final SubscriptionInfo decoded = SubscriptionInfo.decode(buffer);
-		assertEquals(2, decoded.version());
-		assertEquals(SubscriptionInfo.UNKNOWN, decoded.latestSupportedVersion());
-		assertEquals(UUID_1, decoded.processId());
-		assertEquals(ACTIVE_TASKS, decoded.prevTasks());
-		assertEquals(STANDBY_TASKS, decoded.standbyTasks());
-		assertEquals("localhost:80", decoded.userEndPoint());
-	}
-
-	@Test
-	public void shouldEncodeAndDecodeVersion3And4() {
-		for (int version = 3; version <= 4; version++) {
-			final SubscriptionInfo info = new SubscriptionInfo(
-					version,
-					LATEST_SUPPORTED_VERSION,
-					UUID_1,
-					"localhost:80",
-					TASK_OFFSET_SUMS,
-					IGNORED_UNIQUE_FIELD,
-					IGNORED_ERROR_CODE
-			);
-			final SubscriptionInfo decoded = SubscriptionInfo.decode(info.encode());
-			assertEquals(version, decoded.version());
-			assertEquals(LATEST_SUPPORTED_VERSION, decoded.latestSupportedVersion());
-			assertEquals(UUID_1, decoded.processId());
-			assertEquals(ACTIVE_TASKS, decoded.prevTasks());
-			assertEquals(STANDBY_TASKS, decoded.standbyTasks());
-			assertEquals("localhost:80", decoded.userEndPoint());
-		}
-	}
-
-	@Test
-	public void generatedVersion3And4ShouldBeDecodableByLegacyLogic() {
-		for (int version = 3; version <= 4; version++) {
-			final SubscriptionInfo info = new SubscriptionInfo(
-					version,
-					LATEST_SUPPORTED_VERSION,
-					UUID_1,
-					"localhost:80",
-					TASK_OFFSET_SUMS,
-					IGNORED_UNIQUE_FIELD,
-					IGNORED_ERROR_CODE
-			);
-			final ByteBuffer buffer = info.encode();
-
-			final LegacySubscriptionInfoSerde decoded = LegacySubscriptionInfoSerde.decode(buffer);
-			assertEquals(version, decoded.version());
-			assertEquals(LATEST_SUPPORTED_VERSION, decoded.latestSupportedVersion());
-			assertEquals(UUID_1, decoded.processId());
-			assertEquals(ACTIVE_TASKS, decoded.prevTasks());
-			assertEquals(STANDBY_TASKS, decoded.standbyTasks());
-			assertEquals("localhost:80", decoded.userEndPoint());
-		}
-	}
-
-	@Test
-	public void generatedVersion3To6ShouldDecodeLegacyFormat() {
-		for (int version = 3; version <= 6; version++) {
-			final LegacySubscriptionInfoSerde info = new LegacySubscriptionInfoSerde(
-					version,
-					LATEST_SUPPORTED_VERSION,
-					UUID_1,
-					ACTIVE_TASKS,
-					STANDBY_TASKS,
-					"localhost:80"
-			);
-			final ByteBuffer buffer = info.encode();
-			buffer.rewind();
-			final SubscriptionInfo decoded = SubscriptionInfo.decode(buffer);
-			final String message = "for version: " + version;
-			assertEquals(message, version, decoded.version());
-			assertEquals(message, LATEST_SUPPORTED_VERSION, decoded.latestSupportedVersion());
-			assertEquals(message, UUID_1, decoded.processId());
-			assertEquals(message, ACTIVE_TASKS, decoded.prevTasks());
-			assertEquals(message, STANDBY_TASKS, decoded.standbyTasks());
-			assertEquals(message, "localhost:80", decoded.userEndPoint());
-		}
-	}
-
-	@Test
-	public void shouldEncodeAndDecodeVersion5() {
-		final SubscriptionInfo info =
-				new SubscriptionInfo(5, LATEST_SUPPORTED_VERSION, UUID_1, "localhost:80", TASK_OFFSET_SUMS, IGNORED_UNIQUE_FIELD, IGNORED_ERROR_CODE);
-		assertEquals(info, SubscriptionInfo.decode(info.encode()));
-	}
-
-	@Test
-	public void shouldAllowToDecodeFutureSupportedVersion() {
-		final SubscriptionInfo info = SubscriptionInfo.decode(encodeFutureVersion());
-		assertEquals(LATEST_SUPPORTED_VERSION + 1, info.version());
-		assertEquals(LATEST_SUPPORTED_VERSION + 1, info.latestSupportedVersion());
-	}
-
-	@Test
-	public void shouldEncodeAndDecodeSmallerLatestSupportedVersion() {
-		final int usedVersion = LATEST_SUPPORTED_VERSION - 1;
-		final int latestSupportedVersion = LATEST_SUPPORTED_VERSION - 1;
-
-		final SubscriptionInfo info =
-				new SubscriptionInfo(usedVersion, latestSupportedVersion, UUID_1, "localhost:80", TASK_OFFSET_SUMS, IGNORED_UNIQUE_FIELD, IGNORED_ERROR_CODE);
-		final SubscriptionInfo expectedInfo =
-				new SubscriptionInfo(usedVersion, latestSupportedVersion, UUID_1, "localhost:80", TASK_OFFSET_SUMS, IGNORED_UNIQUE_FIELD, IGNORED_ERROR_CODE);
-		assertEquals(expectedInfo, SubscriptionInfo.decode(info.encode()));
-	}
-
-	@Test
-	public void shouldEncodeAndDecodeVersion7() {
-		final SubscriptionInfo info =
-				new SubscriptionInfo(7, LATEST_SUPPORTED_VERSION, UUID_1, "localhost:80", TASK_OFFSET_SUMS, IGNORED_UNIQUE_FIELD, IGNORED_ERROR_CODE);
-		assertThat(info, is(SubscriptionInfo.decode(info.encode())));
-	}
-
-	@Test
-	public void shouldConvertTaskOffsetSumMapToTaskSets() {
-		final SubscriptionInfo info =
-				new SubscriptionInfo(7, LATEST_SUPPORTED_VERSION, UUID_1, "localhost:80", TASK_OFFSET_SUMS, IGNORED_UNIQUE_FIELD, IGNORED_ERROR_CODE);
-		assertThat(info.prevTasks(), is(ACTIVE_TASKS));
-		assertThat(info.standbyTasks(), is(STANDBY_TASKS));
-	}
-
-	@Test
-	public void shouldReturnTaskOffsetSumsMapForDecodedSubscription() {
-		final SubscriptionInfo info = SubscriptionInfo.decode(
-				new SubscriptionInfo(MIN_VERSION_OFFSET_SUM_SUBSCRIPTION,
-						LATEST_SUPPORTED_VERSION, UUID_1,
-						"localhost:80",
-						TASK_OFFSET_SUMS,
-						IGNORED_UNIQUE_FIELD,
-						IGNORED_ERROR_CODE
-				).encode());
-		assertThat(info.taskOffsetSums(), is(TASK_OFFSET_SUMS));
-	}
-
-	@Test
-	public void shouldConvertTaskSetsToTaskOffsetSumMapWithOlderSubscription() {
-		final Map<TaskId, Long> expectedOffsetSumsMap = mkMap(
-				mkEntry(new TaskId(0, 0), Task.LATEST_OFFSET),
-				mkEntry(new TaskId(0, 1), Task.LATEST_OFFSET),
-				mkEntry(new TaskId(1, 0), Task.LATEST_OFFSET),
-				mkEntry(new TaskId(1, 1), UNKNOWN_OFFSET_SUM),
-				mkEntry(new TaskId(2, 0), UNKNOWN_OFFSET_SUM)
-		);
-
-		final SubscriptionInfo info = SubscriptionInfo.decode(
-				new LegacySubscriptionInfoSerde(
-						SubscriptionInfo.MIN_VERSION_OFFSET_SUM_SUBSCRIPTION - 1,
-						LATEST_SUPPORTED_VERSION,
-						UUID_1,
-						ACTIVE_TASKS,
-						STANDBY_TASKS,
-						"localhost:80")
-						.encode());
-
-		assertThat(info.taskOffsetSums(), is(expectedOffsetSumsMap));
-	}
-
-	@Test
-	public void shouldEncodeAndDecodeVersion8() {
-		final SubscriptionInfo info =
-				new SubscriptionInfo(8, LATEST_SUPPORTED_VERSION, UUID_1, "localhost:80", TASK_OFFSET_SUMS, IGNORED_UNIQUE_FIELD, IGNORED_ERROR_CODE);
-		assertThat(info, is(SubscriptionInfo.decode(info.encode())));
-	}
-
-	@Test
-	public void shouldNotErrorAccessingFutureVars() {
-		final SubscriptionInfo info =
-				new SubscriptionInfo(8, LATEST_SUPPORTED_VERSION, UUID_1, "localhost:80", TASK_OFFSET_SUMS, IGNORED_UNIQUE_FIELD, IGNORED_ERROR_CODE);
-		try {
-			info.errorCode();
-		} catch (final Exception e) {
-			fail("should not error");
-		}
-	}
-
-	@Test
-	public void shouldEncodeAndDecodeVersion9() {
-		final SubscriptionInfo info =
-				new SubscriptionInfo(9, LATEST_SUPPORTED_VERSION, UUID_1, "localhost:80", TASK_OFFSET_SUMS, IGNORED_UNIQUE_FIELD, IGNORED_ERROR_CODE);
-		assertThat(info, is(SubscriptionInfo.decode(info.encode())));
-	}
-
-	private static ByteBuffer encodeFutureVersion() {
-		final ByteBuffer buf = ByteBuffer.allocate(4 /* used version */
-				+ 4 /* supported version */);
-		buf.putInt(LATEST_SUPPORTED_VERSION + 1);
-		buf.putInt(LATEST_SUPPORTED_VERSION + 1);
-		buf.rewind();
-		return buf;
-	}
-=======
-    private static final Set<TaskId> ACTIVE_TASKS = new HashSet<>(Arrays.asList(
-        TASK_0_0,
-        TASK_0_1,
-        TASK_1_0));
-    private static final Set<TaskId> STANDBY_TASKS = new HashSet<>(Arrays.asList(
-        TASK_1_1,
-        TASK_2_0));
-    private static final Map<TaskId, Long> TASK_OFFSET_SUMS = mkMap(
-        mkEntry(TASK_0_0, Task.LATEST_OFFSET),
-        mkEntry(TASK_0_1, Task.LATEST_OFFSET),
-        mkEntry(TASK_1_0, Task.LATEST_OFFSET),
-        mkEntry(TASK_1_1, 0L),
-        mkEntry(TASK_2_0, 10L)
-    );
-
-    private static final Map<TaskId, Long> NAMED_TASK_OFFSET_SUMS = mkMap(
-        mkEntry(NAMED_TASK_T0_0_0, Task.LATEST_OFFSET),
-        mkEntry(NAMED_TASK_T0_0_1, Task.LATEST_OFFSET),
-        mkEntry(NAMED_TASK_T0_1_0, 5L),
-        mkEntry(NAMED_TASK_T0_1_1, 10_000L),
-        mkEntry(NAMED_TASK_T1_0_0, Task.LATEST_OFFSET),
-        mkEntry(NAMED_TASK_T1_0_1, 0L),
-        mkEntry(NAMED_TASK_T2_0_0, 10L),
-        mkEntry(NAMED_TASK_T2_2_0, 5L)
-        );
+    private static final Set<TaskId> ACTIVE_TASKS = new HashSet<>(Arrays.asList(TASK_0_0, TASK_0_1, TASK_1_0));
+    private static final Set<TaskId> STANDBY_TASKS = new HashSet<>(Arrays.asList(TASK_1_1, TASK_2_0));
+    private static final Map<TaskId, Long> TASK_OFFSET_SUMS = mkMap(mkEntry(TASK_0_0, Task.LATEST_OFFSET), mkEntry(TASK_0_1, Task.LATEST_OFFSET), mkEntry(TASK_1_0, Task.LATEST_OFFSET), mkEntry(TASK_1_1, 0L), mkEntry(TASK_2_0, 10L));
+
+    private static final Map<TaskId, Long> NAMED_TASK_OFFSET_SUMS = mkMap(mkEntry(NAMED_TASK_T0_0_0, Task.LATEST_OFFSET), mkEntry(NAMED_TASK_T0_0_1, Task.LATEST_OFFSET), mkEntry(NAMED_TASK_T0_1_0, 5L), mkEntry(NAMED_TASK_T0_1_1, 10_000L), mkEntry(NAMED_TASK_T1_0_0, Task.LATEST_OFFSET), mkEntry(NAMED_TASK_T1_0_1, 0L), mkEntry(NAMED_TASK_T2_0_0, 10L), mkEntry(NAMED_TASK_T2_2_0, 5L));
     private static final Map<String, String> CLIENT_TAGS = mkMap(mkEntry("t1", "v1"), mkEntry("t2", "v2"));
 
     private final static String IGNORED_USER_ENDPOINT = "ignoredUserEndpoint:80";
@@ -448,44 +53,17 @@
 
     @Test
     public void shouldThrowForUnknownVersion1() {
-        assertThrows(IllegalArgumentException.class, () -> new SubscriptionInfo(
-            0,
-            LATEST_SUPPORTED_VERSION,
-            UUID_1,
-            "localhost:80",
-            TASK_OFFSET_SUMS,
-            IGNORED_UNIQUE_FIELD,
-            IGNORED_ERROR_CODE,
-            EMPTY_CLIENT_TAGS
-        ));
+        assertThrows(IllegalArgumentException.class, () -> new SubscriptionInfo(0, LATEST_SUPPORTED_VERSION, UUID_1, "localhost:80", TASK_OFFSET_SUMS, IGNORED_UNIQUE_FIELD, IGNORED_ERROR_CODE, EMPTY_CLIENT_TAGS));
     }
 
     @Test
     public void shouldThrowForUnknownVersion2() {
-        assertThrows(IllegalArgumentException.class, () -> new SubscriptionInfo(
-            LATEST_SUPPORTED_VERSION + 1,
-            LATEST_SUPPORTED_VERSION,
-            UUID_1,
-            "localhost:80",
-            TASK_OFFSET_SUMS,
-            IGNORED_UNIQUE_FIELD,
-            IGNORED_ERROR_CODE,
-            EMPTY_CLIENT_TAGS
-        ));
+        assertThrows(IllegalArgumentException.class, () -> new SubscriptionInfo(LATEST_SUPPORTED_VERSION + 1, LATEST_SUPPORTED_VERSION, UUID_1, "localhost:80", TASK_OFFSET_SUMS, IGNORED_UNIQUE_FIELD, IGNORED_ERROR_CODE, EMPTY_CLIENT_TAGS));
     }
 
     @Test
     public void shouldEncodeAndDecodeVersion1() {
-        final SubscriptionInfo info = new SubscriptionInfo(
-            1,
-            LATEST_SUPPORTED_VERSION,
-            UUID_1,
-            IGNORED_USER_ENDPOINT,
-            TASK_OFFSET_SUMS,
-            IGNORED_UNIQUE_FIELD,
-            IGNORED_ERROR_CODE,
-            EMPTY_CLIENT_TAGS
-        );
+        final SubscriptionInfo info = new SubscriptionInfo(1, LATEST_SUPPORTED_VERSION, UUID_1, IGNORED_USER_ENDPOINT, TASK_OFFSET_SUMS, IGNORED_UNIQUE_FIELD, IGNORED_ERROR_CODE, EMPTY_CLIENT_TAGS);
         final SubscriptionInfo decoded = SubscriptionInfo.decode(info.encode());
         assertEquals(1, decoded.version());
         assertEquals(SubscriptionInfo.UNKNOWN, decoded.latestSupportedVersion());
@@ -497,16 +75,7 @@
 
     @Test
     public void generatedVersion1ShouldBeDecodableByLegacyLogic() {
-        final SubscriptionInfo info = new SubscriptionInfo(
-            1,
-            1234,
-            UUID_1,
-            "ignoreme",
-            TASK_OFFSET_SUMS,
-            IGNORED_UNIQUE_FIELD,
-            IGNORED_ERROR_CODE,
-            EMPTY_CLIENT_TAGS
-        );
+        final SubscriptionInfo info = new SubscriptionInfo(1, 1234, UUID_1, "ignoreme", TASK_OFFSET_SUMS, IGNORED_UNIQUE_FIELD, IGNORED_ERROR_CODE, EMPTY_CLIENT_TAGS);
         final ByteBuffer buffer = info.encode();
 
         final LegacySubscriptionInfoSerde decoded = LegacySubscriptionInfoSerde.decode(buffer);
@@ -520,14 +89,7 @@
 
     @Test
     public void generatedVersion1ShouldDecodeLegacyFormat() {
-        final LegacySubscriptionInfoSerde info = new LegacySubscriptionInfoSerde(
-            1,
-            LATEST_SUPPORTED_VERSION,
-            UUID_1,
-            ACTIVE_TASKS,
-            STANDBY_TASKS,
-            "localhost:80"
-        );
+        final LegacySubscriptionInfoSerde info = new LegacySubscriptionInfoSerde(1, LATEST_SUPPORTED_VERSION, UUID_1, ACTIVE_TASKS, STANDBY_TASKS, "localhost:80");
         final ByteBuffer buffer = info.encode();
         buffer.rewind();
         final SubscriptionInfo decoded = SubscriptionInfo.decode(buffer);
@@ -541,16 +103,7 @@
 
     @Test
     public void shouldEncodeAndDecodeVersion2() {
-        final SubscriptionInfo info = new SubscriptionInfo(
-            2,
-            LATEST_SUPPORTED_VERSION,
-            UUID_1,
-            "localhost:80",
-            TASK_OFFSET_SUMS,
-            IGNORED_UNIQUE_FIELD,
-            IGNORED_ERROR_CODE,
-            EMPTY_CLIENT_TAGS
-        );
+        final SubscriptionInfo info = new SubscriptionInfo(2, LATEST_SUPPORTED_VERSION, UUID_1, "localhost:80", TASK_OFFSET_SUMS, IGNORED_UNIQUE_FIELD, IGNORED_ERROR_CODE, EMPTY_CLIENT_TAGS);
         final SubscriptionInfo decoded = SubscriptionInfo.decode(info.encode());
         assertEquals(2, decoded.version());
         assertEquals(SubscriptionInfo.UNKNOWN, decoded.latestSupportedVersion());
@@ -562,16 +115,7 @@
 
     @Test
     public void generatedVersion2ShouldBeDecodableByLegacyLogic() {
-        final SubscriptionInfo info = new SubscriptionInfo(
-            2,
-            LATEST_SUPPORTED_VERSION,
-            UUID_1,
-            "localhost:80",
-            TASK_OFFSET_SUMS,
-            IGNORED_UNIQUE_FIELD,
-            IGNORED_ERROR_CODE,
-            EMPTY_CLIENT_TAGS
-        );
+        final SubscriptionInfo info = new SubscriptionInfo(2, LATEST_SUPPORTED_VERSION, UUID_1, "localhost:80", TASK_OFFSET_SUMS, IGNORED_UNIQUE_FIELD, IGNORED_ERROR_CODE, EMPTY_CLIENT_TAGS);
         final ByteBuffer buffer = info.encode();
 
         final LegacySubscriptionInfoSerde decoded = LegacySubscriptionInfoSerde.decode(buffer);
@@ -585,14 +129,7 @@
 
     @Test
     public void generatedVersion2ShouldDecodeLegacyFormat() {
-        final LegacySubscriptionInfoSerde info = new LegacySubscriptionInfoSerde(
-            2,
-            LATEST_SUPPORTED_VERSION,
-            UUID_1,
-            ACTIVE_TASKS,
-            STANDBY_TASKS,
-            "localhost:80"
-        );
+        final LegacySubscriptionInfoSerde info = new LegacySubscriptionInfoSerde(2, LATEST_SUPPORTED_VERSION, UUID_1, ACTIVE_TASKS, STANDBY_TASKS, "localhost:80");
         final ByteBuffer buffer = info.encode();
         buffer.rewind();
         final SubscriptionInfo decoded = SubscriptionInfo.decode(buffer);
@@ -607,16 +144,7 @@
     @Test
     public void shouldEncodeAndDecodeVersion3And4() {
         for (int version = 3; version <= 4; version++) {
-            final SubscriptionInfo info = new SubscriptionInfo(
-                version,
-                LATEST_SUPPORTED_VERSION,
-                UUID_1,
-                "localhost:80",
-                TASK_OFFSET_SUMS,
-                IGNORED_UNIQUE_FIELD,
-                IGNORED_ERROR_CODE,
-                EMPTY_CLIENT_TAGS
-            );
+            final SubscriptionInfo info = new SubscriptionInfo(version, LATEST_SUPPORTED_VERSION, UUID_1, "localhost:80", TASK_OFFSET_SUMS, IGNORED_UNIQUE_FIELD, IGNORED_ERROR_CODE, EMPTY_CLIENT_TAGS);
             final SubscriptionInfo decoded = SubscriptionInfo.decode(info.encode());
             assertEquals(version, decoded.version());
             assertEquals(LATEST_SUPPORTED_VERSION, decoded.latestSupportedVersion());
@@ -630,16 +158,7 @@
     @Test
     public void generatedVersion3And4ShouldBeDecodableByLegacyLogic() {
         for (int version = 3; version <= 4; version++) {
-            final SubscriptionInfo info = new SubscriptionInfo(
-                version,
-                LATEST_SUPPORTED_VERSION,
-                UUID_1,
-                "localhost:80",
-                TASK_OFFSET_SUMS,
-                IGNORED_UNIQUE_FIELD,
-                IGNORED_ERROR_CODE,
-                EMPTY_CLIENT_TAGS
-            );
+            final SubscriptionInfo info = new SubscriptionInfo(version, LATEST_SUPPORTED_VERSION, UUID_1, "localhost:80", TASK_OFFSET_SUMS, IGNORED_UNIQUE_FIELD, IGNORED_ERROR_CODE, EMPTY_CLIENT_TAGS);
             final ByteBuffer buffer = info.encode();
 
             final LegacySubscriptionInfoSerde decoded = LegacySubscriptionInfoSerde.decode(buffer);
@@ -655,14 +174,7 @@
     @Test
     public void generatedVersion3To6ShouldDecodeLegacyFormat() {
         for (int version = 3; version <= 6; version++) {
-            final LegacySubscriptionInfoSerde info = new LegacySubscriptionInfoSerde(
-                version,
-                LATEST_SUPPORTED_VERSION,
-                UUID_1,
-                ACTIVE_TASKS,
-                STANDBY_TASKS,
-                "localhost:80"
-            );
+            final LegacySubscriptionInfoSerde info = new LegacySubscriptionInfoSerde(version, LATEST_SUPPORTED_VERSION, UUID_1, ACTIVE_TASKS, STANDBY_TASKS, "localhost:80");
             final ByteBuffer buffer = info.encode();
             buffer.rewind();
             final SubscriptionInfo decoded = SubscriptionInfo.decode(buffer);
@@ -678,8 +190,7 @@
 
     @Test
     public void shouldEncodeAndDecodeVersion5() {
-        final SubscriptionInfo info =
-            new SubscriptionInfo(5, LATEST_SUPPORTED_VERSION, UUID_1, "localhost:80", TASK_OFFSET_SUMS, IGNORED_UNIQUE_FIELD, IGNORED_ERROR_CODE, EMPTY_CLIENT_TAGS);
+        final SubscriptionInfo info = new SubscriptionInfo(5, LATEST_SUPPORTED_VERSION, UUID_1, "localhost:80", TASK_OFFSET_SUMS, IGNORED_UNIQUE_FIELD, IGNORED_ERROR_CODE, EMPTY_CLIENT_TAGS);
         assertEquals(info, SubscriptionInfo.decode(info.encode()));
     }
 
@@ -695,75 +206,48 @@
         final int usedVersion = LATEST_SUPPORTED_VERSION - 1;
         final int latestSupportedVersion = LATEST_SUPPORTED_VERSION - 1;
 
-        final SubscriptionInfo info =
-            new SubscriptionInfo(usedVersion, latestSupportedVersion, UUID_1, "localhost:80", TASK_OFFSET_SUMS, IGNORED_UNIQUE_FIELD, IGNORED_ERROR_CODE, EMPTY_CLIENT_TAGS);
-        final SubscriptionInfo expectedInfo =
-            new SubscriptionInfo(usedVersion, latestSupportedVersion, UUID_1, "localhost:80", TASK_OFFSET_SUMS, IGNORED_UNIQUE_FIELD, IGNORED_ERROR_CODE, EMPTY_CLIENT_TAGS);
+        final SubscriptionInfo info = new SubscriptionInfo(usedVersion, latestSupportedVersion, UUID_1, "localhost:80", TASK_OFFSET_SUMS, IGNORED_UNIQUE_FIELD, IGNORED_ERROR_CODE, EMPTY_CLIENT_TAGS);
+        final SubscriptionInfo expectedInfo = new SubscriptionInfo(usedVersion, latestSupportedVersion, UUID_1, "localhost:80", TASK_OFFSET_SUMS, IGNORED_UNIQUE_FIELD, IGNORED_ERROR_CODE, EMPTY_CLIENT_TAGS);
         assertEquals(expectedInfo, SubscriptionInfo.decode(info.encode()));
     }
 
     @Test
     public void shouldEncodeAndDecodeVersion7() {
-        final SubscriptionInfo info =
-            new SubscriptionInfo(7, LATEST_SUPPORTED_VERSION, UUID_1, "localhost:80", TASK_OFFSET_SUMS, IGNORED_UNIQUE_FIELD, IGNORED_ERROR_CODE, EMPTY_CLIENT_TAGS);
+        final SubscriptionInfo info = new SubscriptionInfo(7, LATEST_SUPPORTED_VERSION, UUID_1, "localhost:80", TASK_OFFSET_SUMS, IGNORED_UNIQUE_FIELD, IGNORED_ERROR_CODE, EMPTY_CLIENT_TAGS);
         assertThat(info, is(SubscriptionInfo.decode(info.encode())));
     }
 
     @Test
     public void shouldConvertTaskOffsetSumMapToTaskSets() {
-        final SubscriptionInfo info =
-            new SubscriptionInfo(7, LATEST_SUPPORTED_VERSION, UUID_1, "localhost:80", TASK_OFFSET_SUMS, IGNORED_UNIQUE_FIELD, IGNORED_ERROR_CODE, EMPTY_CLIENT_TAGS);
+        final SubscriptionInfo info = new SubscriptionInfo(7, LATEST_SUPPORTED_VERSION, UUID_1, "localhost:80", TASK_OFFSET_SUMS, IGNORED_UNIQUE_FIELD, IGNORED_ERROR_CODE, EMPTY_CLIENT_TAGS);
         assertThat(info.prevTasks(), is(ACTIVE_TASKS));
         assertThat(info.standbyTasks(), is(STANDBY_TASKS));
     }
 
     @Test
     public void shouldReturnTaskOffsetSumsMapForDecodedSubscription() {
-        final SubscriptionInfo info = SubscriptionInfo.decode(
-            new SubscriptionInfo(MIN_VERSION_OFFSET_SUM_SUBSCRIPTION,
-                                 LATEST_SUPPORTED_VERSION, UUID_1,
-                                 "localhost:80",
-                                 TASK_OFFSET_SUMS,
-                                 IGNORED_UNIQUE_FIELD,
-                                 IGNORED_ERROR_CODE,
-                                 EMPTY_CLIENT_TAGS).encode());
+        final SubscriptionInfo info = SubscriptionInfo.decode(new SubscriptionInfo(MIN_VERSION_OFFSET_SUM_SUBSCRIPTION, LATEST_SUPPORTED_VERSION, UUID_1, "localhost:80", TASK_OFFSET_SUMS, IGNORED_UNIQUE_FIELD, IGNORED_ERROR_CODE, EMPTY_CLIENT_TAGS).encode());
         assertThat(info.taskOffsetSums(), is(TASK_OFFSET_SUMS));
     }
 
     @Test
     public void shouldConvertTaskSetsToTaskOffsetSumMapWithOlderSubscription() {
-        final Map<TaskId, Long> expectedOffsetSumsMap = mkMap(
-            mkEntry(new TaskId(0, 0), Task.LATEST_OFFSET),
-            mkEntry(new TaskId(0, 1), Task.LATEST_OFFSET),
-            mkEntry(new TaskId(1, 0), Task.LATEST_OFFSET),
-            mkEntry(new TaskId(1, 1), UNKNOWN_OFFSET_SUM),
-            mkEntry(new TaskId(2, 0), UNKNOWN_OFFSET_SUM)
-        );
-
-        final SubscriptionInfo info = SubscriptionInfo.decode(
-            new LegacySubscriptionInfoSerde(
-                SubscriptionInfo.MIN_VERSION_OFFSET_SUM_SUBSCRIPTION - 1,
-                LATEST_SUPPORTED_VERSION,
-                UUID_1,
-                ACTIVE_TASKS,
-                STANDBY_TASKS,
-                "localhost:80")
-            .encode());
+        final Map<TaskId, Long> expectedOffsetSumsMap = mkMap(mkEntry(new TaskId(0, 0), Task.LATEST_OFFSET), mkEntry(new TaskId(0, 1), Task.LATEST_OFFSET), mkEntry(new TaskId(1, 0), Task.LATEST_OFFSET), mkEntry(new TaskId(1, 1), UNKNOWN_OFFSET_SUM), mkEntry(new TaskId(2, 0), UNKNOWN_OFFSET_SUM));
+
+        final SubscriptionInfo info = SubscriptionInfo.decode(new LegacySubscriptionInfoSerde(SubscriptionInfo.MIN_VERSION_OFFSET_SUM_SUBSCRIPTION - 1, LATEST_SUPPORTED_VERSION, UUID_1, ACTIVE_TASKS, STANDBY_TASKS, "localhost:80").encode());
 
         assertThat(info.taskOffsetSums(), is(expectedOffsetSumsMap));
     }
 
     @Test
     public void shouldEncodeAndDecodeVersion8() {
-        final SubscriptionInfo info =
-            new SubscriptionInfo(8, LATEST_SUPPORTED_VERSION, UUID_1, "localhost:80", TASK_OFFSET_SUMS, IGNORED_UNIQUE_FIELD, IGNORED_ERROR_CODE, EMPTY_CLIENT_TAGS);
+        final SubscriptionInfo info = new SubscriptionInfo(8, LATEST_SUPPORTED_VERSION, UUID_1, "localhost:80", TASK_OFFSET_SUMS, IGNORED_UNIQUE_FIELD, IGNORED_ERROR_CODE, EMPTY_CLIENT_TAGS);
         assertThat(info, is(SubscriptionInfo.decode(info.encode())));
     }
 
     @Test
     public void shouldNotErrorAccessingFutureVars() {
-        final SubscriptionInfo info =
-                new SubscriptionInfo(8, LATEST_SUPPORTED_VERSION, UUID_1, "localhost:80", TASK_OFFSET_SUMS, IGNORED_UNIQUE_FIELD, IGNORED_ERROR_CODE, EMPTY_CLIENT_TAGS);
+        final SubscriptionInfo info = new SubscriptionInfo(8, LATEST_SUPPORTED_VERSION, UUID_1, "localhost:80", TASK_OFFSET_SUMS, IGNORED_UNIQUE_FIELD, IGNORED_ERROR_CODE, EMPTY_CLIENT_TAGS);
         try {
             info.errorCode();
         } catch (final Exception e) {
@@ -773,72 +257,60 @@
 
     @Test
     public void shouldEncodeAndDecodeVersion9() {
-        final SubscriptionInfo info =
-                new SubscriptionInfo(9, LATEST_SUPPORTED_VERSION, UUID_1, "localhost:80", TASK_OFFSET_SUMS, IGNORED_UNIQUE_FIELD, IGNORED_ERROR_CODE, EMPTY_CLIENT_TAGS);
+        final SubscriptionInfo info = new SubscriptionInfo(9, LATEST_SUPPORTED_VERSION, UUID_1, "localhost:80", TASK_OFFSET_SUMS, IGNORED_UNIQUE_FIELD, IGNORED_ERROR_CODE, EMPTY_CLIENT_TAGS);
         assertThat(info, is(SubscriptionInfo.decode(info.encode())));
     }
 
     @Test
     public void shouldEncodeAndDecodeVersion10() {
-        final SubscriptionInfo info =
-            new SubscriptionInfo(10, LATEST_SUPPORTED_VERSION, UUID_1, "localhost:80", TASK_OFFSET_SUMS, IGNORED_UNIQUE_FIELD, IGNORED_ERROR_CODE, EMPTY_CLIENT_TAGS);
+        final SubscriptionInfo info = new SubscriptionInfo(10, LATEST_SUPPORTED_VERSION, UUID_1, "localhost:80", TASK_OFFSET_SUMS, IGNORED_UNIQUE_FIELD, IGNORED_ERROR_CODE, EMPTY_CLIENT_TAGS);
         assertThat(info, is(SubscriptionInfo.decode(info.encode())));
     }
 
     @Test
     public void shouldEncodeAndDecodeVersion10WithNamedTopologies() {
-        final SubscriptionInfo info =
-            new SubscriptionInfo(10, LATEST_SUPPORTED_VERSION, UUID_1, "localhost:80", NAMED_TASK_OFFSET_SUMS, IGNORED_UNIQUE_FIELD, IGNORED_ERROR_CODE, EMPTY_CLIENT_TAGS);
+        final SubscriptionInfo info = new SubscriptionInfo(10, LATEST_SUPPORTED_VERSION, UUID_1, "localhost:80", NAMED_TASK_OFFSET_SUMS, IGNORED_UNIQUE_FIELD, IGNORED_ERROR_CODE, EMPTY_CLIENT_TAGS);
         assertThat(info, is(SubscriptionInfo.decode(info.encode())));
     }
 
     @Test
     public void shouldThrowIfAttemptingToUseNamedTopologiesWithOlderVersion() {
-        assertThrows(
-            TaskAssignmentException.class,
-            () -> new SubscriptionInfo(MIN_NAMED_TOPOLOGY_VERSION - 1, LATEST_SUPPORTED_VERSION, UUID_1, "localhost:80", NAMED_TASK_OFFSET_SUMS, IGNORED_UNIQUE_FIELD, IGNORED_ERROR_CODE, EMPTY_CLIENT_TAGS)
-        );
+        assertThrows(TaskAssignmentException.class, () -> new SubscriptionInfo(MIN_NAMED_TOPOLOGY_VERSION - 1, LATEST_SUPPORTED_VERSION, UUID_1, "localhost:80", NAMED_TASK_OFFSET_SUMS, IGNORED_UNIQUE_FIELD, IGNORED_ERROR_CODE, EMPTY_CLIENT_TAGS));
     }
 
     @Test
     public void shouldEncodeAndDecodeVersion11() {
-        final SubscriptionInfo info =
-            new SubscriptionInfo(11, LATEST_SUPPORTED_VERSION, UUID_1, "localhost:80", TASK_OFFSET_SUMS, IGNORED_UNIQUE_FIELD, IGNORED_ERROR_CODE, CLIENT_TAGS);
+        final SubscriptionInfo info = new SubscriptionInfo(11, LATEST_SUPPORTED_VERSION, UUID_1, "localhost:80", TASK_OFFSET_SUMS, IGNORED_UNIQUE_FIELD, IGNORED_ERROR_CODE, CLIENT_TAGS);
         assertThat(info, is(SubscriptionInfo.decode(info.encode())));
     }
 
     @Test
     public void shouldReturnEncodeDecodeEmptyClientTagsOnVersion11() {
-        final SubscriptionInfo info =
-            new SubscriptionInfo(11, LATEST_SUPPORTED_VERSION, UUID_1, "localhost:80", TASK_OFFSET_SUMS, IGNORED_UNIQUE_FIELD, IGNORED_ERROR_CODE, EMPTY_CLIENT_TAGS);
+        final SubscriptionInfo info = new SubscriptionInfo(11, LATEST_SUPPORTED_VERSION, UUID_1, "localhost:80", TASK_OFFSET_SUMS, IGNORED_UNIQUE_FIELD, IGNORED_ERROR_CODE, EMPTY_CLIENT_TAGS);
         assertThat(info.clientTags(), is(anEmptyMap()));
         assertThat(info, is(SubscriptionInfo.decode(info.encode())));
     }
 
     @Test
     public void shouldReturnEmptyMapOfClientTagsOnOlderVersions() {
-        final SubscriptionInfo info =
-            new SubscriptionInfo(10, LATEST_SUPPORTED_VERSION, UUID_1, "localhost:80", TASK_OFFSET_SUMS, IGNORED_UNIQUE_FIELD, IGNORED_ERROR_CODE, CLIENT_TAGS);
+        final SubscriptionInfo info = new SubscriptionInfo(10, LATEST_SUPPORTED_VERSION, UUID_1, "localhost:80", TASK_OFFSET_SUMS, IGNORED_UNIQUE_FIELD, IGNORED_ERROR_CODE, CLIENT_TAGS);
 
         assertThat(info.clientTags(), is(anEmptyMap()));
     }
 
     @Test
     public void shouldReturnMapOfClientTagsOnVersion11() {
-        final SubscriptionInfo info =
-            new SubscriptionInfo(11, LATEST_SUPPORTED_VERSION, UUID_1, "localhost:80", TASK_OFFSET_SUMS, IGNORED_UNIQUE_FIELD, IGNORED_ERROR_CODE, CLIENT_TAGS);
+        final SubscriptionInfo info = new SubscriptionInfo(11, LATEST_SUPPORTED_VERSION, UUID_1, "localhost:80", TASK_OFFSET_SUMS, IGNORED_UNIQUE_FIELD, IGNORED_ERROR_CODE, CLIENT_TAGS);
 
         assertThat(info.clientTags(), is(CLIENT_TAGS));
     }
 
     private static ByteBuffer encodeFutureVersion() {
-        final ByteBuffer buf = ByteBuffer.allocate(4 /* used version */
-                                                       + 4 /* supported version */);
+        final ByteBuffer buf = ByteBuffer.allocate(4 /* used version */ + 4 /* supported version */);
         buf.putInt(LATEST_SUPPORTED_VERSION + 1);
         buf.putInt(LATEST_SUPPORTED_VERSION + 1);
         buf.rewind();
         return buf;
     }
->>>>>>> 15418db6
 
 }