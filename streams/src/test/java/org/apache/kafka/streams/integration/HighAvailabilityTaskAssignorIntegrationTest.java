/*
 * Licensed to the Apache Software Foundation (ASF) under one or more
 * contributor license agreements. See the NOTICE file distributed with
 * this work for additional information regarding copyright ownership.
 * The ASF licenses this file to You under the Apache License, Version 2.0
 * (the "License"); you may not use this file except in compliance with
 * the License. You may obtain a copy of the License at
 *
 *    http://www.apache.org/licenses/LICENSE-2.0
 *
 * Unless required by applicable law or agreed to in writing, software
 * distributed under the License is distributed on an "AS IS" BASIS,
 * WITHOUT WARRANTIES OR CONDITIONS OF ANY KIND, either express or implied.
 * See the License for the specific language governing permissions and
 * limitations under the License.
 */
package org.apache.kafka.streams.integration;

import org.apache.kafka.clients.consumer.Consumer;
import org.apache.kafka.clients.consumer.ConsumerConfig;
import org.apache.kafka.clients.consumer.KafkaConsumer;
import org.apache.kafka.clients.producer.KafkaProducer;
import org.apache.kafka.clients.producer.Producer;
import org.apache.kafka.clients.producer.ProducerConfig;
import org.apache.kafka.clients.producer.ProducerRecord;
import org.apache.kafka.common.TopicPartition;
import org.apache.kafka.common.serialization.Serdes;
import org.apache.kafka.common.serialization.StringDeserializer;
import org.apache.kafka.common.serialization.StringSerializer;
import org.apache.kafka.common.utils.Bytes;
import org.apache.kafka.streams.KafkaStreams;
import org.apache.kafka.streams.StreamsBuilder;
import org.apache.kafka.streams.StreamsConfig;
import org.apache.kafka.streams.Topology;
import org.apache.kafka.streams.integration.utils.EmbeddedKafkaCluster;
import org.apache.kafka.streams.integration.utils.IntegrationTestUtils;
import org.apache.kafka.streams.kstream.Materialized;
import org.apache.kafka.streams.processor.StateRestoreListener;
import org.apache.kafka.streams.processor.internals.assignment.AssignorConfiguration.AssignmentListener;
import org.apache.kafka.streams.processor.internals.assignment.HighAvailabilityTaskAssignor;
import org.apache.kafka.streams.state.KeyValueStore;
import org.apache.kafka.streams.state.Stores;
import org.apache.kafka.test.NoRetryException;
import org.apache.kafka.test.TestUtils;
import org.junit.jupiter.api.AfterAll;
import org.junit.jupiter.api.BeforeAll;
import org.junit.jupiter.api.Tag;
import org.junit.jupiter.api.Test;
import org.junit.jupiter.api.TestInfo;
import org.junit.jupiter.api.Timeout;

import java.io.IOException;
import java.util.Collection;
import java.util.Map;
import java.util.Properties;
import java.util.Set;
import java.util.concurrent.ConcurrentHashMap;
import java.util.concurrent.CountDownLatch;
import java.util.concurrent.atomic.AtomicBoolean;
import java.util.concurrent.atomic.AtomicInteger;
import java.util.concurrent.atomic.AtomicLong;
import java.util.concurrent.locks.ReentrantLock;
import java.util.function.Function;

import static org.apache.kafka.common.utils.Utils.mkEntry;
import static org.apache.kafka.common.utils.Utils.mkMap;
import static org.apache.kafka.common.utils.Utils.mkObjectProperties;
import static org.apache.kafka.common.utils.Utils.mkProperties;
import static org.apache.kafka.common.utils.Utils.mkSet;
import static org.apache.kafka.streams.integration.utils.IntegrationTestUtils.safeUniqueTestName;
import static org.hamcrest.MatcherAssert.assertThat;
import static org.hamcrest.Matchers.is;

@Timeout(600)
@Tag("integration")
public class HighAvailabilityTaskAssignorIntegrationTest {
<<<<<<< HEAD
	public static final EmbeddedKafkaCluster CLUSTER = new EmbeddedKafkaCluster(1);

	@BeforeClass
	public static void startCluster() throws IOException {
		CLUSTER.start();
	}

	@AfterClass
	public static void closeCluster() {
		CLUSTER.stop();
	}


	@Rule
	public TestName testName = new TestName();

	@Test
	public void shouldScaleOutWithWarmupTasksAndInMemoryStores() throws InterruptedException {
		// NB: this test takes at least a minute to run, because it needs a probing rebalance, and the minimum
		// value is one minute
		shouldScaleOutWithWarmupTasks(storeName -> Materialized.as(Stores.inMemoryKeyValueStore(storeName)));
	}

	@Test
	public void shouldScaleOutWithWarmupTasksAndPersistentStores() throws InterruptedException {
		// NB: this test takes at least a minute to run, because it needs a probing rebalance, and the minimum
		// value is one minute
		shouldScaleOutWithWarmupTasks(storeName -> Materialized.as(Stores.persistentKeyValueStore(storeName)));
	}

	private void shouldScaleOutWithWarmupTasks(final Function<String, Materialized<Object, Object, KeyValueStore<Bytes, byte[]>>> materializedFunction) throws InterruptedException {
		final String testId = safeUniqueTestName(getClass(), testName);
		final String appId = "appId_" + System.currentTimeMillis() + "_" + testId;
		final String inputTopic = "input" + testId;
		final Set<TopicPartition> inputTopicPartitions = mkSet(
				new TopicPartition(inputTopic, 0),
				new TopicPartition(inputTopic, 1)
		);

		final String storeName = "store" + testId;
		final String storeChangelog = appId + "-store" + testId + "-changelog";
		final Set<TopicPartition> changelogTopicPartitions = mkSet(
				new TopicPartition(storeChangelog, 0),
				new TopicPartition(storeChangelog, 1)
		);

		IntegrationTestUtils.cleanStateBeforeTest(CLUSTER, 2, inputTopic, storeChangelog);

		final ReentrantLock assignmentLock = new ReentrantLock();
		final AtomicInteger assignmentsCompleted = new AtomicInteger(0);
		final Map<Integer, Boolean> assignmentsStable = new ConcurrentHashMap<>();
		final AtomicBoolean assignmentStable = new AtomicBoolean(false);
		final AssignmentListener assignmentListener =
				stable -> {
					assignmentLock.lock();
					try {
						final int thisAssignmentIndex = assignmentsCompleted.incrementAndGet();
						assignmentsStable.put(thisAssignmentIndex, stable);
						assignmentStable.set(stable);
					} finally {
						assignmentLock.unlock();
					}
				};

		final StreamsBuilder builder = new StreamsBuilder();
		builder.table(inputTopic, materializedFunction.apply(storeName));
		final Topology topology = builder.build();

		final int numberOfRecords = 500;

		produceTestData(inputTopic, numberOfRecords);

		try (final KafkaStreams kafkaStreams0 = new KafkaStreams(topology, streamsProperties(appId, assignmentListener));
			 final KafkaStreams kafkaStreams1 = new KafkaStreams(topology, streamsProperties(appId, assignmentListener));
			 final Consumer<String, String> consumer = new KafkaConsumer<>(getConsumerProperties())) {
			kafkaStreams0.start();

			// sanity check: just make sure we actually wrote all the input records
			TestUtils.waitForCondition(
					() -> getEndOffsetSum(inputTopicPartitions, consumer) == numberOfRecords,
					120_000L,
					() -> "Input records haven't all been written to the input topic: " + getEndOffsetSum(inputTopicPartitions, consumer)
			);

			// wait until all the input records are in the changelog
			TestUtils.waitForCondition(
					() -> getEndOffsetSum(changelogTopicPartitions, consumer) == numberOfRecords,
					120_000L,
					() -> "Input records haven't all been written to the changelog: " + getEndOffsetSum(changelogTopicPartitions, consumer)
			);

			final AtomicLong instance1TotalRestored = new AtomicLong(-1);
			final AtomicLong instance1NumRestored = new AtomicLong(-1);
			final CountDownLatch restoreCompleteLatch = new CountDownLatch(1);
			kafkaStreams1.setGlobalStateRestoreListener(new StateRestoreListener() {
				@Override
				public void onRestoreStart(final TopicPartition topicPartition,
										   final String storeName,
										   final long startingOffset,
										   final long endingOffset) {
				}

				@Override
				public void onBatchRestored(final TopicPartition topicPartition,
											final String storeName,
											final long batchEndOffset,
											final long numRestored) {
					instance1NumRestored.accumulateAndGet(
							numRestored,
							(prev, restored) -> prev == -1 ? restored : prev + restored
					);
				}

				@Override
				public void onRestoreEnd(final TopicPartition topicPartition,
										 final String storeName,
										 final long totalRestored) {
					instance1TotalRestored.accumulateAndGet(
							totalRestored,
							(prev, restored) -> prev == -1 ? restored : prev + restored
					);
					restoreCompleteLatch.countDown();
				}
			});
			final int assignmentsBeforeScaleOut = assignmentsCompleted.get();
			kafkaStreams1.start();
			TestUtils.waitForCondition(
					() -> {
						assignmentLock.lock();
						try {
							if (assignmentsCompleted.get() > assignmentsBeforeScaleOut) {
								assertFalseNoRetry(
										assignmentsStable.get(assignmentsBeforeScaleOut + 1),
										"the first assignment after adding a node should be unstable while we warm up the state."
								);
								return true;
							} else {
								return false;
							}
						} finally {
							assignmentLock.unlock();
						}
					},
					120_000L,
					"Never saw a first assignment after scale out: " + assignmentsCompleted.get()
			);

			TestUtils.waitForCondition(
					assignmentStable::get,
					120_000L,
					"Assignment hasn't become stable: " + assignmentsCompleted.get() +
							" Note, if this does fail, check and see if the new instance just failed to catch up within" +
							" the probing rebalance interval. A full minute should be long enough to read ~500 records" +
							" in any test environment, but you never know..."
			);

			restoreCompleteLatch.await();
			// We should finalize the restoration without having restored any records (because they're already in
			// the store. Otherwise, we failed to properly re-use the state from the standby.
			assertThat(instance1TotalRestored.get(), is(0L));
			// Belt-and-suspenders check that we never even attempt to restore any records.
			assertThat(instance1NumRestored.get(), is(-1L));
		}
	}

	private void produceTestData(final String inputTopic, final int numberOfRecords) {
		final String kilo = getKiloByteValue();

		final Properties producerProperties = mkProperties(
				mkMap(
						mkEntry(ProducerConfig.BOOTSTRAP_SERVERS_CONFIG, CLUSTER.bootstrapServers()),
						mkEntry(ProducerConfig.ACKS_CONFIG, "all"),
						mkEntry(ProducerConfig.KEY_SERIALIZER_CLASS_CONFIG, StringSerializer.class.getName()),
						mkEntry(ProducerConfig.VALUE_SERIALIZER_CLASS_CONFIG, StringSerializer.class.getName())
				)
		);

		try (final Producer<String, String> producer = new KafkaProducer<>(producerProperties)) {
			for (int i = 0; i < numberOfRecords; i++) {
				producer.send(new ProducerRecord<>(inputTopic, String.valueOf(i), kilo));
			}
		}
	}

	private static Properties getConsumerProperties() {
		return mkProperties(
				mkMap(
						mkEntry(ConsumerConfig.BOOTSTRAP_SERVERS_CONFIG, CLUSTER.bootstrapServers()),
						mkEntry(ConsumerConfig.KEY_DESERIALIZER_CLASS_CONFIG, StringDeserializer.class.getName()),
						mkEntry(ConsumerConfig.VALUE_DESERIALIZER_CLASS_CONFIG, StringDeserializer.class.getName())
				)
		);
	}

	private static String getKiloByteValue() {
		final StringBuilder kiloBuilder = new StringBuilder(1000);
		for (int i = 0; i < 1000; i++) {
			kiloBuilder.append('0');
		}
		return kiloBuilder.toString();
	}

	private static void assertFalseNoRetry(final boolean assertion, final String message) {
		if (assertion) {
			throw new NoRetryException(
					new AssertionError(
							message
					)
			);
		}
	}

	private static Properties streamsProperties(final String appId,
												final AssignmentListener configuredAssignmentListener) {
		return mkObjectProperties(
				mkMap(
						mkEntry(StreamsConfig.BOOTSTRAP_SERVERS_CONFIG, CLUSTER.bootstrapServers()),
						mkEntry(StreamsConfig.APPLICATION_ID_CONFIG, appId),
						mkEntry(StreamsConfig.STATE_DIR_CONFIG, TestUtils.tempDirectory().getPath()),
						mkEntry(StreamsConfig.NUM_STANDBY_REPLICAS_CONFIG, "0"),
						mkEntry(StreamsConfig.ACCEPTABLE_RECOVERY_LAG_CONFIG, "0"), // make the warmup catch up completely
						mkEntry(StreamsConfig.MAX_WARMUP_REPLICAS_CONFIG, "2"),
						mkEntry(StreamsConfig.PROBING_REBALANCE_INTERVAL_MS_CONFIG, "60000"),
						mkEntry(StreamsConfig.InternalConfig.ASSIGNMENT_LISTENER, configuredAssignmentListener),
						mkEntry(StreamsConfig.COMMIT_INTERVAL_MS_CONFIG, "100"),
						mkEntry(StreamsConfig.InternalConfig.INTERNAL_TASK_ASSIGNOR_CLASS, HighAvailabilityTaskAssignor.class.getName()),
						// Increasing the number of threads to ensure that a rebalance happens each time a consumer sends a rejoin (KAFKA-10455)
						mkEntry(StreamsConfig.NUM_STREAM_THREADS_CONFIG, 40)
				)
		);
	}

	private static long getEndOffsetSum(final Set<TopicPartition> changelogTopicPartitions,
										final Consumer<String, String> consumer) {
		long sum = 0;
		final Collection<Long> values = consumer.endOffsets(changelogTopicPartitions).values();
		for (final Long value : values) {
			sum += value;
		}
		return sum;
	}
=======
    public static final EmbeddedKafkaCluster CLUSTER = new EmbeddedKafkaCluster(1);

    @BeforeAll
    public static void startCluster() throws IOException {
        CLUSTER.start();
    }

    @AfterAll
    public static void closeCluster() {
        CLUSTER.stop();
    }

    @Test
    public void shouldScaleOutWithWarmupTasksAndInMemoryStores(final TestInfo testInfo) throws InterruptedException {
        // NB: this test takes at least a minute to run, because it needs a probing rebalance, and the minimum
        // value is one minute
        shouldScaleOutWithWarmupTasks(storeName -> Materialized.as(Stores.inMemoryKeyValueStore(storeName)), testInfo);
    }

    @Test
    public void shouldScaleOutWithWarmupTasksAndPersistentStores(final TestInfo testInfo) throws InterruptedException {
        // NB: this test takes at least a minute to run, because it needs a probing rebalance, and the minimum
        // value is one minute
        shouldScaleOutWithWarmupTasks(storeName -> Materialized.as(Stores.persistentKeyValueStore(storeName)), testInfo);
    }

    private void shouldScaleOutWithWarmupTasks(final Function<String, Materialized<Object, Object, KeyValueStore<Bytes, byte[]>>> materializedFunction,
                                               final TestInfo testInfo) throws InterruptedException {
        final String testId = safeUniqueTestName(getClass(), testInfo);
        final String appId = "appId_" + System.currentTimeMillis() + "_" + testId;
        final String inputTopic = "input" + testId;
        final Set<TopicPartition> inputTopicPartitions = mkSet(
            new TopicPartition(inputTopic, 0),
            new TopicPartition(inputTopic, 1)
        );

        final String storeName = "store" + testId;
        final String storeChangelog = appId + "-store" + testId + "-changelog";
        final Set<TopicPartition> changelogTopicPartitions = mkSet(
            new TopicPartition(storeChangelog, 0),
            new TopicPartition(storeChangelog, 1)
        );

        IntegrationTestUtils.cleanStateBeforeTest(CLUSTER, 2, inputTopic, storeChangelog);

        final ReentrantLock assignmentLock = new ReentrantLock();
        final AtomicInteger assignmentsCompleted = new AtomicInteger(0);
        final Map<Integer, Boolean> assignmentsStable = new ConcurrentHashMap<>();
        final AtomicBoolean assignmentStable = new AtomicBoolean(false);
        final AssignmentListener assignmentListener =
            stable -> {
                assignmentLock.lock();
                try {
                    final int thisAssignmentIndex = assignmentsCompleted.incrementAndGet();
                    assignmentsStable.put(thisAssignmentIndex, stable);
                    assignmentStable.set(stable);
                } finally {
                    assignmentLock.unlock();
                }
            };

        final StreamsBuilder builder = new StreamsBuilder();
        builder.table(inputTopic, materializedFunction.apply(storeName));
        final Topology topology = builder.build();

        final int numberOfRecords = 500;

        produceTestData(inputTopic, numberOfRecords);

        try (final KafkaStreams kafkaStreams0 = new KafkaStreams(topology, streamsProperties(appId, assignmentListener));
             final KafkaStreams kafkaStreams1 = new KafkaStreams(topology, streamsProperties(appId, assignmentListener));
             final Consumer<String, String> consumer = new KafkaConsumer<>(getConsumerProperties())) {
            kafkaStreams0.start();

            // sanity check: just make sure we actually wrote all the input records
            TestUtils.waitForCondition(
                () -> getEndOffsetSum(inputTopicPartitions, consumer) == numberOfRecords,
                120_000L,
                () -> "Input records haven't all been written to the input topic: " + getEndOffsetSum(inputTopicPartitions, consumer)
            );

            // wait until all the input records are in the changelog
            TestUtils.waitForCondition(
                () -> getEndOffsetSum(changelogTopicPartitions, consumer) == numberOfRecords,
                120_000L,
                () -> "Input records haven't all been written to the changelog: " + getEndOffsetSum(changelogTopicPartitions, consumer)
            );

            final AtomicLong instance1TotalRestored = new AtomicLong(-1);
            final AtomicLong instance1NumRestored = new AtomicLong(-1);
            final CountDownLatch restoreCompleteLatch = new CountDownLatch(1);
            kafkaStreams1.setGlobalStateRestoreListener(new StateRestoreListener() {
                @Override
                public void onRestoreStart(final TopicPartition topicPartition,
                                           final String storeName,
                                           final long startingOffset,
                                           final long endingOffset) {
                }

                @Override
                public void onBatchRestored(final TopicPartition topicPartition,
                                            final String storeName,
                                            final long batchEndOffset,
                                            final long numRestored) {
                    instance1NumRestored.accumulateAndGet(
                        numRestored,
                        (prev, restored) -> prev == -1 ? restored : prev + restored
                    );
                }

                @Override
                public void onRestoreEnd(final TopicPartition topicPartition,
                                         final String storeName,
                                         final long totalRestored) {
                    instance1TotalRestored.accumulateAndGet(
                        totalRestored,
                        (prev, restored) -> prev == -1 ? restored : prev + restored
                    );
                    restoreCompleteLatch.countDown();
                }
            });
            final int assignmentsBeforeScaleOut = assignmentsCompleted.get();
            kafkaStreams1.start();
            TestUtils.waitForCondition(
                () -> {
                    assignmentLock.lock();
                    try {
                        if (assignmentsCompleted.get() > assignmentsBeforeScaleOut) {
                            assertFalseNoRetry(
                                assignmentsStable.get(assignmentsBeforeScaleOut + 1),
                                "the first assignment after adding a node should be unstable while we warm up the state."
                            );
                            return true;
                        } else {
                            return false;
                        }
                    } finally {
                        assignmentLock.unlock();
                    }
                },
                120_000L,
                "Never saw a first assignment after scale out: " + assignmentsCompleted.get()
            );

            TestUtils.waitForCondition(
                assignmentStable::get,
                120_000L,
                "Assignment hasn't become stable: " + assignmentsCompleted.get() +
                    " Note, if this does fail, check and see if the new instance just failed to catch up within" +
                    " the probing rebalance interval. A full minute should be long enough to read ~500 records" +
                    " in any test environment, but you never know..."
            );

            restoreCompleteLatch.await();
            // We should finalize the restoration without having restored any records (because they're already in
            // the store. Otherwise, we failed to properly re-use the state from the standby.
            assertThat(instance1TotalRestored.get(), is(0L));
            // Belt-and-suspenders check that we never even attempt to restore any records.
            assertThat(instance1NumRestored.get(), is(-1L));
        }
    }

    private void produceTestData(final String inputTopic, final int numberOfRecords) {
        final String kilo = getKiloByteValue();

        final Properties producerProperties = mkProperties(
            mkMap(
                mkEntry(ProducerConfig.BOOTSTRAP_SERVERS_CONFIG, CLUSTER.bootstrapServers()),
                mkEntry(ProducerConfig.ACKS_CONFIG, "all"),
                mkEntry(ProducerConfig.KEY_SERIALIZER_CLASS_CONFIG, StringSerializer.class.getName()),
                mkEntry(ProducerConfig.VALUE_SERIALIZER_CLASS_CONFIG, StringSerializer.class.getName())
            )
        );

        try (final Producer<String, String> producer = new KafkaProducer<>(producerProperties)) {
            for (int i = 0; i < numberOfRecords; i++) {
                producer.send(new ProducerRecord<>(inputTopic, String.valueOf(i), kilo));
            }
        }
    }

    private static Properties getConsumerProperties() {
        return mkProperties(
                mkMap(
                    mkEntry(ConsumerConfig.BOOTSTRAP_SERVERS_CONFIG, CLUSTER.bootstrapServers()),
                    mkEntry(ConsumerConfig.KEY_DESERIALIZER_CLASS_CONFIG, StringDeserializer.class.getName()),
                    mkEntry(ConsumerConfig.VALUE_DESERIALIZER_CLASS_CONFIG, StringDeserializer.class.getName())
                )
            );
    }

    private static String getKiloByteValue() {
        final StringBuilder kiloBuilder = new StringBuilder(1000);
        for (int i = 0; i < 1000; i++) {
            kiloBuilder.append('0');
        }
        return kiloBuilder.toString();
    }

    private static void assertFalseNoRetry(final boolean assertion, final String message) {
        if (assertion) {
            throw new NoRetryException(
                new AssertionError(
                    message
                )
            );
        }
    }

    private static Properties streamsProperties(final String appId,
                                                final AssignmentListener configuredAssignmentListener) {
        return mkObjectProperties(
            mkMap(
                mkEntry(StreamsConfig.BOOTSTRAP_SERVERS_CONFIG, CLUSTER.bootstrapServers()),
                mkEntry(StreamsConfig.APPLICATION_ID_CONFIG, appId),
                mkEntry(StreamsConfig.STATE_DIR_CONFIG, TestUtils.tempDirectory().getPath()),
                mkEntry(StreamsConfig.NUM_STANDBY_REPLICAS_CONFIG, "0"),
                mkEntry(StreamsConfig.ACCEPTABLE_RECOVERY_LAG_CONFIG, "0"), // make the warmup catch up completely
                mkEntry(StreamsConfig.MAX_WARMUP_REPLICAS_CONFIG, "2"),
                mkEntry(StreamsConfig.PROBING_REBALANCE_INTERVAL_MS_CONFIG, "60000"),
                mkEntry(StreamsConfig.InternalConfig.ASSIGNMENT_LISTENER, configuredAssignmentListener),
                mkEntry(StreamsConfig.COMMIT_INTERVAL_MS_CONFIG, 100L),
                mkEntry(StreamsConfig.InternalConfig.INTERNAL_TASK_ASSIGNOR_CLASS, HighAvailabilityTaskAssignor.class.getName()),
                // Increasing the number of threads to ensure that a rebalance happens each time a consumer sends a rejoin (KAFKA-10455)
                mkEntry(StreamsConfig.NUM_STREAM_THREADS_CONFIG, 40),
                mkEntry(StreamsConfig.DEFAULT_KEY_SERDE_CLASS_CONFIG, Serdes.StringSerde.class.getName()),
                mkEntry(StreamsConfig.DEFAULT_VALUE_SERDE_CLASS_CONFIG, Serdes.StringSerde.class.getName())
            )
        );
    }

    private static long getEndOffsetSum(final Set<TopicPartition> changelogTopicPartitions,
                                        final Consumer<String, String> consumer) {
        long sum = 0;
        final Collection<Long> values = consumer.endOffsets(changelogTopicPartitions).values();
        for (final Long value : values) {
            sum += value;
        }
        return sum;
    }
>>>>>>> 15418db6
}<|MERGE_RESOLUTION|>--- conflicted
+++ resolved
@@ -42,12 +42,7 @@
 import org.apache.kafka.streams.state.Stores;
 import org.apache.kafka.test.NoRetryException;
 import org.apache.kafka.test.TestUtils;
-import org.junit.jupiter.api.AfterAll;
-import org.junit.jupiter.api.BeforeAll;
-import org.junit.jupiter.api.Tag;
-import org.junit.jupiter.api.Test;
-import org.junit.jupiter.api.TestInfo;
-import org.junit.jupiter.api.Timeout;
+import org.junit.jupiter.api.*;
 
 import java.io.IOException;
 import java.util.Collection;
@@ -62,11 +57,7 @@
 import java.util.concurrent.locks.ReentrantLock;
 import java.util.function.Function;
 
-import static org.apache.kafka.common.utils.Utils.mkEntry;
-import static org.apache.kafka.common.utils.Utils.mkMap;
-import static org.apache.kafka.common.utils.Utils.mkObjectProperties;
-import static org.apache.kafka.common.utils.Utils.mkProperties;
-import static org.apache.kafka.common.utils.Utils.mkSet;
+import static org.apache.kafka.common.utils.Utils.*;
 import static org.apache.kafka.streams.integration.utils.IntegrationTestUtils.safeUniqueTestName;
 import static org.hamcrest.MatcherAssert.assertThat;
 import static org.hamcrest.Matchers.is;
@@ -74,249 +65,6 @@
 @Timeout(600)
 @Tag("integration")
 public class HighAvailabilityTaskAssignorIntegrationTest {
-<<<<<<< HEAD
-	public static final EmbeddedKafkaCluster CLUSTER = new EmbeddedKafkaCluster(1);
-
-	@BeforeClass
-	public static void startCluster() throws IOException {
-		CLUSTER.start();
-	}
-
-	@AfterClass
-	public static void closeCluster() {
-		CLUSTER.stop();
-	}
-
-
-	@Rule
-	public TestName testName = new TestName();
-
-	@Test
-	public void shouldScaleOutWithWarmupTasksAndInMemoryStores() throws InterruptedException {
-		// NB: this test takes at least a minute to run, because it needs a probing rebalance, and the minimum
-		// value is one minute
-		shouldScaleOutWithWarmupTasks(storeName -> Materialized.as(Stores.inMemoryKeyValueStore(storeName)));
-	}
-
-	@Test
-	public void shouldScaleOutWithWarmupTasksAndPersistentStores() throws InterruptedException {
-		// NB: this test takes at least a minute to run, because it needs a probing rebalance, and the minimum
-		// value is one minute
-		shouldScaleOutWithWarmupTasks(storeName -> Materialized.as(Stores.persistentKeyValueStore(storeName)));
-	}
-
-	private void shouldScaleOutWithWarmupTasks(final Function<String, Materialized<Object, Object, KeyValueStore<Bytes, byte[]>>> materializedFunction) throws InterruptedException {
-		final String testId = safeUniqueTestName(getClass(), testName);
-		final String appId = "appId_" + System.currentTimeMillis() + "_" + testId;
-		final String inputTopic = "input" + testId;
-		final Set<TopicPartition> inputTopicPartitions = mkSet(
-				new TopicPartition(inputTopic, 0),
-				new TopicPartition(inputTopic, 1)
-		);
-
-		final String storeName = "store" + testId;
-		final String storeChangelog = appId + "-store" + testId + "-changelog";
-		final Set<TopicPartition> changelogTopicPartitions = mkSet(
-				new TopicPartition(storeChangelog, 0),
-				new TopicPartition(storeChangelog, 1)
-		);
-
-		IntegrationTestUtils.cleanStateBeforeTest(CLUSTER, 2, inputTopic, storeChangelog);
-
-		final ReentrantLock assignmentLock = new ReentrantLock();
-		final AtomicInteger assignmentsCompleted = new AtomicInteger(0);
-		final Map<Integer, Boolean> assignmentsStable = new ConcurrentHashMap<>();
-		final AtomicBoolean assignmentStable = new AtomicBoolean(false);
-		final AssignmentListener assignmentListener =
-				stable -> {
-					assignmentLock.lock();
-					try {
-						final int thisAssignmentIndex = assignmentsCompleted.incrementAndGet();
-						assignmentsStable.put(thisAssignmentIndex, stable);
-						assignmentStable.set(stable);
-					} finally {
-						assignmentLock.unlock();
-					}
-				};
-
-		final StreamsBuilder builder = new StreamsBuilder();
-		builder.table(inputTopic, materializedFunction.apply(storeName));
-		final Topology topology = builder.build();
-
-		final int numberOfRecords = 500;
-
-		produceTestData(inputTopic, numberOfRecords);
-
-		try (final KafkaStreams kafkaStreams0 = new KafkaStreams(topology, streamsProperties(appId, assignmentListener));
-			 final KafkaStreams kafkaStreams1 = new KafkaStreams(topology, streamsProperties(appId, assignmentListener));
-			 final Consumer<String, String> consumer = new KafkaConsumer<>(getConsumerProperties())) {
-			kafkaStreams0.start();
-
-			// sanity check: just make sure we actually wrote all the input records
-			TestUtils.waitForCondition(
-					() -> getEndOffsetSum(inputTopicPartitions, consumer) == numberOfRecords,
-					120_000L,
-					() -> "Input records haven't all been written to the input topic: " + getEndOffsetSum(inputTopicPartitions, consumer)
-			);
-
-			// wait until all the input records are in the changelog
-			TestUtils.waitForCondition(
-					() -> getEndOffsetSum(changelogTopicPartitions, consumer) == numberOfRecords,
-					120_000L,
-					() -> "Input records haven't all been written to the changelog: " + getEndOffsetSum(changelogTopicPartitions, consumer)
-			);
-
-			final AtomicLong instance1TotalRestored = new AtomicLong(-1);
-			final AtomicLong instance1NumRestored = new AtomicLong(-1);
-			final CountDownLatch restoreCompleteLatch = new CountDownLatch(1);
-			kafkaStreams1.setGlobalStateRestoreListener(new StateRestoreListener() {
-				@Override
-				public void onRestoreStart(final TopicPartition topicPartition,
-										   final String storeName,
-										   final long startingOffset,
-										   final long endingOffset) {
-				}
-
-				@Override
-				public void onBatchRestored(final TopicPartition topicPartition,
-											final String storeName,
-											final long batchEndOffset,
-											final long numRestored) {
-					instance1NumRestored.accumulateAndGet(
-							numRestored,
-							(prev, restored) -> prev == -1 ? restored : prev + restored
-					);
-				}
-
-				@Override
-				public void onRestoreEnd(final TopicPartition topicPartition,
-										 final String storeName,
-										 final long totalRestored) {
-					instance1TotalRestored.accumulateAndGet(
-							totalRestored,
-							(prev, restored) -> prev == -1 ? restored : prev + restored
-					);
-					restoreCompleteLatch.countDown();
-				}
-			});
-			final int assignmentsBeforeScaleOut = assignmentsCompleted.get();
-			kafkaStreams1.start();
-			TestUtils.waitForCondition(
-					() -> {
-						assignmentLock.lock();
-						try {
-							if (assignmentsCompleted.get() > assignmentsBeforeScaleOut) {
-								assertFalseNoRetry(
-										assignmentsStable.get(assignmentsBeforeScaleOut + 1),
-										"the first assignment after adding a node should be unstable while we warm up the state."
-								);
-								return true;
-							} else {
-								return false;
-							}
-						} finally {
-							assignmentLock.unlock();
-						}
-					},
-					120_000L,
-					"Never saw a first assignment after scale out: " + assignmentsCompleted.get()
-			);
-
-			TestUtils.waitForCondition(
-					assignmentStable::get,
-					120_000L,
-					"Assignment hasn't become stable: " + assignmentsCompleted.get() +
-							" Note, if this does fail, check and see if the new instance just failed to catch up within" +
-							" the probing rebalance interval. A full minute should be long enough to read ~500 records" +
-							" in any test environment, but you never know..."
-			);
-
-			restoreCompleteLatch.await();
-			// We should finalize the restoration without having restored any records (because they're already in
-			// the store. Otherwise, we failed to properly re-use the state from the standby.
-			assertThat(instance1TotalRestored.get(), is(0L));
-			// Belt-and-suspenders check that we never even attempt to restore any records.
-			assertThat(instance1NumRestored.get(), is(-1L));
-		}
-	}
-
-	private void produceTestData(final String inputTopic, final int numberOfRecords) {
-		final String kilo = getKiloByteValue();
-
-		final Properties producerProperties = mkProperties(
-				mkMap(
-						mkEntry(ProducerConfig.BOOTSTRAP_SERVERS_CONFIG, CLUSTER.bootstrapServers()),
-						mkEntry(ProducerConfig.ACKS_CONFIG, "all"),
-						mkEntry(ProducerConfig.KEY_SERIALIZER_CLASS_CONFIG, StringSerializer.class.getName()),
-						mkEntry(ProducerConfig.VALUE_SERIALIZER_CLASS_CONFIG, StringSerializer.class.getName())
-				)
-		);
-
-		try (final Producer<String, String> producer = new KafkaProducer<>(producerProperties)) {
-			for (int i = 0; i < numberOfRecords; i++) {
-				producer.send(new ProducerRecord<>(inputTopic, String.valueOf(i), kilo));
-			}
-		}
-	}
-
-	private static Properties getConsumerProperties() {
-		return mkProperties(
-				mkMap(
-						mkEntry(ConsumerConfig.BOOTSTRAP_SERVERS_CONFIG, CLUSTER.bootstrapServers()),
-						mkEntry(ConsumerConfig.KEY_DESERIALIZER_CLASS_CONFIG, StringDeserializer.class.getName()),
-						mkEntry(ConsumerConfig.VALUE_DESERIALIZER_CLASS_CONFIG, StringDeserializer.class.getName())
-				)
-		);
-	}
-
-	private static String getKiloByteValue() {
-		final StringBuilder kiloBuilder = new StringBuilder(1000);
-		for (int i = 0; i < 1000; i++) {
-			kiloBuilder.append('0');
-		}
-		return kiloBuilder.toString();
-	}
-
-	private static void assertFalseNoRetry(final boolean assertion, final String message) {
-		if (assertion) {
-			throw new NoRetryException(
-					new AssertionError(
-							message
-					)
-			);
-		}
-	}
-
-	private static Properties streamsProperties(final String appId,
-												final AssignmentListener configuredAssignmentListener) {
-		return mkObjectProperties(
-				mkMap(
-						mkEntry(StreamsConfig.BOOTSTRAP_SERVERS_CONFIG, CLUSTER.bootstrapServers()),
-						mkEntry(StreamsConfig.APPLICATION_ID_CONFIG, appId),
-						mkEntry(StreamsConfig.STATE_DIR_CONFIG, TestUtils.tempDirectory().getPath()),
-						mkEntry(StreamsConfig.NUM_STANDBY_REPLICAS_CONFIG, "0"),
-						mkEntry(StreamsConfig.ACCEPTABLE_RECOVERY_LAG_CONFIG, "0"), // make the warmup catch up completely
-						mkEntry(StreamsConfig.MAX_WARMUP_REPLICAS_CONFIG, "2"),
-						mkEntry(StreamsConfig.PROBING_REBALANCE_INTERVAL_MS_CONFIG, "60000"),
-						mkEntry(StreamsConfig.InternalConfig.ASSIGNMENT_LISTENER, configuredAssignmentListener),
-						mkEntry(StreamsConfig.COMMIT_INTERVAL_MS_CONFIG, "100"),
-						mkEntry(StreamsConfig.InternalConfig.INTERNAL_TASK_ASSIGNOR_CLASS, HighAvailabilityTaskAssignor.class.getName()),
-						// Increasing the number of threads to ensure that a rebalance happens each time a consumer sends a rejoin (KAFKA-10455)
-						mkEntry(StreamsConfig.NUM_STREAM_THREADS_CONFIG, 40)
-				)
-		);
-	}
-
-	private static long getEndOffsetSum(final Set<TopicPartition> changelogTopicPartitions,
-										final Consumer<String, String> consumer) {
-		long sum = 0;
-		final Collection<Long> values = consumer.endOffsets(changelogTopicPartitions).values();
-		for (final Long value : values) {
-			sum += value;
-		}
-		return sum;
-	}
-=======
     public static final EmbeddedKafkaCluster CLUSTER = new EmbeddedKafkaCluster(1);
 
     @BeforeAll
@@ -343,22 +91,15 @@
         shouldScaleOutWithWarmupTasks(storeName -> Materialized.as(Stores.persistentKeyValueStore(storeName)), testInfo);
     }
 
-    private void shouldScaleOutWithWarmupTasks(final Function<String, Materialized<Object, Object, KeyValueStore<Bytes, byte[]>>> materializedFunction,
-                                               final TestInfo testInfo) throws InterruptedException {
+    private void shouldScaleOutWithWarmupTasks(final Function<String, Materialized<Object, Object, KeyValueStore<Bytes, byte[]>>> materializedFunction, final TestInfo testInfo) throws InterruptedException {
         final String testId = safeUniqueTestName(getClass(), testInfo);
         final String appId = "appId_" + System.currentTimeMillis() + "_" + testId;
         final String inputTopic = "input" + testId;
-        final Set<TopicPartition> inputTopicPartitions = mkSet(
-            new TopicPartition(inputTopic, 0),
-            new TopicPartition(inputTopic, 1)
-        );
+        final Set<TopicPartition> inputTopicPartitions = mkSet(new TopicPartition(inputTopic, 0), new TopicPartition(inputTopic, 1));
 
         final String storeName = "store" + testId;
         final String storeChangelog = appId + "-store" + testId + "-changelog";
-        final Set<TopicPartition> changelogTopicPartitions = mkSet(
-            new TopicPartition(storeChangelog, 0),
-            new TopicPartition(storeChangelog, 1)
-        );
+        final Set<TopicPartition> changelogTopicPartitions = mkSet(new TopicPartition(storeChangelog, 0), new TopicPartition(storeChangelog, 1));
 
         IntegrationTestUtils.cleanStateBeforeTest(CLUSTER, 2, inputTopic, storeChangelog);
 
@@ -366,17 +107,16 @@
         final AtomicInteger assignmentsCompleted = new AtomicInteger(0);
         final Map<Integer, Boolean> assignmentsStable = new ConcurrentHashMap<>();
         final AtomicBoolean assignmentStable = new AtomicBoolean(false);
-        final AssignmentListener assignmentListener =
-            stable -> {
-                assignmentLock.lock();
-                try {
-                    final int thisAssignmentIndex = assignmentsCompleted.incrementAndGet();
-                    assignmentsStable.put(thisAssignmentIndex, stable);
-                    assignmentStable.set(stable);
-                } finally {
-                    assignmentLock.unlock();
-                }
-            };
+        final AssignmentListener assignmentListener = stable -> {
+            assignmentLock.lock();
+            try {
+                final int thisAssignmentIndex = assignmentsCompleted.incrementAndGet();
+                assignmentsStable.put(thisAssignmentIndex, stable);
+                assignmentStable.set(stable);
+            } finally {
+                assignmentLock.unlock();
+            }
+        };
 
         final StreamsBuilder builder = new StreamsBuilder();
         builder.table(inputTopic, materializedFunction.apply(storeName));
@@ -386,89 +126,51 @@
 
         produceTestData(inputTopic, numberOfRecords);
 
-        try (final KafkaStreams kafkaStreams0 = new KafkaStreams(topology, streamsProperties(appId, assignmentListener));
-             final KafkaStreams kafkaStreams1 = new KafkaStreams(topology, streamsProperties(appId, assignmentListener));
-             final Consumer<String, String> consumer = new KafkaConsumer<>(getConsumerProperties())) {
+        try (final KafkaStreams kafkaStreams0 = new KafkaStreams(topology, streamsProperties(appId, assignmentListener)); final KafkaStreams kafkaStreams1 = new KafkaStreams(topology, streamsProperties(appId, assignmentListener)); final Consumer<String, String> consumer = new KafkaConsumer<>(getConsumerProperties())) {
             kafkaStreams0.start();
 
             // sanity check: just make sure we actually wrote all the input records
-            TestUtils.waitForCondition(
-                () -> getEndOffsetSum(inputTopicPartitions, consumer) == numberOfRecords,
-                120_000L,
-                () -> "Input records haven't all been written to the input topic: " + getEndOffsetSum(inputTopicPartitions, consumer)
-            );
+            TestUtils.waitForCondition(() -> getEndOffsetSum(inputTopicPartitions, consumer) == numberOfRecords, 120_000L, () -> "Input records haven't all been written to the input topic: " + getEndOffsetSum(inputTopicPartitions, consumer));
 
             // wait until all the input records are in the changelog
-            TestUtils.waitForCondition(
-                () -> getEndOffsetSum(changelogTopicPartitions, consumer) == numberOfRecords,
-                120_000L,
-                () -> "Input records haven't all been written to the changelog: " + getEndOffsetSum(changelogTopicPartitions, consumer)
-            );
+            TestUtils.waitForCondition(() -> getEndOffsetSum(changelogTopicPartitions, consumer) == numberOfRecords, 120_000L, () -> "Input records haven't all been written to the changelog: " + getEndOffsetSum(changelogTopicPartitions, consumer));
 
             final AtomicLong instance1TotalRestored = new AtomicLong(-1);
             final AtomicLong instance1NumRestored = new AtomicLong(-1);
             final CountDownLatch restoreCompleteLatch = new CountDownLatch(1);
             kafkaStreams1.setGlobalStateRestoreListener(new StateRestoreListener() {
                 @Override
-                public void onRestoreStart(final TopicPartition topicPartition,
-                                           final String storeName,
-                                           final long startingOffset,
-                                           final long endingOffset) {
+                public void onRestoreStart(final TopicPartition topicPartition, final String storeName, final long startingOffset, final long endingOffset) {
                 }
 
                 @Override
-                public void onBatchRestored(final TopicPartition topicPartition,
-                                            final String storeName,
-                                            final long batchEndOffset,
-                                            final long numRestored) {
-                    instance1NumRestored.accumulateAndGet(
-                        numRestored,
-                        (prev, restored) -> prev == -1 ? restored : prev + restored
-                    );
+                public void onBatchRestored(final TopicPartition topicPartition, final String storeName, final long batchEndOffset, final long numRestored) {
+                    instance1NumRestored.accumulateAndGet(numRestored, (prev, restored) -> prev == -1 ? restored : prev + restored);
                 }
 
                 @Override
-                public void onRestoreEnd(final TopicPartition topicPartition,
-                                         final String storeName,
-                                         final long totalRestored) {
-                    instance1TotalRestored.accumulateAndGet(
-                        totalRestored,
-                        (prev, restored) -> prev == -1 ? restored : prev + restored
-                    );
+                public void onRestoreEnd(final TopicPartition topicPartition, final String storeName, final long totalRestored) {
+                    instance1TotalRestored.accumulateAndGet(totalRestored, (prev, restored) -> prev == -1 ? restored : prev + restored);
                     restoreCompleteLatch.countDown();
                 }
             });
             final int assignmentsBeforeScaleOut = assignmentsCompleted.get();
             kafkaStreams1.start();
-            TestUtils.waitForCondition(
-                () -> {
-                    assignmentLock.lock();
-                    try {
-                        if (assignmentsCompleted.get() > assignmentsBeforeScaleOut) {
-                            assertFalseNoRetry(
-                                assignmentsStable.get(assignmentsBeforeScaleOut + 1),
-                                "the first assignment after adding a node should be unstable while we warm up the state."
-                            );
-                            return true;
-                        } else {
-                            return false;
-                        }
-                    } finally {
-                        assignmentLock.unlock();
+            TestUtils.waitForCondition(() -> {
+                assignmentLock.lock();
+                try {
+                    if (assignmentsCompleted.get() > assignmentsBeforeScaleOut) {
+                        assertFalseNoRetry(assignmentsStable.get(assignmentsBeforeScaleOut + 1), "the first assignment after adding a node should be unstable while we warm up the state.");
+                        return true;
+                    } else {
+                        return false;
                     }
-                },
-                120_000L,
-                "Never saw a first assignment after scale out: " + assignmentsCompleted.get()
-            );
-
-            TestUtils.waitForCondition(
-                assignmentStable::get,
-                120_000L,
-                "Assignment hasn't become stable: " + assignmentsCompleted.get() +
-                    " Note, if this does fail, check and see if the new instance just failed to catch up within" +
-                    " the probing rebalance interval. A full minute should be long enough to read ~500 records" +
-                    " in any test environment, but you never know..."
-            );
+                } finally {
+                    assignmentLock.unlock();
+                }
+            }, 120_000L, "Never saw a first assignment after scale out: " + assignmentsCompleted.get());
+
+            TestUtils.waitForCondition(assignmentStable::get, 120_000L, "Assignment hasn't become stable: " + assignmentsCompleted.get() + " Note, if this does fail, check and see if the new instance just failed to catch up within" + " the probing rebalance interval. A full minute should be long enough to read ~500 records" + " in any test environment, but you never know...");
 
             restoreCompleteLatch.await();
             // We should finalize the restoration without having restored any records (because they're already in
@@ -482,14 +184,7 @@
     private void produceTestData(final String inputTopic, final int numberOfRecords) {
         final String kilo = getKiloByteValue();
 
-        final Properties producerProperties = mkProperties(
-            mkMap(
-                mkEntry(ProducerConfig.BOOTSTRAP_SERVERS_CONFIG, CLUSTER.bootstrapServers()),
-                mkEntry(ProducerConfig.ACKS_CONFIG, "all"),
-                mkEntry(ProducerConfig.KEY_SERIALIZER_CLASS_CONFIG, StringSerializer.class.getName()),
-                mkEntry(ProducerConfig.VALUE_SERIALIZER_CLASS_CONFIG, StringSerializer.class.getName())
-            )
-        );
+        final Properties producerProperties = mkProperties(mkMap(mkEntry(ProducerConfig.BOOTSTRAP_SERVERS_CONFIG, CLUSTER.bootstrapServers()), mkEntry(ProducerConfig.ACKS_CONFIG, "all"), mkEntry(ProducerConfig.KEY_SERIALIZER_CLASS_CONFIG, StringSerializer.class.getName()), mkEntry(ProducerConfig.VALUE_SERIALIZER_CLASS_CONFIG, StringSerializer.class.getName())));
 
         try (final Producer<String, String> producer = new KafkaProducer<>(producerProperties)) {
             for (int i = 0; i < numberOfRecords; i++) {
@@ -499,13 +194,7 @@
     }
 
     private static Properties getConsumerProperties() {
-        return mkProperties(
-                mkMap(
-                    mkEntry(ConsumerConfig.BOOTSTRAP_SERVERS_CONFIG, CLUSTER.bootstrapServers()),
-                    mkEntry(ConsumerConfig.KEY_DESERIALIZER_CLASS_CONFIG, StringDeserializer.class.getName()),
-                    mkEntry(ConsumerConfig.VALUE_DESERIALIZER_CLASS_CONFIG, StringDeserializer.class.getName())
-                )
-            );
+        return mkProperties(mkMap(mkEntry(ConsumerConfig.BOOTSTRAP_SERVERS_CONFIG, CLUSTER.bootstrapServers()), mkEntry(ConsumerConfig.KEY_DESERIALIZER_CLASS_CONFIG, StringDeserializer.class.getName()), mkEntry(ConsumerConfig.VALUE_DESERIALIZER_CLASS_CONFIG, StringDeserializer.class.getName())));
     }
 
     private static String getKiloByteValue() {
@@ -518,38 +207,18 @@
 
     private static void assertFalseNoRetry(final boolean assertion, final String message) {
         if (assertion) {
-            throw new NoRetryException(
-                new AssertionError(
-                    message
-                )
-            );
-        }
-    }
-
-    private static Properties streamsProperties(final String appId,
-                                                final AssignmentListener configuredAssignmentListener) {
-        return mkObjectProperties(
-            mkMap(
-                mkEntry(StreamsConfig.BOOTSTRAP_SERVERS_CONFIG, CLUSTER.bootstrapServers()),
-                mkEntry(StreamsConfig.APPLICATION_ID_CONFIG, appId),
-                mkEntry(StreamsConfig.STATE_DIR_CONFIG, TestUtils.tempDirectory().getPath()),
-                mkEntry(StreamsConfig.NUM_STANDBY_REPLICAS_CONFIG, "0"),
-                mkEntry(StreamsConfig.ACCEPTABLE_RECOVERY_LAG_CONFIG, "0"), // make the warmup catch up completely
-                mkEntry(StreamsConfig.MAX_WARMUP_REPLICAS_CONFIG, "2"),
-                mkEntry(StreamsConfig.PROBING_REBALANCE_INTERVAL_MS_CONFIG, "60000"),
-                mkEntry(StreamsConfig.InternalConfig.ASSIGNMENT_LISTENER, configuredAssignmentListener),
-                mkEntry(StreamsConfig.COMMIT_INTERVAL_MS_CONFIG, 100L),
-                mkEntry(StreamsConfig.InternalConfig.INTERNAL_TASK_ASSIGNOR_CLASS, HighAvailabilityTaskAssignor.class.getName()),
+            throw new NoRetryException(new AssertionError(message));
+        }
+    }
+
+    private static Properties streamsProperties(final String appId, final AssignmentListener configuredAssignmentListener) {
+        return mkObjectProperties(mkMap(mkEntry(StreamsConfig.BOOTSTRAP_SERVERS_CONFIG, CLUSTER.bootstrapServers()), mkEntry(StreamsConfig.APPLICATION_ID_CONFIG, appId), mkEntry(StreamsConfig.STATE_DIR_CONFIG, TestUtils.tempDirectory().getPath()), mkEntry(StreamsConfig.NUM_STANDBY_REPLICAS_CONFIG, "0"), mkEntry(StreamsConfig.ACCEPTABLE_RECOVERY_LAG_CONFIG, "0"), // make the warmup catch up completely
+                mkEntry(StreamsConfig.MAX_WARMUP_REPLICAS_CONFIG, "2"), mkEntry(StreamsConfig.PROBING_REBALANCE_INTERVAL_MS_CONFIG, "60000"), mkEntry(StreamsConfig.InternalConfig.ASSIGNMENT_LISTENER, configuredAssignmentListener), mkEntry(StreamsConfig.COMMIT_INTERVAL_MS_CONFIG, 100L), mkEntry(StreamsConfig.InternalConfig.INTERNAL_TASK_ASSIGNOR_CLASS, HighAvailabilityTaskAssignor.class.getName()),
                 // Increasing the number of threads to ensure that a rebalance happens each time a consumer sends a rejoin (KAFKA-10455)
-                mkEntry(StreamsConfig.NUM_STREAM_THREADS_CONFIG, 40),
-                mkEntry(StreamsConfig.DEFAULT_KEY_SERDE_CLASS_CONFIG, Serdes.StringSerde.class.getName()),
-                mkEntry(StreamsConfig.DEFAULT_VALUE_SERDE_CLASS_CONFIG, Serdes.StringSerde.class.getName())
-            )
-        );
-    }
-
-    private static long getEndOffsetSum(final Set<TopicPartition> changelogTopicPartitions,
-                                        final Consumer<String, String> consumer) {
+                mkEntry(StreamsConfig.NUM_STREAM_THREADS_CONFIG, 40), mkEntry(StreamsConfig.DEFAULT_KEY_SERDE_CLASS_CONFIG, Serdes.StringSerde.class.getName()), mkEntry(StreamsConfig.DEFAULT_VALUE_SERDE_CLASS_CONFIG, Serdes.StringSerde.class.getName())));
+    }
+
+    private static long getEndOffsetSum(final Set<TopicPartition> changelogTopicPartitions, final Consumer<String, String> consumer) {
         long sum = 0;
         final Collection<Long> values = consumer.endOffsets(changelogTopicPartitions).values();
         for (final Long value : values) {
@@ -557,5 +226,4 @@
         }
         return sum;
     }
->>>>>>> 15418db6
 }