--- conflicted
+++ resolved
@@ -16,14 +16,7 @@
  */
 package org.apache.kafka.streams.processor.internals;
 
-import org.apache.kafka.clients.admin.AdminClientTestUtils;
-import org.apache.kafka.clients.admin.ListConsumerGroupOffsetsOptions;
-import org.apache.kafka.clients.admin.ListConsumerGroupOffsetsResult;
-import org.apache.kafka.clients.admin.ListConsumerGroupOffsetsSpec;
-import org.apache.kafka.clients.admin.ListOffsetsOptions;
-import org.apache.kafka.clients.admin.ListOffsetsResult;
-import org.apache.kafka.clients.admin.MockAdminClient;
-import org.apache.kafka.clients.admin.OffsetSpec;
+import org.apache.kafka.clients.admin.*;
 import org.apache.kafka.clients.consumer.ConsumerRecord;
 import org.apache.kafka.clients.consumer.MockConsumer;
 import org.apache.kafka.clients.consumer.OffsetAndMetadata;
@@ -32,6 +25,7 @@
 import org.apache.kafka.common.PartitionInfo;
 import org.apache.kafka.common.TopicPartition;
 import org.apache.kafka.common.errors.TimeoutException;
+import org.apache.kafka.common.utils.LogCaptureAppender;
 import org.apache.kafka.common.utils.LogContext;
 import org.apache.kafka.common.utils.MockTime;
 import org.apache.kafka.streams.StreamsConfig;
@@ -40,14 +34,9 @@
 import org.apache.kafka.streams.processor.StateStore;
 import org.apache.kafka.streams.processor.TaskId;
 import org.apache.kafka.streams.processor.internals.ProcessorStateManager.StateStoreMetadata;
-import org.apache.kafka.common.utils.LogCaptureAppender;
 import org.apache.kafka.test.MockStateRestoreListener;
 import org.apache.kafka.test.StreamsTestUtils;
-import org.easymock.EasyMock;
-import org.easymock.EasyMockRule;
-import org.easymock.EasyMockSupport;
-import org.easymock.Mock;
-import org.easymock.MockType;
+import org.easymock.*;
 import org.junit.After;
 import org.junit.Before;
 import org.junit.Rule;
@@ -63,1105 +52,21 @@
 import java.util.concurrent.atomic.AtomicBoolean;
 
 import static java.util.Collections.singletonMap;
-import static org.apache.kafka.common.utils.Utils.mkEntry;
-import static org.apache.kafka.common.utils.Utils.mkMap;
-import static org.apache.kafka.common.utils.Utils.mkSet;
+import static org.apache.kafka.common.utils.Utils.*;
 import static org.apache.kafka.streams.processor.internals.StoreChangelogReader.ChangelogReaderState.ACTIVE_RESTORING;
 import static org.apache.kafka.streams.processor.internals.StoreChangelogReader.ChangelogReaderState.STANDBY_UPDATING;
 import static org.apache.kafka.streams.processor.internals.Task.TaskType.ACTIVE;
 import static org.apache.kafka.streams.processor.internals.Task.TaskType.STANDBY;
-import static org.apache.kafka.test.MockStateRestoreListener.RESTORE_BATCH;
-import static org.apache.kafka.test.MockStateRestoreListener.RESTORE_END;
-import static org.apache.kafka.test.MockStateRestoreListener.RESTORE_SUSPENDED;
-import static org.apache.kafka.test.MockStateRestoreListener.RESTORE_START;
-import static org.easymock.EasyMock.anyBoolean;
-import static org.easymock.EasyMock.anyLong;
-import static org.easymock.EasyMock.anyObject;
-import static org.easymock.EasyMock.expectLastCall;
-import static org.easymock.EasyMock.replay;
-import static org.easymock.EasyMock.resetToDefault;
-import static org.easymock.EasyMock.verify;
+import static org.apache.kafka.test.MockStateRestoreListener.*;
+import static org.easymock.EasyMock.*;
 import static org.hamcrest.MatcherAssert.assertThat;
 import static org.hamcrest.Matchers.equalTo;
 import static org.hamcrest.Matchers.hasItem;
-import static org.junit.Assert.assertEquals;
-import static org.junit.Assert.assertFalse;
-import static org.junit.Assert.assertNull;
-import static org.junit.Assert.assertThrows;
-import static org.junit.Assert.assertTrue;
+import static org.junit.Assert.*;
 
 @RunWith(Parameterized.class)
 public class StoreChangelogReaderTest extends EasyMockSupport {
 
-<<<<<<< HEAD
-	@Rule
-	public EasyMockRule rule = new EasyMockRule(this);
-
-	@Mock(type = MockType.NICE)
-	private ProcessorStateManager stateManager;
-	@Mock(type = MockType.NICE)
-	private ProcessorStateManager activeStateManager;
-	@Mock(type = MockType.NICE)
-	private ProcessorStateManager standbyStateManager;
-	@Mock(type = MockType.NICE)
-	private StateStoreMetadata storeMetadata;
-	@Mock(type = MockType.NICE)
-	private StateStoreMetadata storeMetadataOne;
-	@Mock(type = MockType.NICE)
-	private StateStoreMetadata storeMetadataTwo;
-	@Mock(type = MockType.NICE)
-	private StateStore store;
-
-	@Parameterized.Parameters
-	public static Object[] data() {
-		return new Object[]{STANDBY, ACTIVE};
-	}
-
-	@Parameterized.Parameter
-	public Task.TaskType type;
-
-	private final String storeName = "store";
-	private final String topicName = "topic";
-	private final LogContext logContext = new LogContext("test-reader ");
-	private final TopicPartition tp = new TopicPartition(topicName, 0);
-	private final TopicPartition tp1 = new TopicPartition("one", 0);
-	private final TopicPartition tp2 = new TopicPartition("two", 0);
-	private final StreamsConfig config = new StreamsConfig(StreamsTestUtils.getStreamsConfig("test-reader"));
-	private final MockTime time = new MockTime();
-	private final MockStateRestoreListener callback = new MockStateRestoreListener();
-	private final KafkaException kaboom = new KafkaException("KABOOM!");
-	private final MockStateRestoreListener exceptionCallback = new MockStateRestoreListener() {
-		@Override
-		public void onRestoreStart(final TopicPartition tp, final String store, final long stOffset, final long edOffset) {
-			throw kaboom;
-		}
-
-		@Override
-		public void onBatchRestored(final TopicPartition tp, final String store, final long bedOffset, final long numRestored) {
-			throw kaboom;
-		}
-
-		@Override
-		public void onRestoreEnd(final TopicPartition tp, final String store, final long totalRestored) {
-			throw kaboom;
-		}
-	};
-
-	private final MockConsumer<byte[], byte[]> consumer = new MockConsumer<>(OffsetResetStrategy.EARLIEST);
-	private final MockAdminClient adminClient = new MockAdminClient();
-	private final StoreChangelogReader changelogReader =
-			new StoreChangelogReader(time, config, logContext, adminClient, consumer, callback);
-
-	@Before
-	public void setUp() {
-		EasyMock.expect(stateManager.storeMetadata(tp)).andReturn(storeMetadata).anyTimes();
-		EasyMock.expect(stateManager.taskType()).andReturn(type).anyTimes();
-		EasyMock.expect(activeStateManager.storeMetadata(tp)).andReturn(storeMetadata).anyTimes();
-		EasyMock.expect(activeStateManager.taskType()).andReturn(ACTIVE).anyTimes();
-		EasyMock.expect(standbyStateManager.storeMetadata(tp)).andReturn(storeMetadata).anyTimes();
-		EasyMock.expect(standbyStateManager.taskType()).andReturn(STANDBY).anyTimes();
-
-		EasyMock.expect(storeMetadata.changelogPartition()).andReturn(tp).anyTimes();
-		EasyMock.expect(storeMetadata.store()).andReturn(store).anyTimes();
-		EasyMock.expect(store.name()).andReturn(storeName).anyTimes();
-	}
-
-	@After
-	public void tearDown() {
-		EasyMock.reset(
-				stateManager,
-				activeStateManager,
-				standbyStateManager,
-				storeMetadata,
-				storeMetadataOne,
-				storeMetadataTwo,
-				store
-		);
-	}
-
-	@Test
-	public void shouldNotRegisterSameStoreMultipleTimes() {
-		EasyMock.replay(stateManager, storeMetadata);
-
-		changelogReader.register(tp, stateManager);
-
-		assertEquals(StoreChangelogReader.ChangelogState.REGISTERED, changelogReader.changelogMetadata(tp).state());
-		assertNull(changelogReader.changelogMetadata(tp).endOffset());
-		assertEquals(0L, changelogReader.changelogMetadata(tp).totalRestored());
-
-		assertThrows(IllegalStateException.class, () -> changelogReader.register(tp, stateManager));
-	}
-
-	@Test
-	public void shouldNotRegisterStoreWithoutMetadata() {
-		EasyMock.replay(stateManager, storeMetadata);
-
-		assertThrows(IllegalStateException.class,
-				() -> changelogReader.register(new TopicPartition("ChangelogWithoutStoreMetadata", 0), stateManager));
-	}
-
-	@Test
-	public void shouldInitializeChangelogAndCheckForCompletion() {
-		final Map<TaskId, Task> mockTasks = mock(Map.class);
-		EasyMock.expect(mockTasks.get(null)).andReturn(mock(Task.class)).anyTimes();
-		EasyMock.expect(storeMetadata.offset()).andReturn(9L).anyTimes();
-		EasyMock.replay(mockTasks, stateManager, storeMetadata, store);
-
-		adminClient.updateEndOffsets(Collections.singletonMap(tp, 10L));
-
-		final StoreChangelogReader changelogReader =
-				new StoreChangelogReader(time, config, logContext, adminClient, consumer, callback);
-
-		changelogReader.register(tp, stateManager);
-		changelogReader.restore(mockTasks);
-
-		assertEquals(
-				type == ACTIVE ?
-						StoreChangelogReader.ChangelogState.COMPLETED :
-						StoreChangelogReader.ChangelogState.RESTORING,
-				changelogReader.changelogMetadata(tp).state()
-		);
-		assertEquals(type == ACTIVE ? 10L : null, changelogReader.changelogMetadata(tp).endOffset());
-		assertEquals(0L, changelogReader.changelogMetadata(tp).totalRestored());
-		assertEquals(
-				type == ACTIVE ? Collections.singleton(tp) : Collections.emptySet(),
-				changelogReader.completedChangelogs()
-		);
-		assertEquals(10L, consumer.position(tp));
-		assertEquals(Collections.singleton(tp), consumer.paused());
-
-		if (type == ACTIVE) {
-			assertEquals(tp, callback.restoreTopicPartition);
-			assertEquals(storeName, callback.storeNameCalledStates.get(RESTORE_START));
-			assertEquals(storeName, callback.storeNameCalledStates.get(RESTORE_END));
-			assertNull(callback.storeNameCalledStates.get(RESTORE_BATCH));
-		}
-	}
-
-	@Test
-	public void shouldTriggerRestoreListenerWithOffsetZeroIfPositionThrowsTimeoutException() {
-		// restore listener is only triggered for active tasks
-		if (type == ACTIVE) {
-			final Map<TaskId, Task> mockTasks = mock(Map.class);
-			EasyMock.expect(mockTasks.get(null)).andReturn(mock(Task.class)).anyTimes();
-			EasyMock.expect(stateManager.changelogOffsets()).andReturn(singletonMap(tp, 5L));
-			EasyMock.replay(mockTasks, stateManager, storeMetadata, store);
-
-			adminClient.updateEndOffsets(Collections.singletonMap(tp, 10L));
-
-			final MockConsumer<byte[], byte[]> consumer = new MockConsumer<byte[], byte[]>(OffsetResetStrategy.EARLIEST) {
-				@Override
-				public long position(final TopicPartition partition) {
-					throw new TimeoutException("KABOOM!");
-				}
-			};
-			consumer.updateBeginningOffsets(Collections.singletonMap(tp, 5L));
-
-			final StoreChangelogReader changelogReader =
-					new StoreChangelogReader(time, config, logContext, adminClient, consumer, callback);
-
-			changelogReader.register(tp, stateManager);
-			changelogReader.restore(mockTasks);
-
-			assertThat(callback.restoreStartOffset, equalTo(0L));
-		}
-	}
-
-	@Test
-	public void shouldPollWithRightTimeout() {
-		final TaskId taskId = new TaskId(0, 0);
-
-		EasyMock.expect(storeMetadata.offset()).andReturn(null).andReturn(9L).anyTimes();
-		EasyMock.expect(stateManager.changelogOffsets()).andReturn(singletonMap(tp, 5L));
-		EasyMock.expect(stateManager.taskId()).andReturn(taskId);
-		EasyMock.replay(stateManager, storeMetadata, store);
-
-		consumer.updateBeginningOffsets(Collections.singletonMap(tp, 5L));
-		adminClient.updateEndOffsets(Collections.singletonMap(tp, 11L));
-
-		final StoreChangelogReader changelogReader =
-				new StoreChangelogReader(time, config, logContext, adminClient, consumer, callback);
-
-		changelogReader.register(tp, stateManager);
-
-		if (type == STANDBY) {
-			changelogReader.transitToUpdateStandby();
-		}
-
-		changelogReader.restore(Collections.singletonMap(taskId, mock(Task.class)));
-
-		if (type == ACTIVE) {
-			assertEquals(Duration.ofMillis(config.getLong(StreamsConfig.POLL_MS_CONFIG)), consumer.lastPollTimeout());
-		} else {
-			assertEquals(Duration.ZERO, consumer.lastPollTimeout());
-		}
-	}
-
-	@Test
-	public void shouldRestoreFromPositionAndCheckForCompletion() {
-		final TaskId taskId = new TaskId(0, 0);
-
-		EasyMock.expect(storeMetadata.offset()).andReturn(5L).anyTimes();
-		EasyMock.expect(stateManager.changelogOffsets()).andReturn(singletonMap(tp, 5L));
-		EasyMock.expect(stateManager.taskId()).andReturn(taskId).anyTimes();
-		EasyMock.replay(stateManager, storeMetadata, store);
-
-		adminClient.updateEndOffsets(Collections.singletonMap(tp, 10L));
-
-		final StoreChangelogReader changelogReader =
-				new StoreChangelogReader(time, config, logContext, adminClient, consumer, callback);
-
-		changelogReader.register(tp, stateManager);
-
-		if (type == STANDBY) {
-			changelogReader.transitToUpdateStandby();
-		}
-
-		changelogReader.restore(Collections.singletonMap(taskId, mock(Task.class)));
-
-		assertEquals(StoreChangelogReader.ChangelogState.RESTORING, changelogReader.changelogMetadata(tp).state());
-		assertEquals(0L, changelogReader.changelogMetadata(tp).totalRestored());
-		assertTrue(changelogReader.completedChangelogs().isEmpty());
-		assertEquals(6L, consumer.position(tp));
-		assertEquals(Collections.emptySet(), consumer.paused());
-
-		if (type == ACTIVE) {
-			assertEquals(10L, (long) changelogReader.changelogMetadata(tp).endOffset());
-
-			assertEquals(tp, callback.restoreTopicPartition);
-			assertEquals(storeName, callback.storeNameCalledStates.get(RESTORE_START));
-			assertNull(callback.storeNameCalledStates.get(RESTORE_END));
-			assertNull(callback.storeNameCalledStates.get(RESTORE_BATCH));
-		} else {
-			assertNull(changelogReader.changelogMetadata(tp).endOffset());
-		}
-
-		consumer.addRecord(new ConsumerRecord<>(topicName, 0, 6L, "key".getBytes(), "value".getBytes()));
-		consumer.addRecord(new ConsumerRecord<>(topicName, 0, 7L, "key".getBytes(), "value".getBytes()));
-		// null key should be ignored
-		consumer.addRecord(new ConsumerRecord<>(topicName, 0, 8L, null, "value".getBytes()));
-		consumer.addRecord(new ConsumerRecord<>(topicName, 0, 9L, "key".getBytes(), "value".getBytes()));
-		// beyond end records should be skipped even when there's gap at the end offset
-		consumer.addRecord(new ConsumerRecord<>(topicName, 0, 11L, "key".getBytes(), "value".getBytes()));
-
-		changelogReader.restore(Collections.singletonMap(taskId, mock(Task.class)));
-
-		assertEquals(12L, consumer.position(tp));
-
-		if (type == ACTIVE) {
-			assertEquals(StoreChangelogReader.ChangelogState.COMPLETED, changelogReader.changelogMetadata(tp).state());
-			assertEquals(3L, changelogReader.changelogMetadata(tp).totalRestored());
-			assertEquals(1, changelogReader.changelogMetadata(tp).bufferedRecords().size());
-			assertEquals(Collections.singleton(tp), changelogReader.completedChangelogs());
-			assertEquals(Collections.singleton(tp), consumer.paused());
-
-			assertEquals(storeName, callback.storeNameCalledStates.get(RESTORE_BATCH));
-			assertEquals(storeName, callback.storeNameCalledStates.get(RESTORE_END));
-		} else {
-			assertEquals(StoreChangelogReader.ChangelogState.RESTORING, changelogReader.changelogMetadata(tp).state());
-			assertEquals(4L, changelogReader.changelogMetadata(tp).totalRestored());
-			assertEquals(0, changelogReader.changelogMetadata(tp).bufferedRecords().size());
-			assertEquals(Collections.emptySet(), changelogReader.completedChangelogs());
-			assertEquals(Collections.emptySet(), consumer.paused());
-		}
-	}
-
-	@Test
-	public void shouldRestoreFromBeginningAndCheckCompletion() {
-		final TaskId taskId = new TaskId(0, 0);
-
-		EasyMock.expect(storeMetadata.offset()).andReturn(null).andReturn(9L).anyTimes();
-		EasyMock.expect(stateManager.changelogOffsets()).andReturn(singletonMap(tp, 5L));
-		EasyMock.expect(stateManager.taskId()).andReturn(taskId).anyTimes();
-		EasyMock.replay(stateManager, storeMetadata, store);
-
-		consumer.updateBeginningOffsets(Collections.singletonMap(tp, 5L));
-		adminClient.updateEndOffsets(Collections.singletonMap(tp, 11L));
-
-		final StoreChangelogReader changelogReader =
-				new StoreChangelogReader(time, config, logContext, adminClient, consumer, callback);
-
-		changelogReader.register(tp, stateManager);
-
-		if (type == STANDBY) {
-			changelogReader.transitToUpdateStandby();
-		}
-
-		changelogReader.restore(Collections.singletonMap(taskId, mock(Task.class)));
-
-		assertEquals(StoreChangelogReader.ChangelogState.RESTORING, changelogReader.changelogMetadata(tp).state());
-		assertEquals(0L, changelogReader.changelogMetadata(tp).totalRestored());
-		assertEquals(5L, consumer.position(tp));
-		assertEquals(Collections.emptySet(), consumer.paused());
-
-		if (type == ACTIVE) {
-			assertEquals(11L, (long) changelogReader.changelogMetadata(tp).endOffset());
-
-			assertEquals(tp, callback.restoreTopicPartition);
-			assertEquals(storeName, callback.storeNameCalledStates.get(RESTORE_START));
-			assertNull(callback.storeNameCalledStates.get(RESTORE_END));
-			assertNull(callback.storeNameCalledStates.get(RESTORE_BATCH));
-		} else {
-			assertNull(changelogReader.changelogMetadata(tp).endOffset());
-		}
-
-		consumer.addRecord(new ConsumerRecord<>(topicName, 0, 6L, "key".getBytes(), "value".getBytes()));
-		consumer.addRecord(new ConsumerRecord<>(topicName, 0, 7L, "key".getBytes(), "value".getBytes()));
-		// null key should be ignored
-		consumer.addRecord(new ConsumerRecord<>(topicName, 0, 8L, null, "value".getBytes()));
-		consumer.addRecord(new ConsumerRecord<>(topicName, 0, 9L, "key".getBytes(), "value".getBytes()));
-
-		changelogReader.restore(Collections.singletonMap(taskId, mock(Task.class)));
-
-		assertEquals(StoreChangelogReader.ChangelogState.RESTORING, changelogReader.changelogMetadata(tp).state());
-		assertEquals(3L, changelogReader.changelogMetadata(tp).totalRestored());
-		assertEquals(0, changelogReader.changelogMetadata(tp).bufferedRecords().size());
-		assertEquals(0, changelogReader.changelogMetadata(tp).bufferedLimitIndex());
-
-		// consumer position bypassing the gap in the next poll
-		consumer.seek(tp, 11L);
-
-		changelogReader.restore(Collections.singletonMap(taskId, mock(Task.class)));
-
-		assertEquals(11L, consumer.position(tp));
-		assertEquals(3L, changelogReader.changelogMetadata(tp).totalRestored());
-
-		if (type == ACTIVE) {
-			assertEquals(StoreChangelogReader.ChangelogState.COMPLETED, changelogReader.changelogMetadata(tp).state());
-			assertEquals(3L, changelogReader.changelogMetadata(tp).totalRestored());
-			assertEquals(Collections.singleton(tp), changelogReader.completedChangelogs());
-			assertEquals(Collections.singleton(tp), consumer.paused());
-
-			assertEquals(storeName, callback.storeNameCalledStates.get(RESTORE_BATCH));
-			assertEquals(storeName, callback.storeNameCalledStates.get(RESTORE_END));
-		} else {
-			assertEquals(StoreChangelogReader.ChangelogState.RESTORING, changelogReader.changelogMetadata(tp).state());
-			assertEquals(Collections.emptySet(), changelogReader.completedChangelogs());
-			assertEquals(Collections.emptySet(), consumer.paused());
-		}
-	}
-
-	@Test
-	public void shouldCheckCompletionIfPositionLargerThanEndOffset() {
-		final Map<TaskId, Task> mockTasks = mock(Map.class);
-		EasyMock.expect(mockTasks.get(null)).andReturn(mock(Task.class)).anyTimes();
-		EasyMock.expect(storeMetadata.offset()).andReturn(5L).anyTimes();
-		EasyMock.replay(mockTasks, activeStateManager, storeMetadata, store);
-
-		adminClient.updateEndOffsets(Collections.singletonMap(tp, 0L));
-
-		final StoreChangelogReader changelogReader =
-				new StoreChangelogReader(time, config, logContext, adminClient, consumer, callback);
-
-		changelogReader.register(tp, activeStateManager);
-		changelogReader.restore(mockTasks);
-
-		assertEquals(StoreChangelogReader.ChangelogState.COMPLETED, changelogReader.changelogMetadata(tp).state());
-		assertEquals(0L, (long) changelogReader.changelogMetadata(tp).endOffset());
-		assertEquals(0L, changelogReader.changelogMetadata(tp).totalRestored());
-		assertEquals(Collections.singleton(tp), changelogReader.completedChangelogs());
-		assertEquals(6L, consumer.position(tp));
-		assertEquals(Collections.singleton(tp), consumer.paused());
-		assertEquals(tp, callback.restoreTopicPartition);
-		assertEquals(storeName, callback.storeNameCalledStates.get(RESTORE_START));
-		assertEquals(storeName, callback.storeNameCalledStates.get(RESTORE_END));
-		assertNull(callback.storeNameCalledStates.get(RESTORE_BATCH));
-	}
-
-	@Test
-	public void shouldRequestPositionAndHandleTimeoutException() {
-		final TaskId taskId = new TaskId(0, 0);
-
-		final Task mockTask = mock(Task.class);
-		mockTask.clearTaskTimeout();
-		mockTask.maybeInitTaskTimeoutOrThrow(anyLong(), anyObject());
-		EasyMock.expectLastCall();
-		EasyMock.expect(storeMetadata.offset()).andReturn(10L).anyTimes();
-		EasyMock.expect(activeStateManager.changelogOffsets()).andReturn(singletonMap(tp, 10L));
-		EasyMock.expect(activeStateManager.taskId()).andReturn(taskId).anyTimes();
-		EasyMock.replay(mockTask, activeStateManager, storeMetadata, store);
-
-		final AtomicBoolean clearException = new AtomicBoolean(false);
-		final MockConsumer<byte[], byte[]> consumer = new MockConsumer<byte[], byte[]>(OffsetResetStrategy.EARLIEST) {
-			@Override
-			public long position(final TopicPartition partition) {
-				if (clearException.get()) {
-					return 10L;
-				} else {
-					throw new TimeoutException("KABOOM!");
-				}
-			}
-		};
-
-		adminClient.updateEndOffsets(Collections.singletonMap(tp, 10L));
-
-		final StoreChangelogReader changelogReader =
-				new StoreChangelogReader(time, config, logContext, adminClient, consumer, callback);
-
-		changelogReader.register(tp, activeStateManager);
-		changelogReader.restore(Collections.singletonMap(taskId, mockTask));
-
-		assertEquals(StoreChangelogReader.ChangelogState.RESTORING, changelogReader.changelogMetadata(tp).state());
-		assertTrue(changelogReader.completedChangelogs().isEmpty());
-		assertEquals(10L, (long) changelogReader.changelogMetadata(tp).endOffset());
-		verify(mockTask);
-
-		clearException.set(true);
-		resetToDefault(mockTask);
-		mockTask.clearTaskTimeout();
-		EasyMock.expectLastCall();
-		EasyMock.replay(mockTask);
-		changelogReader.restore(Collections.singletonMap(taskId, mockTask));
-
-		assertEquals(StoreChangelogReader.ChangelogState.COMPLETED, changelogReader.changelogMetadata(tp).state());
-		assertEquals(10L, (long) changelogReader.changelogMetadata(tp).endOffset());
-		assertEquals(Collections.singleton(tp), changelogReader.completedChangelogs());
-		assertEquals(10L, consumer.position(tp));
-		verify(mockTask);
-	}
-
-	@Test
-	public void shouldThrowIfPositionFail() {
-		final TaskId taskId = new TaskId(0, 0);
-		EasyMock.expect(activeStateManager.taskId()).andReturn(taskId);
-		EasyMock.expect(storeMetadata.offset()).andReturn(10L).anyTimes();
-		EasyMock.replay(activeStateManager, storeMetadata, store);
-
-		final MockConsumer<byte[], byte[]> consumer = new MockConsumer<byte[], byte[]>(OffsetResetStrategy.EARLIEST) {
-			@Override
-			public long position(final TopicPartition partition) {
-				throw kaboom;
-			}
-		};
-
-		adminClient.updateEndOffsets(Collections.singletonMap(tp, 10L));
-
-		final StoreChangelogReader changelogReader =
-				new StoreChangelogReader(time, config, logContext, adminClient, consumer, callback);
-
-		changelogReader.register(tp, activeStateManager);
-
-		final StreamsException thrown = assertThrows(
-				StreamsException.class,
-				() -> changelogReader.restore(Collections.singletonMap(taskId, mock(Task.class)))
-		);
-		assertEquals(kaboom, thrown.getCause());
-	}
-
-	@Test
-	public void shouldRequestEndOffsetsAndHandleTimeoutException() {
-		final TaskId taskId = new TaskId(0, 0);
-
-		final Task mockTask = mock(Task.class);
-		mockTask.maybeInitTaskTimeoutOrThrow(anyLong(), anyObject());
-		EasyMock.expectLastCall();
-
-		EasyMock.expect(storeMetadata.offset()).andReturn(5L).anyTimes();
-		EasyMock.expect(activeStateManager.changelogOffsets()).andReturn(singletonMap(tp, 5L));
-		EasyMock.expect(activeStateManager.taskId()).andReturn(taskId).anyTimes();
-		EasyMock.replay(mockTask, activeStateManager, storeMetadata, store);
-
-		final AtomicBoolean functionCalled = new AtomicBoolean(false);
-
-		final MockAdminClient adminClient = new MockAdminClient() {
-			@Override
-			public ListOffsetsResult listOffsets(final Map<TopicPartition, OffsetSpec> topicPartitionOffsets,
-												 final ListOffsetsOptions options) {
-				if (functionCalled.get()) {
-					return super.listOffsets(topicPartitionOffsets, options);
-				} else {
-					functionCalled.set(true);
-					throw new TimeoutException("KABOOM!");
-				}
-			}
-		};
-		adminClient.updateEndOffsets(Collections.singletonMap(tp, 10L));
-
-		final MockConsumer<byte[], byte[]> consumer = new MockConsumer<byte[], byte[]>(OffsetResetStrategy.EARLIEST) {
-			@Override
-			public Map<TopicPartition, OffsetAndMetadata> committed(final Set<TopicPartition> partitions) {
-				throw new AssertionError("Should not trigger this function");
-			}
-		};
-
-		final StoreChangelogReader changelogReader =
-				new StoreChangelogReader(time, config, logContext, adminClient, consumer, callback);
-
-		changelogReader.register(tp, activeStateManager);
-		changelogReader.restore(Collections.singletonMap(taskId, mockTask));
-
-		assertEquals(StoreChangelogReader.ChangelogState.REGISTERED, changelogReader.changelogMetadata(tp).state());
-		assertNull(changelogReader.changelogMetadata(tp).endOffset());
-		assertTrue(functionCalled.get());
-		verify(mockTask);
-
-		EasyMock.resetToDefault(mockTask);
-		mockTask.clearTaskTimeout();
-		EasyMock.replay(mockTask);
-
-		changelogReader.restore(Collections.singletonMap(taskId, mockTask));
-
-		assertEquals(StoreChangelogReader.ChangelogState.RESTORING, changelogReader.changelogMetadata(tp).state());
-		assertEquals(10L, (long) changelogReader.changelogMetadata(tp).endOffset());
-		assertEquals(6L, consumer.position(tp));
-		verify(mockTask);
-	}
-
-	@Test
-	public void shouldThrowIfEndOffsetsFail() {
-		EasyMock.expect(storeMetadata.offset()).andReturn(10L).anyTimes();
-		EasyMock.replay(activeStateManager, storeMetadata, store);
-
-		final MockAdminClient adminClient = new MockAdminClient() {
-			@Override
-			public ListOffsetsResult listOffsets(final Map<TopicPartition, OffsetSpec> topicPartitionOffsets,
-												 final ListOffsetsOptions options) {
-				throw kaboom;
-			}
-		};
-		adminClient.updateEndOffsets(Collections.singletonMap(tp, 0L));
-
-		final StoreChangelogReader changelogReader =
-				new StoreChangelogReader(time, config, logContext, adminClient, consumer, callback);
-
-		changelogReader.register(tp, activeStateManager);
-
-		final StreamsException thrown = assertThrows(
-				StreamsException.class,
-				() -> changelogReader.restore(Collections.emptyMap())
-		);
-		assertEquals(kaboom, thrown.getCause());
-	}
-
-	@Test
-	public void shouldRequestCommittedOffsetsAndHandleTimeoutException() {
-		final TaskId taskId = new TaskId(0, 0);
-
-		final Task mockTask = mock(Task.class);
-		if (type == ACTIVE) {
-			mockTask.clearTaskTimeout();
-		}
-		mockTask.maybeInitTaskTimeoutOrThrow(anyLong(), anyObject());
-		EasyMock.expectLastCall();
-
-		EasyMock.expect(stateManager.changelogAsSource(tp)).andReturn(true).anyTimes();
-		EasyMock.expect(storeMetadata.offset()).andReturn(5L).anyTimes();
-		EasyMock.expect(stateManager.changelogOffsets()).andReturn(singletonMap(tp, 5L));
-		EasyMock.expect(stateManager.taskId()).andReturn(taskId).anyTimes();
-		EasyMock.replay(mockTask, stateManager, storeMetadata, store);
-
-		final AtomicBoolean functionCalled = new AtomicBoolean(false);
-		final MockConsumer<byte[], byte[]> consumer = new MockConsumer<byte[], byte[]>(OffsetResetStrategy.EARLIEST) {
-			@Override
-			public Map<TopicPartition, OffsetAndMetadata> committed(final Set<TopicPartition> partitions) {
-				if (functionCalled.get()) {
-					return partitions
-							.stream()
-							.collect(Collectors.toMap(Function.identity(), partition -> new OffsetAndMetadata(10L)));
-				} else {
-					functionCalled.set(true);
-					throw new TimeoutException("KABOOM!");
-				}
-			}
-		};
-
-		adminClient.updateEndOffsets(Collections.singletonMap(tp, 20L));
-
-		final StoreChangelogReader changelogReader =
-				new StoreChangelogReader(time, config, logContext, adminClient, consumer, callback);
-		changelogReader.setMainConsumer(consumer);
-
-		changelogReader.register(tp, stateManager);
-		changelogReader.restore(Collections.singletonMap(taskId, mockTask));
-
-		assertEquals(
-				type == ACTIVE ?
-						StoreChangelogReader.ChangelogState.REGISTERED :
-						StoreChangelogReader.ChangelogState.RESTORING,
-				changelogReader.changelogMetadata(tp).state()
-		);
-		if (type == ACTIVE) {
-			assertNull(changelogReader.changelogMetadata(tp).endOffset());
-		} else {
-			assertEquals(0L, (long) changelogReader.changelogMetadata(tp).endOffset());
-		}
-		assertTrue(functionCalled.get());
-		verify(mockTask);
-
-		resetToDefault(mockTask);
-		if (type == ACTIVE) {
-			mockTask.clearTaskTimeout();
-			mockTask.clearTaskTimeout();
-			expectLastCall();
-		}
-		replay(mockTask);
-
-		changelogReader.restore(Collections.singletonMap(taskId, mockTask));
-
-		assertEquals(StoreChangelogReader.ChangelogState.RESTORING, changelogReader.changelogMetadata(tp).state());
-		assertEquals(type == ACTIVE ? 10L : 0L, (long) changelogReader.changelogMetadata(tp).endOffset());
-		assertEquals(6L, consumer.position(tp));
-		verify(mockTask);
-	}
-
-	@Test
-	public void shouldThrowIfCommittedOffsetsFail() {
-		final TaskId taskId = new TaskId(0, 0);
-
-		EasyMock.expect(stateManager.taskId()).andReturn(taskId);
-		EasyMock.expect(stateManager.changelogAsSource(tp)).andReturn(true).anyTimes();
-		EasyMock.expect(storeMetadata.offset()).andReturn(10L).anyTimes();
-		EasyMock.replay(stateManager, storeMetadata, store);
-
-		final MockConsumer<byte[], byte[]> consumer = new MockConsumer<byte[], byte[]>(OffsetResetStrategy.EARLIEST) {
-			@Override
-			public Map<TopicPartition, OffsetAndMetadata> committed(final Set<TopicPartition> partitions) {
-				throw kaboom;
-			}
-		};
-
-		adminClient.updateEndOffsets(Collections.singletonMap(tp, 10L));
-
-		final StoreChangelogReader changelogReader =
-				new StoreChangelogReader(time, config, logContext, adminClient, consumer, callback);
-		changelogReader.setMainConsumer(consumer);
-
-		changelogReader.register(tp, stateManager);
-
-		final StreamsException thrown = assertThrows(
-				StreamsException.class,
-				() -> changelogReader.restore(Collections.singletonMap(taskId, mock(Task.class)))
-		);
-		assertEquals(kaboom, thrown.getCause());
-	}
-
-	@Test
-	public void shouldThrowIfUnsubscribeFail() {
-		EasyMock.replay(stateManager, storeMetadata, store);
-
-		final MockConsumer<byte[], byte[]> consumer = new MockConsumer<byte[], byte[]>(OffsetResetStrategy.EARLIEST) {
-			@Override
-			public void unsubscribe() {
-				throw kaboom;
-			}
-		};
-		final StoreChangelogReader changelogReader =
-				new StoreChangelogReader(time, config, logContext, adminClient, consumer, callback);
-
-		final StreamsException thrown = assertThrows(StreamsException.class, changelogReader::clear);
-		assertEquals(kaboom, thrown.getCause());
-	}
-
-	@Test
-	public void shouldOnlyRestoreStandbyChangelogInUpdateStandbyState() {
-		final Map<TaskId, Task> mockTasks = mock(Map.class);
-		EasyMock.expect(mockTasks.get(null)).andReturn(mock(Task.class)).anyTimes();
-		EasyMock.replay(mockTasks, standbyStateManager, storeMetadata, store);
-
-		consumer.updateBeginningOffsets(Collections.singletonMap(tp, 5L));
-		changelogReader.register(tp, standbyStateManager);
-		changelogReader.restore(mockTasks);
-
-		assertNull(callback.restoreTopicPartition);
-		assertNull(callback.storeNameCalledStates.get(RESTORE_START));
-		assertEquals(StoreChangelogReader.ChangelogState.RESTORING, changelogReader.changelogMetadata(tp).state());
-		assertNull(changelogReader.changelogMetadata(tp).endOffset());
-		assertEquals(0L, changelogReader.changelogMetadata(tp).totalRestored());
-
-		consumer.addRecord(new ConsumerRecord<>(topicName, 0, 6L, "key".getBytes(), "value".getBytes()));
-		consumer.addRecord(new ConsumerRecord<>(topicName, 0, 7L, "key".getBytes(), "value".getBytes()));
-		// null key should be ignored
-		consumer.addRecord(new ConsumerRecord<>(topicName, 0, 8L, null, "value".getBytes()));
-		consumer.addRecord(new ConsumerRecord<>(topicName, 0, 9L, "key".getBytes(), "value".getBytes()));
-		consumer.addRecord(new ConsumerRecord<>(topicName, 0, 10L, "key".getBytes(), "value".getBytes()));
-		consumer.addRecord(new ConsumerRecord<>(topicName, 0, 11L, "key".getBytes(), "value".getBytes()));
-
-		changelogReader.restore(mockTasks);
-		assertEquals(StoreChangelogReader.ChangelogState.RESTORING, changelogReader.changelogMetadata(tp).state());
-		assertEquals(0L, changelogReader.changelogMetadata(tp).totalRestored());
-		assertTrue(changelogReader.changelogMetadata(tp).bufferedRecords().isEmpty());
-
-		assertEquals(Collections.singleton(tp), consumer.paused());
-
-		changelogReader.transitToUpdateStandby();
-		changelogReader.restore(mockTasks);
-		assertEquals(StoreChangelogReader.ChangelogState.RESTORING, changelogReader.changelogMetadata(tp).state());
-		assertEquals(5L, changelogReader.changelogMetadata(tp).totalRestored());
-		assertTrue(changelogReader.changelogMetadata(tp).bufferedRecords().isEmpty());
-	}
-
-	@Test
-	public void shouldNotUpdateLimitForNonSourceStandbyChangelog() {
-		final Map<TaskId, Task> mockTasks = mock(Map.class);
-		EasyMock.expect(mockTasks.get(null)).andReturn(mock(Task.class)).anyTimes();
-		EasyMock.expect(standbyStateManager.changelogAsSource(tp)).andReturn(false).anyTimes();
-		EasyMock.replay(mockTasks, standbyStateManager, storeMetadata, store);
-
-		final MockConsumer<byte[], byte[]> consumer = new MockConsumer<byte[], byte[]>(OffsetResetStrategy.EARLIEST) {
-			@Override
-			public Map<TopicPartition, OffsetAndMetadata> committed(final Set<TopicPartition> partitions) {
-				throw new AssertionError("Should not try to fetch committed offsets");
-			}
-		};
-
-		final Properties properties = new Properties();
-		properties.put(StreamsConfig.COMMIT_INTERVAL_MS_CONFIG, 100L);
-		final StreamsConfig config = new StreamsConfig(StreamsTestUtils.getStreamsConfig("test-reader", properties));
-		final StoreChangelogReader changelogReader = new StoreChangelogReader(time, config, logContext, adminClient, consumer, callback);
-		changelogReader.setMainConsumer(consumer);
-		changelogReader.transitToUpdateStandby();
-
-		consumer.updateBeginningOffsets(Collections.singletonMap(tp, 5L));
-		changelogReader.register(tp, standbyStateManager);
-		assertNull(changelogReader.changelogMetadata(tp).endOffset());
-		assertEquals(0L, changelogReader.changelogMetadata(tp).totalRestored());
-
-		// if there's no records fetchable, nothings gets restored
-		changelogReader.restore(mockTasks);
-		assertNull(callback.restoreTopicPartition);
-		assertNull(callback.storeNameCalledStates.get(RESTORE_START));
-		assertEquals(StoreChangelogReader.ChangelogState.RESTORING, changelogReader.changelogMetadata(tp).state());
-		assertNull(changelogReader.changelogMetadata(tp).endOffset());
-		assertEquals(0L, changelogReader.changelogMetadata(tp).totalRestored());
-
-		consumer.addRecord(new ConsumerRecord<>(topicName, 0, 5L, "key".getBytes(), "value".getBytes()));
-		consumer.addRecord(new ConsumerRecord<>(topicName, 0, 6L, "key".getBytes(), "value".getBytes()));
-		consumer.addRecord(new ConsumerRecord<>(topicName, 0, 7L, "key".getBytes(), "value".getBytes()));
-		// null key should be ignored
-		consumer.addRecord(new ConsumerRecord<>(topicName, 0, 8L, null, "value".getBytes()));
-		consumer.addRecord(new ConsumerRecord<>(topicName, 0, 9L, "key".getBytes(), "value".getBytes()));
-		consumer.addRecord(new ConsumerRecord<>(topicName, 0, 10L, "key".getBytes(), "value".getBytes()));
-		consumer.addRecord(new ConsumerRecord<>(topicName, 0, 11L, "key".getBytes(), "value".getBytes()));
-
-		// we should be able to restore to the log end offsets since there's no limit
-		changelogReader.restore(mockTasks);
-		assertEquals(StoreChangelogReader.ChangelogState.RESTORING, changelogReader.changelogMetadata(tp).state());
-		assertNull(changelogReader.changelogMetadata(tp).endOffset());
-		assertEquals(6L, changelogReader.changelogMetadata(tp).totalRestored());
-		assertEquals(0, changelogReader.changelogMetadata(tp).bufferedRecords().size());
-		assertEquals(0, changelogReader.changelogMetadata(tp).bufferedLimitIndex());
-		assertNull(callback.storeNameCalledStates.get(RESTORE_END));
-		assertNull(callback.storeNameCalledStates.get(RESTORE_BATCH));
-	}
-
-	@Test
-	public void shouldRestoreToLimitInStandbyState() {
-		final Map<TaskId, Task> mockTasks = mock(Map.class);
-		EasyMock.expect(mockTasks.get(null)).andReturn(mock(Task.class)).anyTimes();
-		EasyMock.expect(standbyStateManager.changelogAsSource(tp)).andReturn(true).anyTimes();
-		EasyMock.replay(mockTasks, standbyStateManager, storeMetadata, store);
-
-		final AtomicLong offset = new AtomicLong(7L);
-		final MockConsumer<byte[], byte[]> consumer = new MockConsumer<byte[], byte[]>(OffsetResetStrategy.EARLIEST) {
-			@Override
-			public Map<TopicPartition, OffsetAndMetadata> committed(final Set<TopicPartition> partitions) {
-				return partitions
-						.stream()
-						.collect(Collectors.toMap(Function.identity(), partition -> new OffsetAndMetadata(offset.get())));
-			}
-		};
-
-		final long now = time.milliseconds();
-		final Properties properties = new Properties();
-		properties.put(StreamsConfig.COMMIT_INTERVAL_MS_CONFIG, 100L);
-		final StreamsConfig config = new StreamsConfig(StreamsTestUtils.getStreamsConfig("test-reader", properties));
-		final StoreChangelogReader changelogReader = new StoreChangelogReader(time, config, logContext, adminClient, consumer, callback);
-		changelogReader.setMainConsumer(consumer);
-		changelogReader.transitToUpdateStandby();
-
-		consumer.updateBeginningOffsets(Collections.singletonMap(tp, 5L));
-		changelogReader.register(tp, standbyStateManager);
-		assertEquals(0L, (long) changelogReader.changelogMetadata(tp).endOffset());
-		assertEquals(0L, changelogReader.changelogMetadata(tp).totalRestored());
-
-		changelogReader.restore(mockTasks);
-
-		assertNull(callback.restoreTopicPartition);
-		assertNull(callback.storeNameCalledStates.get(RESTORE_START));
-		assertEquals(StoreChangelogReader.ChangelogState.RESTORING, changelogReader.changelogMetadata(tp).state());
-		assertEquals(7L, (long) changelogReader.changelogMetadata(tp).endOffset());
-		assertEquals(0L, changelogReader.changelogMetadata(tp).totalRestored());
-
-		consumer.addRecord(new ConsumerRecord<>(topicName, 0, 5L, "key".getBytes(), "value".getBytes()));
-		consumer.addRecord(new ConsumerRecord<>(topicName, 0, 6L, "key".getBytes(), "value".getBytes()));
-		consumer.addRecord(new ConsumerRecord<>(topicName, 0, 7L, "key".getBytes(), "value".getBytes()));
-		// null key should be ignored
-		consumer.addRecord(new ConsumerRecord<>(topicName, 0, 8L, null, "value".getBytes()));
-		consumer.addRecord(new ConsumerRecord<>(topicName, 0, 9L, "key".getBytes(), "value".getBytes()));
-		consumer.addRecord(new ConsumerRecord<>(topicName, 0, 10L, "key".getBytes(), "value".getBytes()));
-		consumer.addRecord(new ConsumerRecord<>(topicName, 0, 11L, "key".getBytes(), "value".getBytes()));
-
-		changelogReader.restore(mockTasks);
-		assertEquals(StoreChangelogReader.ChangelogState.RESTORING, changelogReader.changelogMetadata(tp).state());
-		assertEquals(7L, (long) changelogReader.changelogMetadata(tp).endOffset());
-		assertEquals(2L, changelogReader.changelogMetadata(tp).totalRestored());
-		assertEquals(4, changelogReader.changelogMetadata(tp).bufferedRecords().size());
-		assertEquals(0, changelogReader.changelogMetadata(tp).bufferedLimitIndex());
-		assertNull(callback.storeNameCalledStates.get(RESTORE_END));
-		assertNull(callback.storeNameCalledStates.get(RESTORE_BATCH));
-
-		offset.set(10L);
-		time.setCurrentTimeMs(now + 100L);
-		// should not try to read committed offsets if interval has not reached
-		changelogReader.restore(mockTasks);
-		assertEquals(7L, (long) changelogReader.changelogMetadata(tp).endOffset());
-		assertEquals(2L, changelogReader.changelogMetadata(tp).totalRestored());
-		assertEquals(4, changelogReader.changelogMetadata(tp).bufferedRecords().size());
-		assertEquals(0, changelogReader.changelogMetadata(tp).bufferedLimitIndex());
-
-		time.setCurrentTimeMs(now + 101L);
-		// the first restore would only update the limit, same below
-		changelogReader.restore(mockTasks);
-		assertEquals(10L, (long) changelogReader.changelogMetadata(tp).endOffset());
-		assertEquals(2L, changelogReader.changelogMetadata(tp).totalRestored());
-		assertEquals(4, changelogReader.changelogMetadata(tp).bufferedRecords().size());
-		assertEquals(2, changelogReader.changelogMetadata(tp).bufferedLimitIndex());
-
-		changelogReader.restore(mockTasks);
-		assertEquals(10L, (long) changelogReader.changelogMetadata(tp).endOffset());
-		assertEquals(4L, changelogReader.changelogMetadata(tp).totalRestored());
-		assertEquals(2, changelogReader.changelogMetadata(tp).bufferedRecords().size());
-		assertEquals(0, changelogReader.changelogMetadata(tp).bufferedLimitIndex());
-
-		offset.set(15L);
-
-		// after we've updated once, the timer should be reset and we should not try again until next interval elapsed
-		time.setCurrentTimeMs(now + 201L);
-		changelogReader.restore(mockTasks);
-		assertEquals(10L, (long) changelogReader.changelogMetadata(tp).endOffset());
-		assertEquals(4L, changelogReader.changelogMetadata(tp).totalRestored());
-		assertEquals(2, changelogReader.changelogMetadata(tp).bufferedRecords().size());
-		assertEquals(0, changelogReader.changelogMetadata(tp).bufferedLimitIndex());
-
-		// once we are in update active mode, we should not try to update limit offset
-		time.setCurrentTimeMs(now + 202L);
-		changelogReader.enforceRestoreActive();
-		changelogReader.restore(mockTasks);
-		assertEquals(10L, (long) changelogReader.changelogMetadata(tp).endOffset());
-		assertEquals(4L, changelogReader.changelogMetadata(tp).totalRestored());
-		assertEquals(2, changelogReader.changelogMetadata(tp).bufferedRecords().size());
-		assertEquals(0, changelogReader.changelogMetadata(tp).bufferedLimitIndex());
-
-		changelogReader.transitToUpdateStandby();
-		changelogReader.restore(mockTasks);
-		assertEquals(15L, (long) changelogReader.changelogMetadata(tp).endOffset());
-		assertEquals(4L, changelogReader.changelogMetadata(tp).totalRestored());
-		assertEquals(2, changelogReader.changelogMetadata(tp).bufferedRecords().size());
-		assertEquals(2, changelogReader.changelogMetadata(tp).bufferedLimitIndex());
-
-		changelogReader.restore(mockTasks);
-		assertEquals(15L, (long) changelogReader.changelogMetadata(tp).endOffset());
-		assertEquals(6L, changelogReader.changelogMetadata(tp).totalRestored());
-		assertEquals(0, changelogReader.changelogMetadata(tp).bufferedRecords().size());
-		assertEquals(0, changelogReader.changelogMetadata(tp).bufferedLimitIndex());
-
-		consumer.addRecord(new ConsumerRecord<>(topicName, 0, 12L, "key".getBytes(), "value".getBytes()));
-		consumer.addRecord(new ConsumerRecord<>(topicName, 0, 13L, "key".getBytes(), "value".getBytes()));
-		consumer.addRecord(new ConsumerRecord<>(topicName, 0, 14L, "key".getBytes(), "value".getBytes()));
-		consumer.addRecord(new ConsumerRecord<>(topicName, 0, 15L, "key".getBytes(), "value".getBytes()));
-
-		changelogReader.restore(mockTasks);
-		assertEquals(15L, (long) changelogReader.changelogMetadata(tp).endOffset());
-		assertEquals(9L, changelogReader.changelogMetadata(tp).totalRestored());
-		assertEquals(1, changelogReader.changelogMetadata(tp).bufferedRecords().size());
-		assertEquals(0, changelogReader.changelogMetadata(tp).bufferedLimitIndex());
-	}
-
-	@Test
-	public void shouldRestoreMultipleChangelogs() {
-		final Map<TaskId, Task> mockTasks = mock(Map.class);
-		EasyMock.expect(mockTasks.get(null)).andReturn(mock(Task.class)).anyTimes();
-		EasyMock.expect(storeMetadataOne.changelogPartition()).andReturn(tp1).anyTimes();
-		EasyMock.expect(storeMetadataOne.store()).andReturn(store).anyTimes();
-		EasyMock.expect(storeMetadataTwo.changelogPartition()).andReturn(tp2).anyTimes();
-		EasyMock.expect(storeMetadataTwo.store()).andReturn(store).anyTimes();
-		EasyMock.expect(storeMetadata.offset()).andReturn(0L).anyTimes();
-		EasyMock.expect(storeMetadataOne.offset()).andReturn(0L).anyTimes();
-		EasyMock.expect(storeMetadataTwo.offset()).andReturn(0L).anyTimes();
-		EasyMock.expect(activeStateManager.storeMetadata(tp1)).andReturn(storeMetadataOne).anyTimes();
-		EasyMock.expect(activeStateManager.storeMetadata(tp2)).andReturn(storeMetadataTwo).anyTimes();
-		EasyMock.expect(activeStateManager.changelogOffsets()).andReturn(mkMap(
-				mkEntry(tp, 5L),
-				mkEntry(tp1, 5L),
-				mkEntry(tp2, 5L)
-		)).anyTimes();
-		EasyMock.replay(mockTasks, activeStateManager, storeMetadata, store, storeMetadataOne, storeMetadataTwo);
-
-		setupConsumer(10, tp);
-		setupConsumer(5, tp1);
-		setupConsumer(3, tp2);
-
-		changelogReader.register(tp, activeStateManager);
-		changelogReader.register(tp1, activeStateManager);
-		changelogReader.register(tp2, activeStateManager);
-
-		changelogReader.restore(mockTasks);
-
-		assertEquals(StoreChangelogReader.ChangelogState.RESTORING, changelogReader.changelogMetadata(tp).state());
-		assertEquals(StoreChangelogReader.ChangelogState.RESTORING, changelogReader.changelogMetadata(tp1).state());
-		assertEquals(StoreChangelogReader.ChangelogState.RESTORING, changelogReader.changelogMetadata(tp2).state());
-
-		// should support removing and clearing changelogs
-		changelogReader.unregister(Collections.singletonList(tp));
-		assertNull(changelogReader.changelogMetadata(tp));
-		assertFalse(changelogReader.isEmpty());
-		assertEquals(StoreChangelogReader.ChangelogState.RESTORING, changelogReader.changelogMetadata(tp1).state());
-		assertEquals(StoreChangelogReader.ChangelogState.RESTORING, changelogReader.changelogMetadata(tp2).state());
-
-		changelogReader.clear();
-		assertTrue(changelogReader.isEmpty());
-		assertNull(changelogReader.changelogMetadata(tp1));
-		assertNull(changelogReader.changelogMetadata(tp2));
-	}
-
-	@Test
-	public void shouldTransitState() {
-		final TaskId taskId = new TaskId(0, 0);
-		EasyMock.expect(storeMetadataOne.changelogPartition()).andReturn(tp1).anyTimes();
-		EasyMock.expect(storeMetadataOne.store()).andReturn(store).anyTimes();
-		EasyMock.expect(storeMetadataTwo.changelogPartition()).andReturn(tp2).anyTimes();
-		EasyMock.expect(storeMetadataTwo.store()).andReturn(store).anyTimes();
-		EasyMock.expect(storeMetadata.offset()).andReturn(5L).anyTimes();
-		EasyMock.expect(storeMetadataOne.offset()).andReturn(5L).anyTimes();
-		EasyMock.expect(storeMetadataTwo.offset()).andReturn(5L).anyTimes();
-		EasyMock.expect(standbyStateManager.storeMetadata(tp1)).andReturn(storeMetadataOne).anyTimes();
-		EasyMock.expect(standbyStateManager.storeMetadata(tp2)).andReturn(storeMetadataTwo).anyTimes();
-		EasyMock.expect(activeStateManager.changelogOffsets()).andReturn(singletonMap(tp, 5L));
-		EasyMock.expect(activeStateManager.taskId()).andReturn(taskId).anyTimes();
-		EasyMock.replay(activeStateManager, standbyStateManager, storeMetadata, store, storeMetadataOne, storeMetadataTwo);
-
-		adminClient.updateEndOffsets(Collections.singletonMap(tp, 10L));
-		adminClient.updateEndOffsets(Collections.singletonMap(tp1, 10L));
-		adminClient.updateEndOffsets(Collections.singletonMap(tp2, 10L));
-		final StoreChangelogReader changelogReader = new StoreChangelogReader(time, config, logContext, adminClient, consumer, callback);
-		assertEquals(ACTIVE_RESTORING, changelogReader.state());
-
-		changelogReader.register(tp, activeStateManager);
-		changelogReader.register(tp1, standbyStateManager);
-		changelogReader.register(tp2, standbyStateManager);
-		assertEquals(StoreChangelogReader.ChangelogState.REGISTERED, changelogReader.changelogMetadata(tp).state());
-		assertEquals(StoreChangelogReader.ChangelogState.REGISTERED, changelogReader.changelogMetadata(tp1).state());
-		assertEquals(StoreChangelogReader.ChangelogState.REGISTERED, changelogReader.changelogMetadata(tp2).state());
-
-		assertEquals(Collections.emptySet(), consumer.assignment());
-
-		changelogReader.restore(Collections.singletonMap(taskId, mock(Task.class)));
-
-		assertEquals(StoreChangelogReader.ChangelogState.RESTORING, changelogReader.changelogMetadata(tp).state());
-		assertEquals(StoreChangelogReader.ChangelogState.RESTORING, changelogReader.changelogMetadata(tp1).state());
-		assertEquals(StoreChangelogReader.ChangelogState.RESTORING, changelogReader.changelogMetadata(tp2).state());
-		assertEquals(mkSet(tp, tp1, tp2), consumer.assignment());
-		assertEquals(mkSet(tp1, tp2), consumer.paused());
-		assertEquals(ACTIVE_RESTORING, changelogReader.state());
-
-		// transition to restore active is idempotent
-		changelogReader.enforceRestoreActive();
-		assertEquals(ACTIVE_RESTORING, changelogReader.state());
-
-		changelogReader.transitToUpdateStandby();
-		assertEquals(STANDBY_UPDATING, changelogReader.state());
-
-		assertEquals(StoreChangelogReader.ChangelogState.RESTORING, changelogReader.changelogMetadata(tp).state());
-		assertEquals(StoreChangelogReader.ChangelogState.RESTORING, changelogReader.changelogMetadata(tp1).state());
-		assertEquals(StoreChangelogReader.ChangelogState.RESTORING, changelogReader.changelogMetadata(tp2).state());
-		assertEquals(mkSet(tp, tp1, tp2), consumer.assignment());
-		assertEquals(Collections.emptySet(), consumer.paused());
-
-		// transition to update standby is NOT idempotent
-		assertThrows(IllegalStateException.class, changelogReader::transitToUpdateStandby);
-
-		changelogReader.unregister(Collections.singletonList(tp));
-		changelogReader.register(tp, activeStateManager);
-
-		// if a new active is registered, we should immediately transit to standby updating
-		assertThrows(
-				IllegalStateException.class,
-				() -> changelogReader.restore(Collections.singletonMap(taskId, mock(Task.class)))
-		);
-
-		assertEquals(StoreChangelogReader.ChangelogState.RESTORING, changelogReader.changelogMetadata(tp).state());
-		assertEquals(StoreChangelogReader.ChangelogState.RESTORING, changelogReader.changelogMetadata(tp1).state());
-		assertEquals(StoreChangelogReader.ChangelogState.RESTORING, changelogReader.changelogMetadata(tp2).state());
-		assertEquals(mkSet(tp, tp1, tp2), consumer.assignment());
-		assertEquals(Collections.emptySet(), consumer.paused());
-		assertEquals(STANDBY_UPDATING, changelogReader.state());
-
-		changelogReader.enforceRestoreActive();
-		assertEquals(ACTIVE_RESTORING, changelogReader.state());
-		assertEquals(mkSet(tp, tp1, tp2), consumer.assignment());
-		assertEquals(mkSet(tp1, tp2), consumer.paused());
-	}
-
-	@Test
-	public void shouldThrowIfRestoreCallbackThrows() {
-		final TaskId taskId = new TaskId(0, 0);
-
-		EasyMock.expect(storeMetadata.offset()).andReturn(5L).anyTimes();
-		EasyMock.expect(activeStateManager.taskId()).andReturn(taskId);
-		EasyMock.replay(activeStateManager, storeMetadata, store);
-
-		adminClient.updateEndOffsets(Collections.singletonMap(tp, 10L));
-
-		final StoreChangelogReader changelogReader =
-				new StoreChangelogReader(time, config, logContext, adminClient, consumer, exceptionCallback);
-
-		changelogReader.register(tp, activeStateManager);
-
-		StreamsException thrown = assertThrows(
-				StreamsException.class,
-				() -> changelogReader.restore(Collections.singletonMap(taskId, mock(Task.class)))
-		);
-		assertEquals(kaboom, thrown.getCause());
-
-		consumer.addRecord(new ConsumerRecord<>(topicName, 0, 6L, "key".getBytes(), "value".getBytes()));
-		consumer.addRecord(new ConsumerRecord<>(topicName, 0, 7L, "key".getBytes(), "value".getBytes()));
-
-		thrown = assertThrows(
-				StreamsException.class,
-				() -> changelogReader.restore(Collections.singletonMap(taskId, mock(Task.class)))
-		);
-		assertEquals(kaboom, thrown.getCause());
-
-		consumer.seek(tp, 10L);
-
-		thrown = assertThrows(
-				StreamsException.class,
-				() -> changelogReader.restore(Collections.singletonMap(taskId, mock(Task.class)))
-		);
-		assertEquals(kaboom, thrown.getCause());
-	}
-
-	@Test
-	public void shouldNotThrowOnUnknownRevokedPartition() {
-		LogCaptureAppender.setClassLoggerToDebug(StoreChangelogReader.class);
-		try (final LogCaptureAppender appender = LogCaptureAppender.createAndRegister(StoreChangelogReader.class)) {
-			changelogReader.unregister(Collections.singletonList(new TopicPartition("unknown", 0)));
-
-			assertThat(
-					appender.getMessages(),
-					hasItem("test-reader Changelog partition unknown-0 could not be found," +
-							" it could be already cleaned up during the handling of task corruption and never restore again")
-			);
-		}
-	}
-
-	private void setupConsumer(final long messages, final TopicPartition topicPartition) {
-		assignPartition(messages, topicPartition);
-		addRecords(messages, topicPartition);
-		consumer.assign(Collections.emptyList());
-	}
-
-	private void addRecords(final long messages, final TopicPartition topicPartition) {
-		for (int i = 0; i < messages; i++) {
-			consumer.addRecord(new ConsumerRecord<>(
-					topicPartition.topic(),
-					topicPartition.partition(),
-					i,
-					new byte[0],
-					new byte[0]));
-		}
-	}
-=======
     @Rule
     public EasyMockRule rule = new EasyMockRule(this);
 
@@ -1182,7 +87,7 @@
 
     @Parameterized.Parameters
     public static Object[] data() {
-        return new Object[] {STANDBY, ACTIVE};
+        return new Object[]{STANDBY, ACTIVE};
     }
 
     @Parameterized.Parameter
@@ -1217,8 +122,7 @@
 
     private final MockConsumer<byte[], byte[]> consumer = new MockConsumer<>(OffsetResetStrategy.EARLIEST);
     private final MockAdminClient adminClient = new MockAdminClient();
-    private final StoreChangelogReader changelogReader =
-        new StoreChangelogReader(time, config, logContext, adminClient, consumer, callback);
+    private final StoreChangelogReader changelogReader = new StoreChangelogReader(time, config, logContext, adminClient, consumer, callback);
 
     @Before
     public void setUp() {
@@ -1236,15 +140,7 @@
 
     @After
     public void tearDown() {
-        EasyMock.reset(
-            stateManager,
-            activeStateManager,
-            standbyStateManager,
-            storeMetadata,
-            storeMetadataOne,
-            storeMetadataTwo,
-            store
-        );
+        EasyMock.reset(stateManager, activeStateManager, standbyStateManager, storeMetadata, storeMetadataOne, storeMetadataTwo, store);
     }
 
     @Test
@@ -1264,8 +160,7 @@
     public void shouldNotRegisterStoreWithoutMetadata() {
         EasyMock.replay(stateManager, storeMetadata);
 
-        assertThrows(IllegalStateException.class,
-            () -> changelogReader.register(new TopicPartition("ChangelogWithoutStoreMetadata", 0), stateManager));
+        assertThrows(IllegalStateException.class, () -> changelogReader.register(new TopicPartition("ChangelogWithoutStoreMetadata", 0), stateManager));
     }
 
     @Test
@@ -1278,8 +173,7 @@
 
         adminClient.updateEndOffsets(Collections.singletonMap(tp, 100L));
 
-        final StoreChangelogReader changelogReader =
-            new StoreChangelogReader(time, config, logContext, adminClient, consumer, callback);
+        final StoreChangelogReader changelogReader = new StoreChangelogReader(time, config, logContext, adminClient, consumer, callback);
 
         changelogReader.register(tp, stateManager);
 
@@ -1308,8 +202,7 @@
 
         adminClient.updateEndOffsets(Collections.singletonMap(tp, 100L));
 
-        final StoreChangelogReader changelogReader =
-            new StoreChangelogReader(time, config, logContext, adminClient, consumer, callback);
+        final StoreChangelogReader changelogReader = new StoreChangelogReader(time, config, logContext, adminClient, consumer, callback);
 
         changelogReader.register(tp, stateManager);
 
@@ -1352,8 +245,7 @@
 
         adminClient.updateEndOffsets(Collections.singletonMap(tp, 10L));
 
-        final StoreChangelogReader changelogReader =
-            new StoreChangelogReader(time, config, logContext, adminClient, consumer, callback);
+        final StoreChangelogReader changelogReader = new StoreChangelogReader(time, config, logContext, adminClient, consumer, callback);
 
         changelogReader.register(tp, stateManager);
 
@@ -1398,24 +290,15 @@
 
         adminClient.updateEndOffsets(Collections.singletonMap(tp, 10L));
 
-        final StoreChangelogReader changelogReader =
-                new StoreChangelogReader(time, config, logContext, adminClient, consumer, callback);
+        final StoreChangelogReader changelogReader = new StoreChangelogReader(time, config, logContext, adminClient, consumer, callback);
 
         changelogReader.register(tp, stateManager);
         changelogReader.restore(mockTasks);
 
-        assertEquals(
-                type == ACTIVE ?
-                        StoreChangelogReader.ChangelogState.COMPLETED :
-                        StoreChangelogReader.ChangelogState.RESTORING,
-                changelogReader.changelogMetadata(tp).state()
-        );
+        assertEquals(type == ACTIVE ? StoreChangelogReader.ChangelogState.COMPLETED : StoreChangelogReader.ChangelogState.RESTORING, changelogReader.changelogMetadata(tp).state());
         assertEquals(type == ACTIVE ? 10L : null, changelogReader.changelogMetadata(tp).endOffset());
         assertEquals(0L, changelogReader.changelogMetadata(tp).totalRestored());
-        assertEquals(
-                type == ACTIVE ? Collections.singleton(tp) : Collections.emptySet(),
-                changelogReader.completedChangelogs()
-        );
+        assertEquals(type == ACTIVE ? Collections.singleton(tp) : Collections.emptySet(), changelogReader.completedChangelogs());
         assertEquals(10L, consumer.position(tp));
         assertEquals(Collections.singleton(tp), consumer.paused());
 
@@ -1447,8 +330,7 @@
             };
             consumer.updateBeginningOffsets(Collections.singletonMap(tp, 5L));
 
-            final StoreChangelogReader changelogReader =
-                new StoreChangelogReader(time, config, logContext, adminClient, consumer, callback);
+            final StoreChangelogReader changelogReader = new StoreChangelogReader(time, config, logContext, adminClient, consumer, callback);
 
             changelogReader.register(tp, stateManager);
             changelogReader.restore(mockTasks);
@@ -1469,8 +351,7 @@
         consumer.updateBeginningOffsets(Collections.singletonMap(tp, 5L));
         adminClient.updateEndOffsets(Collections.singletonMap(tp, 11L));
 
-        final StoreChangelogReader changelogReader =
-            new StoreChangelogReader(time, config, logContext, adminClient, consumer, callback);
+        final StoreChangelogReader changelogReader = new StoreChangelogReader(time, config, logContext, adminClient, consumer, callback);
 
         changelogReader.register(tp, stateManager);
 
@@ -1503,8 +384,7 @@
         properties.put(InternalConfig.STATE_UPDATER_ENABLED, true);
         final StreamsConfig config = new StreamsConfig(StreamsTestUtils.getStreamsConfig("test-reader", properties));
 
-        final StoreChangelogReader changelogReader =
-                new StoreChangelogReader(time, config, logContext, adminClient, consumer, callback);
+        final StoreChangelogReader changelogReader = new StoreChangelogReader(time, config, logContext, adminClient, consumer, callback);
 
         changelogReader.register(tp, stateManager);
 
@@ -1527,8 +407,7 @@
 
         adminClient.updateEndOffsets(Collections.singletonMap(tp, 10L));
 
-        final StoreChangelogReader changelogReader =
-            new StoreChangelogReader(time, config, logContext, adminClient, consumer, callback);
+        final StoreChangelogReader changelogReader = new StoreChangelogReader(time, config, logContext, adminClient, consumer, callback);
 
         changelogReader.register(tp, stateManager);
 
@@ -1597,8 +476,7 @@
         consumer.updateBeginningOffsets(Collections.singletonMap(tp, 5L));
         adminClient.updateEndOffsets(Collections.singletonMap(tp, 11L));
 
-        final StoreChangelogReader changelogReader =
-            new StoreChangelogReader(time, config, logContext, adminClient, consumer, callback);
+        final StoreChangelogReader changelogReader = new StoreChangelogReader(time, config, logContext, adminClient, consumer, callback);
 
         changelogReader.register(tp, stateManager);
 
@@ -1670,8 +548,7 @@
 
         adminClient.updateEndOffsets(Collections.singletonMap(tp, 0L));
 
-        final StoreChangelogReader changelogReader =
-            new StoreChangelogReader(time, config, logContext, adminClient, consumer, callback);
+        final StoreChangelogReader changelogReader = new StoreChangelogReader(time, config, logContext, adminClient, consumer, callback);
 
         changelogReader.register(tp, activeStateManager);
         changelogReader.restore(mockTasks);
@@ -1717,8 +594,7 @@
 
         adminClient.updateEndOffsets(Collections.singletonMap(tp, 10L));
 
-        final StoreChangelogReader changelogReader =
-            new StoreChangelogReader(time, config, logContext, adminClient, consumer, callback);
+        final StoreChangelogReader changelogReader = new StoreChangelogReader(time, config, logContext, adminClient, consumer, callback);
 
         changelogReader.register(tp, activeStateManager);
         changelogReader.restore(Collections.singletonMap(taskId, mockTask));
@@ -1758,15 +634,11 @@
 
         adminClient.updateEndOffsets(Collections.singletonMap(tp, 10L));
 
-        final StoreChangelogReader changelogReader =
-            new StoreChangelogReader(time, config, logContext, adminClient, consumer, callback);
+        final StoreChangelogReader changelogReader = new StoreChangelogReader(time, config, logContext, adminClient, consumer, callback);
 
         changelogReader.register(tp, activeStateManager);
 
-        final StreamsException thrown = assertThrows(
-            StreamsException.class,
-            () -> changelogReader.restore(Collections.singletonMap(taskId, mock(Task.class)))
-        );
+        final StreamsException thrown = assertThrows(StreamsException.class, () -> changelogReader.restore(Collections.singletonMap(taskId, mock(Task.class))));
         assertEquals(kaboom, thrown.getCause());
     }
 
@@ -1787,8 +659,7 @@
 
         final MockAdminClient adminClient = new MockAdminClient() {
             @Override
-            public ListOffsetsResult listOffsets(final Map<TopicPartition, OffsetSpec> topicPartitionOffsets,
-                                                 final ListOffsetsOptions options) {
+            public ListOffsetsResult listOffsets(final Map<TopicPartition, OffsetSpec> topicPartitionOffsets, final ListOffsetsOptions options) {
                 if (functionCalled.get()) {
                     return super.listOffsets(topicPartitionOffsets, options);
                 } else {
@@ -1806,8 +677,7 @@
             }
         };
 
-        final StoreChangelogReader changelogReader =
-            new StoreChangelogReader(time, config, logContext, adminClient, consumer, callback);
+        final StoreChangelogReader changelogReader = new StoreChangelogReader(time, config, logContext, adminClient, consumer, callback);
 
         changelogReader.register(tp, activeStateManager);
         changelogReader.restore(Collections.singletonMap(taskId, mockTask));
@@ -1841,22 +711,17 @@
 
         final MockAdminClient adminClient = new MockAdminClient() {
             @Override
-            public ListOffsetsResult listOffsets(final Map<TopicPartition, OffsetSpec> topicPartitionOffsets,
-                                                 final ListOffsetsOptions options) {
+            public ListOffsetsResult listOffsets(final Map<TopicPartition, OffsetSpec> topicPartitionOffsets, final ListOffsetsOptions options) {
                 throw kaboom;
             }
         };
         adminClient.updateEndOffsets(Collections.singletonMap(tp, 0L));
 
-        final StoreChangelogReader changelogReader =
-            new StoreChangelogReader(time, config, logContext, adminClient, consumer, callback);
+        final StoreChangelogReader changelogReader = new StoreChangelogReader(time, config, logContext, adminClient, consumer, callback);
 
         changelogReader.register(tp, activeStateManager);
 
-        final StreamsException thrown = assertThrows(
-            StreamsException.class,
-            () -> changelogReader.restore(Collections.singletonMap(taskId, mock(Task.class)))
-        );
+        final StreamsException thrown = assertThrows(StreamsException.class, () -> changelogReader.restore(Collections.singletonMap(taskId, mock(Task.class))));
         assertEquals(kaboom, thrown.getCause());
     }
 
@@ -1893,18 +758,12 @@
         adminClient.updateEndOffsets(Collections.singletonMap(tp, 20L));
         adminClient.updateConsumerGroupOffsets(Collections.singletonMap(tp, 10L));
 
-        final StoreChangelogReader changelogReader =
-            new StoreChangelogReader(time, config, logContext, adminClient, consumer, callback);
+        final StoreChangelogReader changelogReader = new StoreChangelogReader(time, config, logContext, adminClient, consumer, callback);
 
         changelogReader.register(tp, stateManager);
         changelogReader.restore(Collections.singletonMap(taskId, mockTask));
 
-        assertEquals(
-            type == ACTIVE ?
-                StoreChangelogReader.ChangelogState.REGISTERED :
-                StoreChangelogReader.ChangelogState.RESTORING,
-            changelogReader.changelogMetadata(tp).state()
-        );
+        assertEquals(type == ACTIVE ? StoreChangelogReader.ChangelogState.REGISTERED : StoreChangelogReader.ChangelogState.RESTORING, changelogReader.changelogMetadata(tp).state());
         if (type == ACTIVE) {
             assertNull(changelogReader.changelogMetadata(tp).endOffset());
         } else {
@@ -1948,15 +807,11 @@
         };
         adminClient.updateEndOffsets(Collections.singletonMap(tp, 10L));
 
-        final StoreChangelogReader changelogReader =
-            new StoreChangelogReader(time, config, logContext, adminClient, consumer, callback);
+        final StoreChangelogReader changelogReader = new StoreChangelogReader(time, config, logContext, adminClient, consumer, callback);
 
         changelogReader.register(tp, stateManager);
 
-        final StreamsException thrown = assertThrows(
-            StreamsException.class,
-            () -> changelogReader.restore(Collections.singletonMap(taskId, mock(Task.class)))
-        );
+        final StreamsException thrown = assertThrows(StreamsException.class, () -> changelogReader.restore(Collections.singletonMap(taskId, mock(Task.class))));
         assertEquals(kaboom, thrown.getCause());
     }
 
@@ -1970,8 +825,7 @@
                 throw kaboom;
             }
         };
-        final StoreChangelogReader changelogReader =
-            new StoreChangelogReader(time, config, logContext, adminClient, consumer, callback);
+        final StoreChangelogReader changelogReader = new StoreChangelogReader(time, config, logContext, adminClient, consumer, callback);
 
         final StreamsException thrown = assertThrows(StreamsException.class, changelogReader::clear);
         assertEquals(kaboom, thrown.getCause());
@@ -2197,11 +1051,7 @@
         EasyMock.expect(storeMetadataTwo.offset()).andReturn(0L).anyTimes();
         EasyMock.expect(activeStateManager.storeMetadata(tp1)).andReturn(storeMetadataOne).anyTimes();
         EasyMock.expect(activeStateManager.storeMetadata(tp2)).andReturn(storeMetadataTwo).anyTimes();
-        EasyMock.expect(activeStateManager.changelogOffsets()).andReturn(mkMap(
-            mkEntry(tp, 5L),
-            mkEntry(tp1, 5L),
-            mkEntry(tp2, 5L)
-        )).anyTimes();
+        EasyMock.expect(activeStateManager.changelogOffsets()).andReturn(mkMap(mkEntry(tp, 5L), mkEntry(tp1, 5L), mkEntry(tp2, 5L))).anyTimes();
         EasyMock.replay(mockTasks, activeStateManager, storeMetadata, store, storeMetadataOne, storeMetadataTwo);
 
         setupConsumer(10, tp);
@@ -2293,10 +1143,7 @@
         changelogReader.register(tp, activeStateManager);
 
         // if a new active is registered, we should immediately transit to standby updating
-        assertThrows(
-            IllegalStateException.class,
-            () -> changelogReader.restore(Collections.singletonMap(taskId, mock(Task.class)))
-        );
+        assertThrows(IllegalStateException.class, () -> changelogReader.restore(Collections.singletonMap(taskId, mock(Task.class))));
 
         assertEquals(StoreChangelogReader.ChangelogState.RESTORING, changelogReader.changelogMetadata(tp).state());
         assertEquals(StoreChangelogReader.ChangelogState.RESTORING, changelogReader.changelogMetadata(tp1).state());
@@ -2336,32 +1183,22 @@
 
         adminClient.updateEndOffsets(Collections.singletonMap(tp, 10L));
 
-        final StoreChangelogReader changelogReader =
-            new StoreChangelogReader(time, config, logContext, adminClient, consumer, exceptionCallback);
+        final StoreChangelogReader changelogReader = new StoreChangelogReader(time, config, logContext, adminClient, consumer, exceptionCallback);
 
         changelogReader.register(tp, activeStateManager);
 
-        StreamsException thrown = assertThrows(
-            StreamsException.class,
-            () -> changelogReader.restore(Collections.singletonMap(taskId, mock(Task.class)))
-        );
+        StreamsException thrown = assertThrows(StreamsException.class, () -> changelogReader.restore(Collections.singletonMap(taskId, mock(Task.class))));
         assertEquals(kaboom, thrown.getCause());
 
         consumer.addRecord(new ConsumerRecord<>(topicName, 0, 6L, "key".getBytes(), "value".getBytes()));
         consumer.addRecord(new ConsumerRecord<>(topicName, 0, 7L, "key".getBytes(), "value".getBytes()));
 
-        thrown = assertThrows(
-            StreamsException.class,
-            () -> changelogReader.restore(Collections.singletonMap(taskId, mock(Task.class)))
-        );
+        thrown = assertThrows(StreamsException.class, () -> changelogReader.restore(Collections.singletonMap(taskId, mock(Task.class))));
         assertEquals(kaboom, thrown.getCause());
 
         consumer.seek(tp, 10L);
 
-        thrown = assertThrows(
-            StreamsException.class,
-            () -> changelogReader.restore(Collections.singletonMap(taskId, mock(Task.class)))
-        );
+        thrown = assertThrows(StreamsException.class, () -> changelogReader.restore(Collections.singletonMap(taskId, mock(Task.class))));
         assertEquals(kaboom, thrown.getCause());
     }
 
@@ -2371,11 +1208,7 @@
         try (final LogCaptureAppender appender = LogCaptureAppender.createAndRegister(StoreChangelogReader.class)) {
             changelogReader.unregister(Collections.singletonList(new TopicPartition("unknown", 0)));
 
-            assertThat(
-                appender.getMessages(),
-                hasItem("test-reader Changelog partition unknown-0 could not be found," +
-                    " it could be already cleaned up during the handling of task corruption and never restore again")
-            );
+            assertThat(appender.getMessages(), hasItem("test-reader Changelog partition unknown-0 could not be found," + " it could be already cleaned up during the handling of task corruption and never restore again"));
         }
     }
 
@@ -2387,29 +1220,15 @@
 
     private void addRecords(final long messages, final TopicPartition topicPartition) {
         for (int i = 0; i < messages; i++) {
-            consumer.addRecord(new ConsumerRecord<>(
-                topicPartition.topic(),
-                topicPartition.partition(),
-                i,
-                new byte[0],
-                new byte[0]));
-        }
-    }
->>>>>>> 15418db6
-
-    private void assignPartition(final long messages,
-                                 final TopicPartition topicPartition) {
-		consumer.updatePartitions(
-				topicPartition.topic(),
-				Collections.singletonList(new PartitionInfo(
-						topicPartition.topic(),
-						topicPartition.partition(),
-						null,
-						null,
-						null)));
-		consumer.updateBeginningOffsets(Collections.singletonMap(topicPartition, 0L));
-		consumer.updateEndOffsets(Collections.singletonMap(topicPartition, Math.max(0, messages) + 1));
-		adminClient.updateEndOffsets(Collections.singletonMap(topicPartition, Math.max(0, messages) + 1));
-		consumer.assign(Collections.singletonList(topicPartition));
-	}
+            consumer.addRecord(new ConsumerRecord<>(topicPartition.topic(), topicPartition.partition(), i, new byte[0], new byte[0]));
+        }
+    }
+
+    private void assignPartition(final long messages, final TopicPartition topicPartition) {
+        consumer.updatePartitions(topicPartition.topic(), Collections.singletonList(new PartitionInfo(topicPartition.topic(), topicPartition.partition(), null, null, null)));
+        consumer.updateBeginningOffsets(Collections.singletonMap(topicPartition, 0L));
+        consumer.updateEndOffsets(Collections.singletonMap(topicPartition, Math.max(0, messages) + 1));
+        adminClient.updateEndOffsets(Collections.singletonMap(topicPartition, Math.max(0, messages) + 1));
+        consumer.assign(Collections.singletonList(topicPartition));
+    }
 }