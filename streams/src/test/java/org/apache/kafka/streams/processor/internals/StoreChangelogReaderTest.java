/*
 * Licensed to the Apache Software Foundation (ASF) under one or more
 * contributor license agreements. See the NOTICE file distributed with
 * this work for additional information regarding copyright ownership.
 * The ASF licenses this file to You under the Apache License, Version 2.0
 * (the "License"); you may not use this file except in compliance with
 * the License. You may obtain a copy of the License at
 *
 *    http://www.apache.org/licenses/LICENSE-2.0
 *
 * Unless required by applicable law or agreed to in writing, software
 * distributed under the License is distributed on an "AS IS" BASIS,
 * WITHOUT WARRANTIES OR CONDITIONS OF ANY KIND, either express or implied.
 * See the License for the specific language governing permissions and
 * limitations under the License.
 */
package org.apache.kafka.streams.processor.internals;

import org.apache.kafka.clients.admin.*;
import org.apache.kafka.clients.consumer.ConsumerRecord;
import org.apache.kafka.clients.consumer.MockConsumer;
import org.apache.kafka.clients.consumer.OffsetAndMetadata;
import org.apache.kafka.clients.consumer.internals.AutoOffsetResetStrategy;
import org.apache.kafka.common.KafkaException;
import org.apache.kafka.common.PartitionInfo;
import org.apache.kafka.common.TopicPartition;
import org.apache.kafka.common.errors.TimeoutException;
import org.apache.kafka.common.utils.LogCaptureAppender;
import org.apache.kafka.common.utils.LogContext;
import org.apache.kafka.common.utils.MockTime;
import org.apache.kafka.streams.StreamsConfig;
import org.apache.kafka.streams.StreamsConfig.InternalConfig;
import org.apache.kafka.streams.errors.StreamsException;
import org.apache.kafka.streams.processor.StateStore;
import org.apache.kafka.streams.processor.TaskId;
import org.apache.kafka.streams.processor.internals.ProcessorStateManager.StateStoreMetadata;
<<<<<<< HEAD
import org.apache.kafka.test.MockStateRestoreListener;
import org.apache.kafka.test.StreamsTestUtils;
import org.easymock.*;
import org.junit.After;
import org.junit.Before;
import org.junit.Rule;
import org.junit.Test;
import org.junit.runner.RunWith;
import org.junit.runners.Parameterized;
=======
import org.apache.kafka.test.MockStandbyUpdateListener;
import org.apache.kafka.test.MockStateRestoreListener;
import org.apache.kafka.test.StreamsTestUtils;

import org.apache.logging.log4j.Level;
import org.junit.jupiter.api.Test;
import org.junit.jupiter.api.extension.ExtendWith;
import org.junit.jupiter.params.ParameterizedTest;
import org.junit.jupiter.params.provider.EnumSource;
import org.mockito.Mock;
import org.mockito.Mockito;
import org.mockito.junit.jupiter.MockitoExtension;
import org.mockito.junit.jupiter.MockitoSettings;
import org.mockito.quality.Strictness;
>>>>>>> 9494bebe

import java.time.Duration;
import java.util.Collections;
import java.util.Map;
import java.util.Properties;
import java.util.Set;
import java.util.concurrent.atomic.AtomicBoolean;

import static java.util.Collections.singletonMap;
<<<<<<< HEAD
import static org.apache.kafka.common.utils.Utils.*;
=======
import static org.apache.kafka.common.utils.Utils.mkEntry;
import static org.apache.kafka.common.utils.Utils.mkMap;
>>>>>>> 9494bebe
import static org.apache.kafka.streams.processor.internals.StoreChangelogReader.ChangelogReaderState.ACTIVE_RESTORING;
import static org.apache.kafka.streams.processor.internals.StoreChangelogReader.ChangelogReaderState.STANDBY_UPDATING;
import static org.apache.kafka.streams.processor.internals.Task.TaskType.ACTIVE;
import static org.apache.kafka.streams.processor.internals.Task.TaskType.STANDBY;
<<<<<<< HEAD
import static org.apache.kafka.test.MockStateRestoreListener.*;
import static org.easymock.EasyMock.*;
import static org.hamcrest.MatcherAssert.assertThat;
import static org.hamcrest.Matchers.equalTo;
import static org.hamcrest.Matchers.hasItem;
import static org.junit.Assert.*;

@RunWith(Parameterized.class)
public class StoreChangelogReaderTest extends EasyMockSupport {

    @Rule
    public EasyMockRule rule = new EasyMockRule(this);

    @Mock(type = MockType.NICE)
=======
import static org.apache.kafka.test.MockStandbyUpdateListener.UPDATE_BATCH;
import static org.apache.kafka.test.MockStandbyUpdateListener.UPDATE_START;
import static org.apache.kafka.test.MockStandbyUpdateListener.UPDATE_SUSPENDED;
import static org.apache.kafka.test.MockStateRestoreListener.RESTORE_BATCH;
import static org.apache.kafka.test.MockStateRestoreListener.RESTORE_END;
import static org.apache.kafka.test.MockStateRestoreListener.RESTORE_START;
import static org.apache.kafka.test.MockStateRestoreListener.RESTORE_SUSPENDED;
import static org.hamcrest.MatcherAssert.assertThat;
import static org.hamcrest.Matchers.equalTo;
import static org.hamcrest.Matchers.hasItem;
import static org.junit.jupiter.api.Assertions.assertEquals;
import static org.junit.jupiter.api.Assertions.assertFalse;
import static org.junit.jupiter.api.Assertions.assertNull;
import static org.junit.jupiter.api.Assertions.assertThrows;
import static org.junit.jupiter.api.Assertions.assertTrue;
import static org.mockito.ArgumentMatchers.any;
import static org.mockito.ArgumentMatchers.anyBoolean;
import static org.mockito.ArgumentMatchers.anyLong;
import static org.mockito.Mockito.mock;
import static org.mockito.Mockito.times;
import static org.mockito.Mockito.when;

@ExtendWith(MockitoExtension.class)
@MockitoSettings(strictness = Strictness.STRICT_STUBS)
public class StoreChangelogReaderTest {

    @Mock
>>>>>>> 9494bebe
    private ProcessorStateManager stateManager;
    @Mock
    private ProcessorStateManager activeStateManager;
    @Mock
    private ProcessorStateManager standbyStateManager;
    @Mock
    private StateStoreMetadata storeMetadata;
    @Mock
    private StateStoreMetadata storeMetadataOne;
    @Mock
    private StateStoreMetadata storeMetadataTwo;
    @Mock
    private StateStore store;

<<<<<<< HEAD
    @Parameterized.Parameters
    public static Object[] data() {
        return new Object[]{STANDBY, ACTIVE};
    }

    @Parameterized.Parameter
    public Task.TaskType type;

=======
>>>>>>> 9494bebe
    private final String storeName = "store";
    private final String topicName = "topic";
    private final LogContext logContext = new LogContext("test-reader ");
    private final TopicPartition tp = new TopicPartition(topicName, 0);
    private final TopicPartition tp1 = new TopicPartition("one", 0);
    private final TopicPartition tp2 = new TopicPartition("two", 0);
    private final StreamsConfig config = new StreamsConfig(StreamsTestUtils.getStreamsConfig("test-reader"));
    private final MockTime time = new MockTime();
    private final MockStateRestoreListener callback = new MockStateRestoreListener();
    private final KafkaException kaboom = new KafkaException("KABOOM!");

    private final MockStandbyUpdateListener standbyListener = new MockStandbyUpdateListener();
    private final MockStateRestoreListener exceptionCallback = new MockStateRestoreListener() {
        @Override
        public void onRestoreStart(final TopicPartition tp, final String store, final long stOffset, final long edOffset) {
            throw kaboom;
        }

        @Override
        public void onBatchRestored(final TopicPartition tp, final String store, final long bedOffset, final long numRestored) {
            throw kaboom;
        }

        @Override
        public void onRestoreEnd(final TopicPartition tp, final String store, final long totalRestored) {
            throw kaboom;
        }
    };

    private final MockConsumer<byte[], byte[]> consumer = new MockConsumer<>(AutoOffsetResetStrategy.EARLIEST.name());
    private final MockAdminClient adminClient = new MockAdminClient();
<<<<<<< HEAD
    private final StoreChangelogReader changelogReader = new StoreChangelogReader(time, config, logContext, adminClient, consumer, callback);

    @Before
    public void setUp() {
        EasyMock.expect(stateManager.storeMetadata(tp)).andReturn(storeMetadata).anyTimes();
        EasyMock.expect(stateManager.taskType()).andReturn(type).anyTimes();
        EasyMock.expect(activeStateManager.storeMetadata(tp)).andReturn(storeMetadata).anyTimes();
        EasyMock.expect(activeStateManager.taskType()).andReturn(ACTIVE).anyTimes();
        EasyMock.expect(standbyStateManager.storeMetadata(tp)).andReturn(storeMetadata).anyTimes();
        EasyMock.expect(standbyStateManager.taskType()).andReturn(STANDBY).anyTimes();

        EasyMock.expect(storeMetadata.changelogPartition()).andReturn(tp).anyTimes();
        EasyMock.expect(storeMetadata.store()).andReturn(store).anyTimes();
        EasyMock.expect(store.name()).andReturn(storeName).anyTimes();
    }

    @After
    public void tearDown() {
        EasyMock.reset(stateManager, activeStateManager, standbyStateManager, storeMetadata, storeMetadataOne, storeMetadataTwo, store);
=======
    private final StoreChangelogReader changelogReader =
        new StoreChangelogReader(time, config, logContext, adminClient, consumer, callback, standbyListener);

    private void setupStateManagerMock(final Task.TaskType type) {
        when(stateManager.storeMetadata(tp)).thenReturn(storeMetadata);
        when(stateManager.taskType()).thenReturn(type);
    }

    private void setupActiveStateManager() {
        when(activeStateManager.storeMetadata(tp)).thenReturn(storeMetadata);
        when(activeStateManager.taskType()).thenReturn(ACTIVE);
>>>>>>> 9494bebe
    }

    private void setupStandbyStateManager() {
        when(standbyStateManager.storeMetadata(tp)).thenReturn(storeMetadata);
        when(standbyStateManager.taskType()).thenReturn(STANDBY);
    }

    private void setupStoreMetadata() {
        when(storeMetadata.changelogPartition()).thenReturn(tp);
        when(storeMetadata.store()).thenReturn(store);
    }

    private void setupStore() {
        when(store.name()).thenReturn(storeName);
    }

    @ParameterizedTest
    @EnumSource(value = Task.TaskType.class, names = {"ACTIVE", "STANDBY"})
    public void shouldNotRegisterSameStoreMultipleTimes(final Task.TaskType type) {
        setupStateManagerMock(type);

        changelogReader.register(tp, stateManager);

        assertEquals(StoreChangelogReader.ChangelogState.REGISTERED, changelogReader.changelogMetadata(tp).state());
        assertNull(changelogReader.changelogMetadata(tp).endOffset());
        assertEquals(0L, changelogReader.changelogMetadata(tp).totalRestored());

        assertThrows(IllegalStateException.class, () -> changelogReader.register(tp, stateManager));
    }

    @Test
    public void shouldNotRegisterStoreWithoutMetadata() {
<<<<<<< HEAD
        EasyMock.replay(stateManager, storeMetadata);

        assertThrows(IllegalStateException.class, () -> changelogReader.register(new TopicPartition("ChangelogWithoutStoreMetadata", 0), stateManager));
=======
        assertThrows(IllegalStateException.class,
            () -> changelogReader.register(new TopicPartition("ChangelogWithoutStoreMetadata", 0), stateManager));
>>>>>>> 9494bebe
    }

    @ParameterizedTest
    @EnumSource(value = Task.TaskType.class, names = {"ACTIVE", "STANDBY"})
    public void shouldSupportUnregisterChangelogBeforeInitialization(final Task.TaskType type) {
        setupStateManagerMock(type);

        adminClient.updateEndOffsets(Collections.singletonMap(tp, 100L));

<<<<<<< HEAD
        final StoreChangelogReader changelogReader = new StoreChangelogReader(time, config, logContext, adminClient, consumer, callback);
=======
        final StoreChangelogReader changelogReader =
            new StoreChangelogReader(time, config, logContext, adminClient, consumer, callback, standbyListener);
>>>>>>> 9494bebe

        changelogReader.register(tp, stateManager);

        if (type == STANDBY) {
            changelogReader.transitToUpdateStandby();
        }

        changelogReader.unregister(Collections.singleton(tp));

        assertEquals(Collections.emptySet(), consumer.assignment());

        assertNull(callback.restoreTopicPartition);
        assertNull(callback.storeNameCalledStates.get(RESTORE_START));
        assertNull(callback.storeNameCalledStates.get(RESTORE_SUSPENDED));
        assertNull(callback.storeNameCalledStates.get(RESTORE_BATCH));
        assertNull(standbyListener.capturedStore(UPDATE_SUSPENDED));
        assertNull(standbyListener.capturedStore(UPDATE_START));
        assertNull(standbyListener.capturedStore(UPDATE_START));
        assertNull(standbyListener.capturedStore(UPDATE_BATCH));
    }

    @ParameterizedTest
    @EnumSource(value = Task.TaskType.class, names = {"ACTIVE", "STANDBY"})
    public void shouldSupportUnregisterChangelogBeforeCompletion(final Task.TaskType type) {
        setupStateManagerMock(type);
        setupStoreMetadata();
        setupStore();
        @SuppressWarnings("unchecked")
        final Map<TaskId, Task> mockTasks = mock(Map.class);
        when(mockTasks.get(null)).thenReturn(mock(Task.class));
        when(mockTasks.containsKey(null)).thenReturn(true);
        when(storeMetadata.offset()).thenReturn(9L);
        if (type == STANDBY) {
            when(storeMetadata.endOffset()).thenReturn(10L);
            when(stateManager.changelogAsSource(tp)).thenReturn(true);
        }

        adminClient.updateEndOffsets(Collections.singletonMap(tp, 100L));

<<<<<<< HEAD
        final StoreChangelogReader changelogReader = new StoreChangelogReader(time, config, logContext, adminClient, consumer, callback);
=======
        final StoreChangelogReader changelogReader =
            new StoreChangelogReader(time, config, logContext, adminClient, consumer, callback, standbyListener);
>>>>>>> 9494bebe

        changelogReader.register(tp, stateManager);

        if (type == STANDBY) {
            changelogReader.transitToUpdateStandby();
        }

        changelogReader.restore(mockTasks);

        assertEquals(0L, changelogReader.changelogMetadata(tp).totalRestored());
        assertEquals(Collections.emptySet(), changelogReader.completedChangelogs());
        assertEquals(10L, consumer.position(tp));
        assertEquals(Collections.emptySet(), consumer.paused());
        assertEquals(Collections.singleton(tp), consumer.assignment());

        changelogReader.unregister(Collections.singleton(tp));

        assertEquals(Collections.emptySet(), consumer.assignment());

        if (type == ACTIVE) {
            assertEquals(tp, callback.restoreTopicPartition);
            assertEquals(storeName, callback.storeNameCalledStates.get(RESTORE_START));
            assertEquals(storeName, callback.storeNameCalledStates.get(RESTORE_SUSPENDED));
        } else {
            assertNull(callback.restoreTopicPartition);
            assertNull(callback.storeNameCalledStates.get(RESTORE_START));
            assertNull(callback.storeNameCalledStates.get(RESTORE_SUSPENDED));
            assertEquals(storeName, standbyListener.capturedStore(UPDATE_START));
            assertEquals(tp, standbyListener.updatePartition);
        }
        assertNull(callback.storeNameCalledStates.get(RESTORE_BATCH));
    }

    @ParameterizedTest
    @EnumSource(value = Task.TaskType.class, names = {"ACTIVE", "STANDBY"})
    public void shouldSupportUnregisterChangelogAfterCompletion(final Task.TaskType type) {
        setupStateManagerMock(type);
        setupStoreMetadata();
        setupStore();
        @SuppressWarnings("unchecked")
        final Map<TaskId, Task> mockTasks = mock(Map.class);
        when(mockTasks.get(null)).thenReturn(mock(Task.class));
        when(mockTasks.containsKey(null)).thenReturn(true);
        when(storeMetadata.offset()).thenReturn(9L);
        if (type == STANDBY) {
            when(storeMetadata.endOffset()).thenReturn(10L);
            when(stateManager.changelogAsSource(tp)).thenReturn(true);
        }

        adminClient.updateEndOffsets(Collections.singletonMap(tp, 10L));

<<<<<<< HEAD
        final StoreChangelogReader changelogReader = new StoreChangelogReader(time, config, logContext, adminClient, consumer, callback);
=======
        final StoreChangelogReader changelogReader =
            new StoreChangelogReader(time, config, logContext, adminClient, consumer, callback, standbyListener);
>>>>>>> 9494bebe

        changelogReader.register(tp, stateManager);

        if (type == STANDBY) {
            changelogReader.transitToUpdateStandby();
        }

        changelogReader.restore(mockTasks);

        assertEquals(0L, changelogReader.changelogMetadata(tp).totalRestored());
        assertEquals(10L, consumer.position(tp));

        assertEquals(Collections.singleton(tp), consumer.assignment());
        if (type == ACTIVE) {
            assertEquals(Collections.singleton(tp), changelogReader.completedChangelogs());
            assertEquals(Collections.singleton(tp), consumer.paused());
        } else {
            assertEquals(Collections.emptySet(), changelogReader.completedChangelogs());
            assertEquals(Collections.emptySet(), consumer.paused());
        }

        changelogReader.unregister(Collections.singleton(tp));

        assertEquals(Collections.emptySet(), consumer.assignment());

        if (type == ACTIVE) {
            assertEquals(tp, callback.restoreTopicPartition);
            assertEquals(storeName, callback.storeNameCalledStates.get(RESTORE_START));
            assertEquals(storeName, callback.storeNameCalledStates.get(RESTORE_END));
            assertNull(callback.storeNameCalledStates.get(RESTORE_SUSPENDED));
            assertNull(callback.storeNameCalledStates.get(RESTORE_BATCH));
        } else {
            assertNull(callback.storeNameCalledStates.get(UPDATE_SUSPENDED));
            assertNull(callback.storeNameCalledStates.get(UPDATE_BATCH));
            assertEquals(storeName, standbyListener.capturedStore(UPDATE_START));
            assertEquals(tp, standbyListener.updatePartition);
        }
    }

    @ParameterizedTest
    @EnumSource(value = Task.TaskType.class, names = {"ACTIVE", "STANDBY"})
    public void shouldInitializeChangelogAndCheckForCompletion(final Task.TaskType type) {
        setupStateManagerMock(type);
        setupStoreMetadata();
        setupStore();
        @SuppressWarnings("unchecked")
        final Map<TaskId, Task> mockTasks = mock(Map.class);
        when(mockTasks.get(null)).thenReturn(mock(Task.class));
        when(mockTasks.containsKey(null)).thenReturn(true);
        when(storeMetadata.offset()).thenReturn(9L);

        adminClient.updateEndOffsets(Collections.singletonMap(tp, 10L));

<<<<<<< HEAD
        final StoreChangelogReader changelogReader = new StoreChangelogReader(time, config, logContext, adminClient, consumer, callback);
=======
        final StoreChangelogReader changelogReader =
                new StoreChangelogReader(time, config, logContext, adminClient, consumer, callback, standbyListener);
>>>>>>> 9494bebe

        changelogReader.register(tp, stateManager);
        changelogReader.restore(mockTasks);

        assertEquals(type == ACTIVE ? StoreChangelogReader.ChangelogState.COMPLETED : StoreChangelogReader.ChangelogState.RESTORING, changelogReader.changelogMetadata(tp).state());
        assertEquals(type == ACTIVE ? 10L : null, changelogReader.changelogMetadata(tp).endOffset());
        assertEquals(0L, changelogReader.changelogMetadata(tp).totalRestored());
        assertEquals(type == ACTIVE ? Collections.singleton(tp) : Collections.emptySet(), changelogReader.completedChangelogs());
        assertEquals(10L, consumer.position(tp));
        assertEquals(Collections.singleton(tp), consumer.paused());

        if (type == ACTIVE) {
            assertEquals(tp, callback.restoreTopicPartition);
            assertEquals(storeName, callback.storeNameCalledStates.get(RESTORE_START));
            assertEquals(storeName, callback.storeNameCalledStates.get(RESTORE_END));
            assertNull(callback.storeNameCalledStates.get(RESTORE_BATCH));
        }
    }

    @ParameterizedTest
    @EnumSource(value = Task.TaskType.class, names = {"ACTIVE", "STANDBY"})
    public void shouldTriggerRestoreListenerWithOffsetZeroIfPositionThrowsTimeoutException(final Task.TaskType type) {
        // restore listener is only triggered for active tasks
        if (type == ACTIVE) {
            setupStateManagerMock(type);
            setupStoreMetadata();
            @SuppressWarnings("unchecked")
            final Map<TaskId, Task> mockTasks = mock(Map.class);
            when(mockTasks.get(null)).thenReturn(mock(Task.class));
            when(mockTasks.containsKey(null)).thenReturn(true);
            when(stateManager.changelogOffsets()).thenReturn(singletonMap(tp, 5L));

            adminClient.updateEndOffsets(Collections.singletonMap(tp, 10L));

            final MockConsumer<byte[], byte[]> consumer = new MockConsumer<byte[], byte[]>(AutoOffsetResetStrategy.EARLIEST.name()) {
                @Override
                public long position(final TopicPartition partition) {
                    throw new TimeoutException("KABOOM!");
                }
            };
            consumer.updateBeginningOffsets(Collections.singletonMap(tp, 5L));

<<<<<<< HEAD
            final StoreChangelogReader changelogReader = new StoreChangelogReader(time, config, logContext, adminClient, consumer, callback);
=======
            final StoreChangelogReader changelogReader =
                new StoreChangelogReader(time, config, logContext, adminClient, consumer, callback, standbyListener);
>>>>>>> 9494bebe

            changelogReader.register(tp, stateManager);
            changelogReader.restore(mockTasks);

            assertThat(callback.restoreStartOffset, equalTo(0L));
        }
    }

<<<<<<< HEAD
    @Test
    public void shouldPollWithRightTimeout() {
        final TaskId taskId = new TaskId(0, 0);

        EasyMock.expect(storeMetadata.offset()).andReturn(null).andReturn(9L).anyTimes();
        EasyMock.expect(stateManager.changelogOffsets()).andReturn(singletonMap(tp, 5L));
        EasyMock.expect(stateManager.taskId()).andReturn(taskId).anyTimes();
        EasyMock.replay(stateManager, storeMetadata, store);

        consumer.updateBeginningOffsets(Collections.singletonMap(tp, 5L));
        adminClient.updateEndOffsets(Collections.singletonMap(tp, 11L));

        final StoreChangelogReader changelogReader = new StoreChangelogReader(time, config, logContext, adminClient, consumer, callback);

        changelogReader.register(tp, stateManager);
=======
    @ParameterizedTest
    @EnumSource(value = Task.TaskType.class, names = {"ACTIVE", "STANDBY"})
    public void shouldPollWithRightTimeoutWithStateUpdater(final Task.TaskType type) {
        setupStateManagerMock(type);
        setupStoreMetadata();
        setupStore();
        shouldPollWithRightTimeout(true, type);
    }
>>>>>>> 9494bebe

    @ParameterizedTest
    @EnumSource(value = Task.TaskType.class, names = {"ACTIVE", "STANDBY"})
    public void shouldPollWithRightTimeoutWithoutStateUpdater(final Task.TaskType type) {
        setupStateManagerMock(type);
        setupStoreMetadata();
        setupStore();
        shouldPollWithRightTimeout(false, type);
    }

    private void shouldPollWithRightTimeout(final boolean stateUpdaterEnabled, final Task.TaskType type) {
        final Properties properties = new Properties();
        properties.put(InternalConfig.STATE_UPDATER_ENABLED, stateUpdaterEnabled);
        shouldPollWithRightTimeout(properties, type);
    }

    @ParameterizedTest
    @EnumSource(value = Task.TaskType.class, names = {"ACTIVE", "STANDBY"})
    public void shouldPollWithRightTimeoutWithStateUpdaterDefault(final Task.TaskType type) {
        setupStateManagerMock(type);
        setupStoreMetadata();
        setupStore();
        final Properties properties = new Properties();
        shouldPollWithRightTimeout(properties, type);
    }

    private void shouldPollWithRightTimeout(final Properties properties, final Task.TaskType type) {
        final TaskId taskId = new TaskId(0, 0);

        when(storeMetadata.offset()).thenReturn(null).thenReturn(9L);
        when(stateManager.taskId()).thenReturn(taskId);

        consumer.updateBeginningOffsets(Collections.singletonMap(tp, 5L));
        adminClient.updateEndOffsets(Collections.singletonMap(tp, 11L));

        final StreamsConfig config = new StreamsConfig(StreamsTestUtils.getStreamsConfig("test-reader", properties));

<<<<<<< HEAD
        final StoreChangelogReader changelogReader = new StoreChangelogReader(time, config, logContext, adminClient, consumer, callback);
=======
        final StoreChangelogReader changelogReader =
                new StoreChangelogReader(time, config, logContext, adminClient, consumer, callback, standbyListener);
>>>>>>> 9494bebe

        changelogReader.register(tp, stateManager);

        if (type == STANDBY) {
            changelogReader.transitToUpdateStandby();
        }

        changelogReader.restore(Collections.singletonMap(taskId, mock(Task.class)));
        if (type == ACTIVE) {
            assertEquals(Duration.ofMillis(config.getLong(StreamsConfig.POLL_MS_CONFIG)), consumer.lastPollTimeout());
        } else {
            if (!properties.containsKey(InternalConfig.STATE_UPDATER_ENABLED)
                    || (boolean) properties.get(InternalConfig.STATE_UPDATER_ENABLED)) {
                assertEquals(Duration.ofMillis(config.getLong(StreamsConfig.POLL_MS_CONFIG)), consumer.lastPollTimeout());
            } else {
                assertEquals(Duration.ZERO, consumer.lastPollTimeout());
            }
        }
    }

    @ParameterizedTest
    @EnumSource(value = Task.TaskType.class, names = {"ACTIVE", "STANDBY"})
    public void shouldRestoreFromPositionAndCheckForCompletion(final Task.TaskType type) {
        setupStateManagerMock(type);
        setupStoreMetadata();
        setupStore();
        final TaskId taskId = new TaskId(0, 0);

        when(storeMetadata.offset()).thenReturn(5L);
        if (type == STANDBY) {
            when(storeMetadata.endOffset()).thenReturn(10L);
        }
        when(stateManager.taskId()).thenReturn(taskId);

        adminClient.updateEndOffsets(Collections.singletonMap(tp, 10L));

<<<<<<< HEAD
        final StoreChangelogReader changelogReader = new StoreChangelogReader(time, config, logContext, adminClient, consumer, callback);
=======
        final StoreChangelogReader changelogReader =
            new StoreChangelogReader(time, config, logContext, adminClient, consumer, callback, standbyListener);
>>>>>>> 9494bebe

        changelogReader.register(tp, stateManager);

        if (type == STANDBY) {
            changelogReader.transitToUpdateStandby();
        }

        changelogReader.restore(Collections.singletonMap(taskId, mock(Task.class)));

        assertEquals(StoreChangelogReader.ChangelogState.RESTORING, changelogReader.changelogMetadata(tp).state());
        assertEquals(0L, changelogReader.changelogMetadata(tp).totalRestored());
        assertTrue(changelogReader.completedChangelogs().isEmpty());
        assertEquals(6L, consumer.position(tp));
        assertEquals(Collections.emptySet(), consumer.paused());

        if (type == ACTIVE) {
            assertEquals(10L, (long) changelogReader.changelogMetadata(tp).endOffset());

            assertEquals(tp, callback.restoreTopicPartition);
            assertEquals(storeName, callback.storeNameCalledStates.get(RESTORE_START));
            assertNull(callback.storeNameCalledStates.get(RESTORE_END));
            assertNull(callback.storeNameCalledStates.get(RESTORE_BATCH));
        } else {
            assertNull(changelogReader.changelogMetadata(tp).endOffset());
        }

        consumer.addRecord(new ConsumerRecord<>(topicName, 0, 6L, "key".getBytes(), "value".getBytes()));
        consumer.addRecord(new ConsumerRecord<>(topicName, 0, 7L, "key".getBytes(), "value".getBytes()));
        // null key should be ignored
        consumer.addRecord(new ConsumerRecord<>(topicName, 0, 8L, null, "value".getBytes()));
        consumer.addRecord(new ConsumerRecord<>(topicName, 0, 9L, "key".getBytes(), "value".getBytes()));
        // beyond end records should be skipped even when there's gap at the end offset
        consumer.addRecord(new ConsumerRecord<>(topicName, 0, 11L, "key".getBytes(), "value".getBytes()));

        changelogReader.restore(Collections.singletonMap(taskId, mock(Task.class)));

        assertEquals(12L, consumer.position(tp));

        if (type == ACTIVE) {
            assertEquals(StoreChangelogReader.ChangelogState.COMPLETED, changelogReader.changelogMetadata(tp).state());
            assertEquals(3L, changelogReader.changelogMetadata(tp).totalRestored());
            assertEquals(1, changelogReader.changelogMetadata(tp).bufferedRecords().size());
            assertEquals(Collections.singleton(tp), changelogReader.completedChangelogs());
            assertEquals(Collections.singleton(tp), consumer.paused());

            assertEquals(storeName, callback.storeNameCalledStates.get(RESTORE_BATCH));
            assertEquals(storeName, callback.storeNameCalledStates.get(RESTORE_END));
        } else {
            assertEquals(StoreChangelogReader.ChangelogState.RESTORING, changelogReader.changelogMetadata(tp).state());
            assertEquals(4L, changelogReader.changelogMetadata(tp).totalRestored());
            assertEquals(0, changelogReader.changelogMetadata(tp).bufferedRecords().size());
            assertEquals(Collections.emptySet(), changelogReader.completedChangelogs());
            assertEquals(Collections.emptySet(), consumer.paused());
        }
    }

    @ParameterizedTest
    @EnumSource(value = Task.TaskType.class, names = {"ACTIVE", "STANDBY"})
    public void shouldRestoreFromBeginningAndCheckCompletion(final Task.TaskType type) {
        setupStateManagerMock(type);
        setupStoreMetadata();
        setupStore();
        final TaskId taskId = new TaskId(0, 0);

        if (type == STANDBY && logContext.logger(StoreChangelogReader.class).isDebugEnabled()) {
            when(storeMetadata.offset()).thenReturn(null).thenReturn(null).thenReturn(9L);
            when(storeMetadata.endOffset()).thenReturn(10L);
        } else {
            when(storeMetadata.offset()).thenReturn(null).thenReturn(9L);
        }
        when(stateManager.taskId()).thenReturn(taskId);

        consumer.updateBeginningOffsets(Collections.singletonMap(tp, 5L));
        adminClient.updateEndOffsets(Collections.singletonMap(tp, 11L));

<<<<<<< HEAD
        final StoreChangelogReader changelogReader = new StoreChangelogReader(time, config, logContext, adminClient, consumer, callback);
=======
        final StoreChangelogReader changelogReader =
            new StoreChangelogReader(time, config, logContext, adminClient, consumer, callback, standbyListener);
>>>>>>> 9494bebe

        changelogReader.register(tp, stateManager);

        if (type == STANDBY) {
            changelogReader.transitToUpdateStandby();
        }

        changelogReader.restore(Collections.singletonMap(taskId, mock(Task.class)));

        assertEquals(StoreChangelogReader.ChangelogState.RESTORING, changelogReader.changelogMetadata(tp).state());
        assertEquals(0L, changelogReader.changelogMetadata(tp).totalRestored());
        assertEquals(5L, consumer.position(tp));
        assertEquals(Collections.emptySet(), consumer.paused());

        if (type == ACTIVE) {
            assertEquals(11L, (long) changelogReader.changelogMetadata(tp).endOffset());

            assertEquals(tp, callback.restoreTopicPartition);
            assertEquals(storeName, callback.storeNameCalledStates.get(RESTORE_START));
            assertNull(callback.storeNameCalledStates.get(RESTORE_END));
            assertNull(callback.storeNameCalledStates.get(RESTORE_BATCH));
        } else {
            assertNull(changelogReader.changelogMetadata(tp).endOffset());
        }

        consumer.addRecord(new ConsumerRecord<>(topicName, 0, 6L, "key".getBytes(), "value".getBytes()));
        consumer.addRecord(new ConsumerRecord<>(topicName, 0, 7L, "key".getBytes(), "value".getBytes()));
        // null key should be ignored
        consumer.addRecord(new ConsumerRecord<>(topicName, 0, 8L, null, "value".getBytes()));
        consumer.addRecord(new ConsumerRecord<>(topicName, 0, 9L, "key".getBytes(), "value".getBytes()));

        changelogReader.restore(Collections.singletonMap(taskId, mock(Task.class)));

        assertEquals(StoreChangelogReader.ChangelogState.RESTORING, changelogReader.changelogMetadata(tp).state());
        assertEquals(3L, changelogReader.changelogMetadata(tp).totalRestored());
        assertEquals(0, changelogReader.changelogMetadata(tp).bufferedRecords().size());
        assertEquals(0, changelogReader.changelogMetadata(tp).bufferedLimitIndex());

        // consumer position bypassing the gap in the next poll
        consumer.seek(tp, 11L);

        changelogReader.restore(Collections.singletonMap(taskId, mock(Task.class)));

        assertEquals(11L, consumer.position(tp));
        assertEquals(3L, changelogReader.changelogMetadata(tp).totalRestored());

        if (type == ACTIVE) {
            assertEquals(StoreChangelogReader.ChangelogState.COMPLETED, changelogReader.changelogMetadata(tp).state());
            assertEquals(3L, changelogReader.changelogMetadata(tp).totalRestored());
            assertEquals(Collections.singleton(tp), changelogReader.completedChangelogs());
            assertEquals(Collections.singleton(tp), consumer.paused());

            assertEquals(storeName, callback.storeNameCalledStates.get(RESTORE_BATCH));
            assertEquals(storeName, callback.storeNameCalledStates.get(RESTORE_END));
        } else {
            assertEquals(StoreChangelogReader.ChangelogState.RESTORING, changelogReader.changelogMetadata(tp).state());
            assertEquals(Collections.emptySet(), changelogReader.completedChangelogs());
            assertEquals(Collections.emptySet(), consumer.paused());
        }
    }

    @Test
    public void shouldCheckCompletionIfPositionLargerThanEndOffset() {
        setupActiveStateManager();
        setupStoreMetadata();
        setupStore();
        @SuppressWarnings("unchecked")
        final Map<TaskId, Task> mockTasks = mock(Map.class);
        when(mockTasks.get(null)).thenReturn(mock(Task.class));
        when(mockTasks.containsKey(null)).thenReturn(true);
        when(storeMetadata.offset()).thenReturn(5L);

        adminClient.updateEndOffsets(Collections.singletonMap(tp, 0L));

<<<<<<< HEAD
        final StoreChangelogReader changelogReader = new StoreChangelogReader(time, config, logContext, adminClient, consumer, callback);
=======
        final StoreChangelogReader changelogReader =
            new StoreChangelogReader(time, config, logContext, adminClient, consumer, callback, standbyListener);
>>>>>>> 9494bebe

        changelogReader.register(tp, activeStateManager);
        changelogReader.restore(mockTasks);

        assertEquals(StoreChangelogReader.ChangelogState.COMPLETED, changelogReader.changelogMetadata(tp).state());
        assertEquals(0L, (long) changelogReader.changelogMetadata(tp).endOffset());
        assertEquals(0L, changelogReader.changelogMetadata(tp).totalRestored());
        assertEquals(Collections.singleton(tp), changelogReader.completedChangelogs());
        assertEquals(6L, consumer.position(tp));
        assertEquals(Collections.singleton(tp), consumer.paused());
        assertEquals(tp, callback.restoreTopicPartition);
        assertEquals(storeName, callback.storeNameCalledStates.get(RESTORE_START));
        assertEquals(storeName, callback.storeNameCalledStates.get(RESTORE_END));
        assertNull(callback.storeNameCalledStates.get(RESTORE_BATCH));
    }

    @Test
    public void shouldRequestPositionAndHandleTimeoutException() {
        setupActiveStateManager();
        setupStoreMetadata();
        setupStore();
        final TaskId taskId = new TaskId(0, 0);

        final Task mockTask = mock(Task.class);
        when(storeMetadata.offset()).thenReturn(10L);
        when(activeStateManager.changelogOffsets()).thenReturn(singletonMap(tp, 10L));
        when(activeStateManager.taskId()).thenReturn(taskId);

        final AtomicBoolean clearException = new AtomicBoolean(false);
        final MockConsumer<byte[], byte[]> consumer = new MockConsumer<byte[], byte[]>(AutoOffsetResetStrategy.EARLIEST.name()) {
            @Override
            public long position(final TopicPartition partition) {
                if (clearException.get()) {
                    return 10L;
                } else {
                    throw new TimeoutException("KABOOM!");
                }
            }
        };

        adminClient.updateEndOffsets(Collections.singletonMap(tp, 10L));

<<<<<<< HEAD
        final StoreChangelogReader changelogReader = new StoreChangelogReader(time, config, logContext, adminClient, consumer, callback);
=======
        final StoreChangelogReader changelogReader =
            new StoreChangelogReader(time, config, logContext, adminClient, consumer, callback, standbyListener);
>>>>>>> 9494bebe

        changelogReader.register(tp, activeStateManager);
        changelogReader.restore(Collections.singletonMap(taskId, mockTask));

        assertEquals(StoreChangelogReader.ChangelogState.RESTORING, changelogReader.changelogMetadata(tp).state());
        assertTrue(changelogReader.completedChangelogs().isEmpty());
        assertEquals(10L, (long) changelogReader.changelogMetadata(tp).endOffset());
        Mockito.verify(mockTask).clearTaskTimeout();
        Mockito.verify(mockTask).maybeInitTaskTimeoutOrThrow(anyLong(), any());
        Mockito.verify(mockTask).recordRestoration(any(), anyLong(), anyBoolean());

        clearException.set(true);
        Mockito.reset(mockTask);
        changelogReader.restore(Collections.singletonMap(taskId, mockTask));

        assertEquals(StoreChangelogReader.ChangelogState.COMPLETED, changelogReader.changelogMetadata(tp).state());
        assertEquals(10L, (long) changelogReader.changelogMetadata(tp).endOffset());
        assertEquals(Collections.singleton(tp), changelogReader.completedChangelogs());
        assertEquals(10L, consumer.position(tp));
        Mockito.verify(mockTask).clearTaskTimeout();
    }

    @Test
    public void shouldThrowIfPositionFail() {
        setupActiveStateManager();
        setupStoreMetadata();
        setupStore();
        final TaskId taskId = new TaskId(0, 0);
        when(activeStateManager.taskId()).thenReturn(taskId);
        when(storeMetadata.offset()).thenReturn(10L);

        final MockConsumer<byte[], byte[]> consumer = new MockConsumer<byte[], byte[]>(AutoOffsetResetStrategy.EARLIEST.name()) {
            @Override
            public long position(final TopicPartition partition) {
                throw kaboom;
            }
        };

        adminClient.updateEndOffsets(Collections.singletonMap(tp, 10L));

<<<<<<< HEAD
        final StoreChangelogReader changelogReader = new StoreChangelogReader(time, config, logContext, adminClient, consumer, callback);
=======
        final StoreChangelogReader changelogReader =
            new StoreChangelogReader(time, config, logContext, adminClient, consumer, callback, standbyListener);
>>>>>>> 9494bebe

        changelogReader.register(tp, activeStateManager);

        final StreamsException thrown = assertThrows(StreamsException.class, () -> changelogReader.restore(Collections.singletonMap(taskId, mock(Task.class))));
        assertEquals(kaboom, thrown.getCause());
    }

    @Test
    public void shouldRequestEndOffsetsAndHandleTimeoutException() {
        setupActiveStateManager();
        setupStoreMetadata();
        setupStore();
        final TaskId taskId = new TaskId(0, 0);

        final Task mockTask = mock(Task.class);

        when(storeMetadata.offset()).thenReturn(5L);
        when(activeStateManager.changelogOffsets()).thenReturn(singletonMap(tp, 5L));
        when(activeStateManager.taskId()).thenReturn(taskId);

        final AtomicBoolean functionCalled = new AtomicBoolean(false);

        final MockAdminClient adminClient = new MockAdminClient() {
            @Override
            public ListOffsetsResult listOffsets(final Map<TopicPartition, OffsetSpec> topicPartitionOffsets, final ListOffsetsOptions options) {
                if (functionCalled.get()) {
                    return super.listOffsets(topicPartitionOffsets, options);
                } else {
                    functionCalled.set(true);
                    throw new TimeoutException("KABOOM!");
                }
            }
        };
        adminClient.updateEndOffsets(Collections.singletonMap(tp, 10L));

        final MockConsumer<byte[], byte[]> consumer = new MockConsumer<byte[], byte[]>(AutoOffsetResetStrategy.EARLIEST.name()) {
            @Override
            public Map<TopicPartition, OffsetAndMetadata> committed(final Set<TopicPartition> partitions) {
                throw new AssertionError("Should not trigger this function");
            }
        };

<<<<<<< HEAD
        final StoreChangelogReader changelogReader = new StoreChangelogReader(time, config, logContext, adminClient, consumer, callback);
=======
        final StoreChangelogReader changelogReader =
            new StoreChangelogReader(time, config, logContext, adminClient, consumer, callback, standbyListener);
>>>>>>> 9494bebe

        changelogReader.register(tp, activeStateManager);
        changelogReader.restore(Collections.singletonMap(taskId, mockTask));

        assertEquals(StoreChangelogReader.ChangelogState.REGISTERED, changelogReader.changelogMetadata(tp).state());
        assertNull(changelogReader.changelogMetadata(tp).endOffset());
        assertTrue(functionCalled.get());
        Mockito.verify(mockTask).maybeInitTaskTimeoutOrThrow(anyLong(), any());

        Mockito.reset(mockTask);

        changelogReader.restore(Collections.singletonMap(taskId, mockTask));

        assertEquals(StoreChangelogReader.ChangelogState.RESTORING, changelogReader.changelogMetadata(tp).state());
        assertEquals(10L, (long) changelogReader.changelogMetadata(tp).endOffset());
        assertEquals(6L, consumer.position(tp));
        Mockito.verify(mockTask).clearTaskTimeout();
        Mockito.verify(mockTask).recordRestoration(any(), anyLong(), anyBoolean());
    }

    @Test
    public void shouldThrowIfEndOffsetsFail() {
        setupActiveStateManager();
        when(storeMetadata.changelogPartition()).thenReturn(tp);
        final TaskId taskId = new TaskId(0, 0);

        when(activeStateManager.taskId()).thenReturn(taskId);

        final MockAdminClient adminClient = new MockAdminClient() {
            @Override
            public ListOffsetsResult listOffsets(final Map<TopicPartition, OffsetSpec> topicPartitionOffsets, final ListOffsetsOptions options) {
                throw kaboom;
            }
        };
        adminClient.updateEndOffsets(Collections.singletonMap(tp, 0L));

<<<<<<< HEAD
        final StoreChangelogReader changelogReader = new StoreChangelogReader(time, config, logContext, adminClient, consumer, callback);
=======
        final StoreChangelogReader changelogReader =
            new StoreChangelogReader(time, config, logContext, adminClient, consumer, callback, standbyListener);
>>>>>>> 9494bebe

        changelogReader.register(tp, activeStateManager);

        final StreamsException thrown = assertThrows(StreamsException.class, () -> changelogReader.restore(Collections.singletonMap(taskId, mock(Task.class))));
        assertEquals(kaboom, thrown.getCause());
    }

    @ParameterizedTest
    @EnumSource(value = Task.TaskType.class, names = {"ACTIVE", "STANDBY"})
    public void shouldRequestCommittedOffsetsAndHandleTimeoutException(final Task.TaskType type) {
        setupStateManagerMock(type);
        setupStoreMetadata();
        setupStore();

        final TaskId taskId = new TaskId(0, 0);

        final Task mockTask = mock(Task.class);
        if (type == ACTIVE) {
            mockTask.clearTaskTimeout();
        }

        when(stateManager.changelogAsSource(tp)).thenReturn(true);
        when(storeMetadata.offset()).thenReturn(5L);
        when(stateManager.taskId()).thenReturn(taskId);

        final AtomicBoolean functionCalled = new AtomicBoolean(false);
        final MockAdminClient adminClient = new MockAdminClient() {
            @Override
            public synchronized ListConsumerGroupOffsetsResult listConsumerGroupOffsets(final Map<String, ListConsumerGroupOffsetsSpec> groupSpecs, final ListConsumerGroupOffsetsOptions options) {
                if (functionCalled.get()) {
                    return super.listConsumerGroupOffsets(groupSpecs, options);
                } else {
                    functionCalled.set(true);
                    return AdminClientTestUtils.listConsumerGroupOffsetsResult(groupSpecs.keySet().iterator().next(), new TimeoutException("KABOOM!"));
                }
            }
        };

        adminClient.updateEndOffsets(Collections.singletonMap(tp, 20L));
        adminClient.updateConsumerGroupOffsets(Collections.singletonMap(tp, 10L));

<<<<<<< HEAD
        final StoreChangelogReader changelogReader = new StoreChangelogReader(time, config, logContext, adminClient, consumer, callback);
=======
        final StoreChangelogReader changelogReader =
            new StoreChangelogReader(time, config, logContext, adminClient, consumer, callback, standbyListener);
>>>>>>> 9494bebe

        changelogReader.register(tp, stateManager);
        changelogReader.restore(Collections.singletonMap(taskId, mockTask));

        assertEquals(type == ACTIVE ? StoreChangelogReader.ChangelogState.REGISTERED : StoreChangelogReader.ChangelogState.RESTORING, changelogReader.changelogMetadata(tp).state());
        if (type == ACTIVE) {
            assertNull(changelogReader.changelogMetadata(tp).endOffset());
        } else {
            assertEquals(0L, (long) changelogReader.changelogMetadata(tp).endOffset());
        }
        assertTrue(functionCalled.get());
        Mockito.verify(mockTask).maybeInitTaskTimeoutOrThrow(anyLong(), any());

        Mockito.reset(mockTask);

        changelogReader.restore(Collections.singletonMap(taskId, mockTask));

        assertEquals(StoreChangelogReader.ChangelogState.RESTORING, changelogReader.changelogMetadata(tp).state());
        assertEquals(type == ACTIVE ? 10L : 0L, (long) changelogReader.changelogMetadata(tp).endOffset());
        assertEquals(6L, consumer.position(tp));
        if (type == ACTIVE) {
            Mockito.verify(mockTask, times(2)).clearTaskTimeout();
            Mockito.verify(mockTask).recordRestoration(any(), anyLong(), anyBoolean());
        }
    }

    @ParameterizedTest
    @EnumSource(Task.TaskType.class)
    public void shouldThrowIfCommittedOffsetsFail(final Task.TaskType type) {
        setupStateManagerMock(type);
        when(storeMetadata.changelogPartition()).thenReturn(tp);

        final TaskId taskId = new TaskId(0, 0);

        when(stateManager.taskId()).thenReturn(taskId);
        when(stateManager.changelogAsSource(tp)).thenReturn(true);

        final MockAdminClient adminClient = new MockAdminClient() {
            @Override
            public synchronized ListConsumerGroupOffsetsResult listConsumerGroupOffsets(final Map<String, ListConsumerGroupOffsetsSpec> groupSpecs, final ListConsumerGroupOffsetsOptions options) {
                throw kaboom;
            }
        };
        adminClient.updateEndOffsets(Collections.singletonMap(tp, 10L));

<<<<<<< HEAD
        final StoreChangelogReader changelogReader = new StoreChangelogReader(time, config, logContext, adminClient, consumer, callback);
=======
        final StoreChangelogReader changelogReader =
            new StoreChangelogReader(time, config, logContext, adminClient, consumer, callback, standbyListener);
>>>>>>> 9494bebe

        changelogReader.register(tp, stateManager);

        final StreamsException thrown = assertThrows(StreamsException.class, () -> changelogReader.restore(Collections.singletonMap(taskId, mock(Task.class))));
        assertEquals(kaboom, thrown.getCause());
    }

    @Test
    public void shouldThrowIfUnsubscribeFail() {
        final MockConsumer<byte[], byte[]> consumer = new MockConsumer<byte[], byte[]>(AutoOffsetResetStrategy.EARLIEST.name()) {
            @Override
            public void unsubscribe() {
                throw kaboom;
            }
        };
<<<<<<< HEAD
        final StoreChangelogReader changelogReader = new StoreChangelogReader(time, config, logContext, adminClient, consumer, callback);
=======
        final StoreChangelogReader changelogReader =
            new StoreChangelogReader(time, config, logContext, adminClient, consumer, callback, standbyListener);
>>>>>>> 9494bebe

        final StreamsException thrown = assertThrows(StreamsException.class, changelogReader::clear);
        assertEquals(kaboom, thrown.getCause());
    }

    @Test
    public void shouldOnlyRestoreStandbyChangelogInUpdateStandbyState() {
        setupStandbyStateManager();
        setupStoreMetadata();
        setupStore();
        @SuppressWarnings("unchecked")
        final Map<TaskId, Task> mockTasks = mock(Map.class);
        when(mockTasks.get(null)).thenReturn(mock(Task.class));
        when(mockTasks.containsKey(null)).thenReturn(true);
        when(storeMetadata.offset()).thenReturn(3L);
        when(storeMetadata.endOffset()).thenReturn(20L);

        consumer.updateBeginningOffsets(Collections.singletonMap(tp, 0L));
        changelogReader.register(tp, standbyStateManager);
        changelogReader.restore(mockTasks);

        assertNull(callback.restoreTopicPartition);
        assertNull(callback.storeNameCalledStates.get(RESTORE_START));
        assertEquals(StoreChangelogReader.ChangelogState.RESTORING, changelogReader.changelogMetadata(tp).state());
        assertNull(changelogReader.changelogMetadata(tp).endOffset());
        assertEquals(0L, changelogReader.changelogMetadata(tp).totalRestored());

        consumer.addRecord(new ConsumerRecord<>(topicName, 0, 6L, "key".getBytes(), "value".getBytes()));
        consumer.addRecord(new ConsumerRecord<>(topicName, 0, 7L, "key".getBytes(), "value".getBytes()));
        // null key should be ignored
        consumer.addRecord(new ConsumerRecord<>(topicName, 0, 8L, null, "value".getBytes()));
        consumer.addRecord(new ConsumerRecord<>(topicName, 0, 9L, "key".getBytes(), "value".getBytes()));
        consumer.addRecord(new ConsumerRecord<>(topicName, 0, 10L, "key".getBytes(), "value".getBytes()));
        consumer.addRecord(new ConsumerRecord<>(topicName, 0, 11L, "key".getBytes(), "value".getBytes()));

        changelogReader.restore(mockTasks);
        assertEquals(StoreChangelogReader.ChangelogState.RESTORING, changelogReader.changelogMetadata(tp).state());
        assertEquals(0L, changelogReader.changelogMetadata(tp).totalRestored());
        assertTrue(changelogReader.changelogMetadata(tp).bufferedRecords().isEmpty());

        assertEquals(Collections.singleton(tp), consumer.paused());

        changelogReader.transitToUpdateStandby();
        changelogReader.restore(mockTasks);
        assertEquals(StoreChangelogReader.ChangelogState.RESTORING, changelogReader.changelogMetadata(tp).state());
        assertEquals(5L, changelogReader.changelogMetadata(tp).totalRestored());
        assertTrue(changelogReader.changelogMetadata(tp).bufferedRecords().isEmpty());
    }

    @Test
    public void shouldNotUpdateLimitForNonSourceStandbyChangelog() {
        setupStandbyStateManager();
        setupStoreMetadata();
        setupStore();
        @SuppressWarnings("unchecked")
        final Map<TaskId, Task> mockTasks = mock(Map.class);
        when(mockTasks.get(null)).thenReturn(mock(Task.class));
        when(mockTasks.containsKey(null)).thenReturn(true);
        when(storeMetadata.offset()).thenReturn(3L);
        when(storeMetadata.endOffset()).thenReturn(20L);
        when(standbyStateManager.changelogAsSource(tp)).thenReturn(false);

        final MockAdminClient adminClient = new MockAdminClient() {
            @Override
            public synchronized ListConsumerGroupOffsetsResult listConsumerGroupOffsets(final Map<String, ListConsumerGroupOffsetsSpec> groupSpecs, final ListConsumerGroupOffsetsOptions options) {
                throw new AssertionError("Should not try to fetch committed offsets");
            }
        };

        final Properties properties = new Properties();
        properties.put(StreamsConfig.COMMIT_INTERVAL_MS_CONFIG, 100L);
        final StreamsConfig config = new StreamsConfig(StreamsTestUtils.getStreamsConfig("test-reader", properties));
        final StoreChangelogReader changelogReader = new StoreChangelogReader(time, config, logContext, adminClient, consumer, callback, standbyListener);
        changelogReader.transitToUpdateStandby();

        consumer.updateBeginningOffsets(Collections.singletonMap(tp, 0L));
        changelogReader.register(tp, standbyStateManager);
        assertNull(changelogReader.changelogMetadata(tp).endOffset());
        assertEquals(0L, changelogReader.changelogMetadata(tp).totalRestored());

        // if there's no records fetchable, nothings gets restored
        changelogReader.restore(mockTasks);
        assertNull(callback.restoreTopicPartition);
        assertNull(callback.storeNameCalledStates.get(RESTORE_START));
        assertEquals(StoreChangelogReader.ChangelogState.RESTORING, changelogReader.changelogMetadata(tp).state());
        assertNull(changelogReader.changelogMetadata(tp).endOffset());
        assertEquals(0L, changelogReader.changelogMetadata(tp).totalRestored());

        consumer.addRecord(new ConsumerRecord<>(topicName, 0, 5L, "key".getBytes(), "value".getBytes()));
        consumer.addRecord(new ConsumerRecord<>(topicName, 0, 6L, "key".getBytes(), "value".getBytes()));
        consumer.addRecord(new ConsumerRecord<>(topicName, 0, 7L, "key".getBytes(), "value".getBytes()));
        // null key should be ignored
        consumer.addRecord(new ConsumerRecord<>(topicName, 0, 8L, null, "value".getBytes()));
        consumer.addRecord(new ConsumerRecord<>(topicName, 0, 9L, "key".getBytes(), "value".getBytes()));
        consumer.addRecord(new ConsumerRecord<>(topicName, 0, 10L, "key".getBytes(), "value".getBytes()));
        consumer.addRecord(new ConsumerRecord<>(topicName, 0, 11L, "key".getBytes(), "value".getBytes()));

        // we should be able to restore to the log end offsets since there's no limit
        changelogReader.restore(mockTasks);
        assertEquals(StoreChangelogReader.ChangelogState.RESTORING, changelogReader.changelogMetadata(tp).state());
        assertNull(changelogReader.changelogMetadata(tp).endOffset());
        assertEquals(6L, changelogReader.changelogMetadata(tp).totalRestored());
        assertEquals(0, changelogReader.changelogMetadata(tp).bufferedRecords().size());
        assertEquals(0, changelogReader.changelogMetadata(tp).bufferedLimitIndex());
        assertNull(callback.storeNameCalledStates.get(RESTORE_END));
        assertNull(callback.storeNameCalledStates.get(RESTORE_BATCH));
    }

    @Test
    public void shouldRestoreToLimitInStandbyState() {
        setupStandbyStateManager();
        setupStoreMetadata();
        setupStore();
        @SuppressWarnings("unchecked")
        final Map<TaskId, Task> mockTasks = mock(Map.class);
        when(mockTasks.get(null)).thenReturn(mock(Task.class));
        when(mockTasks.containsKey(null)).thenReturn(true);
        when(standbyStateManager.changelogAsSource(tp)).thenReturn(true);
        when(storeMetadata.offset()).thenReturn(3L);
        when(storeMetadata.endOffset()).thenReturn(20L);

        final long now = time.milliseconds();
        final Properties properties = new Properties();
        properties.put(StreamsConfig.COMMIT_INTERVAL_MS_CONFIG, 100L);
        final StreamsConfig config = new StreamsConfig(StreamsTestUtils.getStreamsConfig("test-reader", properties));
        final StoreChangelogReader changelogReader = new StoreChangelogReader(time, config, logContext, adminClient, consumer, callback, standbyListener);
        changelogReader.transitToUpdateStandby();

        consumer.updateBeginningOffsets(Collections.singletonMap(tp, 0L));
        adminClient.updateConsumerGroupOffsets(Collections.singletonMap(tp, 7L));
        changelogReader.register(tp, standbyStateManager);
        assertEquals(0L, (long) changelogReader.changelogMetadata(tp).endOffset());
        assertEquals(0L, changelogReader.changelogMetadata(tp).totalRestored());

        changelogReader.restore(mockTasks);

        assertNull(callback.restoreTopicPartition);
        assertNull(callback.storeNameCalledStates.get(RESTORE_START));
        assertEquals(StoreChangelogReader.ChangelogState.RESTORING, changelogReader.changelogMetadata(tp).state());
        assertEquals(7L, (long) changelogReader.changelogMetadata(tp).endOffset());
        assertEquals(0L, changelogReader.changelogMetadata(tp).totalRestored());

        consumer.addRecord(new ConsumerRecord<>(topicName, 0, 5L, "key".getBytes(), "value".getBytes()));
        consumer.addRecord(new ConsumerRecord<>(topicName, 0, 6L, "key".getBytes(), "value".getBytes()));
        consumer.addRecord(new ConsumerRecord<>(topicName, 0, 7L, "key".getBytes(), "value".getBytes()));
        // null key should be ignored
        consumer.addRecord(new ConsumerRecord<>(topicName, 0, 8L, null, "value".getBytes()));
        consumer.addRecord(new ConsumerRecord<>(topicName, 0, 9L, "key".getBytes(), "value".getBytes()));
        consumer.addRecord(new ConsumerRecord<>(topicName, 0, 10L, "key".getBytes(), "value".getBytes()));
        consumer.addRecord(new ConsumerRecord<>(topicName, 0, 11L, "key".getBytes(), "value".getBytes()));

        changelogReader.restore(mockTasks);
        assertEquals(StoreChangelogReader.ChangelogState.RESTORING, changelogReader.changelogMetadata(tp).state());
        assertEquals(7L, (long) changelogReader.changelogMetadata(tp).endOffset());
        assertEquals(2L, changelogReader.changelogMetadata(tp).totalRestored());
        assertEquals(4, changelogReader.changelogMetadata(tp).bufferedRecords().size());
        assertEquals(0, changelogReader.changelogMetadata(tp).bufferedLimitIndex());
        assertNull(callback.storeNameCalledStates.get(RESTORE_END));
        assertNull(callback.storeNameCalledStates.get(RESTORE_BATCH));

        adminClient.updateConsumerGroupOffsets(Collections.singletonMap(tp, 10L));
        // should not try to read committed offsets if interval has not reached
        time.setCurrentTimeMs(now + 100L);
        changelogReader.restore(mockTasks);
        assertEquals(7L, (long) changelogReader.changelogMetadata(tp).endOffset());
        assertEquals(2L, changelogReader.changelogMetadata(tp).totalRestored());
        assertEquals(4, changelogReader.changelogMetadata(tp).bufferedRecords().size());
        assertEquals(0, changelogReader.changelogMetadata(tp).bufferedLimitIndex());

        time.setCurrentTimeMs(now + 101L);
        // the first restore would only update the limit, same below
        changelogReader.restore(mockTasks);
        assertEquals(10L, (long) changelogReader.changelogMetadata(tp).endOffset());
        assertEquals(2L, changelogReader.changelogMetadata(tp).totalRestored());
        assertEquals(4, changelogReader.changelogMetadata(tp).bufferedRecords().size());
        assertEquals(2, changelogReader.changelogMetadata(tp).bufferedLimitIndex());

        changelogReader.restore(mockTasks);
        assertEquals(10L, (long) changelogReader.changelogMetadata(tp).endOffset());
        assertEquals(4L, changelogReader.changelogMetadata(tp).totalRestored());
        assertEquals(2, changelogReader.changelogMetadata(tp).bufferedRecords().size());
        assertEquals(0, changelogReader.changelogMetadata(tp).bufferedLimitIndex());

        adminClient.updateConsumerGroupOffsets(Collections.singletonMap(tp, 15L));
        // after we've updated once, the timer should be reset and we should not try again until next interval elapsed
        time.setCurrentTimeMs(now + 201L);
        changelogReader.restore(mockTasks);
        assertEquals(10L, (long) changelogReader.changelogMetadata(tp).endOffset());
        assertEquals(4L, changelogReader.changelogMetadata(tp).totalRestored());
        assertEquals(2, changelogReader.changelogMetadata(tp).bufferedRecords().size());
        assertEquals(0, changelogReader.changelogMetadata(tp).bufferedLimitIndex());

        // once we are in update active mode, we should not try to update limit offset
        time.setCurrentTimeMs(now + 202L);
        changelogReader.enforceRestoreActive();
        changelogReader.restore(mockTasks);
        assertEquals(10L, (long) changelogReader.changelogMetadata(tp).endOffset());
        assertEquals(4L, changelogReader.changelogMetadata(tp).totalRestored());
        assertEquals(2, changelogReader.changelogMetadata(tp).bufferedRecords().size());
        assertEquals(0, changelogReader.changelogMetadata(tp).bufferedLimitIndex());

        changelogReader.transitToUpdateStandby();
        changelogReader.restore(mockTasks);
        assertEquals(15L, (long) changelogReader.changelogMetadata(tp).endOffset());
        assertEquals(4L, changelogReader.changelogMetadata(tp).totalRestored());
        assertEquals(2, changelogReader.changelogMetadata(tp).bufferedRecords().size());
        assertEquals(2, changelogReader.changelogMetadata(tp).bufferedLimitIndex());

        changelogReader.restore(mockTasks);
        assertEquals(15L, (long) changelogReader.changelogMetadata(tp).endOffset());
        assertEquals(6L, changelogReader.changelogMetadata(tp).totalRestored());
        assertEquals(0, changelogReader.changelogMetadata(tp).bufferedRecords().size());
        assertEquals(0, changelogReader.changelogMetadata(tp).bufferedLimitIndex());

        consumer.addRecord(new ConsumerRecord<>(topicName, 0, 12L, "key".getBytes(), "value".getBytes()));
        consumer.addRecord(new ConsumerRecord<>(topicName, 0, 13L, "key".getBytes(), "value".getBytes()));
        consumer.addRecord(new ConsumerRecord<>(topicName, 0, 14L, "key".getBytes(), "value".getBytes()));
        consumer.addRecord(new ConsumerRecord<>(topicName, 0, 15L, "key".getBytes(), "value".getBytes()));

        changelogReader.restore(mockTasks);
        assertEquals(15L, (long) changelogReader.changelogMetadata(tp).endOffset());
        assertEquals(9L, changelogReader.changelogMetadata(tp).totalRestored());
        assertEquals(1, changelogReader.changelogMetadata(tp).bufferedRecords().size());
        assertEquals(0, changelogReader.changelogMetadata(tp).bufferedLimitIndex());
    }

    @Test
    public void shouldRestoreMultipleChangelogs() {
        setupActiveStateManager();
        setupStoreMetadata();
        setupStore();
        @SuppressWarnings("unchecked")
        final Map<TaskId, Task> mockTasks = mock(Map.class);
<<<<<<< HEAD
        EasyMock.expect(mockTasks.get(null)).andReturn(mock(Task.class)).anyTimes();
        EasyMock.expect(mockTasks.containsKey(null)).andReturn(true).anyTimes();
        EasyMock.expect(storeMetadataOne.changelogPartition()).andReturn(tp1).anyTimes();
        EasyMock.expect(storeMetadataOne.store()).andReturn(store).anyTimes();
        EasyMock.expect(storeMetadataTwo.changelogPartition()).andReturn(tp2).anyTimes();
        EasyMock.expect(storeMetadataTwo.store()).andReturn(store).anyTimes();
        EasyMock.expect(storeMetadata.offset()).andReturn(0L).anyTimes();
        EasyMock.expect(storeMetadataOne.offset()).andReturn(0L).anyTimes();
        EasyMock.expect(storeMetadataTwo.offset()).andReturn(0L).anyTimes();
        EasyMock.expect(activeStateManager.storeMetadata(tp1)).andReturn(storeMetadataOne).anyTimes();
        EasyMock.expect(activeStateManager.storeMetadata(tp2)).andReturn(storeMetadataTwo).anyTimes();
        EasyMock.expect(activeStateManager.changelogOffsets()).andReturn(mkMap(mkEntry(tp, 5L), mkEntry(tp1, 5L), mkEntry(tp2, 5L))).anyTimes();
        EasyMock.replay(mockTasks, activeStateManager, storeMetadata, store, storeMetadataOne, storeMetadataTwo);
=======
        when(mockTasks.get(null)).thenReturn(mock(Task.class));
        when(mockTasks.containsKey(null)).thenReturn(true);
        when(storeMetadataOne.changelogPartition()).thenReturn(tp1);
        when(storeMetadataOne.store()).thenReturn(store);
        when(storeMetadataTwo.changelogPartition()).thenReturn(tp2);
        when(storeMetadataTwo.store()).thenReturn(store);
        when(storeMetadata.offset()).thenReturn(0L);
        when(storeMetadataOne.offset()).thenReturn(0L);
        when(storeMetadataTwo.offset()).thenReturn(0L);
        when(activeStateManager.storeMetadata(tp1)).thenReturn(storeMetadataOne);
        when(activeStateManager.storeMetadata(tp2)).thenReturn(storeMetadataTwo);
        when(activeStateManager.changelogOffsets()).thenReturn(mkMap(
            mkEntry(tp, 5L),
            mkEntry(tp1, 5L),
            mkEntry(tp2, 5L)
        ));
>>>>>>> 9494bebe

        setupConsumer(10, tp);
        setupConsumer(5, tp1);
        setupConsumer(3, tp2);

        changelogReader.register(tp, activeStateManager);
        changelogReader.register(tp1, activeStateManager);
        changelogReader.register(tp2, activeStateManager);

        changelogReader.restore(mockTasks);

        assertEquals(StoreChangelogReader.ChangelogState.RESTORING, changelogReader.changelogMetadata(tp).state());
        assertEquals(StoreChangelogReader.ChangelogState.RESTORING, changelogReader.changelogMetadata(tp1).state());
        assertEquals(StoreChangelogReader.ChangelogState.RESTORING, changelogReader.changelogMetadata(tp2).state());

        // should support removing and clearing changelogs
        changelogReader.unregister(Collections.singletonList(tp));
        assertNull(changelogReader.changelogMetadata(tp));
        assertFalse(changelogReader.isEmpty());
        assertEquals(StoreChangelogReader.ChangelogState.RESTORING, changelogReader.changelogMetadata(tp1).state());
        assertEquals(StoreChangelogReader.ChangelogState.RESTORING, changelogReader.changelogMetadata(tp2).state());

        changelogReader.clear();
        assertTrue(changelogReader.isEmpty());
        assertNull(changelogReader.changelogMetadata(tp1));
        assertNull(changelogReader.changelogMetadata(tp2));
        assertEquals(changelogReader.state(), ACTIVE_RESTORING);
    }

    @Test
    public void shouldTransitState() {
        setupActiveStateManager();
        setupStoreMetadata();
        setupStore();
        when(standbyStateManager.taskType()).thenReturn(STANDBY);
        final TaskId taskId = new TaskId(0, 0);
        when(storeMetadataOne.changelogPartition()).thenReturn(tp1);
        when(storeMetadataOne.store()).thenReturn(store);
        when(storeMetadataTwo.changelogPartition()).thenReturn(tp2);
        when(storeMetadataTwo.store()).thenReturn(store);
        when(storeMetadata.offset()).thenReturn(5L);
        when(storeMetadataOne.offset()).thenReturn(5L);
        when(storeMetadataTwo.offset()).thenReturn(5L);
        when(standbyStateManager.storeMetadata(tp1)).thenReturn(storeMetadataOne);
        when(standbyStateManager.storeMetadata(tp2)).thenReturn(storeMetadataTwo);
        when(activeStateManager.changelogOffsets()).thenReturn(singletonMap(tp, 5L));
        when(activeStateManager.taskId()).thenReturn(taskId);
        when(standbyStateManager.taskId()).thenReturn(taskId);

        adminClient.updateEndOffsets(Collections.singletonMap(tp, 10L));
        adminClient.updateEndOffsets(Collections.singletonMap(tp1, 10L));
        adminClient.updateEndOffsets(Collections.singletonMap(tp2, 10L));
        final StoreChangelogReader changelogReader = new StoreChangelogReader(time, config, logContext, adminClient, consumer, callback, standbyListener);
        assertEquals(ACTIVE_RESTORING, changelogReader.state());

        changelogReader.register(tp, activeStateManager);
        changelogReader.register(tp1, standbyStateManager);
        changelogReader.register(tp2, standbyStateManager);
        assertEquals(StoreChangelogReader.ChangelogState.REGISTERED, changelogReader.changelogMetadata(tp).state());
        assertEquals(StoreChangelogReader.ChangelogState.REGISTERED, changelogReader.changelogMetadata(tp1).state());
        assertEquals(StoreChangelogReader.ChangelogState.REGISTERED, changelogReader.changelogMetadata(tp2).state());

        assertEquals(Collections.emptySet(), consumer.assignment());

        changelogReader.restore(Collections.singletonMap(taskId, mock(Task.class)));

        assertEquals(StoreChangelogReader.ChangelogState.RESTORING, changelogReader.changelogMetadata(tp).state());
        assertEquals(StoreChangelogReader.ChangelogState.RESTORING, changelogReader.changelogMetadata(tp1).state());
        assertEquals(StoreChangelogReader.ChangelogState.RESTORING, changelogReader.changelogMetadata(tp2).state());
        assertEquals(Set.of(tp, tp1, tp2), consumer.assignment());
        assertEquals(Set.of(tp1, tp2), consumer.paused());
        assertEquals(ACTIVE_RESTORING, changelogReader.state());

        // transition to restore active is idempotent
        changelogReader.enforceRestoreActive();
        assertEquals(ACTIVE_RESTORING, changelogReader.state());

        changelogReader.transitToUpdateStandby();
        assertEquals(STANDBY_UPDATING, changelogReader.state());

        assertEquals(StoreChangelogReader.ChangelogState.RESTORING, changelogReader.changelogMetadata(tp).state());
        assertEquals(StoreChangelogReader.ChangelogState.RESTORING, changelogReader.changelogMetadata(tp1).state());
        assertEquals(StoreChangelogReader.ChangelogState.RESTORING, changelogReader.changelogMetadata(tp2).state());
        assertEquals(Set.of(tp, tp1, tp2), consumer.assignment());
        assertEquals(Collections.emptySet(), consumer.paused());

        // transition to update standby is NOT idempotent
        assertThrows(IllegalStateException.class, changelogReader::transitToUpdateStandby);

        changelogReader.unregister(Collections.singletonList(tp));
        changelogReader.register(tp, activeStateManager);

        // if a new active is registered, we should immediately transit to standby updating
        assertThrows(IllegalStateException.class, () -> changelogReader.restore(Collections.singletonMap(taskId, mock(Task.class))));

        assertEquals(StoreChangelogReader.ChangelogState.RESTORING, changelogReader.changelogMetadata(tp).state());
        assertEquals(StoreChangelogReader.ChangelogState.RESTORING, changelogReader.changelogMetadata(tp1).state());
        assertEquals(StoreChangelogReader.ChangelogState.RESTORING, changelogReader.changelogMetadata(tp2).state());
        assertEquals(Set.of(tp, tp1, tp2), consumer.assignment());
        assertEquals(Collections.emptySet(), consumer.paused());
        assertEquals(STANDBY_UPDATING, changelogReader.state());

        changelogReader.enforceRestoreActive();
        assertEquals(ACTIVE_RESTORING, changelogReader.state());
        assertEquals(Set.of(tp, tp1, tp2), consumer.assignment());
        assertEquals(Set.of(tp1, tp2), consumer.paused());
    }

    @Test
    public void shouldTransitStateBackToActiveRestoringAfterRemovingLastTask() {
        when(standbyStateManager.taskType()).thenReturn(STANDBY);
        final StoreChangelogReader changelogReader = new StoreChangelogReader(time, config, logContext, adminClient, consumer, callback, standbyListener);
        when(standbyStateManager.storeMetadata(tp1)).thenReturn(storeMetadataOne);
        changelogReader.register(tp1, standbyStateManager);
        changelogReader.transitToUpdateStandby();

        changelogReader.unregister(Set.of(tp1));
        assertTrue(changelogReader.isEmpty());
        assertEquals(ACTIVE_RESTORING, changelogReader.state());
    }

    @Test
    public void shouldThrowIfRestoreCallbackThrows() {
        setupActiveStateManager();
        setupStoreMetadata();
        setupStore();
        final TaskId taskId = new TaskId(0, 0);

        when(storeMetadata.offset()).thenReturn(5L);
        when(activeStateManager.taskId()).thenReturn(taskId);

        adminClient.updateEndOffsets(Collections.singletonMap(tp, 10L));

<<<<<<< HEAD
        final StoreChangelogReader changelogReader = new StoreChangelogReader(time, config, logContext, adminClient, consumer, exceptionCallback);
=======
        final StoreChangelogReader changelogReader =
            new StoreChangelogReader(time, config, logContext, adminClient, consumer, exceptionCallback, standbyListener);
>>>>>>> 9494bebe

        changelogReader.register(tp, activeStateManager);

        StreamsException thrown = assertThrows(StreamsException.class, () -> changelogReader.restore(Collections.singletonMap(taskId, mock(Task.class))));
        assertEquals(kaboom, thrown.getCause());

        consumer.addRecord(new ConsumerRecord<>(topicName, 0, 6L, "key".getBytes(), "value".getBytes()));
        consumer.addRecord(new ConsumerRecord<>(topicName, 0, 7L, "key".getBytes(), "value".getBytes()));

        thrown = assertThrows(StreamsException.class, () -> changelogReader.restore(Collections.singletonMap(taskId, mock(Task.class))));
        assertEquals(kaboom, thrown.getCause());

        consumer.seek(tp, 10L);

        thrown = assertThrows(StreamsException.class, () -> changelogReader.restore(Collections.singletonMap(taskId, mock(Task.class))));
        assertEquals(kaboom, thrown.getCause());
    }

    @Test
    public void shouldNotThrowOnUnknownRevokedPartition() {
        try (final LogCaptureAppender appender = LogCaptureAppender.createAndRegister(StoreChangelogReader.class)) {
            appender.setClassLogger(StoreChangelogReader.class, Level.DEBUG);
            changelogReader.unregister(Collections.singletonList(new TopicPartition("unknown", 0)));

            assertThat(appender.getMessages(), hasItem("test-reader Changelog partition unknown-0 could not be found," + " it could be already cleaned up during the handling of task corruption and never restore again"));
        }
    }

    private void setupConsumer(final long messages, final TopicPartition topicPartition) {
        assignPartition(messages, topicPartition);
        addRecords(messages, topicPartition);
        consumer.assign(Collections.emptyList());
    }

    private void addRecords(final long messages, final TopicPartition topicPartition) {
        for (int i = 0; i < messages; i++) {
            consumer.addRecord(new ConsumerRecord<>(topicPartition.topic(), topicPartition.partition(), i, new byte[0], new byte[0]));
        }
    }

    private void assignPartition(final long messages, final TopicPartition topicPartition) {
        consumer.updatePartitions(topicPartition.topic(), Collections.singletonList(new PartitionInfo(topicPartition.topic(), topicPartition.partition(), null, null, null)));
        consumer.updateBeginningOffsets(Collections.singletonMap(topicPartition, 0L));
        consumer.updateEndOffsets(Collections.singletonMap(topicPartition, Math.max(0, messages) + 1));
        adminClient.updateEndOffsets(Collections.singletonMap(topicPartition, Math.max(0, messages) + 1));
        consumer.assign(Collections.singletonList(topicPartition));
    }
}<|MERGE_RESOLUTION|>--- conflicted
+++ resolved
@@ -16,7 +16,14 @@
  */
 package org.apache.kafka.streams.processor.internals;
 
-import org.apache.kafka.clients.admin.*;
+import org.apache.kafka.clients.admin.AdminClientTestUtils;
+import org.apache.kafka.clients.admin.ListConsumerGroupOffsetsOptions;
+import org.apache.kafka.clients.admin.ListConsumerGroupOffsetsResult;
+import org.apache.kafka.clients.admin.ListConsumerGroupOffsetsSpec;
+import org.apache.kafka.clients.admin.ListOffsetsOptions;
+import org.apache.kafka.clients.admin.ListOffsetsResult;
+import org.apache.kafka.clients.admin.MockAdminClient;
+import org.apache.kafka.clients.admin.OffsetSpec;
 import org.apache.kafka.clients.consumer.ConsumerRecord;
 import org.apache.kafka.clients.consumer.MockConsumer;
 import org.apache.kafka.clients.consumer.OffsetAndMetadata;
@@ -34,17 +41,6 @@
 import org.apache.kafka.streams.processor.StateStore;
 import org.apache.kafka.streams.processor.TaskId;
 import org.apache.kafka.streams.processor.internals.ProcessorStateManager.StateStoreMetadata;
-<<<<<<< HEAD
-import org.apache.kafka.test.MockStateRestoreListener;
-import org.apache.kafka.test.StreamsTestUtils;
-import org.easymock.*;
-import org.junit.After;
-import org.junit.Before;
-import org.junit.Rule;
-import org.junit.Test;
-import org.junit.runner.RunWith;
-import org.junit.runners.Parameterized;
-=======
 import org.apache.kafka.test.MockStandbyUpdateListener;
 import org.apache.kafka.test.MockStateRestoreListener;
 import org.apache.kafka.test.StreamsTestUtils;
@@ -59,7 +55,6 @@
 import org.mockito.junit.jupiter.MockitoExtension;
 import org.mockito.junit.jupiter.MockitoSettings;
 import org.mockito.quality.Strictness;
->>>>>>> 9494bebe
 
 import java.time.Duration;
 import java.util.Collections;
@@ -69,32 +64,12 @@
 import java.util.concurrent.atomic.AtomicBoolean;
 
 import static java.util.Collections.singletonMap;
-<<<<<<< HEAD
-import static org.apache.kafka.common.utils.Utils.*;
-=======
 import static org.apache.kafka.common.utils.Utils.mkEntry;
 import static org.apache.kafka.common.utils.Utils.mkMap;
->>>>>>> 9494bebe
 import static org.apache.kafka.streams.processor.internals.StoreChangelogReader.ChangelogReaderState.ACTIVE_RESTORING;
 import static org.apache.kafka.streams.processor.internals.StoreChangelogReader.ChangelogReaderState.STANDBY_UPDATING;
 import static org.apache.kafka.streams.processor.internals.Task.TaskType.ACTIVE;
 import static org.apache.kafka.streams.processor.internals.Task.TaskType.STANDBY;
-<<<<<<< HEAD
-import static org.apache.kafka.test.MockStateRestoreListener.*;
-import static org.easymock.EasyMock.*;
-import static org.hamcrest.MatcherAssert.assertThat;
-import static org.hamcrest.Matchers.equalTo;
-import static org.hamcrest.Matchers.hasItem;
-import static org.junit.Assert.*;
-
-@RunWith(Parameterized.class)
-public class StoreChangelogReaderTest extends EasyMockSupport {
-
-    @Rule
-    public EasyMockRule rule = new EasyMockRule(this);
-
-    @Mock(type = MockType.NICE)
-=======
 import static org.apache.kafka.test.MockStandbyUpdateListener.UPDATE_BATCH;
 import static org.apache.kafka.test.MockStandbyUpdateListener.UPDATE_START;
 import static org.apache.kafka.test.MockStandbyUpdateListener.UPDATE_SUSPENDED;
@@ -122,7 +97,6 @@
 public class StoreChangelogReaderTest {
 
     @Mock
->>>>>>> 9494bebe
     private ProcessorStateManager stateManager;
     @Mock
     private ProcessorStateManager activeStateManager;
@@ -137,17 +111,6 @@
     @Mock
     private StateStore store;
 
-<<<<<<< HEAD
-    @Parameterized.Parameters
-    public static Object[] data() {
-        return new Object[]{STANDBY, ACTIVE};
-    }
-
-    @Parameterized.Parameter
-    public Task.TaskType type;
-
-=======
->>>>>>> 9494bebe
     private final String storeName = "store";
     private final String topicName = "topic";
     private final LogContext logContext = new LogContext("test-reader ");
@@ -179,27 +142,6 @@
 
     private final MockConsumer<byte[], byte[]> consumer = new MockConsumer<>(AutoOffsetResetStrategy.EARLIEST.name());
     private final MockAdminClient adminClient = new MockAdminClient();
-<<<<<<< HEAD
-    private final StoreChangelogReader changelogReader = new StoreChangelogReader(time, config, logContext, adminClient, consumer, callback);
-
-    @Before
-    public void setUp() {
-        EasyMock.expect(stateManager.storeMetadata(tp)).andReturn(storeMetadata).anyTimes();
-        EasyMock.expect(stateManager.taskType()).andReturn(type).anyTimes();
-        EasyMock.expect(activeStateManager.storeMetadata(tp)).andReturn(storeMetadata).anyTimes();
-        EasyMock.expect(activeStateManager.taskType()).andReturn(ACTIVE).anyTimes();
-        EasyMock.expect(standbyStateManager.storeMetadata(tp)).andReturn(storeMetadata).anyTimes();
-        EasyMock.expect(standbyStateManager.taskType()).andReturn(STANDBY).anyTimes();
-
-        EasyMock.expect(storeMetadata.changelogPartition()).andReturn(tp).anyTimes();
-        EasyMock.expect(storeMetadata.store()).andReturn(store).anyTimes();
-        EasyMock.expect(store.name()).andReturn(storeName).anyTimes();
-    }
-
-    @After
-    public void tearDown() {
-        EasyMock.reset(stateManager, activeStateManager, standbyStateManager, storeMetadata, storeMetadataOne, storeMetadataTwo, store);
-=======
     private final StoreChangelogReader changelogReader =
         new StoreChangelogReader(time, config, logContext, adminClient, consumer, callback, standbyListener);
 
@@ -211,7 +153,6 @@
     private void setupActiveStateManager() {
         when(activeStateManager.storeMetadata(tp)).thenReturn(storeMetadata);
         when(activeStateManager.taskType()).thenReturn(ACTIVE);
->>>>>>> 9494bebe
     }
 
     private void setupStandbyStateManager() {
@@ -244,14 +185,8 @@
 
     @Test
     public void shouldNotRegisterStoreWithoutMetadata() {
-<<<<<<< HEAD
-        EasyMock.replay(stateManager, storeMetadata);
-
-        assertThrows(IllegalStateException.class, () -> changelogReader.register(new TopicPartition("ChangelogWithoutStoreMetadata", 0), stateManager));
-=======
         assertThrows(IllegalStateException.class,
             () -> changelogReader.register(new TopicPartition("ChangelogWithoutStoreMetadata", 0), stateManager));
->>>>>>> 9494bebe
     }
 
     @ParameterizedTest
@@ -261,12 +196,8 @@
 
         adminClient.updateEndOffsets(Collections.singletonMap(tp, 100L));
 
-<<<<<<< HEAD
-        final StoreChangelogReader changelogReader = new StoreChangelogReader(time, config, logContext, adminClient, consumer, callback);
-=======
         final StoreChangelogReader changelogReader =
             new StoreChangelogReader(time, config, logContext, adminClient, consumer, callback, standbyListener);
->>>>>>> 9494bebe
 
         changelogReader.register(tp, stateManager);
 
@@ -306,12 +237,8 @@
 
         adminClient.updateEndOffsets(Collections.singletonMap(tp, 100L));
 
-<<<<<<< HEAD
-        final StoreChangelogReader changelogReader = new StoreChangelogReader(time, config, logContext, adminClient, consumer, callback);
-=======
         final StoreChangelogReader changelogReader =
             new StoreChangelogReader(time, config, logContext, adminClient, consumer, callback, standbyListener);
->>>>>>> 9494bebe
 
         changelogReader.register(tp, stateManager);
 
@@ -363,12 +290,8 @@
 
         adminClient.updateEndOffsets(Collections.singletonMap(tp, 10L));
 
-<<<<<<< HEAD
-        final StoreChangelogReader changelogReader = new StoreChangelogReader(time, config, logContext, adminClient, consumer, callback);
-=======
         final StoreChangelogReader changelogReader =
             new StoreChangelogReader(time, config, logContext, adminClient, consumer, callback, standbyListener);
->>>>>>> 9494bebe
 
         changelogReader.register(tp, stateManager);
 
@@ -422,20 +345,24 @@
 
         adminClient.updateEndOffsets(Collections.singletonMap(tp, 10L));
 
-<<<<<<< HEAD
-        final StoreChangelogReader changelogReader = new StoreChangelogReader(time, config, logContext, adminClient, consumer, callback);
-=======
         final StoreChangelogReader changelogReader =
                 new StoreChangelogReader(time, config, logContext, adminClient, consumer, callback, standbyListener);
->>>>>>> 9494bebe
 
         changelogReader.register(tp, stateManager);
         changelogReader.restore(mockTasks);
 
-        assertEquals(type == ACTIVE ? StoreChangelogReader.ChangelogState.COMPLETED : StoreChangelogReader.ChangelogState.RESTORING, changelogReader.changelogMetadata(tp).state());
+        assertEquals(
+                type == ACTIVE ?
+                        StoreChangelogReader.ChangelogState.COMPLETED :
+                        StoreChangelogReader.ChangelogState.RESTORING,
+                changelogReader.changelogMetadata(tp).state()
+        );
         assertEquals(type == ACTIVE ? 10L : null, changelogReader.changelogMetadata(tp).endOffset());
         assertEquals(0L, changelogReader.changelogMetadata(tp).totalRestored());
-        assertEquals(type == ACTIVE ? Collections.singleton(tp) : Collections.emptySet(), changelogReader.completedChangelogs());
+        assertEquals(
+                type == ACTIVE ? Collections.singleton(tp) : Collections.emptySet(),
+                changelogReader.completedChangelogs()
+        );
         assertEquals(10L, consumer.position(tp));
         assertEquals(Collections.singleton(tp), consumer.paused());
 
@@ -470,12 +397,8 @@
             };
             consumer.updateBeginningOffsets(Collections.singletonMap(tp, 5L));
 
-<<<<<<< HEAD
-            final StoreChangelogReader changelogReader = new StoreChangelogReader(time, config, logContext, adminClient, consumer, callback);
-=======
             final StoreChangelogReader changelogReader =
                 new StoreChangelogReader(time, config, logContext, adminClient, consumer, callback, standbyListener);
->>>>>>> 9494bebe
 
             changelogReader.register(tp, stateManager);
             changelogReader.restore(mockTasks);
@@ -484,23 +407,6 @@
         }
     }
 
-<<<<<<< HEAD
-    @Test
-    public void shouldPollWithRightTimeout() {
-        final TaskId taskId = new TaskId(0, 0);
-
-        EasyMock.expect(storeMetadata.offset()).andReturn(null).andReturn(9L).anyTimes();
-        EasyMock.expect(stateManager.changelogOffsets()).andReturn(singletonMap(tp, 5L));
-        EasyMock.expect(stateManager.taskId()).andReturn(taskId).anyTimes();
-        EasyMock.replay(stateManager, storeMetadata, store);
-
-        consumer.updateBeginningOffsets(Collections.singletonMap(tp, 5L));
-        adminClient.updateEndOffsets(Collections.singletonMap(tp, 11L));
-
-        final StoreChangelogReader changelogReader = new StoreChangelogReader(time, config, logContext, adminClient, consumer, callback);
-
-        changelogReader.register(tp, stateManager);
-=======
     @ParameterizedTest
     @EnumSource(value = Task.TaskType.class, names = {"ACTIVE", "STANDBY"})
     public void shouldPollWithRightTimeoutWithStateUpdater(final Task.TaskType type) {
@@ -509,7 +415,6 @@
         setupStore();
         shouldPollWithRightTimeout(true, type);
     }
->>>>>>> 9494bebe
 
     @ParameterizedTest
     @EnumSource(value = Task.TaskType.class, names = {"ACTIVE", "STANDBY"})
@@ -547,12 +452,8 @@
 
         final StreamsConfig config = new StreamsConfig(StreamsTestUtils.getStreamsConfig("test-reader", properties));
 
-<<<<<<< HEAD
-        final StoreChangelogReader changelogReader = new StoreChangelogReader(time, config, logContext, adminClient, consumer, callback);
-=======
         final StoreChangelogReader changelogReader =
                 new StoreChangelogReader(time, config, logContext, adminClient, consumer, callback, standbyListener);
->>>>>>> 9494bebe
 
         changelogReader.register(tp, stateManager);
 
@@ -589,12 +490,8 @@
 
         adminClient.updateEndOffsets(Collections.singletonMap(tp, 10L));
 
-<<<<<<< HEAD
-        final StoreChangelogReader changelogReader = new StoreChangelogReader(time, config, logContext, adminClient, consumer, callback);
-=======
         final StoreChangelogReader changelogReader =
             new StoreChangelogReader(time, config, logContext, adminClient, consumer, callback, standbyListener);
->>>>>>> 9494bebe
 
         changelogReader.register(tp, stateManager);
 
@@ -670,12 +567,8 @@
         consumer.updateBeginningOffsets(Collections.singletonMap(tp, 5L));
         adminClient.updateEndOffsets(Collections.singletonMap(tp, 11L));
 
-<<<<<<< HEAD
-        final StoreChangelogReader changelogReader = new StoreChangelogReader(time, config, logContext, adminClient, consumer, callback);
-=======
         final StoreChangelogReader changelogReader =
             new StoreChangelogReader(time, config, logContext, adminClient, consumer, callback, standbyListener);
->>>>>>> 9494bebe
 
         changelogReader.register(tp, stateManager);
 
@@ -750,12 +643,8 @@
 
         adminClient.updateEndOffsets(Collections.singletonMap(tp, 0L));
 
-<<<<<<< HEAD
-        final StoreChangelogReader changelogReader = new StoreChangelogReader(time, config, logContext, adminClient, consumer, callback);
-=======
         final StoreChangelogReader changelogReader =
             new StoreChangelogReader(time, config, logContext, adminClient, consumer, callback, standbyListener);
->>>>>>> 9494bebe
 
         changelogReader.register(tp, activeStateManager);
         changelogReader.restore(mockTasks);
@@ -798,12 +687,8 @@
 
         adminClient.updateEndOffsets(Collections.singletonMap(tp, 10L));
 
-<<<<<<< HEAD
-        final StoreChangelogReader changelogReader = new StoreChangelogReader(time, config, logContext, adminClient, consumer, callback);
-=======
         final StoreChangelogReader changelogReader =
             new StoreChangelogReader(time, config, logContext, adminClient, consumer, callback, standbyListener);
->>>>>>> 9494bebe
 
         changelogReader.register(tp, activeStateManager);
         changelogReader.restore(Collections.singletonMap(taskId, mockTask));
@@ -844,16 +729,15 @@
 
         adminClient.updateEndOffsets(Collections.singletonMap(tp, 10L));
 
-<<<<<<< HEAD
-        final StoreChangelogReader changelogReader = new StoreChangelogReader(time, config, logContext, adminClient, consumer, callback);
-=======
         final StoreChangelogReader changelogReader =
             new StoreChangelogReader(time, config, logContext, adminClient, consumer, callback, standbyListener);
->>>>>>> 9494bebe
 
         changelogReader.register(tp, activeStateManager);
 
-        final StreamsException thrown = assertThrows(StreamsException.class, () -> changelogReader.restore(Collections.singletonMap(taskId, mock(Task.class))));
+        final StreamsException thrown = assertThrows(
+            StreamsException.class,
+            () -> changelogReader.restore(Collections.singletonMap(taskId, mock(Task.class)))
+        );
         assertEquals(kaboom, thrown.getCause());
     }
 
@@ -874,7 +758,8 @@
 
         final MockAdminClient adminClient = new MockAdminClient() {
             @Override
-            public ListOffsetsResult listOffsets(final Map<TopicPartition, OffsetSpec> topicPartitionOffsets, final ListOffsetsOptions options) {
+            public ListOffsetsResult listOffsets(final Map<TopicPartition, OffsetSpec> topicPartitionOffsets,
+                                                 final ListOffsetsOptions options) {
                 if (functionCalled.get()) {
                     return super.listOffsets(topicPartitionOffsets, options);
                 } else {
@@ -892,12 +777,8 @@
             }
         };
 
-<<<<<<< HEAD
-        final StoreChangelogReader changelogReader = new StoreChangelogReader(time, config, logContext, adminClient, consumer, callback);
-=======
         final StoreChangelogReader changelogReader =
             new StoreChangelogReader(time, config, logContext, adminClient, consumer, callback, standbyListener);
->>>>>>> 9494bebe
 
         changelogReader.register(tp, activeStateManager);
         changelogReader.restore(Collections.singletonMap(taskId, mockTask));
@@ -928,22 +809,22 @@
 
         final MockAdminClient adminClient = new MockAdminClient() {
             @Override
-            public ListOffsetsResult listOffsets(final Map<TopicPartition, OffsetSpec> topicPartitionOffsets, final ListOffsetsOptions options) {
+            public ListOffsetsResult listOffsets(final Map<TopicPartition, OffsetSpec> topicPartitionOffsets,
+                                                 final ListOffsetsOptions options) {
                 throw kaboom;
             }
         };
         adminClient.updateEndOffsets(Collections.singletonMap(tp, 0L));
 
-<<<<<<< HEAD
-        final StoreChangelogReader changelogReader = new StoreChangelogReader(time, config, logContext, adminClient, consumer, callback);
-=======
         final StoreChangelogReader changelogReader =
             new StoreChangelogReader(time, config, logContext, adminClient, consumer, callback, standbyListener);
->>>>>>> 9494bebe
 
         changelogReader.register(tp, activeStateManager);
 
-        final StreamsException thrown = assertThrows(StreamsException.class, () -> changelogReader.restore(Collections.singletonMap(taskId, mock(Task.class))));
+        final StreamsException thrown = assertThrows(
+            StreamsException.class,
+            () -> changelogReader.restore(Collections.singletonMap(taskId, mock(Task.class)))
+        );
         assertEquals(kaboom, thrown.getCause());
     }
 
@@ -981,17 +862,18 @@
         adminClient.updateEndOffsets(Collections.singletonMap(tp, 20L));
         adminClient.updateConsumerGroupOffsets(Collections.singletonMap(tp, 10L));
 
-<<<<<<< HEAD
-        final StoreChangelogReader changelogReader = new StoreChangelogReader(time, config, logContext, adminClient, consumer, callback);
-=======
         final StoreChangelogReader changelogReader =
             new StoreChangelogReader(time, config, logContext, adminClient, consumer, callback, standbyListener);
->>>>>>> 9494bebe
 
         changelogReader.register(tp, stateManager);
         changelogReader.restore(Collections.singletonMap(taskId, mockTask));
 
-        assertEquals(type == ACTIVE ? StoreChangelogReader.ChangelogState.REGISTERED : StoreChangelogReader.ChangelogState.RESTORING, changelogReader.changelogMetadata(tp).state());
+        assertEquals(
+            type == ACTIVE ?
+                StoreChangelogReader.ChangelogState.REGISTERED :
+                StoreChangelogReader.ChangelogState.RESTORING,
+            changelogReader.changelogMetadata(tp).state()
+        );
         if (type == ACTIVE) {
             assertNull(changelogReader.changelogMetadata(tp).endOffset());
         } else {
@@ -1032,16 +914,15 @@
         };
         adminClient.updateEndOffsets(Collections.singletonMap(tp, 10L));
 
-<<<<<<< HEAD
-        final StoreChangelogReader changelogReader = new StoreChangelogReader(time, config, logContext, adminClient, consumer, callback);
-=======
         final StoreChangelogReader changelogReader =
             new StoreChangelogReader(time, config, logContext, adminClient, consumer, callback, standbyListener);
->>>>>>> 9494bebe
 
         changelogReader.register(tp, stateManager);
 
-        final StreamsException thrown = assertThrows(StreamsException.class, () -> changelogReader.restore(Collections.singletonMap(taskId, mock(Task.class))));
+        final StreamsException thrown = assertThrows(
+            StreamsException.class,
+            () -> changelogReader.restore(Collections.singletonMap(taskId, mock(Task.class)))
+        );
         assertEquals(kaboom, thrown.getCause());
     }
 
@@ -1053,12 +934,8 @@
                 throw kaboom;
             }
         };
-<<<<<<< HEAD
-        final StoreChangelogReader changelogReader = new StoreChangelogReader(time, config, logContext, adminClient, consumer, callback);
-=======
         final StoreChangelogReader changelogReader =
             new StoreChangelogReader(time, config, logContext, adminClient, consumer, callback, standbyListener);
->>>>>>> 9494bebe
 
         final StreamsException thrown = assertThrows(StreamsException.class, changelogReader::clear);
         assertEquals(kaboom, thrown.getCause());
@@ -1292,21 +1169,6 @@
         setupStore();
         @SuppressWarnings("unchecked")
         final Map<TaskId, Task> mockTasks = mock(Map.class);
-<<<<<<< HEAD
-        EasyMock.expect(mockTasks.get(null)).andReturn(mock(Task.class)).anyTimes();
-        EasyMock.expect(mockTasks.containsKey(null)).andReturn(true).anyTimes();
-        EasyMock.expect(storeMetadataOne.changelogPartition()).andReturn(tp1).anyTimes();
-        EasyMock.expect(storeMetadataOne.store()).andReturn(store).anyTimes();
-        EasyMock.expect(storeMetadataTwo.changelogPartition()).andReturn(tp2).anyTimes();
-        EasyMock.expect(storeMetadataTwo.store()).andReturn(store).anyTimes();
-        EasyMock.expect(storeMetadata.offset()).andReturn(0L).anyTimes();
-        EasyMock.expect(storeMetadataOne.offset()).andReturn(0L).anyTimes();
-        EasyMock.expect(storeMetadataTwo.offset()).andReturn(0L).anyTimes();
-        EasyMock.expect(activeStateManager.storeMetadata(tp1)).andReturn(storeMetadataOne).anyTimes();
-        EasyMock.expect(activeStateManager.storeMetadata(tp2)).andReturn(storeMetadataTwo).anyTimes();
-        EasyMock.expect(activeStateManager.changelogOffsets()).andReturn(mkMap(mkEntry(tp, 5L), mkEntry(tp1, 5L), mkEntry(tp2, 5L))).anyTimes();
-        EasyMock.replay(mockTasks, activeStateManager, storeMetadata, store, storeMetadataOne, storeMetadataTwo);
-=======
         when(mockTasks.get(null)).thenReturn(mock(Task.class));
         when(mockTasks.containsKey(null)).thenReturn(true);
         when(storeMetadataOne.changelogPartition()).thenReturn(tp1);
@@ -1323,7 +1185,6 @@
             mkEntry(tp1, 5L),
             mkEntry(tp2, 5L)
         ));
->>>>>>> 9494bebe
 
         setupConsumer(10, tp);
         setupConsumer(5, tp1);
@@ -1417,7 +1278,10 @@
         changelogReader.register(tp, activeStateManager);
 
         // if a new active is registered, we should immediately transit to standby updating
-        assertThrows(IllegalStateException.class, () -> changelogReader.restore(Collections.singletonMap(taskId, mock(Task.class))));
+        assertThrows(
+            IllegalStateException.class,
+            () -> changelogReader.restore(Collections.singletonMap(taskId, mock(Task.class)))
+        );
 
         assertEquals(StoreChangelogReader.ChangelogState.RESTORING, changelogReader.changelogMetadata(tp).state());
         assertEquals(StoreChangelogReader.ChangelogState.RESTORING, changelogReader.changelogMetadata(tp1).state());
@@ -1457,27 +1321,32 @@
 
         adminClient.updateEndOffsets(Collections.singletonMap(tp, 10L));
 
-<<<<<<< HEAD
-        final StoreChangelogReader changelogReader = new StoreChangelogReader(time, config, logContext, adminClient, consumer, exceptionCallback);
-=======
         final StoreChangelogReader changelogReader =
             new StoreChangelogReader(time, config, logContext, adminClient, consumer, exceptionCallback, standbyListener);
->>>>>>> 9494bebe
 
         changelogReader.register(tp, activeStateManager);
 
-        StreamsException thrown = assertThrows(StreamsException.class, () -> changelogReader.restore(Collections.singletonMap(taskId, mock(Task.class))));
+        StreamsException thrown = assertThrows(
+            StreamsException.class,
+            () -> changelogReader.restore(Collections.singletonMap(taskId, mock(Task.class)))
+        );
         assertEquals(kaboom, thrown.getCause());
 
         consumer.addRecord(new ConsumerRecord<>(topicName, 0, 6L, "key".getBytes(), "value".getBytes()));
         consumer.addRecord(new ConsumerRecord<>(topicName, 0, 7L, "key".getBytes(), "value".getBytes()));
 
-        thrown = assertThrows(StreamsException.class, () -> changelogReader.restore(Collections.singletonMap(taskId, mock(Task.class))));
+        thrown = assertThrows(
+            StreamsException.class,
+            () -> changelogReader.restore(Collections.singletonMap(taskId, mock(Task.class)))
+        );
         assertEquals(kaboom, thrown.getCause());
 
         consumer.seek(tp, 10L);
 
-        thrown = assertThrows(StreamsException.class, () -> changelogReader.restore(Collections.singletonMap(taskId, mock(Task.class))));
+        thrown = assertThrows(
+            StreamsException.class,
+            () -> changelogReader.restore(Collections.singletonMap(taskId, mock(Task.class)))
+        );
         assertEquals(kaboom, thrown.getCause());
     }
 
@@ -1487,7 +1356,11 @@
             appender.setClassLogger(StoreChangelogReader.class, Level.DEBUG);
             changelogReader.unregister(Collections.singletonList(new TopicPartition("unknown", 0)));
 
-            assertThat(appender.getMessages(), hasItem("test-reader Changelog partition unknown-0 could not be found," + " it could be already cleaned up during the handling of task corruption and never restore again"));
+            assertThat(
+                appender.getMessages(),
+                hasItem("test-reader Changelog partition unknown-0 could not be found," +
+                    " it could be already cleaned up during the handling of task corruption and never restore again")
+            );
         }
     }
 
@@ -1499,12 +1372,25 @@
 
     private void addRecords(final long messages, final TopicPartition topicPartition) {
         for (int i = 0; i < messages; i++) {
-            consumer.addRecord(new ConsumerRecord<>(topicPartition.topic(), topicPartition.partition(), i, new byte[0], new byte[0]));
-        }
-    }
-
-    private void assignPartition(final long messages, final TopicPartition topicPartition) {
-        consumer.updatePartitions(topicPartition.topic(), Collections.singletonList(new PartitionInfo(topicPartition.topic(), topicPartition.partition(), null, null, null)));
+            consumer.addRecord(new ConsumerRecord<>(
+                topicPartition.topic(),
+                topicPartition.partition(),
+                i,
+                new byte[0],
+                new byte[0]));
+        }
+    }
+
+    private void assignPartition(final long messages,
+                                 final TopicPartition topicPartition) {
+        consumer.updatePartitions(
+            topicPartition.topic(),
+            Collections.singletonList(new PartitionInfo(
+                topicPartition.topic(),
+                topicPartition.partition(),
+                null,
+                null,
+                null)));
         consumer.updateBeginningOffsets(Collections.singletonMap(topicPartition, 0L));
         consumer.updateEndOffsets(Collections.singletonMap(topicPartition, Math.max(0, messages) + 1));
         adminClient.updateEndOffsets(Collections.singletonMap(topicPartition, Math.max(0, messages) + 1));
