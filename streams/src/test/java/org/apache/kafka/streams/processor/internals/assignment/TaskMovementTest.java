--- conflicted
+++ resolved
@@ -21,15 +21,6 @@
 
 import org.junit.jupiter.api.Test;
 
-<<<<<<< HEAD
-import java.util.*;
-import java.util.concurrent.atomic.AtomicInteger;
-
-import static java.util.Arrays.asList;
-import static java.util.Collections.*;
-import static org.apache.kafka.common.utils.Utils.*;
-import static org.apache.kafka.streams.processor.internals.assignment.AssignmentTestUtils.*;
-=======
 import java.util.Comparator;
 import java.util.HashMap;
 import java.util.List;
@@ -58,7 +49,6 @@
 import static org.apache.kafka.streams.processor.internals.assignment.AssignmentTestUtils.TASK_1_2;
 import static org.apache.kafka.streams.processor.internals.assignment.AssignmentTestUtils.getClientStatesMap;
 import static org.apache.kafka.streams.processor.internals.assignment.AssignmentTestUtils.hasProperty;
->>>>>>> 9494bebe
 import static org.apache.kafka.streams.processor.internals.assignment.TaskMovement.assignActiveTaskMovements;
 import static org.hamcrest.MatcherAssert.assertThat;
 import static org.hamcrest.Matchers.is;
@@ -80,7 +70,16 @@
         final ClientState client2 = getClientStateWithActiveAssignment(Set.of(TASK_0_1, TASK_1_1), allTasks, allTasks);
         final ClientState client3 = getClientStateWithActiveAssignment(Set.of(TASK_0_2, TASK_1_2), allTasks, allTasks);
 
-        assertThat(assignActiveTaskMovements(tasksToCaughtUpClients, tasksToClientByLag, getClientStatesMap(client1, client2, client3), new TreeMap<>(), new AtomicInteger(maxWarmupReplicas)), is(0));
+        assertThat(
+            assignActiveTaskMovements(
+                tasksToCaughtUpClients,
+                tasksToClientByLag,
+                getClientStatesMap(client1, client2, client3),
+                new TreeMap<>(),
+                new AtomicInteger(maxWarmupReplicas)
+            ),
+            is(0)
+        );
     }
 
     @Test
@@ -92,11 +91,6 @@
         final ClientState client2 = getClientStateWithActiveAssignment(Set.of(TASK_0_1, TASK_1_1), Set.of(), allTasks);
         final ClientState client3 = getClientStateWithActiveAssignment(Set.of(TASK_0_2, TASK_1_2), Set.of(), allTasks);
 
-<<<<<<< HEAD
-        final Map<TaskId, SortedSet<UUID>> tasksToCaughtUpClients = mkMap(mkEntry(TASK_0_0, emptySortedSet()), mkEntry(TASK_0_1, emptySortedSet()), mkEntry(TASK_0_2, emptySortedSet()), mkEntry(TASK_1_0, emptySortedSet()), mkEntry(TASK_1_1, emptySortedSet()), mkEntry(TASK_1_2, emptySortedSet()));
-        final Map<TaskId, SortedSet<UUID>> tasksToClientByLag = mkMap(mkEntry(TASK_0_0, mkOrderedSet(UUID_1, UUID_2, UUID_3)), mkEntry(TASK_0_1, mkOrderedSet(UUID_1, UUID_2, UUID_3)), mkEntry(TASK_0_2, mkOrderedSet(UUID_1, UUID_2, UUID_3)), mkEntry(TASK_1_0, mkOrderedSet(UUID_1, UUID_2, UUID_3)), mkEntry(TASK_1_1, mkOrderedSet(UUID_1, UUID_2, UUID_3)), mkEntry(TASK_1_2, mkOrderedSet(UUID_1, UUID_2, UUID_3)));
-        assertThat(assignActiveTaskMovements(tasksToCaughtUpClients, tasksToClientByLag, getClientStatesMap(client1, client2, client3), new TreeMap<>(), new AtomicInteger(maxWarmupReplicas)), is(0));
-=======
         final Map<TaskId, SortedSet<ProcessId>> tasksToCaughtUpClients = mkMap(
             mkEntry(TASK_0_0, emptySortedSet()),
             mkEntry(TASK_0_1, emptySortedSet()),
@@ -123,24 +117,11 @@
             ),
             is(0)
         );
->>>>>>> 9494bebe
     }
 
     @Test
     public void shouldMoveTasksToCaughtUpClientsAndAssignWarmupReplicasInTheirPlace() {
         final int maxWarmupReplicas = Integer.MAX_VALUE;
-<<<<<<< HEAD
-        final Set<TaskId> allTasks = mkSet(TASK_0_0, TASK_0_1, TASK_0_2);
-        final ClientState client1 = getClientStateWithActiveAssignment(mkSet(TASK_0_0), mkSet(TASK_0_0), allTasks);
-        final ClientState client2 = getClientStateWithActiveAssignment(mkSet(TASK_0_1), mkSet(TASK_0_2), allTasks);
-        final ClientState client3 = getClientStateWithActiveAssignment(mkSet(TASK_0_2), mkSet(TASK_0_1), allTasks);
-        final Map<UUID, ClientState> clientStates = getClientStatesMap(client1, client2, client3);
-
-        final Map<TaskId, SortedSet<UUID>> tasksToCaughtUpClients = mkMap(mkEntry(TASK_0_0, mkSortedSet(UUID_1)), mkEntry(TASK_0_1, mkSortedSet(UUID_3)), mkEntry(TASK_0_2, mkSortedSet(UUID_2)));
-        final Map<TaskId, SortedSet<UUID>> tasksToClientByLag = mkMap(mkEntry(TASK_0_0, mkOrderedSet(UUID_1, UUID_2, UUID_3)), mkEntry(TASK_0_1, mkOrderedSet(UUID_3, UUID_1, UUID_2)), mkEntry(TASK_0_2, mkOrderedSet(UUID_2, UUID_1, UUID_3)));
-
-        assertThat("should have assigned movements", assignActiveTaskMovements(tasksToCaughtUpClients, tasksToClientByLag, clientStates, new TreeMap<>(), new AtomicInteger(maxWarmupReplicas)), is(2));
-=======
         final Set<TaskId> allTasks = Set.of(TASK_0_0, TASK_0_1, TASK_0_2);
         final ClientState client1 = getClientStateWithActiveAssignment(Set.of(TASK_0_0), Set.of(TASK_0_0), allTasks);
         final ClientState client2 = getClientStateWithActiveAssignment(Set.of(TASK_0_1), Set.of(TASK_0_2), allTasks);
@@ -169,7 +150,6 @@
             ),
             is(2)
         );
->>>>>>> 9494bebe
         // The active tasks have changed to the ones that each client is caught up on
         assertThat(client1, hasProperty("activeTasks", ClientState::activeTasks, Set.of(TASK_0_0)));
         assertThat(client2, hasProperty("activeTasks", ClientState::activeTasks, Set.of(TASK_0_2)));
@@ -195,12 +175,6 @@
         client3.assignStandby(TASK_0_1);
         final Map<ProcessId, ClientState> clientStates = getClientStatesMap(client1, client2, client3);
 
-<<<<<<< HEAD
-        final Map<TaskId, SortedSet<UUID>> tasksToCaughtUpClients = mkMap(mkEntry(TASK_0_0, mkSortedSet()), mkEntry(TASK_0_1, mkSortedSet()), mkEntry(TASK_0_2, mkSortedSet()));
-        final Map<TaskId, SortedSet<UUID>> tasksToClientByLag = mkMap(mkEntry(TASK_0_0, mkOrderedSet(UUID_1, UUID_2, UUID_3)), mkEntry(TASK_0_1, mkOrderedSet(UUID_3, UUID_1, UUID_2)), mkEntry(TASK_0_2, mkOrderedSet(UUID_2, UUID_3, UUID_1)));
-
-        assertThat("should have assigned movements", assignActiveTaskMovements(tasksToCaughtUpClients, tasksToClientByLag, clientStates, new TreeMap<>(), new AtomicInteger(maxWarmupReplicas)), is(2));
-=======
         final Map<TaskId, SortedSet<ProcessId>> tasksToCaughtUpClients = mkMap(
                 mkEntry(TASK_0_0, mkSortedSet()),
                 mkEntry(TASK_0_1, mkSortedSet()),
@@ -223,7 +197,6 @@
                 ),
                 is(2)
         );
->>>>>>> 9494bebe
         // The active tasks have changed to the ones that each client is most caught up on
         assertThat(client1, hasProperty("activeTasks", ClientState::activeTasks, Set.of(TASK_0_0)));
         assertThat(client2, hasProperty("activeTasks", ClientState::activeTasks, Set.of(TASK_0_2)));
@@ -238,18 +211,6 @@
     @Test
     public void shouldOnlyGetUpToMaxWarmupReplicasAndReturnTrue() {
         final int maxWarmupReplicas = 1;
-<<<<<<< HEAD
-        final Set<TaskId> allTasks = mkSet(TASK_0_0, TASK_0_1, TASK_0_2);
-        final ClientState client1 = getClientStateWithActiveAssignment(mkSet(TASK_0_0), mkSet(TASK_0_0), allTasks);
-        final ClientState client2 = getClientStateWithActiveAssignment(mkSet(TASK_0_1), mkSet(TASK_0_2), allTasks);
-        final ClientState client3 = getClientStateWithActiveAssignment(mkSet(TASK_0_2), mkSet(TASK_0_1), allTasks);
-        final Map<UUID, ClientState> clientStates = getClientStatesMap(client1, client2, client3);
-
-        final Map<TaskId, SortedSet<UUID>> tasksToCaughtUpClients = mkMap(mkEntry(TASK_0_0, mkSortedSet(UUID_1)), mkEntry(TASK_0_1, mkSortedSet(UUID_3)), mkEntry(TASK_0_2, mkSortedSet(UUID_2)));
-        final Map<TaskId, SortedSet<UUID>> tasksToClientByLag = mkMap(mkEntry(TASK_0_0, mkOrderedSet(UUID_1, UUID_2, UUID_3)), mkEntry(TASK_0_1, mkOrderedSet(UUID_3, UUID_1, UUID_2)), mkEntry(TASK_0_2, mkOrderedSet(UUID_2, UUID_1, UUID_3)));
-
-        assertThat("should have assigned movements", assignActiveTaskMovements(tasksToCaughtUpClients, tasksToClientByLag, clientStates, new TreeMap<>(), new AtomicInteger(maxWarmupReplicas)), is(2));
-=======
         final Set<TaskId> allTasks = Set.of(TASK_0_0, TASK_0_1, TASK_0_2);
         final ClientState client1 = getClientStateWithActiveAssignment(Set.of(TASK_0_0), Set.of(TASK_0_0), allTasks);
         final ClientState client2 = getClientStateWithActiveAssignment(Set.of(TASK_0_1), Set.of(TASK_0_2), allTasks);
@@ -278,7 +239,6 @@
             ),
             is(2)
         );
->>>>>>> 9494bebe
         // The active tasks have changed to the ones that each client is caught up on
         assertThat(client1, hasProperty("activeTasks", ClientState::activeTasks, Set.of(TASK_0_0)));
         assertThat(client2, hasProperty("activeTasks", ClientState::activeTasks, Set.of(TASK_0_2)));
@@ -299,12 +259,6 @@
         final ClientState client2 = getClientStateWithActiveAssignment(Set.of(TASK_0_0), Set.of(), allTasks);
         final Map<ProcessId, ClientState> clientStates = getClientStatesMap(client1, client2);
 
-<<<<<<< HEAD
-        final Map<TaskId, SortedSet<UUID>> tasksToCaughtUpClients = mkMap(mkEntry(TASK_0_0, mkSortedSet(UUID_1)));
-        final Map<TaskId, SortedSet<UUID>> tasksToClientByLag = mkMap(mkEntry(TASK_0_0, mkOrderedSet(UUID_1, UUID_2)));
-
-        assertThat("should have assigned movements", assignActiveTaskMovements(tasksToCaughtUpClients, tasksToClientByLag, clientStates, new TreeMap<>(), new AtomicInteger(maxWarmupReplicas)), is(1));
-=======
         final Map<TaskId, SortedSet<ProcessId>> tasksToCaughtUpClients = mkMap(
             mkEntry(TASK_0_0, mkSortedSet(PID_1))
         );
@@ -323,7 +277,6 @@
             ),
             is(1)
         );
->>>>>>> 9494bebe
         // Even though we have no warmups allowed, we still let client1 take over active processing while
         // client2 "warms up" because client1 was a caught-up standby, so it can "trade" standby status with
         // the not-caught-up active client2.
@@ -338,7 +291,9 @@
 
     }
 
-    private static ClientState getClientStateWithActiveAssignment(final Set<TaskId> activeTasks, final Set<TaskId> caughtUpTasks, final Set<TaskId> allTasks) {
+    private static ClientState getClientStateWithActiveAssignment(final Set<TaskId> activeTasks,
+                                                                  final Set<TaskId> caughtUpTasks,
+                                                                  final Set<TaskId> allTasks) {
         final Map<TaskId, Long> lags = new HashMap<>();
         for (final TaskId task : allTasks) {
             if (caughtUpTasks.contains(task)) {
@@ -350,7 +305,8 @@
         return getClientStateWithLags(activeTasks, lags);
     }
 
-    private static ClientState getClientStateWithLags(final Set<TaskId> activeTasks, final Map<TaskId, Long> taskLags) {
+    private static ClientState getClientStateWithLags(final Set<TaskId> activeTasks,
+                                                      final Map<TaskId, Long> taskLags) {
         final ClientState client1 = new ClientState(activeTasks, emptySet(), taskLags, emptyMap(), 1);
         client1.assignActiveTasks(activeTasks);
         return client1;
