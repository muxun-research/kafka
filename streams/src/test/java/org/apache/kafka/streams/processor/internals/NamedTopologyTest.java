--- conflicted
+++ resolved
@@ -28,19 +28,12 @@
 import org.apache.kafka.streams.processor.internals.namedtopology.NamedTopologyStoreQueryParameters;
 import org.apache.kafka.streams.state.Stores;
 import org.apache.kafka.test.TestUtils;
-<<<<<<< HEAD
-import org.junit.After;
-import org.junit.Before;
-import org.junit.Test;
-
-=======
 
 import org.junit.jupiter.api.AfterEach;
 import org.junit.jupiter.api.BeforeEach;
 import org.junit.jupiter.api.Test;
 
 import java.time.Duration;
->>>>>>> 9494bebe
 import java.util.Properties;
 import java.util.concurrent.ExecutionException;
 import java.util.regex.Pattern;
@@ -49,11 +42,7 @@
 import static org.apache.kafka.streams.state.QueryableStoreTypes.keyValueStore;
 import static org.hamcrest.CoreMatchers.equalTo;
 import static org.hamcrest.MatcherAssert.assertThat;
-<<<<<<< HEAD
-import static org.junit.Assert.assertThrows;
-=======
 import static org.junit.jupiter.api.Assertions.assertThrows;
->>>>>>> 9494bebe
 
 @SuppressWarnings("deprecation")
 public class NamedTopologyTest {
@@ -104,7 +93,12 @@
         builder2.stream("stream-2").selectKey((k, v) -> v).groupByKey().count().toStream().to("output-2");
         builder3.stream("stream-3").selectKey((k, v) -> v).groupByKey().count().toStream().to("output-3");
 
-        streams.start(asList(builder1.build(), builder2.build(), builder3.build()));
+        streams.start(
+            asList(
+                builder1.build(),
+                builder2.build(),
+                builder3.build())
+        );
     }
 
     @Test
@@ -148,7 +142,12 @@
         builder1.stream("stream");
         builder2.stream("stream");
 
-        assertThrows(TopologyException.class, () -> streams.start(asList(builder1.build(), builder2.build())));
+        assertThrows(
+            TopologyException.class,
+            () -> streams.start(asList(
+                builder1.build(),
+                builder2.build()))
+        );
     }
 
     @Test
@@ -160,7 +159,10 @@
 
         streams.addNamedTopology(builder1.build());
 
-        final ExecutionException exception = assertThrows(ExecutionException.class, () -> streams.addNamedTopology(builder2.build()).all().get());
+        final ExecutionException exception = assertThrows(
+            ExecutionException.class,
+            () -> streams.addNamedTopology(builder2.build()).all().get()
+        );
 
         assertThat(exception.getCause().getClass(), equalTo(TopologyException.class));
     }
@@ -169,10 +171,13 @@
     public void shouldThrowTopologyExceptionWhenAddingNamedTopologyReadingFromSameInputTopicBeforeStart() {
         builder1.stream("stream");
         builder2.stream("stream");
-
-        streams.addNamedTopology(builder1.build());
-
-        final ExecutionException exception = assertThrows(ExecutionException.class, () -> streams.addNamedTopology(builder2.build()).all().get());
+        
+        streams.addNamedTopology(builder1.build());
+
+        final ExecutionException exception = assertThrows(
+            ExecutionException.class,
+            () -> streams.addNamedTopology(builder2.build()).all().get()
+        );
 
         assertThat(exception.getCause().getClass(), equalTo(TopologyException.class));
     }
@@ -182,7 +187,12 @@
         builder1.table("table");
         builder2.table("table");
 
-        assertThrows(TopologyException.class, () -> streams.start(asList(builder1.build(), builder2.build())));
+        assertThrows(
+            TopologyException.class,
+            () -> streams.start(asList(
+                builder1.build(),
+                builder2.build()))
+        );
     }
 
     @Test
@@ -190,7 +200,12 @@
         builder1.stream("input");
         builder2.table("input");
 
-        assertThrows(TopologyException.class, () -> streams.start(asList(builder1.build(), builder2.build())));
+        assertThrows(
+            TopologyException.class,
+            () -> streams.start(asList(
+                builder1.build(),
+                builder2.build()))
+        );
     }
 
     @Test
@@ -198,7 +213,12 @@
         builder1.stream("stream");
         builder2.stream(asList("unique-input", "stream"));
 
-        assertThrows(TopologyException.class, () -> streams.start(asList(builder1.build(), builder2.build())));
+        assertThrows(
+            TopologyException.class,
+            () -> streams.start(asList(
+                builder1.build(),
+                builder2.build()))
+        );
     }
 
     @Test
@@ -206,56 +226,92 @@
         builder1.stream(Pattern.compile("some-regex"));
         builder2.stream(Pattern.compile("some-regex"));
 
-        assertThrows(TopologyException.class, () -> streams.start(asList(builder1.build(), builder2.build())));
+        assertThrows(
+            TopologyException.class,
+            () -> streams.start(asList(
+                builder1.build(),
+                builder2.build()))
+        );
     }
 
     @Test
     public void shouldThrowUnknownTopologyExceptionForAllLocalStorePartitionLags() {
         streams.addNamedTopology(builder1.build());
         streams.start();
-        assertThrows(UnknownTopologyException.class, () -> streams.allLocalStorePartitionLagsForTopology(UNKNOWN_TOPOLOGY));
+        assertThrows(
+            UnknownTopologyException.class,
+            () -> streams.allLocalStorePartitionLagsForTopology(UNKNOWN_TOPOLOGY)
+        );
     }
 
     @Test
     public void shouldThrowUnknownTopologyExceptionForQueryMetadataForKey() {
         streams.addNamedTopology(builder1.build());
         streams.start();
-        assertThrows(UnknownTopologyException.class, () -> streams.queryMetadataForKey("store", "A", new StringSerializer(), UNKNOWN_TOPOLOGY));
+        assertThrows(
+            UnknownTopologyException.class,
+            () -> streams.queryMetadataForKey("store", "A", new StringSerializer(), UNKNOWN_TOPOLOGY)
+        );
     }
 
     @Test
     public void shouldThrowUnknownStateStoreExceptionForQueryMetadataForKey() {
         streams.addNamedTopology(builder1.build());
         streams.start();
-        assertThrows(UnknownStateStoreException.class, () -> streams.queryMetadataForKey(UNKNOWN_STORE, "A", new StringSerializer(), "topology-1"));
+        assertThrows(
+            UnknownStateStoreException.class,
+            () -> streams.queryMetadataForKey(UNKNOWN_STORE, "A", new StringSerializer(), "topology-1")
+        );
     }
 
     @Test
     public void shouldThrowUnknownTopologyExceptionForStreamsMetadataForStore() {
         streams.addNamedTopology(builder1.build());
         streams.start();
-        assertThrows(UnknownTopologyException.class, () -> streams.streamsMetadataForStore("store", UNKNOWN_TOPOLOGY));
+        assertThrows(
+            UnknownTopologyException.class,
+            () -> streams.streamsMetadataForStore("store", UNKNOWN_TOPOLOGY)
+        );
     }
 
     @Test
     public void shouldThrowUnknownStateStoreExceptionForStreamsMetadataForStore() {
         streams.addNamedTopology(builder1.build());
         streams.start();
-        assertThrows(UnknownStateStoreException.class, () -> streams.streamsMetadataForStore(UNKNOWN_STORE, "topology-1"));
+        assertThrows(
+            UnknownStateStoreException.class,
+            () -> streams.streamsMetadataForStore(UNKNOWN_STORE, "topology-1")
+        );
     }
 
     @Test
     public void shouldThrowUnknownTopologyExceptionForStore() {
         streams.addNamedTopology(builder1.build());
         streams.start();
-        assertThrows(UnknownTopologyException.class, () -> streams.store(NamedTopologyStoreQueryParameters.fromNamedTopologyAndStoreNameAndType(UNKNOWN_TOPOLOGY, "store", keyValueStore())));
+        assertThrows(
+            UnknownTopologyException.class,
+            () -> streams.store(
+                NamedTopologyStoreQueryParameters.fromNamedTopologyAndStoreNameAndType(
+                    UNKNOWN_TOPOLOGY,
+                    "store",
+                    keyValueStore()
+                ))
+        );
     }
 
     @Test
     public void shouldThrowUnknownStateStoreExceptionForStore() {
         streams.addNamedTopology(builder1.build());
         streams.start();
-        assertThrows(UnknownStateStoreException.class, () -> streams.store(NamedTopologyStoreQueryParameters.fromNamedTopologyAndStoreNameAndType("topology-1", UNKNOWN_STORE, keyValueStore())));
+        assertThrows(
+            UnknownStateStoreException.class,
+            () -> streams.store(
+                NamedTopologyStoreQueryParameters.fromNamedTopologyAndStoreNameAndType(
+                    "topology-1",
+                    UNKNOWN_STORE,
+                    keyValueStore()
+                ))
+        );
     }
 
     @Test
@@ -263,7 +319,23 @@
         builder1.stream("input").filter((k, v) -> !k.equals(v)).to("output");
         streams.start(builder1.build());
 
-        assertThat(streams.getFullTopologyDescription(), equalTo("Topology: topology-1:\n" + "   Sub-topology: 0\n" + "    Source: KSTREAM-SOURCE-0000000000 (topics: [input-1])\n" + "      --> none\n" + "\n" + "  Sub-topology: 1\n" + "    Source: KSTREAM-SOURCE-0000000001 (topics: [input])\n" + "      --> KSTREAM-FILTER-0000000002\n" + "    Processor: KSTREAM-FILTER-0000000002 (stores: [])\n" + "      --> KSTREAM-SINK-0000000003\n" + "      <-- KSTREAM-SOURCE-0000000001\n" + "    Sink: KSTREAM-SINK-0000000003 (topic: output)\n" + "      <-- KSTREAM-FILTER-0000000002\n\n"));
+        assertThat(
+            streams.getFullTopologyDescription(),
+            equalTo(
+                "Topology: topology-1:\n"
+                    + "   Sub-topology: 0\n"
+                    + "    Source: KSTREAM-SOURCE-0000000000 (topics: [input-1])\n"
+                    + "      --> none\n"
+                    + "\n"
+                    + "  Sub-topology: 1\n"
+                    + "    Source: KSTREAM-SOURCE-0000000001 (topics: [input])\n"
+                    + "      --> KSTREAM-FILTER-0000000002\n"
+                    + "    Processor: KSTREAM-FILTER-0000000002 (stores: [])\n"
+                    + "      --> KSTREAM-SINK-0000000003\n"
+                    + "      <-- KSTREAM-SOURCE-0000000001\n"
+                    + "    Sink: KSTREAM-SINK-0000000003 (topic: output)\n"
+                    + "      <-- KSTREAM-FILTER-0000000002\n\n")
+        );
     }
 
     @Test
@@ -272,9 +344,58 @@
         builder2.stream("stream-2").filter((k, v) -> !k.equals(v)).to("output-2");
         builder3.stream("stream-3").filter((k, v) -> !k.equals(v)).to("output-3");
 
-        streams.start(asList(builder1.build(), builder2.build(), builder3.build()));
-
-        assertThat(streams.getFullTopologyDescription(), equalTo("Topology: topology-1:\n" + "   Sub-topology: 0\n" + "    Source: KSTREAM-SOURCE-0000000000 (topics: [input-1])\n" + "      --> none\n" + "\n" + "  Sub-topology: 1\n" + "    Source: KSTREAM-SOURCE-0000000001 (topics: [stream-1])\n" + "      --> KSTREAM-FILTER-0000000002\n" + "    Processor: KSTREAM-FILTER-0000000002 (stores: [])\n" + "      --> KSTREAM-SINK-0000000003\n" + "      <-- KSTREAM-SOURCE-0000000001\n" + "    Sink: KSTREAM-SINK-0000000003 (topic: output-1)\n" + "      <-- KSTREAM-FILTER-0000000002\n" + "\n" + "Topology: topology-2:\n" + "   Sub-topology: 0\n" + "    Source: KSTREAM-SOURCE-0000000000 (topics: [input-2])\n" + "      --> none\n" + "\n" + "  Sub-topology: 1\n" + "    Source: KSTREAM-SOURCE-0000000001 (topics: [stream-2])\n" + "      --> KSTREAM-FILTER-0000000002\n" + "    Processor: KSTREAM-FILTER-0000000002 (stores: [])\n" + "      --> KSTREAM-SINK-0000000003\n" + "      <-- KSTREAM-SOURCE-0000000001\n" + "    Sink: KSTREAM-SINK-0000000003 (topic: output-2)\n" + "      <-- KSTREAM-FILTER-0000000002\n" + "\n" + "Topology: topology-3:\n" + "   Sub-topology: 0\n" + "    Source: KSTREAM-SOURCE-0000000000 (topics: [input-3])\n" + "      --> none\n" + "\n" + "  Sub-topology: 1\n" + "    Source: KSTREAM-SOURCE-0000000001 (topics: [stream-3])\n" + "      --> KSTREAM-FILTER-0000000002\n" + "    Processor: KSTREAM-FILTER-0000000002 (stores: [])\n" + "      --> KSTREAM-SINK-0000000003\n" + "      <-- KSTREAM-SOURCE-0000000001\n" + "    Sink: KSTREAM-SINK-0000000003 (topic: output-3)\n" + "      <-- KSTREAM-FILTER-0000000002\n\n"));
+        streams.start(
+            asList(
+                builder1.build(),
+                builder2.build(),
+                builder3.build())
+        );
+
+        assertThat(
+            streams.getFullTopologyDescription(),
+            equalTo(
+                     "Topology: topology-1:\n"
+                    + "   Sub-topology: 0\n"
+                    + "    Source: KSTREAM-SOURCE-0000000000 (topics: [input-1])\n"
+                    + "      --> none\n"
+                    + "\n"
+                    + "  Sub-topology: 1\n"
+                    + "    Source: KSTREAM-SOURCE-0000000001 (topics: [stream-1])\n"
+                    + "      --> KSTREAM-FILTER-0000000002\n"
+                    + "    Processor: KSTREAM-FILTER-0000000002 (stores: [])\n"
+                    + "      --> KSTREAM-SINK-0000000003\n"
+                    + "      <-- KSTREAM-SOURCE-0000000001\n"
+                    + "    Sink: KSTREAM-SINK-0000000003 (topic: output-1)\n"
+                    + "      <-- KSTREAM-FILTER-0000000002\n"
+                    + "\n"
+                    + "Topology: topology-2:\n"
+                    + "   Sub-topology: 0\n"
+                    + "    Source: KSTREAM-SOURCE-0000000000 (topics: [input-2])\n"
+                    + "      --> none\n"
+                    + "\n"
+                    + "  Sub-topology: 1\n"
+                    + "    Source: KSTREAM-SOURCE-0000000001 (topics: [stream-2])\n"
+                    + "      --> KSTREAM-FILTER-0000000002\n"
+                    + "    Processor: KSTREAM-FILTER-0000000002 (stores: [])\n"
+                    + "      --> KSTREAM-SINK-0000000003\n"
+                    + "      <-- KSTREAM-SOURCE-0000000001\n"
+                    + "    Sink: KSTREAM-SINK-0000000003 (topic: output-2)\n"
+                    + "      <-- KSTREAM-FILTER-0000000002\n"
+                    + "\n"
+                    + "Topology: topology-3:\n"
+                    + "   Sub-topology: 0\n"
+                    + "    Source: KSTREAM-SOURCE-0000000000 (topics: [input-3])\n"
+                    + "      --> none\n"
+                    + "\n"
+                    + "  Sub-topology: 1\n"
+                    + "    Source: KSTREAM-SOURCE-0000000001 (topics: [stream-3])\n"
+                    + "      --> KSTREAM-FILTER-0000000002\n"
+                    + "    Processor: KSTREAM-FILTER-0000000002 (stores: [])\n"
+                    + "      --> KSTREAM-SINK-0000000003\n"
+                    + "      <-- KSTREAM-SOURCE-0000000001\n"
+                    + "    Sink: KSTREAM-SINK-0000000003 (topic: output-3)\n"
+                    + "      <-- KSTREAM-FILTER-0000000002\n\n")
+        );
     }
 
     @Test
