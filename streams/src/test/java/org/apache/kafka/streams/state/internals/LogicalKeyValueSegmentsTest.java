--- conflicted
+++ resolved
@@ -44,14 +44,6 @@
 import static org.junit.jupiter.api.Assertions.assertThrows;
 import static org.junit.jupiter.api.Assertions.assertTrue;
 
-import java.io.File;
-import java.util.List;
-
-import static org.hamcrest.CoreMatchers.is;
-import static org.hamcrest.CoreMatchers.nullValue;
-import static org.hamcrest.MatcherAssert.assertThat;
-import static org.junit.Assert.*;
-
 public class LogicalKeyValueSegmentsTest {
 
     private static final long SEGMENT_INTERVAL = 100L;
@@ -66,10 +58,6 @@
 
     @BeforeEach
     public void setUp() {
-<<<<<<< HEAD
-        context = new InternalMockProcessorContext<>(TestUtils.tempDirectory(), Serdes.String(), Serdes.Long(), new MockRecordCollector(), new ThreadCache(new LogContext("testCache "), 0, new MockStreamsMetrics(new Metrics())));
-        segments = new LogicalKeyValueSegments(STORE_NAME, DB_FILE_DIR, RETENTION_PERIOD, SEGMENT_INTERVAL, new RocksDBMetricsRecorder(METRICS_SCOPE, STORE_NAME));
-=======
         context = new InternalMockProcessorContext<>(
             TestUtils.tempDirectory(),
             Serdes.String(),
@@ -85,7 +73,6 @@
             new RocksDBMetricsRecorder(METRICS_SCOPE, STORE_NAME)
         );
         segments.setPosition(Position.emptyPosition());
->>>>>>> 9494bebe
         segments.openExisting(context, 0L);
     }
 
