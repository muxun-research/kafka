--- conflicted
+++ resolved
@@ -33,11 +33,7 @@
 import org.apache.kafka.streams.kstream.Materialized;
 import org.apache.kafka.test.IntegrationTest;
 import org.apache.kafka.test.TestUtils;
-import org.junit.AfterClass;
-import org.junit.BeforeClass;
-import org.junit.ClassRule;
-import org.junit.Rule;
-import org.junit.Test;
+import org.junit.*;
 import org.junit.experimental.categories.Category;
 import org.junit.rules.TemporaryFolder;
 import org.junit.rules.Timeout;
@@ -54,9 +50,7 @@
 
 import static java.util.Arrays.asList;
 import static java.util.Collections.singletonList;
-import static org.apache.kafka.common.utils.Utils.mkEntry;
-import static org.apache.kafka.common.utils.Utils.mkMap;
-import static org.apache.kafka.common.utils.Utils.mkProperties;
+import static org.apache.kafka.common.utils.Utils.*;
 import static org.apache.kafka.streams.integration.utils.IntegrationTestUtils.cleanStateBeforeTest;
 import static org.apache.kafka.streams.integration.utils.IntegrationTestUtils.quietlyCleanStateAfterTest;
 import static org.junit.Assert.assertTrue;
@@ -71,118 +65,10 @@
     @Rule
     public Timeout globalTimeout = Timeout.seconds(600);
 
-<<<<<<< HEAD
-	@Parameterized.Parameters(name = "{0}")
-	public static Collection<String[]> data() {
-		return Arrays.asList(new String[][]{
-				{StreamsConfig.EXACTLY_ONCE},
-				{StreamsConfig.EXACTLY_ONCE_BETA}
-		});
-	}
-
-	@Parameterized.Parameter
-	public String eosConfig;
-
-	public static final EmbeddedKafkaCluster CLUSTER = new EmbeddedKafkaCluster(3);
-
-	@BeforeClass
-	public static void startCluster() throws IOException {
-		CLUSTER.start();
-		STREAMS_CONFIG.put(ConsumerConfig.AUTO_OFFSET_RESET_CONFIG, "earliest");
-		STREAMS_CONFIG.put(StreamsConfig.BOOTSTRAP_SERVERS_CONFIG, CLUSTER.bootstrapServers());
-		STREAMS_CONFIG.put(StreamsConfig.DEFAULT_KEY_SERDE_CLASS_CONFIG, Serdes.String().getClass());
-		STREAMS_CONFIG.put(StreamsConfig.DEFAULT_VALUE_SERDE_CLASS_CONFIG, Serdes.String().getClass());
-		STREAMS_CONFIG.put(StreamsConfig.COMMIT_INTERVAL_MS_CONFIG, COMMIT_INTERVAL);
-		STREAMS_CONFIG.put(StreamsConfig.STATE_DIR_CONFIG, TEST_FOLDER.getRoot().getPath());
-	}
-
-	@AfterClass
-	public static void closeCluster() {
-		CLUSTER.stop();
-	}
-
-	@ClassRule
-	public static final TemporaryFolder TEST_FOLDER = new TemporaryFolder(TestUtils.tempDirectory());
-
-	private static final Properties STREAMS_CONFIG = new Properties();
-	private static final StringSerializer STRING_SERIALIZER = new StringSerializer();
-	private static final Long COMMIT_INTERVAL = 100L;
-
-	private static final int RECORD_TOTAL = 3;
-
-	@Test
-	public void shouldWorkWithUncleanShutdownWipeOutStateStore() throws InterruptedException {
-		final String appId = "shouldWorkWithUncleanShutdownWipeOutStateStore";
-		STREAMS_CONFIG.put(StreamsConfig.APPLICATION_ID_CONFIG, appId);
-		STREAMS_CONFIG.put(StreamsConfig.PROCESSING_GUARANTEE_CONFIG, eosConfig);
-
-		final String input = "input-topic";
-		cleanStateBeforeTest(CLUSTER, input);
-
-		final StreamsBuilder builder = new StreamsBuilder();
-
-		final KStream<String, String> inputStream = builder.stream(input);
-
-		final AtomicInteger recordCount = new AtomicInteger(0);
-
-		final KTable<String, String> valueCounts = inputStream
-				.groupByKey()
-				.aggregate(
-						() -> "()",
-						(key, value, aggregate) -> aggregate + ",(" + key + ": " + value + ")",
-						Materialized.as("aggregated_value"));
-
-		valueCounts.toStream().peek((key, value) -> {
-			if (recordCount.incrementAndGet() >= RECORD_TOTAL) {
-				throw new IllegalStateException("Crash on the " + RECORD_TOTAL + " record");
-			}
-		});
-
-		final Properties producerConfig = mkProperties(mkMap(
-				mkEntry(ProducerConfig.CLIENT_ID_CONFIG, "anything"),
-				mkEntry(ProducerConfig.KEY_SERIALIZER_CLASS_CONFIG, ((Serializer<String>) STRING_SERIALIZER).getClass().getName()),
-				mkEntry(ProducerConfig.VALUE_SERIALIZER_CLASS_CONFIG, ((Serializer<String>) STRING_SERIALIZER).getClass().getName()),
-				mkEntry(ProducerConfig.BOOTSTRAP_SERVERS_CONFIG, CLUSTER.bootstrapServers())
-		));
-		final KafkaStreams driver = new KafkaStreams(builder.build(), STREAMS_CONFIG);
-		driver.cleanUp();
-		driver.start();
-
-		final File stateDir = new File(String.join("/", TEST_FOLDER.getRoot().getPath(), appId, "0_0"));
-
-		try {
-			IntegrationTestUtils.produceSynchronously(producerConfig, false, input, Optional.empty(),
-					singletonList(new KeyValueTimestamp<>("k1", "v1", 0L)));
-
-			TestUtils.waitForCondition(stateDir::exists,
-					"Failed awaiting CreateTopics first request failure");
-
-			IntegrationTestUtils.produceSynchronously(producerConfig, false, input, Optional.empty(),
-					asList(new KeyValueTimestamp<>("k2", "v2", 1L),
-							new KeyValueTimestamp<>("k3", "v3", 2L)));
-
-			TestUtils.waitForCondition(() -> recordCount.get() == RECORD_TOTAL,
-					"Expected " + RECORD_TOTAL + " records processed but only got " + recordCount.get());
-		} finally {
-			TestUtils.waitForCondition(() -> driver.state().equals(State.ERROR),
-					"Expected ERROR state but driver is on " + driver.state());
-
-			driver.close();
-
-			// the state directory should still exist with the empty checkpoint file
-			assertFalse(stateDir.exists());
-
-			quietlyCleanStateAfterTest(CLUSTER, driver);
-		}
-	}
-=======
     @SuppressWarnings("deprecation")
     @Parameterized.Parameters(name = "{0}")
     public static Collection<String[]> data() {
-        return Arrays.asList(new String[][] {
-            {StreamsConfig.EXACTLY_ONCE},
-            {StreamsConfig.EXACTLY_ONCE_V2}
-        });
+        return Arrays.asList(new String[][]{{StreamsConfig.EXACTLY_ONCE}, {StreamsConfig.EXACTLY_ONCE_V2}});
     }
 
     @Parameterized.Parameter
@@ -230,12 +116,7 @@
 
         final AtomicInteger recordCount = new AtomicInteger(0);
 
-        final KTable<String, String> valueCounts = inputStream
-            .groupByKey()
-            .aggregate(
-                () -> "()",
-                (key, value, aggregate) -> aggregate + ",(" + key + ": " + value + ")",
-                Materialized.as("aggregated_value"));
+        final KTable<String, String> valueCounts = inputStream.groupByKey().aggregate(() -> "()", (key, value, aggregate) -> aggregate + ",(" + key + ": " + value + ")", Materialized.as("aggregated_value"));
 
         valueCounts.toStream().peek((key, value) -> {
             if (recordCount.incrementAndGet() >= RECORD_TOTAL) {
@@ -243,13 +124,8 @@
             }
         });
 
-        final Properties producerConfig = mkProperties(mkMap(
-            mkEntry(ProducerConfig.CLIENT_ID_CONFIG, "anything"),
-            mkEntry(ProducerConfig.KEY_SERIALIZER_CLASS_CONFIG, ((Serializer<String>) STRING_SERIALIZER).getClass().getName()),
-            mkEntry(ProducerConfig.VALUE_SERIALIZER_CLASS_CONFIG, ((Serializer<String>) STRING_SERIALIZER).getClass().getName()),
-            mkEntry(ProducerConfig.BOOTSTRAP_SERVERS_CONFIG, CLUSTER.bootstrapServers())
-        ));
-        final KafkaStreams driver =  new KafkaStreams(builder.build(), STREAMS_CONFIG);
+        final Properties producerConfig = mkProperties(mkMap(mkEntry(ProducerConfig.CLIENT_ID_CONFIG, "anything"), mkEntry(ProducerConfig.KEY_SERIALIZER_CLASS_CONFIG, ((Serializer<String>) STRING_SERIALIZER).getClass().getName()), mkEntry(ProducerConfig.VALUE_SERIALIZER_CLASS_CONFIG, ((Serializer<String>) STRING_SERIALIZER).getClass().getName()), mkEntry(ProducerConfig.BOOTSTRAP_SERVERS_CONFIG, CLUSTER.bootstrapServers())));
+        final KafkaStreams driver = new KafkaStreams(builder.build(), STREAMS_CONFIG);
         driver.cleanUp();
         driver.start();
 
@@ -258,21 +134,15 @@
         final File taskCheckpointFile = new File(taskStateDir, ".checkpoint");
 
         try {
-            IntegrationTestUtils.produceSynchronously(producerConfig, false, input, Optional.empty(),
-                singletonList(new KeyValueTimestamp<>("k1", "v1", 0L)));
+            IntegrationTestUtils.produceSynchronously(producerConfig, false, input, Optional.empty(), singletonList(new KeyValueTimestamp<>("k1", "v1", 0L)));
 
             // wait until the first request is processed and some files are created in it
-            TestUtils.waitForCondition(() -> taskStateDir.exists() && taskStateDir.isDirectory() && taskStateDir.list().length > 0,
-                "Failed awaiting CreateTopics first request failure");
-            IntegrationTestUtils.produceSynchronously(producerConfig, false, input, Optional.empty(),
-                asList(new KeyValueTimestamp<>("k2", "v2", 1L),
-                    new KeyValueTimestamp<>("k3", "v3", 2L)));
+            TestUtils.waitForCondition(() -> taskStateDir.exists() && taskStateDir.isDirectory() && taskStateDir.list().length > 0, "Failed awaiting CreateTopics first request failure");
+            IntegrationTestUtils.produceSynchronously(producerConfig, false, input, Optional.empty(), asList(new KeyValueTimestamp<>("k2", "v2", 1L), new KeyValueTimestamp<>("k3", "v3", 2L)));
 
-            TestUtils.waitForCondition(() -> recordCount.get() == RECORD_TOTAL,
-                "Expected " + RECORD_TOTAL + " records processed but only got " + recordCount.get());
+            TestUtils.waitForCondition(() -> recordCount.get() == RECORD_TOTAL, "Expected " + RECORD_TOTAL + " records processed but only got " + recordCount.get());
         } finally {
-            TestUtils.waitForCondition(() -> driver.state().equals(State.ERROR),
-                "Expected ERROR state but driver is on " + driver.state());
+            TestUtils.waitForCondition(() -> driver.state().equals(State.ERROR), "Expected ERROR state but driver is on " + driver.state());
 
             driver.close();
 
@@ -280,12 +150,9 @@
             // case 1: the state directory is cleaned up without any problems.
             // case 2: The state directory is not cleaned up, for it does not include any checkpoint file.
             // case 3: The state directory is not cleaned up, for it includes a checkpoint file but it is empty.
-            assertTrue(!taskStateDir.exists()
-                || (taskStateDir.exists() && taskStateDir.list().length > 0 && !taskCheckpointFile.exists())
-                || (taskCheckpointFile.exists() && taskCheckpointFile.length() == 0L));
+            assertTrue(!taskStateDir.exists() || (taskStateDir.exists() && taskStateDir.list().length > 0 && !taskCheckpointFile.exists()) || (taskCheckpointFile.exists() && taskCheckpointFile.length() == 0L));
 
             quietlyCleanStateAfterTest(CLUSTER, driver);
         }
     }
->>>>>>> 15418db6
 }