/*
 * Licensed to the Apache Software Foundation (ASF) under one or more
 * contributor license agreements. See the NOTICE file distributed with
 * this work for additional information regarding copyright ownership.
 * The ASF licenses this file to You under the Apache License, Version 2.0
 * (the "License"); you may not use this file except in compliance with
 * the License. You may obtain a copy of the License at
 *
 *    http://www.apache.org/licenses/LICENSE-2.0
 *
 * Unless required by applicable law or agreed to in writing, software
 * distributed under the License is distributed on an "AS IS" BASIS,
 * WITHOUT WARRANTIES OR CONDITIONS OF ANY KIND, either express or implied.
 * See the License for the specific language governing permissions and
 * limitations under the License.
 */
package org.apache.kafka.streams.integration;

import org.apache.kafka.common.Metric;
import org.apache.kafka.common.metrics.Sensor;
import org.apache.kafka.common.serialization.IntegerSerializer;
import org.apache.kafka.common.serialization.Serdes;
import org.apache.kafka.common.serialization.StringSerializer;
import org.apache.kafka.common.utils.Bytes;
import org.apache.kafka.common.utils.MockTime;
import org.apache.kafka.common.utils.Utils;
import org.apache.kafka.streams.KafkaStreams;
import org.apache.kafka.streams.KeyValue;
import org.apache.kafka.streams.StreamsBuilder;
import org.apache.kafka.streams.StreamsConfig;
import org.apache.kafka.streams.integration.utils.EmbeddedKafkaCluster;
import org.apache.kafka.streams.integration.utils.IntegrationTestUtils;
import org.apache.kafka.streams.kstream.Consumed;
import org.apache.kafka.streams.kstream.Materialized;
import org.apache.kafka.streams.kstream.Produced;
import org.apache.kafka.streams.kstream.TimeWindows;
import org.apache.kafka.streams.state.Stores;
import org.apache.kafka.streams.state.WindowStore;
import org.apache.kafka.test.IntegrationTest;
import org.apache.kafka.test.TestUtils;
import org.junit.After;
import org.junit.AfterClass;
import org.junit.Before;
import org.junit.BeforeClass;
import org.junit.Rule;
import org.junit.Test;
import org.junit.experimental.categories.Category;
import org.junit.rules.TestName;
import org.junit.rules.Timeout;
import org.junit.runner.RunWith;
import org.junit.runners.Parameterized;
import org.junit.runners.Parameterized.Parameter;
import org.junit.runners.Parameterized.Parameters;

import java.io.IOException;
import java.time.Duration;
import java.util.ArrayList;
import java.util.Arrays;
import java.util.Collection;
import java.util.Collections;
import java.util.List;
import java.util.Properties;
import java.util.stream.Collectors;

import static org.apache.kafka.streams.integration.utils.IntegrationTestUtils.safeUniqueTestName;
import static org.apache.kafka.streams.integration.utils.IntegrationTestUtils.startApplicationAndWaitUntilRunning;

import static org.hamcrest.MatcherAssert.assertThat;
import static org.hamcrest.Matchers.is;
import static org.hamcrest.Matchers.notNullValue;

@Category({IntegrationTest.class})
@RunWith(Parameterized.class)
@SuppressWarnings("deprecation")
public class RocksDBMetricsIntegrationTest {
<<<<<<< HEAD

	private static final int NUM_BROKERS = 3;
=======
    @Rule
    public Timeout globalTimeout = Timeout.seconds(600);
    private static final int NUM_BROKERS = 3;
>>>>>>> 15418db6

	public static final EmbeddedKafkaCluster CLUSTER = new EmbeddedKafkaCluster(NUM_BROKERS);

	@BeforeClass
	public static void startCluster() throws IOException {
		CLUSTER.start();
	}

	@AfterClass
	public static void closeCluster() {
		CLUSTER.stop();
	}

	private static final String STREAM_INPUT_ONE = "STREAM_INPUT_ONE";
	private static final String STREAM_OUTPUT_ONE = "STREAM_OUTPUT_ONE";
	private static final String STREAM_INPUT_TWO = "STREAM_INPUT_TWO";
	private static final String STREAM_OUTPUT_TWO = "STREAM_OUTPUT_TWO";
	private static final String MY_STORE_PERSISTENT_KEY_VALUE = "myStorePersistentKeyValue";
	private static final Duration WINDOW_SIZE = Duration.ofMillis(50);
	private static final long TIMEOUT = 60000;

	// RocksDB metrics
	private static final String METRICS_GROUP = "stream-state-metrics";
	private static final String BYTES_WRITTEN_RATE = "bytes-written-rate";
	private static final String BYTES_WRITTEN_TOTAL = "bytes-written-total";
	private static final String BYTES_READ_RATE = "bytes-read-rate";
	private static final String BYTES_READ_TOTAL = "bytes-read-total";
	private static final String MEMTABLE_BYTES_FLUSHED_RATE = "memtable-bytes-flushed-rate";
	private static final String MEMTABLE_BYTES_FLUSHED_TOTAL = "memtable-bytes-flushed-total";
	private static final String MEMTABLE_HIT_RATIO = "memtable-hit-ratio";
	private static final String WRITE_STALL_DURATION_AVG = "write-stall-duration-avg";
	private static final String WRITE_STALL_DURATION_TOTAL = "write-stall-duration-total";
	private static final String BLOCK_CACHE_DATA_HIT_RATIO = "block-cache-data-hit-ratio";
	private static final String BLOCK_CACHE_INDEX_HIT_RATIO = "block-cache-index-hit-ratio";
	private static final String BLOCK_CACHE_FILTER_HIT_RATIO = "block-cache-filter-hit-ratio";
	private static final String BYTES_READ_DURING_COMPACTION_RATE = "bytes-read-compaction-rate";
	private static final String BYTES_WRITTEN_DURING_COMPACTION_RATE = "bytes-written-compaction-rate";
	private static final String NUMBER_OF_OPEN_FILES = "number-open-files";
	private static final String NUMBER_OF_FILE_ERRORS = "number-file-errors-total";
	private static final String NUMBER_OF_ENTRIES_ACTIVE_MEMTABLE = "num-entries-active-mem-table";
	private static final String NUMBER_OF_DELETES_ACTIVE_MEMTABLE = "num-deletes-active-mem-table";
	private static final String NUMBER_OF_ENTRIES_IMMUTABLE_MEMTABLES = "num-entries-imm-mem-tables";
	private static final String NUMBER_OF_DELETES_IMMUTABLE_MEMTABLES = "num-deletes-imm-mem-tables";
	private static final String NUMBER_OF_IMMUTABLE_MEMTABLES = "num-immutable-mem-table";
	private static final String CURRENT_SIZE_OF_ACTIVE_MEMTABLE = "cur-size-active-mem-table";
	private static final String CURRENT_SIZE_OF_ALL_MEMTABLES = "cur-size-all-mem-tables";
	private static final String SIZE_OF_ALL_MEMTABLES = "size-all-mem-tables";
	private static final String MEMTABLE_FLUSH_PENDING = "mem-table-flush-pending";
	private static final String NUMBER_OF_RUNNING_FLUSHES = "num-running-flushes";
	private static final String COMPACTION_PENDING = "compaction-pending";
	private static final String NUMBER_OF_RUNNING_COMPACTIONS = "num-running-compactions";
	private static final String ESTIMATED_BYTES_OF_PENDING_COMPACTION = "estimate-pending-compaction-bytes";
	private static final String TOTAL_SST_FILES_SIZE = "total-sst-files-size";
	private static final String LIVE_SST_FILES_SIZE = "live-sst-files-size";
	private static final String NUMBER_OF_LIVE_VERSIONS = "num-live-versions";
	private static final String CAPACITY_OF_BLOCK_CACHE = "block-cache-capacity";
	private static final String USAGE_OF_BLOCK_CACHE = "block-cache-usage";
	private static final String PINNED_USAGE_OF_BLOCK_CACHE = "block-cache-pinned-usage";
	private static final String ESTIMATED_NUMBER_OF_KEYS = "estimate-num-keys";
	private static final String ESTIMATED_MEMORY_OF_TABLE_READERS = "estimate-table-readers-mem";
	private static final String NUMBER_OF_BACKGROUND_ERRORS = "background-errors";

<<<<<<< HEAD
	@Parameters(name = "{0}")
	public static Collection<Object[]> data() {
		return Arrays.asList(new Object[][]{
				{StreamsConfig.AT_LEAST_ONCE},
				{StreamsConfig.EXACTLY_ONCE},
				{StreamsConfig.EXACTLY_ONCE_BETA}
		});
	}
=======
    @SuppressWarnings("deprecation")
    @Parameters(name = "{0}")
    public static Collection<Object[]> data() {
        return Arrays.asList(new Object[][] {
            {StreamsConfig.AT_LEAST_ONCE},
            {StreamsConfig.EXACTLY_ONCE},
            {StreamsConfig.EXACTLY_ONCE_V2}
        });
    }
>>>>>>> 15418db6

	@Parameter
	public String processingGuarantee;

	@Rule
	public TestName testName = new TestName();

	@Before
	public void before() throws Exception {
		CLUSTER.createTopic(STREAM_INPUT_ONE, 1, 3);
		CLUSTER.createTopic(STREAM_INPUT_TWO, 1, 3);
	}

	@After
	public void after() throws Exception {
		CLUSTER.deleteTopicsAndWait(STREAM_INPUT_ONE, STREAM_INPUT_TWO, STREAM_OUTPUT_ONE, STREAM_OUTPUT_TWO);
	}

	@FunctionalInterface
	private interface MetricsVerifier {
		void verify(final KafkaStreams kafkaStreams, final String metricScope) throws Exception;
	}

	@Test
	public void shouldExposeRocksDBMetricsBeforeAndAfterFailureWithEmptyStateDir() throws Exception {
		final Properties streamsConfiguration = streamsConfig();
		IntegrationTestUtils.purgeLocalStreamsState(streamsConfiguration);
		final StreamsBuilder builder = builderForStateStores();

		cleanUpStateRunVerifyAndClose(
				builder,
				streamsConfiguration,
				this::verifyThatRocksDBMetricsAreExposed
		);

		// simulated failure

		cleanUpStateRunVerifyAndClose(
				builder,
				streamsConfiguration,
				this::verifyThatRocksDBMetricsAreExposed
		);
	}

<<<<<<< HEAD
	private Properties streamsConfig() {
		final Properties streamsConfiguration = new Properties();
		final String safeTestName = safeUniqueTestName(getClass(), testName);
		streamsConfiguration.put(StreamsConfig.APPLICATION_ID_CONFIG, "test-application-" + safeTestName);
		streamsConfiguration.put(StreamsConfig.BOOTSTRAP_SERVERS_CONFIG, CLUSTER.bootstrapServers());
		streamsConfiguration.put(StreamsConfig.DEFAULT_KEY_SERDE_CLASS_CONFIG, Serdes.Integer().getClass());
		streamsConfiguration.put(StreamsConfig.DEFAULT_VALUE_SERDE_CLASS_CONFIG, Serdes.String().getClass());
		streamsConfiguration.put(StreamsConfig.METRICS_RECORDING_LEVEL_CONFIG, Sensor.RecordingLevel.DEBUG.name);
		streamsConfiguration.put(StreamsConfig.PROCESSING_GUARANTEE_CONFIG, processingGuarantee);
		streamsConfiguration.put(StreamsConfig.STATE_DIR_CONFIG, TestUtils.tempDirectory().getPath());
		streamsConfiguration.put(StreamsConfig.CACHE_MAX_BYTES_BUFFERING_CONFIG, 0);
		return streamsConfiguration;
	}
=======
    private Properties streamsConfig() {
        final Properties streamsConfiguration = new Properties();
        final String safeTestName = safeUniqueTestName(getClass(), testName);
        streamsConfiguration.put(StreamsConfig.APPLICATION_ID_CONFIG, "test-application-" + safeTestName);
        streamsConfiguration.put(StreamsConfig.BOOTSTRAP_SERVERS_CONFIG, CLUSTER.bootstrapServers());
        streamsConfiguration.put(StreamsConfig.DEFAULT_KEY_SERDE_CLASS_CONFIG, Serdes.Integer().getClass());
        streamsConfiguration.put(StreamsConfig.DEFAULT_VALUE_SERDE_CLASS_CONFIG, Serdes.String().getClass());
        streamsConfiguration.put(StreamsConfig.METRICS_RECORDING_LEVEL_CONFIG, Sensor.RecordingLevel.DEBUG.name);
        streamsConfiguration.put(StreamsConfig.PROCESSING_GUARANTEE_CONFIG, processingGuarantee);
        streamsConfiguration.put(StreamsConfig.STATE_DIR_CONFIG, TestUtils.tempDirectory().getPath());
        streamsConfiguration.put(StreamsConfig.STATESTORE_CACHE_MAX_BYTES_CONFIG, 0);
        return streamsConfiguration;
    }
>>>>>>> 15418db6

	private StreamsBuilder builderForStateStores() {
		final StreamsBuilder builder = new StreamsBuilder();
		// create two state stores, one non-segmented and one segmented
		builder.table(
				STREAM_INPUT_ONE,
				Materialized.as(Stores.persistentKeyValueStore(MY_STORE_PERSISTENT_KEY_VALUE)).withCachingEnabled()
		).toStream().to(STREAM_OUTPUT_ONE);
		builder.stream(STREAM_INPUT_TWO, Consumed.with(Serdes.Integer(), Serdes.String()))
				.groupByKey()
				.windowedBy(TimeWindows.of(WINDOW_SIZE).grace(Duration.ZERO))
				.aggregate(() -> 0L,
						(aggKey, newValue, aggValue) -> aggValue,
						Materialized.<Integer, Long, WindowStore<Bytes, byte[]>>as("time-windowed-aggregated-stream-store")
								.withValueSerde(Serdes.Long())
								.withRetention(WINDOW_SIZE))
				.toStream()
				.map((key, value) -> KeyValue.pair(value, value))
				.to(STREAM_OUTPUT_TWO, Produced.with(Serdes.Long(), Serdes.Long()));
		return builder;
	}

	private void cleanUpStateRunVerifyAndClose(final StreamsBuilder builder,
											   final Properties streamsConfiguration,
											   final MetricsVerifier metricsVerifier) throws Exception {
		final KafkaStreams kafkaStreams = new KafkaStreams(builder.build(), streamsConfiguration);
		kafkaStreams.cleanUp();
		produceRecords();

<<<<<<< HEAD
		StreamsTestUtils.startKafkaStreamsAndWaitForRunningState(kafkaStreams, TIMEOUT);
=======
        startApplicationAndWaitUntilRunning(kafkaStreams);
>>>>>>> 15418db6

		metricsVerifier.verify(kafkaStreams, "rocksdb-state-id");
		metricsVerifier.verify(kafkaStreams, "rocksdb-window-state-id");
		kafkaStreams.close();
	}

	private void produceRecords() {
		final MockTime mockTime = new MockTime(WINDOW_SIZE.toMillis());
		final Properties prop = TestUtils.producerConfig(
				CLUSTER.bootstrapServers(),
				IntegerSerializer.class,
				StringSerializer.class,
				new Properties()
		);
		// non-segmented store do not need records with different timestamps
		IntegrationTestUtils.produceKeyValuesSynchronouslyWithTimestamp(
				STREAM_INPUT_ONE,
				Utils.mkSet(new KeyValue<>(1, "A"), new KeyValue<>(1, "B"), new KeyValue<>(1, "C")),
				prop,
				mockTime.milliseconds()
		);
		IntegrationTestUtils.produceKeyValuesSynchronouslyWithTimestamp(
				STREAM_INPUT_TWO,
				Collections.singleton(new KeyValue<>(1, "A")),
				prop,
				mockTime.milliseconds()
		);
		IntegrationTestUtils.produceKeyValuesSynchronouslyWithTimestamp(
				STREAM_INPUT_TWO,
				Collections.singleton(new KeyValue<>(1, "B")),
				prop,
				mockTime.milliseconds()
		);
		IntegrationTestUtils.produceKeyValuesSynchronouslyWithTimestamp(
				STREAM_INPUT_TWO,
				Collections.singleton(new KeyValue<>(1, "C")),
				prop,
				mockTime.milliseconds()
		);
	}

	private void verifyThatRocksDBMetricsAreExposed(final KafkaStreams kafkaStreams,
													final String metricsScope) {
		final List<Metric> listMetricStore = getRocksDBMetrics(kafkaStreams, metricsScope);
		checkMetricByName(listMetricStore, BYTES_WRITTEN_RATE, 1);
		checkMetricByName(listMetricStore, BYTES_WRITTEN_TOTAL, 1);
		checkMetricByName(listMetricStore, BYTES_READ_RATE, 1);
		checkMetricByName(listMetricStore, BYTES_READ_TOTAL, 1);
		checkMetricByName(listMetricStore, MEMTABLE_BYTES_FLUSHED_RATE, 1);
		checkMetricByName(listMetricStore, MEMTABLE_BYTES_FLUSHED_TOTAL, 1);
		checkMetricByName(listMetricStore, MEMTABLE_HIT_RATIO, 1);
		checkMetricByName(listMetricStore, WRITE_STALL_DURATION_AVG, 1);
		checkMetricByName(listMetricStore, WRITE_STALL_DURATION_TOTAL, 1);
		checkMetricByName(listMetricStore, BLOCK_CACHE_DATA_HIT_RATIO, 1);
		checkMetricByName(listMetricStore, BLOCK_CACHE_INDEX_HIT_RATIO, 1);
		checkMetricByName(listMetricStore, BLOCK_CACHE_FILTER_HIT_RATIO, 1);
		checkMetricByName(listMetricStore, BYTES_READ_DURING_COMPACTION_RATE, 1);
		checkMetricByName(listMetricStore, BYTES_WRITTEN_DURING_COMPACTION_RATE, 1);
		checkMetricByName(listMetricStore, NUMBER_OF_OPEN_FILES, 1);
		checkMetricByName(listMetricStore, NUMBER_OF_FILE_ERRORS, 1);
		checkMetricByName(listMetricStore, NUMBER_OF_ENTRIES_ACTIVE_MEMTABLE, 1);
		checkMetricByName(listMetricStore, NUMBER_OF_DELETES_ACTIVE_MEMTABLE, 1);
		checkMetricByName(listMetricStore, NUMBER_OF_ENTRIES_IMMUTABLE_MEMTABLES, 1);
		checkMetricByName(listMetricStore, NUMBER_OF_DELETES_IMMUTABLE_MEMTABLES, 1);
		checkMetricByName(listMetricStore, NUMBER_OF_IMMUTABLE_MEMTABLES, 1);
		checkMetricByName(listMetricStore, CURRENT_SIZE_OF_ACTIVE_MEMTABLE, 1);
		checkMetricByName(listMetricStore, CURRENT_SIZE_OF_ALL_MEMTABLES, 1);
		checkMetricByName(listMetricStore, SIZE_OF_ALL_MEMTABLES, 1);
		checkMetricByName(listMetricStore, MEMTABLE_FLUSH_PENDING, 1);
		checkMetricByName(listMetricStore, NUMBER_OF_RUNNING_FLUSHES, 1);
		checkMetricByName(listMetricStore, COMPACTION_PENDING, 1);
		checkMetricByName(listMetricStore, NUMBER_OF_RUNNING_COMPACTIONS, 1);
		checkMetricByName(listMetricStore, ESTIMATED_BYTES_OF_PENDING_COMPACTION, 1);
		checkMetricByName(listMetricStore, TOTAL_SST_FILES_SIZE, 1);
		checkMetricByName(listMetricStore, LIVE_SST_FILES_SIZE, 1);
		checkMetricByName(listMetricStore, NUMBER_OF_LIVE_VERSIONS, 1);
		checkMetricByName(listMetricStore, CAPACITY_OF_BLOCK_CACHE, 1);
		checkMetricByName(listMetricStore, USAGE_OF_BLOCK_CACHE, 1);
		checkMetricByName(listMetricStore, PINNED_USAGE_OF_BLOCK_CACHE, 1);
		checkMetricByName(listMetricStore, ESTIMATED_NUMBER_OF_KEYS, 1);
		checkMetricByName(listMetricStore, ESTIMATED_MEMORY_OF_TABLE_READERS, 1);
		checkMetricByName(listMetricStore, NUMBER_OF_BACKGROUND_ERRORS, 1);
	}

	private void checkMetricByName(final List<Metric> listMetric,
								   final String metricName,
								   final int numMetric) {
		final List<Metric> metrics = listMetric.stream()
				.filter(m -> m.metricName().name().equals(metricName))
				.collect(Collectors.toList());
		assertThat(
				"Size of metrics of type:'" + metricName + "' must be equal to " + numMetric + " but it's equal to " + metrics.size(),
				metrics.size(),
				is(numMetric)
		);
		for (final Metric metric : metrics) {
			assertThat("Metric:'" + metric.metricName() + "' must be not null", metric.metricValue(), is(notNullValue()));
		}
	}

	private List<Metric> getRocksDBMetrics(final KafkaStreams kafkaStreams,
										   final String metricsScope) {
		return new ArrayList<Metric>(kafkaStreams.metrics().values()).stream()
				.filter(m -> m.metricName().group().equals(METRICS_GROUP) && m.metricName().tags().containsKey(metricsScope))
				.collect(Collectors.toList());
	}
}<|MERGE_RESOLUTION|>--- conflicted
+++ resolved
@@ -38,12 +38,7 @@
 import org.apache.kafka.streams.state.WindowStore;
 import org.apache.kafka.test.IntegrationTest;
 import org.apache.kafka.test.TestUtils;
-import org.junit.After;
-import org.junit.AfterClass;
-import org.junit.Before;
-import org.junit.BeforeClass;
-import org.junit.Rule;
-import org.junit.Test;
+import org.junit.*;
 import org.junit.experimental.categories.Category;
 import org.junit.rules.TestName;
 import org.junit.rules.Timeout;
@@ -54,17 +49,11 @@
 
 import java.io.IOException;
 import java.time.Duration;
-import java.util.ArrayList;
-import java.util.Arrays;
-import java.util.Collection;
-import java.util.Collections;
-import java.util.List;
-import java.util.Properties;
+import java.util.*;
 import java.util.stream.Collectors;
 
 import static org.apache.kafka.streams.integration.utils.IntegrationTestUtils.safeUniqueTestName;
 import static org.apache.kafka.streams.integration.utils.IntegrationTestUtils.startApplicationAndWaitUntilRunning;
-
 import static org.hamcrest.MatcherAssert.assertThat;
 import static org.hamcrest.Matchers.is;
 import static org.hamcrest.Matchers.notNullValue;
@@ -73,155 +62,112 @@
 @RunWith(Parameterized.class)
 @SuppressWarnings("deprecation")
 public class RocksDBMetricsIntegrationTest {
-<<<<<<< HEAD
-
-	private static final int NUM_BROKERS = 3;
-=======
     @Rule
     public Timeout globalTimeout = Timeout.seconds(600);
     private static final int NUM_BROKERS = 3;
->>>>>>> 15418db6
-
-	public static final EmbeddedKafkaCluster CLUSTER = new EmbeddedKafkaCluster(NUM_BROKERS);
-
-	@BeforeClass
-	public static void startCluster() throws IOException {
-		CLUSTER.start();
-	}
-
-	@AfterClass
-	public static void closeCluster() {
-		CLUSTER.stop();
-	}
-
-	private static final String STREAM_INPUT_ONE = "STREAM_INPUT_ONE";
-	private static final String STREAM_OUTPUT_ONE = "STREAM_OUTPUT_ONE";
-	private static final String STREAM_INPUT_TWO = "STREAM_INPUT_TWO";
-	private static final String STREAM_OUTPUT_TWO = "STREAM_OUTPUT_TWO";
-	private static final String MY_STORE_PERSISTENT_KEY_VALUE = "myStorePersistentKeyValue";
-	private static final Duration WINDOW_SIZE = Duration.ofMillis(50);
-	private static final long TIMEOUT = 60000;
-
-	// RocksDB metrics
-	private static final String METRICS_GROUP = "stream-state-metrics";
-	private static final String BYTES_WRITTEN_RATE = "bytes-written-rate";
-	private static final String BYTES_WRITTEN_TOTAL = "bytes-written-total";
-	private static final String BYTES_READ_RATE = "bytes-read-rate";
-	private static final String BYTES_READ_TOTAL = "bytes-read-total";
-	private static final String MEMTABLE_BYTES_FLUSHED_RATE = "memtable-bytes-flushed-rate";
-	private static final String MEMTABLE_BYTES_FLUSHED_TOTAL = "memtable-bytes-flushed-total";
-	private static final String MEMTABLE_HIT_RATIO = "memtable-hit-ratio";
-	private static final String WRITE_STALL_DURATION_AVG = "write-stall-duration-avg";
-	private static final String WRITE_STALL_DURATION_TOTAL = "write-stall-duration-total";
-	private static final String BLOCK_CACHE_DATA_HIT_RATIO = "block-cache-data-hit-ratio";
-	private static final String BLOCK_CACHE_INDEX_HIT_RATIO = "block-cache-index-hit-ratio";
-	private static final String BLOCK_CACHE_FILTER_HIT_RATIO = "block-cache-filter-hit-ratio";
-	private static final String BYTES_READ_DURING_COMPACTION_RATE = "bytes-read-compaction-rate";
-	private static final String BYTES_WRITTEN_DURING_COMPACTION_RATE = "bytes-written-compaction-rate";
-	private static final String NUMBER_OF_OPEN_FILES = "number-open-files";
-	private static final String NUMBER_OF_FILE_ERRORS = "number-file-errors-total";
-	private static final String NUMBER_OF_ENTRIES_ACTIVE_MEMTABLE = "num-entries-active-mem-table";
-	private static final String NUMBER_OF_DELETES_ACTIVE_MEMTABLE = "num-deletes-active-mem-table";
-	private static final String NUMBER_OF_ENTRIES_IMMUTABLE_MEMTABLES = "num-entries-imm-mem-tables";
-	private static final String NUMBER_OF_DELETES_IMMUTABLE_MEMTABLES = "num-deletes-imm-mem-tables";
-	private static final String NUMBER_OF_IMMUTABLE_MEMTABLES = "num-immutable-mem-table";
-	private static final String CURRENT_SIZE_OF_ACTIVE_MEMTABLE = "cur-size-active-mem-table";
-	private static final String CURRENT_SIZE_OF_ALL_MEMTABLES = "cur-size-all-mem-tables";
-	private static final String SIZE_OF_ALL_MEMTABLES = "size-all-mem-tables";
-	private static final String MEMTABLE_FLUSH_PENDING = "mem-table-flush-pending";
-	private static final String NUMBER_OF_RUNNING_FLUSHES = "num-running-flushes";
-	private static final String COMPACTION_PENDING = "compaction-pending";
-	private static final String NUMBER_OF_RUNNING_COMPACTIONS = "num-running-compactions";
-	private static final String ESTIMATED_BYTES_OF_PENDING_COMPACTION = "estimate-pending-compaction-bytes";
-	private static final String TOTAL_SST_FILES_SIZE = "total-sst-files-size";
-	private static final String LIVE_SST_FILES_SIZE = "live-sst-files-size";
-	private static final String NUMBER_OF_LIVE_VERSIONS = "num-live-versions";
-	private static final String CAPACITY_OF_BLOCK_CACHE = "block-cache-capacity";
-	private static final String USAGE_OF_BLOCK_CACHE = "block-cache-usage";
-	private static final String PINNED_USAGE_OF_BLOCK_CACHE = "block-cache-pinned-usage";
-	private static final String ESTIMATED_NUMBER_OF_KEYS = "estimate-num-keys";
-	private static final String ESTIMATED_MEMORY_OF_TABLE_READERS = "estimate-table-readers-mem";
-	private static final String NUMBER_OF_BACKGROUND_ERRORS = "background-errors";
-
-<<<<<<< HEAD
-	@Parameters(name = "{0}")
-	public static Collection<Object[]> data() {
-		return Arrays.asList(new Object[][]{
-				{StreamsConfig.AT_LEAST_ONCE},
-				{StreamsConfig.EXACTLY_ONCE},
-				{StreamsConfig.EXACTLY_ONCE_BETA}
-		});
-	}
-=======
+
+    public static final EmbeddedKafkaCluster CLUSTER = new EmbeddedKafkaCluster(NUM_BROKERS);
+
+    @BeforeClass
+    public static void startCluster() throws IOException {
+        CLUSTER.start();
+    }
+
+    @AfterClass
+    public static void closeCluster() {
+        CLUSTER.stop();
+    }
+
+    private static final String STREAM_INPUT_ONE = "STREAM_INPUT_ONE";
+    private static final String STREAM_OUTPUT_ONE = "STREAM_OUTPUT_ONE";
+    private static final String STREAM_INPUT_TWO = "STREAM_INPUT_TWO";
+    private static final String STREAM_OUTPUT_TWO = "STREAM_OUTPUT_TWO";
+    private static final String MY_STORE_PERSISTENT_KEY_VALUE = "myStorePersistentKeyValue";
+    private static final Duration WINDOW_SIZE = Duration.ofMillis(50);
+    private static final long TIMEOUT = 60000;
+
+    // RocksDB metrics
+    private static final String METRICS_GROUP = "stream-state-metrics";
+    private static final String BYTES_WRITTEN_RATE = "bytes-written-rate";
+    private static final String BYTES_WRITTEN_TOTAL = "bytes-written-total";
+    private static final String BYTES_READ_RATE = "bytes-read-rate";
+    private static final String BYTES_READ_TOTAL = "bytes-read-total";
+    private static final String MEMTABLE_BYTES_FLUSHED_RATE = "memtable-bytes-flushed-rate";
+    private static final String MEMTABLE_BYTES_FLUSHED_TOTAL = "memtable-bytes-flushed-total";
+    private static final String MEMTABLE_HIT_RATIO = "memtable-hit-ratio";
+    private static final String WRITE_STALL_DURATION_AVG = "write-stall-duration-avg";
+    private static final String WRITE_STALL_DURATION_TOTAL = "write-stall-duration-total";
+    private static final String BLOCK_CACHE_DATA_HIT_RATIO = "block-cache-data-hit-ratio";
+    private static final String BLOCK_CACHE_INDEX_HIT_RATIO = "block-cache-index-hit-ratio";
+    private static final String BLOCK_CACHE_FILTER_HIT_RATIO = "block-cache-filter-hit-ratio";
+    private static final String BYTES_READ_DURING_COMPACTION_RATE = "bytes-read-compaction-rate";
+    private static final String BYTES_WRITTEN_DURING_COMPACTION_RATE = "bytes-written-compaction-rate";
+    private static final String NUMBER_OF_OPEN_FILES = "number-open-files";
+    private static final String NUMBER_OF_FILE_ERRORS = "number-file-errors-total";
+    private static final String NUMBER_OF_ENTRIES_ACTIVE_MEMTABLE = "num-entries-active-mem-table";
+    private static final String NUMBER_OF_DELETES_ACTIVE_MEMTABLE = "num-deletes-active-mem-table";
+    private static final String NUMBER_OF_ENTRIES_IMMUTABLE_MEMTABLES = "num-entries-imm-mem-tables";
+    private static final String NUMBER_OF_DELETES_IMMUTABLE_MEMTABLES = "num-deletes-imm-mem-tables";
+    private static final String NUMBER_OF_IMMUTABLE_MEMTABLES = "num-immutable-mem-table";
+    private static final String CURRENT_SIZE_OF_ACTIVE_MEMTABLE = "cur-size-active-mem-table";
+    private static final String CURRENT_SIZE_OF_ALL_MEMTABLES = "cur-size-all-mem-tables";
+    private static final String SIZE_OF_ALL_MEMTABLES = "size-all-mem-tables";
+    private static final String MEMTABLE_FLUSH_PENDING = "mem-table-flush-pending";
+    private static final String NUMBER_OF_RUNNING_FLUSHES = "num-running-flushes";
+    private static final String COMPACTION_PENDING = "compaction-pending";
+    private static final String NUMBER_OF_RUNNING_COMPACTIONS = "num-running-compactions";
+    private static final String ESTIMATED_BYTES_OF_PENDING_COMPACTION = "estimate-pending-compaction-bytes";
+    private static final String TOTAL_SST_FILES_SIZE = "total-sst-files-size";
+    private static final String LIVE_SST_FILES_SIZE = "live-sst-files-size";
+    private static final String NUMBER_OF_LIVE_VERSIONS = "num-live-versions";
+    private static final String CAPACITY_OF_BLOCK_CACHE = "block-cache-capacity";
+    private static final String USAGE_OF_BLOCK_CACHE = "block-cache-usage";
+    private static final String PINNED_USAGE_OF_BLOCK_CACHE = "block-cache-pinned-usage";
+    private static final String ESTIMATED_NUMBER_OF_KEYS = "estimate-num-keys";
+    private static final String ESTIMATED_MEMORY_OF_TABLE_READERS = "estimate-table-readers-mem";
+    private static final String NUMBER_OF_BACKGROUND_ERRORS = "background-errors";
+
     @SuppressWarnings("deprecation")
     @Parameters(name = "{0}")
     public static Collection<Object[]> data() {
-        return Arrays.asList(new Object[][] {
-            {StreamsConfig.AT_LEAST_ONCE},
-            {StreamsConfig.EXACTLY_ONCE},
-            {StreamsConfig.EXACTLY_ONCE_V2}
-        });
-    }
->>>>>>> 15418db6
-
-	@Parameter
-	public String processingGuarantee;
-
-	@Rule
-	public TestName testName = new TestName();
-
-	@Before
-	public void before() throws Exception {
-		CLUSTER.createTopic(STREAM_INPUT_ONE, 1, 3);
-		CLUSTER.createTopic(STREAM_INPUT_TWO, 1, 3);
-	}
-
-	@After
-	public void after() throws Exception {
-		CLUSTER.deleteTopicsAndWait(STREAM_INPUT_ONE, STREAM_INPUT_TWO, STREAM_OUTPUT_ONE, STREAM_OUTPUT_TWO);
-	}
-
-	@FunctionalInterface
-	private interface MetricsVerifier {
-		void verify(final KafkaStreams kafkaStreams, final String metricScope) throws Exception;
-	}
-
-	@Test
-	public void shouldExposeRocksDBMetricsBeforeAndAfterFailureWithEmptyStateDir() throws Exception {
-		final Properties streamsConfiguration = streamsConfig();
-		IntegrationTestUtils.purgeLocalStreamsState(streamsConfiguration);
-		final StreamsBuilder builder = builderForStateStores();
-
-		cleanUpStateRunVerifyAndClose(
-				builder,
-				streamsConfiguration,
-				this::verifyThatRocksDBMetricsAreExposed
-		);
-
-		// simulated failure
-
-		cleanUpStateRunVerifyAndClose(
-				builder,
-				streamsConfiguration,
-				this::verifyThatRocksDBMetricsAreExposed
-		);
-	}
-
-<<<<<<< HEAD
-	private Properties streamsConfig() {
-		final Properties streamsConfiguration = new Properties();
-		final String safeTestName = safeUniqueTestName(getClass(), testName);
-		streamsConfiguration.put(StreamsConfig.APPLICATION_ID_CONFIG, "test-application-" + safeTestName);
-		streamsConfiguration.put(StreamsConfig.BOOTSTRAP_SERVERS_CONFIG, CLUSTER.bootstrapServers());
-		streamsConfiguration.put(StreamsConfig.DEFAULT_KEY_SERDE_CLASS_CONFIG, Serdes.Integer().getClass());
-		streamsConfiguration.put(StreamsConfig.DEFAULT_VALUE_SERDE_CLASS_CONFIG, Serdes.String().getClass());
-		streamsConfiguration.put(StreamsConfig.METRICS_RECORDING_LEVEL_CONFIG, Sensor.RecordingLevel.DEBUG.name);
-		streamsConfiguration.put(StreamsConfig.PROCESSING_GUARANTEE_CONFIG, processingGuarantee);
-		streamsConfiguration.put(StreamsConfig.STATE_DIR_CONFIG, TestUtils.tempDirectory().getPath());
-		streamsConfiguration.put(StreamsConfig.CACHE_MAX_BYTES_BUFFERING_CONFIG, 0);
-		return streamsConfiguration;
-	}
-=======
+        return Arrays.asList(new Object[][]{{StreamsConfig.AT_LEAST_ONCE}, {StreamsConfig.EXACTLY_ONCE}, {StreamsConfig.EXACTLY_ONCE_V2}});
+    }
+
+    @Parameter
+    public String processingGuarantee;
+
+    @Rule
+    public TestName testName = new TestName();
+
+    @Before
+    public void before() throws Exception {
+        CLUSTER.createTopic(STREAM_INPUT_ONE, 1, 3);
+        CLUSTER.createTopic(STREAM_INPUT_TWO, 1, 3);
+    }
+
+    @After
+    public void after() throws Exception {
+        CLUSTER.deleteTopicsAndWait(STREAM_INPUT_ONE, STREAM_INPUT_TWO, STREAM_OUTPUT_ONE, STREAM_OUTPUT_TWO);
+    }
+
+    @FunctionalInterface
+    private interface MetricsVerifier {
+        void verify(final KafkaStreams kafkaStreams, final String metricScope) throws Exception;
+    }
+
+    @Test
+    public void shouldExposeRocksDBMetricsBeforeAndAfterFailureWithEmptyStateDir() throws Exception {
+        final Properties streamsConfiguration = streamsConfig();
+        IntegrationTestUtils.purgeLocalStreamsState(streamsConfiguration);
+        final StreamsBuilder builder = builderForStateStores();
+
+        cleanUpStateRunVerifyAndClose(builder, streamsConfiguration, this::verifyThatRocksDBMetricsAreExposed);
+
+        // simulated failure
+
+        cleanUpStateRunVerifyAndClose(builder, streamsConfiguration, this::verifyThatRocksDBMetricsAreExposed);
+    }
+
     private Properties streamsConfig() {
         final Properties streamsConfiguration = new Properties();
         final String safeTestName = safeUniqueTestName(getClass(), testName);
@@ -235,145 +181,88 @@
         streamsConfiguration.put(StreamsConfig.STATESTORE_CACHE_MAX_BYTES_CONFIG, 0);
         return streamsConfiguration;
     }
->>>>>>> 15418db6
-
-	private StreamsBuilder builderForStateStores() {
-		final StreamsBuilder builder = new StreamsBuilder();
-		// create two state stores, one non-segmented and one segmented
-		builder.table(
-				STREAM_INPUT_ONE,
-				Materialized.as(Stores.persistentKeyValueStore(MY_STORE_PERSISTENT_KEY_VALUE)).withCachingEnabled()
-		).toStream().to(STREAM_OUTPUT_ONE);
-		builder.stream(STREAM_INPUT_TWO, Consumed.with(Serdes.Integer(), Serdes.String()))
-				.groupByKey()
-				.windowedBy(TimeWindows.of(WINDOW_SIZE).grace(Duration.ZERO))
-				.aggregate(() -> 0L,
-						(aggKey, newValue, aggValue) -> aggValue,
-						Materialized.<Integer, Long, WindowStore<Bytes, byte[]>>as("time-windowed-aggregated-stream-store")
-								.withValueSerde(Serdes.Long())
-								.withRetention(WINDOW_SIZE))
-				.toStream()
-				.map((key, value) -> KeyValue.pair(value, value))
-				.to(STREAM_OUTPUT_TWO, Produced.with(Serdes.Long(), Serdes.Long()));
-		return builder;
-	}
-
-	private void cleanUpStateRunVerifyAndClose(final StreamsBuilder builder,
-											   final Properties streamsConfiguration,
-											   final MetricsVerifier metricsVerifier) throws Exception {
-		final KafkaStreams kafkaStreams = new KafkaStreams(builder.build(), streamsConfiguration);
-		kafkaStreams.cleanUp();
-		produceRecords();
-
-<<<<<<< HEAD
-		StreamsTestUtils.startKafkaStreamsAndWaitForRunningState(kafkaStreams, TIMEOUT);
-=======
+
+    private StreamsBuilder builderForStateStores() {
+        final StreamsBuilder builder = new StreamsBuilder();
+        // create two state stores, one non-segmented and one segmented
+        builder.table(STREAM_INPUT_ONE, Materialized.as(Stores.persistentKeyValueStore(MY_STORE_PERSISTENT_KEY_VALUE)).withCachingEnabled()).toStream().to(STREAM_OUTPUT_ONE);
+        builder.stream(STREAM_INPUT_TWO, Consumed.with(Serdes.Integer(), Serdes.String())).groupByKey().windowedBy(TimeWindows.of(WINDOW_SIZE).grace(Duration.ZERO)).aggregate(() -> 0L, (aggKey, newValue, aggValue) -> aggValue, Materialized.<Integer, Long, WindowStore<Bytes, byte[]>>as("time-windowed-aggregated-stream-store").withValueSerde(Serdes.Long()).withRetention(WINDOW_SIZE)).toStream().map((key, value) -> KeyValue.pair(value, value)).to(STREAM_OUTPUT_TWO, Produced.with(Serdes.Long(), Serdes.Long()));
+        return builder;
+    }
+
+    private void cleanUpStateRunVerifyAndClose(final StreamsBuilder builder, final Properties streamsConfiguration, final MetricsVerifier metricsVerifier) throws Exception {
+        final KafkaStreams kafkaStreams = new KafkaStreams(builder.build(), streamsConfiguration);
+        kafkaStreams.cleanUp();
+        produceRecords();
+
         startApplicationAndWaitUntilRunning(kafkaStreams);
->>>>>>> 15418db6
-
-		metricsVerifier.verify(kafkaStreams, "rocksdb-state-id");
-		metricsVerifier.verify(kafkaStreams, "rocksdb-window-state-id");
-		kafkaStreams.close();
-	}
-
-	private void produceRecords() {
-		final MockTime mockTime = new MockTime(WINDOW_SIZE.toMillis());
-		final Properties prop = TestUtils.producerConfig(
-				CLUSTER.bootstrapServers(),
-				IntegerSerializer.class,
-				StringSerializer.class,
-				new Properties()
-		);
-		// non-segmented store do not need records with different timestamps
-		IntegrationTestUtils.produceKeyValuesSynchronouslyWithTimestamp(
-				STREAM_INPUT_ONE,
-				Utils.mkSet(new KeyValue<>(1, "A"), new KeyValue<>(1, "B"), new KeyValue<>(1, "C")),
-				prop,
-				mockTime.milliseconds()
-		);
-		IntegrationTestUtils.produceKeyValuesSynchronouslyWithTimestamp(
-				STREAM_INPUT_TWO,
-				Collections.singleton(new KeyValue<>(1, "A")),
-				prop,
-				mockTime.milliseconds()
-		);
-		IntegrationTestUtils.produceKeyValuesSynchronouslyWithTimestamp(
-				STREAM_INPUT_TWO,
-				Collections.singleton(new KeyValue<>(1, "B")),
-				prop,
-				mockTime.milliseconds()
-		);
-		IntegrationTestUtils.produceKeyValuesSynchronouslyWithTimestamp(
-				STREAM_INPUT_TWO,
-				Collections.singleton(new KeyValue<>(1, "C")),
-				prop,
-				mockTime.milliseconds()
-		);
-	}
-
-	private void verifyThatRocksDBMetricsAreExposed(final KafkaStreams kafkaStreams,
-													final String metricsScope) {
-		final List<Metric> listMetricStore = getRocksDBMetrics(kafkaStreams, metricsScope);
-		checkMetricByName(listMetricStore, BYTES_WRITTEN_RATE, 1);
-		checkMetricByName(listMetricStore, BYTES_WRITTEN_TOTAL, 1);
-		checkMetricByName(listMetricStore, BYTES_READ_RATE, 1);
-		checkMetricByName(listMetricStore, BYTES_READ_TOTAL, 1);
-		checkMetricByName(listMetricStore, MEMTABLE_BYTES_FLUSHED_RATE, 1);
-		checkMetricByName(listMetricStore, MEMTABLE_BYTES_FLUSHED_TOTAL, 1);
-		checkMetricByName(listMetricStore, MEMTABLE_HIT_RATIO, 1);
-		checkMetricByName(listMetricStore, WRITE_STALL_DURATION_AVG, 1);
-		checkMetricByName(listMetricStore, WRITE_STALL_DURATION_TOTAL, 1);
-		checkMetricByName(listMetricStore, BLOCK_CACHE_DATA_HIT_RATIO, 1);
-		checkMetricByName(listMetricStore, BLOCK_CACHE_INDEX_HIT_RATIO, 1);
-		checkMetricByName(listMetricStore, BLOCK_CACHE_FILTER_HIT_RATIO, 1);
-		checkMetricByName(listMetricStore, BYTES_READ_DURING_COMPACTION_RATE, 1);
-		checkMetricByName(listMetricStore, BYTES_WRITTEN_DURING_COMPACTION_RATE, 1);
-		checkMetricByName(listMetricStore, NUMBER_OF_OPEN_FILES, 1);
-		checkMetricByName(listMetricStore, NUMBER_OF_FILE_ERRORS, 1);
-		checkMetricByName(listMetricStore, NUMBER_OF_ENTRIES_ACTIVE_MEMTABLE, 1);
-		checkMetricByName(listMetricStore, NUMBER_OF_DELETES_ACTIVE_MEMTABLE, 1);
-		checkMetricByName(listMetricStore, NUMBER_OF_ENTRIES_IMMUTABLE_MEMTABLES, 1);
-		checkMetricByName(listMetricStore, NUMBER_OF_DELETES_IMMUTABLE_MEMTABLES, 1);
-		checkMetricByName(listMetricStore, NUMBER_OF_IMMUTABLE_MEMTABLES, 1);
-		checkMetricByName(listMetricStore, CURRENT_SIZE_OF_ACTIVE_MEMTABLE, 1);
-		checkMetricByName(listMetricStore, CURRENT_SIZE_OF_ALL_MEMTABLES, 1);
-		checkMetricByName(listMetricStore, SIZE_OF_ALL_MEMTABLES, 1);
-		checkMetricByName(listMetricStore, MEMTABLE_FLUSH_PENDING, 1);
-		checkMetricByName(listMetricStore, NUMBER_OF_RUNNING_FLUSHES, 1);
-		checkMetricByName(listMetricStore, COMPACTION_PENDING, 1);
-		checkMetricByName(listMetricStore, NUMBER_OF_RUNNING_COMPACTIONS, 1);
-		checkMetricByName(listMetricStore, ESTIMATED_BYTES_OF_PENDING_COMPACTION, 1);
-		checkMetricByName(listMetricStore, TOTAL_SST_FILES_SIZE, 1);
-		checkMetricByName(listMetricStore, LIVE_SST_FILES_SIZE, 1);
-		checkMetricByName(listMetricStore, NUMBER_OF_LIVE_VERSIONS, 1);
-		checkMetricByName(listMetricStore, CAPACITY_OF_BLOCK_CACHE, 1);
-		checkMetricByName(listMetricStore, USAGE_OF_BLOCK_CACHE, 1);
-		checkMetricByName(listMetricStore, PINNED_USAGE_OF_BLOCK_CACHE, 1);
-		checkMetricByName(listMetricStore, ESTIMATED_NUMBER_OF_KEYS, 1);
-		checkMetricByName(listMetricStore, ESTIMATED_MEMORY_OF_TABLE_READERS, 1);
-		checkMetricByName(listMetricStore, NUMBER_OF_BACKGROUND_ERRORS, 1);
-	}
-
-	private void checkMetricByName(final List<Metric> listMetric,
-								   final String metricName,
-								   final int numMetric) {
-		final List<Metric> metrics = listMetric.stream()
-				.filter(m -> m.metricName().name().equals(metricName))
-				.collect(Collectors.toList());
-		assertThat(
-				"Size of metrics of type:'" + metricName + "' must be equal to " + numMetric + " but it's equal to " + metrics.size(),
-				metrics.size(),
-				is(numMetric)
-		);
-		for (final Metric metric : metrics) {
-			assertThat("Metric:'" + metric.metricName() + "' must be not null", metric.metricValue(), is(notNullValue()));
-		}
-	}
-
-	private List<Metric> getRocksDBMetrics(final KafkaStreams kafkaStreams,
-										   final String metricsScope) {
-		return new ArrayList<Metric>(kafkaStreams.metrics().values()).stream()
-				.filter(m -> m.metricName().group().equals(METRICS_GROUP) && m.metricName().tags().containsKey(metricsScope))
-				.collect(Collectors.toList());
-	}
+
+        metricsVerifier.verify(kafkaStreams, "rocksdb-state-id");
+        metricsVerifier.verify(kafkaStreams, "rocksdb-window-state-id");
+        kafkaStreams.close();
+    }
+
+    private void produceRecords() {
+        final MockTime mockTime = new MockTime(WINDOW_SIZE.toMillis());
+        final Properties prop = TestUtils.producerConfig(CLUSTER.bootstrapServers(), IntegerSerializer.class, StringSerializer.class, new Properties());
+        // non-segmented store do not need records with different timestamps
+        IntegrationTestUtils.produceKeyValuesSynchronouslyWithTimestamp(STREAM_INPUT_ONE, Utils.mkSet(new KeyValue<>(1, "A"), new KeyValue<>(1, "B"), new KeyValue<>(1, "C")), prop, mockTime.milliseconds());
+        IntegrationTestUtils.produceKeyValuesSynchronouslyWithTimestamp(STREAM_INPUT_TWO, Collections.singleton(new KeyValue<>(1, "A")), prop, mockTime.milliseconds());
+        IntegrationTestUtils.produceKeyValuesSynchronouslyWithTimestamp(STREAM_INPUT_TWO, Collections.singleton(new KeyValue<>(1, "B")), prop, mockTime.milliseconds());
+        IntegrationTestUtils.produceKeyValuesSynchronouslyWithTimestamp(STREAM_INPUT_TWO, Collections.singleton(new KeyValue<>(1, "C")), prop, mockTime.milliseconds());
+    }
+
+    private void verifyThatRocksDBMetricsAreExposed(final KafkaStreams kafkaStreams, final String metricsScope) {
+        final List<Metric> listMetricStore = getRocksDBMetrics(kafkaStreams, metricsScope);
+        checkMetricByName(listMetricStore, BYTES_WRITTEN_RATE, 1);
+        checkMetricByName(listMetricStore, BYTES_WRITTEN_TOTAL, 1);
+        checkMetricByName(listMetricStore, BYTES_READ_RATE, 1);
+        checkMetricByName(listMetricStore, BYTES_READ_TOTAL, 1);
+        checkMetricByName(listMetricStore, MEMTABLE_BYTES_FLUSHED_RATE, 1);
+        checkMetricByName(listMetricStore, MEMTABLE_BYTES_FLUSHED_TOTAL, 1);
+        checkMetricByName(listMetricStore, MEMTABLE_HIT_RATIO, 1);
+        checkMetricByName(listMetricStore, WRITE_STALL_DURATION_AVG, 1);
+        checkMetricByName(listMetricStore, WRITE_STALL_DURATION_TOTAL, 1);
+        checkMetricByName(listMetricStore, BLOCK_CACHE_DATA_HIT_RATIO, 1);
+        checkMetricByName(listMetricStore, BLOCK_CACHE_INDEX_HIT_RATIO, 1);
+        checkMetricByName(listMetricStore, BLOCK_CACHE_FILTER_HIT_RATIO, 1);
+        checkMetricByName(listMetricStore, BYTES_READ_DURING_COMPACTION_RATE, 1);
+        checkMetricByName(listMetricStore, BYTES_WRITTEN_DURING_COMPACTION_RATE, 1);
+        checkMetricByName(listMetricStore, NUMBER_OF_OPEN_FILES, 1);
+        checkMetricByName(listMetricStore, NUMBER_OF_FILE_ERRORS, 1);
+        checkMetricByName(listMetricStore, NUMBER_OF_ENTRIES_ACTIVE_MEMTABLE, 1);
+        checkMetricByName(listMetricStore, NUMBER_OF_DELETES_ACTIVE_MEMTABLE, 1);
+        checkMetricByName(listMetricStore, NUMBER_OF_ENTRIES_IMMUTABLE_MEMTABLES, 1);
+        checkMetricByName(listMetricStore, NUMBER_OF_DELETES_IMMUTABLE_MEMTABLES, 1);
+        checkMetricByName(listMetricStore, NUMBER_OF_IMMUTABLE_MEMTABLES, 1);
+        checkMetricByName(listMetricStore, CURRENT_SIZE_OF_ACTIVE_MEMTABLE, 1);
+        checkMetricByName(listMetricStore, CURRENT_SIZE_OF_ALL_MEMTABLES, 1);
+        checkMetricByName(listMetricStore, SIZE_OF_ALL_MEMTABLES, 1);
+        checkMetricByName(listMetricStore, MEMTABLE_FLUSH_PENDING, 1);
+        checkMetricByName(listMetricStore, NUMBER_OF_RUNNING_FLUSHES, 1);
+        checkMetricByName(listMetricStore, COMPACTION_PENDING, 1);
+        checkMetricByName(listMetricStore, NUMBER_OF_RUNNING_COMPACTIONS, 1);
+        checkMetricByName(listMetricStore, ESTIMATED_BYTES_OF_PENDING_COMPACTION, 1);
+        checkMetricByName(listMetricStore, TOTAL_SST_FILES_SIZE, 1);
+        checkMetricByName(listMetricStore, LIVE_SST_FILES_SIZE, 1);
+        checkMetricByName(listMetricStore, NUMBER_OF_LIVE_VERSIONS, 1);
+        checkMetricByName(listMetricStore, CAPACITY_OF_BLOCK_CACHE, 1);
+        checkMetricByName(listMetricStore, USAGE_OF_BLOCK_CACHE, 1);
+        checkMetricByName(listMetricStore, PINNED_USAGE_OF_BLOCK_CACHE, 1);
+        checkMetricByName(listMetricStore, ESTIMATED_NUMBER_OF_KEYS, 1);
+        checkMetricByName(listMetricStore, ESTIMATED_MEMORY_OF_TABLE_READERS, 1);
+        checkMetricByName(listMetricStore, NUMBER_OF_BACKGROUND_ERRORS, 1);
+    }
+
+    private void checkMetricByName(final List<Metric> listMetric, final String metricName, final int numMetric) {
+        final List<Metric> metrics = listMetric.stream().filter(m -> m.metricName().name().equals(metricName)).collect(Collectors.toList());
+        assertThat("Size of metrics of type:'" + metricName + "' must be equal to " + numMetric + " but it's equal to " + metrics.size(), metrics.size(), is(numMetric));
+        for (final Metric metric : metrics) {
+            assertThat("Metric:'" + metric.metricName() + "' must be not null", metric.metricValue(), is(notNullValue()));
+        }
+    }
+
+    private List<Metric> getRocksDBMetrics(final KafkaStreams kafkaStreams, final String metricsScope) {
+        return new ArrayList<Metric>(kafkaStreams.metrics().values()).stream().filter(m -> m.metricName().group().equals(METRICS_GROUP) && m.metricName().tags().containsKey(metricsScope)).collect(Collectors.toList());
+    }
 }