/*
 * Licensed to the Apache Software Foundation (ASF) under one or more
 * contributor license agreements. See the NOTICE file distributed with
 * this work for additional information regarding copyright ownership.
 * The ASF licenses this file to You under the Apache License, Version 2.0
 * (the "License"); you may not use this file except in compliance with
 * the License. You may obtain a copy of the License at
 *
 *    http://www.apache.org/licenses/LICENSE-2.0
 *
 * Unless required by applicable law or agreed to in writing, software
 * distributed under the License is distributed on an "AS IS" BASIS,
 * WITHOUT WARRANTIES OR CONDITIONS OF ANY KIND, either express or implied.
 * See the License for the specific language governing permissions and
 * limitations under the License.
 */
package org.apache.kafka.streams.state.internals;

import org.apache.kafka.clients.consumer.ConsumerConfig;
import org.apache.kafka.common.header.internals.RecordHeaders;
import org.apache.kafka.common.metrics.Metrics;
import org.apache.kafka.common.serialization.Serdes;
import org.apache.kafka.common.serialization.StringDeserializer;
import org.apache.kafka.common.utils.Bytes;
import org.apache.kafka.common.utils.LogCaptureAppender;
import org.apache.kafka.common.utils.LogContext;
import org.apache.kafka.streams.KeyValue;
import org.apache.kafka.streams.StreamsBuilder;
import org.apache.kafka.streams.StreamsConfig;
import org.apache.kafka.streams.TestInputTopic;
import org.apache.kafka.streams.TopologyTestDriver;
import org.apache.kafka.streams.errors.InvalidStateStoreException;
import org.apache.kafka.streams.kstream.Consumed;
import org.apache.kafka.streams.kstream.TimeWindowedDeserializer;
import org.apache.kafka.streams.kstream.Transformer;
import org.apache.kafka.streams.kstream.Windowed;
import org.apache.kafka.streams.kstream.internals.TimeWindow;
import org.apache.kafka.streams.processor.ProcessorContext;
import org.apache.kafka.streams.processor.StateStoreContext;
import org.apache.kafka.streams.processor.internals.MockStreamsMetrics;
import org.apache.kafka.streams.processor.internals.ProcessorRecordContext;
import org.apache.kafka.streams.query.Position;
import org.apache.kafka.streams.state.KeyValueIterator;
import org.apache.kafka.streams.state.StoreBuilder;
import org.apache.kafka.streams.state.Stores;
import org.apache.kafka.streams.state.WindowStore;
import org.apache.kafka.streams.state.WindowStoreIterator;
import org.apache.kafka.test.InternalMockProcessorContext;
import org.apache.kafka.test.TestUtils;
import org.junit.After;
import org.junit.Before;
import org.junit.Test;
import org.junit.runner.RunWith;
import org.mockito.InOrder;
import org.mockito.junit.MockitoJUnitRunner;

import java.nio.charset.StandardCharsets;
import java.time.Duration;
import java.time.Instant;
import java.util.Arrays;
import java.util.List;
import java.util.Properties;
import java.util.UUID;

import static java.time.Duration.ofHours;
import static java.time.Duration.ofMinutes;
import static java.time.Instant.ofEpochMilli;
import static java.util.Arrays.asList;
import static org.apache.kafka.common.utils.Utils.mkEntry;
import static org.apache.kafka.common.utils.Utils.mkMap;
import static org.apache.kafka.streams.state.internals.ThreadCacheTest.memoryCacheEntrySize;
import static org.apache.kafka.test.StreamsTestUtils.toList;
import static org.apache.kafka.test.StreamsTestUtils.verifyAllWindowedKeyValues;
import static org.apache.kafka.test.StreamsTestUtils.verifyKeyValueList;
import static org.apache.kafka.test.StreamsTestUtils.verifyWindowedKeyValue;
import static org.hamcrest.CoreMatchers.equalTo;
import static org.hamcrest.CoreMatchers.hasItem;
import static org.hamcrest.MatcherAssert.assertThat;
import static org.junit.Assert.assertArrayEquals;
import static org.junit.Assert.assertEquals;
import static org.junit.Assert.assertFalse;
import static org.junit.Assert.assertNull;
import static org.junit.Assert.assertThrows;
import static org.junit.Assert.assertTrue;
import static org.mockito.Mockito.doThrow;
import static org.mockito.Mockito.inOrder;
import static org.mockito.Mockito.mock;
import static org.mockito.Mockito.verify;
import static org.mockito.Mockito.when;

@RunWith(MockitoJUnitRunner.StrictStubs.class)
public class CachingPersistentWindowStoreTest {

<<<<<<< HEAD
	private static final int MAX_CACHE_SIZE_BYTES = 150;
	private static final long DEFAULT_TIMESTAMP = 10L;
	private static final Long WINDOW_SIZE = 10L;
	private static final long SEGMENT_INTERVAL = 100L;
	private final static String TOPIC = "topic";
	private static final String CACHE_NAMESPACE = "0_0-store-name";

	private InternalMockProcessorContext context;
	private RocksDBSegmentedBytesStore bytesStore;
	private WindowStore<Bytes, byte[]> underlyingStore;
	private CachingWindowStore cachingStore;
	private CacheFlushListenerStub<Windowed<String>, String> cacheListener;
	private ThreadCache cache;
	private WindowKeySchema keySchema;

	@Before
	public void setUp() {
		keySchema = new WindowKeySchema();
		bytesStore = new RocksDBSegmentedBytesStore("test", "metrics-scope", 0, SEGMENT_INTERVAL, keySchema);
		underlyingStore = new RocksDBWindowStore(bytesStore, false, WINDOW_SIZE);
		final TimeWindowedDeserializer<String> keyDeserializer = new TimeWindowedDeserializer<>(new StringDeserializer(), WINDOW_SIZE);
		keyDeserializer.setIsChangelogTopic(true);
		cacheListener = new CacheFlushListenerStub<>(keyDeserializer, new StringDeserializer());
		cachingStore = new CachingWindowStore(underlyingStore, WINDOW_SIZE, SEGMENT_INTERVAL);
		cachingStore.setFlushListener(cacheListener, false);
		cache = new ThreadCache(new LogContext("testCache "), MAX_CACHE_SIZE_BYTES, new MockStreamsMetrics(new Metrics()));
		context = new InternalMockProcessorContext(TestUtils.tempDirectory(), null, null, null, cache);
		context.setRecordContext(new ProcessorRecordContext(DEFAULT_TIMESTAMP, 0, 0, TOPIC, null));
		cachingStore.init((StateStoreContext) context, cachingStore);
	}

	@After
	public void closeStore() {
		cachingStore.close();
	}

	@SuppressWarnings("deprecation")
	@Test
	public void shouldDelegateDeprecatedInit() {
		final WindowStore<Bytes, byte[]> inner = EasyMock.mock(WindowStore.class);
		final CachingWindowStore outer = new CachingWindowStore(inner, WINDOW_SIZE, SEGMENT_INTERVAL);
		EasyMock.expect(inner.name()).andStubReturn("store");
		inner.init((ProcessorContext) context, outer);
		EasyMock.expectLastCall();
		EasyMock.replay(inner);
		outer.init((ProcessorContext) context, outer);
		EasyMock.verify(inner);
	}

	@Test
	public void shouldDelegateInit() {
		final WindowStore<Bytes, byte[]> inner = EasyMock.mock(WindowStore.class);
		final CachingWindowStore outer = new CachingWindowStore(inner, WINDOW_SIZE, SEGMENT_INTERVAL);
		EasyMock.expect(inner.name()).andStubReturn("store");
		inner.init((StateStoreContext) context, outer);
		EasyMock.expectLastCall();
		EasyMock.replay(inner);
		outer.init((StateStoreContext) context, outer);
		EasyMock.verify(inner);
	}

	@Test
	public void shouldNotReturnDuplicatesInRanges() {
		final StreamsBuilder builder = new StreamsBuilder();

		final StoreBuilder<WindowStore<String, String>> storeBuilder = Stores.windowStoreBuilder(
				Stores.persistentWindowStore("store-name", ofHours(1L), ofMinutes(1L), false),
				Serdes.String(),
				Serdes.String())
				.withCachingEnabled();

		builder.addStateStore(storeBuilder);

		builder.stream(TOPIC,
				Consumed.with(Serdes.String(), Serdes.String()))
				.transform(() -> new Transformer<String, String, KeyValue<String, String>>() {
					private WindowStore<String, String> store;
					private int numRecordsProcessed;
					private ProcessorContext context;

					@SuppressWarnings("unchecked")
					@Override
					public void init(final ProcessorContext processorContext) {
						this.context = processorContext;
						this.store = (WindowStore<String, String>) processorContext.getStateStore("store-name");
						int count = 0;

						final KeyValueIterator<Windowed<String>, String> all = store.all();
						while (all.hasNext()) {
							count++;
							all.next();
						}

						assertThat(count, equalTo(0));
					}

					@Override
					public KeyValue<String, String> transform(final String key, final String value) {
						int count = 0;

						final KeyValueIterator<Windowed<String>, String> all = store.all();
						while (all.hasNext()) {
							count++;
							all.next();
						}
						assertThat(count, equalTo(numRecordsProcessed));

						store.put(value, value, context.timestamp());

						numRecordsProcessed++;

						return new KeyValue<>(key, value);
					}

					@Override
					public void close() {
					}
				}, "store-name");

		final String bootstrapServers = "localhost:9092";
		final Properties streamsConfiguration = new Properties();
		streamsConfiguration.put(ConsumerConfig.AUTO_OFFSET_RESET_CONFIG, "earliest");
		streamsConfiguration.put(StreamsConfig.DEFAULT_KEY_SERDE_CLASS_CONFIG, Serdes.String().getClass().getName());
		streamsConfiguration.put(StreamsConfig.DEFAULT_VALUE_SERDE_CLASS_CONFIG, Serdes.String().getClass().getName());
		streamsConfiguration.put(StreamsConfig.STATE_DIR_CONFIG, TestUtils.tempDirectory().getPath());
		streamsConfiguration.put(StreamsConfig.COMMIT_INTERVAL_MS_CONFIG, 10 * 1000);

		final Instant initialWallClockTime = Instant.ofEpochMilli(0L);
		final TopologyTestDriver driver = new TopologyTestDriver(builder.build(), streamsConfiguration, initialWallClockTime);

		final TestInputTopic<String, String> inputTopic = driver.createInputTopic(TOPIC,
				Serdes.String().serializer(),
				Serdes.String().serializer(),
				initialWallClockTime,
				Duration.ZERO);

		for (int i = 0; i < 5; i++) {
			inputTopic.pipeInput(UUID.randomUUID().toString(), UUID.randomUUID().toString());
		}
		driver.advanceWallClockTime(Duration.ofSeconds(10));
		inputTopic.advanceTime(Duration.ofSeconds(10));
		for (int i = 0; i < 5; i++) {
			inputTopic.pipeInput(UUID.randomUUID().toString(), UUID.randomUUID().toString());
		}
		driver.advanceWallClockTime(Duration.ofSeconds(10));
		inputTopic.advanceTime(Duration.ofSeconds(10));
		for (int i = 0; i < 5; i++) {
			inputTopic.pipeInput(UUID.randomUUID().toString(), UUID.randomUUID().toString());
		}
		driver.advanceWallClockTime(Duration.ofSeconds(10));
		inputTopic.advanceTime(Duration.ofSeconds(10));
		for (int i = 0; i < 5; i++) {
			inputTopic.pipeInput(UUID.randomUUID().toString(), UUID.randomUUID().toString());
		}
	}

	@Test
	@SuppressWarnings("deprecation")
	public void shouldPutFetchFromCache() {
		cachingStore.put(bytesKey("a"), bytesValue("a"), DEFAULT_TIMESTAMP);
		cachingStore.put(bytesKey("b"), bytesValue("b"), DEFAULT_TIMESTAMP);

		assertThat(cachingStore.fetch(bytesKey("a"), 10), equalTo(bytesValue("a")));
		assertThat(cachingStore.fetch(bytesKey("b"), 10), equalTo(bytesValue("b")));
		assertThat(cachingStore.fetch(bytesKey("c"), 10), equalTo(null));
		assertThat(cachingStore.fetch(bytesKey("a"), 0), equalTo(null));

		final WindowStoreIterator<byte[]> a = cachingStore.fetch(bytesKey("a"), ofEpochMilli(10), ofEpochMilli(10));
		final WindowStoreIterator<byte[]> b = cachingStore.fetch(bytesKey("b"), ofEpochMilli(10), ofEpochMilli(10));
		verifyKeyValue(a.next(), DEFAULT_TIMESTAMP, "a");
		verifyKeyValue(b.next(), DEFAULT_TIMESTAMP, "b");
		assertFalse(a.hasNext());
		assertFalse(b.hasNext());
		assertEquals(2, cache.size());
	}

	private void verifyKeyValue(final KeyValue<Long, byte[]> next,
								final long expectedKey,
								final String expectedValue) {
		assertThat(next.key, equalTo(expectedKey));
		assertThat(next.value, equalTo(bytesValue(expectedValue)));
	}

	private static byte[] bytesValue(final String value) {
		return value.getBytes();
	}

	private static Bytes bytesKey(final String key) {
		return Bytes.wrap(key.getBytes());
	}

	private String stringFrom(final byte[] from) {
		return Serdes.String().deserializer().deserialize("", from);
	}

	@Test
	@SuppressWarnings("deprecation")
	public void shouldPutFetchRangeFromCache() {
		cachingStore.put(bytesKey("a"), bytesValue("a"), DEFAULT_TIMESTAMP);
		cachingStore.put(bytesKey("b"), bytesValue("b"), DEFAULT_TIMESTAMP);

		final KeyValueIterator<Windowed<Bytes>, byte[]> iterator =
				cachingStore.fetch(bytesKey("a"), bytesKey("b"), ofEpochMilli(10), ofEpochMilli(10));
		verifyWindowedKeyValue(
				iterator.next(),
				new Windowed<>(bytesKey("a"), new TimeWindow(DEFAULT_TIMESTAMP, DEFAULT_TIMESTAMP + WINDOW_SIZE)),
				"a");
		verifyWindowedKeyValue(
				iterator.next(),
				new Windowed<>(bytesKey("b"), new TimeWindow(DEFAULT_TIMESTAMP, DEFAULT_TIMESTAMP + WINDOW_SIZE)),
				"b");
		assertFalse(iterator.hasNext());
		assertEquals(2, cache.size());
	}

	@Test
	public void shouldGetAllFromCache() {
		cachingStore.put(bytesKey("a"), bytesValue("a"), DEFAULT_TIMESTAMP);
		cachingStore.put(bytesKey("b"), bytesValue("b"), DEFAULT_TIMESTAMP);
		cachingStore.put(bytesKey("c"), bytesValue("c"), DEFAULT_TIMESTAMP);
		cachingStore.put(bytesKey("d"), bytesValue("d"), DEFAULT_TIMESTAMP);
		cachingStore.put(bytesKey("e"), bytesValue("e"), DEFAULT_TIMESTAMP);
		cachingStore.put(bytesKey("f"), bytesValue("f"), DEFAULT_TIMESTAMP);
		cachingStore.put(bytesKey("g"), bytesValue("g"), DEFAULT_TIMESTAMP);
		cachingStore.put(bytesKey("h"), bytesValue("h"), DEFAULT_TIMESTAMP);

		final KeyValueIterator<Windowed<Bytes>, byte[]> iterator = cachingStore.all();
		final String[] array = {"a", "b", "c", "d", "e", "f", "g", "h"};
		for (final String s : array) {
			verifyWindowedKeyValue(
					iterator.next(),
					new Windowed<>(bytesKey(s), new TimeWindow(DEFAULT_TIMESTAMP, DEFAULT_TIMESTAMP + WINDOW_SIZE)),
					s);
		}
		assertFalse(iterator.hasNext());
	}

	@Test
	@SuppressWarnings("deprecation")
	public void shouldGetAllBackwardFromCache() {
		cachingStore.put(bytesKey("a"), bytesValue("a"), DEFAULT_TIMESTAMP);
		cachingStore.put(bytesKey("b"), bytesValue("b"), DEFAULT_TIMESTAMP);
		cachingStore.put(bytesKey("c"), bytesValue("c"), DEFAULT_TIMESTAMP);
		cachingStore.put(bytesKey("d"), bytesValue("d"), DEFAULT_TIMESTAMP);
		cachingStore.put(bytesKey("e"), bytesValue("e"), DEFAULT_TIMESTAMP);
		cachingStore.put(bytesKey("f"), bytesValue("f"), DEFAULT_TIMESTAMP);
		cachingStore.put(bytesKey("g"), bytesValue("g"), DEFAULT_TIMESTAMP);
		cachingStore.put(bytesKey("h"), bytesValue("h"), DEFAULT_TIMESTAMP);

		final KeyValueIterator<Windowed<Bytes>, byte[]> iterator = cachingStore.backwardAll();
		final String[] array = {"h", "g", "f", "e", "d", "c", "b", "a"};
		for (final String s : array) {
			verifyWindowedKeyValue(
					iterator.next(),
					new Windowed<>(bytesKey(s), new TimeWindow(DEFAULT_TIMESTAMP, DEFAULT_TIMESTAMP + WINDOW_SIZE)),
					s);
		}
		assertFalse(iterator.hasNext());
	}

	@Test
	@SuppressWarnings("deprecation")
	public void shouldFetchAllWithinTimestampRange() {
		final String[] array = {"a", "b", "c", "d", "e", "f", "g", "h"};
		for (int i = 0; i < array.length; i++) {
			cachingStore.put(bytesKey(array[i]), bytesValue(array[i]), i);
		}

		final KeyValueIterator<Windowed<Bytes>, byte[]> iterator =
				cachingStore.fetchAll(ofEpochMilli(0), ofEpochMilli(7));
		for (int i = 0; i < array.length; i++) {
			final String str = array[i];
			verifyWindowedKeyValue(
					iterator.next(),
					new Windowed<>(bytesKey(str), new TimeWindow(i, i + WINDOW_SIZE)),
					str);
		}
		assertFalse(iterator.hasNext());

		final KeyValueIterator<Windowed<Bytes>, byte[]> iterator1 =
				cachingStore.fetchAll(ofEpochMilli(2), ofEpochMilli(4));
		for (int i = 2; i <= 4; i++) {
			final String str = array[i];
			verifyWindowedKeyValue(
					iterator1.next(),
					new Windowed<>(bytesKey(str), new TimeWindow(i, i + WINDOW_SIZE)),
					str);
		}
		assertFalse(iterator1.hasNext());

		final KeyValueIterator<Windowed<Bytes>, byte[]> iterator2 =
				cachingStore.fetchAll(ofEpochMilli(5), ofEpochMilli(7));
		for (int i = 5; i <= 7; i++) {
			final String str = array[i];
			verifyWindowedKeyValue(
					iterator2.next(),
					new Windowed<>(bytesKey(str), new TimeWindow(i, i + WINDOW_SIZE)),
					str);
		}
		assertFalse(iterator2.hasNext());
	}

	@Test
	@SuppressWarnings("deprecation")
	public void shouldFetchAllBackwardWithinTimestampRange() {
		final String[] array = {"a", "b", "c", "d", "e", "f", "g", "h"};
		for (int i = 0; i < array.length; i++) {
			cachingStore.put(bytesKey(array[i]), bytesValue(array[i]), i);
		}

		final KeyValueIterator<Windowed<Bytes>, byte[]> iterator =
				cachingStore.backwardFetchAll(ofEpochMilli(0), ofEpochMilli(7));
		for (int i = array.length - 1; i >= 0; i--) {
			final String str = array[i];
			verifyWindowedKeyValue(
					iterator.next(),
					new Windowed<>(bytesKey(str), new TimeWindow(i, i + WINDOW_SIZE)),
					str);
		}
		assertFalse(iterator.hasNext());

		final KeyValueIterator<Windowed<Bytes>, byte[]> iterator1 =
				cachingStore.backwardFetchAll(ofEpochMilli(2), ofEpochMilli(4));
		for (int i = 4; i >= 2; i--) {
			final String str = array[i];
			verifyWindowedKeyValue(
					iterator1.next(),
					new Windowed<>(bytesKey(str), new TimeWindow(i, i + WINDOW_SIZE)),
					str);
		}
		assertFalse(iterator1.hasNext());

		final KeyValueIterator<Windowed<Bytes>, byte[]> iterator2 =
				cachingStore.backwardFetchAll(ofEpochMilli(5), ofEpochMilli(7));
		for (int i = 7; i >= 5; i--) {
			final String str = array[i];
			verifyWindowedKeyValue(
					iterator2.next(),
					new Windowed<>(bytesKey(str), new TimeWindow(i, i + WINDOW_SIZE)),
					str);
		}
		assertFalse(iterator2.hasNext());
	}

	@Test
	public void shouldFlushEvictedItemsIntoUnderlyingStore() {
		final int added = addItemsToCache();
		// all dirty entries should have been flushed
		final KeyValueIterator<Bytes, byte[]> iter = bytesStore.fetch(
				Bytes.wrap("0".getBytes(StandardCharsets.UTF_8)),
				DEFAULT_TIMESTAMP,
				DEFAULT_TIMESTAMP);
		final KeyValue<Bytes, byte[]> next = iter.next();
		assertEquals(DEFAULT_TIMESTAMP, keySchema.segmentTimestamp(next.key));
		assertArrayEquals("0".getBytes(), next.value);
		assertFalse(iter.hasNext());
		assertEquals(added - 1, cache.size());
	}

	@Test
	@SuppressWarnings("deprecation")
	public void shouldForwardDirtyItemsWhenFlushCalled() {
		final Windowed<String> windowedKey =
				new Windowed<>("1", new TimeWindow(DEFAULT_TIMESTAMP, DEFAULT_TIMESTAMP + WINDOW_SIZE));
		cachingStore.put(bytesKey("1"), bytesValue("a"), DEFAULT_TIMESTAMP);
		cachingStore.flush();
		assertEquals("a", cacheListener.forwarded.get(windowedKey).newValue);
		assertNull(cacheListener.forwarded.get(windowedKey).oldValue);
	}

	@Test
	public void shouldSetFlushListener() {
		assertTrue(cachingStore.setFlushListener(null, true));
		assertTrue(cachingStore.setFlushListener(null, false));
	}

	@Test
	@SuppressWarnings("deprecation")
	public void shouldForwardOldValuesWhenEnabled() {
		cachingStore.setFlushListener(cacheListener, true);
		final Windowed<String> windowedKey =
				new Windowed<>("1", new TimeWindow(DEFAULT_TIMESTAMP, DEFAULT_TIMESTAMP + WINDOW_SIZE));
		cachingStore.put(bytesKey("1"), bytesValue("a"), DEFAULT_TIMESTAMP);
		cachingStore.put(bytesKey("1"), bytesValue("b"), DEFAULT_TIMESTAMP);
		cachingStore.flush();
		assertEquals("b", cacheListener.forwarded.get(windowedKey).newValue);
		assertNull(cacheListener.forwarded.get(windowedKey).oldValue);
		cacheListener.forwarded.clear();
		cachingStore.put(bytesKey("1"), bytesValue("c"), DEFAULT_TIMESTAMP);
		cachingStore.flush();
		assertEquals("c", cacheListener.forwarded.get(windowedKey).newValue);
		assertEquals("b", cacheListener.forwarded.get(windowedKey).oldValue);
		cachingStore.put(bytesKey("1"), null, DEFAULT_TIMESTAMP);
		cachingStore.flush();
		assertNull(cacheListener.forwarded.get(windowedKey).newValue);
		assertEquals("c", cacheListener.forwarded.get(windowedKey).oldValue);
		cacheListener.forwarded.clear();
		cachingStore.put(bytesKey("1"), bytesValue("a"), DEFAULT_TIMESTAMP);
		cachingStore.put(bytesKey("1"), bytesValue("b"), DEFAULT_TIMESTAMP);
		cachingStore.put(bytesKey("1"), null, DEFAULT_TIMESTAMP);
		cachingStore.flush();
		assertNull(cacheListener.forwarded.get(windowedKey));
		cacheListener.forwarded.clear();
	}

	@Test
	@SuppressWarnings("deprecation")
	public void shouldForwardOldValuesWhenDisabled() {
		final Windowed<String> windowedKey =
				new Windowed<>("1", new TimeWindow(DEFAULT_TIMESTAMP, DEFAULT_TIMESTAMP + WINDOW_SIZE));
		cachingStore.put(bytesKey("1"), bytesValue("a"), DEFAULT_TIMESTAMP);
		cachingStore.put(bytesKey("1"), bytesValue("b"), DEFAULT_TIMESTAMP);
		cachingStore.flush();
		assertEquals("b", cacheListener.forwarded.get(windowedKey).newValue);
		assertNull(cacheListener.forwarded.get(windowedKey).oldValue);
		cachingStore.put(bytesKey("1"), bytesValue("c"), DEFAULT_TIMESTAMP);
		cachingStore.flush();
		assertEquals("c", cacheListener.forwarded.get(windowedKey).newValue);
		assertNull(cacheListener.forwarded.get(windowedKey).oldValue);
		cachingStore.put(bytesKey("1"), null, DEFAULT_TIMESTAMP);
		cachingStore.flush();
		assertNull(cacheListener.forwarded.get(windowedKey).newValue);
		assertNull(cacheListener.forwarded.get(windowedKey).oldValue);
		cacheListener.forwarded.clear();
		cachingStore.put(bytesKey("1"), bytesValue("a"), DEFAULT_TIMESTAMP);
		cachingStore.put(bytesKey("1"), bytesValue("b"), DEFAULT_TIMESTAMP);
		cachingStore.put(bytesKey("1"), null, DEFAULT_TIMESTAMP);
		cachingStore.flush();
		assertNull(cacheListener.forwarded.get(windowedKey));
		cacheListener.forwarded.clear();
	}

	@Test
	public void shouldForwardDirtyItemToListenerWhenEvicted() {
		final int numRecords = addItemsToCache();
		assertEquals(numRecords, cacheListener.forwarded.size());
	}

	@Test
	public void shouldTakeValueFromCacheIfSameTimestampFlushedToRocks() {
		cachingStore.put(bytesKey("1"), bytesValue("a"), DEFAULT_TIMESTAMP);
		cachingStore.flush();
		cachingStore.put(bytesKey("1"), bytesValue("b"), DEFAULT_TIMESTAMP);

		final WindowStoreIterator<byte[]> fetch =
				cachingStore.fetch(bytesKey("1"), ofEpochMilli(DEFAULT_TIMESTAMP), ofEpochMilli(DEFAULT_TIMESTAMP));
		verifyKeyValue(fetch.next(), DEFAULT_TIMESTAMP, "b");
		assertFalse(fetch.hasNext());
	}

	@Test
	public void shouldIterateAcrossWindows() {
		cachingStore.put(bytesKey("1"), bytesValue("a"), DEFAULT_TIMESTAMP);
		cachingStore.put(bytesKey("1"), bytesValue("b"), DEFAULT_TIMESTAMP + WINDOW_SIZE);

		final WindowStoreIterator<byte[]> fetch =
				cachingStore.fetch(bytesKey("1"), ofEpochMilli(DEFAULT_TIMESTAMP), ofEpochMilli(DEFAULT_TIMESTAMP + WINDOW_SIZE));
		verifyKeyValue(fetch.next(), DEFAULT_TIMESTAMP, "a");
		verifyKeyValue(fetch.next(), DEFAULT_TIMESTAMP + WINDOW_SIZE, "b");
		assertFalse(fetch.hasNext());
	}

	@Test
	public void shouldIterateBackwardAcrossWindows() {
		cachingStore.put(bytesKey("1"), bytesValue("a"), DEFAULT_TIMESTAMP);
		cachingStore.put(bytesKey("1"), bytesValue("b"), DEFAULT_TIMESTAMP + WINDOW_SIZE);

		final WindowStoreIterator<byte[]> fetch =
				cachingStore.backwardFetch(bytesKey("1"), ofEpochMilli(DEFAULT_TIMESTAMP), ofEpochMilli(DEFAULT_TIMESTAMP + WINDOW_SIZE));
		verifyKeyValue(fetch.next(), DEFAULT_TIMESTAMP + WINDOW_SIZE, "b");
		verifyKeyValue(fetch.next(), DEFAULT_TIMESTAMP, "a");
		assertFalse(fetch.hasNext());
	}

	@Test
	public void shouldIterateCacheAndStore() {
		final Bytes key = Bytes.wrap("1".getBytes());
		bytesStore.put(WindowKeySchema.toStoreKeyBinary(key, DEFAULT_TIMESTAMP, 0), "a".getBytes());
		cachingStore.put(key, bytesValue("b"), DEFAULT_TIMESTAMP + WINDOW_SIZE);
		final WindowStoreIterator<byte[]> fetch =
				cachingStore.fetch(bytesKey("1"), ofEpochMilli(DEFAULT_TIMESTAMP), ofEpochMilli(DEFAULT_TIMESTAMP + WINDOW_SIZE));
		verifyKeyValue(fetch.next(), DEFAULT_TIMESTAMP, "a");
		verifyKeyValue(fetch.next(), DEFAULT_TIMESTAMP + WINDOW_SIZE, "b");
		assertFalse(fetch.hasNext());
	}

	@Test
	public void shouldIterateBackwardCacheAndStore() {
		final Bytes key = Bytes.wrap("1".getBytes());
		bytesStore.put(WindowKeySchema.toStoreKeyBinary(key, DEFAULT_TIMESTAMP, 0), "a".getBytes());
		cachingStore.put(key, bytesValue("b"), DEFAULT_TIMESTAMP + WINDOW_SIZE);
		final WindowStoreIterator<byte[]> fetch =
				cachingStore.backwardFetch(bytesKey("1"), ofEpochMilli(DEFAULT_TIMESTAMP), ofEpochMilli(DEFAULT_TIMESTAMP + WINDOW_SIZE));
		verifyKeyValue(fetch.next(), DEFAULT_TIMESTAMP + WINDOW_SIZE, "b");
		verifyKeyValue(fetch.next(), DEFAULT_TIMESTAMP, "a");
		assertFalse(fetch.hasNext());
	}

	@Test
	public void shouldIterateCacheAndStoreKeyRange() {
		final Bytes key = Bytes.wrap("1".getBytes());
		bytesStore.put(WindowKeySchema.toStoreKeyBinary(key, DEFAULT_TIMESTAMP, 0), "a".getBytes());
		cachingStore.put(key, bytesValue("b"), DEFAULT_TIMESTAMP + WINDOW_SIZE);

		final KeyValueIterator<Windowed<Bytes>, byte[]> fetchRange =
				cachingStore.fetch(key, bytesKey("2"), ofEpochMilli(DEFAULT_TIMESTAMP), ofEpochMilli(DEFAULT_TIMESTAMP + WINDOW_SIZE));
		verifyWindowedKeyValue(
				fetchRange.next(),
				new Windowed<>(key, new TimeWindow(DEFAULT_TIMESTAMP, DEFAULT_TIMESTAMP + WINDOW_SIZE)),
				"a");
		verifyWindowedKeyValue(
				fetchRange.next(),
				new Windowed<>(key, new TimeWindow(DEFAULT_TIMESTAMP + WINDOW_SIZE, DEFAULT_TIMESTAMP + WINDOW_SIZE + WINDOW_SIZE)),
				"b");
		assertFalse(fetchRange.hasNext());
	}

	@Test
	public void shouldIterateBackwardCacheAndStoreKeyRange() {
		final Bytes key = Bytes.wrap("1".getBytes());
		bytesStore.put(WindowKeySchema.toStoreKeyBinary(key, DEFAULT_TIMESTAMP, 0), "a".getBytes());
		cachingStore.put(key, bytesValue("b"), DEFAULT_TIMESTAMP + WINDOW_SIZE);

		final KeyValueIterator<Windowed<Bytes>, byte[]> fetchRange =
				cachingStore.backwardFetch(key, bytesKey("2"), ofEpochMilli(DEFAULT_TIMESTAMP), ofEpochMilli(DEFAULT_TIMESTAMP + WINDOW_SIZE));
		verifyWindowedKeyValue(
				fetchRange.next(),
				new Windowed<>(key, new TimeWindow(DEFAULT_TIMESTAMP + WINDOW_SIZE, DEFAULT_TIMESTAMP + WINDOW_SIZE + WINDOW_SIZE)),
				"b");
		verifyWindowedKeyValue(
				fetchRange.next(),
				new Windowed<>(key, new TimeWindow(DEFAULT_TIMESTAMP, DEFAULT_TIMESTAMP + WINDOW_SIZE)),
				"a");
		assertFalse(fetchRange.hasNext());
	}

	@Test
	@SuppressWarnings("deprecation")
	public void shouldClearNamespaceCacheOnClose() {
		cachingStore.put(bytesKey("a"), bytesValue("a"), 0L);
		assertEquals(1, cache.size());
		cachingStore.close();
		assertEquals(0, cache.size());
	}

	@Test
	public void shouldThrowIfTryingToFetchFromClosedCachingStore() {
		cachingStore.close();
		assertThrows(InvalidStateStoreException.class, () -> cachingStore.fetch(bytesKey("a"), ofEpochMilli(0), ofEpochMilli(10)));
	}

	@Test
	public void shouldThrowIfTryingToFetchRangeFromClosedCachingStore() {
		cachingStore.close();
		assertThrows(InvalidStateStoreException.class, () -> cachingStore.fetch(bytesKey("a"), bytesKey("b"), ofEpochMilli(0), ofEpochMilli(10)));
	}

	@Test
	@SuppressWarnings("deprecation")
	public void shouldThrowIfTryingToWriteToClosedCachingStore() {
		cachingStore.close();
		assertThrows(InvalidStateStoreException.class, () -> cachingStore.put(bytesKey("a"), bytesValue("a"), 0L));
	}

	@Test
	public void shouldFetchAndIterateOverExactKeys() {
		cachingStore.put(bytesKey("a"), bytesValue("0001"), 0);
		cachingStore.put(bytesKey("aa"), bytesValue("0002"), 0);
		cachingStore.put(bytesKey("a"), bytesValue("0003"), 1);
		cachingStore.put(bytesKey("aa"), bytesValue("0004"), 1);
		cachingStore.put(bytesKey("a"), bytesValue("0005"), SEGMENT_INTERVAL);

		final List<KeyValue<Long, byte[]>> expected = asList(
				KeyValue.pair(0L, bytesValue("0001")),
				KeyValue.pair(1L, bytesValue("0003")),
				KeyValue.pair(SEGMENT_INTERVAL, bytesValue("0005"))
		);
		final List<KeyValue<Long, byte[]>> actual =
				toList(cachingStore.fetch(bytesKey("a"), ofEpochMilli(0), ofEpochMilli(Long.MAX_VALUE)));
		verifyKeyValueList(expected, actual);
	}

	@Test
	public void shouldBackwardFetchAndIterateOverExactKeys() {
		cachingStore.put(bytesKey("a"), bytesValue("0001"), 0);
		cachingStore.put(bytesKey("aa"), bytesValue("0002"), 0);
		cachingStore.put(bytesKey("a"), bytesValue("0003"), 1);
		cachingStore.put(bytesKey("aa"), bytesValue("0004"), 1);
		cachingStore.put(bytesKey("a"), bytesValue("0005"), SEGMENT_INTERVAL);

		final List<KeyValue<Long, byte[]>> expected = asList(
				KeyValue.pair(SEGMENT_INTERVAL, bytesValue("0005")),
				KeyValue.pair(1L, bytesValue("0003")),
				KeyValue.pair(0L, bytesValue("0001"))
		);
		final List<KeyValue<Long, byte[]>> actual =
				toList(cachingStore.backwardFetch(bytesKey("a"), ofEpochMilli(0), ofEpochMilli(Long.MAX_VALUE)));
		verifyKeyValueList(expected, actual);
	}

	@Test
	public void shouldFetchAndIterateOverKeyRange() {
		cachingStore.put(bytesKey("a"), bytesValue("0001"), 0);
		cachingStore.put(bytesKey("aa"), bytesValue("0002"), 0);
		cachingStore.put(bytesKey("a"), bytesValue("0003"), 1);
		cachingStore.put(bytesKey("aa"), bytesValue("0004"), 1);
		cachingStore.put(bytesKey("a"), bytesValue("0005"), SEGMENT_INTERVAL);

		verifyKeyValueList(
				asList(
						windowedPair("a", "0001", 0),
						windowedPair("a", "0003", 1),
						windowedPair("a", "0005", SEGMENT_INTERVAL)
				),
				toList(cachingStore.fetch(bytesKey("a"), bytesKey("a"), ofEpochMilli(0), ofEpochMilli(Long.MAX_VALUE)))
		);

		verifyKeyValueList(
				asList(
						windowedPair("aa", "0002", 0),
						windowedPair("aa", "0004", 1)),
				toList(cachingStore.fetch(bytesKey("aa"), bytesKey("aa"), ofEpochMilli(0), ofEpochMilli(Long.MAX_VALUE)))
		);

		verifyKeyValueList(
				asList(
						windowedPair("a", "0001", 0),
						windowedPair("a", "0003", 1),
						windowedPair("aa", "0002", 0),
						windowedPair("aa", "0004", 1),
						windowedPair("a", "0005", SEGMENT_INTERVAL)
				),
				toList(cachingStore.fetch(bytesKey("a"), bytesKey("aa"), ofEpochMilli(0), ofEpochMilli(Long.MAX_VALUE)))
		);
	}

	@Test
	public void shouldFetchAndIterateOverKeyBackwardRange() {
		cachingStore.put(bytesKey("a"), bytesValue("0001"), 0);
		cachingStore.put(bytesKey("aa"), bytesValue("0002"), 0);
		cachingStore.put(bytesKey("a"), bytesValue("0003"), 1);
		cachingStore.put(bytesKey("aa"), bytesValue("0004"), 1);
		cachingStore.put(bytesKey("a"), bytesValue("0005"), SEGMENT_INTERVAL);

		verifyKeyValueList(
				asList(
						windowedPair("a", "0005", SEGMENT_INTERVAL),
						windowedPair("a", "0003", 1),
						windowedPair("a", "0001", 0)
				),
				toList(cachingStore.backwardFetch(bytesKey("a"), bytesKey("a"), ofEpochMilli(0), ofEpochMilli(Long.MAX_VALUE)))
		);

		verifyKeyValueList(
				asList(
						windowedPair("aa", "0004", 1),
						windowedPair("aa", "0002", 0)),
				toList(cachingStore.backwardFetch(bytesKey("aa"), bytesKey("aa"), ofEpochMilli(0), ofEpochMilli(Long.MAX_VALUE)))
		);

		verifyKeyValueList(
				asList(
						windowedPair("a", "0005", SEGMENT_INTERVAL),
						windowedPair("aa", "0004", 1),
						windowedPair("aa", "0002", 0),
						windowedPair("a", "0003", 1),
						windowedPair("a", "0001", 0)
				),
				toList(cachingStore.backwardFetch(bytesKey("a"), bytesKey("aa"), ofEpochMilli(0), ofEpochMilli(Long.MAX_VALUE)))
		);
	}

	@Test
	public void shouldReturnSameResultsForSingleKeyFetchAndEqualKeyRangeFetch() {
		cachingStore.put(bytesKey("a"), bytesValue("0001"), 0);
		cachingStore.put(bytesKey("aa"), bytesValue("0002"), 1);
		cachingStore.put(bytesKey("aa"), bytesValue("0003"), 2);
		cachingStore.put(bytesKey("aaa"), bytesValue("0004"), 3);

		final WindowStoreIterator<byte[]> singleKeyIterator = cachingStore.fetch(bytesKey("aa"), 0L, 5L);
		final KeyValueIterator<Windowed<Bytes>, byte[]> keyRangeIterator = cachingStore.fetch(bytesKey("aa"), bytesKey("aa"), 0L, 5L);

		assertEquals(stringFrom(singleKeyIterator.next().value), stringFrom(keyRangeIterator.next().value));
		assertEquals(stringFrom(singleKeyIterator.next().value), stringFrom(keyRangeIterator.next().value));
		assertFalse(singleKeyIterator.hasNext());
		assertFalse(keyRangeIterator.hasNext());
	}

	@Test
	public void shouldReturnSameResultsForSingleKeyFetchAndEqualKeyRangeBackwardFetch() {
		cachingStore.put(bytesKey("a"), bytesValue("0001"), 0);
		cachingStore.put(bytesKey("aa"), bytesValue("0002"), 1);
		cachingStore.put(bytesKey("aa"), bytesValue("0003"), 2);
		cachingStore.put(bytesKey("aaa"), bytesValue("0004"), 3);

		final WindowStoreIterator<byte[]> singleKeyIterator =
				cachingStore.backwardFetch(bytesKey("aa"), Instant.ofEpochMilli(0L), Instant.ofEpochMilli(5L));
		final KeyValueIterator<Windowed<Bytes>, byte[]> keyRangeIterator =
				cachingStore.backwardFetch(bytesKey("aa"), bytesKey("aa"), Instant.ofEpochMilli(0L), Instant.ofEpochMilli(5L));

		assertEquals(stringFrom(singleKeyIterator.next().value), stringFrom(keyRangeIterator.next().value));
		assertEquals(stringFrom(singleKeyIterator.next().value), stringFrom(keyRangeIterator.next().value));
		assertFalse(singleKeyIterator.hasNext());
		assertFalse(keyRangeIterator.hasNext());
	}

	@Test
	@SuppressWarnings("deprecation")
	public void shouldThrowNullPointerExceptionOnPutNullKey() {
		assertThrows(NullPointerException.class, () -> cachingStore.put(null, bytesValue("anyValue"), 0L));
	}

	@Test
	@SuppressWarnings("deprecation")
	public void shouldNotThrowNullPointerExceptionOnPutNullValue() {
		cachingStore.put(bytesKey("a"), null, 0L);
	}

	@Test
	public void shouldThrowNullPointerExceptionOnFetchNullKey() {
		assertThrows(NullPointerException.class, () -> cachingStore.fetch(null, ofEpochMilli(1L), ofEpochMilli(2L)));
	}

	@Test
	public void shouldThrowNullPointerExceptionOnRangeNullFromKey() {
		assertThrows(NullPointerException.class, () -> cachingStore.fetch(null, bytesKey("anyTo"), ofEpochMilli(1L), ofEpochMilli(2L)));
	}

	@Test
	public void shouldThrowNullPointerExceptionOnRangeNullToKey() {
		assertThrows(NullPointerException.class, () -> cachingStore.fetch(bytesKey("anyFrom"), null, ofEpochMilli(1L), ofEpochMilli(2L)));
	}

	@Test
	public void shouldNotThrowInvalidRangeExceptionWithNegativeFromKey() {
		final Bytes keyFrom = Bytes.wrap(Serdes.Integer().serializer().serialize("", -1));
		final Bytes keyTo = Bytes.wrap(Serdes.Integer().serializer().serialize("", 1));

		try (final LogCaptureAppender appender = LogCaptureAppender.createAndRegister(CachingWindowStore.class)) {
			final KeyValueIterator<Windowed<Bytes>, byte[]> iterator = cachingStore.fetch(keyFrom, keyTo, 0L, 10L);
			assertFalse(iterator.hasNext());

			final List<String> messages = appender.getMessages();
			assertThat(
					messages,
					hasItem("Returning empty iterator for fetch with invalid key range: from > to." +
							" This may be due to range arguments set in the wrong order, " +
							"or serdes that don't preserve ordering when lexicographically comparing the serialized bytes." +
							" Note that the built-in numerical serdes do not follow this for negative numbers")
			);
		}
	}

	@Test
	public void shouldNotThrowInvalidBackwardRangeExceptionWithNegativeFromKey() {
		final Bytes keyFrom = Bytes.wrap(Serdes.Integer().serializer().serialize("", -1));
		final Bytes keyTo = Bytes.wrap(Serdes.Integer().serializer().serialize("", 1));

		try (final LogCaptureAppender appender = LogCaptureAppender.createAndRegister(CachingWindowStore.class)) {
			final KeyValueIterator<Windowed<Bytes>, byte[]> iterator =
					cachingStore.backwardFetch(keyFrom, keyTo, Instant.ofEpochMilli(0L), Instant.ofEpochMilli(10L));
			assertFalse(iterator.hasNext());

			final List<String> messages = appender.getMessages();
			assertThat(
					messages,
					hasItem("Returning empty iterator for fetch with invalid key range: from > to." +
							" This may be due to serdes that don't preserve ordering when lexicographically comparing the serialized bytes." +
							" Note that the built-in numerical serdes do not follow this for negative numbers")
			);
		}
	}

	@Test
	public void shouldCloseCacheAndWrappedStoreAfterErrorDuringCacheFlush() {
		setUpCloseTests();
		EasyMock.reset(cache);
		cache.flush(CACHE_NAMESPACE);
		EasyMock.expectLastCall().andThrow(new RuntimeException("Simulating an error on flush"));
		cache.close(CACHE_NAMESPACE);
		EasyMock.replay(cache);
		EasyMock.reset(underlyingStore);
		underlyingStore.close();
		EasyMock.replay(underlyingStore);

		assertThrows(RuntimeException.class, cachingStore::close);
		EasyMock.verify(cache, underlyingStore);
	}

	@Test
	public void shouldCloseWrappedStoreAfterErrorDuringCacheClose() {
		setUpCloseTests();
		EasyMock.reset(cache);
		cache.flush(CACHE_NAMESPACE);
		cache.close(CACHE_NAMESPACE);
		EasyMock.expectLastCall().andThrow(new RuntimeException("Simulating an error on close"));
		EasyMock.replay(cache);
		EasyMock.reset(underlyingStore);
		underlyingStore.close();
		EasyMock.replay(underlyingStore);

		assertThrows(RuntimeException.class, cachingStore::close);
		EasyMock.verify(cache, underlyingStore);
	}

	@Test
	public void shouldCloseCacheAfterErrorDuringStateStoreClose() {
		setUpCloseTests();
		EasyMock.reset(cache);
		cache.flush(CACHE_NAMESPACE);
		cache.close(CACHE_NAMESPACE);
		EasyMock.replay(cache);
		EasyMock.reset(underlyingStore);
		underlyingStore.close();
		EasyMock.expectLastCall().andThrow(new RuntimeException("Simulating an error on close"));
		EasyMock.replay(underlyingStore);

		assertThrows(RuntimeException.class, cachingStore::close);
		EasyMock.verify(cache, underlyingStore);
	}

	private void setUpCloseTests() {
		underlyingStore = EasyMock.createNiceMock(WindowStore.class);
		EasyMock.expect(underlyingStore.name()).andStubReturn("store-name");
		EasyMock.expect(underlyingStore.isOpen()).andStubReturn(true);
		EasyMock.replay(underlyingStore);
		cachingStore = new CachingWindowStore(underlyingStore, WINDOW_SIZE, SEGMENT_INTERVAL);
		cache = EasyMock.createNiceMock(ThreadCache.class);
		context = new InternalMockProcessorContext(TestUtils.tempDirectory(), null, null, null, cache);
		context.setRecordContext(new ProcessorRecordContext(10, 0, 0, TOPIC, null));
		cachingStore.init((StateStoreContext) context, cachingStore);
	}

	private static KeyValue<Windowed<Bytes>, byte[]> windowedPair(final String key, final String value, final long timestamp) {
		return KeyValue.pair(
				new Windowed<>(bytesKey(key), new TimeWindow(timestamp, timestamp + WINDOW_SIZE)),
				bytesValue(value));
	}

	private int addItemsToCache() {
		int cachedSize = 0;
		int i = 0;
		while (cachedSize < MAX_CACHE_SIZE_BYTES) {
			final String kv = String.valueOf(i++);
			cachingStore.put(bytesKey(kv), bytesValue(kv), DEFAULT_TIMESTAMP);
			cachedSize += memoryCacheEntrySize(kv.getBytes(), kv.getBytes(), TOPIC) +
					8 + // timestamp
					4; // sequenceNumber
		}
		return i;
	}
=======
    private static final int MAX_CACHE_SIZE_BYTES = 150;
    private static final long DEFAULT_TIMESTAMP = 10L;
    private static final Long WINDOW_SIZE = 10L;
    private static final long SEGMENT_INTERVAL = 100L;
    private final static String TOPIC = "topic";
    private static final String CACHE_NAMESPACE = "0_0-store-name";

    private InternalMockProcessorContext context;
    private RocksDBSegmentedBytesStore bytesStore;
    private WindowStore<Bytes, byte[]> underlyingStore;
    private CachingWindowStore cachingStore;
    private CacheFlushListenerStub<Windowed<String>, String> cacheListener;
    private ThreadCache cache;
    private WindowKeySchema keySchema;

    @Before
    public void setUp() {
        keySchema = new WindowKeySchema();
        ///KAFKA-12960: Adding a retention of 100 ms to make all test cases work as is.
        bytesStore = new RocksDBSegmentedBytesStore("test", "metrics-scope", 100, SEGMENT_INTERVAL, keySchema);
        underlyingStore = new RocksDBWindowStore(bytesStore, false, WINDOW_SIZE);
        final TimeWindowedDeserializer<String> keyDeserializer = new TimeWindowedDeserializer<>(new StringDeserializer(), WINDOW_SIZE);
        keyDeserializer.setIsChangelogTopic(true);
        cacheListener = new CacheFlushListenerStub<>(keyDeserializer, new StringDeserializer());
        cachingStore = new CachingWindowStore(underlyingStore, WINDOW_SIZE, SEGMENT_INTERVAL);
        cachingStore.setFlushListener(cacheListener, false);
        cache = new ThreadCache(new LogContext("testCache "), MAX_CACHE_SIZE_BYTES, new MockStreamsMetrics(new Metrics()));
        context = new InternalMockProcessorContext<>(TestUtils.tempDirectory(), null, null, null, cache);
        context.setRecordContext(new ProcessorRecordContext(DEFAULT_TIMESTAMP, 0, 0, TOPIC, new RecordHeaders()));
        cachingStore.init((StateStoreContext) context, cachingStore);
    }

    @After
    public void closeStore() {
        cachingStore.close();
    }

    @SuppressWarnings({"deprecation", "unchecked"})
    @Test
    public void shouldDelegateDeprecatedInit() {
        final WindowStore<Bytes, byte[]> inner = mock(WindowStore.class);
        final CachingWindowStore outer = new CachingWindowStore(inner, WINDOW_SIZE, SEGMENT_INTERVAL);
        when(inner.name()).thenReturn("store");
        outer.init((ProcessorContext) context, outer);
        verify(inner).init((ProcessorContext) context, outer);
    }

    @SuppressWarnings("unchecked")
    @Test
    public void shouldDelegateInit() {
        final WindowStore<Bytes, byte[]> inner = mock(WindowStore.class);
        final CachingWindowStore outer = new CachingWindowStore(inner, WINDOW_SIZE, SEGMENT_INTERVAL);
        when(inner.name()).thenReturn("store");
        outer.init((StateStoreContext) context, outer);
        verify(inner).init((StateStoreContext) context, outer);
    }

    @Test
    @SuppressWarnings("deprecation")
    public void shouldNotReturnDuplicatesInRanges() {
        final StreamsBuilder builder = new StreamsBuilder();

        final StoreBuilder<WindowStore<String, String>> storeBuilder = Stores.windowStoreBuilder(
            Stores.persistentWindowStore("store-name", ofHours(1L), ofMinutes(1L), false),
            Serdes.String(),
            Serdes.String())
            .withCachingEnabled();

        builder.addStateStore(storeBuilder);

        builder.stream(TOPIC,
            Consumed.with(Serdes.String(), Serdes.String()))
            .transform(() -> new Transformer<String, String, KeyValue<String, String>>() {
                private WindowStore<String, String> store;
                private int numRecordsProcessed;
                private ProcessorContext context;

                @SuppressWarnings("unchecked")
                @Override
                public void init(final ProcessorContext processorContext) {
                    this.context = processorContext;
                    this.store = (WindowStore<String, String>) processorContext.getStateStore("store-name");
                    int count = 0;

                    try (final KeyValueIterator<Windowed<String>, String> all = store.all()) {
                        while (all.hasNext()) {
                            count++;
                            all.next();
                        }
                    }

                    assertThat(count, equalTo(0));
                }

                @Override
                public KeyValue<String, String> transform(final String key, final String value) {
                    int count = 0;

                    try (final KeyValueIterator<Windowed<String>, String> all = store.all()) {
                        while (all.hasNext()) {
                            count++;
                            all.next();
                        }
                    }

                    assertThat(count, equalTo(numRecordsProcessed));

                    store.put(value, value, context.timestamp());

                    numRecordsProcessed++;

                    return new KeyValue<>(key, value);
                }

                @Override
                public void close() {
                }
            }, "store-name");

        final Properties streamsConfiguration = new Properties();
        streamsConfiguration.put(ConsumerConfig.AUTO_OFFSET_RESET_CONFIG, "earliest");
        streamsConfiguration.put(StreamsConfig.DEFAULT_KEY_SERDE_CLASS_CONFIG, Serdes.String().getClass().getName());
        streamsConfiguration.put(StreamsConfig.DEFAULT_VALUE_SERDE_CLASS_CONFIG, Serdes.String().getClass().getName());
        streamsConfiguration.put(StreamsConfig.STATE_DIR_CONFIG, TestUtils.tempDirectory().getPath());
        streamsConfiguration.put(StreamsConfig.COMMIT_INTERVAL_MS_CONFIG, 10 * 1000L);

        final Instant initialWallClockTime = Instant.ofEpochMilli(0L);
        final TopologyTestDriver driver = new TopologyTestDriver(builder.build(), streamsConfiguration, initialWallClockTime);

        final TestInputTopic<String, String> inputTopic = driver.createInputTopic(TOPIC,
            Serdes.String().serializer(),
            Serdes.String().serializer(),
            initialWallClockTime,
            Duration.ZERO);

        for (int i = 0; i < 5; i++) {
            inputTopic.pipeInput(UUID.randomUUID().toString(), UUID.randomUUID().toString());
        }
        driver.advanceWallClockTime(Duration.ofSeconds(10));
        inputTopic.advanceTime(Duration.ofSeconds(10));
        for (int i = 0; i < 5; i++) {
            inputTopic.pipeInput(UUID.randomUUID().toString(), UUID.randomUUID().toString());
        }
        driver.advanceWallClockTime(Duration.ofSeconds(10));
        inputTopic.advanceTime(Duration.ofSeconds(10));
        for (int i = 0; i < 5; i++) {
            inputTopic.pipeInput(UUID.randomUUID().toString(), UUID.randomUUID().toString());
        }
        driver.advanceWallClockTime(Duration.ofSeconds(10));
        inputTopic.advanceTime(Duration.ofSeconds(10));
        for (int i = 0; i < 5; i++) {
            inputTopic.pipeInput(UUID.randomUUID().toString(), UUID.randomUUID().toString());
        }

        driver.close();
    }

    @Test
    public void shouldPutFetchFromCache() {
        cachingStore.put(bytesKey("a"), bytesValue("a"), DEFAULT_TIMESTAMP);
        cachingStore.put(bytesKey("b"), bytesValue("b"), DEFAULT_TIMESTAMP);

        assertThat(cachingStore.fetch(bytesKey("a"), 10), equalTo(bytesValue("a")));
        assertThat(cachingStore.fetch(bytesKey("b"), 10), equalTo(bytesValue("b")));
        assertThat(cachingStore.fetch(bytesKey("c"), 10), equalTo(null));
        assertThat(cachingStore.fetch(bytesKey("a"), 0), equalTo(null));

        try (final WindowStoreIterator<byte[]> a = cachingStore.fetch(bytesKey("a"), ofEpochMilli(10), ofEpochMilli(10));
             final WindowStoreIterator<byte[]> b = cachingStore.fetch(bytesKey("b"), ofEpochMilli(10), ofEpochMilli(10))) {
            verifyKeyValue(a.next(), DEFAULT_TIMESTAMP, "a");
            verifyKeyValue(b.next(), DEFAULT_TIMESTAMP, "b");
            assertFalse(a.hasNext());
            assertFalse(b.hasNext());
            assertEquals(2, cache.size());
        }
    }

    @Test
    public void shouldMatchPositionAfterPutWithFlushListener() {
        cachingStore.setFlushListener(record -> { }, false);
        shouldMatchPositionAfterPut();
    }

    @Test
    public void shouldMatchPositionAfterPutWithoutFlushListener() {
        cachingStore.setFlushListener(null, false);
        shouldMatchPositionAfterPut();
    }

    private void shouldMatchPositionAfterPut() {
        context.setRecordContext(new ProcessorRecordContext(0, 1, 0, "", new RecordHeaders()));
        cachingStore.put(bytesKey("key1"), bytesValue("value1"), DEFAULT_TIMESTAMP);
        context.setRecordContext(new ProcessorRecordContext(0, 2, 0, "", new RecordHeaders()));
        cachingStore.put(bytesKey("key2"), bytesValue("value2"), DEFAULT_TIMESTAMP);

        // Position should correspond to the last record's context, not the current context.
        context.setRecordContext(
            new ProcessorRecordContext(0, 3, 0, "", new RecordHeaders())
        );

        // the caching window store doesn't maintain a separate
        // position because it never serves queries from the cache
        assertEquals(Position.emptyPosition(), cachingStore.getPosition());
        assertEquals(Position.emptyPosition(), underlyingStore.getPosition());

        cachingStore.flush();

        assertEquals(
            Position.fromMap(mkMap(mkEntry("", mkMap(mkEntry(0, 2L))))),
            cachingStore.getPosition()
        );
        assertEquals(
            Position.fromMap(mkMap(mkEntry("", mkMap(mkEntry(0, 2L))))),
            underlyingStore.getPosition()
        );
    }

    private void verifyKeyValue(final KeyValue<Long, byte[]> next,
                                final long expectedKey,
                                final String expectedValue) {
        assertThat(next.key, equalTo(expectedKey));
        assertThat(next.value, equalTo(bytesValue(expectedValue)));
    }

    private static byte[] bytesValue(final String value) {
        return value.getBytes();
    }

    private static Bytes bytesKey(final String key) {
        return Bytes.wrap(key.getBytes());
    }

    private String stringFrom(final byte[] from) {
        return Serdes.String().deserializer().deserialize("", from);
    }

    @Test
    public void shouldPutFetchRangeFromCache() {
        cachingStore.put(bytesKey("a"), bytesValue("a"), DEFAULT_TIMESTAMP);
        cachingStore.put(bytesKey("b"), bytesValue("b"), DEFAULT_TIMESTAMP);

        try (final KeyValueIterator<Windowed<Bytes>, byte[]> iterator =
                 cachingStore.fetch(bytesKey("a"), bytesKey("b"), ofEpochMilli(DEFAULT_TIMESTAMP), ofEpochMilli(DEFAULT_TIMESTAMP))) {
            final List<Windowed<Bytes>> expectedKeys = Arrays.asList(
                new Windowed<>(bytesKey("a"), new TimeWindow(DEFAULT_TIMESTAMP, DEFAULT_TIMESTAMP + WINDOW_SIZE)),
                new Windowed<>(bytesKey("b"), new TimeWindow(DEFAULT_TIMESTAMP, DEFAULT_TIMESTAMP + WINDOW_SIZE))
            );

            final List<String> expectedValues = Arrays.asList("a", "b");

            verifyAllWindowedKeyValues(iterator, expectedKeys, expectedValues);
            assertEquals(2, cache.size());
        }
    }

    @Test
    public void shouldPutFetchRangeFromCacheForNullKeyFrom() {
        cachingStore.put(bytesKey("a"), bytesValue("a"), DEFAULT_TIMESTAMP);
        cachingStore.put(bytesKey("b"), bytesValue("b"), DEFAULT_TIMESTAMP);
        cachingStore.put(bytesKey("c"), bytesValue("c"), DEFAULT_TIMESTAMP + 10L);
        cachingStore.put(bytesKey("d"), bytesValue("d"), DEFAULT_TIMESTAMP + 20L);
        cachingStore.put(bytesKey("e"), bytesValue("e"), DEFAULT_TIMESTAMP + 20L);

        try (final KeyValueIterator<Windowed<Bytes>, byte[]> iterator =
                 cachingStore.fetch(null, bytesKey("d"), ofEpochMilli(DEFAULT_TIMESTAMP), ofEpochMilli(DEFAULT_TIMESTAMP + 20L))) {
            final List<Windowed<Bytes>> expectedKeys = Arrays.asList(
                new Windowed<>(bytesKey("a"), new TimeWindow(DEFAULT_TIMESTAMP, DEFAULT_TIMESTAMP + WINDOW_SIZE)),
                new Windowed<>(bytesKey("b"), new TimeWindow(DEFAULT_TIMESTAMP, DEFAULT_TIMESTAMP + WINDOW_SIZE)),
                new Windowed<>(bytesKey("c"), new TimeWindow(DEFAULT_TIMESTAMP + 10L, DEFAULT_TIMESTAMP + 10L + WINDOW_SIZE)),
                new Windowed<>(bytesKey("d"), new TimeWindow(DEFAULT_TIMESTAMP + 20L, DEFAULT_TIMESTAMP + 20L + WINDOW_SIZE))
            );

            final List<String> expectedValues = Arrays.asList("a", "b", "c", "d");

            verifyAllWindowedKeyValues(iterator, expectedKeys, expectedValues);
        }
    }

    @Test
    public void shouldPutFetchRangeFromCacheForNullKeyTo() {
        cachingStore.put(bytesKey("a"), bytesValue("a"), DEFAULT_TIMESTAMP);
        cachingStore.put(bytesKey("b"), bytesValue("b"), DEFAULT_TIMESTAMP);
        cachingStore.put(bytesKey("c"), bytesValue("c"), DEFAULT_TIMESTAMP + 10L);
        cachingStore.put(bytesKey("d"), bytesValue("d"), DEFAULT_TIMESTAMP + 20L);
        cachingStore.put(bytesKey("e"), bytesValue("e"), DEFAULT_TIMESTAMP + 20L);

        try (final KeyValueIterator<Windowed<Bytes>, byte[]> iterator =
                 cachingStore.fetch(bytesKey("b"), null, ofEpochMilli(DEFAULT_TIMESTAMP), ofEpochMilli(DEFAULT_TIMESTAMP + 20L))) {
            final List<Windowed<Bytes>> expectedKeys = Arrays.asList(
                new Windowed<>(bytesKey("b"), new TimeWindow(DEFAULT_TIMESTAMP, DEFAULT_TIMESTAMP + WINDOW_SIZE)),
                new Windowed<>(bytesKey("c"), new TimeWindow(DEFAULT_TIMESTAMP + 10L, DEFAULT_TIMESTAMP + 10L + WINDOW_SIZE)),
                new Windowed<>(bytesKey("d"), new TimeWindow(DEFAULT_TIMESTAMP + 20L, DEFAULT_TIMESTAMP + 20L + WINDOW_SIZE)),
                new Windowed<>(bytesKey("e"), new TimeWindow(DEFAULT_TIMESTAMP + 20L, DEFAULT_TIMESTAMP + 20L + WINDOW_SIZE))
            );

            final List<String> expectedValues = Arrays.asList("b", "c", "d", "e");

            verifyAllWindowedKeyValues(iterator, expectedKeys, expectedValues);
        }
    }

    @Test
    public void shouldPutFetchRangeFromCacheForNullKeyFromKeyTo() {
        cachingStore.put(bytesKey("a"), bytesValue("a"), DEFAULT_TIMESTAMP);
        cachingStore.put(bytesKey("b"), bytesValue("b"), DEFAULT_TIMESTAMP);
        cachingStore.put(bytesKey("c"), bytesValue("c"), DEFAULT_TIMESTAMP + 10L);
        cachingStore.put(bytesKey("d"), bytesValue("d"), DEFAULT_TIMESTAMP + 20L);
        cachingStore.put(bytesKey("e"), bytesValue("e"), DEFAULT_TIMESTAMP + 20L);

        try (final KeyValueIterator<Windowed<Bytes>, byte[]> iterator =
                 cachingStore.fetch(null, null, ofEpochMilli(DEFAULT_TIMESTAMP), ofEpochMilli(DEFAULT_TIMESTAMP + 20L))) {
            final List<Windowed<Bytes>> expectedKeys = Arrays.asList(
                new Windowed<>(bytesKey("a"), new TimeWindow(DEFAULT_TIMESTAMP, DEFAULT_TIMESTAMP + WINDOW_SIZE)),
                new Windowed<>(bytesKey("b"), new TimeWindow(DEFAULT_TIMESTAMP, DEFAULT_TIMESTAMP + WINDOW_SIZE)),
                new Windowed<>(bytesKey("c"), new TimeWindow(DEFAULT_TIMESTAMP + 10L, DEFAULT_TIMESTAMP + 10L + WINDOW_SIZE)),
                new Windowed<>(bytesKey("d"), new TimeWindow(DEFAULT_TIMESTAMP + 20L, DEFAULT_TIMESTAMP + 20L + WINDOW_SIZE)),
                new Windowed<>(bytesKey("e"), new TimeWindow(DEFAULT_TIMESTAMP + 20L, DEFAULT_TIMESTAMP + 20L + WINDOW_SIZE))
            );

            final List<String> expectedValues = Arrays.asList("a", "b", "c", "d", "e");

            verifyAllWindowedKeyValues(iterator, expectedKeys, expectedValues);
        }
    }

    @Test
    public void shouldPutBackwardFetchRangeFromCacheForNullKeyFrom() {
        cachingStore.put(bytesKey("a"), bytesValue("a"), DEFAULT_TIMESTAMP);
        cachingStore.put(bytesKey("b"), bytesValue("b"), DEFAULT_TIMESTAMP);
        cachingStore.put(bytesKey("c"), bytesValue("c"), DEFAULT_TIMESTAMP + 10L);
        cachingStore.put(bytesKey("d"), bytesValue("d"), DEFAULT_TIMESTAMP + 20L);
        cachingStore.put(bytesKey("e"), bytesValue("e"), DEFAULT_TIMESTAMP + 20L);

        try (final KeyValueIterator<Windowed<Bytes>, byte[]> iterator =
                 cachingStore.backwardFetch(null, bytesKey("c"), ofEpochMilli(DEFAULT_TIMESTAMP), ofEpochMilli(DEFAULT_TIMESTAMP + 20L))) {
            final List<Windowed<Bytes>> expectedKeys = Arrays.asList(
                new Windowed<>(bytesKey("c"), new TimeWindow(DEFAULT_TIMESTAMP + 10L, DEFAULT_TIMESTAMP + 10L + WINDOW_SIZE)),
                new Windowed<>(bytesKey("b"), new TimeWindow(DEFAULT_TIMESTAMP, DEFAULT_TIMESTAMP + WINDOW_SIZE)),
                new Windowed<>(bytesKey("a"), new TimeWindow(DEFAULT_TIMESTAMP, DEFAULT_TIMESTAMP + WINDOW_SIZE))
            );

            final List<String> expectedValues = Arrays.asList("c", "b", "a");

            verifyAllWindowedKeyValues(iterator, expectedKeys, expectedValues);
        }
    }

    @Test
    public void shouldPutBackwardFetchRangeFromCacheForNullKeyTo() {
        cachingStore.put(bytesKey("a"), bytesValue("a"), DEFAULT_TIMESTAMP);
        cachingStore.put(bytesKey("b"), bytesValue("b"), DEFAULT_TIMESTAMP);
        cachingStore.put(bytesKey("c"), bytesValue("c"), DEFAULT_TIMESTAMP + 10L);
        cachingStore.put(bytesKey("d"), bytesValue("d"), DEFAULT_TIMESTAMP + 20L);
        cachingStore.put(bytesKey("e"), bytesValue("e"), DEFAULT_TIMESTAMP + 20L);

        try (final KeyValueIterator<Windowed<Bytes>, byte[]> iterator =
                 cachingStore.backwardFetch(bytesKey("c"), null, ofEpochMilli(DEFAULT_TIMESTAMP), ofEpochMilli(DEFAULT_TIMESTAMP + 20L))) {
            final List<Windowed<Bytes>> expectedKeys = Arrays.asList(
                new Windowed<>(bytesKey("e"), new TimeWindow(DEFAULT_TIMESTAMP + 20L, DEFAULT_TIMESTAMP + 20L + WINDOW_SIZE)),
                new Windowed<>(bytesKey("d"), new TimeWindow(DEFAULT_TIMESTAMP + 20L, DEFAULT_TIMESTAMP + 20L + WINDOW_SIZE)),
                new Windowed<>(bytesKey("c"), new TimeWindow(DEFAULT_TIMESTAMP + 10L, DEFAULT_TIMESTAMP + 10L + WINDOW_SIZE))
            );

            final List<String> expectedValues = Arrays.asList("e", "d", "c");

            verifyAllWindowedKeyValues(iterator, expectedKeys, expectedValues);
        }
    }

    @Test
    public void shouldPutBackwardFetchRangeFromCacheForNullKeyFromKeyTo() {
        cachingStore.put(bytesKey("a"), bytesValue("a"), DEFAULT_TIMESTAMP);
        cachingStore.put(bytesKey("b"), bytesValue("b"), DEFAULT_TIMESTAMP);
        cachingStore.put(bytesKey("c"), bytesValue("c"), DEFAULT_TIMESTAMP + 10L);
        cachingStore.put(bytesKey("d"), bytesValue("d"), DEFAULT_TIMESTAMP + 20L);
        cachingStore.put(bytesKey("e"), bytesValue("e"), DEFAULT_TIMESTAMP + 20L);

        try (final KeyValueIterator<Windowed<Bytes>, byte[]> iterator =
                 cachingStore.backwardFetch(null, null, ofEpochMilli(DEFAULT_TIMESTAMP), ofEpochMilli(DEFAULT_TIMESTAMP + 20L))) {
            final List<Windowed<Bytes>> expectedKeys = Arrays.asList(
                new Windowed<>(bytesKey("e"), new TimeWindow(DEFAULT_TIMESTAMP + 20L, DEFAULT_TIMESTAMP + 20L + WINDOW_SIZE)),
                new Windowed<>(bytesKey("d"), new TimeWindow(DEFAULT_TIMESTAMP + 20L, DEFAULT_TIMESTAMP + 20L + WINDOW_SIZE)),
                new Windowed<>(bytesKey("c"), new TimeWindow(DEFAULT_TIMESTAMP + 10L, DEFAULT_TIMESTAMP + 10L + WINDOW_SIZE)),
                new Windowed<>(bytesKey("b"), new TimeWindow(DEFAULT_TIMESTAMP, DEFAULT_TIMESTAMP + WINDOW_SIZE)),
                new Windowed<>(bytesKey("a"), new TimeWindow(DEFAULT_TIMESTAMP, DEFAULT_TIMESTAMP + WINDOW_SIZE))
            );

            final List<String> expectedValues = Arrays.asList("e", "d", "c", "b", "a");

            verifyAllWindowedKeyValues(iterator, expectedKeys, expectedValues);
        }
    }

    @Test
    public void shouldGetAllFromCache() {
        cachingStore.put(bytesKey("a"), bytesValue("a"), DEFAULT_TIMESTAMP);
        cachingStore.put(bytesKey("b"), bytesValue("b"), DEFAULT_TIMESTAMP);
        cachingStore.put(bytesKey("c"), bytesValue("c"), DEFAULT_TIMESTAMP);
        cachingStore.put(bytesKey("d"), bytesValue("d"), DEFAULT_TIMESTAMP);
        cachingStore.put(bytesKey("e"), bytesValue("e"), DEFAULT_TIMESTAMP);
        cachingStore.put(bytesKey("f"), bytesValue("f"), DEFAULT_TIMESTAMP);
        cachingStore.put(bytesKey("g"), bytesValue("g"), DEFAULT_TIMESTAMP);
        cachingStore.put(bytesKey("h"), bytesValue("h"), DEFAULT_TIMESTAMP);

        try (final KeyValueIterator<Windowed<Bytes>, byte[]> iterator = cachingStore.all()) {
            final String[] array = {"a", "b", "c", "d", "e", "f", "g", "h"};
            for (final String s : array) {
                verifyWindowedKeyValue(
                    iterator.next(),
                    new Windowed<>(bytesKey(s), new TimeWindow(DEFAULT_TIMESTAMP, DEFAULT_TIMESTAMP + WINDOW_SIZE)),
                    s);
            }
            assertFalse(iterator.hasNext());
        }
    }

    @Test
    public void shouldGetAllBackwardFromCache() {
        cachingStore.put(bytesKey("a"), bytesValue("a"), DEFAULT_TIMESTAMP);
        cachingStore.put(bytesKey("b"), bytesValue("b"), DEFAULT_TIMESTAMP);
        cachingStore.put(bytesKey("c"), bytesValue("c"), DEFAULT_TIMESTAMP);
        cachingStore.put(bytesKey("d"), bytesValue("d"), DEFAULT_TIMESTAMP);
        cachingStore.put(bytesKey("e"), bytesValue("e"), DEFAULT_TIMESTAMP);
        cachingStore.put(bytesKey("f"), bytesValue("f"), DEFAULT_TIMESTAMP);
        cachingStore.put(bytesKey("g"), bytesValue("g"), DEFAULT_TIMESTAMP);
        cachingStore.put(bytesKey("h"), bytesValue("h"), DEFAULT_TIMESTAMP);

        try (final KeyValueIterator<Windowed<Bytes>, byte[]> iterator = cachingStore.backwardAll()) {
            final String[] array = {"h", "g", "f", "e", "d", "c", "b", "a"};
            for (final String s : array) {
                verifyWindowedKeyValue(
                    iterator.next(),
                    new Windowed<>(bytesKey(s), new TimeWindow(DEFAULT_TIMESTAMP, DEFAULT_TIMESTAMP + WINDOW_SIZE)),
                    s);
            }
            assertFalse(iterator.hasNext());
        }
    }

    @Test
    public void shouldFetchAllWithinTimestampRange() {
        final String[] array = {"a", "b", "c", "d", "e", "f", "g", "h"};
        for (int i = 0; i < array.length; i++) {
            cachingStore.put(bytesKey(array[i]), bytesValue(array[i]), i);
        }

        try (final KeyValueIterator<Windowed<Bytes>, byte[]> iterator =
                 cachingStore.fetchAll(ofEpochMilli(0), ofEpochMilli(7))) {
            for (int i = 0; i < array.length; i++) {
                final String str = array[i];
                verifyWindowedKeyValue(
                    iterator.next(),
                    new Windowed<>(bytesKey(str), new TimeWindow(i, i + WINDOW_SIZE)),
                    str);
            }
            assertFalse(iterator.hasNext());
        }

        try (final KeyValueIterator<Windowed<Bytes>, byte[]> iterator1 =
                 cachingStore.fetchAll(ofEpochMilli(2), ofEpochMilli(4))) {
            for (int i = 2; i <= 4; i++) {
                final String str = array[i];
                verifyWindowedKeyValue(
                    iterator1.next(),
                    new Windowed<>(bytesKey(str), new TimeWindow(i, i + WINDOW_SIZE)),
                    str);
            }
            assertFalse(iterator1.hasNext());
        }

        try (final KeyValueIterator<Windowed<Bytes>, byte[]> iterator2 =
                 cachingStore.fetchAll(ofEpochMilli(5), ofEpochMilli(7))) {
            for (int i = 5; i <= 7; i++) {
                final String str = array[i];
                verifyWindowedKeyValue(
                    iterator2.next(),
                    new Windowed<>(bytesKey(str), new TimeWindow(i, i + WINDOW_SIZE)),
                    str);
            }
            assertFalse(iterator2.hasNext());
        }
    }

    @Test
    public void shouldFetchAllBackwardWithinTimestampRange() {
        final String[] array = {"a", "b", "c", "d", "e", "f", "g", "h"};
        for (int i = 0; i < array.length; i++) {
            cachingStore.put(bytesKey(array[i]), bytesValue(array[i]), i);
        }

        try (final KeyValueIterator<Windowed<Bytes>, byte[]> iterator =
                 cachingStore.backwardFetchAll(ofEpochMilli(0), ofEpochMilli(7))) {
            for (int i = array.length - 1; i >= 0; i--) {
                final String str = array[i];
                verifyWindowedKeyValue(
                    iterator.next(),
                    new Windowed<>(bytesKey(str), new TimeWindow(i, i + WINDOW_SIZE)),
                    str);
            }
            assertFalse(iterator.hasNext());
        }

        try (final KeyValueIterator<Windowed<Bytes>, byte[]> iterator1 =
                 cachingStore.backwardFetchAll(ofEpochMilli(2), ofEpochMilli(4))) {
            for (int i = 4; i >= 2; i--) {
                final String str = array[i];
                verifyWindowedKeyValue(
                    iterator1.next(),
                    new Windowed<>(bytesKey(str), new TimeWindow(i, i + WINDOW_SIZE)),
                    str);
            }
            assertFalse(iterator1.hasNext());
        }

        try (final KeyValueIterator<Windowed<Bytes>, byte[]> iterator2 =
                 cachingStore.backwardFetchAll(ofEpochMilli(5), ofEpochMilli(7))) {
            for (int i = 7; i >= 5; i--) {
                final String str = array[i];
                verifyWindowedKeyValue(
                    iterator2.next(),
                    new Windowed<>(bytesKey(str), new TimeWindow(i, i + WINDOW_SIZE)),
                    str);
            }
            assertFalse(iterator2.hasNext());
        }
    }

    @Test
    public void shouldFlushEvictedItemsIntoUnderlyingStore() {
        final int added = addItemsToCache();
        // all dirty entries should have been flushed
        try (final KeyValueIterator<Bytes, byte[]> iter = bytesStore.fetch(
            Bytes.wrap("0".getBytes(StandardCharsets.UTF_8)),
            DEFAULT_TIMESTAMP,
            DEFAULT_TIMESTAMP)) {
            final KeyValue<Bytes, byte[]> next = iter.next();
            assertEquals(DEFAULT_TIMESTAMP, keySchema.segmentTimestamp(next.key));
            assertArrayEquals("0".getBytes(), next.value);
            assertFalse(iter.hasNext());
            assertEquals(added - 1, cache.size());
        }
    }

    @Test
    public void shouldForwardDirtyItemsWhenFlushCalled() {
        final Windowed<String> windowedKey =
            new Windowed<>("1", new TimeWindow(DEFAULT_TIMESTAMP, DEFAULT_TIMESTAMP + WINDOW_SIZE));
        cachingStore.put(bytesKey("1"), bytesValue("a"), DEFAULT_TIMESTAMP);
        cachingStore.flush();
        assertEquals("a", cacheListener.forwarded.get(windowedKey).newValue);
        assertNull(cacheListener.forwarded.get(windowedKey).oldValue);
    }

    @Test
    public void shouldSetFlushListener() {
        assertTrue(cachingStore.setFlushListener(null, true));
        assertTrue(cachingStore.setFlushListener(null, false));
    }

    @Test
    public void shouldForwardOldValuesWhenEnabled() {
        cachingStore.setFlushListener(cacheListener, true);
        final Windowed<String> windowedKey =
            new Windowed<>("1", new TimeWindow(DEFAULT_TIMESTAMP, DEFAULT_TIMESTAMP + WINDOW_SIZE));
        cachingStore.put(bytesKey("1"), bytesValue("a"), DEFAULT_TIMESTAMP);
        cachingStore.put(bytesKey("1"), bytesValue("b"), DEFAULT_TIMESTAMP);
        cachingStore.flush();
        assertEquals("b", cacheListener.forwarded.get(windowedKey).newValue);
        assertNull(cacheListener.forwarded.get(windowedKey).oldValue);
        cacheListener.forwarded.clear();
        cachingStore.put(bytesKey("1"), bytesValue("c"), DEFAULT_TIMESTAMP);
        cachingStore.flush();
        assertEquals("c", cacheListener.forwarded.get(windowedKey).newValue);
        assertEquals("b", cacheListener.forwarded.get(windowedKey).oldValue);
        cachingStore.put(bytesKey("1"), null, DEFAULT_TIMESTAMP);
        cachingStore.flush();
        assertNull(cacheListener.forwarded.get(windowedKey).newValue);
        assertEquals("c", cacheListener.forwarded.get(windowedKey).oldValue);
        cacheListener.forwarded.clear();
        cachingStore.put(bytesKey("1"), bytesValue("a"), DEFAULT_TIMESTAMP);
        cachingStore.put(bytesKey("1"), bytesValue("b"), DEFAULT_TIMESTAMP);
        cachingStore.put(bytesKey("1"), null, DEFAULT_TIMESTAMP);
        cachingStore.flush();
        assertNull(cacheListener.forwarded.get(windowedKey));
        cacheListener.forwarded.clear();
    }

    @Test
    public void shouldForwardOldValuesWhenDisabled() {
        final Windowed<String> windowedKey =
            new Windowed<>("1", new TimeWindow(DEFAULT_TIMESTAMP, DEFAULT_TIMESTAMP + WINDOW_SIZE));
        cachingStore.put(bytesKey("1"), bytesValue("a"), DEFAULT_TIMESTAMP);
        cachingStore.put(bytesKey("1"), bytesValue("b"), DEFAULT_TIMESTAMP);
        cachingStore.flush();
        assertEquals("b", cacheListener.forwarded.get(windowedKey).newValue);
        assertNull(cacheListener.forwarded.get(windowedKey).oldValue);
        cachingStore.put(bytesKey("1"), bytesValue("c"), DEFAULT_TIMESTAMP);
        cachingStore.flush();
        assertEquals("c", cacheListener.forwarded.get(windowedKey).newValue);
        assertNull(cacheListener.forwarded.get(windowedKey).oldValue);
        cachingStore.put(bytesKey("1"), null, DEFAULT_TIMESTAMP);
        cachingStore.flush();
        assertNull(cacheListener.forwarded.get(windowedKey).newValue);
        assertNull(cacheListener.forwarded.get(windowedKey).oldValue);
        cacheListener.forwarded.clear();
        cachingStore.put(bytesKey("1"), bytesValue("a"), DEFAULT_TIMESTAMP);
        cachingStore.put(bytesKey("1"), bytesValue("b"), DEFAULT_TIMESTAMP);
        cachingStore.put(bytesKey("1"), null, DEFAULT_TIMESTAMP);
        cachingStore.flush();
        assertNull(cacheListener.forwarded.get(windowedKey));
        cacheListener.forwarded.clear();
    }

    @Test
    public void shouldForwardDirtyItemToListenerWhenEvicted() {
        final int numRecords = addItemsToCache();
        assertEquals(numRecords, cacheListener.forwarded.size());
    }

    @Test
    public void shouldTakeValueFromCacheIfSameTimestampFlushedToRocks() {
        cachingStore.put(bytesKey("1"), bytesValue("a"), DEFAULT_TIMESTAMP);
        cachingStore.flush();
        cachingStore.put(bytesKey("1"), bytesValue("b"), DEFAULT_TIMESTAMP);

        try (final WindowStoreIterator<byte[]> fetch =
                 cachingStore.fetch(bytesKey("1"), ofEpochMilli(DEFAULT_TIMESTAMP), ofEpochMilli(DEFAULT_TIMESTAMP))) {
            verifyKeyValue(fetch.next(), DEFAULT_TIMESTAMP, "b");
            assertFalse(fetch.hasNext());
        }
    }

    @Test
    public void shouldIterateAcrossWindows() {
        cachingStore.put(bytesKey("1"), bytesValue("a"), DEFAULT_TIMESTAMP);
        cachingStore.put(bytesKey("1"), bytesValue("b"), DEFAULT_TIMESTAMP + WINDOW_SIZE);

        try (final WindowStoreIterator<byte[]> fetch =
                 cachingStore.fetch(bytesKey("1"), ofEpochMilli(DEFAULT_TIMESTAMP), ofEpochMilli(DEFAULT_TIMESTAMP + WINDOW_SIZE))) {
            verifyKeyValue(fetch.next(), DEFAULT_TIMESTAMP, "a");
            verifyKeyValue(fetch.next(), DEFAULT_TIMESTAMP + WINDOW_SIZE, "b");
            assertFalse(fetch.hasNext());
        }
    }

    @Test
    public void shouldIterateBackwardAcrossWindows() {
        cachingStore.put(bytesKey("1"), bytesValue("a"), DEFAULT_TIMESTAMP);
        cachingStore.put(bytesKey("1"), bytesValue("b"), DEFAULT_TIMESTAMP + WINDOW_SIZE);

        try (final WindowStoreIterator<byte[]> fetch =
                 cachingStore.backwardFetch(bytesKey("1"), ofEpochMilli(DEFAULT_TIMESTAMP), ofEpochMilli(DEFAULT_TIMESTAMP + WINDOW_SIZE))) {
            verifyKeyValue(fetch.next(), DEFAULT_TIMESTAMP + WINDOW_SIZE, "b");
            verifyKeyValue(fetch.next(), DEFAULT_TIMESTAMP, "a");
            assertFalse(fetch.hasNext());
        }
    }

    @Test
    public void shouldIterateCacheAndStore() {
        final Bytes key = Bytes.wrap("1".getBytes());
        bytesStore.put(WindowKeySchema.toStoreKeyBinary(key, DEFAULT_TIMESTAMP, 0), "a".getBytes());
        cachingStore.put(key, bytesValue("b"), DEFAULT_TIMESTAMP + WINDOW_SIZE);
        try (final WindowStoreIterator<byte[]> fetch =
                 cachingStore.fetch(bytesKey("1"), ofEpochMilli(DEFAULT_TIMESTAMP), ofEpochMilli(DEFAULT_TIMESTAMP + WINDOW_SIZE))) {
            verifyKeyValue(fetch.next(), DEFAULT_TIMESTAMP, "a");
            verifyKeyValue(fetch.next(), DEFAULT_TIMESTAMP + WINDOW_SIZE, "b");
            assertFalse(fetch.hasNext());
        }
    }

    @Test
    public void shouldIterateBackwardCacheAndStore() {
        final Bytes key = Bytes.wrap("1".getBytes());
        bytesStore.put(WindowKeySchema.toStoreKeyBinary(key, DEFAULT_TIMESTAMP, 0), "a".getBytes());
        cachingStore.put(key, bytesValue("b"), DEFAULT_TIMESTAMP + WINDOW_SIZE);
        try (final WindowStoreIterator<byte[]> fetch =
                 cachingStore.backwardFetch(bytesKey("1"), ofEpochMilli(DEFAULT_TIMESTAMP), ofEpochMilli(DEFAULT_TIMESTAMP + WINDOW_SIZE))) {
            verifyKeyValue(fetch.next(), DEFAULT_TIMESTAMP + WINDOW_SIZE, "b");
            verifyKeyValue(fetch.next(), DEFAULT_TIMESTAMP, "a");
            assertFalse(fetch.hasNext());
        }
    }

    @Test
    public void shouldIterateCacheAndStoreKeyRange() {
        final Bytes key = Bytes.wrap("1".getBytes());
        bytesStore.put(WindowKeySchema.toStoreKeyBinary(key, DEFAULT_TIMESTAMP, 0), "a".getBytes());
        cachingStore.put(key, bytesValue("b"), DEFAULT_TIMESTAMP + WINDOW_SIZE);

        try (final KeyValueIterator<Windowed<Bytes>, byte[]> fetchRange =
                 cachingStore.fetch(key, bytesKey("2"), ofEpochMilli(DEFAULT_TIMESTAMP), ofEpochMilli(DEFAULT_TIMESTAMP + WINDOW_SIZE))) {
            verifyWindowedKeyValue(
                fetchRange.next(),
                new Windowed<>(key, new TimeWindow(DEFAULT_TIMESTAMP, DEFAULT_TIMESTAMP + WINDOW_SIZE)),
                "a");
            verifyWindowedKeyValue(
                fetchRange.next(),
                new Windowed<>(key, new TimeWindow(DEFAULT_TIMESTAMP + WINDOW_SIZE, DEFAULT_TIMESTAMP + WINDOW_SIZE + WINDOW_SIZE)),
                "b");
            assertFalse(fetchRange.hasNext());
        }
    }

    @Test
    public void shouldIterateBackwardCacheAndStoreKeyRange() {
        final Bytes key = Bytes.wrap("1".getBytes());
        bytesStore.put(WindowKeySchema.toStoreKeyBinary(key, DEFAULT_TIMESTAMP, 0), "a".getBytes());
        cachingStore.put(key, bytesValue("b"), DEFAULT_TIMESTAMP + WINDOW_SIZE);

        try (final KeyValueIterator<Windowed<Bytes>, byte[]> fetchRange =
                 cachingStore.backwardFetch(key, bytesKey("2"), ofEpochMilli(DEFAULT_TIMESTAMP), ofEpochMilli(DEFAULT_TIMESTAMP + WINDOW_SIZE))) {
            verifyWindowedKeyValue(
                fetchRange.next(),
                new Windowed<>(key, new TimeWindow(DEFAULT_TIMESTAMP + WINDOW_SIZE, DEFAULT_TIMESTAMP + WINDOW_SIZE + WINDOW_SIZE)),
                "b");
            verifyWindowedKeyValue(
                fetchRange.next(),
                new Windowed<>(key, new TimeWindow(DEFAULT_TIMESTAMP, DEFAULT_TIMESTAMP + WINDOW_SIZE)),
                "a");
            assertFalse(fetchRange.hasNext());
        }
    }

    @Test
    public void shouldClearNamespaceCacheOnClose() {
        cachingStore.put(bytesKey("a"), bytesValue("a"), 0L);
        assertEquals(1, cache.size());
        cachingStore.close();
        assertEquals(0, cache.size());
    }

    @Test
    public void shouldThrowIfTryingToFetchFromClosedCachingStore() {
        cachingStore.close();
        assertThrows(InvalidStateStoreException.class, () -> cachingStore.fetch(bytesKey("a"), ofEpochMilli(0), ofEpochMilli(10)));
    }

    @Test
    public void shouldThrowIfTryingToFetchRangeFromClosedCachingStore() {
        cachingStore.close();
        assertThrows(InvalidStateStoreException.class, () -> cachingStore.fetch(bytesKey("a"), bytesKey("b"), ofEpochMilli(0), ofEpochMilli(10)));
    }

    @Test
    public void shouldThrowIfTryingToWriteToClosedCachingStore() {
        cachingStore.close();
        assertThrows(InvalidStateStoreException.class, () -> cachingStore.put(bytesKey("a"), bytesValue("a"), 0L));
    }

    @Test
    public void shouldFetchAndIterateOverExactKeys() {
        cachingStore.put(bytesKey("a"), bytesValue("0001"), 0);
        cachingStore.put(bytesKey("aa"), bytesValue("0002"), 0);
        cachingStore.put(bytesKey("a"), bytesValue("0003"), 1);
        cachingStore.put(bytesKey("aa"), bytesValue("0004"), 1);
        cachingStore.put(bytesKey("a"), bytesValue("0005"), SEGMENT_INTERVAL);

        final List<KeyValue<Long, byte[]>> expected = asList(
            KeyValue.pair(0L, bytesValue("0001")),
            KeyValue.pair(1L, bytesValue("0003")),
            KeyValue.pair(SEGMENT_INTERVAL, bytesValue("0005"))
        );
        final List<KeyValue<Long, byte[]>> actual =
            toList(cachingStore.fetch(bytesKey("a"), ofEpochMilli(0), ofEpochMilli(Long.MAX_VALUE)));
        verifyKeyValueList(expected, actual);
    }

    @Test
    public void shouldBackwardFetchAndIterateOverExactKeys() {
        cachingStore.put(bytesKey("a"), bytesValue("0001"), 0);
        cachingStore.put(bytesKey("aa"), bytesValue("0002"), 0);
        cachingStore.put(bytesKey("a"), bytesValue("0003"), 1);
        cachingStore.put(bytesKey("aa"), bytesValue("0004"), 1);
        cachingStore.put(bytesKey("a"), bytesValue("0005"), SEGMENT_INTERVAL);

        final List<KeyValue<Long, byte[]>> expected = asList(
            KeyValue.pair(SEGMENT_INTERVAL, bytesValue("0005")),
            KeyValue.pair(1L, bytesValue("0003")),
            KeyValue.pair(0L, bytesValue("0001"))
        );
        final List<KeyValue<Long, byte[]>> actual =
            toList(cachingStore.backwardFetch(bytesKey("a"), ofEpochMilli(0), ofEpochMilli(Long.MAX_VALUE)));
        verifyKeyValueList(expected, actual);
    }

    @Test
    public void shouldFetchAndIterateOverKeyRange() {
        cachingStore.put(bytesKey("a"), bytesValue("0001"), 0);
        cachingStore.put(bytesKey("aa"), bytesValue("0002"), 0);
        cachingStore.put(bytesKey("a"), bytesValue("0003"), 1);
        cachingStore.put(bytesKey("aa"), bytesValue("0004"), 1);
        cachingStore.put(bytesKey("a"), bytesValue("0005"), SEGMENT_INTERVAL);

        verifyKeyValueList(
            asList(
                windowedPair("a", "0001", 0),
                windowedPair("a", "0003", 1),
                windowedPair("a", "0005", SEGMENT_INTERVAL)
            ),
            toList(cachingStore.fetch(bytesKey("a"), bytesKey("a"), ofEpochMilli(0), ofEpochMilli(Long.MAX_VALUE)))
        );

        verifyKeyValueList(
            asList(
                windowedPair("aa", "0002", 0),
                windowedPair("aa", "0004", 1)),
            toList(cachingStore.fetch(bytesKey("aa"), bytesKey("aa"), ofEpochMilli(0), ofEpochMilli(Long.MAX_VALUE)))
        );

        verifyKeyValueList(
            asList(
                windowedPair("a", "0001", 0),
                windowedPair("a", "0003", 1),
                windowedPair("aa", "0002", 0),
                windowedPair("aa", "0004", 1),
                windowedPair("a", "0005", SEGMENT_INTERVAL)
            ),
            toList(cachingStore.fetch(bytesKey("a"), bytesKey("aa"), ofEpochMilli(0), ofEpochMilli(Long.MAX_VALUE)))
        );
    }

    @Test
    public void shouldFetchAndIterateOverKeyBackwardRange() {
        cachingStore.put(bytesKey("a"), bytesValue("0001"), 0);
        cachingStore.put(bytesKey("aa"), bytesValue("0002"), 0);
        cachingStore.put(bytesKey("a"), bytesValue("0003"), 1);
        cachingStore.put(bytesKey("aa"), bytesValue("0004"), 1);
        cachingStore.put(bytesKey("a"), bytesValue("0005"), SEGMENT_INTERVAL);

        verifyKeyValueList(
            asList(
                windowedPair("a", "0005", SEGMENT_INTERVAL),
                windowedPair("a", "0003", 1),
                windowedPair("a", "0001", 0)
            ),
            toList(cachingStore.backwardFetch(bytesKey("a"), bytesKey("a"), ofEpochMilli(0), ofEpochMilli(Long.MAX_VALUE)))
        );

        verifyKeyValueList(
            asList(
                windowedPair("aa", "0004", 1),
                windowedPair("aa", "0002", 0)),
            toList(cachingStore.backwardFetch(bytesKey("aa"), bytesKey("aa"), ofEpochMilli(0), ofEpochMilli(Long.MAX_VALUE)))
        );

        verifyKeyValueList(
            asList(
                windowedPair("a", "0005", SEGMENT_INTERVAL),
                windowedPair("aa", "0004", 1),
                windowedPair("aa", "0002", 0),
                windowedPair("a", "0003", 1),
                windowedPair("a", "0001", 0)
            ),
            toList(cachingStore.backwardFetch(bytesKey("a"), bytesKey("aa"), ofEpochMilli(0), ofEpochMilli(Long.MAX_VALUE)))
        );
    }

    @Test
    public void shouldReturnSameResultsForSingleKeyFetchAndEqualKeyRangeFetch() {
        cachingStore.put(bytesKey("a"), bytesValue("0001"), 0);
        cachingStore.put(bytesKey("aa"), bytesValue("0002"), 1);
        cachingStore.put(bytesKey("aa"), bytesValue("0003"), 2);
        cachingStore.put(bytesKey("aaa"), bytesValue("0004"), 3);

        try (final WindowStoreIterator<byte[]> singleKeyIterator = cachingStore.fetch(bytesKey("aa"), 0L, 5L);
             final KeyValueIterator<Windowed<Bytes>, byte[]> keyRangeIterator = cachingStore.fetch(bytesKey("aa"), bytesKey("aa"), 0L, 5L)) {

            assertEquals(stringFrom(singleKeyIterator.next().value), stringFrom(keyRangeIterator.next().value));
            assertEquals(stringFrom(singleKeyIterator.next().value), stringFrom(keyRangeIterator.next().value));
            assertFalse(singleKeyIterator.hasNext());
            assertFalse(keyRangeIterator.hasNext());
        }
    }

    @Test
    public void shouldReturnSameResultsForSingleKeyFetchAndEqualKeyRangeBackwardFetch() {
        cachingStore.put(bytesKey("a"), bytesValue("0001"), 0);
        cachingStore.put(bytesKey("aa"), bytesValue("0002"), 1);
        cachingStore.put(bytesKey("aa"), bytesValue("0003"), 2);
        cachingStore.put(bytesKey("aaa"), bytesValue("0004"), 3);

        try (final WindowStoreIterator<byte[]> singleKeyIterator =
                 cachingStore.backwardFetch(bytesKey("aa"), Instant.ofEpochMilli(0L), Instant.ofEpochMilli(5L));
             final KeyValueIterator<Windowed<Bytes>, byte[]> keyRangeIterator =
                 cachingStore.backwardFetch(bytesKey("aa"), bytesKey("aa"), Instant.ofEpochMilli(0L), Instant.ofEpochMilli(5L))) {

            assertEquals(stringFrom(singleKeyIterator.next().value), stringFrom(keyRangeIterator.next().value));
            assertEquals(stringFrom(singleKeyIterator.next().value), stringFrom(keyRangeIterator.next().value));
            assertFalse(singleKeyIterator.hasNext());
            assertFalse(keyRangeIterator.hasNext());
        }
    }

    @Test
    public void shouldThrowNullPointerExceptionOnPutNullKey() {
        assertThrows(NullPointerException.class, () -> cachingStore.put(null, bytesValue("anyValue"), 0L));
    }

    @Test
    public void shouldNotThrowNullPointerExceptionOnPutNullValue() {
        cachingStore.put(bytesKey("a"), null, 0L);
    }

    @Test
    public void shouldThrowNullPointerExceptionOnFetchNullKey() {
        assertThrows(NullPointerException.class, () -> cachingStore.fetch(null, ofEpochMilli(1L), ofEpochMilli(2L)));
    }

    @Test
    public void shouldNotThrowInvalidRangeExceptionWithNegativeFromKey() {
        final Bytes keyFrom = Bytes.wrap(Serdes.Integer().serializer().serialize("", -1));
        final Bytes keyTo = Bytes.wrap(Serdes.Integer().serializer().serialize("", 1));

        try (final LogCaptureAppender appender = LogCaptureAppender.createAndRegister(CachingWindowStore.class);
             final KeyValueIterator<Windowed<Bytes>, byte[]> iterator = cachingStore.fetch(keyFrom, keyTo, 0L, 10L)) {
            assertFalse(iterator.hasNext());

            final List<String> messages = appender.getMessages();
            assertThat(
                messages,
                hasItem("Returning empty iterator for fetch with invalid key range: from > to." +
                    " This may be due to range arguments set in the wrong order, " +
                    "or serdes that don't preserve ordering when lexicographically comparing the serialized bytes." +
                    " Note that the built-in numerical serdes do not follow this for negative numbers")
            );
        }
    }

    @Test
    public void shouldNotThrowInvalidBackwardRangeExceptionWithNegativeFromKey() {
        final Bytes keyFrom = Bytes.wrap(Serdes.Integer().serializer().serialize("", -1));
        final Bytes keyTo = Bytes.wrap(Serdes.Integer().serializer().serialize("", 1));

        try (final LogCaptureAppender appender = LogCaptureAppender.createAndRegister(CachingWindowStore.class);
             final KeyValueIterator<Windowed<Bytes>, byte[]> iterator =
                 cachingStore.backwardFetch(keyFrom, keyTo, Instant.ofEpochMilli(0L), Instant.ofEpochMilli(10L))) {
            assertFalse(iterator.hasNext());

            final List<String> messages = appender.getMessages();
            assertThat(
                messages,
                hasItem("Returning empty iterator for fetch with invalid key range: from > to." +
                    " This may be due to serdes that don't preserve ordering when lexicographically comparing the serialized bytes." +
                    " Note that the built-in numerical serdes do not follow this for negative numbers")
            );
        }
    }

    @Test
    public void shouldCloseCacheAndWrappedStoreAfterErrorDuringCacheFlush() {
        setUpCloseTests();
        final InOrder inOrder = inOrder(cache, underlyingStore);
        doThrow(new RuntimeException("Simulating an error on flush")).doNothing().when(cache).flush(CACHE_NAMESPACE);

        assertThrows(RuntimeException.class, cachingStore::close);
        inOrder.verify(cache).close(CACHE_NAMESPACE);
        inOrder.verify(underlyingStore).close();
    }

    @Test
    public void shouldCloseWrappedStoreAfterErrorDuringCacheClose() {
        setUpCloseTests();
        final InOrder inOrder = inOrder(cache, underlyingStore);
        doThrow(new RuntimeException("Simulating an error on close")).doNothing().when(cache).close(CACHE_NAMESPACE);

        assertThrows(RuntimeException.class, cachingStore::close);
        inOrder.verify(cache).flush(CACHE_NAMESPACE);
        inOrder.verify(underlyingStore).close();
    }

    @Test
    public void shouldCloseCacheAfterErrorDuringStateStoreClose() {
        setUpCloseTests();
        final InOrder inOrder = inOrder(cache);
        doThrow(new RuntimeException("Simulating an error on close")).doNothing().when(underlyingStore).close();

        assertThrows(RuntimeException.class, cachingStore::close);
        inOrder.verify(cache).flush(CACHE_NAMESPACE);
        inOrder.verify(cache).close(CACHE_NAMESPACE);
    }

    @SuppressWarnings("unchecked")
    private void setUpCloseTests() {
        underlyingStore = mock(WindowStore.class);
        when(underlyingStore.name()).thenReturn("store-name");
        cachingStore = new CachingWindowStore(underlyingStore, WINDOW_SIZE, SEGMENT_INTERVAL);
        cache = mock(ThreadCache.class);
        context = new InternalMockProcessorContext<>(TestUtils.tempDirectory(), null, null, null, cache);
        context.setRecordContext(new ProcessorRecordContext(10, 0, 0, TOPIC, new RecordHeaders()));
        cachingStore.init((StateStoreContext) context, cachingStore);
    }

    private static KeyValue<Windowed<Bytes>, byte[]> windowedPair(final String key, final String value, final long timestamp) {
        return KeyValue.pair(
            new Windowed<>(bytesKey(key), new TimeWindow(timestamp, timestamp + WINDOW_SIZE)),
            bytesValue(value));
    }

    private int addItemsToCache() {
        long cachedSize = 0;
        int i = 0;
        while (cachedSize < MAX_CACHE_SIZE_BYTES) {
            final String kv = String.valueOf(i++);
            cachingStore.put(bytesKey(kv), bytesValue(kv), DEFAULT_TIMESTAMP);
            cachedSize += memoryCacheEntrySize(kv.getBytes(), kv.getBytes(), TOPIC) +
                8 + // timestamp
                4; // sequenceNumber
        }
        return i;
    }
>>>>>>> 15418db6

}<|MERGE_RESOLUTION|>--- conflicted
+++ resolved
@@ -24,11 +24,7 @@
 import org.apache.kafka.common.utils.Bytes;
 import org.apache.kafka.common.utils.LogCaptureAppender;
 import org.apache.kafka.common.utils.LogContext;
-import org.apache.kafka.streams.KeyValue;
-import org.apache.kafka.streams.StreamsBuilder;
-import org.apache.kafka.streams.StreamsConfig;
-import org.apache.kafka.streams.TestInputTopic;
-import org.apache.kafka.streams.TopologyTestDriver;
+import org.apache.kafka.streams.*;
 import org.apache.kafka.streams.errors.InvalidStateStoreException;
 import org.apache.kafka.streams.kstream.Consumed;
 import org.apache.kafka.streams.kstream.TimeWindowedDeserializer;
@@ -40,11 +36,7 @@
 import org.apache.kafka.streams.processor.internals.MockStreamsMetrics;
 import org.apache.kafka.streams.processor.internals.ProcessorRecordContext;
 import org.apache.kafka.streams.query.Position;
-import org.apache.kafka.streams.state.KeyValueIterator;
-import org.apache.kafka.streams.state.StoreBuilder;
-import org.apache.kafka.streams.state.Stores;
-import org.apache.kafka.streams.state.WindowStore;
-import org.apache.kafka.streams.state.WindowStoreIterator;
+import org.apache.kafka.streams.state.*;
 import org.apache.kafka.test.InternalMockProcessorContext;
 import org.apache.kafka.test.TestUtils;
 import org.junit.After;
@@ -69,881 +61,16 @@
 import static org.apache.kafka.common.utils.Utils.mkEntry;
 import static org.apache.kafka.common.utils.Utils.mkMap;
 import static org.apache.kafka.streams.state.internals.ThreadCacheTest.memoryCacheEntrySize;
-import static org.apache.kafka.test.StreamsTestUtils.toList;
-import static org.apache.kafka.test.StreamsTestUtils.verifyAllWindowedKeyValues;
-import static org.apache.kafka.test.StreamsTestUtils.verifyKeyValueList;
-import static org.apache.kafka.test.StreamsTestUtils.verifyWindowedKeyValue;
+import static org.apache.kafka.test.StreamsTestUtils.*;
 import static org.hamcrest.CoreMatchers.equalTo;
 import static org.hamcrest.CoreMatchers.hasItem;
 import static org.hamcrest.MatcherAssert.assertThat;
-import static org.junit.Assert.assertArrayEquals;
-import static org.junit.Assert.assertEquals;
-import static org.junit.Assert.assertFalse;
-import static org.junit.Assert.assertNull;
-import static org.junit.Assert.assertThrows;
-import static org.junit.Assert.assertTrue;
-import static org.mockito.Mockito.doThrow;
-import static org.mockito.Mockito.inOrder;
-import static org.mockito.Mockito.mock;
-import static org.mockito.Mockito.verify;
-import static org.mockito.Mockito.when;
+import static org.junit.Assert.*;
+import static org.mockito.Mockito.*;
 
 @RunWith(MockitoJUnitRunner.StrictStubs.class)
 public class CachingPersistentWindowStoreTest {
 
-<<<<<<< HEAD
-	private static final int MAX_CACHE_SIZE_BYTES = 150;
-	private static final long DEFAULT_TIMESTAMP = 10L;
-	private static final Long WINDOW_SIZE = 10L;
-	private static final long SEGMENT_INTERVAL = 100L;
-	private final static String TOPIC = "topic";
-	private static final String CACHE_NAMESPACE = "0_0-store-name";
-
-	private InternalMockProcessorContext context;
-	private RocksDBSegmentedBytesStore bytesStore;
-	private WindowStore<Bytes, byte[]> underlyingStore;
-	private CachingWindowStore cachingStore;
-	private CacheFlushListenerStub<Windowed<String>, String> cacheListener;
-	private ThreadCache cache;
-	private WindowKeySchema keySchema;
-
-	@Before
-	public void setUp() {
-		keySchema = new WindowKeySchema();
-		bytesStore = new RocksDBSegmentedBytesStore("test", "metrics-scope", 0, SEGMENT_INTERVAL, keySchema);
-		underlyingStore = new RocksDBWindowStore(bytesStore, false, WINDOW_SIZE);
-		final TimeWindowedDeserializer<String> keyDeserializer = new TimeWindowedDeserializer<>(new StringDeserializer(), WINDOW_SIZE);
-		keyDeserializer.setIsChangelogTopic(true);
-		cacheListener = new CacheFlushListenerStub<>(keyDeserializer, new StringDeserializer());
-		cachingStore = new CachingWindowStore(underlyingStore, WINDOW_SIZE, SEGMENT_INTERVAL);
-		cachingStore.setFlushListener(cacheListener, false);
-		cache = new ThreadCache(new LogContext("testCache "), MAX_CACHE_SIZE_BYTES, new MockStreamsMetrics(new Metrics()));
-		context = new InternalMockProcessorContext(TestUtils.tempDirectory(), null, null, null, cache);
-		context.setRecordContext(new ProcessorRecordContext(DEFAULT_TIMESTAMP, 0, 0, TOPIC, null));
-		cachingStore.init((StateStoreContext) context, cachingStore);
-	}
-
-	@After
-	public void closeStore() {
-		cachingStore.close();
-	}
-
-	@SuppressWarnings("deprecation")
-	@Test
-	public void shouldDelegateDeprecatedInit() {
-		final WindowStore<Bytes, byte[]> inner = EasyMock.mock(WindowStore.class);
-		final CachingWindowStore outer = new CachingWindowStore(inner, WINDOW_SIZE, SEGMENT_INTERVAL);
-		EasyMock.expect(inner.name()).andStubReturn("store");
-		inner.init((ProcessorContext) context, outer);
-		EasyMock.expectLastCall();
-		EasyMock.replay(inner);
-		outer.init((ProcessorContext) context, outer);
-		EasyMock.verify(inner);
-	}
-
-	@Test
-	public void shouldDelegateInit() {
-		final WindowStore<Bytes, byte[]> inner = EasyMock.mock(WindowStore.class);
-		final CachingWindowStore outer = new CachingWindowStore(inner, WINDOW_SIZE, SEGMENT_INTERVAL);
-		EasyMock.expect(inner.name()).andStubReturn("store");
-		inner.init((StateStoreContext) context, outer);
-		EasyMock.expectLastCall();
-		EasyMock.replay(inner);
-		outer.init((StateStoreContext) context, outer);
-		EasyMock.verify(inner);
-	}
-
-	@Test
-	public void shouldNotReturnDuplicatesInRanges() {
-		final StreamsBuilder builder = new StreamsBuilder();
-
-		final StoreBuilder<WindowStore<String, String>> storeBuilder = Stores.windowStoreBuilder(
-				Stores.persistentWindowStore("store-name", ofHours(1L), ofMinutes(1L), false),
-				Serdes.String(),
-				Serdes.String())
-				.withCachingEnabled();
-
-		builder.addStateStore(storeBuilder);
-
-		builder.stream(TOPIC,
-				Consumed.with(Serdes.String(), Serdes.String()))
-				.transform(() -> new Transformer<String, String, KeyValue<String, String>>() {
-					private WindowStore<String, String> store;
-					private int numRecordsProcessed;
-					private ProcessorContext context;
-
-					@SuppressWarnings("unchecked")
-					@Override
-					public void init(final ProcessorContext processorContext) {
-						this.context = processorContext;
-						this.store = (WindowStore<String, String>) processorContext.getStateStore("store-name");
-						int count = 0;
-
-						final KeyValueIterator<Windowed<String>, String> all = store.all();
-						while (all.hasNext()) {
-							count++;
-							all.next();
-						}
-
-						assertThat(count, equalTo(0));
-					}
-
-					@Override
-					public KeyValue<String, String> transform(final String key, final String value) {
-						int count = 0;
-
-						final KeyValueIterator<Windowed<String>, String> all = store.all();
-						while (all.hasNext()) {
-							count++;
-							all.next();
-						}
-						assertThat(count, equalTo(numRecordsProcessed));
-
-						store.put(value, value, context.timestamp());
-
-						numRecordsProcessed++;
-
-						return new KeyValue<>(key, value);
-					}
-
-					@Override
-					public void close() {
-					}
-				}, "store-name");
-
-		final String bootstrapServers = "localhost:9092";
-		final Properties streamsConfiguration = new Properties();
-		streamsConfiguration.put(ConsumerConfig.AUTO_OFFSET_RESET_CONFIG, "earliest");
-		streamsConfiguration.put(StreamsConfig.DEFAULT_KEY_SERDE_CLASS_CONFIG, Serdes.String().getClass().getName());
-		streamsConfiguration.put(StreamsConfig.DEFAULT_VALUE_SERDE_CLASS_CONFIG, Serdes.String().getClass().getName());
-		streamsConfiguration.put(StreamsConfig.STATE_DIR_CONFIG, TestUtils.tempDirectory().getPath());
-		streamsConfiguration.put(StreamsConfig.COMMIT_INTERVAL_MS_CONFIG, 10 * 1000);
-
-		final Instant initialWallClockTime = Instant.ofEpochMilli(0L);
-		final TopologyTestDriver driver = new TopologyTestDriver(builder.build(), streamsConfiguration, initialWallClockTime);
-
-		final TestInputTopic<String, String> inputTopic = driver.createInputTopic(TOPIC,
-				Serdes.String().serializer(),
-				Serdes.String().serializer(),
-				initialWallClockTime,
-				Duration.ZERO);
-
-		for (int i = 0; i < 5; i++) {
-			inputTopic.pipeInput(UUID.randomUUID().toString(), UUID.randomUUID().toString());
-		}
-		driver.advanceWallClockTime(Duration.ofSeconds(10));
-		inputTopic.advanceTime(Duration.ofSeconds(10));
-		for (int i = 0; i < 5; i++) {
-			inputTopic.pipeInput(UUID.randomUUID().toString(), UUID.randomUUID().toString());
-		}
-		driver.advanceWallClockTime(Duration.ofSeconds(10));
-		inputTopic.advanceTime(Duration.ofSeconds(10));
-		for (int i = 0; i < 5; i++) {
-			inputTopic.pipeInput(UUID.randomUUID().toString(), UUID.randomUUID().toString());
-		}
-		driver.advanceWallClockTime(Duration.ofSeconds(10));
-		inputTopic.advanceTime(Duration.ofSeconds(10));
-		for (int i = 0; i < 5; i++) {
-			inputTopic.pipeInput(UUID.randomUUID().toString(), UUID.randomUUID().toString());
-		}
-	}
-
-	@Test
-	@SuppressWarnings("deprecation")
-	public void shouldPutFetchFromCache() {
-		cachingStore.put(bytesKey("a"), bytesValue("a"), DEFAULT_TIMESTAMP);
-		cachingStore.put(bytesKey("b"), bytesValue("b"), DEFAULT_TIMESTAMP);
-
-		assertThat(cachingStore.fetch(bytesKey("a"), 10), equalTo(bytesValue("a")));
-		assertThat(cachingStore.fetch(bytesKey("b"), 10), equalTo(bytesValue("b")));
-		assertThat(cachingStore.fetch(bytesKey("c"), 10), equalTo(null));
-		assertThat(cachingStore.fetch(bytesKey("a"), 0), equalTo(null));
-
-		final WindowStoreIterator<byte[]> a = cachingStore.fetch(bytesKey("a"), ofEpochMilli(10), ofEpochMilli(10));
-		final WindowStoreIterator<byte[]> b = cachingStore.fetch(bytesKey("b"), ofEpochMilli(10), ofEpochMilli(10));
-		verifyKeyValue(a.next(), DEFAULT_TIMESTAMP, "a");
-		verifyKeyValue(b.next(), DEFAULT_TIMESTAMP, "b");
-		assertFalse(a.hasNext());
-		assertFalse(b.hasNext());
-		assertEquals(2, cache.size());
-	}
-
-	private void verifyKeyValue(final KeyValue<Long, byte[]> next,
-								final long expectedKey,
-								final String expectedValue) {
-		assertThat(next.key, equalTo(expectedKey));
-		assertThat(next.value, equalTo(bytesValue(expectedValue)));
-	}
-
-	private static byte[] bytesValue(final String value) {
-		return value.getBytes();
-	}
-
-	private static Bytes bytesKey(final String key) {
-		return Bytes.wrap(key.getBytes());
-	}
-
-	private String stringFrom(final byte[] from) {
-		return Serdes.String().deserializer().deserialize("", from);
-	}
-
-	@Test
-	@SuppressWarnings("deprecation")
-	public void shouldPutFetchRangeFromCache() {
-		cachingStore.put(bytesKey("a"), bytesValue("a"), DEFAULT_TIMESTAMP);
-		cachingStore.put(bytesKey("b"), bytesValue("b"), DEFAULT_TIMESTAMP);
-
-		final KeyValueIterator<Windowed<Bytes>, byte[]> iterator =
-				cachingStore.fetch(bytesKey("a"), bytesKey("b"), ofEpochMilli(10), ofEpochMilli(10));
-		verifyWindowedKeyValue(
-				iterator.next(),
-				new Windowed<>(bytesKey("a"), new TimeWindow(DEFAULT_TIMESTAMP, DEFAULT_TIMESTAMP + WINDOW_SIZE)),
-				"a");
-		verifyWindowedKeyValue(
-				iterator.next(),
-				new Windowed<>(bytesKey("b"), new TimeWindow(DEFAULT_TIMESTAMP, DEFAULT_TIMESTAMP + WINDOW_SIZE)),
-				"b");
-		assertFalse(iterator.hasNext());
-		assertEquals(2, cache.size());
-	}
-
-	@Test
-	public void shouldGetAllFromCache() {
-		cachingStore.put(bytesKey("a"), bytesValue("a"), DEFAULT_TIMESTAMP);
-		cachingStore.put(bytesKey("b"), bytesValue("b"), DEFAULT_TIMESTAMP);
-		cachingStore.put(bytesKey("c"), bytesValue("c"), DEFAULT_TIMESTAMP);
-		cachingStore.put(bytesKey("d"), bytesValue("d"), DEFAULT_TIMESTAMP);
-		cachingStore.put(bytesKey("e"), bytesValue("e"), DEFAULT_TIMESTAMP);
-		cachingStore.put(bytesKey("f"), bytesValue("f"), DEFAULT_TIMESTAMP);
-		cachingStore.put(bytesKey("g"), bytesValue("g"), DEFAULT_TIMESTAMP);
-		cachingStore.put(bytesKey("h"), bytesValue("h"), DEFAULT_TIMESTAMP);
-
-		final KeyValueIterator<Windowed<Bytes>, byte[]> iterator = cachingStore.all();
-		final String[] array = {"a", "b", "c", "d", "e", "f", "g", "h"};
-		for (final String s : array) {
-			verifyWindowedKeyValue(
-					iterator.next(),
-					new Windowed<>(bytesKey(s), new TimeWindow(DEFAULT_TIMESTAMP, DEFAULT_TIMESTAMP + WINDOW_SIZE)),
-					s);
-		}
-		assertFalse(iterator.hasNext());
-	}
-
-	@Test
-	@SuppressWarnings("deprecation")
-	public void shouldGetAllBackwardFromCache() {
-		cachingStore.put(bytesKey("a"), bytesValue("a"), DEFAULT_TIMESTAMP);
-		cachingStore.put(bytesKey("b"), bytesValue("b"), DEFAULT_TIMESTAMP);
-		cachingStore.put(bytesKey("c"), bytesValue("c"), DEFAULT_TIMESTAMP);
-		cachingStore.put(bytesKey("d"), bytesValue("d"), DEFAULT_TIMESTAMP);
-		cachingStore.put(bytesKey("e"), bytesValue("e"), DEFAULT_TIMESTAMP);
-		cachingStore.put(bytesKey("f"), bytesValue("f"), DEFAULT_TIMESTAMP);
-		cachingStore.put(bytesKey("g"), bytesValue("g"), DEFAULT_TIMESTAMP);
-		cachingStore.put(bytesKey("h"), bytesValue("h"), DEFAULT_TIMESTAMP);
-
-		final KeyValueIterator<Windowed<Bytes>, byte[]> iterator = cachingStore.backwardAll();
-		final String[] array = {"h", "g", "f", "e", "d", "c", "b", "a"};
-		for (final String s : array) {
-			verifyWindowedKeyValue(
-					iterator.next(),
-					new Windowed<>(bytesKey(s), new TimeWindow(DEFAULT_TIMESTAMP, DEFAULT_TIMESTAMP + WINDOW_SIZE)),
-					s);
-		}
-		assertFalse(iterator.hasNext());
-	}
-
-	@Test
-	@SuppressWarnings("deprecation")
-	public void shouldFetchAllWithinTimestampRange() {
-		final String[] array = {"a", "b", "c", "d", "e", "f", "g", "h"};
-		for (int i = 0; i < array.length; i++) {
-			cachingStore.put(bytesKey(array[i]), bytesValue(array[i]), i);
-		}
-
-		final KeyValueIterator<Windowed<Bytes>, byte[]> iterator =
-				cachingStore.fetchAll(ofEpochMilli(0), ofEpochMilli(7));
-		for (int i = 0; i < array.length; i++) {
-			final String str = array[i];
-			verifyWindowedKeyValue(
-					iterator.next(),
-					new Windowed<>(bytesKey(str), new TimeWindow(i, i + WINDOW_SIZE)),
-					str);
-		}
-		assertFalse(iterator.hasNext());
-
-		final KeyValueIterator<Windowed<Bytes>, byte[]> iterator1 =
-				cachingStore.fetchAll(ofEpochMilli(2), ofEpochMilli(4));
-		for (int i = 2; i <= 4; i++) {
-			final String str = array[i];
-			verifyWindowedKeyValue(
-					iterator1.next(),
-					new Windowed<>(bytesKey(str), new TimeWindow(i, i + WINDOW_SIZE)),
-					str);
-		}
-		assertFalse(iterator1.hasNext());
-
-		final KeyValueIterator<Windowed<Bytes>, byte[]> iterator2 =
-				cachingStore.fetchAll(ofEpochMilli(5), ofEpochMilli(7));
-		for (int i = 5; i <= 7; i++) {
-			final String str = array[i];
-			verifyWindowedKeyValue(
-					iterator2.next(),
-					new Windowed<>(bytesKey(str), new TimeWindow(i, i + WINDOW_SIZE)),
-					str);
-		}
-		assertFalse(iterator2.hasNext());
-	}
-
-	@Test
-	@SuppressWarnings("deprecation")
-	public void shouldFetchAllBackwardWithinTimestampRange() {
-		final String[] array = {"a", "b", "c", "d", "e", "f", "g", "h"};
-		for (int i = 0; i < array.length; i++) {
-			cachingStore.put(bytesKey(array[i]), bytesValue(array[i]), i);
-		}
-
-		final KeyValueIterator<Windowed<Bytes>, byte[]> iterator =
-				cachingStore.backwardFetchAll(ofEpochMilli(0), ofEpochMilli(7));
-		for (int i = array.length - 1; i >= 0; i--) {
-			final String str = array[i];
-			verifyWindowedKeyValue(
-					iterator.next(),
-					new Windowed<>(bytesKey(str), new TimeWindow(i, i + WINDOW_SIZE)),
-					str);
-		}
-		assertFalse(iterator.hasNext());
-
-		final KeyValueIterator<Windowed<Bytes>, byte[]> iterator1 =
-				cachingStore.backwardFetchAll(ofEpochMilli(2), ofEpochMilli(4));
-		for (int i = 4; i >= 2; i--) {
-			final String str = array[i];
-			verifyWindowedKeyValue(
-					iterator1.next(),
-					new Windowed<>(bytesKey(str), new TimeWindow(i, i + WINDOW_SIZE)),
-					str);
-		}
-		assertFalse(iterator1.hasNext());
-
-		final KeyValueIterator<Windowed<Bytes>, byte[]> iterator2 =
-				cachingStore.backwardFetchAll(ofEpochMilli(5), ofEpochMilli(7));
-		for (int i = 7; i >= 5; i--) {
-			final String str = array[i];
-			verifyWindowedKeyValue(
-					iterator2.next(),
-					new Windowed<>(bytesKey(str), new TimeWindow(i, i + WINDOW_SIZE)),
-					str);
-		}
-		assertFalse(iterator2.hasNext());
-	}
-
-	@Test
-	public void shouldFlushEvictedItemsIntoUnderlyingStore() {
-		final int added = addItemsToCache();
-		// all dirty entries should have been flushed
-		final KeyValueIterator<Bytes, byte[]> iter = bytesStore.fetch(
-				Bytes.wrap("0".getBytes(StandardCharsets.UTF_8)),
-				DEFAULT_TIMESTAMP,
-				DEFAULT_TIMESTAMP);
-		final KeyValue<Bytes, byte[]> next = iter.next();
-		assertEquals(DEFAULT_TIMESTAMP, keySchema.segmentTimestamp(next.key));
-		assertArrayEquals("0".getBytes(), next.value);
-		assertFalse(iter.hasNext());
-		assertEquals(added - 1, cache.size());
-	}
-
-	@Test
-	@SuppressWarnings("deprecation")
-	public void shouldForwardDirtyItemsWhenFlushCalled() {
-		final Windowed<String> windowedKey =
-				new Windowed<>("1", new TimeWindow(DEFAULT_TIMESTAMP, DEFAULT_TIMESTAMP + WINDOW_SIZE));
-		cachingStore.put(bytesKey("1"), bytesValue("a"), DEFAULT_TIMESTAMP);
-		cachingStore.flush();
-		assertEquals("a", cacheListener.forwarded.get(windowedKey).newValue);
-		assertNull(cacheListener.forwarded.get(windowedKey).oldValue);
-	}
-
-	@Test
-	public void shouldSetFlushListener() {
-		assertTrue(cachingStore.setFlushListener(null, true));
-		assertTrue(cachingStore.setFlushListener(null, false));
-	}
-
-	@Test
-	@SuppressWarnings("deprecation")
-	public void shouldForwardOldValuesWhenEnabled() {
-		cachingStore.setFlushListener(cacheListener, true);
-		final Windowed<String> windowedKey =
-				new Windowed<>("1", new TimeWindow(DEFAULT_TIMESTAMP, DEFAULT_TIMESTAMP + WINDOW_SIZE));
-		cachingStore.put(bytesKey("1"), bytesValue("a"), DEFAULT_TIMESTAMP);
-		cachingStore.put(bytesKey("1"), bytesValue("b"), DEFAULT_TIMESTAMP);
-		cachingStore.flush();
-		assertEquals("b", cacheListener.forwarded.get(windowedKey).newValue);
-		assertNull(cacheListener.forwarded.get(windowedKey).oldValue);
-		cacheListener.forwarded.clear();
-		cachingStore.put(bytesKey("1"), bytesValue("c"), DEFAULT_TIMESTAMP);
-		cachingStore.flush();
-		assertEquals("c", cacheListener.forwarded.get(windowedKey).newValue);
-		assertEquals("b", cacheListener.forwarded.get(windowedKey).oldValue);
-		cachingStore.put(bytesKey("1"), null, DEFAULT_TIMESTAMP);
-		cachingStore.flush();
-		assertNull(cacheListener.forwarded.get(windowedKey).newValue);
-		assertEquals("c", cacheListener.forwarded.get(windowedKey).oldValue);
-		cacheListener.forwarded.clear();
-		cachingStore.put(bytesKey("1"), bytesValue("a"), DEFAULT_TIMESTAMP);
-		cachingStore.put(bytesKey("1"), bytesValue("b"), DEFAULT_TIMESTAMP);
-		cachingStore.put(bytesKey("1"), null, DEFAULT_TIMESTAMP);
-		cachingStore.flush();
-		assertNull(cacheListener.forwarded.get(windowedKey));
-		cacheListener.forwarded.clear();
-	}
-
-	@Test
-	@SuppressWarnings("deprecation")
-	public void shouldForwardOldValuesWhenDisabled() {
-		final Windowed<String> windowedKey =
-				new Windowed<>("1", new TimeWindow(DEFAULT_TIMESTAMP, DEFAULT_TIMESTAMP + WINDOW_SIZE));
-		cachingStore.put(bytesKey("1"), bytesValue("a"), DEFAULT_TIMESTAMP);
-		cachingStore.put(bytesKey("1"), bytesValue("b"), DEFAULT_TIMESTAMP);
-		cachingStore.flush();
-		assertEquals("b", cacheListener.forwarded.get(windowedKey).newValue);
-		assertNull(cacheListener.forwarded.get(windowedKey).oldValue);
-		cachingStore.put(bytesKey("1"), bytesValue("c"), DEFAULT_TIMESTAMP);
-		cachingStore.flush();
-		assertEquals("c", cacheListener.forwarded.get(windowedKey).newValue);
-		assertNull(cacheListener.forwarded.get(windowedKey).oldValue);
-		cachingStore.put(bytesKey("1"), null, DEFAULT_TIMESTAMP);
-		cachingStore.flush();
-		assertNull(cacheListener.forwarded.get(windowedKey).newValue);
-		assertNull(cacheListener.forwarded.get(windowedKey).oldValue);
-		cacheListener.forwarded.clear();
-		cachingStore.put(bytesKey("1"), bytesValue("a"), DEFAULT_TIMESTAMP);
-		cachingStore.put(bytesKey("1"), bytesValue("b"), DEFAULT_TIMESTAMP);
-		cachingStore.put(bytesKey("1"), null, DEFAULT_TIMESTAMP);
-		cachingStore.flush();
-		assertNull(cacheListener.forwarded.get(windowedKey));
-		cacheListener.forwarded.clear();
-	}
-
-	@Test
-	public void shouldForwardDirtyItemToListenerWhenEvicted() {
-		final int numRecords = addItemsToCache();
-		assertEquals(numRecords, cacheListener.forwarded.size());
-	}
-
-	@Test
-	public void shouldTakeValueFromCacheIfSameTimestampFlushedToRocks() {
-		cachingStore.put(bytesKey("1"), bytesValue("a"), DEFAULT_TIMESTAMP);
-		cachingStore.flush();
-		cachingStore.put(bytesKey("1"), bytesValue("b"), DEFAULT_TIMESTAMP);
-
-		final WindowStoreIterator<byte[]> fetch =
-				cachingStore.fetch(bytesKey("1"), ofEpochMilli(DEFAULT_TIMESTAMP), ofEpochMilli(DEFAULT_TIMESTAMP));
-		verifyKeyValue(fetch.next(), DEFAULT_TIMESTAMP, "b");
-		assertFalse(fetch.hasNext());
-	}
-
-	@Test
-	public void shouldIterateAcrossWindows() {
-		cachingStore.put(bytesKey("1"), bytesValue("a"), DEFAULT_TIMESTAMP);
-		cachingStore.put(bytesKey("1"), bytesValue("b"), DEFAULT_TIMESTAMP + WINDOW_SIZE);
-
-		final WindowStoreIterator<byte[]> fetch =
-				cachingStore.fetch(bytesKey("1"), ofEpochMilli(DEFAULT_TIMESTAMP), ofEpochMilli(DEFAULT_TIMESTAMP + WINDOW_SIZE));
-		verifyKeyValue(fetch.next(), DEFAULT_TIMESTAMP, "a");
-		verifyKeyValue(fetch.next(), DEFAULT_TIMESTAMP + WINDOW_SIZE, "b");
-		assertFalse(fetch.hasNext());
-	}
-
-	@Test
-	public void shouldIterateBackwardAcrossWindows() {
-		cachingStore.put(bytesKey("1"), bytesValue("a"), DEFAULT_TIMESTAMP);
-		cachingStore.put(bytesKey("1"), bytesValue("b"), DEFAULT_TIMESTAMP + WINDOW_SIZE);
-
-		final WindowStoreIterator<byte[]> fetch =
-				cachingStore.backwardFetch(bytesKey("1"), ofEpochMilli(DEFAULT_TIMESTAMP), ofEpochMilli(DEFAULT_TIMESTAMP + WINDOW_SIZE));
-		verifyKeyValue(fetch.next(), DEFAULT_TIMESTAMP + WINDOW_SIZE, "b");
-		verifyKeyValue(fetch.next(), DEFAULT_TIMESTAMP, "a");
-		assertFalse(fetch.hasNext());
-	}
-
-	@Test
-	public void shouldIterateCacheAndStore() {
-		final Bytes key = Bytes.wrap("1".getBytes());
-		bytesStore.put(WindowKeySchema.toStoreKeyBinary(key, DEFAULT_TIMESTAMP, 0), "a".getBytes());
-		cachingStore.put(key, bytesValue("b"), DEFAULT_TIMESTAMP + WINDOW_SIZE);
-		final WindowStoreIterator<byte[]> fetch =
-				cachingStore.fetch(bytesKey("1"), ofEpochMilli(DEFAULT_TIMESTAMP), ofEpochMilli(DEFAULT_TIMESTAMP + WINDOW_SIZE));
-		verifyKeyValue(fetch.next(), DEFAULT_TIMESTAMP, "a");
-		verifyKeyValue(fetch.next(), DEFAULT_TIMESTAMP + WINDOW_SIZE, "b");
-		assertFalse(fetch.hasNext());
-	}
-
-	@Test
-	public void shouldIterateBackwardCacheAndStore() {
-		final Bytes key = Bytes.wrap("1".getBytes());
-		bytesStore.put(WindowKeySchema.toStoreKeyBinary(key, DEFAULT_TIMESTAMP, 0), "a".getBytes());
-		cachingStore.put(key, bytesValue("b"), DEFAULT_TIMESTAMP + WINDOW_SIZE);
-		final WindowStoreIterator<byte[]> fetch =
-				cachingStore.backwardFetch(bytesKey("1"), ofEpochMilli(DEFAULT_TIMESTAMP), ofEpochMilli(DEFAULT_TIMESTAMP + WINDOW_SIZE));
-		verifyKeyValue(fetch.next(), DEFAULT_TIMESTAMP + WINDOW_SIZE, "b");
-		verifyKeyValue(fetch.next(), DEFAULT_TIMESTAMP, "a");
-		assertFalse(fetch.hasNext());
-	}
-
-	@Test
-	public void shouldIterateCacheAndStoreKeyRange() {
-		final Bytes key = Bytes.wrap("1".getBytes());
-		bytesStore.put(WindowKeySchema.toStoreKeyBinary(key, DEFAULT_TIMESTAMP, 0), "a".getBytes());
-		cachingStore.put(key, bytesValue("b"), DEFAULT_TIMESTAMP + WINDOW_SIZE);
-
-		final KeyValueIterator<Windowed<Bytes>, byte[]> fetchRange =
-				cachingStore.fetch(key, bytesKey("2"), ofEpochMilli(DEFAULT_TIMESTAMP), ofEpochMilli(DEFAULT_TIMESTAMP + WINDOW_SIZE));
-		verifyWindowedKeyValue(
-				fetchRange.next(),
-				new Windowed<>(key, new TimeWindow(DEFAULT_TIMESTAMP, DEFAULT_TIMESTAMP + WINDOW_SIZE)),
-				"a");
-		verifyWindowedKeyValue(
-				fetchRange.next(),
-				new Windowed<>(key, new TimeWindow(DEFAULT_TIMESTAMP + WINDOW_SIZE, DEFAULT_TIMESTAMP + WINDOW_SIZE + WINDOW_SIZE)),
-				"b");
-		assertFalse(fetchRange.hasNext());
-	}
-
-	@Test
-	public void shouldIterateBackwardCacheAndStoreKeyRange() {
-		final Bytes key = Bytes.wrap("1".getBytes());
-		bytesStore.put(WindowKeySchema.toStoreKeyBinary(key, DEFAULT_TIMESTAMP, 0), "a".getBytes());
-		cachingStore.put(key, bytesValue("b"), DEFAULT_TIMESTAMP + WINDOW_SIZE);
-
-		final KeyValueIterator<Windowed<Bytes>, byte[]> fetchRange =
-				cachingStore.backwardFetch(key, bytesKey("2"), ofEpochMilli(DEFAULT_TIMESTAMP), ofEpochMilli(DEFAULT_TIMESTAMP + WINDOW_SIZE));
-		verifyWindowedKeyValue(
-				fetchRange.next(),
-				new Windowed<>(key, new TimeWindow(DEFAULT_TIMESTAMP + WINDOW_SIZE, DEFAULT_TIMESTAMP + WINDOW_SIZE + WINDOW_SIZE)),
-				"b");
-		verifyWindowedKeyValue(
-				fetchRange.next(),
-				new Windowed<>(key, new TimeWindow(DEFAULT_TIMESTAMP, DEFAULT_TIMESTAMP + WINDOW_SIZE)),
-				"a");
-		assertFalse(fetchRange.hasNext());
-	}
-
-	@Test
-	@SuppressWarnings("deprecation")
-	public void shouldClearNamespaceCacheOnClose() {
-		cachingStore.put(bytesKey("a"), bytesValue("a"), 0L);
-		assertEquals(1, cache.size());
-		cachingStore.close();
-		assertEquals(0, cache.size());
-	}
-
-	@Test
-	public void shouldThrowIfTryingToFetchFromClosedCachingStore() {
-		cachingStore.close();
-		assertThrows(InvalidStateStoreException.class, () -> cachingStore.fetch(bytesKey("a"), ofEpochMilli(0), ofEpochMilli(10)));
-	}
-
-	@Test
-	public void shouldThrowIfTryingToFetchRangeFromClosedCachingStore() {
-		cachingStore.close();
-		assertThrows(InvalidStateStoreException.class, () -> cachingStore.fetch(bytesKey("a"), bytesKey("b"), ofEpochMilli(0), ofEpochMilli(10)));
-	}
-
-	@Test
-	@SuppressWarnings("deprecation")
-	public void shouldThrowIfTryingToWriteToClosedCachingStore() {
-		cachingStore.close();
-		assertThrows(InvalidStateStoreException.class, () -> cachingStore.put(bytesKey("a"), bytesValue("a"), 0L));
-	}
-
-	@Test
-	public void shouldFetchAndIterateOverExactKeys() {
-		cachingStore.put(bytesKey("a"), bytesValue("0001"), 0);
-		cachingStore.put(bytesKey("aa"), bytesValue("0002"), 0);
-		cachingStore.put(bytesKey("a"), bytesValue("0003"), 1);
-		cachingStore.put(bytesKey("aa"), bytesValue("0004"), 1);
-		cachingStore.put(bytesKey("a"), bytesValue("0005"), SEGMENT_INTERVAL);
-
-		final List<KeyValue<Long, byte[]>> expected = asList(
-				KeyValue.pair(0L, bytesValue("0001")),
-				KeyValue.pair(1L, bytesValue("0003")),
-				KeyValue.pair(SEGMENT_INTERVAL, bytesValue("0005"))
-		);
-		final List<KeyValue<Long, byte[]>> actual =
-				toList(cachingStore.fetch(bytesKey("a"), ofEpochMilli(0), ofEpochMilli(Long.MAX_VALUE)));
-		verifyKeyValueList(expected, actual);
-	}
-
-	@Test
-	public void shouldBackwardFetchAndIterateOverExactKeys() {
-		cachingStore.put(bytesKey("a"), bytesValue("0001"), 0);
-		cachingStore.put(bytesKey("aa"), bytesValue("0002"), 0);
-		cachingStore.put(bytesKey("a"), bytesValue("0003"), 1);
-		cachingStore.put(bytesKey("aa"), bytesValue("0004"), 1);
-		cachingStore.put(bytesKey("a"), bytesValue("0005"), SEGMENT_INTERVAL);
-
-		final List<KeyValue<Long, byte[]>> expected = asList(
-				KeyValue.pair(SEGMENT_INTERVAL, bytesValue("0005")),
-				KeyValue.pair(1L, bytesValue("0003")),
-				KeyValue.pair(0L, bytesValue("0001"))
-		);
-		final List<KeyValue<Long, byte[]>> actual =
-				toList(cachingStore.backwardFetch(bytesKey("a"), ofEpochMilli(0), ofEpochMilli(Long.MAX_VALUE)));
-		verifyKeyValueList(expected, actual);
-	}
-
-	@Test
-	public void shouldFetchAndIterateOverKeyRange() {
-		cachingStore.put(bytesKey("a"), bytesValue("0001"), 0);
-		cachingStore.put(bytesKey("aa"), bytesValue("0002"), 0);
-		cachingStore.put(bytesKey("a"), bytesValue("0003"), 1);
-		cachingStore.put(bytesKey("aa"), bytesValue("0004"), 1);
-		cachingStore.put(bytesKey("a"), bytesValue("0005"), SEGMENT_INTERVAL);
-
-		verifyKeyValueList(
-				asList(
-						windowedPair("a", "0001", 0),
-						windowedPair("a", "0003", 1),
-						windowedPair("a", "0005", SEGMENT_INTERVAL)
-				),
-				toList(cachingStore.fetch(bytesKey("a"), bytesKey("a"), ofEpochMilli(0), ofEpochMilli(Long.MAX_VALUE)))
-		);
-
-		verifyKeyValueList(
-				asList(
-						windowedPair("aa", "0002", 0),
-						windowedPair("aa", "0004", 1)),
-				toList(cachingStore.fetch(bytesKey("aa"), bytesKey("aa"), ofEpochMilli(0), ofEpochMilli(Long.MAX_VALUE)))
-		);
-
-		verifyKeyValueList(
-				asList(
-						windowedPair("a", "0001", 0),
-						windowedPair("a", "0003", 1),
-						windowedPair("aa", "0002", 0),
-						windowedPair("aa", "0004", 1),
-						windowedPair("a", "0005", SEGMENT_INTERVAL)
-				),
-				toList(cachingStore.fetch(bytesKey("a"), bytesKey("aa"), ofEpochMilli(0), ofEpochMilli(Long.MAX_VALUE)))
-		);
-	}
-
-	@Test
-	public void shouldFetchAndIterateOverKeyBackwardRange() {
-		cachingStore.put(bytesKey("a"), bytesValue("0001"), 0);
-		cachingStore.put(bytesKey("aa"), bytesValue("0002"), 0);
-		cachingStore.put(bytesKey("a"), bytesValue("0003"), 1);
-		cachingStore.put(bytesKey("aa"), bytesValue("0004"), 1);
-		cachingStore.put(bytesKey("a"), bytesValue("0005"), SEGMENT_INTERVAL);
-
-		verifyKeyValueList(
-				asList(
-						windowedPair("a", "0005", SEGMENT_INTERVAL),
-						windowedPair("a", "0003", 1),
-						windowedPair("a", "0001", 0)
-				),
-				toList(cachingStore.backwardFetch(bytesKey("a"), bytesKey("a"), ofEpochMilli(0), ofEpochMilli(Long.MAX_VALUE)))
-		);
-
-		verifyKeyValueList(
-				asList(
-						windowedPair("aa", "0004", 1),
-						windowedPair("aa", "0002", 0)),
-				toList(cachingStore.backwardFetch(bytesKey("aa"), bytesKey("aa"), ofEpochMilli(0), ofEpochMilli(Long.MAX_VALUE)))
-		);
-
-		verifyKeyValueList(
-				asList(
-						windowedPair("a", "0005", SEGMENT_INTERVAL),
-						windowedPair("aa", "0004", 1),
-						windowedPair("aa", "0002", 0),
-						windowedPair("a", "0003", 1),
-						windowedPair("a", "0001", 0)
-				),
-				toList(cachingStore.backwardFetch(bytesKey("a"), bytesKey("aa"), ofEpochMilli(0), ofEpochMilli(Long.MAX_VALUE)))
-		);
-	}
-
-	@Test
-	public void shouldReturnSameResultsForSingleKeyFetchAndEqualKeyRangeFetch() {
-		cachingStore.put(bytesKey("a"), bytesValue("0001"), 0);
-		cachingStore.put(bytesKey("aa"), bytesValue("0002"), 1);
-		cachingStore.put(bytesKey("aa"), bytesValue("0003"), 2);
-		cachingStore.put(bytesKey("aaa"), bytesValue("0004"), 3);
-
-		final WindowStoreIterator<byte[]> singleKeyIterator = cachingStore.fetch(bytesKey("aa"), 0L, 5L);
-		final KeyValueIterator<Windowed<Bytes>, byte[]> keyRangeIterator = cachingStore.fetch(bytesKey("aa"), bytesKey("aa"), 0L, 5L);
-
-		assertEquals(stringFrom(singleKeyIterator.next().value), stringFrom(keyRangeIterator.next().value));
-		assertEquals(stringFrom(singleKeyIterator.next().value), stringFrom(keyRangeIterator.next().value));
-		assertFalse(singleKeyIterator.hasNext());
-		assertFalse(keyRangeIterator.hasNext());
-	}
-
-	@Test
-	public void shouldReturnSameResultsForSingleKeyFetchAndEqualKeyRangeBackwardFetch() {
-		cachingStore.put(bytesKey("a"), bytesValue("0001"), 0);
-		cachingStore.put(bytesKey("aa"), bytesValue("0002"), 1);
-		cachingStore.put(bytesKey("aa"), bytesValue("0003"), 2);
-		cachingStore.put(bytesKey("aaa"), bytesValue("0004"), 3);
-
-		final WindowStoreIterator<byte[]> singleKeyIterator =
-				cachingStore.backwardFetch(bytesKey("aa"), Instant.ofEpochMilli(0L), Instant.ofEpochMilli(5L));
-		final KeyValueIterator<Windowed<Bytes>, byte[]> keyRangeIterator =
-				cachingStore.backwardFetch(bytesKey("aa"), bytesKey("aa"), Instant.ofEpochMilli(0L), Instant.ofEpochMilli(5L));
-
-		assertEquals(stringFrom(singleKeyIterator.next().value), stringFrom(keyRangeIterator.next().value));
-		assertEquals(stringFrom(singleKeyIterator.next().value), stringFrom(keyRangeIterator.next().value));
-		assertFalse(singleKeyIterator.hasNext());
-		assertFalse(keyRangeIterator.hasNext());
-	}
-
-	@Test
-	@SuppressWarnings("deprecation")
-	public void shouldThrowNullPointerExceptionOnPutNullKey() {
-		assertThrows(NullPointerException.class, () -> cachingStore.put(null, bytesValue("anyValue"), 0L));
-	}
-
-	@Test
-	@SuppressWarnings("deprecation")
-	public void shouldNotThrowNullPointerExceptionOnPutNullValue() {
-		cachingStore.put(bytesKey("a"), null, 0L);
-	}
-
-	@Test
-	public void shouldThrowNullPointerExceptionOnFetchNullKey() {
-		assertThrows(NullPointerException.class, () -> cachingStore.fetch(null, ofEpochMilli(1L), ofEpochMilli(2L)));
-	}
-
-	@Test
-	public void shouldThrowNullPointerExceptionOnRangeNullFromKey() {
-		assertThrows(NullPointerException.class, () -> cachingStore.fetch(null, bytesKey("anyTo"), ofEpochMilli(1L), ofEpochMilli(2L)));
-	}
-
-	@Test
-	public void shouldThrowNullPointerExceptionOnRangeNullToKey() {
-		assertThrows(NullPointerException.class, () -> cachingStore.fetch(bytesKey("anyFrom"), null, ofEpochMilli(1L), ofEpochMilli(2L)));
-	}
-
-	@Test
-	public void shouldNotThrowInvalidRangeExceptionWithNegativeFromKey() {
-		final Bytes keyFrom = Bytes.wrap(Serdes.Integer().serializer().serialize("", -1));
-		final Bytes keyTo = Bytes.wrap(Serdes.Integer().serializer().serialize("", 1));
-
-		try (final LogCaptureAppender appender = LogCaptureAppender.createAndRegister(CachingWindowStore.class)) {
-			final KeyValueIterator<Windowed<Bytes>, byte[]> iterator = cachingStore.fetch(keyFrom, keyTo, 0L, 10L);
-			assertFalse(iterator.hasNext());
-
-			final List<String> messages = appender.getMessages();
-			assertThat(
-					messages,
-					hasItem("Returning empty iterator for fetch with invalid key range: from > to." +
-							" This may be due to range arguments set in the wrong order, " +
-							"or serdes that don't preserve ordering when lexicographically comparing the serialized bytes." +
-							" Note that the built-in numerical serdes do not follow this for negative numbers")
-			);
-		}
-	}
-
-	@Test
-	public void shouldNotThrowInvalidBackwardRangeExceptionWithNegativeFromKey() {
-		final Bytes keyFrom = Bytes.wrap(Serdes.Integer().serializer().serialize("", -1));
-		final Bytes keyTo = Bytes.wrap(Serdes.Integer().serializer().serialize("", 1));
-
-		try (final LogCaptureAppender appender = LogCaptureAppender.createAndRegister(CachingWindowStore.class)) {
-			final KeyValueIterator<Windowed<Bytes>, byte[]> iterator =
-					cachingStore.backwardFetch(keyFrom, keyTo, Instant.ofEpochMilli(0L), Instant.ofEpochMilli(10L));
-			assertFalse(iterator.hasNext());
-
-			final List<String> messages = appender.getMessages();
-			assertThat(
-					messages,
-					hasItem("Returning empty iterator for fetch with invalid key range: from > to." +
-							" This may be due to serdes that don't preserve ordering when lexicographically comparing the serialized bytes." +
-							" Note that the built-in numerical serdes do not follow this for negative numbers")
-			);
-		}
-	}
-
-	@Test
-	public void shouldCloseCacheAndWrappedStoreAfterErrorDuringCacheFlush() {
-		setUpCloseTests();
-		EasyMock.reset(cache);
-		cache.flush(CACHE_NAMESPACE);
-		EasyMock.expectLastCall().andThrow(new RuntimeException("Simulating an error on flush"));
-		cache.close(CACHE_NAMESPACE);
-		EasyMock.replay(cache);
-		EasyMock.reset(underlyingStore);
-		underlyingStore.close();
-		EasyMock.replay(underlyingStore);
-
-		assertThrows(RuntimeException.class, cachingStore::close);
-		EasyMock.verify(cache, underlyingStore);
-	}
-
-	@Test
-	public void shouldCloseWrappedStoreAfterErrorDuringCacheClose() {
-		setUpCloseTests();
-		EasyMock.reset(cache);
-		cache.flush(CACHE_NAMESPACE);
-		cache.close(CACHE_NAMESPACE);
-		EasyMock.expectLastCall().andThrow(new RuntimeException("Simulating an error on close"));
-		EasyMock.replay(cache);
-		EasyMock.reset(underlyingStore);
-		underlyingStore.close();
-		EasyMock.replay(underlyingStore);
-
-		assertThrows(RuntimeException.class, cachingStore::close);
-		EasyMock.verify(cache, underlyingStore);
-	}
-
-	@Test
-	public void shouldCloseCacheAfterErrorDuringStateStoreClose() {
-		setUpCloseTests();
-		EasyMock.reset(cache);
-		cache.flush(CACHE_NAMESPACE);
-		cache.close(CACHE_NAMESPACE);
-		EasyMock.replay(cache);
-		EasyMock.reset(underlyingStore);
-		underlyingStore.close();
-		EasyMock.expectLastCall().andThrow(new RuntimeException("Simulating an error on close"));
-		EasyMock.replay(underlyingStore);
-
-		assertThrows(RuntimeException.class, cachingStore::close);
-		EasyMock.verify(cache, underlyingStore);
-	}
-
-	private void setUpCloseTests() {
-		underlyingStore = EasyMock.createNiceMock(WindowStore.class);
-		EasyMock.expect(underlyingStore.name()).andStubReturn("store-name");
-		EasyMock.expect(underlyingStore.isOpen()).andStubReturn(true);
-		EasyMock.replay(underlyingStore);
-		cachingStore = new CachingWindowStore(underlyingStore, WINDOW_SIZE, SEGMENT_INTERVAL);
-		cache = EasyMock.createNiceMock(ThreadCache.class);
-		context = new InternalMockProcessorContext(TestUtils.tempDirectory(), null, null, null, cache);
-		context.setRecordContext(new ProcessorRecordContext(10, 0, 0, TOPIC, null));
-		cachingStore.init((StateStoreContext) context, cachingStore);
-	}
-
-	private static KeyValue<Windowed<Bytes>, byte[]> windowedPair(final String key, final String value, final long timestamp) {
-		return KeyValue.pair(
-				new Windowed<>(bytesKey(key), new TimeWindow(timestamp, timestamp + WINDOW_SIZE)),
-				bytesValue(value));
-	}
-
-	private int addItemsToCache() {
-		int cachedSize = 0;
-		int i = 0;
-		while (cachedSize < MAX_CACHE_SIZE_BYTES) {
-			final String kv = String.valueOf(i++);
-			cachingStore.put(bytesKey(kv), bytesValue(kv), DEFAULT_TIMESTAMP);
-			cachedSize += memoryCacheEntrySize(kv.getBytes(), kv.getBytes(), TOPIC) +
-					8 + // timestamp
-					4; // sequenceNumber
-		}
-		return i;
-	}
-=======
     private static final int MAX_CACHE_SIZE_BYTES = 150;
     private static final long DEFAULT_TIMESTAMP = 10L;
     private static final Long WINDOW_SIZE = 10L;
@@ -1006,62 +133,56 @@
     public void shouldNotReturnDuplicatesInRanges() {
         final StreamsBuilder builder = new StreamsBuilder();
 
-        final StoreBuilder<WindowStore<String, String>> storeBuilder = Stores.windowStoreBuilder(
-            Stores.persistentWindowStore("store-name", ofHours(1L), ofMinutes(1L), false),
-            Serdes.String(),
-            Serdes.String())
-            .withCachingEnabled();
+        final StoreBuilder<WindowStore<String, String>> storeBuilder = Stores.windowStoreBuilder(Stores.persistentWindowStore("store-name", ofHours(1L), ofMinutes(1L), false), Serdes.String(), Serdes.String()).withCachingEnabled();
 
         builder.addStateStore(storeBuilder);
 
-        builder.stream(TOPIC,
-            Consumed.with(Serdes.String(), Serdes.String()))
-            .transform(() -> new Transformer<String, String, KeyValue<String, String>>() {
-                private WindowStore<String, String> store;
-                private int numRecordsProcessed;
-                private ProcessorContext context;
-
-                @SuppressWarnings("unchecked")
-                @Override
-                public void init(final ProcessorContext processorContext) {
-                    this.context = processorContext;
-                    this.store = (WindowStore<String, String>) processorContext.getStateStore("store-name");
-                    int count = 0;
-
-                    try (final KeyValueIterator<Windowed<String>, String> all = store.all()) {
-                        while (all.hasNext()) {
-                            count++;
-                            all.next();
-                        }
+        builder.stream(TOPIC, Consumed.with(Serdes.String(), Serdes.String())).transform(() -> new Transformer<String, String, KeyValue<String, String>>() {
+            private WindowStore<String, String> store;
+            private int numRecordsProcessed;
+            private ProcessorContext context;
+
+            @SuppressWarnings("unchecked")
+            @Override
+            public void init(final ProcessorContext processorContext) {
+                this.context = processorContext;
+                this.store = (WindowStore<String, String>) processorContext.getStateStore("store-name");
+                int count = 0;
+
+                try (final KeyValueIterator<Windowed<String>, String> all = store.all()) {
+                    while (all.hasNext()) {
+                        count++;
+                        all.next();
                     }
-
-                    assertThat(count, equalTo(0));
                 }
 
-                @Override
-                public KeyValue<String, String> transform(final String key, final String value) {
-                    int count = 0;
-
-                    try (final KeyValueIterator<Windowed<String>, String> all = store.all()) {
-                        while (all.hasNext()) {
-                            count++;
-                            all.next();
-                        }
+                assertThat(count, equalTo(0));
+            }
+
+            @Override
+            public KeyValue<String, String> transform(final String key, final String value) {
+                int count = 0;
+
+                try (final KeyValueIterator<Windowed<String>, String> all = store.all()) {
+                    while (all.hasNext()) {
+                        count++;
+                        all.next();
                     }
-
-                    assertThat(count, equalTo(numRecordsProcessed));
-
-                    store.put(value, value, context.timestamp());
-
-                    numRecordsProcessed++;
-
-                    return new KeyValue<>(key, value);
                 }
 
-                @Override
-                public void close() {
-                }
-            }, "store-name");
+                assertThat(count, equalTo(numRecordsProcessed));
+
+                store.put(value, value, context.timestamp());
+
+                numRecordsProcessed++;
+
+                return new KeyValue<>(key, value);
+            }
+
+            @Override
+            public void close() {
+            }
+        }, "store-name");
 
         final Properties streamsConfiguration = new Properties();
         streamsConfiguration.put(ConsumerConfig.AUTO_OFFSET_RESET_CONFIG, "earliest");
@@ -1073,11 +194,7 @@
         final Instant initialWallClockTime = Instant.ofEpochMilli(0L);
         final TopologyTestDriver driver = new TopologyTestDriver(builder.build(), streamsConfiguration, initialWallClockTime);
 
-        final TestInputTopic<String, String> inputTopic = driver.createInputTopic(TOPIC,
-            Serdes.String().serializer(),
-            Serdes.String().serializer(),
-            initialWallClockTime,
-            Duration.ZERO);
+        final TestInputTopic<String, String> inputTopic = driver.createInputTopic(TOPIC, Serdes.String().serializer(), Serdes.String().serializer(), initialWallClockTime, Duration.ZERO);
 
         for (int i = 0; i < 5; i++) {
             inputTopic.pipeInput(UUID.randomUUID().toString(), UUID.randomUUID().toString());
@@ -1111,8 +228,7 @@
         assertThat(cachingStore.fetch(bytesKey("c"), 10), equalTo(null));
         assertThat(cachingStore.fetch(bytesKey("a"), 0), equalTo(null));
 
-        try (final WindowStoreIterator<byte[]> a = cachingStore.fetch(bytesKey("a"), ofEpochMilli(10), ofEpochMilli(10));
-             final WindowStoreIterator<byte[]> b = cachingStore.fetch(bytesKey("b"), ofEpochMilli(10), ofEpochMilli(10))) {
+        try (final WindowStoreIterator<byte[]> a = cachingStore.fetch(bytesKey("a"), ofEpochMilli(10), ofEpochMilli(10)); final WindowStoreIterator<byte[]> b = cachingStore.fetch(bytesKey("b"), ofEpochMilli(10), ofEpochMilli(10))) {
             verifyKeyValue(a.next(), DEFAULT_TIMESTAMP, "a");
             verifyKeyValue(b.next(), DEFAULT_TIMESTAMP, "b");
             assertFalse(a.hasNext());
@@ -1123,7 +239,8 @@
 
     @Test
     public void shouldMatchPositionAfterPutWithFlushListener() {
-        cachingStore.setFlushListener(record -> { }, false);
+        cachingStore.setFlushListener(record -> {
+        }, false);
         shouldMatchPositionAfterPut();
     }
 
@@ -1140,9 +257,7 @@
         cachingStore.put(bytesKey("key2"), bytesValue("value2"), DEFAULT_TIMESTAMP);
 
         // Position should correspond to the last record's context, not the current context.
-        context.setRecordContext(
-            new ProcessorRecordContext(0, 3, 0, "", new RecordHeaders())
-        );
+        context.setRecordContext(new ProcessorRecordContext(0, 3, 0, "", new RecordHeaders()));
 
         // the caching window store doesn't maintain a separate
         // position because it never serves queries from the cache
@@ -1151,19 +266,11 @@
 
         cachingStore.flush();
 
-        assertEquals(
-            Position.fromMap(mkMap(mkEntry("", mkMap(mkEntry(0, 2L))))),
-            cachingStore.getPosition()
-        );
-        assertEquals(
-            Position.fromMap(mkMap(mkEntry("", mkMap(mkEntry(0, 2L))))),
-            underlyingStore.getPosition()
-        );
-    }
-
-    private void verifyKeyValue(final KeyValue<Long, byte[]> next,
-                                final long expectedKey,
-                                final String expectedValue) {
+        assertEquals(Position.fromMap(mkMap(mkEntry("", mkMap(mkEntry(0, 2L))))), cachingStore.getPosition());
+        assertEquals(Position.fromMap(mkMap(mkEntry("", mkMap(mkEntry(0, 2L))))), underlyingStore.getPosition());
+    }
+
+    private void verifyKeyValue(final KeyValue<Long, byte[]> next, final long expectedKey, final String expectedValue) {
         assertThat(next.key, equalTo(expectedKey));
         assertThat(next.value, equalTo(bytesValue(expectedValue)));
     }
@@ -1185,12 +292,8 @@
         cachingStore.put(bytesKey("a"), bytesValue("a"), DEFAULT_TIMESTAMP);
         cachingStore.put(bytesKey("b"), bytesValue("b"), DEFAULT_TIMESTAMP);
 
-        try (final KeyValueIterator<Windowed<Bytes>, byte[]> iterator =
-                 cachingStore.fetch(bytesKey("a"), bytesKey("b"), ofEpochMilli(DEFAULT_TIMESTAMP), ofEpochMilli(DEFAULT_TIMESTAMP))) {
-            final List<Windowed<Bytes>> expectedKeys = Arrays.asList(
-                new Windowed<>(bytesKey("a"), new TimeWindow(DEFAULT_TIMESTAMP, DEFAULT_TIMESTAMP + WINDOW_SIZE)),
-                new Windowed<>(bytesKey("b"), new TimeWindow(DEFAULT_TIMESTAMP, DEFAULT_TIMESTAMP + WINDOW_SIZE))
-            );
+        try (final KeyValueIterator<Windowed<Bytes>, byte[]> iterator = cachingStore.fetch(bytesKey("a"), bytesKey("b"), ofEpochMilli(DEFAULT_TIMESTAMP), ofEpochMilli(DEFAULT_TIMESTAMP))) {
+            final List<Windowed<Bytes>> expectedKeys = Arrays.asList(new Windowed<>(bytesKey("a"), new TimeWindow(DEFAULT_TIMESTAMP, DEFAULT_TIMESTAMP + WINDOW_SIZE)), new Windowed<>(bytesKey("b"), new TimeWindow(DEFAULT_TIMESTAMP, DEFAULT_TIMESTAMP + WINDOW_SIZE)));
 
             final List<String> expectedValues = Arrays.asList("a", "b");
 
@@ -1207,14 +310,8 @@
         cachingStore.put(bytesKey("d"), bytesValue("d"), DEFAULT_TIMESTAMP + 20L);
         cachingStore.put(bytesKey("e"), bytesValue("e"), DEFAULT_TIMESTAMP + 20L);
 
-        try (final KeyValueIterator<Windowed<Bytes>, byte[]> iterator =
-                 cachingStore.fetch(null, bytesKey("d"), ofEpochMilli(DEFAULT_TIMESTAMP), ofEpochMilli(DEFAULT_TIMESTAMP + 20L))) {
-            final List<Windowed<Bytes>> expectedKeys = Arrays.asList(
-                new Windowed<>(bytesKey("a"), new TimeWindow(DEFAULT_TIMESTAMP, DEFAULT_TIMESTAMP + WINDOW_SIZE)),
-                new Windowed<>(bytesKey("b"), new TimeWindow(DEFAULT_TIMESTAMP, DEFAULT_TIMESTAMP + WINDOW_SIZE)),
-                new Windowed<>(bytesKey("c"), new TimeWindow(DEFAULT_TIMESTAMP + 10L, DEFAULT_TIMESTAMP + 10L + WINDOW_SIZE)),
-                new Windowed<>(bytesKey("d"), new TimeWindow(DEFAULT_TIMESTAMP + 20L, DEFAULT_TIMESTAMP + 20L + WINDOW_SIZE))
-            );
+        try (final KeyValueIterator<Windowed<Bytes>, byte[]> iterator = cachingStore.fetch(null, bytesKey("d"), ofEpochMilli(DEFAULT_TIMESTAMP), ofEpochMilli(DEFAULT_TIMESTAMP + 20L))) {
+            final List<Windowed<Bytes>> expectedKeys = Arrays.asList(new Windowed<>(bytesKey("a"), new TimeWindow(DEFAULT_TIMESTAMP, DEFAULT_TIMESTAMP + WINDOW_SIZE)), new Windowed<>(bytesKey("b"), new TimeWindow(DEFAULT_TIMESTAMP, DEFAULT_TIMESTAMP + WINDOW_SIZE)), new Windowed<>(bytesKey("c"), new TimeWindow(DEFAULT_TIMESTAMP + 10L, DEFAULT_TIMESTAMP + 10L + WINDOW_SIZE)), new Windowed<>(bytesKey("d"), new TimeWindow(DEFAULT_TIMESTAMP + 20L, DEFAULT_TIMESTAMP + 20L + WINDOW_SIZE)));
 
             final List<String> expectedValues = Arrays.asList("a", "b", "c", "d");
 
@@ -1230,14 +327,8 @@
         cachingStore.put(bytesKey("d"), bytesValue("d"), DEFAULT_TIMESTAMP + 20L);
         cachingStore.put(bytesKey("e"), bytesValue("e"), DEFAULT_TIMESTAMP + 20L);
 
-        try (final KeyValueIterator<Windowed<Bytes>, byte[]> iterator =
-                 cachingStore.fetch(bytesKey("b"), null, ofEpochMilli(DEFAULT_TIMESTAMP), ofEpochMilli(DEFAULT_TIMESTAMP + 20L))) {
-            final List<Windowed<Bytes>> expectedKeys = Arrays.asList(
-                new Windowed<>(bytesKey("b"), new TimeWindow(DEFAULT_TIMESTAMP, DEFAULT_TIMESTAMP + WINDOW_SIZE)),
-                new Windowed<>(bytesKey("c"), new TimeWindow(DEFAULT_TIMESTAMP + 10L, DEFAULT_TIMESTAMP + 10L + WINDOW_SIZE)),
-                new Windowed<>(bytesKey("d"), new TimeWindow(DEFAULT_TIMESTAMP + 20L, DEFAULT_TIMESTAMP + 20L + WINDOW_SIZE)),
-                new Windowed<>(bytesKey("e"), new TimeWindow(DEFAULT_TIMESTAMP + 20L, DEFAULT_TIMESTAMP + 20L + WINDOW_SIZE))
-            );
+        try (final KeyValueIterator<Windowed<Bytes>, byte[]> iterator = cachingStore.fetch(bytesKey("b"), null, ofEpochMilli(DEFAULT_TIMESTAMP), ofEpochMilli(DEFAULT_TIMESTAMP + 20L))) {
+            final List<Windowed<Bytes>> expectedKeys = Arrays.asList(new Windowed<>(bytesKey("b"), new TimeWindow(DEFAULT_TIMESTAMP, DEFAULT_TIMESTAMP + WINDOW_SIZE)), new Windowed<>(bytesKey("c"), new TimeWindow(DEFAULT_TIMESTAMP + 10L, DEFAULT_TIMESTAMP + 10L + WINDOW_SIZE)), new Windowed<>(bytesKey("d"), new TimeWindow(DEFAULT_TIMESTAMP + 20L, DEFAULT_TIMESTAMP + 20L + WINDOW_SIZE)), new Windowed<>(bytesKey("e"), new TimeWindow(DEFAULT_TIMESTAMP + 20L, DEFAULT_TIMESTAMP + 20L + WINDOW_SIZE)));
 
             final List<String> expectedValues = Arrays.asList("b", "c", "d", "e");
 
@@ -1253,15 +344,8 @@
         cachingStore.put(bytesKey("d"), bytesValue("d"), DEFAULT_TIMESTAMP + 20L);
         cachingStore.put(bytesKey("e"), bytesValue("e"), DEFAULT_TIMESTAMP + 20L);
 
-        try (final KeyValueIterator<Windowed<Bytes>, byte[]> iterator =
-                 cachingStore.fetch(null, null, ofEpochMilli(DEFAULT_TIMESTAMP), ofEpochMilli(DEFAULT_TIMESTAMP + 20L))) {
-            final List<Windowed<Bytes>> expectedKeys = Arrays.asList(
-                new Windowed<>(bytesKey("a"), new TimeWindow(DEFAULT_TIMESTAMP, DEFAULT_TIMESTAMP + WINDOW_SIZE)),
-                new Windowed<>(bytesKey("b"), new TimeWindow(DEFAULT_TIMESTAMP, DEFAULT_TIMESTAMP + WINDOW_SIZE)),
-                new Windowed<>(bytesKey("c"), new TimeWindow(DEFAULT_TIMESTAMP + 10L, DEFAULT_TIMESTAMP + 10L + WINDOW_SIZE)),
-                new Windowed<>(bytesKey("d"), new TimeWindow(DEFAULT_TIMESTAMP + 20L, DEFAULT_TIMESTAMP + 20L + WINDOW_SIZE)),
-                new Windowed<>(bytesKey("e"), new TimeWindow(DEFAULT_TIMESTAMP + 20L, DEFAULT_TIMESTAMP + 20L + WINDOW_SIZE))
-            );
+        try (final KeyValueIterator<Windowed<Bytes>, byte[]> iterator = cachingStore.fetch(null, null, ofEpochMilli(DEFAULT_TIMESTAMP), ofEpochMilli(DEFAULT_TIMESTAMP + 20L))) {
+            final List<Windowed<Bytes>> expectedKeys = Arrays.asList(new Windowed<>(bytesKey("a"), new TimeWindow(DEFAULT_TIMESTAMP, DEFAULT_TIMESTAMP + WINDOW_SIZE)), new Windowed<>(bytesKey("b"), new TimeWindow(DEFAULT_TIMESTAMP, DEFAULT_TIMESTAMP + WINDOW_SIZE)), new Windowed<>(bytesKey("c"), new TimeWindow(DEFAULT_TIMESTAMP + 10L, DEFAULT_TIMESTAMP + 10L + WINDOW_SIZE)), new Windowed<>(bytesKey("d"), new TimeWindow(DEFAULT_TIMESTAMP + 20L, DEFAULT_TIMESTAMP + 20L + WINDOW_SIZE)), new Windowed<>(bytesKey("e"), new TimeWindow(DEFAULT_TIMESTAMP + 20L, DEFAULT_TIMESTAMP + 20L + WINDOW_SIZE)));
 
             final List<String> expectedValues = Arrays.asList("a", "b", "c", "d", "e");
 
@@ -1277,13 +361,8 @@
         cachingStore.put(bytesKey("d"), bytesValue("d"), DEFAULT_TIMESTAMP + 20L);
         cachingStore.put(bytesKey("e"), bytesValue("e"), DEFAULT_TIMESTAMP + 20L);
 
-        try (final KeyValueIterator<Windowed<Bytes>, byte[]> iterator =
-                 cachingStore.backwardFetch(null, bytesKey("c"), ofEpochMilli(DEFAULT_TIMESTAMP), ofEpochMilli(DEFAULT_TIMESTAMP + 20L))) {
-            final List<Windowed<Bytes>> expectedKeys = Arrays.asList(
-                new Windowed<>(bytesKey("c"), new TimeWindow(DEFAULT_TIMESTAMP + 10L, DEFAULT_TIMESTAMP + 10L + WINDOW_SIZE)),
-                new Windowed<>(bytesKey("b"), new TimeWindow(DEFAULT_TIMESTAMP, DEFAULT_TIMESTAMP + WINDOW_SIZE)),
-                new Windowed<>(bytesKey("a"), new TimeWindow(DEFAULT_TIMESTAMP, DEFAULT_TIMESTAMP + WINDOW_SIZE))
-            );
+        try (final KeyValueIterator<Windowed<Bytes>, byte[]> iterator = cachingStore.backwardFetch(null, bytesKey("c"), ofEpochMilli(DEFAULT_TIMESTAMP), ofEpochMilli(DEFAULT_TIMESTAMP + 20L))) {
+            final List<Windowed<Bytes>> expectedKeys = Arrays.asList(new Windowed<>(bytesKey("c"), new TimeWindow(DEFAULT_TIMESTAMP + 10L, DEFAULT_TIMESTAMP + 10L + WINDOW_SIZE)), new Windowed<>(bytesKey("b"), new TimeWindow(DEFAULT_TIMESTAMP, DEFAULT_TIMESTAMP + WINDOW_SIZE)), new Windowed<>(bytesKey("a"), new TimeWindow(DEFAULT_TIMESTAMP, DEFAULT_TIMESTAMP + WINDOW_SIZE)));
 
             final List<String> expectedValues = Arrays.asList("c", "b", "a");
 
@@ -1299,13 +378,8 @@
         cachingStore.put(bytesKey("d"), bytesValue("d"), DEFAULT_TIMESTAMP + 20L);
         cachingStore.put(bytesKey("e"), bytesValue("e"), DEFAULT_TIMESTAMP + 20L);
 
-        try (final KeyValueIterator<Windowed<Bytes>, byte[]> iterator =
-                 cachingStore.backwardFetch(bytesKey("c"), null, ofEpochMilli(DEFAULT_TIMESTAMP), ofEpochMilli(DEFAULT_TIMESTAMP + 20L))) {
-            final List<Windowed<Bytes>> expectedKeys = Arrays.asList(
-                new Windowed<>(bytesKey("e"), new TimeWindow(DEFAULT_TIMESTAMP + 20L, DEFAULT_TIMESTAMP + 20L + WINDOW_SIZE)),
-                new Windowed<>(bytesKey("d"), new TimeWindow(DEFAULT_TIMESTAMP + 20L, DEFAULT_TIMESTAMP + 20L + WINDOW_SIZE)),
-                new Windowed<>(bytesKey("c"), new TimeWindow(DEFAULT_TIMESTAMP + 10L, DEFAULT_TIMESTAMP + 10L + WINDOW_SIZE))
-            );
+        try (final KeyValueIterator<Windowed<Bytes>, byte[]> iterator = cachingStore.backwardFetch(bytesKey("c"), null, ofEpochMilli(DEFAULT_TIMESTAMP), ofEpochMilli(DEFAULT_TIMESTAMP + 20L))) {
+            final List<Windowed<Bytes>> expectedKeys = Arrays.asList(new Windowed<>(bytesKey("e"), new TimeWindow(DEFAULT_TIMESTAMP + 20L, DEFAULT_TIMESTAMP + 20L + WINDOW_SIZE)), new Windowed<>(bytesKey("d"), new TimeWindow(DEFAULT_TIMESTAMP + 20L, DEFAULT_TIMESTAMP + 20L + WINDOW_SIZE)), new Windowed<>(bytesKey("c"), new TimeWindow(DEFAULT_TIMESTAMP + 10L, DEFAULT_TIMESTAMP + 10L + WINDOW_SIZE)));
 
             final List<String> expectedValues = Arrays.asList("e", "d", "c");
 
@@ -1321,15 +395,8 @@
         cachingStore.put(bytesKey("d"), bytesValue("d"), DEFAULT_TIMESTAMP + 20L);
         cachingStore.put(bytesKey("e"), bytesValue("e"), DEFAULT_TIMESTAMP + 20L);
 
-        try (final KeyValueIterator<Windowed<Bytes>, byte[]> iterator =
-                 cachingStore.backwardFetch(null, null, ofEpochMilli(DEFAULT_TIMESTAMP), ofEpochMilli(DEFAULT_TIMESTAMP + 20L))) {
-            final List<Windowed<Bytes>> expectedKeys = Arrays.asList(
-                new Windowed<>(bytesKey("e"), new TimeWindow(DEFAULT_TIMESTAMP + 20L, DEFAULT_TIMESTAMP + 20L + WINDOW_SIZE)),
-                new Windowed<>(bytesKey("d"), new TimeWindow(DEFAULT_TIMESTAMP + 20L, DEFAULT_TIMESTAMP + 20L + WINDOW_SIZE)),
-                new Windowed<>(bytesKey("c"), new TimeWindow(DEFAULT_TIMESTAMP + 10L, DEFAULT_TIMESTAMP + 10L + WINDOW_SIZE)),
-                new Windowed<>(bytesKey("b"), new TimeWindow(DEFAULT_TIMESTAMP, DEFAULT_TIMESTAMP + WINDOW_SIZE)),
-                new Windowed<>(bytesKey("a"), new TimeWindow(DEFAULT_TIMESTAMP, DEFAULT_TIMESTAMP + WINDOW_SIZE))
-            );
+        try (final KeyValueIterator<Windowed<Bytes>, byte[]> iterator = cachingStore.backwardFetch(null, null, ofEpochMilli(DEFAULT_TIMESTAMP), ofEpochMilli(DEFAULT_TIMESTAMP + 20L))) {
+            final List<Windowed<Bytes>> expectedKeys = Arrays.asList(new Windowed<>(bytesKey("e"), new TimeWindow(DEFAULT_TIMESTAMP + 20L, DEFAULT_TIMESTAMP + 20L + WINDOW_SIZE)), new Windowed<>(bytesKey("d"), new TimeWindow(DEFAULT_TIMESTAMP + 20L, DEFAULT_TIMESTAMP + 20L + WINDOW_SIZE)), new Windowed<>(bytesKey("c"), new TimeWindow(DEFAULT_TIMESTAMP + 10L, DEFAULT_TIMESTAMP + 10L + WINDOW_SIZE)), new Windowed<>(bytesKey("b"), new TimeWindow(DEFAULT_TIMESTAMP, DEFAULT_TIMESTAMP + WINDOW_SIZE)), new Windowed<>(bytesKey("a"), new TimeWindow(DEFAULT_TIMESTAMP, DEFAULT_TIMESTAMP + WINDOW_SIZE)));
 
             final List<String> expectedValues = Arrays.asList("e", "d", "c", "b", "a");
 
@@ -1351,10 +418,7 @@
         try (final KeyValueIterator<Windowed<Bytes>, byte[]> iterator = cachingStore.all()) {
             final String[] array = {"a", "b", "c", "d", "e", "f", "g", "h"};
             for (final String s : array) {
-                verifyWindowedKeyValue(
-                    iterator.next(),
-                    new Windowed<>(bytesKey(s), new TimeWindow(DEFAULT_TIMESTAMP, DEFAULT_TIMESTAMP + WINDOW_SIZE)),
-                    s);
+                verifyWindowedKeyValue(iterator.next(), new Windowed<>(bytesKey(s), new TimeWindow(DEFAULT_TIMESTAMP, DEFAULT_TIMESTAMP + WINDOW_SIZE)), s);
             }
             assertFalse(iterator.hasNext());
         }
@@ -1374,10 +438,7 @@
         try (final KeyValueIterator<Windowed<Bytes>, byte[]> iterator = cachingStore.backwardAll()) {
             final String[] array = {"h", "g", "f", "e", "d", "c", "b", "a"};
             for (final String s : array) {
-                verifyWindowedKeyValue(
-                    iterator.next(),
-                    new Windowed<>(bytesKey(s), new TimeWindow(DEFAULT_TIMESTAMP, DEFAULT_TIMESTAMP + WINDOW_SIZE)),
-                    s);
+                verifyWindowedKeyValue(iterator.next(), new Windowed<>(bytesKey(s), new TimeWindow(DEFAULT_TIMESTAMP, DEFAULT_TIMESTAMP + WINDOW_SIZE)), s);
             }
             assertFalse(iterator.hasNext());
         }
@@ -1390,38 +451,26 @@
             cachingStore.put(bytesKey(array[i]), bytesValue(array[i]), i);
         }
 
-        try (final KeyValueIterator<Windowed<Bytes>, byte[]> iterator =
-                 cachingStore.fetchAll(ofEpochMilli(0), ofEpochMilli(7))) {
+        try (final KeyValueIterator<Windowed<Bytes>, byte[]> iterator = cachingStore.fetchAll(ofEpochMilli(0), ofEpochMilli(7))) {
             for (int i = 0; i < array.length; i++) {
                 final String str = array[i];
-                verifyWindowedKeyValue(
-                    iterator.next(),
-                    new Windowed<>(bytesKey(str), new TimeWindow(i, i + WINDOW_SIZE)),
-                    str);
+                verifyWindowedKeyValue(iterator.next(), new Windowed<>(bytesKey(str), new TimeWindow(i, i + WINDOW_SIZE)), str);
             }
             assertFalse(iterator.hasNext());
         }
 
-        try (final KeyValueIterator<Windowed<Bytes>, byte[]> iterator1 =
-                 cachingStore.fetchAll(ofEpochMilli(2), ofEpochMilli(4))) {
+        try (final KeyValueIterator<Windowed<Bytes>, byte[]> iterator1 = cachingStore.fetchAll(ofEpochMilli(2), ofEpochMilli(4))) {
             for (int i = 2; i <= 4; i++) {
                 final String str = array[i];
-                verifyWindowedKeyValue(
-                    iterator1.next(),
-                    new Windowed<>(bytesKey(str), new TimeWindow(i, i + WINDOW_SIZE)),
-                    str);
+                verifyWindowedKeyValue(iterator1.next(), new Windowed<>(bytesKey(str), new TimeWindow(i, i + WINDOW_SIZE)), str);
             }
             assertFalse(iterator1.hasNext());
         }
 
-        try (final KeyValueIterator<Windowed<Bytes>, byte[]> iterator2 =
-                 cachingStore.fetchAll(ofEpochMilli(5), ofEpochMilli(7))) {
+        try (final KeyValueIterator<Windowed<Bytes>, byte[]> iterator2 = cachingStore.fetchAll(ofEpochMilli(5), ofEpochMilli(7))) {
             for (int i = 5; i <= 7; i++) {
                 final String str = array[i];
-                verifyWindowedKeyValue(
-                    iterator2.next(),
-                    new Windowed<>(bytesKey(str), new TimeWindow(i, i + WINDOW_SIZE)),
-                    str);
+                verifyWindowedKeyValue(iterator2.next(), new Windowed<>(bytesKey(str), new TimeWindow(i, i + WINDOW_SIZE)), str);
             }
             assertFalse(iterator2.hasNext());
         }
@@ -1434,38 +483,26 @@
             cachingStore.put(bytesKey(array[i]), bytesValue(array[i]), i);
         }
 
-        try (final KeyValueIterator<Windowed<Bytes>, byte[]> iterator =
-                 cachingStore.backwardFetchAll(ofEpochMilli(0), ofEpochMilli(7))) {
+        try (final KeyValueIterator<Windowed<Bytes>, byte[]> iterator = cachingStore.backwardFetchAll(ofEpochMilli(0), ofEpochMilli(7))) {
             for (int i = array.length - 1; i >= 0; i--) {
                 final String str = array[i];
-                verifyWindowedKeyValue(
-                    iterator.next(),
-                    new Windowed<>(bytesKey(str), new TimeWindow(i, i + WINDOW_SIZE)),
-                    str);
+                verifyWindowedKeyValue(iterator.next(), new Windowed<>(bytesKey(str), new TimeWindow(i, i + WINDOW_SIZE)), str);
             }
             assertFalse(iterator.hasNext());
         }
 
-        try (final KeyValueIterator<Windowed<Bytes>, byte[]> iterator1 =
-                 cachingStore.backwardFetchAll(ofEpochMilli(2), ofEpochMilli(4))) {
+        try (final KeyValueIterator<Windowed<Bytes>, byte[]> iterator1 = cachingStore.backwardFetchAll(ofEpochMilli(2), ofEpochMilli(4))) {
             for (int i = 4; i >= 2; i--) {
                 final String str = array[i];
-                verifyWindowedKeyValue(
-                    iterator1.next(),
-                    new Windowed<>(bytesKey(str), new TimeWindow(i, i + WINDOW_SIZE)),
-                    str);
+                verifyWindowedKeyValue(iterator1.next(), new Windowed<>(bytesKey(str), new TimeWindow(i, i + WINDOW_SIZE)), str);
             }
             assertFalse(iterator1.hasNext());
         }
 
-        try (final KeyValueIterator<Windowed<Bytes>, byte[]> iterator2 =
-                 cachingStore.backwardFetchAll(ofEpochMilli(5), ofEpochMilli(7))) {
+        try (final KeyValueIterator<Windowed<Bytes>, byte[]> iterator2 = cachingStore.backwardFetchAll(ofEpochMilli(5), ofEpochMilli(7))) {
             for (int i = 7; i >= 5; i--) {
                 final String str = array[i];
-                verifyWindowedKeyValue(
-                    iterator2.next(),
-                    new Windowed<>(bytesKey(str), new TimeWindow(i, i + WINDOW_SIZE)),
-                    str);
+                verifyWindowedKeyValue(iterator2.next(), new Windowed<>(bytesKey(str), new TimeWindow(i, i + WINDOW_SIZE)), str);
             }
             assertFalse(iterator2.hasNext());
         }
@@ -1475,10 +512,7 @@
     public void shouldFlushEvictedItemsIntoUnderlyingStore() {
         final int added = addItemsToCache();
         // all dirty entries should have been flushed
-        try (final KeyValueIterator<Bytes, byte[]> iter = bytesStore.fetch(
-            Bytes.wrap("0".getBytes(StandardCharsets.UTF_8)),
-            DEFAULT_TIMESTAMP,
-            DEFAULT_TIMESTAMP)) {
+        try (final KeyValueIterator<Bytes, byte[]> iter = bytesStore.fetch(Bytes.wrap("0".getBytes(StandardCharsets.UTF_8)), DEFAULT_TIMESTAMP, DEFAULT_TIMESTAMP)) {
             final KeyValue<Bytes, byte[]> next = iter.next();
             assertEquals(DEFAULT_TIMESTAMP, keySchema.segmentTimestamp(next.key));
             assertArrayEquals("0".getBytes(), next.value);
@@ -1489,8 +523,7 @@
 
     @Test
     public void shouldForwardDirtyItemsWhenFlushCalled() {
-        final Windowed<String> windowedKey =
-            new Windowed<>("1", new TimeWindow(DEFAULT_TIMESTAMP, DEFAULT_TIMESTAMP + WINDOW_SIZE));
+        final Windowed<String> windowedKey = new Windowed<>("1", new TimeWindow(DEFAULT_TIMESTAMP, DEFAULT_TIMESTAMP + WINDOW_SIZE));
         cachingStore.put(bytesKey("1"), bytesValue("a"), DEFAULT_TIMESTAMP);
         cachingStore.flush();
         assertEquals("a", cacheListener.forwarded.get(windowedKey).newValue);
@@ -1506,8 +539,7 @@
     @Test
     public void shouldForwardOldValuesWhenEnabled() {
         cachingStore.setFlushListener(cacheListener, true);
-        final Windowed<String> windowedKey =
-            new Windowed<>("1", new TimeWindow(DEFAULT_TIMESTAMP, DEFAULT_TIMESTAMP + WINDOW_SIZE));
+        final Windowed<String> windowedKey = new Windowed<>("1", new TimeWindow(DEFAULT_TIMESTAMP, DEFAULT_TIMESTAMP + WINDOW_SIZE));
         cachingStore.put(bytesKey("1"), bytesValue("a"), DEFAULT_TIMESTAMP);
         cachingStore.put(bytesKey("1"), bytesValue("b"), DEFAULT_TIMESTAMP);
         cachingStore.flush();
@@ -1533,8 +565,7 @@
 
     @Test
     public void shouldForwardOldValuesWhenDisabled() {
-        final Windowed<String> windowedKey =
-            new Windowed<>("1", new TimeWindow(DEFAULT_TIMESTAMP, DEFAULT_TIMESTAMP + WINDOW_SIZE));
+        final Windowed<String> windowedKey = new Windowed<>("1", new TimeWindow(DEFAULT_TIMESTAMP, DEFAULT_TIMESTAMP + WINDOW_SIZE));
         cachingStore.put(bytesKey("1"), bytesValue("a"), DEFAULT_TIMESTAMP);
         cachingStore.put(bytesKey("1"), bytesValue("b"), DEFAULT_TIMESTAMP);
         cachingStore.flush();
@@ -1569,8 +600,7 @@
         cachingStore.flush();
         cachingStore.put(bytesKey("1"), bytesValue("b"), DEFAULT_TIMESTAMP);
 
-        try (final WindowStoreIterator<byte[]> fetch =
-                 cachingStore.fetch(bytesKey("1"), ofEpochMilli(DEFAULT_TIMESTAMP), ofEpochMilli(DEFAULT_TIMESTAMP))) {
+        try (final WindowStoreIterator<byte[]> fetch = cachingStore.fetch(bytesKey("1"), ofEpochMilli(DEFAULT_TIMESTAMP), ofEpochMilli(DEFAULT_TIMESTAMP))) {
             verifyKeyValue(fetch.next(), DEFAULT_TIMESTAMP, "b");
             assertFalse(fetch.hasNext());
         }
@@ -1581,8 +611,7 @@
         cachingStore.put(bytesKey("1"), bytesValue("a"), DEFAULT_TIMESTAMP);
         cachingStore.put(bytesKey("1"), bytesValue("b"), DEFAULT_TIMESTAMP + WINDOW_SIZE);
 
-        try (final WindowStoreIterator<byte[]> fetch =
-                 cachingStore.fetch(bytesKey("1"), ofEpochMilli(DEFAULT_TIMESTAMP), ofEpochMilli(DEFAULT_TIMESTAMP + WINDOW_SIZE))) {
+        try (final WindowStoreIterator<byte[]> fetch = cachingStore.fetch(bytesKey("1"), ofEpochMilli(DEFAULT_TIMESTAMP), ofEpochMilli(DEFAULT_TIMESTAMP + WINDOW_SIZE))) {
             verifyKeyValue(fetch.next(), DEFAULT_TIMESTAMP, "a");
             verifyKeyValue(fetch.next(), DEFAULT_TIMESTAMP + WINDOW_SIZE, "b");
             assertFalse(fetch.hasNext());
@@ -1594,8 +623,7 @@
         cachingStore.put(bytesKey("1"), bytesValue("a"), DEFAULT_TIMESTAMP);
         cachingStore.put(bytesKey("1"), bytesValue("b"), DEFAULT_TIMESTAMP + WINDOW_SIZE);
 
-        try (final WindowStoreIterator<byte[]> fetch =
-                 cachingStore.backwardFetch(bytesKey("1"), ofEpochMilli(DEFAULT_TIMESTAMP), ofEpochMilli(DEFAULT_TIMESTAMP + WINDOW_SIZE))) {
+        try (final WindowStoreIterator<byte[]> fetch = cachingStore.backwardFetch(bytesKey("1"), ofEpochMilli(DEFAULT_TIMESTAMP), ofEpochMilli(DEFAULT_TIMESTAMP + WINDOW_SIZE))) {
             verifyKeyValue(fetch.next(), DEFAULT_TIMESTAMP + WINDOW_SIZE, "b");
             verifyKeyValue(fetch.next(), DEFAULT_TIMESTAMP, "a");
             assertFalse(fetch.hasNext());
@@ -1607,8 +635,7 @@
         final Bytes key = Bytes.wrap("1".getBytes());
         bytesStore.put(WindowKeySchema.toStoreKeyBinary(key, DEFAULT_TIMESTAMP, 0), "a".getBytes());
         cachingStore.put(key, bytesValue("b"), DEFAULT_TIMESTAMP + WINDOW_SIZE);
-        try (final WindowStoreIterator<byte[]> fetch =
-                 cachingStore.fetch(bytesKey("1"), ofEpochMilli(DEFAULT_TIMESTAMP), ofEpochMilli(DEFAULT_TIMESTAMP + WINDOW_SIZE))) {
+        try (final WindowStoreIterator<byte[]> fetch = cachingStore.fetch(bytesKey("1"), ofEpochMilli(DEFAULT_TIMESTAMP), ofEpochMilli(DEFAULT_TIMESTAMP + WINDOW_SIZE))) {
             verifyKeyValue(fetch.next(), DEFAULT_TIMESTAMP, "a");
             verifyKeyValue(fetch.next(), DEFAULT_TIMESTAMP + WINDOW_SIZE, "b");
             assertFalse(fetch.hasNext());
@@ -1620,8 +647,7 @@
         final Bytes key = Bytes.wrap("1".getBytes());
         bytesStore.put(WindowKeySchema.toStoreKeyBinary(key, DEFAULT_TIMESTAMP, 0), "a".getBytes());
         cachingStore.put(key, bytesValue("b"), DEFAULT_TIMESTAMP + WINDOW_SIZE);
-        try (final WindowStoreIterator<byte[]> fetch =
-                 cachingStore.backwardFetch(bytesKey("1"), ofEpochMilli(DEFAULT_TIMESTAMP), ofEpochMilli(DEFAULT_TIMESTAMP + WINDOW_SIZE))) {
+        try (final WindowStoreIterator<byte[]> fetch = cachingStore.backwardFetch(bytesKey("1"), ofEpochMilli(DEFAULT_TIMESTAMP), ofEpochMilli(DEFAULT_TIMESTAMP + WINDOW_SIZE))) {
             verifyKeyValue(fetch.next(), DEFAULT_TIMESTAMP + WINDOW_SIZE, "b");
             verifyKeyValue(fetch.next(), DEFAULT_TIMESTAMP, "a");
             assertFalse(fetch.hasNext());
@@ -1634,16 +660,9 @@
         bytesStore.put(WindowKeySchema.toStoreKeyBinary(key, DEFAULT_TIMESTAMP, 0), "a".getBytes());
         cachingStore.put(key, bytesValue("b"), DEFAULT_TIMESTAMP + WINDOW_SIZE);
 
-        try (final KeyValueIterator<Windowed<Bytes>, byte[]> fetchRange =
-                 cachingStore.fetch(key, bytesKey("2"), ofEpochMilli(DEFAULT_TIMESTAMP), ofEpochMilli(DEFAULT_TIMESTAMP + WINDOW_SIZE))) {
-            verifyWindowedKeyValue(
-                fetchRange.next(),
-                new Windowed<>(key, new TimeWindow(DEFAULT_TIMESTAMP, DEFAULT_TIMESTAMP + WINDOW_SIZE)),
-                "a");
-            verifyWindowedKeyValue(
-                fetchRange.next(),
-                new Windowed<>(key, new TimeWindow(DEFAULT_TIMESTAMP + WINDOW_SIZE, DEFAULT_TIMESTAMP + WINDOW_SIZE + WINDOW_SIZE)),
-                "b");
+        try (final KeyValueIterator<Windowed<Bytes>, byte[]> fetchRange = cachingStore.fetch(key, bytesKey("2"), ofEpochMilli(DEFAULT_TIMESTAMP), ofEpochMilli(DEFAULT_TIMESTAMP + WINDOW_SIZE))) {
+            verifyWindowedKeyValue(fetchRange.next(), new Windowed<>(key, new TimeWindow(DEFAULT_TIMESTAMP, DEFAULT_TIMESTAMP + WINDOW_SIZE)), "a");
+            verifyWindowedKeyValue(fetchRange.next(), new Windowed<>(key, new TimeWindow(DEFAULT_TIMESTAMP + WINDOW_SIZE, DEFAULT_TIMESTAMP + WINDOW_SIZE + WINDOW_SIZE)), "b");
             assertFalse(fetchRange.hasNext());
         }
     }
@@ -1654,16 +673,9 @@
         bytesStore.put(WindowKeySchema.toStoreKeyBinary(key, DEFAULT_TIMESTAMP, 0), "a".getBytes());
         cachingStore.put(key, bytesValue("b"), DEFAULT_TIMESTAMP + WINDOW_SIZE);
 
-        try (final KeyValueIterator<Windowed<Bytes>, byte[]> fetchRange =
-                 cachingStore.backwardFetch(key, bytesKey("2"), ofEpochMilli(DEFAULT_TIMESTAMP), ofEpochMilli(DEFAULT_TIMESTAMP + WINDOW_SIZE))) {
-            verifyWindowedKeyValue(
-                fetchRange.next(),
-                new Windowed<>(key, new TimeWindow(DEFAULT_TIMESTAMP + WINDOW_SIZE, DEFAULT_TIMESTAMP + WINDOW_SIZE + WINDOW_SIZE)),
-                "b");
-            verifyWindowedKeyValue(
-                fetchRange.next(),
-                new Windowed<>(key, new TimeWindow(DEFAULT_TIMESTAMP, DEFAULT_TIMESTAMP + WINDOW_SIZE)),
-                "a");
+        try (final KeyValueIterator<Windowed<Bytes>, byte[]> fetchRange = cachingStore.backwardFetch(key, bytesKey("2"), ofEpochMilli(DEFAULT_TIMESTAMP), ofEpochMilli(DEFAULT_TIMESTAMP + WINDOW_SIZE))) {
+            verifyWindowedKeyValue(fetchRange.next(), new Windowed<>(key, new TimeWindow(DEFAULT_TIMESTAMP + WINDOW_SIZE, DEFAULT_TIMESTAMP + WINDOW_SIZE + WINDOW_SIZE)), "b");
+            verifyWindowedKeyValue(fetchRange.next(), new Windowed<>(key, new TimeWindow(DEFAULT_TIMESTAMP, DEFAULT_TIMESTAMP + WINDOW_SIZE)), "a");
             assertFalse(fetchRange.hasNext());
         }
     }
@@ -1702,13 +714,8 @@
         cachingStore.put(bytesKey("aa"), bytesValue("0004"), 1);
         cachingStore.put(bytesKey("a"), bytesValue("0005"), SEGMENT_INTERVAL);
 
-        final List<KeyValue<Long, byte[]>> expected = asList(
-            KeyValue.pair(0L, bytesValue("0001")),
-            KeyValue.pair(1L, bytesValue("0003")),
-            KeyValue.pair(SEGMENT_INTERVAL, bytesValue("0005"))
-        );
-        final List<KeyValue<Long, byte[]>> actual =
-            toList(cachingStore.fetch(bytesKey("a"), ofEpochMilli(0), ofEpochMilli(Long.MAX_VALUE)));
+        final List<KeyValue<Long, byte[]>> expected = asList(KeyValue.pair(0L, bytesValue("0001")), KeyValue.pair(1L, bytesValue("0003")), KeyValue.pair(SEGMENT_INTERVAL, bytesValue("0005")));
+        final List<KeyValue<Long, byte[]>> actual = toList(cachingStore.fetch(bytesKey("a"), ofEpochMilli(0), ofEpochMilli(Long.MAX_VALUE)));
         verifyKeyValueList(expected, actual);
     }
 
@@ -1720,13 +727,8 @@
         cachingStore.put(bytesKey("aa"), bytesValue("0004"), 1);
         cachingStore.put(bytesKey("a"), bytesValue("0005"), SEGMENT_INTERVAL);
 
-        final List<KeyValue<Long, byte[]>> expected = asList(
-            KeyValue.pair(SEGMENT_INTERVAL, bytesValue("0005")),
-            KeyValue.pair(1L, bytesValue("0003")),
-            KeyValue.pair(0L, bytesValue("0001"))
-        );
-        final List<KeyValue<Long, byte[]>> actual =
-            toList(cachingStore.backwardFetch(bytesKey("a"), ofEpochMilli(0), ofEpochMilli(Long.MAX_VALUE)));
+        final List<KeyValue<Long, byte[]>> expected = asList(KeyValue.pair(SEGMENT_INTERVAL, bytesValue("0005")), KeyValue.pair(1L, bytesValue("0003")), KeyValue.pair(0L, bytesValue("0001")));
+        final List<KeyValue<Long, byte[]>> actual = toList(cachingStore.backwardFetch(bytesKey("a"), ofEpochMilli(0), ofEpochMilli(Long.MAX_VALUE)));
         verifyKeyValueList(expected, actual);
     }
 
@@ -1738,32 +740,11 @@
         cachingStore.put(bytesKey("aa"), bytesValue("0004"), 1);
         cachingStore.put(bytesKey("a"), bytesValue("0005"), SEGMENT_INTERVAL);
 
-        verifyKeyValueList(
-            asList(
-                windowedPair("a", "0001", 0),
-                windowedPair("a", "0003", 1),
-                windowedPair("a", "0005", SEGMENT_INTERVAL)
-            ),
-            toList(cachingStore.fetch(bytesKey("a"), bytesKey("a"), ofEpochMilli(0), ofEpochMilli(Long.MAX_VALUE)))
-        );
-
-        verifyKeyValueList(
-            asList(
-                windowedPair("aa", "0002", 0),
-                windowedPair("aa", "0004", 1)),
-            toList(cachingStore.fetch(bytesKey("aa"), bytesKey("aa"), ofEpochMilli(0), ofEpochMilli(Long.MAX_VALUE)))
-        );
-
-        verifyKeyValueList(
-            asList(
-                windowedPair("a", "0001", 0),
-                windowedPair("a", "0003", 1),
-                windowedPair("aa", "0002", 0),
-                windowedPair("aa", "0004", 1),
-                windowedPair("a", "0005", SEGMENT_INTERVAL)
-            ),
-            toList(cachingStore.fetch(bytesKey("a"), bytesKey("aa"), ofEpochMilli(0), ofEpochMilli(Long.MAX_VALUE)))
-        );
+        verifyKeyValueList(asList(windowedPair("a", "0001", 0), windowedPair("a", "0003", 1), windowedPair("a", "0005", SEGMENT_INTERVAL)), toList(cachingStore.fetch(bytesKey("a"), bytesKey("a"), ofEpochMilli(0), ofEpochMilli(Long.MAX_VALUE))));
+
+        verifyKeyValueList(asList(windowedPair("aa", "0002", 0), windowedPair("aa", "0004", 1)), toList(cachingStore.fetch(bytesKey("aa"), bytesKey("aa"), ofEpochMilli(0), ofEpochMilli(Long.MAX_VALUE))));
+
+        verifyKeyValueList(asList(windowedPair("a", "0001", 0), windowedPair("a", "0003", 1), windowedPair("aa", "0002", 0), windowedPair("aa", "0004", 1), windowedPair("a", "0005", SEGMENT_INTERVAL)), toList(cachingStore.fetch(bytesKey("a"), bytesKey("aa"), ofEpochMilli(0), ofEpochMilli(Long.MAX_VALUE))));
     }
 
     @Test
@@ -1774,32 +755,11 @@
         cachingStore.put(bytesKey("aa"), bytesValue("0004"), 1);
         cachingStore.put(bytesKey("a"), bytesValue("0005"), SEGMENT_INTERVAL);
 
-        verifyKeyValueList(
-            asList(
-                windowedPair("a", "0005", SEGMENT_INTERVAL),
-                windowedPair("a", "0003", 1),
-                windowedPair("a", "0001", 0)
-            ),
-            toList(cachingStore.backwardFetch(bytesKey("a"), bytesKey("a"), ofEpochMilli(0), ofEpochMilli(Long.MAX_VALUE)))
-        );
-
-        verifyKeyValueList(
-            asList(
-                windowedPair("aa", "0004", 1),
-                windowedPair("aa", "0002", 0)),
-            toList(cachingStore.backwardFetch(bytesKey("aa"), bytesKey("aa"), ofEpochMilli(0), ofEpochMilli(Long.MAX_VALUE)))
-        );
-
-        verifyKeyValueList(
-            asList(
-                windowedPair("a", "0005", SEGMENT_INTERVAL),
-                windowedPair("aa", "0004", 1),
-                windowedPair("aa", "0002", 0),
-                windowedPair("a", "0003", 1),
-                windowedPair("a", "0001", 0)
-            ),
-            toList(cachingStore.backwardFetch(bytesKey("a"), bytesKey("aa"), ofEpochMilli(0), ofEpochMilli(Long.MAX_VALUE)))
-        );
+        verifyKeyValueList(asList(windowedPair("a", "0005", SEGMENT_INTERVAL), windowedPair("a", "0003", 1), windowedPair("a", "0001", 0)), toList(cachingStore.backwardFetch(bytesKey("a"), bytesKey("a"), ofEpochMilli(0), ofEpochMilli(Long.MAX_VALUE))));
+
+        verifyKeyValueList(asList(windowedPair("aa", "0004", 1), windowedPair("aa", "0002", 0)), toList(cachingStore.backwardFetch(bytesKey("aa"), bytesKey("aa"), ofEpochMilli(0), ofEpochMilli(Long.MAX_VALUE))));
+
+        verifyKeyValueList(asList(windowedPair("a", "0005", SEGMENT_INTERVAL), windowedPair("aa", "0004", 1), windowedPair("aa", "0002", 0), windowedPair("a", "0003", 1), windowedPair("a", "0001", 0)), toList(cachingStore.backwardFetch(bytesKey("a"), bytesKey("aa"), ofEpochMilli(0), ofEpochMilli(Long.MAX_VALUE))));
     }
 
     @Test
@@ -1809,8 +769,7 @@
         cachingStore.put(bytesKey("aa"), bytesValue("0003"), 2);
         cachingStore.put(bytesKey("aaa"), bytesValue("0004"), 3);
 
-        try (final WindowStoreIterator<byte[]> singleKeyIterator = cachingStore.fetch(bytesKey("aa"), 0L, 5L);
-             final KeyValueIterator<Windowed<Bytes>, byte[]> keyRangeIterator = cachingStore.fetch(bytesKey("aa"), bytesKey("aa"), 0L, 5L)) {
+        try (final WindowStoreIterator<byte[]> singleKeyIterator = cachingStore.fetch(bytesKey("aa"), 0L, 5L); final KeyValueIterator<Windowed<Bytes>, byte[]> keyRangeIterator = cachingStore.fetch(bytesKey("aa"), bytesKey("aa"), 0L, 5L)) {
 
             assertEquals(stringFrom(singleKeyIterator.next().value), stringFrom(keyRangeIterator.next().value));
             assertEquals(stringFrom(singleKeyIterator.next().value), stringFrom(keyRangeIterator.next().value));
@@ -1826,10 +785,7 @@
         cachingStore.put(bytesKey("aa"), bytesValue("0003"), 2);
         cachingStore.put(bytesKey("aaa"), bytesValue("0004"), 3);
 
-        try (final WindowStoreIterator<byte[]> singleKeyIterator =
-                 cachingStore.backwardFetch(bytesKey("aa"), Instant.ofEpochMilli(0L), Instant.ofEpochMilli(5L));
-             final KeyValueIterator<Windowed<Bytes>, byte[]> keyRangeIterator =
-                 cachingStore.backwardFetch(bytesKey("aa"), bytesKey("aa"), Instant.ofEpochMilli(0L), Instant.ofEpochMilli(5L))) {
+        try (final WindowStoreIterator<byte[]> singleKeyIterator = cachingStore.backwardFetch(bytesKey("aa"), Instant.ofEpochMilli(0L), Instant.ofEpochMilli(5L)); final KeyValueIterator<Windowed<Bytes>, byte[]> keyRangeIterator = cachingStore.backwardFetch(bytesKey("aa"), bytesKey("aa"), Instant.ofEpochMilli(0L), Instant.ofEpochMilli(5L))) {
 
             assertEquals(stringFrom(singleKeyIterator.next().value), stringFrom(keyRangeIterator.next().value));
             assertEquals(stringFrom(singleKeyIterator.next().value), stringFrom(keyRangeIterator.next().value));
@@ -1858,18 +814,11 @@
         final Bytes keyFrom = Bytes.wrap(Serdes.Integer().serializer().serialize("", -1));
         final Bytes keyTo = Bytes.wrap(Serdes.Integer().serializer().serialize("", 1));
 
-        try (final LogCaptureAppender appender = LogCaptureAppender.createAndRegister(CachingWindowStore.class);
-             final KeyValueIterator<Windowed<Bytes>, byte[]> iterator = cachingStore.fetch(keyFrom, keyTo, 0L, 10L)) {
+        try (final LogCaptureAppender appender = LogCaptureAppender.createAndRegister(CachingWindowStore.class); final KeyValueIterator<Windowed<Bytes>, byte[]> iterator = cachingStore.fetch(keyFrom, keyTo, 0L, 10L)) {
             assertFalse(iterator.hasNext());
 
             final List<String> messages = appender.getMessages();
-            assertThat(
-                messages,
-                hasItem("Returning empty iterator for fetch with invalid key range: from > to." +
-                    " This may be due to range arguments set in the wrong order, " +
-                    "or serdes that don't preserve ordering when lexicographically comparing the serialized bytes." +
-                    " Note that the built-in numerical serdes do not follow this for negative numbers")
-            );
+            assertThat(messages, hasItem("Returning empty iterator for fetch with invalid key range: from > to." + " This may be due to range arguments set in the wrong order, " + "or serdes that don't preserve ordering when lexicographically comparing the serialized bytes." + " Note that the built-in numerical serdes do not follow this for negative numbers"));
         }
     }
 
@@ -1878,18 +827,11 @@
         final Bytes keyFrom = Bytes.wrap(Serdes.Integer().serializer().serialize("", -1));
         final Bytes keyTo = Bytes.wrap(Serdes.Integer().serializer().serialize("", 1));
 
-        try (final LogCaptureAppender appender = LogCaptureAppender.createAndRegister(CachingWindowStore.class);
-             final KeyValueIterator<Windowed<Bytes>, byte[]> iterator =
-                 cachingStore.backwardFetch(keyFrom, keyTo, Instant.ofEpochMilli(0L), Instant.ofEpochMilli(10L))) {
+        try (final LogCaptureAppender appender = LogCaptureAppender.createAndRegister(CachingWindowStore.class); final KeyValueIterator<Windowed<Bytes>, byte[]> iterator = cachingStore.backwardFetch(keyFrom, keyTo, Instant.ofEpochMilli(0L), Instant.ofEpochMilli(10L))) {
             assertFalse(iterator.hasNext());
 
             final List<String> messages = appender.getMessages();
-            assertThat(
-                messages,
-                hasItem("Returning empty iterator for fetch with invalid key range: from > to." +
-                    " This may be due to serdes that don't preserve ordering when lexicographically comparing the serialized bytes." +
-                    " Note that the built-in numerical serdes do not follow this for negative numbers")
-            );
+            assertThat(messages, hasItem("Returning empty iterator for fetch with invalid key range: from > to." + " This may be due to serdes that don't preserve ordering when lexicographically comparing the serialized bytes." + " Note that the built-in numerical serdes do not follow this for negative numbers"));
         }
     }
 
@@ -1938,9 +880,7 @@
     }
 
     private static KeyValue<Windowed<Bytes>, byte[]> windowedPair(final String key, final String value, final long timestamp) {
-        return KeyValue.pair(
-            new Windowed<>(bytesKey(key), new TimeWindow(timestamp, timestamp + WINDOW_SIZE)),
-            bytesValue(value));
+        return KeyValue.pair(new Windowed<>(bytesKey(key), new TimeWindow(timestamp, timestamp + WINDOW_SIZE)), bytesValue(value));
     }
 
     private int addItemsToCache() {
@@ -1949,12 +889,10 @@
         while (cachedSize < MAX_CACHE_SIZE_BYTES) {
             final String kv = String.valueOf(i++);
             cachingStore.put(bytesKey(kv), bytesValue(kv), DEFAULT_TIMESTAMP);
-            cachedSize += memoryCacheEntrySize(kv.getBytes(), kv.getBytes(), TOPIC) +
-                8 + // timestamp
-                4; // sequenceNumber
+            cachedSize += memoryCacheEntrySize(kv.getBytes(), kv.getBytes(), TOPIC) + 8 + // timestamp
+                    4; // sequenceNumber
         }
         return i;
     }
->>>>>>> 15418db6
 
 }