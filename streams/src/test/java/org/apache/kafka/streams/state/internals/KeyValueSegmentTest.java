/*
 * Licensed to the Apache Software Foundation (ASF) under one or more
 * contributor license agreements. See the NOTICE file distributed with
 * this work for additional information regarding copyright ownership.
 * The ASF licenses this file to You under the Apache License, Version 2.0
 * (the "License"); you may not use this file except in compliance with
 * the License. You may obtain a copy of the License at
 *
 *    http://www.apache.org/licenses/LICENSE-2.0
 *
 * Unless required by applicable law or agreed to in writing, software
 * distributed under the License is distributed on an "AS IS" BASIS,
 * WITHOUT WARRANTIES OR CONDITIONS OF ANY KIND, either express or implied.
 * See the License for the specific language governing permissions and
 * limitations under the License.
 */
package org.apache.kafka.streams.state.internals;

import org.apache.kafka.common.metrics.Metrics;
import org.apache.kafka.common.utils.MockTime;
import org.apache.kafka.streams.processor.TaskId;
import org.apache.kafka.streams.processor.internals.metrics.StreamsMetricsImpl;
import org.apache.kafka.streams.query.Position;
import org.apache.kafka.streams.state.internals.metrics.RocksDBMetricsRecorder;
import org.apache.kafka.test.TestUtils;

import org.junit.jupiter.api.BeforeEach;
import org.junit.jupiter.api.Test;
import org.junit.jupiter.api.extension.ExtendWith;
import org.mockito.junit.jupiter.MockitoExtension;
import org.mockito.junit.jupiter.MockitoSettings;
import org.mockito.quality.Strictness;

import java.io.File;
import java.util.HashSet;
import java.util.Set;

import static org.apache.kafka.common.utils.Utils.mkEntry;
import static org.apache.kafka.common.utils.Utils.mkMap;
import static org.apache.kafka.streams.StreamsConfig.METRICS_RECORDING_LEVEL_CONFIG;
<<<<<<< HEAD
import static org.easymock.EasyMock.*;
=======
>>>>>>> 9494bebe
import static org.hamcrest.MatcherAssert.assertThat;
import static org.hamcrest.Matchers.equalTo;
import static org.hamcrest.Matchers.not;
import static org.junit.jupiter.api.Assertions.assertFalse;
import static org.junit.jupiter.api.Assertions.assertTrue;

@ExtendWith(MockitoExtension.class)
@MockitoSettings(strictness = Strictness.STRICT_STUBS)
public class KeyValueSegmentTest {

    private final RocksDBMetricsRecorder metricsRecorder = new RocksDBMetricsRecorder("metrics-scope", "store-name");

    @BeforeEach
    public void setUp() {
<<<<<<< HEAD
        metricsRecorder.init(new StreamsMetricsImpl(new Metrics(), "test-client", StreamsConfig.METRICS_LATEST, new MockTime()), new TaskId(0, 0));
=======
        metricsRecorder.init(
            new StreamsMetricsImpl(new Metrics(), "test-client", "processId", new MockTime()),
            new TaskId(0, 0)
        );
>>>>>>> 9494bebe
    }

    @Test
    public void shouldDeleteStateDirectoryOnDestroy() throws Exception {
        final KeyValueSegment segment = new KeyValueSegment("segment", "window", 0L, Position.emptyPosition(),  metricsRecorder);
        final String directoryPath = TestUtils.tempDirectory().getAbsolutePath();
        final File directory = new File(directoryPath);

        segment.openDB(mkMap(mkEntry(METRICS_RECORDING_LEVEL_CONFIG, "INFO")), directory);

        assertTrue(new File(directoryPath, "window").exists());
        assertTrue(new File(directoryPath + File.separator + "window", "segment").exists());
        assertTrue(new File(directoryPath + File.separator + "window", "segment").list().length > 0);
        segment.destroy();
        assertFalse(new File(directoryPath + File.separator + "window", "segment").exists());
        assertTrue(new File(directoryPath, "window").exists());

        segment.close();
    }

    @Test
    public void shouldBeEqualIfIdIsEqual() {
<<<<<<< HEAD
        final KeyValueSegment segment = new KeyValueSegment("anyName", "anyName", 0L, metricsRecorder);
        final KeyValueSegment segmentSameId = new KeyValueSegment("someOtherName", "someOtherName", 0L, metricsRecorder);
        final KeyValueSegment segmentDifferentId = new KeyValueSegment("anyName", "anyName", 1L, metricsRecorder);
=======
        final KeyValueSegment segment = new KeyValueSegment("anyName", "anyName", 0L, Position.emptyPosition(), metricsRecorder);
        final KeyValueSegment segmentSameId =
            new KeyValueSegment("someOtherName", "someOtherName", 0L, Position.emptyPosition(), metricsRecorder);
        final KeyValueSegment segmentDifferentId = new KeyValueSegment("anyName", "anyName", 1L, Position.emptyPosition(), metricsRecorder);
>>>>>>> 9494bebe

        assertThat(segment, equalTo(segment));
        assertThat(segment, equalTo(segmentSameId));
        assertThat(segment, not(equalTo(segmentDifferentId)));
        assertThat(segment, not(equalTo(null)));
        assertThat(segment, not(equalTo("anyName")));

        segment.close();
    }

    @Test
    public void shouldHashOnSegmentIdOnly() {
<<<<<<< HEAD
        final KeyValueSegment segment = new KeyValueSegment("anyName", "anyName", 0L, metricsRecorder);
        final KeyValueSegment segmentSameId = new KeyValueSegment("someOtherName", "someOtherName", 0L, metricsRecorder);
        final KeyValueSegment segmentDifferentId = new KeyValueSegment("anyName", "anyName", 1L, metricsRecorder);
=======
        final KeyValueSegment segment = new KeyValueSegment("anyName", "anyName", 0L, Position.emptyPosition(), metricsRecorder);
        final KeyValueSegment segmentSameId =
            new KeyValueSegment("someOtherName", "someOtherName", 0L, Position.emptyPosition(), metricsRecorder);
        final KeyValueSegment segmentDifferentId = new KeyValueSegment("anyName", "anyName", 1L, Position.emptyPosition(), metricsRecorder);
>>>>>>> 9494bebe

        final Set<KeyValueSegment> set = new HashSet<>();
        assertTrue(set.add(segment));
        assertFalse(set.add(segmentSameId));
        assertTrue(set.add(segmentDifferentId));

        segment.close();
    }

    @Test
    public void shouldCompareSegmentIdOnly() {
        final KeyValueSegment segment1 = new KeyValueSegment("a", "C", 50L, Position.emptyPosition(), metricsRecorder);
        final KeyValueSegment segment2 = new KeyValueSegment("b", "B", 100L, Position.emptyPosition(), metricsRecorder);
        final KeyValueSegment segment3 = new KeyValueSegment("c", "A", 0L, Position.emptyPosition(), metricsRecorder);

        assertThat(segment1.compareTo(segment1), equalTo(0));
        assertThat(segment1.compareTo(segment2), equalTo(-1));
        assertThat(segment2.compareTo(segment1), equalTo(1));
        assertThat(segment1.compareTo(segment3), equalTo(1));
        assertThat(segment3.compareTo(segment1), equalTo(-1));
        assertThat(segment2.compareTo(segment3), equalTo(1));
        assertThat(segment3.compareTo(segment2), equalTo(-1));

        segment1.close();
        segment2.close();
        segment3.close();
    }
}<|MERGE_RESOLUTION|>--- conflicted
+++ resolved
@@ -38,10 +38,6 @@
 import static org.apache.kafka.common.utils.Utils.mkEntry;
 import static org.apache.kafka.common.utils.Utils.mkMap;
 import static org.apache.kafka.streams.StreamsConfig.METRICS_RECORDING_LEVEL_CONFIG;
-<<<<<<< HEAD
-import static org.easymock.EasyMock.*;
-=======
->>>>>>> 9494bebe
 import static org.hamcrest.MatcherAssert.assertThat;
 import static org.hamcrest.Matchers.equalTo;
 import static org.hamcrest.Matchers.not;
@@ -52,18 +48,15 @@
 @MockitoSettings(strictness = Strictness.STRICT_STUBS)
 public class KeyValueSegmentTest {
 
-    private final RocksDBMetricsRecorder metricsRecorder = new RocksDBMetricsRecorder("metrics-scope", "store-name");
+    private final RocksDBMetricsRecorder metricsRecorder =
+        new RocksDBMetricsRecorder("metrics-scope", "store-name");
 
     @BeforeEach
     public void setUp() {
-<<<<<<< HEAD
-        metricsRecorder.init(new StreamsMetricsImpl(new Metrics(), "test-client", StreamsConfig.METRICS_LATEST, new MockTime()), new TaskId(0, 0));
-=======
         metricsRecorder.init(
             new StreamsMetricsImpl(new Metrics(), "test-client", "processId", new MockTime()),
             new TaskId(0, 0)
         );
->>>>>>> 9494bebe
     }
 
     @Test
@@ -86,16 +79,10 @@
 
     @Test
     public void shouldBeEqualIfIdIsEqual() {
-<<<<<<< HEAD
-        final KeyValueSegment segment = new KeyValueSegment("anyName", "anyName", 0L, metricsRecorder);
-        final KeyValueSegment segmentSameId = new KeyValueSegment("someOtherName", "someOtherName", 0L, metricsRecorder);
-        final KeyValueSegment segmentDifferentId = new KeyValueSegment("anyName", "anyName", 1L, metricsRecorder);
-=======
         final KeyValueSegment segment = new KeyValueSegment("anyName", "anyName", 0L, Position.emptyPosition(), metricsRecorder);
         final KeyValueSegment segmentSameId =
             new KeyValueSegment("someOtherName", "someOtherName", 0L, Position.emptyPosition(), metricsRecorder);
         final KeyValueSegment segmentDifferentId = new KeyValueSegment("anyName", "anyName", 1L, Position.emptyPosition(), metricsRecorder);
->>>>>>> 9494bebe
 
         assertThat(segment, equalTo(segment));
         assertThat(segment, equalTo(segmentSameId));
@@ -108,16 +95,10 @@
 
     @Test
     public void shouldHashOnSegmentIdOnly() {
-<<<<<<< HEAD
-        final KeyValueSegment segment = new KeyValueSegment("anyName", "anyName", 0L, metricsRecorder);
-        final KeyValueSegment segmentSameId = new KeyValueSegment("someOtherName", "someOtherName", 0L, metricsRecorder);
-        final KeyValueSegment segmentDifferentId = new KeyValueSegment("anyName", "anyName", 1L, metricsRecorder);
-=======
         final KeyValueSegment segment = new KeyValueSegment("anyName", "anyName", 0L, Position.emptyPosition(), metricsRecorder);
         final KeyValueSegment segmentSameId =
             new KeyValueSegment("someOtherName", "someOtherName", 0L, Position.emptyPosition(), metricsRecorder);
         final KeyValueSegment segmentDifferentId = new KeyValueSegment("anyName", "anyName", 1L, Position.emptyPosition(), metricsRecorder);
->>>>>>> 9494bebe
 
         final Set<KeyValueSegment> set = new HashSet<>();
         assertTrue(set.add(segment));
