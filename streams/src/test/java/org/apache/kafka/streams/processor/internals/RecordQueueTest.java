/*
 * Licensed to the Apache Software Foundation (ASF) under one or more
 * contributor license agreements. See the NOTICE file distributed with
 * this work for additional information regarding copyright ownership.
 * The ASF licenses this file to You under the Apache License, Version 2.0
 * (the "License"); you may not use this file except in compliance with
 * the License. You may obtain a copy of the License at
 *
 *    http://www.apache.org/licenses/LICENSE-2.0
 *
 * Unless required by applicable law or agreed to in writing, software
 * distributed under the License is distributed on an "AS IS" BASIS,
 * WITHOUT WARRANTIES OR CONDITIONS OF ANY KIND, either express or implied.
 * See the License for the specific language governing permissions and
 * limitations under the License.
 */
package org.apache.kafka.streams.processor.internals;

import org.apache.kafka.clients.consumer.ConsumerRecord;
import org.apache.kafka.common.Metric;
import org.apache.kafka.common.MetricName;
import org.apache.kafka.common.TopicPartition;
import org.apache.kafka.common.errors.SerializationException;
import org.apache.kafka.common.header.internals.RecordHeaders;
import org.apache.kafka.common.metrics.Metrics;
import org.apache.kafka.common.record.TimestampType;
import org.apache.kafka.common.serialization.Deserializer;
import org.apache.kafka.common.serialization.IntegerDeserializer;
import org.apache.kafka.common.serialization.IntegerSerializer;
import org.apache.kafka.common.serialization.Serdes;
import org.apache.kafka.common.serialization.Serializer;
import org.apache.kafka.common.utils.Bytes;
import org.apache.kafka.common.utils.LogContext;
import org.apache.kafka.common.utils.MockTime;
import org.apache.kafka.streams.StreamsConfig;
import org.apache.kafka.streams.errors.LogAndContinueExceptionHandler;
import org.apache.kafka.streams.errors.LogAndFailExceptionHandler;
import org.apache.kafka.streams.errors.StreamsException;
import org.apache.kafka.streams.processor.FailOnInvalidTimestamp;
import org.apache.kafka.streams.processor.LogAndSkipOnInvalidTimestamp;
import org.apache.kafka.streams.processor.TimestampExtractor;
import org.apache.kafka.streams.processor.internals.metrics.StreamsMetricsImpl;
import org.apache.kafka.streams.state.StateSerdes;
import org.apache.kafka.test.InternalMockProcessorContext;
import org.apache.kafka.test.MockRecordCollector;
import org.apache.kafka.test.MockSourceNode;
import org.apache.kafka.test.MockTimestampExtractor;
import org.junit.After;
import org.junit.Before;
import org.junit.Test;

import java.util.Arrays;
import java.util.Collections;
import java.util.List;
import java.util.Optional;

import static org.apache.kafka.streams.processor.internals.ClientUtils.consumerRecordSizeInBytes;
import static org.apache.kafka.streams.processor.internals.metrics.StreamsMetricsImpl.TOPIC_LEVEL_GROUP;

import static org.hamcrest.CoreMatchers.is;
import static org.hamcrest.MatcherAssert.assertThat;
import static org.hamcrest.Matchers.equalTo;
import static org.hamcrest.core.IsInstanceOf.instanceOf;
import static org.junit.Assert.assertEquals;
import static org.junit.Assert.assertNull;
import static org.junit.Assert.assertThrows;
import static org.junit.Assert.assertTrue;

public class RecordQueueTest {
<<<<<<< HEAD
	private final Serializer<Integer> intSerializer = new IntegerSerializer();
	private final Deserializer<Integer> intDeserializer = new IntegerDeserializer();
	private final TimestampExtractor timestampExtractor = new MockTimestampExtractor();

	final InternalMockProcessorContext context = new InternalMockProcessorContext(
			StateSerdes.withBuiltinTypes("anyName", Bytes.class, Bytes.class),
			new MockRecordCollector()
	);
	private final MockSourceNode<Integer, Integer, ?, ?> mockSourceNodeWithMetrics
			= new MockSourceNode<>(intDeserializer, intDeserializer);
	private final RecordQueue queue = new RecordQueue(
			new TopicPartition("topic", 1),
			mockSourceNodeWithMetrics,
			timestampExtractor,
			new LogAndFailExceptionHandler(),
			context,
			new LogContext());
	private final RecordQueue queueThatSkipsDeserializeErrors = new RecordQueue(
			new TopicPartition("topic", 1),
			mockSourceNodeWithMetrics,
			timestampExtractor,
			new LogAndContinueExceptionHandler(),
			context,
			new LogContext());
=======
    private final Serializer<Integer> intSerializer = new IntegerSerializer();
    private final Deserializer<Integer> intDeserializer = new IntegerDeserializer();
    private final TimestampExtractor timestampExtractor = new MockTimestampExtractor();

    private final Metrics metrics = new Metrics();
    private final StreamsMetricsImpl streamsMetrics =
        new StreamsMetricsImpl(metrics, "mock", StreamsConfig.METRICS_LATEST, new MockTime());

    @SuppressWarnings("rawtypes")
    final InternalMockProcessorContext context = new InternalMockProcessorContext<>(
        StateSerdes.withBuiltinTypes("anyName", Bytes.class, Bytes.class),
        new MockRecordCollector(),
        metrics
    );
    private final MockSourceNode<Integer, Integer> mockSourceNodeWithMetrics
        = new MockSourceNode<>(intDeserializer, intDeserializer);
    private final RecordQueue queue = new RecordQueue(
        new TopicPartition("topic", 1),
        mockSourceNodeWithMetrics,
        timestampExtractor,
        new LogAndFailExceptionHandler(),
        context,
        new LogContext());
    private final RecordQueue queueThatSkipsDeserializeErrors = new RecordQueue(
        new TopicPartition("topic", 1),
        mockSourceNodeWithMetrics,
        timestampExtractor,
        new LogAndContinueExceptionHandler(),
        context,
        new LogContext());
>>>>>>> 15418db6

    private final byte[] recordValue = intSerializer.serialize(null, 10);
    private final byte[] recordKey = intSerializer.serialize(null, 1);

    @SuppressWarnings("unchecked")
    @Before
    public void before() {
        mockSourceNodeWithMetrics.init(context);
    }

    @After
    public void after() {
        mockSourceNodeWithMetrics.close();
    }

    @Test
    public void testConsumedSensor() {
        final List<ConsumerRecord<byte[], byte[]>> records = Arrays.asList(
            new ConsumerRecord<>("topic", 1, 1, 0L, TimestampType.CREATE_TIME, 0, 0, recordKey, recordValue, new RecordHeaders(), Optional.empty()),
            new ConsumerRecord<>("topic", 1, 2, 0L, TimestampType.CREATE_TIME, 0, 0, recordKey, recordValue, new RecordHeaders(), Optional.empty()),
            new ConsumerRecord<>("topic", 1, 3, 0L, TimestampType.CREATE_TIME, 0, 0, recordKey, recordValue, new RecordHeaders(), Optional.empty()));

        queue.addRawRecords(records);

        final String threadId = Thread.currentThread().getName();
        final String taskId = context.taskId().toString();
        final String processorNodeId = mockSourceNodeWithMetrics.name();
        final String topic = "topic";
        final Metric recordsConsumed = context.metrics().metrics().get(
            new MetricName("records-consumed-total",
                           TOPIC_LEVEL_GROUP,
                           "The total number of records consumed from this topic",
                           streamsMetrics.topicLevelTagMap(threadId, taskId, processorNodeId, topic))
        );
        final Metric bytesConsumed = context.metrics().metrics().get(
            new MetricName("bytes-consumed-total",
                           TOPIC_LEVEL_GROUP,
                           "The total number of bytes consumed from this topic",
                           streamsMetrics.topicLevelTagMap(threadId, taskId, processorNodeId, topic))
        );

        double totalBytes = 0D;
        double totalRecords = 0D;

        queue.poll(5L);
        ++totalRecords;
        totalBytes += consumerRecordSizeInBytes(records.get(0));

        assertThat(bytesConsumed.metricValue(), equalTo(totalBytes));
        assertThat(recordsConsumed.metricValue(), equalTo(totalRecords));

        queue.poll(6L);
        ++totalRecords;
        totalBytes += consumerRecordSizeInBytes(records.get(1));

        assertThat(bytesConsumed.metricValue(), equalTo(totalBytes));
        assertThat(recordsConsumed.metricValue(), equalTo(totalRecords));

        queue.poll(7L);
        ++totalRecords;
        totalBytes += consumerRecordSizeInBytes(records.get(2));

        assertThat(bytesConsumed.metricValue(), equalTo(totalBytes));
        assertThat(recordsConsumed.metricValue(), equalTo(totalRecords));
    }

    @Test
    public void testTimeTracking() {
        assertTrue(queue.isEmpty());
        assertEquals(0, queue.size());
		assertEquals(RecordQueue.UNKNOWN, queue.headRecordTimestamp());
		assertNull(queue.headRecordOffset());

        // add three 3 out-of-order records with timestamp 2, 1, 3
		final List<ConsumerRecord<byte[], byte[]>> list1 = Arrays.asList(
				new ConsumerRecord<>("topic", 1, 2, 0L, TimestampType.CREATE_TIME, 0, 0, recordKey, recordValue, new RecordHeaders(), Optional.empty()),
				new ConsumerRecord<>("topic", 1, 1, 0L, TimestampType.CREATE_TIME, 0, 0, recordKey, recordValue, new RecordHeaders(), Optional.empty()),
				new ConsumerRecord<>("topic", 1, 3, 0L, TimestampType.CREATE_TIME, 0, 0, recordKey, recordValue, new RecordHeaders(), Optional.empty()));

        queue.addRawRecords(list1);

        assertEquals(3, queue.size());
		assertEquals(2L, queue.headRecordTimestamp());
		assertEquals(2L, queue.headRecordOffset().longValue());

        // poll the first record, now with 1, 3
        assertEquals(2L, queue.poll(0).timestamp);
        assertEquals(2, queue.size());
		assertEquals(1L, queue.headRecordTimestamp());
		assertEquals(1L, queue.headRecordOffset().longValue());

        // poll the second record, now with 3
        assertEquals(1L, queue.poll(0).timestamp);
        assertEquals(1, queue.size());
		assertEquals(3L, queue.headRecordTimestamp());
		assertEquals(3L, queue.headRecordOffset().longValue());

        // add three 3 out-of-order records with timestamp 4, 1, 2
        // now with 3, 4, 1, 2
		final List<ConsumerRecord<byte[], byte[]>> list2 = Arrays.asList(
				new ConsumerRecord<>("topic", 1, 4, 0L, TimestampType.CREATE_TIME, 0, 0, recordKey, recordValue, new RecordHeaders(), Optional.empty()),
				new ConsumerRecord<>("topic", 1, 1, 0L, TimestampType.CREATE_TIME, 0, 0, recordKey, recordValue, new RecordHeaders(), Optional.empty()),
				new ConsumerRecord<>("topic", 1, 2, 0L, TimestampType.CREATE_TIME, 0, 0, recordKey, recordValue, new RecordHeaders(), Optional.empty()));

        queue.addRawRecords(list2);

        assertEquals(4, queue.size());
		assertEquals(3L, queue.headRecordTimestamp());
		assertEquals(3L, queue.headRecordOffset().longValue());

        // poll the third record, now with 4, 1, 2
        assertEquals(3L, queue.poll(0).timestamp);
        assertEquals(3, queue.size());
		assertEquals(4L, queue.headRecordTimestamp());
		assertEquals(4L, queue.headRecordOffset().longValue());

        // poll the rest records
<<<<<<< HEAD
        assertEquals(4L, queue.poll().timestamp);
		assertEquals(1L, queue.headRecordTimestamp());
		assertEquals(1L, queue.headRecordOffset().longValue());

        assertEquals(1L, queue.poll().timestamp);
		assertEquals(2L, queue.headRecordTimestamp());
		assertEquals(2L, queue.headRecordOffset().longValue());
=======
        assertEquals(4L, queue.poll(0).timestamp);
        assertEquals(1L, queue.headRecordTimestamp());
        assertEquals(1L, queue.headRecordOffset().longValue());

        assertEquals(1L, queue.poll(0).timestamp);
        assertEquals(2L, queue.headRecordTimestamp());
        assertEquals(2L, queue.headRecordOffset().longValue());
>>>>>>> 15418db6

        assertEquals(2L, queue.poll(0).timestamp);
        assertTrue(queue.isEmpty());
        assertEquals(0, queue.size());
		assertEquals(RecordQueue.UNKNOWN, queue.headRecordTimestamp());
		assertNull(queue.headRecordOffset());

        // add three more records with 4, 5, 6
		final List<ConsumerRecord<byte[], byte[]>> list3 = Arrays.asList(
				new ConsumerRecord<>("topic", 1, 4, 0L, TimestampType.CREATE_TIME, 0, 0, recordKey, recordValue, new RecordHeaders(), Optional.empty()),
				new ConsumerRecord<>("topic", 1, 5, 0L, TimestampType.CREATE_TIME, 0, 0, recordKey, recordValue, new RecordHeaders(), Optional.empty()),
				new ConsumerRecord<>("topic", 1, 6, 0L, TimestampType.CREATE_TIME, 0, 0, recordKey, recordValue, new RecordHeaders(), Optional.empty()));

        queue.addRawRecords(list3);

        assertEquals(3, queue.size());
		assertEquals(4L, queue.headRecordTimestamp());
		assertEquals(4L, queue.headRecordOffset().longValue());

        // poll one record again, the timestamp should advance now
<<<<<<< HEAD
		assertEquals(4L, queue.poll().timestamp);
		assertEquals(2, queue.size());
		assertEquals(5L, queue.headRecordTimestamp());
		assertEquals(5L, queue.headRecordOffset().longValue());

		// clear the queue
		queue.clear();
		assertTrue(queue.isEmpty());
		assertEquals(0, queue.size());
		assertEquals(RecordQueue.UNKNOWN, queue.headRecordTimestamp());
		assertEquals(RecordQueue.UNKNOWN, queue.partitionTime());
		assertNull(queue.headRecordOffset());

		// re-insert the three records with 4, 5, 6
		queue.addRawRecords(list3);

		assertEquals(3, queue.size());
		assertEquals(4L, queue.headRecordTimestamp());
		assertEquals(4L, queue.headRecordOffset().longValue());
	}

	@Test
	public void shouldTrackPartitionTimeAsMaxProcessedTimestamp() {
		assertTrue(queue.isEmpty());
		assertThat(queue.size(), is(0));
		assertThat(queue.headRecordTimestamp(), is(RecordQueue.UNKNOWN));
		assertThat(queue.partitionTime(), is(RecordQueue.UNKNOWN));

		// add three 3 out-of-order records with timestamp 2, 1, 3, 4
		final List<ConsumerRecord<byte[], byte[]>> list1 = Arrays.asList(
				new ConsumerRecord<>("topic", 1, 2, 0L, TimestampType.CREATE_TIME, 0, 0, recordKey, recordValue,
						new RecordHeaders(), Optional.empty()),
				new ConsumerRecord<>("topic", 1, 1, 0L, TimestampType.CREATE_TIME, 0, 0, recordKey, recordValue,
						new RecordHeaders(), Optional.empty()),
				new ConsumerRecord<>("topic", 1, 3, 0L, TimestampType.CREATE_TIME, 0, 0, recordKey, recordValue,
						new RecordHeaders(), Optional.empty()),
				new ConsumerRecord<>("topic", 1, 4, 0L, TimestampType.CREATE_TIME, 0, 0, recordKey, recordValue,
						new RecordHeaders(), Optional.empty()));

		queue.addRawRecords(list1);
		assertThat(queue.partitionTime(), is(RecordQueue.UNKNOWN));

		queue.poll();
		assertThat(queue.partitionTime(), is(2L));

		queue.poll();
		assertThat(queue.partitionTime(), is(2L));

		queue.poll();
		assertThat(queue.partitionTime(), is(3L));
	}

	@Test
	public void shouldSetTimestampAndRespectMaxTimestampPolicy() {
		assertTrue(queue.isEmpty());
		assertThat(queue.size(), is(0));
		assertThat(queue.headRecordTimestamp(), is(RecordQueue.UNKNOWN));
		assertThat(queue.partitionTime(), is(RecordQueue.UNKNOWN));

		queue.setPartitionTime(150L);
		assertThat(queue.partitionTime(), is(150L));

		final List<ConsumerRecord<byte[], byte[]>> list1 = Arrays.asList(
				new ConsumerRecord<>("topic", 1, 200, 0L, TimestampType.CREATE_TIME, 0, 0, recordKey, recordValue,
						new RecordHeaders(), Optional.empty()),
				new ConsumerRecord<>("topic", 1, 100, 0L, TimestampType.CREATE_TIME, 0, 0, recordKey, recordValue,
						new RecordHeaders(), Optional.empty()),
				new ConsumerRecord<>("topic", 1, 300, 0L, TimestampType.CREATE_TIME, 0, 0, recordKey, recordValue,
						new RecordHeaders(), Optional.empty()),
				new ConsumerRecord<>("topic", 1, 400, 0L, TimestampType.CREATE_TIME, 0, 0, recordKey, recordValue,
						new RecordHeaders(), Optional.empty()));

		queue.addRawRecords(list1);
		assertThat(queue.partitionTime(), is(150L));

		queue.poll();
		assertThat(queue.partitionTime(), is(200L));

		queue.setPartitionTime(500L);
		assertThat(queue.partitionTime(), is(500L));

		queue.poll();
		assertThat(queue.partitionTime(), is(500L));
	}

	@Test
	public void shouldThrowStreamsExceptionWhenKeyDeserializationFails() {
		final byte[] key = Serdes.Long().serializer().serialize("foo", 1L);
		final List<ConsumerRecord<byte[], byte[]>> records = Collections.singletonList(
				new ConsumerRecord<>("topic", 1, 1, 0L, TimestampType.CREATE_TIME, 0, 0, key, recordValue,
						new RecordHeaders(), Optional.empty()));

		final StreamsException exception = assertThrows(
				StreamsException.class,
				() -> queue.addRawRecords(records)
		);
		assertThat(exception.getCause(), instanceOf(SerializationException.class));
	}

	@Test
=======
        assertEquals(4L, queue.poll(0).timestamp);
        assertEquals(2, queue.size());
        assertEquals(5L, queue.headRecordTimestamp());
        assertEquals(5L, queue.headRecordOffset().longValue());

        // clear the queue
        queue.clear();
        assertTrue(queue.isEmpty());
        assertEquals(0, queue.size());
        assertEquals(RecordQueue.UNKNOWN, queue.headRecordTimestamp());
        assertEquals(RecordQueue.UNKNOWN, queue.partitionTime());
        assertNull(queue.headRecordOffset());

        // re-insert the three records with 4, 5, 6
        queue.addRawRecords(list3);

        assertEquals(3, queue.size());
        assertEquals(4L, queue.headRecordTimestamp());
        assertEquals(4L, queue.headRecordOffset().longValue());
    }

    @Test
    public void shouldTrackPartitionTimeAsMaxProcessedTimestamp() {
        assertTrue(queue.isEmpty());
        assertThat(queue.size(), is(0));
        assertThat(queue.headRecordTimestamp(), is(RecordQueue.UNKNOWN));
        assertThat(queue.partitionTime(), is(RecordQueue.UNKNOWN));

        // add three 3 out-of-order records with timestamp 2, 1, 3, 4
        final List<ConsumerRecord<byte[], byte[]>> list1 = Arrays.asList(
            new ConsumerRecord<>("topic", 1, 2, 0L, TimestampType.CREATE_TIME, 0, 0, recordKey, recordValue,
                new RecordHeaders(), Optional.empty()),
            new ConsumerRecord<>("topic", 1, 1, 0L, TimestampType.CREATE_TIME, 0, 0, recordKey, recordValue,
                new RecordHeaders(), Optional.empty()),
            new ConsumerRecord<>("topic", 1, 3, 0L, TimestampType.CREATE_TIME, 0, 0, recordKey, recordValue,
                new RecordHeaders(), Optional.empty()),
            new ConsumerRecord<>("topic", 1, 4, 0L, TimestampType.CREATE_TIME, 0, 0, recordKey, recordValue,
                new RecordHeaders(), Optional.empty()));

        queue.addRawRecords(list1);
        assertThat(queue.partitionTime(), is(RecordQueue.UNKNOWN));

        queue.poll(0);
        assertThat(queue.partitionTime(), is(2L));

        queue.poll(0);
        assertThat(queue.partitionTime(), is(2L));

        queue.poll(0);
        assertThat(queue.partitionTime(), is(3L));
    }

    @Test
    public void shouldSetTimestampAndRespectMaxTimestampPolicy() {
        assertTrue(queue.isEmpty());
        assertThat(queue.size(), is(0));
        assertThat(queue.headRecordTimestamp(), is(RecordQueue.UNKNOWN));
        assertThat(queue.partitionTime(), is(RecordQueue.UNKNOWN));

        queue.setPartitionTime(150L);
        assertThat(queue.partitionTime(), is(150L));

        final List<ConsumerRecord<byte[], byte[]>> list1 = Arrays.asList(
            new ConsumerRecord<>("topic", 1, 200, 0L, TimestampType.CREATE_TIME, 0, 0, recordKey, recordValue,
                new RecordHeaders(), Optional.empty()),
            new ConsumerRecord<>("topic", 1, 100, 0L, TimestampType.CREATE_TIME, 0, 0, recordKey, recordValue,
                new RecordHeaders(), Optional.empty()),
            new ConsumerRecord<>("topic", 1, 300, 0L, TimestampType.CREATE_TIME, 0, 0, recordKey, recordValue,
                new RecordHeaders(), Optional.empty()),
            new ConsumerRecord<>("topic", 1, 400, 0L, TimestampType.CREATE_TIME, 0, 0, recordKey, recordValue,
                new RecordHeaders(), Optional.empty()));

        queue.addRawRecords(list1);
        assertThat(queue.partitionTime(), is(150L));

        queue.poll(0);
        assertThat(queue.partitionTime(), is(200L));

        queue.setPartitionTime(500L);
        assertThat(queue.partitionTime(), is(500L));

        queue.poll(0);
        assertThat(queue.partitionTime(), is(500L));
    }

    @Test
    public void shouldThrowStreamsExceptionWhenKeyDeserializationFails() {
        final byte[] key = Serdes.Long().serializer().serialize("foo", 1L);
        final List<ConsumerRecord<byte[], byte[]>> records = Collections.singletonList(
            new ConsumerRecord<>("topic", 1, 1, 0L, TimestampType.CREATE_TIME, 0, 0, key, recordValue,
                new RecordHeaders(), Optional.empty()));

        final StreamsException exception = assertThrows(
            StreamsException.class,
            () -> queue.addRawRecords(records)
        );
        assertThat(exception.getCause(), instanceOf(SerializationException.class));
    }

    @Test
>>>>>>> 15418db6
    public void shouldThrowStreamsExceptionWhenValueDeserializationFails() {
		final byte[] value = Serdes.Long().serializer().serialize("foo", 1L);
		final List<ConsumerRecord<byte[], byte[]>> records = Collections.singletonList(
				new ConsumerRecord<>("topic", 1, 1, 0L, TimestampType.CREATE_TIME, 0, 0, recordKey, value,
						new RecordHeaders(), Optional.empty()));

		final StreamsException exception = assertThrows(
				StreamsException.class,
				() -> queue.addRawRecords(records)
		);
		assertThat(exception.getCause(), instanceOf(SerializationException.class));
	}

    @Test
    public void shouldNotThrowStreamsExceptionWhenKeyDeserializationFailsWithSkipHandler() {
<<<<<<< HEAD
		final byte[] key = Serdes.Long().serializer().serialize("foo", 1L);
		final List<ConsumerRecord<byte[], byte[]>> records = Collections.singletonList(
				new ConsumerRecord<>("topic", 1, 1, 0L, TimestampType.CREATE_TIME, 0, 0, key, recordValue,
						new RecordHeaders(), Optional.empty()));
=======
        final byte[] key = Serdes.Long().serializer().serialize("foo", 1L);
        final ConsumerRecord<byte[], byte[]> record = new ConsumerRecord<>("topic", 1, 1, 0L,
            TimestampType.CREATE_TIME, 0, 0, key, recordValue,
            new RecordHeaders(), Optional.empty());
        final List<ConsumerRecord<byte[], byte[]>> records = Collections.singletonList(record);
>>>>>>> 15418db6

        queueThatSkipsDeserializeErrors.addRawRecords(records);
        assertEquals(1, queueThatSkipsDeserializeErrors.size());
        assertEquals(new CorruptedRecord(record), queueThatSkipsDeserializeErrors.poll(0));
    }

    @Test
    public void shouldNotThrowStreamsExceptionWhenValueDeserializationFailsWithSkipHandler() {
<<<<<<< HEAD
		final byte[] value = Serdes.Long().serializer().serialize("foo", 1L);
		final List<ConsumerRecord<byte[], byte[]>> records = Collections.singletonList(
				new ConsumerRecord<>("topic", 1, 1, 0L, TimestampType.CREATE_TIME, 0, 0, recordKey, value,
						new RecordHeaders(), Optional.empty()));
=======
        final byte[] value = Serdes.Long().serializer().serialize("foo", 1L);
        final ConsumerRecord<byte[], byte[]> record = new ConsumerRecord<>("topic", 1, 1, 0L,
            TimestampType.CREATE_TIME, 0, 0, recordKey, value,
            new RecordHeaders(), Optional.empty());
        final List<ConsumerRecord<byte[], byte[]>> records = Collections.singletonList(
            record);
>>>>>>> 15418db6

        queueThatSkipsDeserializeErrors.addRawRecords(records);
        assertEquals(1, queueThatSkipsDeserializeErrors.size());
        assertEquals(new CorruptedRecord(record), queueThatSkipsDeserializeErrors.poll(0));
    }

	@Test
    public void shouldThrowOnNegativeTimestamp() {
		final List<ConsumerRecord<byte[], byte[]>> records = Collections.singletonList(
				new ConsumerRecord<>("topic", 1, 1, -1L, TimestampType.CREATE_TIME, 0, 0, recordKey, recordValue,
						new RecordHeaders(), Optional.empty()));

		final RecordQueue queue = new RecordQueue(
				new TopicPartition("topic", 1),
				mockSourceNodeWithMetrics,
				new FailOnInvalidTimestamp(),
				new LogAndContinueExceptionHandler(),
				new InternalMockProcessorContext(),
				new LogContext());

		final StreamsException exception = assertThrows(
				StreamsException.class,
				() -> queue.addRawRecords(records)
		);
		assertThat(exception.getMessage(), equalTo("Input record ConsumerRecord(topic = topic, partition = 1, " +
				"leaderEpoch = null, offset = 1, CreateTime = -1, serialized key size = 0, serialized value size = 0, " +
				"headers = RecordHeaders(headers = [], isReadOnly = false), key = 1, value = 10) has invalid (negative) " +
				"timestamp. Possibly because a pre-0.10 producer client was used to write this record to Kafka without " +
				"embedding a timestamp, or because the input topic was created before upgrading the Kafka cluster to 0.10+. " +
				"Use a different TimestampExtractor to process this data."));
	}

    @Test
    public void shouldDropOnNegativeTimestamp() {
		final List<ConsumerRecord<byte[], byte[]>> records = Collections.singletonList(
				new ConsumerRecord<>("topic", 1, 1, -1L, TimestampType.CREATE_TIME, 0, 0, recordKey, recordValue,
						new RecordHeaders(), Optional.empty()));

        final RecordQueue queue = new RecordQueue(
				new TopicPartition("topic", 1),
				mockSourceNodeWithMetrics,
				new LogAndSkipOnInvalidTimestamp(),
				new LogAndContinueExceptionHandler(),
				new InternalMockProcessorContext(),
				new LogContext());
        queue.addRawRecords(records);

        assertEquals(0, queue.size());
    }

    @Test
    public void shouldPassPartitionTimeToTimestampExtractor() {

        final PartitionTimeTrackingTimestampExtractor timestampExtractor = new PartitionTimeTrackingTimestampExtractor();
        final RecordQueue queue = new RecordQueue(
				new TopicPartition("topic", 1),
				mockSourceNodeWithMetrics,
				timestampExtractor,
				new LogAndFailExceptionHandler(),
				context,
				new LogContext());

        assertTrue(queue.isEmpty());
        assertEquals(0, queue.size());
        assertEquals(RecordQueue.UNKNOWN, queue.headRecordTimestamp());

        // add three 3 out-of-order records with timestamp 2, 1, 3, 4
		final List<ConsumerRecord<byte[], byte[]>> list1 = Arrays.asList(
				new ConsumerRecord<>("topic", 1, 2, 0L, TimestampType.CREATE_TIME, 0, 0, recordKey, recordValue,
						new RecordHeaders(), Optional.empty()),
				new ConsumerRecord<>("topic", 1, 1, 0L, TimestampType.CREATE_TIME, 0, 0, recordKey, recordValue,
						new RecordHeaders(), Optional.empty()),
				new ConsumerRecord<>("topic", 1, 3, 0L, TimestampType.CREATE_TIME, 0, 0, recordKey, recordValue,
						new RecordHeaders(), Optional.empty()),
				new ConsumerRecord<>("topic", 1, 4, 0L, TimestampType.CREATE_TIME, 0, 0, recordKey, recordValue,
						new RecordHeaders(), Optional.empty()));

        assertEquals(RecordQueue.UNKNOWN, timestampExtractor.partitionTime);

        queue.addRawRecords(list1);

        // no (known) timestamp has yet been passed to the timestamp extractor
        assertEquals(RecordQueue.UNKNOWN, timestampExtractor.partitionTime);

        queue.poll(0);
        assertEquals(2L, timestampExtractor.partitionTime);

        queue.poll(0);
        assertEquals(2L, timestampExtractor.partitionTime);

        queue.poll(0);
        assertEquals(3L, timestampExtractor.partitionTime);

    }

	private static class PartitionTimeTrackingTimestampExtractor implements TimestampExtractor {
		private long partitionTime = RecordQueue.UNKNOWN;

		public long extract(final ConsumerRecord<Object, Object> record, final long partitionTime) {
			if (partitionTime < this.partitionTime) {
				throw new IllegalStateException("Partition time should not decrease");
			}
			this.partitionTime = partitionTime;
			return record.offset();
		}
	}
}<|MERGE_RESOLUTION|>--- conflicted
+++ resolved
@@ -24,11 +24,7 @@
 import org.apache.kafka.common.header.internals.RecordHeaders;
 import org.apache.kafka.common.metrics.Metrics;
 import org.apache.kafka.common.record.TimestampType;
-import org.apache.kafka.common.serialization.Deserializer;
-import org.apache.kafka.common.serialization.IntegerDeserializer;
-import org.apache.kafka.common.serialization.IntegerSerializer;
-import org.apache.kafka.common.serialization.Serdes;
-import org.apache.kafka.common.serialization.Serializer;
+import org.apache.kafka.common.serialization.*;
 import org.apache.kafka.common.utils.Bytes;
 import org.apache.kafka.common.utils.LogContext;
 import org.apache.kafka.common.utils.MockTime;
@@ -56,74 +52,25 @@
 
 import static org.apache.kafka.streams.processor.internals.ClientUtils.consumerRecordSizeInBytes;
 import static org.apache.kafka.streams.processor.internals.metrics.StreamsMetricsImpl.TOPIC_LEVEL_GROUP;
-
 import static org.hamcrest.CoreMatchers.is;
 import static org.hamcrest.MatcherAssert.assertThat;
 import static org.hamcrest.Matchers.equalTo;
 import static org.hamcrest.core.IsInstanceOf.instanceOf;
-import static org.junit.Assert.assertEquals;
-import static org.junit.Assert.assertNull;
-import static org.junit.Assert.assertThrows;
-import static org.junit.Assert.assertTrue;
+import static org.junit.Assert.*;
 
 public class RecordQueueTest {
-<<<<<<< HEAD
-	private final Serializer<Integer> intSerializer = new IntegerSerializer();
-	private final Deserializer<Integer> intDeserializer = new IntegerDeserializer();
-	private final TimestampExtractor timestampExtractor = new MockTimestampExtractor();
-
-	final InternalMockProcessorContext context = new InternalMockProcessorContext(
-			StateSerdes.withBuiltinTypes("anyName", Bytes.class, Bytes.class),
-			new MockRecordCollector()
-	);
-	private final MockSourceNode<Integer, Integer, ?, ?> mockSourceNodeWithMetrics
-			= new MockSourceNode<>(intDeserializer, intDeserializer);
-	private final RecordQueue queue = new RecordQueue(
-			new TopicPartition("topic", 1),
-			mockSourceNodeWithMetrics,
-			timestampExtractor,
-			new LogAndFailExceptionHandler(),
-			context,
-			new LogContext());
-	private final RecordQueue queueThatSkipsDeserializeErrors = new RecordQueue(
-			new TopicPartition("topic", 1),
-			mockSourceNodeWithMetrics,
-			timestampExtractor,
-			new LogAndContinueExceptionHandler(),
-			context,
-			new LogContext());
-=======
     private final Serializer<Integer> intSerializer = new IntegerSerializer();
     private final Deserializer<Integer> intDeserializer = new IntegerDeserializer();
     private final TimestampExtractor timestampExtractor = new MockTimestampExtractor();
 
     private final Metrics metrics = new Metrics();
-    private final StreamsMetricsImpl streamsMetrics =
-        new StreamsMetricsImpl(metrics, "mock", StreamsConfig.METRICS_LATEST, new MockTime());
+    private final StreamsMetricsImpl streamsMetrics = new StreamsMetricsImpl(metrics, "mock", StreamsConfig.METRICS_LATEST, new MockTime());
 
     @SuppressWarnings("rawtypes")
-    final InternalMockProcessorContext context = new InternalMockProcessorContext<>(
-        StateSerdes.withBuiltinTypes("anyName", Bytes.class, Bytes.class),
-        new MockRecordCollector(),
-        metrics
-    );
-    private final MockSourceNode<Integer, Integer> mockSourceNodeWithMetrics
-        = new MockSourceNode<>(intDeserializer, intDeserializer);
-    private final RecordQueue queue = new RecordQueue(
-        new TopicPartition("topic", 1),
-        mockSourceNodeWithMetrics,
-        timestampExtractor,
-        new LogAndFailExceptionHandler(),
-        context,
-        new LogContext());
-    private final RecordQueue queueThatSkipsDeserializeErrors = new RecordQueue(
-        new TopicPartition("topic", 1),
-        mockSourceNodeWithMetrics,
-        timestampExtractor,
-        new LogAndContinueExceptionHandler(),
-        context,
-        new LogContext());
->>>>>>> 15418db6
+    final InternalMockProcessorContext context = new InternalMockProcessorContext<>(StateSerdes.withBuiltinTypes("anyName", Bytes.class, Bytes.class), new MockRecordCollector(), metrics);
+    private final MockSourceNode<Integer, Integer> mockSourceNodeWithMetrics = new MockSourceNode<>(intDeserializer, intDeserializer);
+    private final RecordQueue queue = new RecordQueue(new TopicPartition("topic", 1), mockSourceNodeWithMetrics, timestampExtractor, new LogAndFailExceptionHandler(), context, new LogContext());
+    private final RecordQueue queueThatSkipsDeserializeErrors = new RecordQueue(new TopicPartition("topic", 1), mockSourceNodeWithMetrics, timestampExtractor, new LogAndContinueExceptionHandler(), context, new LogContext());
 
     private final byte[] recordValue = intSerializer.serialize(null, 10);
     private final byte[] recordKey = intSerializer.serialize(null, 1);
@@ -141,10 +88,7 @@
 
     @Test
     public void testConsumedSensor() {
-        final List<ConsumerRecord<byte[], byte[]>> records = Arrays.asList(
-            new ConsumerRecord<>("topic", 1, 1, 0L, TimestampType.CREATE_TIME, 0, 0, recordKey, recordValue, new RecordHeaders(), Optional.empty()),
-            new ConsumerRecord<>("topic", 1, 2, 0L, TimestampType.CREATE_TIME, 0, 0, recordKey, recordValue, new RecordHeaders(), Optional.empty()),
-            new ConsumerRecord<>("topic", 1, 3, 0L, TimestampType.CREATE_TIME, 0, 0, recordKey, recordValue, new RecordHeaders(), Optional.empty()));
+        final List<ConsumerRecord<byte[], byte[]>> records = Arrays.asList(new ConsumerRecord<>("topic", 1, 1, 0L, TimestampType.CREATE_TIME, 0, 0, recordKey, recordValue, new RecordHeaders(), Optional.empty()), new ConsumerRecord<>("topic", 1, 2, 0L, TimestampType.CREATE_TIME, 0, 0, recordKey, recordValue, new RecordHeaders(), Optional.empty()), new ConsumerRecord<>("topic", 1, 3, 0L, TimestampType.CREATE_TIME, 0, 0, recordKey, recordValue, new RecordHeaders(), Optional.empty()));
 
         queue.addRawRecords(records);
 
@@ -152,18 +96,8 @@
         final String taskId = context.taskId().toString();
         final String processorNodeId = mockSourceNodeWithMetrics.name();
         final String topic = "topic";
-        final Metric recordsConsumed = context.metrics().metrics().get(
-            new MetricName("records-consumed-total",
-                           TOPIC_LEVEL_GROUP,
-                           "The total number of records consumed from this topic",
-                           streamsMetrics.topicLevelTagMap(threadId, taskId, processorNodeId, topic))
-        );
-        final Metric bytesConsumed = context.metrics().metrics().get(
-            new MetricName("bytes-consumed-total",
-                           TOPIC_LEVEL_GROUP,
-                           "The total number of bytes consumed from this topic",
-                           streamsMetrics.topicLevelTagMap(threadId, taskId, processorNodeId, topic))
-        );
+        final Metric recordsConsumed = context.metrics().metrics().get(new MetricName("records-consumed-total", TOPIC_LEVEL_GROUP, "The total number of records consumed from this topic", streamsMetrics.topicLevelTagMap(threadId, taskId, processorNodeId, topic)));
+        final Metric bytesConsumed = context.metrics().metrics().get(new MetricName("bytes-consumed-total", TOPIC_LEVEL_GROUP, "The total number of bytes consumed from this topic", streamsMetrics.topicLevelTagMap(threadId, taskId, processorNodeId, topic)));
 
         double totalBytes = 0D;
         double totalRecords = 0D;
@@ -194,62 +128,47 @@
     public void testTimeTracking() {
         assertTrue(queue.isEmpty());
         assertEquals(0, queue.size());
-		assertEquals(RecordQueue.UNKNOWN, queue.headRecordTimestamp());
-		assertNull(queue.headRecordOffset());
+        assertEquals(RecordQueue.UNKNOWN, queue.headRecordTimestamp());
+        assertNull(queue.headRecordOffset());
 
         // add three 3 out-of-order records with timestamp 2, 1, 3
-		final List<ConsumerRecord<byte[], byte[]>> list1 = Arrays.asList(
-				new ConsumerRecord<>("topic", 1, 2, 0L, TimestampType.CREATE_TIME, 0, 0, recordKey, recordValue, new RecordHeaders(), Optional.empty()),
-				new ConsumerRecord<>("topic", 1, 1, 0L, TimestampType.CREATE_TIME, 0, 0, recordKey, recordValue, new RecordHeaders(), Optional.empty()),
-				new ConsumerRecord<>("topic", 1, 3, 0L, TimestampType.CREATE_TIME, 0, 0, recordKey, recordValue, new RecordHeaders(), Optional.empty()));
+        final List<ConsumerRecord<byte[], byte[]>> list1 = Arrays.asList(new ConsumerRecord<>("topic", 1, 2, 0L, TimestampType.CREATE_TIME, 0, 0, recordKey, recordValue, new RecordHeaders(), Optional.empty()), new ConsumerRecord<>("topic", 1, 1, 0L, TimestampType.CREATE_TIME, 0, 0, recordKey, recordValue, new RecordHeaders(), Optional.empty()), new ConsumerRecord<>("topic", 1, 3, 0L, TimestampType.CREATE_TIME, 0, 0, recordKey, recordValue, new RecordHeaders(), Optional.empty()));
 
         queue.addRawRecords(list1);
 
         assertEquals(3, queue.size());
-		assertEquals(2L, queue.headRecordTimestamp());
-		assertEquals(2L, queue.headRecordOffset().longValue());
+        assertEquals(2L, queue.headRecordTimestamp());
+        assertEquals(2L, queue.headRecordOffset().longValue());
 
         // poll the first record, now with 1, 3
         assertEquals(2L, queue.poll(0).timestamp);
         assertEquals(2, queue.size());
-		assertEquals(1L, queue.headRecordTimestamp());
-		assertEquals(1L, queue.headRecordOffset().longValue());
+        assertEquals(1L, queue.headRecordTimestamp());
+        assertEquals(1L, queue.headRecordOffset().longValue());
 
         // poll the second record, now with 3
         assertEquals(1L, queue.poll(0).timestamp);
         assertEquals(1, queue.size());
-		assertEquals(3L, queue.headRecordTimestamp());
-		assertEquals(3L, queue.headRecordOffset().longValue());
+        assertEquals(3L, queue.headRecordTimestamp());
+        assertEquals(3L, queue.headRecordOffset().longValue());
 
         // add three 3 out-of-order records with timestamp 4, 1, 2
         // now with 3, 4, 1, 2
-		final List<ConsumerRecord<byte[], byte[]>> list2 = Arrays.asList(
-				new ConsumerRecord<>("topic", 1, 4, 0L, TimestampType.CREATE_TIME, 0, 0, recordKey, recordValue, new RecordHeaders(), Optional.empty()),
-				new ConsumerRecord<>("topic", 1, 1, 0L, TimestampType.CREATE_TIME, 0, 0, recordKey, recordValue, new RecordHeaders(), Optional.empty()),
-				new ConsumerRecord<>("topic", 1, 2, 0L, TimestampType.CREATE_TIME, 0, 0, recordKey, recordValue, new RecordHeaders(), Optional.empty()));
+        final List<ConsumerRecord<byte[], byte[]>> list2 = Arrays.asList(new ConsumerRecord<>("topic", 1, 4, 0L, TimestampType.CREATE_TIME, 0, 0, recordKey, recordValue, new RecordHeaders(), Optional.empty()), new ConsumerRecord<>("topic", 1, 1, 0L, TimestampType.CREATE_TIME, 0, 0, recordKey, recordValue, new RecordHeaders(), Optional.empty()), new ConsumerRecord<>("topic", 1, 2, 0L, TimestampType.CREATE_TIME, 0, 0, recordKey, recordValue, new RecordHeaders(), Optional.empty()));
 
         queue.addRawRecords(list2);
 
         assertEquals(4, queue.size());
-		assertEquals(3L, queue.headRecordTimestamp());
-		assertEquals(3L, queue.headRecordOffset().longValue());
+        assertEquals(3L, queue.headRecordTimestamp());
+        assertEquals(3L, queue.headRecordOffset().longValue());
 
         // poll the third record, now with 4, 1, 2
         assertEquals(3L, queue.poll(0).timestamp);
         assertEquals(3, queue.size());
-		assertEquals(4L, queue.headRecordTimestamp());
-		assertEquals(4L, queue.headRecordOffset().longValue());
+        assertEquals(4L, queue.headRecordTimestamp());
+        assertEquals(4L, queue.headRecordOffset().longValue());
 
         // poll the rest records
-<<<<<<< HEAD
-        assertEquals(4L, queue.poll().timestamp);
-		assertEquals(1L, queue.headRecordTimestamp());
-		assertEquals(1L, queue.headRecordOffset().longValue());
-
-        assertEquals(1L, queue.poll().timestamp);
-		assertEquals(2L, queue.headRecordTimestamp());
-		assertEquals(2L, queue.headRecordOffset().longValue());
-=======
         assertEquals(4L, queue.poll(0).timestamp);
         assertEquals(1L, queue.headRecordTimestamp());
         assertEquals(1L, queue.headRecordOffset().longValue());
@@ -257,129 +176,23 @@
         assertEquals(1L, queue.poll(0).timestamp);
         assertEquals(2L, queue.headRecordTimestamp());
         assertEquals(2L, queue.headRecordOffset().longValue());
->>>>>>> 15418db6
 
         assertEquals(2L, queue.poll(0).timestamp);
         assertTrue(queue.isEmpty());
         assertEquals(0, queue.size());
-		assertEquals(RecordQueue.UNKNOWN, queue.headRecordTimestamp());
-		assertNull(queue.headRecordOffset());
+        assertEquals(RecordQueue.UNKNOWN, queue.headRecordTimestamp());
+        assertNull(queue.headRecordOffset());
 
         // add three more records with 4, 5, 6
-		final List<ConsumerRecord<byte[], byte[]>> list3 = Arrays.asList(
-				new ConsumerRecord<>("topic", 1, 4, 0L, TimestampType.CREATE_TIME, 0, 0, recordKey, recordValue, new RecordHeaders(), Optional.empty()),
-				new ConsumerRecord<>("topic", 1, 5, 0L, TimestampType.CREATE_TIME, 0, 0, recordKey, recordValue, new RecordHeaders(), Optional.empty()),
-				new ConsumerRecord<>("topic", 1, 6, 0L, TimestampType.CREATE_TIME, 0, 0, recordKey, recordValue, new RecordHeaders(), Optional.empty()));
+        final List<ConsumerRecord<byte[], byte[]>> list3 = Arrays.asList(new ConsumerRecord<>("topic", 1, 4, 0L, TimestampType.CREATE_TIME, 0, 0, recordKey, recordValue, new RecordHeaders(), Optional.empty()), new ConsumerRecord<>("topic", 1, 5, 0L, TimestampType.CREATE_TIME, 0, 0, recordKey, recordValue, new RecordHeaders(), Optional.empty()), new ConsumerRecord<>("topic", 1, 6, 0L, TimestampType.CREATE_TIME, 0, 0, recordKey, recordValue, new RecordHeaders(), Optional.empty()));
 
         queue.addRawRecords(list3);
 
         assertEquals(3, queue.size());
-		assertEquals(4L, queue.headRecordTimestamp());
-		assertEquals(4L, queue.headRecordOffset().longValue());
+        assertEquals(4L, queue.headRecordTimestamp());
+        assertEquals(4L, queue.headRecordOffset().longValue());
 
         // poll one record again, the timestamp should advance now
-<<<<<<< HEAD
-		assertEquals(4L, queue.poll().timestamp);
-		assertEquals(2, queue.size());
-		assertEquals(5L, queue.headRecordTimestamp());
-		assertEquals(5L, queue.headRecordOffset().longValue());
-
-		// clear the queue
-		queue.clear();
-		assertTrue(queue.isEmpty());
-		assertEquals(0, queue.size());
-		assertEquals(RecordQueue.UNKNOWN, queue.headRecordTimestamp());
-		assertEquals(RecordQueue.UNKNOWN, queue.partitionTime());
-		assertNull(queue.headRecordOffset());
-
-		// re-insert the three records with 4, 5, 6
-		queue.addRawRecords(list3);
-
-		assertEquals(3, queue.size());
-		assertEquals(4L, queue.headRecordTimestamp());
-		assertEquals(4L, queue.headRecordOffset().longValue());
-	}
-
-	@Test
-	public void shouldTrackPartitionTimeAsMaxProcessedTimestamp() {
-		assertTrue(queue.isEmpty());
-		assertThat(queue.size(), is(0));
-		assertThat(queue.headRecordTimestamp(), is(RecordQueue.UNKNOWN));
-		assertThat(queue.partitionTime(), is(RecordQueue.UNKNOWN));
-
-		// add three 3 out-of-order records with timestamp 2, 1, 3, 4
-		final List<ConsumerRecord<byte[], byte[]>> list1 = Arrays.asList(
-				new ConsumerRecord<>("topic", 1, 2, 0L, TimestampType.CREATE_TIME, 0, 0, recordKey, recordValue,
-						new RecordHeaders(), Optional.empty()),
-				new ConsumerRecord<>("topic", 1, 1, 0L, TimestampType.CREATE_TIME, 0, 0, recordKey, recordValue,
-						new RecordHeaders(), Optional.empty()),
-				new ConsumerRecord<>("topic", 1, 3, 0L, TimestampType.CREATE_TIME, 0, 0, recordKey, recordValue,
-						new RecordHeaders(), Optional.empty()),
-				new ConsumerRecord<>("topic", 1, 4, 0L, TimestampType.CREATE_TIME, 0, 0, recordKey, recordValue,
-						new RecordHeaders(), Optional.empty()));
-
-		queue.addRawRecords(list1);
-		assertThat(queue.partitionTime(), is(RecordQueue.UNKNOWN));
-
-		queue.poll();
-		assertThat(queue.partitionTime(), is(2L));
-
-		queue.poll();
-		assertThat(queue.partitionTime(), is(2L));
-
-		queue.poll();
-		assertThat(queue.partitionTime(), is(3L));
-	}
-
-	@Test
-	public void shouldSetTimestampAndRespectMaxTimestampPolicy() {
-		assertTrue(queue.isEmpty());
-		assertThat(queue.size(), is(0));
-		assertThat(queue.headRecordTimestamp(), is(RecordQueue.UNKNOWN));
-		assertThat(queue.partitionTime(), is(RecordQueue.UNKNOWN));
-
-		queue.setPartitionTime(150L);
-		assertThat(queue.partitionTime(), is(150L));
-
-		final List<ConsumerRecord<byte[], byte[]>> list1 = Arrays.asList(
-				new ConsumerRecord<>("topic", 1, 200, 0L, TimestampType.CREATE_TIME, 0, 0, recordKey, recordValue,
-						new RecordHeaders(), Optional.empty()),
-				new ConsumerRecord<>("topic", 1, 100, 0L, TimestampType.CREATE_TIME, 0, 0, recordKey, recordValue,
-						new RecordHeaders(), Optional.empty()),
-				new ConsumerRecord<>("topic", 1, 300, 0L, TimestampType.CREATE_TIME, 0, 0, recordKey, recordValue,
-						new RecordHeaders(), Optional.empty()),
-				new ConsumerRecord<>("topic", 1, 400, 0L, TimestampType.CREATE_TIME, 0, 0, recordKey, recordValue,
-						new RecordHeaders(), Optional.empty()));
-
-		queue.addRawRecords(list1);
-		assertThat(queue.partitionTime(), is(150L));
-
-		queue.poll();
-		assertThat(queue.partitionTime(), is(200L));
-
-		queue.setPartitionTime(500L);
-		assertThat(queue.partitionTime(), is(500L));
-
-		queue.poll();
-		assertThat(queue.partitionTime(), is(500L));
-	}
-
-	@Test
-	public void shouldThrowStreamsExceptionWhenKeyDeserializationFails() {
-		final byte[] key = Serdes.Long().serializer().serialize("foo", 1L);
-		final List<ConsumerRecord<byte[], byte[]>> records = Collections.singletonList(
-				new ConsumerRecord<>("topic", 1, 1, 0L, TimestampType.CREATE_TIME, 0, 0, key, recordValue,
-						new RecordHeaders(), Optional.empty()));
-
-		final StreamsException exception = assertThrows(
-				StreamsException.class,
-				() -> queue.addRawRecords(records)
-		);
-		assertThat(exception.getCause(), instanceOf(SerializationException.class));
-	}
-
-	@Test
-=======
         assertEquals(4L, queue.poll(0).timestamp);
         assertEquals(2, queue.size());
         assertEquals(5L, queue.headRecordTimestamp());
@@ -409,15 +222,7 @@
         assertThat(queue.partitionTime(), is(RecordQueue.UNKNOWN));
 
         // add three 3 out-of-order records with timestamp 2, 1, 3, 4
-        final List<ConsumerRecord<byte[], byte[]>> list1 = Arrays.asList(
-            new ConsumerRecord<>("topic", 1, 2, 0L, TimestampType.CREATE_TIME, 0, 0, recordKey, recordValue,
-                new RecordHeaders(), Optional.empty()),
-            new ConsumerRecord<>("topic", 1, 1, 0L, TimestampType.CREATE_TIME, 0, 0, recordKey, recordValue,
-                new RecordHeaders(), Optional.empty()),
-            new ConsumerRecord<>("topic", 1, 3, 0L, TimestampType.CREATE_TIME, 0, 0, recordKey, recordValue,
-                new RecordHeaders(), Optional.empty()),
-            new ConsumerRecord<>("topic", 1, 4, 0L, TimestampType.CREATE_TIME, 0, 0, recordKey, recordValue,
-                new RecordHeaders(), Optional.empty()));
+        final List<ConsumerRecord<byte[], byte[]>> list1 = Arrays.asList(new ConsumerRecord<>("topic", 1, 2, 0L, TimestampType.CREATE_TIME, 0, 0, recordKey, recordValue, new RecordHeaders(), Optional.empty()), new ConsumerRecord<>("topic", 1, 1, 0L, TimestampType.CREATE_TIME, 0, 0, recordKey, recordValue, new RecordHeaders(), Optional.empty()), new ConsumerRecord<>("topic", 1, 3, 0L, TimestampType.CREATE_TIME, 0, 0, recordKey, recordValue, new RecordHeaders(), Optional.empty()), new ConsumerRecord<>("topic", 1, 4, 0L, TimestampType.CREATE_TIME, 0, 0, recordKey, recordValue, new RecordHeaders(), Optional.empty()));
 
         queue.addRawRecords(list1);
         assertThat(queue.partitionTime(), is(RecordQueue.UNKNOWN));
@@ -442,15 +247,7 @@
         queue.setPartitionTime(150L);
         assertThat(queue.partitionTime(), is(150L));
 
-        final List<ConsumerRecord<byte[], byte[]>> list1 = Arrays.asList(
-            new ConsumerRecord<>("topic", 1, 200, 0L, TimestampType.CREATE_TIME, 0, 0, recordKey, recordValue,
-                new RecordHeaders(), Optional.empty()),
-            new ConsumerRecord<>("topic", 1, 100, 0L, TimestampType.CREATE_TIME, 0, 0, recordKey, recordValue,
-                new RecordHeaders(), Optional.empty()),
-            new ConsumerRecord<>("topic", 1, 300, 0L, TimestampType.CREATE_TIME, 0, 0, recordKey, recordValue,
-                new RecordHeaders(), Optional.empty()),
-            new ConsumerRecord<>("topic", 1, 400, 0L, TimestampType.CREATE_TIME, 0, 0, recordKey, recordValue,
-                new RecordHeaders(), Optional.empty()));
+        final List<ConsumerRecord<byte[], byte[]>> list1 = Arrays.asList(new ConsumerRecord<>("topic", 1, 200, 0L, TimestampType.CREATE_TIME, 0, 0, recordKey, recordValue, new RecordHeaders(), Optional.empty()), new ConsumerRecord<>("topic", 1, 100, 0L, TimestampType.CREATE_TIME, 0, 0, recordKey, recordValue, new RecordHeaders(), Optional.empty()), new ConsumerRecord<>("topic", 1, 300, 0L, TimestampType.CREATE_TIME, 0, 0, recordKey, recordValue, new RecordHeaders(), Optional.empty()), new ConsumerRecord<>("topic", 1, 400, 0L, TimestampType.CREATE_TIME, 0, 0, recordKey, recordValue, new RecordHeaders(), Optional.empty()));
 
         queue.addRawRecords(list1);
         assertThat(queue.partitionTime(), is(150L));
@@ -468,46 +265,26 @@
     @Test
     public void shouldThrowStreamsExceptionWhenKeyDeserializationFails() {
         final byte[] key = Serdes.Long().serializer().serialize("foo", 1L);
-        final List<ConsumerRecord<byte[], byte[]>> records = Collections.singletonList(
-            new ConsumerRecord<>("topic", 1, 1, 0L, TimestampType.CREATE_TIME, 0, 0, key, recordValue,
-                new RecordHeaders(), Optional.empty()));
-
-        final StreamsException exception = assertThrows(
-            StreamsException.class,
-            () -> queue.addRawRecords(records)
-        );
+        final List<ConsumerRecord<byte[], byte[]>> records = Collections.singletonList(new ConsumerRecord<>("topic", 1, 1, 0L, TimestampType.CREATE_TIME, 0, 0, key, recordValue, new RecordHeaders(), Optional.empty()));
+
+        final StreamsException exception = assertThrows(StreamsException.class, () -> queue.addRawRecords(records));
         assertThat(exception.getCause(), instanceOf(SerializationException.class));
     }
 
     @Test
->>>>>>> 15418db6
     public void shouldThrowStreamsExceptionWhenValueDeserializationFails() {
-		final byte[] value = Serdes.Long().serializer().serialize("foo", 1L);
-		final List<ConsumerRecord<byte[], byte[]>> records = Collections.singletonList(
-				new ConsumerRecord<>("topic", 1, 1, 0L, TimestampType.CREATE_TIME, 0, 0, recordKey, value,
-						new RecordHeaders(), Optional.empty()));
-
-		final StreamsException exception = assertThrows(
-				StreamsException.class,
-				() -> queue.addRawRecords(records)
-		);
-		assertThat(exception.getCause(), instanceOf(SerializationException.class));
-	}
+        final byte[] value = Serdes.Long().serializer().serialize("foo", 1L);
+        final List<ConsumerRecord<byte[], byte[]>> records = Collections.singletonList(new ConsumerRecord<>("topic", 1, 1, 0L, TimestampType.CREATE_TIME, 0, 0, recordKey, value, new RecordHeaders(), Optional.empty()));
+
+        final StreamsException exception = assertThrows(StreamsException.class, () -> queue.addRawRecords(records));
+        assertThat(exception.getCause(), instanceOf(SerializationException.class));
+    }
 
     @Test
     public void shouldNotThrowStreamsExceptionWhenKeyDeserializationFailsWithSkipHandler() {
-<<<<<<< HEAD
-		final byte[] key = Serdes.Long().serializer().serialize("foo", 1L);
-		final List<ConsumerRecord<byte[], byte[]>> records = Collections.singletonList(
-				new ConsumerRecord<>("topic", 1, 1, 0L, TimestampType.CREATE_TIME, 0, 0, key, recordValue,
-						new RecordHeaders(), Optional.empty()));
-=======
         final byte[] key = Serdes.Long().serializer().serialize("foo", 1L);
-        final ConsumerRecord<byte[], byte[]> record = new ConsumerRecord<>("topic", 1, 1, 0L,
-            TimestampType.CREATE_TIME, 0, 0, key, recordValue,
-            new RecordHeaders(), Optional.empty());
+        final ConsumerRecord<byte[], byte[]> record = new ConsumerRecord<>("topic", 1, 1, 0L, TimestampType.CREATE_TIME, 0, 0, key, recordValue, new RecordHeaders(), Optional.empty());
         final List<ConsumerRecord<byte[], byte[]>> records = Collections.singletonList(record);
->>>>>>> 15418db6
 
         queueThatSkipsDeserializeErrors.addRawRecords(records);
         assertEquals(1, queueThatSkipsDeserializeErrors.size());
@@ -516,64 +293,30 @@
 
     @Test
     public void shouldNotThrowStreamsExceptionWhenValueDeserializationFailsWithSkipHandler() {
-<<<<<<< HEAD
-		final byte[] value = Serdes.Long().serializer().serialize("foo", 1L);
-		final List<ConsumerRecord<byte[], byte[]>> records = Collections.singletonList(
-				new ConsumerRecord<>("topic", 1, 1, 0L, TimestampType.CREATE_TIME, 0, 0, recordKey, value,
-						new RecordHeaders(), Optional.empty()));
-=======
         final byte[] value = Serdes.Long().serializer().serialize("foo", 1L);
-        final ConsumerRecord<byte[], byte[]> record = new ConsumerRecord<>("topic", 1, 1, 0L,
-            TimestampType.CREATE_TIME, 0, 0, recordKey, value,
-            new RecordHeaders(), Optional.empty());
-        final List<ConsumerRecord<byte[], byte[]>> records = Collections.singletonList(
-            record);
->>>>>>> 15418db6
+        final ConsumerRecord<byte[], byte[]> record = new ConsumerRecord<>("topic", 1, 1, 0L, TimestampType.CREATE_TIME, 0, 0, recordKey, value, new RecordHeaders(), Optional.empty());
+        final List<ConsumerRecord<byte[], byte[]>> records = Collections.singletonList(record);
 
         queueThatSkipsDeserializeErrors.addRawRecords(records);
         assertEquals(1, queueThatSkipsDeserializeErrors.size());
         assertEquals(new CorruptedRecord(record), queueThatSkipsDeserializeErrors.poll(0));
     }
 
-	@Test
+    @Test
     public void shouldThrowOnNegativeTimestamp() {
-		final List<ConsumerRecord<byte[], byte[]>> records = Collections.singletonList(
-				new ConsumerRecord<>("topic", 1, 1, -1L, TimestampType.CREATE_TIME, 0, 0, recordKey, recordValue,
-						new RecordHeaders(), Optional.empty()));
-
-		final RecordQueue queue = new RecordQueue(
-				new TopicPartition("topic", 1),
-				mockSourceNodeWithMetrics,
-				new FailOnInvalidTimestamp(),
-				new LogAndContinueExceptionHandler(),
-				new InternalMockProcessorContext(),
-				new LogContext());
-
-		final StreamsException exception = assertThrows(
-				StreamsException.class,
-				() -> queue.addRawRecords(records)
-		);
-		assertThat(exception.getMessage(), equalTo("Input record ConsumerRecord(topic = topic, partition = 1, " +
-				"leaderEpoch = null, offset = 1, CreateTime = -1, serialized key size = 0, serialized value size = 0, " +
-				"headers = RecordHeaders(headers = [], isReadOnly = false), key = 1, value = 10) has invalid (negative) " +
-				"timestamp. Possibly because a pre-0.10 producer client was used to write this record to Kafka without " +
-				"embedding a timestamp, or because the input topic was created before upgrading the Kafka cluster to 0.10+. " +
-				"Use a different TimestampExtractor to process this data."));
-	}
+        final List<ConsumerRecord<byte[], byte[]>> records = Collections.singletonList(new ConsumerRecord<>("topic", 1, 1, -1L, TimestampType.CREATE_TIME, 0, 0, recordKey, recordValue, new RecordHeaders(), Optional.empty()));
+
+        final RecordQueue queue = new RecordQueue(new TopicPartition("topic", 1), mockSourceNodeWithMetrics, new FailOnInvalidTimestamp(), new LogAndContinueExceptionHandler(), new InternalMockProcessorContext(), new LogContext());
+
+        final StreamsException exception = assertThrows(StreamsException.class, () -> queue.addRawRecords(records));
+        assertThat(exception.getMessage(), equalTo("Input record ConsumerRecord(topic = topic, partition = 1, " + "leaderEpoch = null, offset = 1, CreateTime = -1, serialized key size = 0, serialized value size = 0, " + "headers = RecordHeaders(headers = [], isReadOnly = false), key = 1, value = 10) has invalid (negative) " + "timestamp. Possibly because a pre-0.10 producer client was used to write this record to Kafka without " + "embedding a timestamp, or because the input topic was created before upgrading the Kafka cluster to 0.10+. " + "Use a different TimestampExtractor to process this data."));
+    }
 
     @Test
     public void shouldDropOnNegativeTimestamp() {
-		final List<ConsumerRecord<byte[], byte[]>> records = Collections.singletonList(
-				new ConsumerRecord<>("topic", 1, 1, -1L, TimestampType.CREATE_TIME, 0, 0, recordKey, recordValue,
-						new RecordHeaders(), Optional.empty()));
-
-        final RecordQueue queue = new RecordQueue(
-				new TopicPartition("topic", 1),
-				mockSourceNodeWithMetrics,
-				new LogAndSkipOnInvalidTimestamp(),
-				new LogAndContinueExceptionHandler(),
-				new InternalMockProcessorContext(),
-				new LogContext());
+        final List<ConsumerRecord<byte[], byte[]>> records = Collections.singletonList(new ConsumerRecord<>("topic", 1, 1, -1L, TimestampType.CREATE_TIME, 0, 0, recordKey, recordValue, new RecordHeaders(), Optional.empty()));
+
+        final RecordQueue queue = new RecordQueue(new TopicPartition("topic", 1), mockSourceNodeWithMetrics, new LogAndSkipOnInvalidTimestamp(), new LogAndContinueExceptionHandler(), new InternalMockProcessorContext(), new LogContext());
         queue.addRawRecords(records);
 
         assertEquals(0, queue.size());
@@ -583,28 +326,14 @@
     public void shouldPassPartitionTimeToTimestampExtractor() {
 
         final PartitionTimeTrackingTimestampExtractor timestampExtractor = new PartitionTimeTrackingTimestampExtractor();
-        final RecordQueue queue = new RecordQueue(
-				new TopicPartition("topic", 1),
-				mockSourceNodeWithMetrics,
-				timestampExtractor,
-				new LogAndFailExceptionHandler(),
-				context,
-				new LogContext());
+        final RecordQueue queue = new RecordQueue(new TopicPartition("topic", 1), mockSourceNodeWithMetrics, timestampExtractor, new LogAndFailExceptionHandler(), context, new LogContext());
 
         assertTrue(queue.isEmpty());
         assertEquals(0, queue.size());
         assertEquals(RecordQueue.UNKNOWN, queue.headRecordTimestamp());
 
         // add three 3 out-of-order records with timestamp 2, 1, 3, 4
-		final List<ConsumerRecord<byte[], byte[]>> list1 = Arrays.asList(
-				new ConsumerRecord<>("topic", 1, 2, 0L, TimestampType.CREATE_TIME, 0, 0, recordKey, recordValue,
-						new RecordHeaders(), Optional.empty()),
-				new ConsumerRecord<>("topic", 1, 1, 0L, TimestampType.CREATE_TIME, 0, 0, recordKey, recordValue,
-						new RecordHeaders(), Optional.empty()),
-				new ConsumerRecord<>("topic", 1, 3, 0L, TimestampType.CREATE_TIME, 0, 0, recordKey, recordValue,
-						new RecordHeaders(), Optional.empty()),
-				new ConsumerRecord<>("topic", 1, 4, 0L, TimestampType.CREATE_TIME, 0, 0, recordKey, recordValue,
-						new RecordHeaders(), Optional.empty()));
+        final List<ConsumerRecord<byte[], byte[]>> list1 = Arrays.asList(new ConsumerRecord<>("topic", 1, 2, 0L, TimestampType.CREATE_TIME, 0, 0, recordKey, recordValue, new RecordHeaders(), Optional.empty()), new ConsumerRecord<>("topic", 1, 1, 0L, TimestampType.CREATE_TIME, 0, 0, recordKey, recordValue, new RecordHeaders(), Optional.empty()), new ConsumerRecord<>("topic", 1, 3, 0L, TimestampType.CREATE_TIME, 0, 0, recordKey, recordValue, new RecordHeaders(), Optional.empty()), new ConsumerRecord<>("topic", 1, 4, 0L, TimestampType.CREATE_TIME, 0, 0, recordKey, recordValue, new RecordHeaders(), Optional.empty()));
 
         assertEquals(RecordQueue.UNKNOWN, timestampExtractor.partitionTime);
 
@@ -624,15 +353,15 @@
 
     }
 
-	private static class PartitionTimeTrackingTimestampExtractor implements TimestampExtractor {
-		private long partitionTime = RecordQueue.UNKNOWN;
-
-		public long extract(final ConsumerRecord<Object, Object> record, final long partitionTime) {
-			if (partitionTime < this.partitionTime) {
-				throw new IllegalStateException("Partition time should not decrease");
-			}
-			this.partitionTime = partitionTime;
-			return record.offset();
-		}
-	}
+    private static class PartitionTimeTrackingTimestampExtractor implements TimestampExtractor {
+        private long partitionTime = RecordQueue.UNKNOWN;
+
+        public long extract(final ConsumerRecord<Object, Object> record, final long partitionTime) {
+            if (partitionTime < this.partitionTime) {
+                throw new IllegalStateException("Partition time should not decrease");
+            }
+            this.partitionTime = partitionTime;
+            return record.offset();
+        }
+    }
 }