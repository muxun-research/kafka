--- conflicted
+++ resolved
@@ -24,15 +24,11 @@
 import org.apache.kafka.common.header.internals.RecordHeaders;
 import org.apache.kafka.common.metrics.Metrics;
 import org.apache.kafka.common.record.TimestampType;
-<<<<<<< HEAD
-import org.apache.kafka.common.serialization.*;
-=======
 import org.apache.kafka.common.serialization.Deserializer;
 import org.apache.kafka.common.serialization.IntegerDeserializer;
 import org.apache.kafka.common.serialization.IntegerSerializer;
 import org.apache.kafka.common.serialization.LongSerializer;
 import org.apache.kafka.common.serialization.Serializer;
->>>>>>> 9494bebe
 import org.apache.kafka.common.utils.Bytes;
 import org.apache.kafka.common.utils.LogContext;
 import org.apache.kafka.common.utils.MockTime;
@@ -64,14 +60,10 @@
 import static org.hamcrest.MatcherAssert.assertThat;
 import static org.hamcrest.Matchers.equalTo;
 import static org.hamcrest.core.IsInstanceOf.instanceOf;
-<<<<<<< HEAD
-import static org.junit.Assert.*;
-=======
 import static org.junit.jupiter.api.Assertions.assertEquals;
 import static org.junit.jupiter.api.Assertions.assertNull;
 import static org.junit.jupiter.api.Assertions.assertThrows;
 import static org.junit.jupiter.api.Assertions.assertTrue;
->>>>>>> 9494bebe
 
 public class RecordQueueTest {
     private final Serializer<Integer> intSerializer = new IntegerSerializer();
@@ -79,15 +71,6 @@
     private final TimestampExtractor timestampExtractor = new MockTimestampExtractor();
 
     private final Metrics metrics = new Metrics();
-<<<<<<< HEAD
-    private final StreamsMetricsImpl streamsMetrics = new StreamsMetricsImpl(metrics, "mock", StreamsConfig.METRICS_LATEST, new MockTime());
-
-    @SuppressWarnings("rawtypes")
-    final InternalMockProcessorContext context = new InternalMockProcessorContext<>(StateSerdes.withBuiltinTypes("anyName", Bytes.class, Bytes.class), new MockRecordCollector(), metrics);
-    private final MockSourceNode<Integer, Integer> mockSourceNodeWithMetrics = new MockSourceNode<>(intDeserializer, intDeserializer);
-    private final RecordQueue queue = new RecordQueue(new TopicPartition("topic", 1), mockSourceNodeWithMetrics, timestampExtractor, new LogAndFailExceptionHandler(), context, new LogContext());
-    private final RecordQueue queueThatSkipsDeserializeErrors = new RecordQueue(new TopicPartition("topic", 1), mockSourceNodeWithMetrics, timestampExtractor, new LogAndContinueExceptionHandler(), context, new LogContext());
-=======
     private final StreamsMetricsImpl streamsMetrics =
         new StreamsMetricsImpl(metrics, "mock", "processId", new MockTime());
 
@@ -122,7 +105,6 @@
         context,
         new LogContext()
     );
->>>>>>> 9494bebe
 
     private final byte[] recordValue = intSerializer.serialize(null, 10);
     private final byte[] recordKey = intSerializer.serialize(null, 1);
@@ -139,7 +121,10 @@
 
     @Test
     public void testConsumedSensor() {
-        final List<ConsumerRecord<byte[], byte[]>> records = Arrays.asList(new ConsumerRecord<>("topic", 1, 1, 0L, TimestampType.CREATE_TIME, 0, 0, recordKey, recordValue, new RecordHeaders(), Optional.empty()), new ConsumerRecord<>("topic", 1, 2, 0L, TimestampType.CREATE_TIME, 0, 0, recordKey, recordValue, new RecordHeaders(), Optional.empty()), new ConsumerRecord<>("topic", 1, 3, 0L, TimestampType.CREATE_TIME, 0, 0, recordKey, recordValue, new RecordHeaders(), Optional.empty()));
+        final List<ConsumerRecord<byte[], byte[]>> records = Arrays.asList(
+            new ConsumerRecord<>("topic", 1, 1, 0L, TimestampType.CREATE_TIME, 0, 0, recordKey, recordValue, new RecordHeaders(), Optional.empty()),
+            new ConsumerRecord<>("topic", 1, 2, 0L, TimestampType.CREATE_TIME, 0, 0, recordKey, recordValue, new RecordHeaders(), Optional.empty()),
+            new ConsumerRecord<>("topic", 1, 3, 0L, TimestampType.CREATE_TIME, 0, 0, recordKey, recordValue, new RecordHeaders(), Optional.empty()));
 
         queue.addRawRecords(records);
 
@@ -147,8 +132,18 @@
         final String taskId = context.taskId().toString();
         final String processorNodeId = mockSourceNodeWithMetrics.name();
         final String topic = "topic";
-        final Metric recordsConsumed = context.metrics().metrics().get(new MetricName("records-consumed-total", TOPIC_LEVEL_GROUP, "The total number of records consumed from this topic", streamsMetrics.topicLevelTagMap(threadId, taskId, processorNodeId, topic)));
-        final Metric bytesConsumed = context.metrics().metrics().get(new MetricName("bytes-consumed-total", TOPIC_LEVEL_GROUP, "The total number of bytes consumed from this topic", streamsMetrics.topicLevelTagMap(threadId, taskId, processorNodeId, topic)));
+        final Metric recordsConsumed = context.metrics().metrics().get(
+            new MetricName("records-consumed-total",
+                           TOPIC_LEVEL_GROUP,
+                           "The total number of records consumed from this topic",
+                           streamsMetrics.topicLevelTagMap(threadId, taskId, processorNodeId, topic))
+        );
+        final Metric bytesConsumed = context.metrics().metrics().get(
+            new MetricName("bytes-consumed-total",
+                           TOPIC_LEVEL_GROUP,
+                           "The total number of bytes consumed from this topic",
+                           streamsMetrics.topicLevelTagMap(threadId, taskId, processorNodeId, topic))
+        );
 
         double totalBytes = 0D;
         double totalRecords = 0D;
@@ -183,15 +178,11 @@
         assertNull(queue.headRecordOffset());
 
         // add three 3 out-of-order records with timestamp 2, 1, 3
-<<<<<<< HEAD
-        final List<ConsumerRecord<byte[], byte[]>> list1 = Arrays.asList(new ConsumerRecord<>("topic", 1, 2, 0L, TimestampType.CREATE_TIME, 0, 0, recordKey, recordValue, new RecordHeaders(), Optional.empty()), new ConsumerRecord<>("topic", 1, 1, 0L, TimestampType.CREATE_TIME, 0, 0, recordKey, recordValue, new RecordHeaders(), Optional.empty()), new ConsumerRecord<>("topic", 1, 3, 0L, TimestampType.CREATE_TIME, 0, 0, recordKey, recordValue, new RecordHeaders(), Optional.empty()));
-=======
         final List<ConsumerRecord<byte[], byte[]>> list1 = Arrays.asList(
             new ConsumerRecord<>("topic", 1, 2, 0L, TimestampType.CREATE_TIME, 0, 0, recordKey, recordValue, new RecordHeaders(), Optional.of(1)),
             new ConsumerRecord<>("topic", 1, 1, 0L, TimestampType.CREATE_TIME, 0, 0, recordKey, recordValue, new RecordHeaders(), Optional.of(1)),
             new ConsumerRecord<>("topic", 1, 3, 0L, TimestampType.CREATE_TIME, 0, 0, recordKey, recordValue, new RecordHeaders(), Optional.of(2)));
 
->>>>>>> 9494bebe
 
         queue.addRawRecords(list1);
 
@@ -216,14 +207,10 @@
 
         // add three 3 out-of-order records with timestamp 4, 1, 2
         // now with 3, 4, 1, 2
-<<<<<<< HEAD
-        final List<ConsumerRecord<byte[], byte[]>> list2 = Arrays.asList(new ConsumerRecord<>("topic", 1, 4, 0L, TimestampType.CREATE_TIME, 0, 0, recordKey, recordValue, new RecordHeaders(), Optional.empty()), new ConsumerRecord<>("topic", 1, 1, 0L, TimestampType.CREATE_TIME, 0, 0, recordKey, recordValue, new RecordHeaders(), Optional.empty()), new ConsumerRecord<>("topic", 1, 2, 0L, TimestampType.CREATE_TIME, 0, 0, recordKey, recordValue, new RecordHeaders(), Optional.empty()));
-=======
         final List<ConsumerRecord<byte[], byte[]>> list2 = Arrays.asList(
             new ConsumerRecord<>("topic", 1, 4, 0L, TimestampType.CREATE_TIME, 0, 0, recordKey, recordValue, new RecordHeaders(), Optional.of(2)),
             new ConsumerRecord<>("topic", 1, 1, 0L, TimestampType.CREATE_TIME, 0, 0, recordKey, recordValue, new RecordHeaders(), Optional.of(1)),
             new ConsumerRecord<>("topic", 1, 2, 0L, TimestampType.CREATE_TIME, 0, 0, recordKey, recordValue, new RecordHeaders(), Optional.of(1)));
->>>>>>> 9494bebe
 
         queue.addRawRecords(list2);
 
@@ -259,14 +246,10 @@
         assertNull(queue.headRecordLeaderEpoch());
 
         // add three more records with 4, 5, 6
-<<<<<<< HEAD
-        final List<ConsumerRecord<byte[], byte[]>> list3 = Arrays.asList(new ConsumerRecord<>("topic", 1, 4, 0L, TimestampType.CREATE_TIME, 0, 0, recordKey, recordValue, new RecordHeaders(), Optional.empty()), new ConsumerRecord<>("topic", 1, 5, 0L, TimestampType.CREATE_TIME, 0, 0, recordKey, recordValue, new RecordHeaders(), Optional.empty()), new ConsumerRecord<>("topic", 1, 6, 0L, TimestampType.CREATE_TIME, 0, 0, recordKey, recordValue, new RecordHeaders(), Optional.empty()));
-=======
         final List<ConsumerRecord<byte[], byte[]>> list3 = Arrays.asList(
             new ConsumerRecord<>("topic", 1, 4, 0L, TimestampType.CREATE_TIME, 0, 0, recordKey, recordValue, new RecordHeaders(), Optional.of(2)),
             new ConsumerRecord<>("topic", 1, 5, 0L, TimestampType.CREATE_TIME, 0, 0, recordKey, recordValue, new RecordHeaders(), Optional.of(3)),
             new ConsumerRecord<>("topic", 1, 6, 0L, TimestampType.CREATE_TIME, 0, 0, recordKey, recordValue, new RecordHeaders(), Optional.of(3)));
->>>>>>> 9494bebe
 
         queue.addRawRecords(list3);
 
@@ -307,7 +290,15 @@
         assertThat(queue.partitionTime(), is(RecordQueue.UNKNOWN));
 
         // add three 3 out-of-order records with timestamp 2, 1, 3, 4
-        final List<ConsumerRecord<byte[], byte[]>> list1 = Arrays.asList(new ConsumerRecord<>("topic", 1, 2, 0L, TimestampType.CREATE_TIME, 0, 0, recordKey, recordValue, new RecordHeaders(), Optional.empty()), new ConsumerRecord<>("topic", 1, 1, 0L, TimestampType.CREATE_TIME, 0, 0, recordKey, recordValue, new RecordHeaders(), Optional.empty()), new ConsumerRecord<>("topic", 1, 3, 0L, TimestampType.CREATE_TIME, 0, 0, recordKey, recordValue, new RecordHeaders(), Optional.empty()), new ConsumerRecord<>("topic", 1, 4, 0L, TimestampType.CREATE_TIME, 0, 0, recordKey, recordValue, new RecordHeaders(), Optional.empty()));
+        final List<ConsumerRecord<byte[], byte[]>> list1 = Arrays.asList(
+            new ConsumerRecord<>("topic", 1, 2, 0L, TimestampType.CREATE_TIME, 0, 0, recordKey, recordValue,
+                new RecordHeaders(), Optional.empty()),
+            new ConsumerRecord<>("topic", 1, 1, 0L, TimestampType.CREATE_TIME, 0, 0, recordKey, recordValue,
+                new RecordHeaders(), Optional.empty()),
+            new ConsumerRecord<>("topic", 1, 3, 0L, TimestampType.CREATE_TIME, 0, 0, recordKey, recordValue,
+                new RecordHeaders(), Optional.empty()),
+            new ConsumerRecord<>("topic", 1, 4, 0L, TimestampType.CREATE_TIME, 0, 0, recordKey, recordValue,
+                new RecordHeaders(), Optional.empty()));
 
         queue.addRawRecords(list1);
         assertThat(queue.partitionTime(), is(RecordQueue.UNKNOWN));
@@ -332,7 +323,15 @@
         queue.setPartitionTime(150L);
         assertThat(queue.partitionTime(), is(150L));
 
-        final List<ConsumerRecord<byte[], byte[]>> list1 = Arrays.asList(new ConsumerRecord<>("topic", 1, 200, 0L, TimestampType.CREATE_TIME, 0, 0, recordKey, recordValue, new RecordHeaders(), Optional.empty()), new ConsumerRecord<>("topic", 1, 100, 0L, TimestampType.CREATE_TIME, 0, 0, recordKey, recordValue, new RecordHeaders(), Optional.empty()), new ConsumerRecord<>("topic", 1, 300, 0L, TimestampType.CREATE_TIME, 0, 0, recordKey, recordValue, new RecordHeaders(), Optional.empty()), new ConsumerRecord<>("topic", 1, 400, 0L, TimestampType.CREATE_TIME, 0, 0, recordKey, recordValue, new RecordHeaders(), Optional.empty()));
+        final List<ConsumerRecord<byte[], byte[]>> list1 = Arrays.asList(
+            new ConsumerRecord<>("topic", 1, 200, 0L, TimestampType.CREATE_TIME, 0, 0, recordKey, recordValue,
+                new RecordHeaders(), Optional.empty()),
+            new ConsumerRecord<>("topic", 1, 100, 0L, TimestampType.CREATE_TIME, 0, 0, recordKey, recordValue,
+                new RecordHeaders(), Optional.empty()),
+            new ConsumerRecord<>("topic", 1, 300, 0L, TimestampType.CREATE_TIME, 0, 0, recordKey, recordValue,
+                new RecordHeaders(), Optional.empty()),
+            new ConsumerRecord<>("topic", 1, 400, 0L, TimestampType.CREATE_TIME, 0, 0, recordKey, recordValue,
+                new RecordHeaders(), Optional.empty()));
 
         queue.addRawRecords(list1);
         assertThat(queue.partitionTime(), is(150L));
@@ -349,12 +348,6 @@
 
     @Test
     public void shouldThrowStreamsExceptionWhenKeyDeserializationFails() {
-<<<<<<< HEAD
-        final byte[] key = Serdes.Long().serializer().serialize("foo", 1L);
-        final List<ConsumerRecord<byte[], byte[]>> records = Collections.singletonList(new ConsumerRecord<>("topic", 1, 1, 0L, TimestampType.CREATE_TIME, 0, 0, key, recordValue, new RecordHeaders(), Optional.empty()));
-
-        final StreamsException exception = assertThrows(StreamsException.class, () -> queue.addRawRecords(records));
-=======
         final byte[] key = new LongSerializer().serialize("foo", 1L);
         final List<ConsumerRecord<byte[], byte[]>> records = Collections.singletonList(
             new ConsumerRecord<>("topic", 1, 1, 0L, TimestampType.CREATE_TIME, 0, 0, key, recordValue,
@@ -364,18 +357,11 @@
             StreamsException.class,
             () -> queue.addRawRecords(records)
         );
->>>>>>> 9494bebe
         assertThat(exception.getCause(), instanceOf(SerializationException.class));
     }
 
     @Test
     public void shouldThrowStreamsExceptionWhenValueDeserializationFails() {
-<<<<<<< HEAD
-        final byte[] value = Serdes.Long().serializer().serialize("foo", 1L);
-        final List<ConsumerRecord<byte[], byte[]>> records = Collections.singletonList(new ConsumerRecord<>("topic", 1, 1, 0L, TimestampType.CREATE_TIME, 0, 0, recordKey, value, new RecordHeaders(), Optional.empty()));
-
-        final StreamsException exception = assertThrows(StreamsException.class, () -> queue.addRawRecords(records));
-=======
         final byte[] value = new LongSerializer().serialize("foo", 1L);
         final List<ConsumerRecord<byte[], byte[]>> records = Collections.singletonList(
             new ConsumerRecord<>("topic", 1, 1, 0L, TimestampType.CREATE_TIME, 0, 0, recordKey, value,
@@ -385,21 +371,15 @@
             StreamsException.class,
             () -> queue.addRawRecords(records)
         );
->>>>>>> 9494bebe
         assertThat(exception.getCause(), instanceOf(SerializationException.class));
     }
 
     @Test
     public void shouldNotThrowStreamsExceptionWhenKeyDeserializationFailsWithSkipHandler() {
-<<<<<<< HEAD
-        final byte[] key = Serdes.Long().serializer().serialize("foo", 1L);
-        final ConsumerRecord<byte[], byte[]> record = new ConsumerRecord<>("topic", 1, 1, 0L, TimestampType.CREATE_TIME, 0, 0, key, recordValue, new RecordHeaders(), Optional.empty());
-=======
         final byte[] key = new LongSerializer().serialize("foo", 1L);
         final ConsumerRecord<byte[], byte[]> record = new ConsumerRecord<>("topic", 1, 1, 0L,
             TimestampType.CREATE_TIME, 0, 0, key, recordValue,
             new RecordHeaders(), Optional.empty());
->>>>>>> 9494bebe
         final List<ConsumerRecord<byte[], byte[]>> records = Collections.singletonList(record);
 
         queueThatSkipsDeserializeErrors.addRawRecords(records);
@@ -409,18 +389,12 @@
 
     @Test
     public void shouldNotThrowStreamsExceptionWhenValueDeserializationFailsWithSkipHandler() {
-<<<<<<< HEAD
-        final byte[] value = Serdes.Long().serializer().serialize("foo", 1L);
-        final ConsumerRecord<byte[], byte[]> record = new ConsumerRecord<>("topic", 1, 1, 0L, TimestampType.CREATE_TIME, 0, 0, recordKey, value, new RecordHeaders(), Optional.empty());
-        final List<ConsumerRecord<byte[], byte[]>> records = Collections.singletonList(record);
-=======
         final byte[] value = new LongSerializer().serialize("foo", 1L);
         final ConsumerRecord<byte[], byte[]> record = new ConsumerRecord<>("topic", 1, 1, 0L,
             TimestampType.CREATE_TIME, 0, 0, recordKey, value,
             new RecordHeaders(), Optional.empty());
         final List<ConsumerRecord<byte[], byte[]>> records = Collections.singletonList(
             record);
->>>>>>> 9494bebe
 
         queueThatSkipsDeserializeErrors.addRawRecords(records);
         assertEquals(1, queueThatSkipsDeserializeErrors.size());
@@ -429,14 +403,6 @@
 
     @Test
     public void shouldThrowOnNegativeTimestamp() {
-<<<<<<< HEAD
-        final List<ConsumerRecord<byte[], byte[]>> records = Collections.singletonList(new ConsumerRecord<>("topic", 1, 1, -1L, TimestampType.CREATE_TIME, 0, 0, recordKey, recordValue, new RecordHeaders(), Optional.empty()));
-
-        final RecordQueue queue = new RecordQueue(new TopicPartition("topic", 1), mockSourceNodeWithMetrics, new FailOnInvalidTimestamp(), new LogAndContinueExceptionHandler(), new InternalMockProcessorContext(), new LogContext());
-
-        final StreamsException exception = assertThrows(StreamsException.class, () -> queue.addRawRecords(records));
-        assertThat(exception.getMessage(), equalTo("Input record ConsumerRecord(topic = topic, partition = 1, " + "leaderEpoch = null, offset = 1, CreateTime = -1, serialized key size = 0, serialized value size = 0, " + "headers = RecordHeaders(headers = [], isReadOnly = false), key = 1, value = 10) has invalid (negative) " + "timestamp. Possibly because a pre-0.10 producer client was used to write this record to Kafka without " + "embedding a timestamp, or because the input topic was created before upgrading the Kafka cluster to 0.10+. " + "Use a different TimestampExtractor to process this data."));
-=======
         final List<ConsumerRecord<byte[], byte[]>> records = Collections.singletonList(
             new ConsumerRecord<>("topic", 1, 1, -1L, TimestampType.CREATE_TIME, 0, 0, recordKey, recordValue,
                 new RecordHeaders(), Optional.empty()));
@@ -459,17 +425,10 @@
             "has invalid (negative) timestamp. Possibly because a pre-0.10 producer client was used to write this record " +
             "to Kafka without embedding a timestamp, or because the input topic was created before upgrading the Kafka " +
             "cluster to 0.10+. Use a different TimestampExtractor to process this data."));
->>>>>>> 9494bebe
     }
 
     @Test
     public void shouldDropOnNegativeTimestamp() {
-<<<<<<< HEAD
-        final List<ConsumerRecord<byte[], byte[]>> records = Collections.singletonList(new ConsumerRecord<>("topic", 1, 1, -1L, TimestampType.CREATE_TIME, 0, 0, recordKey, recordValue, new RecordHeaders(), Optional.empty()));
-
-        final RecordQueue queue = new RecordQueue(new TopicPartition("topic", 1), mockSourceNodeWithMetrics, new LogAndSkipOnInvalidTimestamp(), new LogAndContinueExceptionHandler(), new InternalMockProcessorContext(), new LogContext());
-        queue.addRawRecords(records);
-=======
         final ConsumerRecord<byte[], byte[]> record = new ConsumerRecord<>(
             "topic",
             1,
@@ -486,7 +445,6 @@
         final List<ConsumerRecord<byte[], byte[]>> records = Collections.singletonList(record);
 
         queueThatSkipsInvalidTimestamps.addRawRecords(records);
->>>>>>> 9494bebe
 
         assertEquals(1, queueThatSkipsInvalidTimestamps.size());
         assertEquals(new CorruptedRecord(record), queueThatSkipsInvalidTimestamps.poll(0));
@@ -496,14 +454,28 @@
     public void shouldPassPartitionTimeToTimestampExtractor() {
 
         final PartitionTimeTrackingTimestampExtractor timestampExtractor = new PartitionTimeTrackingTimestampExtractor();
-        final RecordQueue queue = new RecordQueue(new TopicPartition("topic", 1), mockSourceNodeWithMetrics, timestampExtractor, new LogAndFailExceptionHandler(), context, new LogContext());
+        final RecordQueue queue = new RecordQueue(
+            new TopicPartition("topic", 1),
+            mockSourceNodeWithMetrics,
+            timestampExtractor,
+            new LogAndFailExceptionHandler(),
+            context,
+            new LogContext());
 
         assertTrue(queue.isEmpty());
         assertEquals(0, queue.size());
         assertEquals(RecordQueue.UNKNOWN, queue.headRecordTimestamp());
 
         // add three 3 out-of-order records with timestamp 2, 1, 3, 4
-        final List<ConsumerRecord<byte[], byte[]>> list1 = Arrays.asList(new ConsumerRecord<>("topic", 1, 2, 0L, TimestampType.CREATE_TIME, 0, 0, recordKey, recordValue, new RecordHeaders(), Optional.empty()), new ConsumerRecord<>("topic", 1, 1, 0L, TimestampType.CREATE_TIME, 0, 0, recordKey, recordValue, new RecordHeaders(), Optional.empty()), new ConsumerRecord<>("topic", 1, 3, 0L, TimestampType.CREATE_TIME, 0, 0, recordKey, recordValue, new RecordHeaders(), Optional.empty()), new ConsumerRecord<>("topic", 1, 4, 0L, TimestampType.CREATE_TIME, 0, 0, recordKey, recordValue, new RecordHeaders(), Optional.empty()));
+        final List<ConsumerRecord<byte[], byte[]>> list1 = Arrays.asList(
+            new ConsumerRecord<>("topic", 1, 2, 0L, TimestampType.CREATE_TIME, 0, 0, recordKey, recordValue,
+                new RecordHeaders(), Optional.empty()),
+            new ConsumerRecord<>("topic", 1, 1, 0L, TimestampType.CREATE_TIME, 0, 0, recordKey, recordValue,
+                new RecordHeaders(), Optional.empty()),
+            new ConsumerRecord<>("topic", 1, 3, 0L, TimestampType.CREATE_TIME, 0, 0, recordKey, recordValue,
+                new RecordHeaders(), Optional.empty()),
+            new ConsumerRecord<>("topic", 1, 4, 0L, TimestampType.CREATE_TIME, 0, 0, recordKey, recordValue,
+                new RecordHeaders(), Optional.empty()));
 
         assertEquals(RecordQueue.UNKNOWN, timestampExtractor.partitionTime);
 
