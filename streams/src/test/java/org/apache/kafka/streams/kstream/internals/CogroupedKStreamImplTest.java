--- conflicted
+++ resolved
@@ -16,16 +16,6 @@
  */
 package org.apache.kafka.streams.kstream.internals;
 
-<<<<<<< HEAD
-import static org.hamcrest.CoreMatchers.equalTo;
-import static org.hamcrest.MatcherAssert.assertThat;
-import static org.junit.Assert.assertThrows;
-import static org.junit.Assert.assertTrue;
-
-import java.util.Properties;
-
-=======
->>>>>>> 9494bebe
 import org.apache.kafka.common.serialization.IntegerDeserializer;
 import org.apache.kafka.common.serialization.IntegerSerializer;
 import org.apache.kafka.common.serialization.Serdes;
@@ -70,1211 +60,25 @@
 import static org.junit.jupiter.api.Assertions.assertTrue;
 
 public class CogroupedKStreamImplTest {
-	private final Consumed<String, String> stringConsumed = Consumed.with(Serdes.String(), Serdes.String());
-	private static final String TOPIC = "topic";
-	private static final String OUTPUT = "output";
-	private KGroupedStream<String, String> groupedStream;
-	private CogroupedKStream<String, String> cogroupedStream;
-
-	private final Properties props = StreamsTestUtils.getStreamsConfig(Serdes.String(), Serdes.String());
-
-	private static final Aggregator<String, String, String> STRING_AGGREGATOR =
-			(key, value, aggregate) -> aggregate + value;
-
-	private static final Initializer<String> STRING_INITIALIZER = () -> "";
-
-	private static final Aggregator<String, String, Integer> STRING_SUM_AGGREGATOR =
-			(key, value, aggregate) -> aggregate + Integer.parseInt(value);
-
-	private static final Aggregator<? super String, ? super Integer, Integer> SUM_AGGREGATOR =
-			(key, value, aggregate) -> aggregate + value;
-
-<<<<<<< HEAD
-	private static final Initializer<Integer> SUM_INITIALIZER = () -> 0;
-
-
-	@Before
-	public void setup() {
-		final StreamsBuilder builder = new StreamsBuilder();
-		final KStream<String, String> stream = builder.stream(TOPIC, Consumed.with(Serdes.String(), Serdes.String()));
-
-		groupedStream = stream.groupByKey(Grouped.with(Serdes.String(), Serdes.String()));
-		cogroupedStream = groupedStream.cogroup(MockAggregator.TOSTRING_ADDER);
-	}
-
-	@Test
-	public void shouldThrowNPEInCogroupIfKGroupedStreamIsNull() {
-		assertThrows(NullPointerException.class, () -> cogroupedStream.cogroup(null, MockAggregator.TOSTRING_ADDER));
-	}
-
-	@Test
-	public void shouldNotHaveNullAggregatorOnCogroup() {
-		assertThrows(NullPointerException.class, () -> cogroupedStream.cogroup(groupedStream, null));
-	}
-
-	@Test
-	public void shouldNotHaveNullInitializerOnAggregate() {
-		assertThrows(NullPointerException.class, () -> cogroupedStream.aggregate(null));
-	}
-
-	@Test
-	public void shouldNotHaveNullInitializerOnAggregateWitNamed() {
-		assertThrows(NullPointerException.class, () -> cogroupedStream.aggregate(null, Named.as("name")));
-	}
-
-	@Test
-	public void shouldNotHaveNullInitializerOnAggregateWitMaterialized() {
-		assertThrows(NullPointerException.class, () -> cogroupedStream.aggregate(null, Materialized.as("store")));
-	}
-
-	@Test
-	public void shouldNotHaveNullInitializerOnAggregateWitNamedAndMaterialized() {
-		assertThrows(NullPointerException.class, () -> cogroupedStream.aggregate(null, Named.as("name"), Materialized.as("store")));
-	}
-
-	@Test
-	public void shouldNotHaveNullNamedOnAggregate() {
-		assertThrows(NullPointerException.class, () -> cogroupedStream.aggregate(STRING_INITIALIZER, (Named) null));
-	}
-
-	@Test
-	public void shouldNotHaveNullMaterializedOnAggregate() {
-		assertThrows(NullPointerException.class, () -> cogroupedStream.aggregate(STRING_INITIALIZER, (Materialized<String, String, KeyValueStore<Bytes, byte[]>>) null));
-	}
-
-	@Test
-	public void shouldNotHaveNullNamedOnAggregateWithMateriazlied() {
-		assertThrows(NullPointerException.class, () -> cogroupedStream.aggregate(STRING_INITIALIZER, null, Materialized.as("store")));
-	}
-
-	@Test
-	public void shouldNotHaveNullMaterializedOnAggregateWithNames() {
-		assertThrows(NullPointerException.class, () -> cogroupedStream.aggregate(STRING_INITIALIZER, Named.as("name"), null));
-	}
-
-	@Test
-	public void shouldNotHaveNullWindowOnWindowedByTime() {
-		assertThrows(NullPointerException.class, () -> cogroupedStream.windowedBy((Windows<? extends Window>) null));
-	}
-
-	@Test
-	public void shouldNotHaveNullWindowOnWindowedBySession() {
-		assertThrows(NullPointerException.class, () -> cogroupedStream.windowedBy((SessionWindows) null));
-	}
-
-	@Test
-	public void shouldNotHaveNullWindowOnWindowedBySliding() {
-		assertThrows(NullPointerException.class, () -> cogroupedStream.windowedBy((SlidingWindows) null));
-	}
-
-	@Test
-	public void shouldNameProcessorsAndStoreBasedOnNamedParameter() {
-		final StreamsBuilder builder = new StreamsBuilder();
-
-		final KStream<String, String> stream1 = builder.stream("one", stringConsumed);
-		final KStream<String, String> test2 = builder.stream("two", stringConsumed);
-
-		final KGroupedStream<String, String> groupedOne = stream1.groupByKey();
-		final KGroupedStream<String, String> groupedTwo = test2.groupByKey();
-
-		final KTable<String, String> customers = groupedOne
-				.cogroup(STRING_AGGREGATOR)
-				.cogroup(groupedTwo, STRING_AGGREGATOR)
-				.aggregate(STRING_INITIALIZER, Named.as("test"), Materialized.as("store"));
-
-		customers.toStream().to(OUTPUT);
-
-		final String topologyDescription = builder.build().describe().toString();
-
-		assertThat(
-				topologyDescription,
-				equalTo("Topologies:\n" +
-						"   Sub-topology: 0\n" +
-						"    Source: KSTREAM-SOURCE-0000000000 (topics: [one])\n" +
-						"      --> test-cogroup-agg-0\n" +
-						"    Source: KSTREAM-SOURCE-0000000001 (topics: [two])\n" +
-						"      --> test-cogroup-agg-1\n" +
-						"    Processor: test-cogroup-agg-0 (stores: [store])\n" +
-						"      --> test-cogroup-merge\n" +
-						"      <-- KSTREAM-SOURCE-0000000000\n" +
-						"    Processor: test-cogroup-agg-1 (stores: [store])\n" +
-						"      --> test-cogroup-merge\n" +
-						"      <-- KSTREAM-SOURCE-0000000001\n" +
-						"    Processor: test-cogroup-merge (stores: [])\n" +
-						"      --> KTABLE-TOSTREAM-0000000005\n" +
-						"      <-- test-cogroup-agg-0, test-cogroup-agg-1\n" +
-						"    Processor: KTABLE-TOSTREAM-0000000005 (stores: [])\n" +
-						"      --> KSTREAM-SINK-0000000006\n" +
-						"      <-- test-cogroup-merge\n" +
-						"    Sink: KSTREAM-SINK-0000000006 (topic: output)\n" +
-						"      <-- KTABLE-TOSTREAM-0000000005\n\n"));
-	}
-
-	@Test
-	public void shouldNameRepartitionTopic() {
-		final StreamsBuilder builder = new StreamsBuilder();
-
-		final KStream<String, String> stream1 = builder.stream("one", stringConsumed);
-		final KStream<String, String> test2 = builder.stream("two", stringConsumed);
-
-		final KGroupedStream<String, String> groupedOne = stream1.map((k, v) -> new KeyValue<>(v, k)).groupByKey(Grouped.as("repartition-test"));
-		final KGroupedStream<String, String> groupedTwo = test2.groupByKey();
-
-		final KTable<String, String> customers = groupedOne
-				.cogroup(STRING_AGGREGATOR)
-				.cogroup(groupedTwo, STRING_AGGREGATOR)
-				.aggregate(STRING_INITIALIZER);
-
-		customers.toStream().to(OUTPUT);
-
-		final String topologyDescription = builder.build().describe().toString();
-
-		assertThat(
-				topologyDescription,
-				equalTo("Topologies:\n" +
-						"   Sub-topology: 0\n" +
-						"    Source: KSTREAM-SOURCE-0000000000 (topics: [one])\n" +
-						"      --> KSTREAM-MAP-0000000002\n" +
-						"    Processor: KSTREAM-MAP-0000000002 (stores: [])\n" +
-						"      --> repartition-test-repartition-filter\n" +
-						"      <-- KSTREAM-SOURCE-0000000000\n" +
-						"    Processor: repartition-test-repartition-filter (stores: [])\n" +
-						"      --> repartition-test-repartition-sink\n" +
-						"      <-- KSTREAM-MAP-0000000002\n" +
-						"    Sink: repartition-test-repartition-sink (topic: repartition-test-repartition)\n" +
-						"      <-- repartition-test-repartition-filter\n\n" +
-						"  Sub-topology: 1\n" +
-						"    Source: KSTREAM-SOURCE-0000000001 (topics: [two])\n" +
-						"      --> COGROUPKSTREAM-AGGREGATE-0000000008\n" +
-						"    Source: repartition-test-repartition-source (topics: [repartition-test-repartition])\n" +
-						"      --> COGROUPKSTREAM-AGGREGATE-0000000007\n" +
-						"    Processor: COGROUPKSTREAM-AGGREGATE-0000000007 (stores: [COGROUPKSTREAM-AGGREGATE-STATE-STORE-0000000003])\n" +
-						"      --> COGROUPKSTREAM-MERGE-0000000009\n" +
-						"      <-- repartition-test-repartition-source\n" +
-						"    Processor: COGROUPKSTREAM-AGGREGATE-0000000008 (stores: [COGROUPKSTREAM-AGGREGATE-STATE-STORE-0000000003])\n" +
-						"      --> COGROUPKSTREAM-MERGE-0000000009\n" +
-						"      <-- KSTREAM-SOURCE-0000000001\n" +
-						"    Processor: COGROUPKSTREAM-MERGE-0000000009 (stores: [])\n" +
-						"      --> KTABLE-TOSTREAM-0000000010\n" +
-						"      <-- COGROUPKSTREAM-AGGREGATE-0000000007, COGROUPKSTREAM-AGGREGATE-0000000008\n" +
-						"    Processor: KTABLE-TOSTREAM-0000000010 (stores: [])\n" +
-						"      --> KSTREAM-SINK-0000000011\n" +
-						"      <-- COGROUPKSTREAM-MERGE-0000000009\n" +
-						"    Sink: KSTREAM-SINK-0000000011 (topic: output)\n" +
-						"      <-- KTABLE-TOSTREAM-0000000010\n\n"));
-	}
-
-	@Test
-	public void shouldInsertRepartitionsTopicForUpstreamKeyModification() {
-		final StreamsBuilder builder = new StreamsBuilder();
-		final KStream<String, String> stream1 = builder.stream("one", stringConsumed);
-		final KStream<String, String> test2 = builder.stream("two", stringConsumed);
-
-		final KGroupedStream<String, String> groupedOne = stream1.map((k, v) -> new KeyValue<>(v, k)).groupByKey();
-		final KGroupedStream<String, String> groupedTwo = test2.groupByKey();
-
-		final KTable<String, String> customers = groupedOne
-				.cogroup(STRING_AGGREGATOR)
-				.cogroup(groupedTwo, STRING_AGGREGATOR)
-				.aggregate(STRING_INITIALIZER, Named.as("test"), Materialized.as("store"));
-
-		customers.toStream().to(OUTPUT);
-
-		final String topologyDescription = builder.build().describe().toString();
-
-		assertThat(
-				topologyDescription,
-				equalTo("Topologies:\n" +
-						"   Sub-topology: 0\n" +
-						"    Source: KSTREAM-SOURCE-0000000000 (topics: [one])\n" +
-						"      --> KSTREAM-MAP-0000000002\n" +
-						"    Processor: KSTREAM-MAP-0000000002 (stores: [])\n" +
-						"      --> store-repartition-filter\n" +
-						"      <-- KSTREAM-SOURCE-0000000000\n" +
-						"    Processor: store-repartition-filter (stores: [])\n" +
-						"      --> store-repartition-sink\n" +
-						"      <-- KSTREAM-MAP-0000000002\n" +
-						"    Sink: store-repartition-sink (topic: store-repartition)\n" +
-						"      <-- store-repartition-filter\n\n" +
-						"  Sub-topology: 1\n" +
-						"    Source: KSTREAM-SOURCE-0000000001 (topics: [two])\n" +
-						"      --> test-cogroup-agg-1\n" +
-						"    Source: store-repartition-source (topics: [store-repartition])\n" +
-						"      --> test-cogroup-agg-0\n" +
-						"    Processor: test-cogroup-agg-0 (stores: [store])\n" +
-						"      --> test-cogroup-merge\n" +
-						"      <-- store-repartition-source\n" +
-						"    Processor: test-cogroup-agg-1 (stores: [store])\n" +
-						"      --> test-cogroup-merge\n" +
-						"      <-- KSTREAM-SOURCE-0000000001\n" +
-						"    Processor: test-cogroup-merge (stores: [])\n" +
-						"      --> KTABLE-TOSTREAM-0000000009\n" +
-						"      <-- test-cogroup-agg-0, test-cogroup-agg-1\n" +
-						"    Processor: KTABLE-TOSTREAM-0000000009 (stores: [])\n" +
-						"      --> KSTREAM-SINK-0000000010\n" +
-						"      <-- test-cogroup-merge\n" +
-						"    Sink: KSTREAM-SINK-0000000010 (topic: output)\n" +
-						"      <-- KTABLE-TOSTREAM-0000000009\n\n"));
-	}
-
-	@Test
-	public void shouldInsertRepartitionsTopicForUpstreamKeyModificationWithGroupedReusedInSameCogroups() {
-		final StreamsBuilder builder = new StreamsBuilder();
-
-		final KStream<String, String> stream1 = builder.stream("one", stringConsumed);
-		final KStream<String, String> stream2 = builder.stream("two", stringConsumed);
-
-		final KGroupedStream<String, String> groupedOne = stream1.map((k, v) -> new KeyValue<>(v, k)).groupByKey();
-		final KGroupedStream<String, String> groupedTwo = stream2.groupByKey();
-
-		final KTable<String, String> cogroupedTwo = groupedOne
-				.cogroup(STRING_AGGREGATOR)
-				.cogroup(groupedTwo, STRING_AGGREGATOR)
-				.aggregate(STRING_INITIALIZER);
-
-		final KTable<String, String> cogroupedOne = groupedOne
-				.cogroup(STRING_AGGREGATOR)
-				.cogroup(groupedTwo, STRING_AGGREGATOR)
-				.aggregate(STRING_INITIALIZER);
-
-		cogroupedOne.toStream().to(OUTPUT);
-		cogroupedTwo.toStream().to("OUTPUT2");
-
-		final String topologyDescription = builder.build().describe().toString();
-
-		assertThat(
-				topologyDescription,
-				equalTo("Topologies:\n" +
-						"   Sub-topology: 0\n" +
-						"    Source: KSTREAM-SOURCE-0000000000 (topics: [one])\n" +
-						"      --> KSTREAM-MAP-0000000002\n" +
-						"    Processor: KSTREAM-MAP-0000000002 (stores: [])\n" +
-						"      --> COGROUPKSTREAM-AGGREGATE-STATE-STORE-0000000010-repartition-filter, COGROUPKSTREAM-AGGREGATE-STATE-STORE-0000000003-repartition-filter\n" +
-						"      <-- KSTREAM-SOURCE-0000000000\n" +
-						"    Processor: COGROUPKSTREAM-AGGREGATE-STATE-STORE-0000000003-repartition-filter (stores: [])\n" +
-						"      --> COGROUPKSTREAM-AGGREGATE-STATE-STORE-0000000003-repartition-sink\n" +
-						"      <-- KSTREAM-MAP-0000000002\n" +
-						"    Processor: COGROUPKSTREAM-AGGREGATE-STATE-STORE-0000000010-repartition-filter (stores: [])\n" +
-						"      --> COGROUPKSTREAM-AGGREGATE-STATE-STORE-0000000010-repartition-sink\n" +
-						"      <-- KSTREAM-MAP-0000000002\n" +
-						"    Sink: COGROUPKSTREAM-AGGREGATE-STATE-STORE-0000000003-repartition-sink (topic: COGROUPKSTREAM-AGGREGATE-STATE-STORE-0000000003-repartition)\n" +
-						"      <-- COGROUPKSTREAM-AGGREGATE-STATE-STORE-0000000003-repartition-filter\n" +
-						"    Sink: COGROUPKSTREAM-AGGREGATE-STATE-STORE-0000000010-repartition-sink (topic: COGROUPKSTREAM-AGGREGATE-STATE-STORE-0000000010-repartition)\n" +
-						"      <-- COGROUPKSTREAM-AGGREGATE-STATE-STORE-0000000010-repartition-filter\n\n" +
-						"  Sub-topology: 1\n" +
-						"    Source: KSTREAM-SOURCE-0000000001 (topics: [two])\n" +
-						"      --> COGROUPKSTREAM-AGGREGATE-0000000008, COGROUPKSTREAM-AGGREGATE-0000000015\n" +
-						"    Source: COGROUPKSTREAM-AGGREGATE-STATE-STORE-0000000003-repartition-source (topics: [COGROUPKSTREAM-AGGREGATE-STATE-STORE-0000000003-repartition])\n" +
-						"      --> COGROUPKSTREAM-AGGREGATE-0000000007\n" +
-						"    Source: COGROUPKSTREAM-AGGREGATE-STATE-STORE-0000000010-repartition-source (topics: [COGROUPKSTREAM-AGGREGATE-STATE-STORE-0000000010-repartition])\n" +
-						"      --> COGROUPKSTREAM-AGGREGATE-0000000014\n" +
-						"    Processor: COGROUPKSTREAM-AGGREGATE-0000000007 (stores: [COGROUPKSTREAM-AGGREGATE-STATE-STORE-0000000003])\n" +
-						"      --> COGROUPKSTREAM-MERGE-0000000009\n" +
-						"      <-- COGROUPKSTREAM-AGGREGATE-STATE-STORE-0000000003-repartition-source\n" +
-						"    Processor: COGROUPKSTREAM-AGGREGATE-0000000008 (stores: [COGROUPKSTREAM-AGGREGATE-STATE-STORE-0000000003])\n" +
-						"      --> COGROUPKSTREAM-MERGE-0000000009\n" +
-						"      <-- KSTREAM-SOURCE-0000000001\n" +
-						"    Processor: COGROUPKSTREAM-AGGREGATE-0000000014 (stores: [COGROUPKSTREAM-AGGREGATE-STATE-STORE-0000000010])\n" +
-						"      --> COGROUPKSTREAM-MERGE-0000000016\n" +
-						"      <-- COGROUPKSTREAM-AGGREGATE-STATE-STORE-0000000010-repartition-source\n" +
-						"    Processor: COGROUPKSTREAM-AGGREGATE-0000000015 (stores: [COGROUPKSTREAM-AGGREGATE-STATE-STORE-0000000010])\n" +
-						"      --> COGROUPKSTREAM-MERGE-0000000016\n" +
-						"      <-- KSTREAM-SOURCE-0000000001\n" +
-						"    Processor: COGROUPKSTREAM-MERGE-0000000009 (stores: [])\n" +
-						"      --> KTABLE-TOSTREAM-0000000019\n" +
-						"      <-- COGROUPKSTREAM-AGGREGATE-0000000007, COGROUPKSTREAM-AGGREGATE-0000000008\n" +
-						"    Processor: COGROUPKSTREAM-MERGE-0000000016 (stores: [])\n" +
-						"      --> KTABLE-TOSTREAM-0000000017\n" +
-						"      <-- COGROUPKSTREAM-AGGREGATE-0000000014, COGROUPKSTREAM-AGGREGATE-0000000015\n" +
-						"    Processor: KTABLE-TOSTREAM-0000000017 (stores: [])\n" +
-						"      --> KSTREAM-SINK-0000000018\n" +
-						"      <-- COGROUPKSTREAM-MERGE-0000000016\n" +
-						"    Processor: KTABLE-TOSTREAM-0000000019 (stores: [])\n" +
-						"      --> KSTREAM-SINK-0000000020\n" +
-						"      <-- COGROUPKSTREAM-MERGE-0000000009\n" +
-						"    Sink: KSTREAM-SINK-0000000018 (topic: output)\n" +
-						"      <-- KTABLE-TOSTREAM-0000000017\n" +
-						"    Sink: KSTREAM-SINK-0000000020 (topic: OUTPUT2)\n" +
-						"      <-- KTABLE-TOSTREAM-0000000019\n\n"));
-	}
-
-	@Test
-	public void shouldInsertRepartitionsTopicForUpstreamKeyModificationWithGroupedReusedInSameCogroupsWithOptimization() {
-		final Properties properties = new Properties();
-		properties.setProperty(StreamsConfig.TOPOLOGY_OPTIMIZATION_CONFIG, StreamsConfig.OPTIMIZE);
-		final StreamsBuilder builder = new StreamsBuilder();
-
-		final KStream<String, String> stream1 = builder.stream("one", stringConsumed);
-		final KStream<String, String> stream2 = builder.stream("two", stringConsumed);
-
-		final KGroupedStream<String, String> groupedOne = stream1.map((k, v) -> new KeyValue<>(v, k)).groupByKey();
-		final KGroupedStream<String, String> groupedTwo = stream2.groupByKey();
-
-		final KTable<String, String> cogroupedTwo = groupedOne
-				.cogroup(STRING_AGGREGATOR)
-				.cogroup(groupedTwo, STRING_AGGREGATOR)
-				.aggregate(STRING_INITIALIZER);
-
-		final KTable<String, String> cogroupedOne = groupedOne
-				.cogroup(STRING_AGGREGATOR)
-				.cogroup(groupedTwo, STRING_AGGREGATOR)
-				.aggregate(STRING_INITIALIZER);
-
-		cogroupedOne.toStream().to(OUTPUT);
-		cogroupedTwo.toStream().to("OUTPUT2");
-
-		final String topologyDescription = builder.build(properties).describe().toString();
-
-		assertThat(
-				topologyDescription,
-				equalTo("Topologies:\n" +
-						"   Sub-topology: 0\n" +
-						"    Source: KSTREAM-SOURCE-0000000000 (topics: [one])\n" +
-						"      --> KSTREAM-MAP-0000000002\n" +
-						"    Processor: KSTREAM-MAP-0000000002 (stores: [])\n" +
-						"      --> COGROUPKSTREAM-AGGREGATE-STATE-STORE-0000000003-repartition-filter\n" +
-						"      <-- KSTREAM-SOURCE-0000000000\n" +
-						"    Processor: COGROUPKSTREAM-AGGREGATE-STATE-STORE-0000000003-repartition-filter (stores: [])\n" +
-						"      --> COGROUPKSTREAM-AGGREGATE-STATE-STORE-0000000003-repartition-sink\n" +
-						"      <-- KSTREAM-MAP-0000000002\n" +
-						"    Sink: COGROUPKSTREAM-AGGREGATE-STATE-STORE-0000000003-repartition-sink (topic: COGROUPKSTREAM-AGGREGATE-STATE-STORE-0000000003-repartition)\n" +
-						"      <-- COGROUPKSTREAM-AGGREGATE-STATE-STORE-0000000003-repartition-filter\n\n" +
-						"  Sub-topology: 1\n" +
-						"    Source: COGROUPKSTREAM-AGGREGATE-STATE-STORE-0000000003-repartition-source (topics: [COGROUPKSTREAM-AGGREGATE-STATE-STORE-0000000003-repartition])\n" +
-						"      --> COGROUPKSTREAM-AGGREGATE-0000000014, COGROUPKSTREAM-AGGREGATE-0000000007\n" +
-						"    Source: KSTREAM-SOURCE-0000000001 (topics: [two])\n" +
-						"      --> COGROUPKSTREAM-AGGREGATE-0000000015, COGROUPKSTREAM-AGGREGATE-0000000008\n" +
-						"    Processor: COGROUPKSTREAM-AGGREGATE-0000000007 (stores: [COGROUPKSTREAM-AGGREGATE-STATE-STORE-0000000003])\n" +
-						"      --> COGROUPKSTREAM-MERGE-0000000009\n" +
-						"      <-- COGROUPKSTREAM-AGGREGATE-STATE-STORE-0000000003-repartition-source\n" +
-						"    Processor: COGROUPKSTREAM-AGGREGATE-0000000008 (stores: [COGROUPKSTREAM-AGGREGATE-STATE-STORE-0000000003])\n" +
-						"      --> COGROUPKSTREAM-MERGE-0000000009\n" +
-						"      <-- KSTREAM-SOURCE-0000000001\n" +
-						"    Processor: COGROUPKSTREAM-AGGREGATE-0000000014 (stores: [COGROUPKSTREAM-AGGREGATE-STATE-STORE-0000000010])\n" +
-						"      --> COGROUPKSTREAM-MERGE-0000000016\n" +
-						"      <-- COGROUPKSTREAM-AGGREGATE-STATE-STORE-0000000003-repartition-source\n" +
-						"    Processor: COGROUPKSTREAM-AGGREGATE-0000000015 (stores: [COGROUPKSTREAM-AGGREGATE-STATE-STORE-0000000010])\n" +
-						"      --> COGROUPKSTREAM-MERGE-0000000016\n" +
-						"      <-- KSTREAM-SOURCE-0000000001\n" +
-						"    Processor: COGROUPKSTREAM-MERGE-0000000009 (stores: [])\n" +
-						"      --> KTABLE-TOSTREAM-0000000019\n" +
-						"      <-- COGROUPKSTREAM-AGGREGATE-0000000007, COGROUPKSTREAM-AGGREGATE-0000000008\n" +
-						"    Processor: COGROUPKSTREAM-MERGE-0000000016 (stores: [])\n" +
-						"      --> KTABLE-TOSTREAM-0000000017\n" +
-						"      <-- COGROUPKSTREAM-AGGREGATE-0000000014, COGROUPKSTREAM-AGGREGATE-0000000015\n" +
-						"    Processor: KTABLE-TOSTREAM-0000000017 (stores: [])\n" +
-						"      --> KSTREAM-SINK-0000000018\n" +
-						"      <-- COGROUPKSTREAM-MERGE-0000000016\n" +
-						"    Processor: KTABLE-TOSTREAM-0000000019 (stores: [])\n" +
-						"      --> KSTREAM-SINK-0000000020\n" +
-						"      <-- COGROUPKSTREAM-MERGE-0000000009\n" +
-						"    Sink: KSTREAM-SINK-0000000018 (topic: output)\n" +
-						"      <-- KTABLE-TOSTREAM-0000000017\n" +
-						"    Sink: KSTREAM-SINK-0000000020 (topic: OUTPUT2)\n" +
-						"      <-- KTABLE-TOSTREAM-0000000019\n\n"));
-	}
-
-	@Test
-	public void shouldInsertRepartitionsTopicForUpstreamKeyModificationWithGroupedReusedInDifferentCogroups() {
-		final StreamsBuilder builder = new StreamsBuilder();
-
-		final KStream<String, String> stream1 = builder.stream("one", stringConsumed);
-		final KStream<String, String> stream2 = builder.stream("two", stringConsumed);
-		final KStream<String, String> stream3 = builder.stream("three", stringConsumed);
-
-		final KGroupedStream<String, String> groupedOne = stream1.map((k, v) -> new KeyValue<>(v, k)).groupByKey();
-		final KGroupedStream<String, String> groupedTwo = stream2.groupByKey();
-		final KGroupedStream<String, String> groupedThree = stream3.groupByKey();
-
-		groupedOne.cogroup(STRING_AGGREGATOR)
-				.cogroup(groupedThree, STRING_AGGREGATOR)
-				.aggregate(STRING_INITIALIZER);
-
-		groupedOne.cogroup(STRING_AGGREGATOR)
-				.cogroup(groupedTwo, STRING_AGGREGATOR)
-				.aggregate(STRING_INITIALIZER);
-
-		final String topologyDescription = builder.build().describe().toString();
-
-		assertThat(
-				topologyDescription,
-				equalTo("Topologies:\n" +
-						"   Sub-topology: 0\n" +
-						"    Source: KSTREAM-SOURCE-0000000000 (topics: [one])\n" +
-						"      --> KSTREAM-MAP-0000000003\n" +
-						"    Processor: KSTREAM-MAP-0000000003 (stores: [])\n" +
-						"      --> COGROUPKSTREAM-AGGREGATE-STATE-STORE-0000000004-repartition-filter, COGROUPKSTREAM-AGGREGATE-STATE-STORE-0000000011-repartition-filter\n" +
-						"      <-- KSTREAM-SOURCE-0000000000\n" +
-						"    Processor: COGROUPKSTREAM-AGGREGATE-STATE-STORE-0000000004-repartition-filter (stores: [])\n" +
-						"      --> COGROUPKSTREAM-AGGREGATE-STATE-STORE-0000000004-repartition-sink\n" +
-						"      <-- KSTREAM-MAP-0000000003\n" +
-						"    Processor: COGROUPKSTREAM-AGGREGATE-STATE-STORE-0000000011-repartition-filter (stores: [])\n" +
-						"      --> COGROUPKSTREAM-AGGREGATE-STATE-STORE-0000000011-repartition-sink\n" +
-						"      <-- KSTREAM-MAP-0000000003\n" +
-						"    Sink: COGROUPKSTREAM-AGGREGATE-STATE-STORE-0000000004-repartition-sink (topic: COGROUPKSTREAM-AGGREGATE-STATE-STORE-0000000004-repartition)\n" +
-						"      <-- COGROUPKSTREAM-AGGREGATE-STATE-STORE-0000000004-repartition-filter\n" +
-						"    Sink: COGROUPKSTREAM-AGGREGATE-STATE-STORE-0000000011-repartition-sink (topic: COGROUPKSTREAM-AGGREGATE-STATE-STORE-0000000011-repartition)\n" +
-						"      <-- COGROUPKSTREAM-AGGREGATE-STATE-STORE-0000000011-repartition-filter\n\n" +
-						"  Sub-topology: 1\n" +
-						"    Source: COGROUPKSTREAM-AGGREGATE-STATE-STORE-0000000011-repartition-source (topics: [COGROUPKSTREAM-AGGREGATE-STATE-STORE-0000000011-repartition])\n" +
-						"      --> COGROUPKSTREAM-AGGREGATE-0000000015\n" +
-						"    Source: KSTREAM-SOURCE-0000000001 (topics: [two])\n" +
-						"      --> COGROUPKSTREAM-AGGREGATE-0000000016\n" +
-						"    Processor: COGROUPKSTREAM-AGGREGATE-0000000015 (stores: [COGROUPKSTREAM-AGGREGATE-STATE-STORE-0000000011])\n" +
-						"      --> COGROUPKSTREAM-MERGE-0000000017\n" +
-						"      <-- COGROUPKSTREAM-AGGREGATE-STATE-STORE-0000000011-repartition-source\n" +
-						"    Processor: COGROUPKSTREAM-AGGREGATE-0000000016 (stores: [COGROUPKSTREAM-AGGREGATE-STATE-STORE-0000000011])\n" +
-						"      --> COGROUPKSTREAM-MERGE-0000000017\n" +
-						"      <-- KSTREAM-SOURCE-0000000001\n" +
-						"    Processor: COGROUPKSTREAM-MERGE-0000000017 (stores: [])\n" +
-						"      --> none\n" +
-						"      <-- COGROUPKSTREAM-AGGREGATE-0000000015, COGROUPKSTREAM-AGGREGATE-0000000016\n\n" +
-						"  Sub-topology: 2\n" +
-						"    Source: COGROUPKSTREAM-AGGREGATE-STATE-STORE-0000000004-repartition-source (topics: [COGROUPKSTREAM-AGGREGATE-STATE-STORE-0000000004-repartition])\n" +
-						"      --> COGROUPKSTREAM-AGGREGATE-0000000008\n" +
-						"    Source: KSTREAM-SOURCE-0000000002 (topics: [three])\n" +
-						"      --> COGROUPKSTREAM-AGGREGATE-0000000009\n" +
-						"    Processor: COGROUPKSTREAM-AGGREGATE-0000000008 (stores: [COGROUPKSTREAM-AGGREGATE-STATE-STORE-0000000004])\n" +
-						"      --> COGROUPKSTREAM-MERGE-0000000010\n" +
-						"      <-- COGROUPKSTREAM-AGGREGATE-STATE-STORE-0000000004-repartition-source\n" +
-						"    Processor: COGROUPKSTREAM-AGGREGATE-0000000009 (stores: [COGROUPKSTREAM-AGGREGATE-STATE-STORE-0000000004])\n" +
-						"      --> COGROUPKSTREAM-MERGE-0000000010\n" +
-						"      <-- KSTREAM-SOURCE-0000000002\n" +
-						"    Processor: COGROUPKSTREAM-MERGE-0000000010 (stores: [])\n" +
-						"      --> none\n" +
-						"      <-- COGROUPKSTREAM-AGGREGATE-0000000008, COGROUPKSTREAM-AGGREGATE-0000000009\n\n"));
-	}
-
-	@Test
-	public void shouldInsertRepartitionsTopicForUpstreamKeyModificationWithGroupedReusedInDifferentCogroupsWithOptimization() {
-		final StreamsBuilder builder = new StreamsBuilder();
-
-		final Properties properties = new Properties();
-		properties.setProperty(StreamsConfig.TOPOLOGY_OPTIMIZATION_CONFIG, StreamsConfig.OPTIMIZE);
-
-		final KStream<String, String> stream1 = builder.stream("one", stringConsumed);
-		final KStream<String, String> stream2 = builder.stream("two", stringConsumed);
-		final KStream<String, String> stream3 = builder.stream("three", stringConsumed);
-
-		final KGroupedStream<String, String> groupedOne = stream1.map((k, v) -> new KeyValue<>(v, k)).groupByKey();
-		final KGroupedStream<String, String> groupedTwo = stream2.groupByKey();
-		final KGroupedStream<String, String> groupedThree = stream3.groupByKey();
-
-		groupedOne.cogroup(STRING_AGGREGATOR)
-				.cogroup(groupedThree, STRING_AGGREGATOR)
-				.aggregate(STRING_INITIALIZER);
-
-		groupedOne.cogroup(STRING_AGGREGATOR)
-				.cogroup(groupedTwo, STRING_AGGREGATOR)
-				.aggregate(STRING_INITIALIZER);
-
-		final String topologyDescription = builder.build(properties).describe().toString();
-
-		assertThat(
-				topologyDescription,
-				equalTo("Topologies:\n" +
-						"   Sub-topology: 0\n" +
-						"    Source: KSTREAM-SOURCE-0000000000 (topics: [one])\n" +
-						"      --> KSTREAM-MAP-0000000003\n" +
-						"    Processor: KSTREAM-MAP-0000000003 (stores: [])\n" +
-						"      --> COGROUPKSTREAM-AGGREGATE-STATE-STORE-0000000004-repartition-filter\n" +
-						"      <-- KSTREAM-SOURCE-0000000000\n" +
-						"    Processor: COGROUPKSTREAM-AGGREGATE-STATE-STORE-0000000004-repartition-filter (stores: [])\n" +
-						"      --> COGROUPKSTREAM-AGGREGATE-STATE-STORE-0000000004-repartition-sink\n" +
-						"      <-- KSTREAM-MAP-0000000003\n" +
-						"    Sink: COGROUPKSTREAM-AGGREGATE-STATE-STORE-0000000004-repartition-sink (topic: COGROUPKSTREAM-AGGREGATE-STATE-STORE-0000000004-repartition)\n" +
-						"      <-- COGROUPKSTREAM-AGGREGATE-STATE-STORE-0000000004-repartition-filter\n\n" +
-						"  Sub-topology: 1\n" +
-						"    Source: COGROUPKSTREAM-AGGREGATE-STATE-STORE-0000000004-repartition-source (topics: [COGROUPKSTREAM-AGGREGATE-STATE-STORE-0000000004-repartition])\n" +
-						"      --> COGROUPKSTREAM-AGGREGATE-0000000008, COGROUPKSTREAM-AGGREGATE-0000000015\n" +
-						"    Source: KSTREAM-SOURCE-0000000001 (topics: [two])\n" +
-						"      --> COGROUPKSTREAM-AGGREGATE-0000000016\n" +
-						"    Source: KSTREAM-SOURCE-0000000002 (topics: [three])\n" +
-						"      --> COGROUPKSTREAM-AGGREGATE-0000000009\n" +
-						"    Processor: COGROUPKSTREAM-AGGREGATE-0000000008 (stores: [COGROUPKSTREAM-AGGREGATE-STATE-STORE-0000000004])\n" +
-						"      --> COGROUPKSTREAM-MERGE-0000000010\n" +
-						"      <-- COGROUPKSTREAM-AGGREGATE-STATE-STORE-0000000004-repartition-source\n" +
-						"    Processor: COGROUPKSTREAM-AGGREGATE-0000000009 (stores: [COGROUPKSTREAM-AGGREGATE-STATE-STORE-0000000004])\n" +
-						"      --> COGROUPKSTREAM-MERGE-0000000010\n" +
-						"      <-- KSTREAM-SOURCE-0000000002\n" +
-						"    Processor: COGROUPKSTREAM-AGGREGATE-0000000015 (stores: [COGROUPKSTREAM-AGGREGATE-STATE-STORE-0000000011])\n" +
-						"      --> COGROUPKSTREAM-MERGE-0000000017\n" +
-						"      <-- COGROUPKSTREAM-AGGREGATE-STATE-STORE-0000000004-repartition-source\n" +
-						"    Processor: COGROUPKSTREAM-AGGREGATE-0000000016 (stores: [COGROUPKSTREAM-AGGREGATE-STATE-STORE-0000000011])\n" +
-						"      --> COGROUPKSTREAM-MERGE-0000000017\n" +
-						"      <-- KSTREAM-SOURCE-0000000001\n" +
-						"    Processor: COGROUPKSTREAM-MERGE-0000000010 (stores: [])\n" +
-						"      --> none\n" +
-						"      <-- COGROUPKSTREAM-AGGREGATE-0000000008, COGROUPKSTREAM-AGGREGATE-0000000009\n" +
-						"    Processor: COGROUPKSTREAM-MERGE-0000000017 (stores: [])\n" +
-						"      --> none\n" +
-						"      <-- COGROUPKSTREAM-AGGREGATE-0000000015, COGROUPKSTREAM-AGGREGATE-0000000016\n\n"));
-	}
-
-	@Test
-	public void shouldInsertRepartitionsTopicForUpstreamKeyModificationWithGroupedReused() {
-		final StreamsBuilder builder = new StreamsBuilder();
-
-		final KStream<String, String> stream1 = builder.stream("one", stringConsumed);
-		final KStream<String, String> stream2 = builder.stream("two", stringConsumed);
-
-		final KGroupedStream<String, String> groupedOne = stream1.map((k, v) -> new KeyValue<>(v, k)).groupByKey();
-		final KGroupedStream<String, String> groupedTwo = stream2.groupByKey();
-
-		groupedOne.cogroup(STRING_AGGREGATOR)
-				.cogroup(groupedTwo, STRING_AGGREGATOR)
-				.aggregate(STRING_INITIALIZER);
-
-		groupedOne.aggregate(STRING_INITIALIZER, STRING_AGGREGATOR);
-
-		final String topologyDescription = builder.build().describe().toString();
-
-		assertThat(
-				topologyDescription,
-				equalTo("Topologies:\n" +
-						"   Sub-topology: 0\n" +
-						"    Source: KSTREAM-SOURCE-0000000000 (topics: [one])\n" +
-						"      --> KSTREAM-MAP-0000000002\n" +
-						"    Processor: KSTREAM-MAP-0000000002 (stores: [])\n" +
-						"      --> COGROUPKSTREAM-AGGREGATE-STATE-STORE-0000000003-repartition-filter, KSTREAM-FILTER-0000000013\n" +
-						"      <-- KSTREAM-SOURCE-0000000000\n" +
-						"    Processor: COGROUPKSTREAM-AGGREGATE-STATE-STORE-0000000003-repartition-filter (stores: [])\n" +
-						"      --> COGROUPKSTREAM-AGGREGATE-STATE-STORE-0000000003-repartition-sink\n" +
-						"      <-- KSTREAM-MAP-0000000002\n" +
-						"    Processor: KSTREAM-FILTER-0000000013 (stores: [])\n" +
-						"      --> KSTREAM-SINK-0000000012\n" +
-						"      <-- KSTREAM-MAP-0000000002\n" +
-						"    Sink: COGROUPKSTREAM-AGGREGATE-STATE-STORE-0000000003-repartition-sink (topic: COGROUPKSTREAM-AGGREGATE-STATE-STORE-0000000003-repartition)\n" +
-						"      <-- COGROUPKSTREAM-AGGREGATE-STATE-STORE-0000000003-repartition-filter\n" +
-						"    Sink: KSTREAM-SINK-0000000012 (topic: KSTREAM-AGGREGATE-STATE-STORE-0000000010-repartition)\n" +
-						"      <-- KSTREAM-FILTER-0000000013\n\n" +
-						"  Sub-topology: 1\n" +
-						"    Source: COGROUPKSTREAM-AGGREGATE-STATE-STORE-0000000003-repartition-source (topics: [COGROUPKSTREAM-AGGREGATE-STATE-STORE-0000000003-repartition])\n" +
-						"      --> COGROUPKSTREAM-AGGREGATE-0000000007\n" +
-						"    Source: KSTREAM-SOURCE-0000000001 (topics: [two])\n" +
-						"      --> COGROUPKSTREAM-AGGREGATE-0000000008\n" +
-						"    Processor: COGROUPKSTREAM-AGGREGATE-0000000007 (stores: [COGROUPKSTREAM-AGGREGATE-STATE-STORE-0000000003])\n" +
-						"      --> COGROUPKSTREAM-MERGE-0000000009\n" +
-						"      <-- COGROUPKSTREAM-AGGREGATE-STATE-STORE-0000000003-repartition-source\n" +
-						"    Processor: COGROUPKSTREAM-AGGREGATE-0000000008 (stores: [COGROUPKSTREAM-AGGREGATE-STATE-STORE-0000000003])\n" +
-						"      --> COGROUPKSTREAM-MERGE-0000000009\n" +
-						"      <-- KSTREAM-SOURCE-0000000001\n" +
-						"    Processor: COGROUPKSTREAM-MERGE-0000000009 (stores: [])\n" +
-						"      --> none\n" +
-						"      <-- COGROUPKSTREAM-AGGREGATE-0000000007, COGROUPKSTREAM-AGGREGATE-0000000008\n\n" +
-						"  Sub-topology: 2\n" +
-						"    Source: KSTREAM-SOURCE-0000000014 (topics: [KSTREAM-AGGREGATE-STATE-STORE-0000000010-repartition])\n" +
-						"      --> KSTREAM-AGGREGATE-0000000011\n" +
-						"    Processor: KSTREAM-AGGREGATE-0000000011 (stores: [KSTREAM-AGGREGATE-STATE-STORE-0000000010])\n" +
-						"      --> none\n" +
-						"      <-- KSTREAM-SOURCE-0000000014\n\n"));
-	}
-
-	@Test
-	public void shouldInsertRepartitionsTopicForUpstreamKeyModificationWithGroupedReusedWithOptimization() {
-		final StreamsBuilder builder = new StreamsBuilder();
-
-		final Properties properties = new Properties();
-		properties.setProperty(StreamsConfig.TOPOLOGY_OPTIMIZATION_CONFIG, StreamsConfig.OPTIMIZE);
-
-		final KStream<String, String> stream1 = builder.stream("one", stringConsumed);
-		final KStream<String, String> stream2 = builder.stream("two", stringConsumed);
-
-		final KGroupedStream<String, String> groupedOne = stream1.map((k, v) -> new KeyValue<>(v, k)).groupByKey();
-		final KGroupedStream<String, String> groupedTwo = stream2.groupByKey();
-
-		groupedOne.cogroup(STRING_AGGREGATOR)
-				.cogroup(groupedTwo, STRING_AGGREGATOR)
-				.aggregate(STRING_INITIALIZER);
-
-		groupedOne.aggregate(STRING_INITIALIZER, STRING_AGGREGATOR);
-
-		final String topologyDescription = builder.build(properties).describe().toString();
-
-		assertThat(
-				topologyDescription,
-				equalTo("Topologies:\n" +
-						"   Sub-topology: 0\n" +
-						"    Source: KSTREAM-SOURCE-0000000000 (topics: [one])\n" +
-						"      --> KSTREAM-MAP-0000000002\n" +
-						"    Processor: KSTREAM-MAP-0000000002 (stores: [])\n" +
-						"      --> COGROUPKSTREAM-AGGREGATE-STATE-STORE-0000000003-repartition-filter\n" +
-						"      <-- KSTREAM-SOURCE-0000000000\n" +
-						"    Processor: COGROUPKSTREAM-AGGREGATE-STATE-STORE-0000000003-repartition-filter (stores: [])\n" +
-						"      --> COGROUPKSTREAM-AGGREGATE-STATE-STORE-0000000003-repartition-sink\n" +
-						"      <-- KSTREAM-MAP-0000000002\n" +
-						"    Sink: COGROUPKSTREAM-AGGREGATE-STATE-STORE-0000000003-repartition-sink (topic: COGROUPKSTREAM-AGGREGATE-STATE-STORE-0000000003-repartition)\n" +
-						"      <-- COGROUPKSTREAM-AGGREGATE-STATE-STORE-0000000003-repartition-filter\n\n" +
-						"  Sub-topology: 1\n" +
-						"    Source: COGROUPKSTREAM-AGGREGATE-STATE-STORE-0000000003-repartition-source (topics: [COGROUPKSTREAM-AGGREGATE-STATE-STORE-0000000003-repartition])\n" +
-						"      --> COGROUPKSTREAM-AGGREGATE-0000000007, KSTREAM-AGGREGATE-0000000011\n" +
-						"    Source: KSTREAM-SOURCE-0000000001 (topics: [two])\n" +
-						"      --> COGROUPKSTREAM-AGGREGATE-0000000008\n" +
-						"    Processor: COGROUPKSTREAM-AGGREGATE-0000000007 (stores: [COGROUPKSTREAM-AGGREGATE-STATE-STORE-0000000003])\n" +
-						"      --> COGROUPKSTREAM-MERGE-0000000009\n" +
-						"      <-- COGROUPKSTREAM-AGGREGATE-STATE-STORE-0000000003-repartition-source\n" +
-						"    Processor: COGROUPKSTREAM-AGGREGATE-0000000008 (stores: [COGROUPKSTREAM-AGGREGATE-STATE-STORE-0000000003])\n" +
-						"      --> COGROUPKSTREAM-MERGE-0000000009\n" +
-						"      <-- KSTREAM-SOURCE-0000000001\n" +
-						"    Processor: COGROUPKSTREAM-MERGE-0000000009 (stores: [])\n" +
-						"      --> none\n" +
-						"      <-- COGROUPKSTREAM-AGGREGATE-0000000007, COGROUPKSTREAM-AGGREGATE-0000000008\n" +
-						"    Processor: KSTREAM-AGGREGATE-0000000011 (stores: [KSTREAM-AGGREGATE-STATE-STORE-0000000010])\n" +
-						"      --> none\n" +
-						"      <-- COGROUPKSTREAM-AGGREGATE-STATE-STORE-0000000003-repartition-source\n\n"));
-	}
-
-	@Test
-	public void shouldInsertRepartitionsTopicForUpstreamKeyModificationWithGroupedRemadeWithOptimization() {
-		final StreamsBuilder builder = new StreamsBuilder();
-
-		final Properties properties = new Properties();
-		properties.setProperty(StreamsConfig.TOPOLOGY_OPTIMIZATION_CONFIG, StreamsConfig.OPTIMIZE);
-
-		final KStream<String, String> stream1 = builder.stream("one", stringConsumed);
-		final KStream<String, String> stream2 = builder.stream("two", stringConsumed);
-		final KStream<String, String> stream3 = builder.stream("three", stringConsumed);
-
-		final KGroupedStream<String, String> groupedOne = stream1.map((k, v) -> new KeyValue<>(v, k)).groupByKey();
-		final KGroupedStream<String, String> groupedTwo = stream2.groupByKey();
-		final KGroupedStream<String, String> groupedThree = stream3.groupByKey();
-		final KGroupedStream<String, String> groupedFour = stream1.map((k, v) -> new KeyValue<>(v, k)).groupByKey();
-
-
-		groupedOne.cogroup(STRING_AGGREGATOR)
-				.cogroup(groupedTwo, STRING_AGGREGATOR)
-				.aggregate(STRING_INITIALIZER);
-
-		groupedThree.cogroup(STRING_AGGREGATOR)
-				.cogroup(groupedFour, STRING_AGGREGATOR)
-				.aggregate(STRING_INITIALIZER);
-
-
-		final String topologyDescription = builder.build(properties).describe().toString();
-
-		assertThat(
-				topologyDescription,
-				equalTo("Topologies:\n" +
-						"   Sub-topology: 0\n" +
-						"    Source: KSTREAM-SOURCE-0000000000 (topics: [one])\n" +
-						"      --> KSTREAM-MAP-0000000003, KSTREAM-MAP-0000000004\n" +
-						"    Processor: KSTREAM-MAP-0000000003 (stores: [])\n" +
-						"      --> COGROUPKSTREAM-AGGREGATE-STATE-STORE-0000000005-repartition-filter\n" +
-						"      <-- KSTREAM-SOURCE-0000000000\n" +
-						"    Processor: KSTREAM-MAP-0000000004 (stores: [])\n" +
-						"      --> COGROUPKSTREAM-AGGREGATE-STATE-STORE-0000000012-repartition-filter\n" +
-						"      <-- KSTREAM-SOURCE-0000000000\n" +
-						"    Processor: COGROUPKSTREAM-AGGREGATE-STATE-STORE-0000000005-repartition-filter (stores: [])\n" +
-						"      --> COGROUPKSTREAM-AGGREGATE-STATE-STORE-0000000005-repartition-sink\n" +
-						"      <-- KSTREAM-MAP-0000000003\n" +
-						"    Processor: COGROUPKSTREAM-AGGREGATE-STATE-STORE-0000000012-repartition-filter (stores: [])\n" +
-						"      --> COGROUPKSTREAM-AGGREGATE-STATE-STORE-0000000012-repartition-sink\n" +
-						"      <-- KSTREAM-MAP-0000000004\n" +
-						"    Sink: COGROUPKSTREAM-AGGREGATE-STATE-STORE-0000000005-repartition-sink (topic: COGROUPKSTREAM-AGGREGATE-STATE-STORE-0000000005-repartition)\n" +
-						"      <-- COGROUPKSTREAM-AGGREGATE-STATE-STORE-0000000005-repartition-filter\n" +
-						"    Sink: COGROUPKSTREAM-AGGREGATE-STATE-STORE-0000000012-repartition-sink (topic: COGROUPKSTREAM-AGGREGATE-STATE-STORE-0000000012-repartition)\n" +
-						"      <-- COGROUPKSTREAM-AGGREGATE-STATE-STORE-0000000012-repartition-filter\n\n" +
-						"  Sub-topology: 1\n" +
-						"    Source: COGROUPKSTREAM-AGGREGATE-STATE-STORE-0000000005-repartition-source (topics: [COGROUPKSTREAM-AGGREGATE-STATE-STORE-0000000005-repartition])\n" +
-						"      --> COGROUPKSTREAM-AGGREGATE-0000000009\n" +
-						"    Source: KSTREAM-SOURCE-0000000001 (topics: [two])\n" +
-						"      --> COGROUPKSTREAM-AGGREGATE-0000000010\n" +
-						"    Processor: COGROUPKSTREAM-AGGREGATE-0000000009 (stores: [COGROUPKSTREAM-AGGREGATE-STATE-STORE-0000000005])\n" +
-						"      --> COGROUPKSTREAM-MERGE-0000000011\n" +
-						"      <-- COGROUPKSTREAM-AGGREGATE-STATE-STORE-0000000005-repartition-source\n" +
-						"    Processor: COGROUPKSTREAM-AGGREGATE-0000000010 (stores: [COGROUPKSTREAM-AGGREGATE-STATE-STORE-0000000005])\n" +
-						"      --> COGROUPKSTREAM-MERGE-0000000011\n" +
-						"      <-- KSTREAM-SOURCE-0000000001\n" +
-						"    Processor: COGROUPKSTREAM-MERGE-0000000011 (stores: [])\n" +
-						"      --> none\n" +
-						"      <-- COGROUPKSTREAM-AGGREGATE-0000000009, COGROUPKSTREAM-AGGREGATE-0000000010\n\n" +
-						"  Sub-topology: 2\n" +
-						"    Source: COGROUPKSTREAM-AGGREGATE-STATE-STORE-0000000012-repartition-source (topics: [COGROUPKSTREAM-AGGREGATE-STATE-STORE-0000000012-repartition])\n" +
-						"      --> COGROUPKSTREAM-AGGREGATE-0000000017\n" +
-						"    Source: KSTREAM-SOURCE-0000000002 (topics: [three])\n" +
-						"      --> COGROUPKSTREAM-AGGREGATE-0000000016\n" +
-						"    Processor: COGROUPKSTREAM-AGGREGATE-0000000016 (stores: [COGROUPKSTREAM-AGGREGATE-STATE-STORE-0000000012])\n" +
-						"      --> COGROUPKSTREAM-MERGE-0000000018\n" +
-						"      <-- KSTREAM-SOURCE-0000000002\n" +
-						"    Processor: COGROUPKSTREAM-AGGREGATE-0000000017 (stores: [COGROUPKSTREAM-AGGREGATE-STATE-STORE-0000000012])\n" +
-						"      --> COGROUPKSTREAM-MERGE-0000000018\n" +
-						"      <-- COGROUPKSTREAM-AGGREGATE-STATE-STORE-0000000012-repartition-source\n" +
-						"    Processor: COGROUPKSTREAM-MERGE-0000000018 (stores: [])\n" +
-						"      --> none\n" +
-						"      <-- COGROUPKSTREAM-AGGREGATE-0000000016, COGROUPKSTREAM-AGGREGATE-0000000017\n\n"));
-	}
-
-	@Test
-	public void shouldInsertRepartitionsTopicForCogroupsUsedTwice() {
-		final StreamsBuilder builder = new StreamsBuilder();
-
-		final Properties properties = new Properties();
-
-		final KStream<String, String> stream1 = builder.stream("one", stringConsumed);
-
-		final KGroupedStream<String, String> groupedOne = stream1.map((k, v) -> new KeyValue<>(v, k)).groupByKey(Grouped.as("foo"));
-
-		final CogroupedKStream<String, String> one = groupedOne.cogroup(STRING_AGGREGATOR);
-		one.aggregate(STRING_INITIALIZER);
-		one.aggregate(STRING_INITIALIZER);
-
-		final String topologyDescription = builder.build(properties).describe().toString();
-
-		assertThat(
-				topologyDescription,
-				equalTo("Topologies:\n" +
-						"   Sub-topology: 0\n" +
-						"    Source: KSTREAM-SOURCE-0000000000 (topics: [one])\n" +
-						"      --> KSTREAM-MAP-0000000001\n" +
-						"    Processor: KSTREAM-MAP-0000000001 (stores: [])\n" +
-						"      --> foo-repartition-filter\n" +
-						"      <-- KSTREAM-SOURCE-0000000000\n" +
-						"    Processor: foo-repartition-filter (stores: [])\n" +
-						"      --> foo-repartition-sink\n" +
-						"      <-- KSTREAM-MAP-0000000001\n" +
-						"    Sink: foo-repartition-sink (topic: foo-repartition)\n" +
-						"      <-- foo-repartition-filter\n\n" +
-						"  Sub-topology: 1\n" +
-						"    Source: foo-repartition-source (topics: [foo-repartition])\n" +
-						"      --> COGROUPKSTREAM-AGGREGATE-0000000006, COGROUPKSTREAM-AGGREGATE-0000000012\n" +
-						"    Processor: COGROUPKSTREAM-AGGREGATE-0000000006 (stores: [COGROUPKSTREAM-AGGREGATE-STATE-STORE-0000000002])\n" +
-						"      --> COGROUPKSTREAM-MERGE-0000000007\n" +
-						"      <-- foo-repartition-source\n" +
-						"    Processor: COGROUPKSTREAM-AGGREGATE-0000000012 (stores: [COGROUPKSTREAM-AGGREGATE-STATE-STORE-0000000008])\n" +
-						"      --> COGROUPKSTREAM-MERGE-0000000013\n" +
-						"      <-- foo-repartition-source\n" +
-						"    Processor: COGROUPKSTREAM-MERGE-0000000007 (stores: [])\n" +
-						"      --> none\n" +
-						"      <-- COGROUPKSTREAM-AGGREGATE-0000000006\n" +
-						"    Processor: COGROUPKSTREAM-MERGE-0000000013 (stores: [])\n" +
-						"      --> none\n" +
-						"      <-- COGROUPKSTREAM-AGGREGATE-0000000012\n\n"));
-	}
-
-	@Test
-	public void shouldCogroupAndAggregateSingleKStreams() {
-		final StreamsBuilder builder = new StreamsBuilder();
-		final KStream<String, String> stream1 = builder.stream("one", stringConsumed);
-
-		final KGroupedStream<String, String> grouped1 = stream1.groupByKey();
-
-		final KTable<String, String> customers = grouped1
-				.cogroup(STRING_AGGREGATOR)
-				.aggregate(STRING_INITIALIZER);
-
-		customers.toStream().to(OUTPUT);
-
-		try (final TopologyTestDriver driver = new TopologyTestDriver(builder.build(), props)) {
-			final TestInputTopic<String, String> testInputTopic =
-					driver.createInputTopic("one", new StringSerializer(), new StringSerializer());
-			final TestOutputTopic<String, String> testOutputTopic =
-					driver.createOutputTopic(OUTPUT, new StringDeserializer(), new StringDeserializer());
-			testInputTopic.pipeInput("k1", "A", 0);
-			testInputTopic.pipeInput("k2", "B", 0);
-			testInputTopic.pipeInput("k2", "B", 0);
-			testInputTopic.pipeInput("k1", "A", 0);
-
-			assertOutputKeyValueTimestamp(testOutputTopic, "k1", "A", 0);
-			assertOutputKeyValueTimestamp(testOutputTopic, "k2", "B", 0);
-			assertOutputKeyValueTimestamp(testOutputTopic, "k2", "BB", 0);
-			assertOutputKeyValueTimestamp(testOutputTopic, "k1", "AA", 0);
-		}
-	}
-
-	@Test
-	public void testCogroupHandleNullValues() {
-		final StreamsBuilder builder = new StreamsBuilder();
-		final KStream<String, String> stream1 = builder.stream("one", stringConsumed);
-
-		final KGroupedStream<String, String> grouped1 = stream1.groupByKey();
-
-		final KTable<String, String> customers = grouped1
-				.cogroup(STRING_AGGREGATOR)
-				.aggregate(STRING_INITIALIZER);
-
-		customers.toStream().to(OUTPUT);
-
-		try (final TopologyTestDriver driver = new TopologyTestDriver(builder.build(), props)) {
-			final TestInputTopic<String, String> testInputTopic = driver.createInputTopic("one", new StringSerializer(), new StringSerializer());
-			final TestOutputTopic<String, String> testOutputTopic = driver.createOutputTopic(OUTPUT, new StringDeserializer(), new StringDeserializer());
-			testInputTopic.pipeInput("k1", "A", 0);
-			testInputTopic.pipeInput("k2", "B", 0);
-			testInputTopic.pipeInput("k2", null, 0);
-			testInputTopic.pipeInput("k2", "B", 0);
-			testInputTopic.pipeInput("k1", "A", 0);
-
-			assertOutputKeyValueTimestamp(testOutputTopic, "k1", "A", 0);
-			assertOutputKeyValueTimestamp(testOutputTopic, "k2", "B", 0);
-			assertOutputKeyValueTimestamp(testOutputTopic, "k2", "BB", 0);
-			assertOutputKeyValueTimestamp(testOutputTopic, "k1", "AA", 0);
-		}
-	}
-
-	@Test
-	public void shouldCogroupAndAggregateTwoKStreamsWithDistinctKeys() {
-		final StreamsBuilder builder = new StreamsBuilder();
-		final KStream<String, String> stream1 = builder.stream("one", stringConsumed);
-		final KStream<String, String> stream2 = builder.stream("two", stringConsumed);
-
-		final KGroupedStream<String, String> grouped1 = stream1.groupByKey();
-		final KGroupedStream<String, String> grouped2 = stream2.groupByKey();
-
-		final KTable<String, String> customers = grouped1
-				.cogroup(STRING_AGGREGATOR)
-				.cogroup(grouped2, STRING_AGGREGATOR)
-				.aggregate(STRING_INITIALIZER);
-
-		customers.toStream().to(OUTPUT);
-
-		try (final TopologyTestDriver driver = new TopologyTestDriver(builder.build(), props)) {
-			final TestInputTopic<String, String> testInputTopic =
-					driver.createInputTopic("one", new StringSerializer(), new StringSerializer());
-			final TestInputTopic<String, String> testInputTopic2 =
-					driver.createInputTopic("two", new StringSerializer(), new StringSerializer());
-			final TestOutputTopic<String, String> testOutputTopic =
-					driver.createOutputTopic(OUTPUT, new StringDeserializer(), new StringDeserializer());
-
-			testInputTopic.pipeInput("k1", "A", 0);
-			testInputTopic.pipeInput("k1", "A", 1);
-			testInputTopic.pipeInput("k1", "A", 10);
-			testInputTopic.pipeInput("k1", "A", 100);
-			testInputTopic2.pipeInput("k2", "B", 100L);
-			testInputTopic2.pipeInput("k2", "B", 200L);
-			testInputTopic2.pipeInput("k2", "B", 1L);
-			testInputTopic2.pipeInput("k2", "B", 500L);
-			testInputTopic2.pipeInput("k2", "B", 500L);
-			testInputTopic2.pipeInput("k2", "B", 100L);
-
-			assertOutputKeyValueTimestamp(testOutputTopic, "k1", "A", 0);
-			assertOutputKeyValueTimestamp(testOutputTopic, "k1", "AA", 1);
-			assertOutputKeyValueTimestamp(testOutputTopic, "k1", "AAA", 10);
-			assertOutputKeyValueTimestamp(testOutputTopic, "k1", "AAAA", 100);
-			assertOutputKeyValueTimestamp(testOutputTopic, "k2", "B", 100);
-			assertOutputKeyValueTimestamp(testOutputTopic, "k2", "BB", 200);
-			assertOutputKeyValueTimestamp(testOutputTopic, "k2", "BBB", 200);
-			assertOutputKeyValueTimestamp(testOutputTopic, "k2", "BBBB", 500);
-			assertOutputKeyValueTimestamp(testOutputTopic, "k2", "BBBBB", 500);
-			assertOutputKeyValueTimestamp(testOutputTopic, "k2", "BBBBBB", 500);
-		}
-	}
-
-	@Test
-	public void shouldCogroupAndAggregateTwoKStreamsWithSharedKeys() {
-		final StreamsBuilder builder = new StreamsBuilder();
-		final KStream<String, String> stream1 = builder.stream("one", stringConsumed);
-		final KStream<String, String> stream2 = builder.stream("two", stringConsumed);
-
-		final KGroupedStream<String, String> grouped1 = stream1.groupByKey();
-		final KGroupedStream<String, String> grouped2 = stream2.groupByKey();
-
-		final KTable<String, String> customers = grouped1
-				.cogroup(STRING_AGGREGATOR)
-				.cogroup(grouped2, STRING_AGGREGATOR)
-				.aggregate(STRING_INITIALIZER);
-
-		customers.toStream().to(OUTPUT);
-
-		try (final TopologyTestDriver driver = new TopologyTestDriver(builder.build(), props)) {
-			final TestInputTopic<String, String> testInputTopic =
-					driver.createInputTopic("one", new StringSerializer(), new StringSerializer());
-			final TestInputTopic<String, String> testInputTopic2 =
-					driver.createInputTopic("two", new StringSerializer(), new StringSerializer());
-			final TestOutputTopic<String, String> testOutputTopic =
-					driver.createOutputTopic(OUTPUT, new StringDeserializer(), new StringDeserializer());
-
-			testInputTopic.pipeInput("k1", "A", 0L);
-			testInputTopic.pipeInput("k2", "A", 1L);
-			testInputTopic.pipeInput("k1", "A", 10L);
-			testInputTopic.pipeInput("k2", "A", 100L);
-			testInputTopic2.pipeInput("k2", "B", 100L);
-			testInputTopic2.pipeInput("k2", "B", 200L);
-			testInputTopic2.pipeInput("k1", "B", 1L);
-			testInputTopic2.pipeInput("k2", "B", 500L);
-			testInputTopic2.pipeInput("k1", "B", 500L);
-			testInputTopic2.pipeInput("k2", "B", 500L);
-			testInputTopic2.pipeInput("k3", "B", 500L);
-			testInputTopic2.pipeInput("k2", "B", 100L);
-
-			assertOutputKeyValueTimestamp(testOutputTopic, "k1", "A", 0);
-			assertOutputKeyValueTimestamp(testOutputTopic, "k2", "A", 1);
-			assertOutputKeyValueTimestamp(testOutputTopic, "k1", "AA", 10);
-			assertOutputKeyValueTimestamp(testOutputTopic, "k2", "AA", 100);
-			assertOutputKeyValueTimestamp(testOutputTopic, "k2", "AAB", 100);
-			assertOutputKeyValueTimestamp(testOutputTopic, "k2", "AABB", 200);
-			assertOutputKeyValueTimestamp(testOutputTopic, "k1", "AAB", 10);
-			assertOutputKeyValueTimestamp(testOutputTopic, "k2", "AABBB", 500);
-			assertOutputKeyValueTimestamp(testOutputTopic, "k1", "AABB", 500);
-			assertOutputKeyValueTimestamp(testOutputTopic, "k2", "AABBBB", 500);
-		}
-	}
-
-	@Test
-	public void shouldAllowDifferentOutputTypeInCoGroup() {
-		final StreamsBuilder builder = new StreamsBuilder();
-		final KStream<String, String> stream1 = builder.stream("one", stringConsumed);
-		final KStream<String, String> stream2 = builder.stream("two", stringConsumed);
-
-		final KGroupedStream<String, String> grouped1 = stream1.groupByKey();
-		final KGroupedStream<String, String> grouped2 = stream2.groupByKey();
-
-		final KTable<String, Integer> customers = grouped1
-				.cogroup(STRING_SUM_AGGREGATOR)
-				.cogroup(grouped2, STRING_SUM_AGGREGATOR)
-				.aggregate(
-						SUM_INITIALIZER,
-						Materialized.<String, Integer, KeyValueStore<Bytes, byte[]>>as("store1")
-								.withValueSerde(Serdes.Integer()));
-
-		customers.toStream().to(OUTPUT);
-
-		try (final TopologyTestDriver driver = new TopologyTestDriver(builder.build(), props)) {
-			final TestInputTopic<String, String> testInputTopic =
-					driver.createInputTopic("one", new StringSerializer(), new StringSerializer());
-			final TestInputTopic<String, String> testInputTopic2 =
-					driver.createInputTopic("two", new StringSerializer(), new StringSerializer());
-			final TestOutputTopic<String, Integer> testOutputTopic =
-					driver.createOutputTopic(OUTPUT, new StringDeserializer(), new IntegerDeserializer());
-
-			testInputTopic.pipeInput("k1", "1", 0L);
-			testInputTopic.pipeInput("k2", "1", 1L);
-			testInputTopic.pipeInput("k1", "1", 10L);
-			testInputTopic.pipeInput("k2", "1", 100L);
-			testInputTopic2.pipeInput("k2", "2", 100L);
-			testInputTopic2.pipeInput("k2", "2", 200L);
-			testInputTopic2.pipeInput("k1", "2", 1L);
-			testInputTopic2.pipeInput("k2", "2", 500L);
-			testInputTopic2.pipeInput("k1", "2", 500L);
-			testInputTopic2.pipeInput("k2", "3", 500L);
-			testInputTopic2.pipeInput("k3", "2", 500L);
-			testInputTopic2.pipeInput("k2", "2", 100L);
-
-			assertOutputKeyValueTimestamp(testOutputTopic, "k1", 1, 0);
-			assertOutputKeyValueTimestamp(testOutputTopic, "k2", 1, 1);
-			assertOutputKeyValueTimestamp(testOutputTopic, "k1", 2, 10);
-			assertOutputKeyValueTimestamp(testOutputTopic, "k2", 2, 100);
-			assertOutputKeyValueTimestamp(testOutputTopic, "k2", 4, 100);
-			assertOutputKeyValueTimestamp(testOutputTopic, "k2", 6, 200);
-			assertOutputKeyValueTimestamp(testOutputTopic, "k1", 4, 10);
-			assertOutputKeyValueTimestamp(testOutputTopic, "k2", 8, 500);
-			assertOutputKeyValueTimestamp(testOutputTopic, "k1", 6, 500);
-			assertOutputKeyValueTimestamp(testOutputTopic, "k2", 11, 500);
-		}
-	}
-
-	@Test
-	public void shouldCoGroupStreamsWithDifferentInputTypes() {
-		final StreamsBuilder builder = new StreamsBuilder();
-		final Consumed<String, Integer> integerConsumed = Consumed.with(Serdes.String(), Serdes.Integer());
-		final KStream<String, String> stream1 = builder.stream("one", stringConsumed);
-		final KStream<String, Integer> stream2 = builder.stream("two", integerConsumed);
-
-		final KGroupedStream<String, String> grouped1 = stream1.groupByKey();
-		final KGroupedStream<String, Integer> grouped2 = stream2.groupByKey();
-
-		final KTable<String, Integer> customers = grouped1
-				.cogroup(STRING_SUM_AGGREGATOR)
-				.cogroup(grouped2, SUM_AGGREGATOR)
-				.aggregate(
-						SUM_INITIALIZER,
-						Materialized.<String, Integer, KeyValueStore<Bytes, byte[]>>as("store1")
-								.withValueSerde(Serdes.Integer()));
-
-		customers.toStream().to(OUTPUT);
-
-		try (final TopologyTestDriver driver = new TopologyTestDriver(builder.build(), props)) {
-			final TestInputTopic<String, String> testInputTopic = driver.createInputTopic("one", new StringSerializer(), new StringSerializer());
-			final TestInputTopic<String, Integer> testInputTopic2 = driver.createInputTopic("two", new StringSerializer(), new IntegerSerializer());
-			final TestOutputTopic<String, Integer> testOutputTopic = driver.createOutputTopic(OUTPUT, new StringDeserializer(), new IntegerDeserializer());
-			testInputTopic.pipeInput("k1", "1", 0L);
-			testInputTopic.pipeInput("k2", "1", 1L);
-			testInputTopic.pipeInput("k1", "1", 10L);
-			testInputTopic.pipeInput("k2", "1", 100L);
-
-			testInputTopic2.pipeInput("k2", 2, 100L);
-			testInputTopic2.pipeInput("k2", 2, 200L);
-			testInputTopic2.pipeInput("k1", 2, 1L);
-			testInputTopic2.pipeInput("k2", 2, 500L);
-			testInputTopic2.pipeInput("k1", 2, 500L);
-			testInputTopic2.pipeInput("k2", 3, 500L);
-			testInputTopic2.pipeInput("k3", 2, 500L);
-			testInputTopic2.pipeInput("k2", 2, 100L);
-
-			assertOutputKeyValueTimestamp(testOutputTopic, "k1", 1, 0);
-			assertOutputKeyValueTimestamp(testOutputTopic, "k2", 1, 1);
-			assertOutputKeyValueTimestamp(testOutputTopic, "k1", 2, 10);
-			assertOutputKeyValueTimestamp(testOutputTopic, "k2", 2, 100);
-			assertOutputKeyValueTimestamp(testOutputTopic, "k2", 4, 100);
-			assertOutputKeyValueTimestamp(testOutputTopic, "k2", 6, 200);
-			assertOutputKeyValueTimestamp(testOutputTopic, "k1", 4, 10);
-			assertOutputKeyValueTimestamp(testOutputTopic, "k2", 8, 500);
-			assertOutputKeyValueTimestamp(testOutputTopic, "k1", 6, 500);
-			assertOutputKeyValueTimestamp(testOutputTopic, "k2", 11, 500);
-			assertOutputKeyValueTimestamp(testOutputTopic, "k3", 2, 500);
-		}
-	}
-
-	@Test
-	public void testCogroupKeyMixedAggregators() {
-		final StreamsBuilder builder = new StreamsBuilder();
-		final KStream<String, String> stream1 = builder.stream("one", stringConsumed);
-		final KStream<String, String> stream2 = builder.stream("two", stringConsumed);
-
-		final KGroupedStream<String, String> grouped1 = stream1.groupByKey();
-		final KGroupedStream<String, String> grouped2 = stream2.groupByKey();
-
-		final KTable<String, String> customers = grouped1
-				.cogroup(MockAggregator.TOSTRING_REMOVER)
-				.cogroup(grouped2, MockAggregator.TOSTRING_ADDER)
-				.aggregate(
-						MockInitializer.STRING_INIT,
-						Materialized.<String, String, KeyValueStore<Bytes, byte[]>>as("store1")
-								.withValueSerde(Serdes.String()));
-
-		customers.toStream().to(OUTPUT);
-
-		try (final TopologyTestDriver driver = new TopologyTestDriver(builder.build(), props)) {
-			final TestInputTopic<String, String> testInputTopic =
-					driver.createInputTopic("one", new StringSerializer(), new StringSerializer());
-			final TestInputTopic<String, String> testInputTopic2 =
-					driver.createInputTopic("two", new StringSerializer(), new StringSerializer());
-			final TestOutputTopic<String, String> testOutputTopic =
-					driver.createOutputTopic(OUTPUT, new StringDeserializer(), new StringDeserializer());
-
-			testInputTopic.pipeInput("k1", "1", 0L);
-			testInputTopic.pipeInput("k2", "1", 1L);
-			testInputTopic.pipeInput("k1", "1", 10L);
-			testInputTopic.pipeInput("k2", "1", 100L);
-			testInputTopic2.pipeInput("k1", "2", 500L);
-			testInputTopic2.pipeInput("k2", "2", 500L);
-			testInputTopic2.pipeInput("k1", "2", 500L);
-			testInputTopic2.pipeInput("k2", "2", 100L);
-
-			assertOutputKeyValueTimestamp(testOutputTopic, "k1", "0-1", 0);
-			assertOutputKeyValueTimestamp(testOutputTopic, "k2", "0-1", 1);
-			assertOutputKeyValueTimestamp(testOutputTopic, "k1", "0-1-1", 10);
-			assertOutputKeyValueTimestamp(testOutputTopic, "k2", "0-1-1", 100);
-			assertOutputKeyValueTimestamp(testOutputTopic, "k1", "0-1-1+2", 500L);
-			assertOutputKeyValueTimestamp(testOutputTopic, "k2", "0-1-1+2", 500L);
-			assertOutputKeyValueTimestamp(testOutputTopic, "k1", "0-1-1+2+2", 500L);
-			assertOutputKeyValueTimestamp(testOutputTopic, "k2", "0-1-1+2+2", 500L);
-		}
-	}
-
-	@Test
-	public void testCogroupWithThreeGroupedStreams() {
-		final StreamsBuilder builder = new StreamsBuilder();
-		final KStream<String, String> stream1 = builder.stream("one", stringConsumed);
-		final KStream<String, String> stream2 = builder.stream("two", stringConsumed);
-		final KStream<String, String> stream3 = builder.stream("three", stringConsumed);
-
-		final KGroupedStream<String, String> grouped1 = stream1.groupByKey();
-		final KGroupedStream<String, String> grouped2 = stream2.groupByKey();
-		final KGroupedStream<String, String> grouped3 = stream3.groupByKey();
-
-		final KTable<String, String> customers = grouped1
-				.cogroup(STRING_AGGREGATOR)
-				.cogroup(grouped2, STRING_AGGREGATOR)
-				.cogroup(grouped3, STRING_AGGREGATOR)
-				.aggregate(STRING_INITIALIZER);
-
-		customers.toStream().to(OUTPUT);
-
-		try (final TopologyTestDriver driver = new TopologyTestDriver(builder.build(), props)) {
-			final TestInputTopic<String, String> testInputTopic =
-					driver.createInputTopic("one", new StringSerializer(), new StringSerializer());
-			final TestInputTopic<String, String> testInputTopic2 =
-					driver.createInputTopic("two", new StringSerializer(), new StringSerializer());
-			final TestInputTopic<String, String> testInputTopic3 =
-					driver.createInputTopic("three", new StringSerializer(), new StringSerializer());
-
-			final TestOutputTopic<String, String> testOutputTopic =
-					driver.createOutputTopic(OUTPUT, new StringDeserializer(), new StringDeserializer());
-
-			testInputTopic.pipeInput("k1", "A", 0L);
-			testInputTopic.pipeInput("k2", "A", 1L);
-			testInputTopic.pipeInput("k1", "A", 10L);
-			testInputTopic.pipeInput("k2", "A", 100L);
-			testInputTopic2.pipeInput("k2", "B", 100L);
-			testInputTopic2.pipeInput("k2", "B", 200L);
-			testInputTopic2.pipeInput("k1", "B", 1L);
-			testInputTopic2.pipeInput("k2", "B", 500L);
-			testInputTopic3.pipeInput("k1", "B", 500L);
-			testInputTopic3.pipeInput("k2", "B", 500L);
-			testInputTopic3.pipeInput("k3", "B", 500L);
-			testInputTopic3.pipeInput("k2", "B", 100L);
-
-			assertOutputKeyValueTimestamp(testOutputTopic, "k1", "A", 0);
-			assertOutputKeyValueTimestamp(testOutputTopic, "k2", "A", 1);
-			assertOutputKeyValueTimestamp(testOutputTopic, "k1", "AA", 10);
-			assertOutputKeyValueTimestamp(testOutputTopic, "k2", "AA", 100);
-			assertOutputKeyValueTimestamp(testOutputTopic, "k2", "AAB", 100);
-			assertOutputKeyValueTimestamp(testOutputTopic, "k2", "AABB", 200);
-			assertOutputKeyValueTimestamp(testOutputTopic, "k1", "AAB", 10);
-			assertOutputKeyValueTimestamp(testOutputTopic, "k2", "AABBB", 500);
-			assertOutputKeyValueTimestamp(testOutputTopic, "k1", "AABB", 500);
-			assertOutputKeyValueTimestamp(testOutputTopic, "k2", "AABBBB", 500);
-			assertOutputKeyValueTimestamp(testOutputTopic, "k3", "B", 500);
-		}
-	}
-
-	@Test
-	public void testCogroupWithKTableKTableInnerJoin() {
-		final StreamsBuilder builder = new StreamsBuilder();
-
-		final KGroupedStream<String, String> grouped1 = builder.stream("one", stringConsumed).groupByKey();
-		final KGroupedStream<String, String> grouped2 = builder.stream("two", stringConsumed).groupByKey();
-
-		final KTable<String, String> table1 = grouped1
-				.cogroup(STRING_AGGREGATOR)
-				.cogroup(grouped2, STRING_AGGREGATOR)
-				.aggregate(STRING_INITIALIZER, Named.as("name"), Materialized.as("store"));
-
-		final KTable<String, String> table2 = builder.table("three", stringConsumed);
-		final KTable<String, String> joined = table1.join(table2, MockValueJoiner.TOSTRING_JOINER, Materialized.with(Serdes.String(), Serdes.String()));
-		joined.toStream().to(OUTPUT);
-
-		try (final TopologyTestDriver driver = new TopologyTestDriver(builder.build(), props)) {
-			final TestInputTopic<String, String> testInputTopic =
-					driver.createInputTopic("one", new StringSerializer(), new StringSerializer());
-			final TestInputTopic<String, String> testInputTopic2 =
-					driver.createInputTopic("two", new StringSerializer(), new StringSerializer());
-			final TestInputTopic<String, String> testInputTopic3 =
-					driver.createInputTopic("three", new StringSerializer(), new StringSerializer());
-			final TestOutputTopic<String, String> testOutputTopic =
-					driver.createOutputTopic(OUTPUT, new StringDeserializer(), new StringDeserializer());
-
-			testInputTopic.pipeInput("k1", "A", 5L);
-			testInputTopic2.pipeInput("k2", "B", 6L);
-
-			assertTrue(testOutputTopic.isEmpty());
-
-			testInputTopic3.pipeInput("k1", "C", 0L);
-			testInputTopic3.pipeInput("k2", "D", 10L);
-
-			assertOutputKeyValueTimestamp(testOutputTopic, "k1", "A+C", 5L);
-			assertOutputKeyValueTimestamp(testOutputTopic, "k2", "B+D", 10L);
-			assertTrue(testOutputTopic.isEmpty());
-		}
-	}
-
-	private void assertOutputKeyValueTimestamp(final TestOutputTopic<String, String> outputTopic,
-											   final String expectedKey,
-											   final String expectedValue,
-											   final long expectedTimestamp) {
-		assertThat(
-				outputTopic.readRecord(),
-				equalTo(new TestRecord<>(expectedKey, expectedValue, null, expectedTimestamp)));
-	}
-
-	private void assertOutputKeyValueTimestamp(final TestOutputTopic<String, Integer> outputTopic,
-											   final String expectedKey,
-											   final Integer expectedValue,
-											   final long expectedTimestamp) {
-		assertThat(
-				outputTopic.readRecord(),
-				equalTo(new TestRecord<>(expectedKey, expectedValue, null, expectedTimestamp)));
-	}
-=======
+    private final Consumed<String, String> stringConsumed = Consumed.with(Serdes.String(), Serdes.String());
+    private static final String TOPIC = "topic";
+    private static final String OUTPUT = "output";
+    private KGroupedStream<String, String> groupedStream;
+    private CogroupedKStream<String, String> cogroupedStream;
+
+    private final Properties props = StreamsTestUtils.getStreamsConfig(Serdes.String(), Serdes.String());
+
+    private static final Aggregator<String, String, String> STRING_AGGREGATOR =
+        (key, value, aggregate) -> aggregate + value;
+
+    private static final Initializer<String> STRING_INITIALIZER = () -> "";
+
+    private static final Aggregator<String, String, Integer> STRING_SUM_AGGREGATOR =
+        (key, value, aggregate) -> aggregate + Integer.parseInt(value);
+
+    private static final Aggregator<? super String, ? super Integer, Integer> SUM_AGGREGATOR =
+        (key, value, aggregate) -> aggregate + value;
+
     private static final Initializer<Integer> SUM_INITIALIZER = () -> 0;
 
 
@@ -2459,5 +1263,4 @@
             outputTopic.readRecord(),
             equalTo(new TestRecord<>(expectedKey, expectedValue, null, expectedTimestamp)));
     }
->>>>>>> 9494bebe
 }