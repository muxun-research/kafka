/*
 * Licensed to the Apache Software Foundation (ASF) under one or more
 * contributor license agreements. See the NOTICE file distributed with
 * this work for additional information regarding copyright ownership.
 * The ASF licenses this file to You under the Apache License, Version 2.0
 * (the "License"); you may not use this file except in compliance with
 * the License. You may obtain a copy of the License at
 *
 *    http://www.apache.org/licenses/LICENSE-2.0
 *
 * Unless required by applicable law or agreed to in writing, software
 * distributed under the License is distributed on an "AS IS" BASIS,
 * WITHOUT WARRANTIES OR CONDITIONS OF ANY KIND, either express or implied.
 * See the License for the specific language governing permissions and
 * limitations under the License.
 */
package org.apache.kafka.streams.kstream.internals;

import org.apache.kafka.common.serialization.DoubleSerializer;
import org.apache.kafka.common.serialization.Serdes;
import org.apache.kafka.common.serialization.StringSerializer;
import org.apache.kafka.common.utils.Bytes;
import org.apache.kafka.streams.KeyValue;
import org.apache.kafka.streams.StreamsBuilder;
import org.apache.kafka.streams.TestInputTopic;
import org.apache.kafka.streams.TopologyTestDriver;
import org.apache.kafka.streams.errors.TopologyException;
import org.apache.kafka.streams.kstream.*;
import org.apache.kafka.streams.state.KeyValueStore;
import org.apache.kafka.streams.state.ValueAndTimestamp;
<<<<<<< HEAD
import org.apache.kafka.test.*;
import org.junit.Before;
import org.junit.Test;
=======
import org.apache.kafka.test.MockAggregator;
import org.apache.kafka.test.MockApiProcessorSupplier;
import org.apache.kafka.test.MockInitializer;
import org.apache.kafka.test.MockMapper;
import org.apache.kafka.test.MockReducer;
import org.apache.kafka.test.StreamsTestUtils;

import org.junit.jupiter.api.BeforeEach;
import org.junit.jupiter.api.Test;
>>>>>>> 9494bebe

import java.util.Map;
import java.util.Properties;

import static org.hamcrest.CoreMatchers.equalTo;
import static org.hamcrest.MatcherAssert.assertThat;
<<<<<<< HEAD
import static org.junit.Assert.*;
=======
import static org.junit.jupiter.api.Assertions.assertEquals;
import static org.junit.jupiter.api.Assertions.assertNull;
import static org.junit.jupiter.api.Assertions.assertThrows;
>>>>>>> 9494bebe

public class KGroupedTableImplTest {

    private final StreamsBuilder builder = new StreamsBuilder();
    private static final String INVALID_STORE_NAME = "~foo bar~";
    private KGroupedTable<String, String> groupedTable;
    private final Properties props = StreamsTestUtils.getStreamsConfig(Serdes.String(), Serdes.Integer());
    private final String topic = "input";

    @BeforeEach
    public void before() {
        groupedTable = builder
            .table("blah", Consumed.with(Serdes.String(), Serdes.String()))
            .groupBy(MockMapper.selectValueKeyValueMapper());
    }

	@Test
    public void shouldNotAllowInvalidStoreNameOnAggregate() {
		assertThrows(TopologyException.class, () -> groupedTable.aggregate(
				MockInitializer.STRING_INIT,
				MockAggregator.TOSTRING_ADDER,
				MockAggregator.TOSTRING_REMOVER,
				Materialized.as(INVALID_STORE_NAME)));
    }

	@Test
    public void shouldNotAllowNullInitializerOnAggregate() {
		assertThrows(NullPointerException.class, () -> groupedTable.aggregate(
				null,
				MockAggregator.TOSTRING_ADDER,
				MockAggregator.TOSTRING_REMOVER,
				Materialized.as("store")));
    }

	@Test
    public void shouldNotAllowNullAdderOnAggregate() {
		assertThrows(NullPointerException.class, () -> groupedTable.aggregate(
				MockInitializer.STRING_INIT,
				null,
				MockAggregator.TOSTRING_REMOVER,
				Materialized.as("store")));
    }

	@Test
    public void shouldNotAllowNullSubtractorOnAggregate() {
		assertThrows(NullPointerException.class, () -> groupedTable.aggregate(
				MockInitializer.STRING_INIT,
				MockAggregator.TOSTRING_ADDER,
				null,
				Materialized.as("store")));
    }

	@Test
    public void shouldNotAllowNullAdderOnReduce() {
		assertThrows(NullPointerException.class, () -> groupedTable.reduce(
				null,
				MockReducer.STRING_REMOVER,
				Materialized.as("store")));
    }

	@Test
    public void shouldNotAllowNullSubtractorOnReduce() {
		assertThrows(NullPointerException.class, () -> groupedTable.reduce(
				MockReducer.STRING_ADDER,
				null,
				Materialized.as("store")));
    }

    @Test
    public void shouldNotAllowInvalidStoreNameOnReduce() {
        assertThrows(TopologyException.class, () -> groupedTable.reduce(MockReducer.STRING_ADDER, MockReducer.STRING_REMOVER, Materialized.as(INVALID_STORE_NAME)));
    }

    private MockApiProcessorSupplier<String, Integer, Void, Void> getReducedResults(final KTable<String, Integer> inputKTable) {
        final MockApiProcessorSupplier<String, Integer, Void, Void> supplier = new MockApiProcessorSupplier<>();
        inputKTable.toStream().process(supplier);
        return supplier;
    }

    private void assertReduced(final Map<String, ValueAndTimestamp<Integer>> reducedResults, final String topic, final TopologyTestDriver driver) {
        final TestInputTopic<String, Double> inputTopic =
				driver.createInputTopic(topic, new StringSerializer(), new DoubleSerializer());
		inputTopic.pipeInput("A", 1.1, 10);
		inputTopic.pipeInput("B", 2.2, 11);

		assertEquals(ValueAndTimestamp.make(1, 10L), reducedResults.get("A"));
		assertEquals(ValueAndTimestamp.make(2, 11L), reducedResults.get("B"));

		inputTopic.pipeInput("A", 2.6, 30);
		inputTopic.pipeInput("B", 1.3, 30);
		inputTopic.pipeInput("A", 5.7, 50);
		inputTopic.pipeInput("B", 6.2, 20);

		assertEquals(ValueAndTimestamp.make(5, 50L), reducedResults.get("A"));
		assertEquals(ValueAndTimestamp.make(6, 30L), reducedResults.get("B"));
	}

    @Test
    public void shouldReduce() {
        final KeyValueMapper<String, Number, KeyValue<String, Integer>> intProjection =
            (key, value) -> KeyValue.pair(key, value.intValue());

        final KTable<String, Integer> reduced = builder
            .table(
                topic,
                Consumed.with(Serdes.String(), Serdes.Double()),
                Materialized.<String, Double, KeyValueStore<Bytes, byte[]>>as("store")
                    .withKeySerde(Serdes.String())
                    .withValueSerde(Serdes.Double()))
            .groupBy(intProjection)
            .reduce(
                MockReducer.INTEGER_ADDER,
                MockReducer.INTEGER_SUBTRACTOR,
                Materialized.as("reduced"));

        final MockApiProcessorSupplier<String, Integer, Void, Void> supplier = getReducedResults(reduced);
        try (final TopologyTestDriver driver = new TopologyTestDriver(builder.build(), props)) {
			assertReduced(supplier.theCapturedProcessor().lastValueAndTimestampPerKey(), topic, driver);
			assertEquals(reduced.queryableStoreName(), "reduced");
        }
    }

    @Test
    public void shouldReduceWithInternalStoreName() {
        final KeyValueMapper<String, Number, KeyValue<String, Integer>> intProjection =
            (key, value) -> KeyValue.pair(key, value.intValue());

        final KTable<String, Integer> reduced = builder
            .table(
                topic,
                Consumed.with(Serdes.String(), Serdes.Double()),
                Materialized.<String, Double, KeyValueStore<Bytes, byte[]>>as("store")
                    .withKeySerde(Serdes.String())
                    .withValueSerde(Serdes.Double()))
            .groupBy(intProjection)
            .reduce(MockReducer.INTEGER_ADDER, MockReducer.INTEGER_SUBTRACTOR);

        final MockApiProcessorSupplier<String, Integer, Void, Void> supplier = getReducedResults(reduced);
        try (final TopologyTestDriver driver = new TopologyTestDriver(builder.build(), props)) {
			assertReduced(supplier.theCapturedProcessor().lastValueAndTimestampPerKey(), topic, driver);
			assertNull(reduced.queryableStoreName());
        }
    }

    @Test
    public void shouldReduceAndMaterializeResults() {
        final KeyValueMapper<String, Number, KeyValue<String, Integer>> intProjection =
            (key, value) -> KeyValue.pair(key, value.intValue());

        final KTable<String, Integer> reduced = builder
            .table(
                topic,
                Consumed.with(Serdes.String(), Serdes.Double()))
            .groupBy(intProjection)
            .reduce(
                MockReducer.INTEGER_ADDER,
                MockReducer.INTEGER_SUBTRACTOR,
                Materialized.<String, Integer, KeyValueStore<Bytes, byte[]>>as("reduce")
                    .withKeySerde(Serdes.String())
                    .withValueSerde(Serdes.Integer()));

        final MockApiProcessorSupplier<String, Integer, Void, Void> supplier = getReducedResults(reduced);
        try (final TopologyTestDriver driver = new TopologyTestDriver(builder.build(), props)) {
			assertReduced(supplier.theCapturedProcessor().lastValueAndTimestampPerKey(), topic, driver);
            {
                final KeyValueStore<String, Integer> reduce = driver.getKeyValueStore("reduce");
                assertThat(reduce.get("A"), equalTo(5));
                assertThat(reduce.get("B"), equalTo(6));
            }
            {
                final KeyValueStore<String, ValueAndTimestamp<Integer>> reduce = driver.getTimestampedKeyValueStore("reduce");
                assertThat(reduce.get("A"), equalTo(ValueAndTimestamp.make(5, 50L)));
                assertThat(reduce.get("B"), equalTo(ValueAndTimestamp.make(6, 30L)));
            }
        }
    }

    @Test
    public void shouldCountAndMaterializeResults() {
        builder
            .table(
                topic,
                Consumed.with(Serdes.String(), Serdes.String()))
            .groupBy(
                MockMapper.selectValueKeyValueMapper(),
                Grouped.with(Serdes.String(), Serdes.String()))
            .count(
                Materialized.<String, Long, KeyValueStore<Bytes, byte[]>>as("count")
                    .withKeySerde(Serdes.String())
                    .withValueSerde(Serdes.Long()));

        try (final TopologyTestDriver driver = new TopologyTestDriver(builder.build(), props)) {
            processData(topic, driver);
            {
                final KeyValueStore<String, Long> counts = driver.getKeyValueStore("count");
                assertThat(counts.get("1"), equalTo(3L));
                assertThat(counts.get("2"), equalTo(2L));
            }
            {
                final KeyValueStore<String, ValueAndTimestamp<Long>> counts = driver.getTimestampedKeyValueStore("count");
                assertThat(counts.get("1"), equalTo(ValueAndTimestamp.make(3L, 50L)));
                assertThat(counts.get("2"), equalTo(ValueAndTimestamp.make(2L, 60L)));
            }
        }
    }

    @Test
    public void shouldAggregateAndMaterializeResults() {
        builder
            .table(
                topic,
                Consumed.with(Serdes.String(), Serdes.String()))
            .groupBy(
                MockMapper.selectValueKeyValueMapper(),
                Grouped.with(Serdes.String(), Serdes.String()))
            .aggregate(
                MockInitializer.STRING_INIT,
                MockAggregator.TOSTRING_ADDER,
                MockAggregator.TOSTRING_REMOVER,
                Materialized.<String, String, KeyValueStore<Bytes, byte[]>>as("aggregate")
                    .withValueSerde(Serdes.String())
                    .withKeySerde(Serdes.String()));

        try (final TopologyTestDriver driver = new TopologyTestDriver(builder.build(), props)) {
            processData(topic, driver);
            {
                {
                    final KeyValueStore<String, String> aggregate = driver.getKeyValueStore("aggregate");
                    assertThat(aggregate.get("1"), equalTo("0+1+1+1"));
                    assertThat(aggregate.get("2"), equalTo("0+2+2"));
                }
                {
                    final KeyValueStore<String, ValueAndTimestamp<String>> aggregate = driver.getTimestampedKeyValueStore("aggregate");
                    assertThat(aggregate.get("1"), equalTo(ValueAndTimestamp.make("0+1+1+1", 50L)));
                    assertThat(aggregate.get("2"), equalTo(ValueAndTimestamp.make("0+2+2", 60L)));
                }
            }
        }
    }

	@SuppressWarnings("unchecked")
	@Test
    public void shouldThrowNullPointOnCountWhenMaterializedIsNull() {
		assertThrows(NullPointerException.class, () -> groupedTable.count((Materialized) null));
    }

	@Test
    public void shouldThrowNullPointerOnReduceWhenMaterializedIsNull() {
		assertThrows(NullPointerException.class, () -> groupedTable.reduce(
				MockReducer.STRING_ADDER,
				MockReducer.STRING_REMOVER,
				null));
    }

	@Test
    public void shouldThrowNullPointerOnReduceWhenAdderIsNull() {
		assertThrows(NullPointerException.class, () -> groupedTable.reduce(
				null,
				MockReducer.STRING_REMOVER,
				Materialized.as("store")));
    }

	@Test
    public void shouldThrowNullPointerOnReduceWhenSubtractorIsNull() {
		assertThrows(NullPointerException.class, () -> groupedTable.reduce(
				MockReducer.STRING_ADDER,
				null,
				Materialized.as("store")));
    }

	@Test
    public void shouldThrowNullPointerOnAggregateWhenInitializerIsNull() {
		assertThrows(NullPointerException.class, () -> groupedTable.aggregate(
				null,
				MockAggregator.TOSTRING_ADDER,
				MockAggregator.TOSTRING_REMOVER,
				Materialized.as("store")));
    }

	@Test
    public void shouldThrowNullPointerOnAggregateWhenAdderIsNull() {
		assertThrows(NullPointerException.class, () -> groupedTable.aggregate(
				MockInitializer.STRING_INIT,
				null,
				MockAggregator.TOSTRING_REMOVER,
				Materialized.as("store")));
    }

	@Test
    public void shouldThrowNullPointerOnAggregateWhenSubtractorIsNull() {
		assertThrows(NullPointerException.class, () -> groupedTable.aggregate(
				MockInitializer.STRING_INIT,
				MockAggregator.TOSTRING_ADDER,
				null,
				Materialized.as("store")));
    }

	@SuppressWarnings("unchecked")
	@Test
    public void shouldThrowNullPointerOnAggregateWhenMaterializedIsNull() {
		assertThrows(NullPointerException.class, () -> groupedTable.aggregate(
				MockInitializer.STRING_INIT,
				MockAggregator.TOSTRING_ADDER,
				MockAggregator.TOSTRING_REMOVER,
				(Materialized) null));
    }

    private void processData(final String topic,
                             final TopologyTestDriver driver) {
		final TestInputTopic<String, String> inputTopic =
				driver.createInputTopic(topic, new StringSerializer(), new StringSerializer());
		inputTopic.pipeInput("A", "1", 10L);
		inputTopic.pipeInput("B", "1", 50L);
		inputTopic.pipeInput("C", "1", 30L);
		inputTopic.pipeInput("D", "2", 40L);
		inputTopic.pipeInput("E", "2", 60L);
	}
}<|MERGE_RESOLUTION|>--- conflicted
+++ resolved
@@ -25,14 +25,14 @@
 import org.apache.kafka.streams.TestInputTopic;
 import org.apache.kafka.streams.TopologyTestDriver;
 import org.apache.kafka.streams.errors.TopologyException;
-import org.apache.kafka.streams.kstream.*;
+import org.apache.kafka.streams.kstream.Consumed;
+import org.apache.kafka.streams.kstream.Grouped;
+import org.apache.kafka.streams.kstream.KGroupedTable;
+import org.apache.kafka.streams.kstream.KTable;
+import org.apache.kafka.streams.kstream.KeyValueMapper;
+import org.apache.kafka.streams.kstream.Materialized;
 import org.apache.kafka.streams.state.KeyValueStore;
 import org.apache.kafka.streams.state.ValueAndTimestamp;
-<<<<<<< HEAD
-import org.apache.kafka.test.*;
-import org.junit.Before;
-import org.junit.Test;
-=======
 import org.apache.kafka.test.MockAggregator;
 import org.apache.kafka.test.MockApiProcessorSupplier;
 import org.apache.kafka.test.MockInitializer;
@@ -42,20 +42,15 @@
 
 import org.junit.jupiter.api.BeforeEach;
 import org.junit.jupiter.api.Test;
->>>>>>> 9494bebe
 
 import java.util.Map;
 import java.util.Properties;
 
 import static org.hamcrest.CoreMatchers.equalTo;
 import static org.hamcrest.MatcherAssert.assertThat;
-<<<<<<< HEAD
-import static org.junit.Assert.*;
-=======
 import static org.junit.jupiter.api.Assertions.assertEquals;
 import static org.junit.jupiter.api.Assertions.assertNull;
 import static org.junit.jupiter.api.Assertions.assertThrows;
->>>>>>> 9494bebe
 
 public class KGroupedTableImplTest {
 
@@ -72,86 +67,93 @@
             .groupBy(MockMapper.selectValueKeyValueMapper());
     }
 
-	@Test
+    @Test
     public void shouldNotAllowInvalidStoreNameOnAggregate() {
-		assertThrows(TopologyException.class, () -> groupedTable.aggregate(
-				MockInitializer.STRING_INIT,
-				MockAggregator.TOSTRING_ADDER,
-				MockAggregator.TOSTRING_REMOVER,
-				Materialized.as(INVALID_STORE_NAME)));
-    }
-
-	@Test
+        assertThrows(TopologyException.class, () -> groupedTable.aggregate(
+            MockInitializer.STRING_INIT,
+            MockAggregator.TOSTRING_ADDER,
+            MockAggregator.TOSTRING_REMOVER,
+            Materialized.as(INVALID_STORE_NAME)));
+    }
+
+    @Test
     public void shouldNotAllowNullInitializerOnAggregate() {
-		assertThrows(NullPointerException.class, () -> groupedTable.aggregate(
-				null,
-				MockAggregator.TOSTRING_ADDER,
-				MockAggregator.TOSTRING_REMOVER,
-				Materialized.as("store")));
-    }
-
-	@Test
+        assertThrows(NullPointerException.class, () -> groupedTable.aggregate(
+            null,
+            MockAggregator.TOSTRING_ADDER,
+            MockAggregator.TOSTRING_REMOVER,
+            Materialized.as("store")));
+    }
+
+    @Test
     public void shouldNotAllowNullAdderOnAggregate() {
-		assertThrows(NullPointerException.class, () -> groupedTable.aggregate(
-				MockInitializer.STRING_INIT,
-				null,
-				MockAggregator.TOSTRING_REMOVER,
-				Materialized.as("store")));
-    }
-
-	@Test
+        assertThrows(NullPointerException.class, () -> groupedTable.aggregate(
+            MockInitializer.STRING_INIT,
+            null,
+            MockAggregator.TOSTRING_REMOVER,
+            Materialized.as("store")));
+    }
+
+    @Test
     public void shouldNotAllowNullSubtractorOnAggregate() {
-		assertThrows(NullPointerException.class, () -> groupedTable.aggregate(
-				MockInitializer.STRING_INIT,
-				MockAggregator.TOSTRING_ADDER,
-				null,
-				Materialized.as("store")));
-    }
-
-	@Test
+        assertThrows(NullPointerException.class, () -> groupedTable.aggregate(
+            MockInitializer.STRING_INIT,
+            MockAggregator.TOSTRING_ADDER,
+            null,
+            Materialized.as("store")));
+    }
+
+    @Test
     public void shouldNotAllowNullAdderOnReduce() {
-		assertThrows(NullPointerException.class, () -> groupedTable.reduce(
-				null,
-				MockReducer.STRING_REMOVER,
-				Materialized.as("store")));
-    }
-
-	@Test
+        assertThrows(NullPointerException.class, () -> groupedTable.reduce(
+            null,
+            MockReducer.STRING_REMOVER,
+            Materialized.as("store")));
+    }
+
+    @Test
     public void shouldNotAllowNullSubtractorOnReduce() {
-		assertThrows(NullPointerException.class, () -> groupedTable.reduce(
-				MockReducer.STRING_ADDER,
-				null,
-				Materialized.as("store")));
+        assertThrows(NullPointerException.class, () -> groupedTable.reduce(
+            MockReducer.STRING_ADDER,
+            null,
+            Materialized.as("store")));
     }
 
     @Test
     public void shouldNotAllowInvalidStoreNameOnReduce() {
-        assertThrows(TopologyException.class, () -> groupedTable.reduce(MockReducer.STRING_ADDER, MockReducer.STRING_REMOVER, Materialized.as(INVALID_STORE_NAME)));
+        assertThrows(TopologyException.class, () -> groupedTable.reduce(
+            MockReducer.STRING_ADDER,
+            MockReducer.STRING_REMOVER,
+            Materialized.as(INVALID_STORE_NAME)));
     }
 
     private MockApiProcessorSupplier<String, Integer, Void, Void> getReducedResults(final KTable<String, Integer> inputKTable) {
         final MockApiProcessorSupplier<String, Integer, Void, Void> supplier = new MockApiProcessorSupplier<>();
-        inputKTable.toStream().process(supplier);
+        inputKTable
+            .toStream()
+            .process(supplier);
         return supplier;
     }
 
-    private void assertReduced(final Map<String, ValueAndTimestamp<Integer>> reducedResults, final String topic, final TopologyTestDriver driver) {
+    private void assertReduced(final Map<String, ValueAndTimestamp<Integer>> reducedResults,
+                               final String topic,
+                               final TopologyTestDriver driver) {
         final TestInputTopic<String, Double> inputTopic =
-				driver.createInputTopic(topic, new StringSerializer(), new DoubleSerializer());
-		inputTopic.pipeInput("A", 1.1, 10);
-		inputTopic.pipeInput("B", 2.2, 11);
-
-		assertEquals(ValueAndTimestamp.make(1, 10L), reducedResults.get("A"));
-		assertEquals(ValueAndTimestamp.make(2, 11L), reducedResults.get("B"));
-
-		inputTopic.pipeInput("A", 2.6, 30);
-		inputTopic.pipeInput("B", 1.3, 30);
-		inputTopic.pipeInput("A", 5.7, 50);
-		inputTopic.pipeInput("B", 6.2, 20);
-
-		assertEquals(ValueAndTimestamp.make(5, 50L), reducedResults.get("A"));
-		assertEquals(ValueAndTimestamp.make(6, 30L), reducedResults.get("B"));
-	}
+            driver.createInputTopic(topic, new StringSerializer(), new DoubleSerializer());
+        inputTopic.pipeInput("A", 1.1, 10);
+        inputTopic.pipeInput("B", 2.2, 11);
+
+        assertEquals(ValueAndTimestamp.make(1, 10L), reducedResults.get("A"));
+        assertEquals(ValueAndTimestamp.make(2, 11L), reducedResults.get("B"));
+
+        inputTopic.pipeInput("A", 2.6, 30);
+        inputTopic.pipeInput("B", 1.3, 30);
+        inputTopic.pipeInput("A", 5.7, 50);
+        inputTopic.pipeInput("B", 6.2, 20);
+
+        assertEquals(ValueAndTimestamp.make(5, 50L), reducedResults.get("A"));
+        assertEquals(ValueAndTimestamp.make(6, 30L), reducedResults.get("B"));
+    }
 
     @Test
     public void shouldReduce() {
@@ -173,8 +175,8 @@
 
         final MockApiProcessorSupplier<String, Integer, Void, Void> supplier = getReducedResults(reduced);
         try (final TopologyTestDriver driver = new TopologyTestDriver(builder.build(), props)) {
-			assertReduced(supplier.theCapturedProcessor().lastValueAndTimestampPerKey(), topic, driver);
-			assertEquals(reduced.queryableStoreName(), "reduced");
+            assertReduced(supplier.theCapturedProcessor().lastValueAndTimestampPerKey(), topic, driver);
+            assertEquals(reduced.queryableStoreName(), "reduced");
         }
     }
 
@@ -195,8 +197,8 @@
 
         final MockApiProcessorSupplier<String, Integer, Void, Void> supplier = getReducedResults(reduced);
         try (final TopologyTestDriver driver = new TopologyTestDriver(builder.build(), props)) {
-			assertReduced(supplier.theCapturedProcessor().lastValueAndTimestampPerKey(), topic, driver);
-			assertNull(reduced.queryableStoreName());
+            assertReduced(supplier.theCapturedProcessor().lastValueAndTimestampPerKey(), topic, driver);
+            assertNull(reduced.queryableStoreName());
         }
     }
 
@@ -219,7 +221,7 @@
 
         final MockApiProcessorSupplier<String, Integer, Void, Void> supplier = getReducedResults(reduced);
         try (final TopologyTestDriver driver = new TopologyTestDriver(builder.build(), props)) {
-			assertReduced(supplier.theCapturedProcessor().lastValueAndTimestampPerKey(), topic, driver);
+            assertReduced(supplier.theCapturedProcessor().lastValueAndTimestampPerKey(), topic, driver);
             {
                 final KeyValueStore<String, Integer> reduce = driver.getKeyValueStore("reduce");
                 assertThat(reduce.get("A"), equalTo(5));
@@ -296,81 +298,81 @@
         }
     }
 
-	@SuppressWarnings("unchecked")
-	@Test
+    @SuppressWarnings("unchecked")
+    @Test
     public void shouldThrowNullPointOnCountWhenMaterializedIsNull() {
-		assertThrows(NullPointerException.class, () -> groupedTable.count((Materialized) null));
-    }
-
-	@Test
+        assertThrows(NullPointerException.class, () -> groupedTable.count((Materialized) null));
+    }
+
+    @Test
     public void shouldThrowNullPointerOnReduceWhenMaterializedIsNull() {
-		assertThrows(NullPointerException.class, () -> groupedTable.reduce(
-				MockReducer.STRING_ADDER,
-				MockReducer.STRING_REMOVER,
-				null));
-    }
-
-	@Test
+        assertThrows(NullPointerException.class, () -> groupedTable.reduce(
+            MockReducer.STRING_ADDER,
+            MockReducer.STRING_REMOVER,
+            null));
+    }
+
+    @Test
     public void shouldThrowNullPointerOnReduceWhenAdderIsNull() {
-		assertThrows(NullPointerException.class, () -> groupedTable.reduce(
-				null,
-				MockReducer.STRING_REMOVER,
-				Materialized.as("store")));
-    }
-
-	@Test
+        assertThrows(NullPointerException.class, () -> groupedTable.reduce(
+            null,
+            MockReducer.STRING_REMOVER,
+            Materialized.as("store")));
+    }
+
+    @Test
     public void shouldThrowNullPointerOnReduceWhenSubtractorIsNull() {
-		assertThrows(NullPointerException.class, () -> groupedTable.reduce(
-				MockReducer.STRING_ADDER,
-				null,
-				Materialized.as("store")));
-    }
-
-	@Test
+        assertThrows(NullPointerException.class, () -> groupedTable.reduce(
+            MockReducer.STRING_ADDER,
+            null,
+            Materialized.as("store")));
+    }
+
+    @Test
     public void shouldThrowNullPointerOnAggregateWhenInitializerIsNull() {
-		assertThrows(NullPointerException.class, () -> groupedTable.aggregate(
-				null,
-				MockAggregator.TOSTRING_ADDER,
-				MockAggregator.TOSTRING_REMOVER,
-				Materialized.as("store")));
-    }
-
-	@Test
+        assertThrows(NullPointerException.class, () -> groupedTable.aggregate(
+            null,
+            MockAggregator.TOSTRING_ADDER,
+            MockAggregator.TOSTRING_REMOVER,
+            Materialized.as("store")));
+    }
+
+    @Test
     public void shouldThrowNullPointerOnAggregateWhenAdderIsNull() {
-		assertThrows(NullPointerException.class, () -> groupedTable.aggregate(
-				MockInitializer.STRING_INIT,
-				null,
-				MockAggregator.TOSTRING_REMOVER,
-				Materialized.as("store")));
-    }
-
-	@Test
+        assertThrows(NullPointerException.class, () -> groupedTable.aggregate(
+            MockInitializer.STRING_INIT,
+            null,
+            MockAggregator.TOSTRING_REMOVER,
+            Materialized.as("store")));
+    }
+
+    @Test
     public void shouldThrowNullPointerOnAggregateWhenSubtractorIsNull() {
-		assertThrows(NullPointerException.class, () -> groupedTable.aggregate(
-				MockInitializer.STRING_INIT,
-				MockAggregator.TOSTRING_ADDER,
-				null,
-				Materialized.as("store")));
-    }
-
-	@SuppressWarnings("unchecked")
-	@Test
+        assertThrows(NullPointerException.class, () -> groupedTable.aggregate(
+            MockInitializer.STRING_INIT,
+            MockAggregator.TOSTRING_ADDER,
+            null,
+            Materialized.as("store")));
+    }
+
+    @SuppressWarnings("unchecked")
+    @Test
     public void shouldThrowNullPointerOnAggregateWhenMaterializedIsNull() {
-		assertThrows(NullPointerException.class, () -> groupedTable.aggregate(
-				MockInitializer.STRING_INIT,
-				MockAggregator.TOSTRING_ADDER,
-				MockAggregator.TOSTRING_REMOVER,
-				(Materialized) null));
+        assertThrows(NullPointerException.class, () -> groupedTable.aggregate(
+            MockInitializer.STRING_INIT,
+            MockAggregator.TOSTRING_ADDER,
+            MockAggregator.TOSTRING_REMOVER,
+            (Materialized) null));
     }
 
     private void processData(final String topic,
                              final TopologyTestDriver driver) {
-		final TestInputTopic<String, String> inputTopic =
-				driver.createInputTopic(topic, new StringSerializer(), new StringSerializer());
-		inputTopic.pipeInput("A", "1", 10L);
-		inputTopic.pipeInput("B", "1", 50L);
-		inputTopic.pipeInput("C", "1", 30L);
-		inputTopic.pipeInput("D", "2", 40L);
-		inputTopic.pipeInput("E", "2", 60L);
-	}
+        final TestInputTopic<String, String> inputTopic =
+            driver.createInputTopic(topic, new StringSerializer(), new StringSerializer());
+        inputTopic.pipeInput("A", "1", 10L);
+        inputTopic.pipeInput("B", "1", 50L);
+        inputTopic.pipeInput("C", "1", 30L);
+        inputTopic.pipeInput("D", "2", 40L);
+        inputTopic.pipeInput("E", "2", 60L);
+    }
 }