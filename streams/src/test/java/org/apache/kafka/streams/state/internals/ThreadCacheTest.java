/*
 * Licensed to the Apache Software Foundation (ASF) under one or more
 * contributor license agreements. See the NOTICE file distributed with
 * this work for additional information regarding copyright ownership.
 * The ASF licenses this file to You under the Apache License, Version 2.0
 * (the "License"); you may not use this file except in compliance with
 * the License. You may obtain a copy of the License at
 *
 *    http://www.apache.org/licenses/LICENSE-2.0
 *
 * Unless required by applicable law or agreed to in writing, software
 * distributed under the License is distributed on an "AS IS" BASIS,
 * WITHOUT WARRANTIES OR CONDITIONS OF ANY KIND, either express or implied.
 * See the License for the specific language governing permissions and
 * limitations under the License.
 */
package org.apache.kafka.streams.state.internals;


import org.apache.kafka.common.header.internals.RecordHeaders;
import org.apache.kafka.common.metrics.Metrics;
import org.apache.kafka.common.utils.Bytes;
import org.apache.kafka.common.utils.LogContext;
import org.apache.kafka.streams.KeyValue;
import org.apache.kafka.streams.processor.internals.MockStreamsMetrics;
import static org.hamcrest.MatcherAssert.assertThat;
import org.junit.Test;

import java.util.ArrayList;
import java.util.Arrays;
import java.util.Collections;
import java.util.List;
import java.util.NoSuchElementException;
import java.util.function.Supplier;

import static org.hamcrest.core.Is.is;
import static org.junit.Assert.assertArrayEquals;
import static org.junit.Assert.assertEquals;
import static org.junit.Assert.assertFalse;
import static org.junit.Assert.assertNull;
import static org.junit.Assert.assertThrows;
import static org.junit.Assert.assertTrue;

public class ThreadCacheTest {
    final String namespace = "0.0-namespace";
    final String namespace1 = "0.1-namespace";
    final String namespace2 = "0.2-namespace";
    private final LogContext logContext = new LogContext("testCache ");
    private final byte[][] bytes = new byte[][]{{0}, {1}, {2}, {3}, {4}, {5}, {6}, {7}, {8}, {9}, {10}};

<<<<<<< HEAD
	@Test
	public void basicPutGet() {
		final List<KeyValue<String, String>> toInsert = Arrays.asList(
				new KeyValue<>("K1", "V1"),
				new KeyValue<>("K2", "V2"),
				new KeyValue<>("K3", "V3"),
				new KeyValue<>("K4", "V4"),
				new KeyValue<>("K5", "V5"));
		final KeyValue<String, String> kv = toInsert.get(0);
		final ThreadCache cache = new ThreadCache(logContext,
				toInsert.size() * memoryCacheEntrySize(kv.key.getBytes(), kv.value.getBytes(), ""),
				new MockStreamsMetrics(new Metrics()));
=======
    @Test
    public void basicPutGet() {
        final List<KeyValue<String, String>> toInsert = Arrays.asList(
            new KeyValue<>("K1", "V1"),
            new KeyValue<>("K2", "V2"),
            new KeyValue<>("K3", "V3"),
            new KeyValue<>("K4", "V4"),
            new KeyValue<>("K5", "V5"));
        final KeyValue<String, String> kv = toInsert.get(0);
        final ThreadCache cache = new ThreadCache(logContext,
            toInsert.size() * memoryCacheEntrySize(kv.key.getBytes(), kv.value.getBytes(), ""),
            new MockStreamsMetrics(new Metrics()));
>>>>>>> 15418db6

        for (final KeyValue<String, String> kvToInsert : toInsert) {
            final Bytes key = Bytes.wrap(kvToInsert.key.getBytes());
            final byte[] value = kvToInsert.value.getBytes();
            cache.put(namespace, key, new LRUCacheEntry(value, new RecordHeaders(), true, 1L, 1L, 1, ""));
        }

        for (final KeyValue<String, String> kvToInsert : toInsert) {
            final Bytes key = Bytes.wrap(kvToInsert.key.getBytes());
            final LRUCacheEntry entry = cache.get(namespace, key);
			assertTrue(entry.isDirty());
			assertEquals(new String(entry.value()), kvToInsert.value);
        }
        assertEquals(cache.gets(), 5);
        assertEquals(cache.puts(), 5);
        assertEquals(cache.evicts(), 0);
        assertEquals(cache.flushes(), 0);
    }

    private void checkOverheads(final double entryFactor,
                                final double systemFactor,
                                final long desiredCacheSize,
                                final int keySizeBytes,
                                final int valueSizeBytes) {
        final Runtime runtime = Runtime.getRuntime();
        final long numElements = desiredCacheSize / memoryCacheEntrySize(new byte[keySizeBytes], new byte[valueSizeBytes], "");

        System.gc();
        final long prevRuntimeMemory = runtime.totalMemory() - runtime.freeMemory();

        final ThreadCache cache = new ThreadCache(logContext, desiredCacheSize, new MockStreamsMetrics(new Metrics()));
        final long size = cache.sizeBytes();
        assertEquals(size, 0);
        for (int i = 0; i < numElements; i++) {
            final String keyStr = "K" + i;
            final Bytes key = Bytes.wrap(keyStr.getBytes());
            final byte[] value = new byte[valueSizeBytes];
            cache.put(namespace, key, new LRUCacheEntry(value, new RecordHeaders(), true, 1L, 1L, 1, ""));
        }


        System.gc();
        final double ceiling = desiredCacheSize + desiredCacheSize * entryFactor;
        final long usedRuntimeMemory = runtime.totalMemory() - runtime.freeMemory() - prevRuntimeMemory;
        assertTrue((double) cache.sizeBytes() <= ceiling);

        assertTrue("Used memory size " + usedRuntimeMemory + " greater than expected " + cache.sizeBytes() * systemFactor,
            cache.sizeBytes() * systemFactor >= usedRuntimeMemory);
    }

    @Test
    public void cacheOverheadsSmallValues() {
        final Runtime runtime = Runtime.getRuntime();
        final double factor = 0.05;
        final double systemFactor = 3; // if I ask for a cache size of 10 MB, accept an overhead of 3x, i.e., 30 MBs might be allocated
        final long desiredCacheSize = Math.min(100 * 1024 * 1024L, runtime.maxMemory());
        final int keySizeBytes = 8;
        final int valueSizeBytes = 100;

        checkOverheads(factor, systemFactor, desiredCacheSize, keySizeBytes, valueSizeBytes);
    }

    @Test
    public void cacheOverheadsLargeValues() {
        final Runtime runtime = Runtime.getRuntime();
        final double factor = 0.05;
        final double systemFactor = 2; // if I ask for a cache size of 10 MB, accept an overhead of 2x, i.e., 20 MBs might be allocated
        final long desiredCacheSize = Math.min(100 * 1024 * 1024L, runtime.maxMemory());
        final int keySizeBytes = 8;
        final int valueSizeBytes = 1000;

        checkOverheads(factor, systemFactor, desiredCacheSize, keySizeBytes, valueSizeBytes);
    }


    static long memoryCacheEntrySize(final byte[] key, final byte[] value, final String topic) {
        return key.length +
            value.length +
            1 + // isDirty
            8 + // timestamp
            8 + // offset
            4 +
            topic.length() +
            // LRU Node entries
            key.length +
            8 + // entry
            8 + // previous
            8; // next
    }

    @Test
    public void evict() {
        final List<KeyValue<String, String>> received = new ArrayList<>();
        final List<KeyValue<String, String>> expected = Collections.singletonList(
            new KeyValue<>("K1", "V1"));

        final List<KeyValue<String, String>> toInsert = Arrays.asList(
            new KeyValue<>("K1", "V1"),
            new KeyValue<>("K2", "V2"),
            new KeyValue<>("K3", "V3"),
            new KeyValue<>("K4", "V4"),
            new KeyValue<>("K5", "V5"));
        final KeyValue<String, String> kv = toInsert.get(0);
        final ThreadCache cache = new ThreadCache(logContext,
            memoryCacheEntrySize(kv.key.getBytes(), kv.value.getBytes(), ""),
            new MockStreamsMetrics(new Metrics()));
        cache.addDirtyEntryFlushListener(namespace, dirty -> {
            for (final ThreadCache.DirtyEntry dirtyEntry : dirty) {
                received.add(new KeyValue<>(dirtyEntry.key().toString(), new String(dirtyEntry.newValue())));
            }
        });

        for (final KeyValue<String, String> kvToInsert : toInsert) {
            final Bytes key = Bytes.wrap(kvToInsert.key.getBytes());
            final byte[] value = kvToInsert.value.getBytes();
            cache.put(namespace, key, new LRUCacheEntry(value, new RecordHeaders(), true, 1, 1, 1, ""));
        }

        for (int i = 0; i < expected.size(); i++) {
            final KeyValue<String, String> expectedRecord = expected.get(i);
            final KeyValue<String, String> actualRecord = received.get(i);
            assertEquals(expectedRecord, actualRecord);
        }
        assertEquals(cache.evicts(), 4);
    }

    @Test
    public void shouldDelete() {
        final ThreadCache cache = new ThreadCache(logContext, 10000L, new MockStreamsMetrics(new Metrics()));
        final Bytes key = Bytes.wrap(new byte[]{0});

        cache.put(namespace, key, dirtyEntry(key.get()));
        assertArrayEquals(key.get(), cache.delete(namespace, key).value());
        assertNull(cache.get(namespace, key));
    }

    @Test
    public void shouldNotFlushAfterDelete() {
        final Bytes key = Bytes.wrap(new byte[]{0});
        final ThreadCache cache = new ThreadCache(logContext, 10000L, new MockStreamsMetrics(new Metrics()));
        final List<ThreadCache.DirtyEntry> received = new ArrayList<>();
        cache.addDirtyEntryFlushListener(namespace, received::addAll);
        cache.put(namespace, key, dirtyEntry(key.get()));
        assertArrayEquals(key.get(), cache.delete(namespace, key).value());

        // flushing should have no further effect
        cache.flush(namespace);
        assertEquals(0, received.size());
        assertEquals(cache.flushes(), 1);
    }

    @Test
    public void shouldNotBlowUpOnNonExistentKeyWhenDeleting() {
        final Bytes key = Bytes.wrap(new byte[]{0});
        final ThreadCache cache = new ThreadCache(logContext, 10000L, new MockStreamsMetrics(new Metrics()));

        cache.put(namespace, key, dirtyEntry(key.get()));
        assertNull(cache.delete(namespace, Bytes.wrap(new byte[]{1})));
    }

    @Test
    public void shouldNotBlowUpOnNonExistentNamespaceWhenDeleting() {
        final ThreadCache cache = new ThreadCache(logContext, 10000L, new MockStreamsMetrics(new Metrics()));
        assertNull(cache.delete(namespace, Bytes.wrap(new byte[]{1})));
    }

    @Test
    public void shouldNotClashWithOverlappingNames() {
        final ThreadCache cache = new ThreadCache(logContext, 10000L, new MockStreamsMetrics(new Metrics()));
        final Bytes nameByte = Bytes.wrap(new byte[]{0});
        final Bytes name1Byte = Bytes.wrap(new byte[]{1});
        cache.put(namespace1, nameByte, dirtyEntry(nameByte.get()));
        cache.put(namespace2, nameByte, dirtyEntry(name1Byte.get()));

        assertArrayEquals(nameByte.get(), cache.get(namespace1, nameByte).value());
        assertArrayEquals(name1Byte.get(), cache.get(namespace2, nameByte).value());
    }

    private ThreadCache setupThreadCache(final int first, final int last, final long entrySize, final boolean reverse) {
        final ThreadCache cache = new ThreadCache(logContext, entrySize, new MockStreamsMetrics(new Metrics()));
        cache.addDirtyEntryFlushListener(namespace, dirty -> { });
        int index = first;
        while ((!reverse && index < last) || (reverse && index >= last)) {
            cache.put(namespace, Bytes.wrap(bytes[index]), dirtyEntry(bytes[index]));
            if (!reverse)
                index++;
            else
                index--;
        }
        return cache;
    }

    @Test
    public void shouldPeekNextKey() {
        final ThreadCache cache = setupThreadCache(0, 1, 10000L, false);
        final Bytes theByte = Bytes.wrap(new byte[]{0});
        final ThreadCache.MemoryLRUCacheBytesIterator iterator = cache.range(namespace, theByte, Bytes.wrap(new byte[]{1}));
        assertEquals(theByte, iterator.peekNextKey());
        assertEquals(theByte, iterator.peekNextKey());
    }

    @Test
    public void shouldPeekNextKeyReverseRange() {
        final ThreadCache cache = setupThreadCache(1, 1, 10000L, true);
        final Bytes theByte = Bytes.wrap(new byte[]{1});
        final ThreadCache.MemoryLRUCacheBytesIterator iterator = cache.reverseRange(namespace, Bytes.wrap(new byte[]{0}), theByte);
        assertThat(iterator.peekNextKey(), is(theByte));
        assertThat(iterator.peekNextKey(), is(theByte));
    }

    @Test
    public void shouldGetSameKeyAsPeekNext() {
        final ThreadCache cache = setupThreadCache(0, 1, 10000L, false);
        final Bytes theByte = Bytes.wrap(new byte[]{0});
        final ThreadCache.MemoryLRUCacheBytesIterator iterator = cache.range(namespace, theByte, Bytes.wrap(new byte[]{1}));
        assertThat(iterator.peekNextKey(), is(iterator.next().key));
    }

<<<<<<< HEAD
	@Test
    public void shouldThrowIfNoPeekNextKey() {
        final ThreadCache cache = new ThreadCache(logContext, 10000L, new MockStreamsMetrics(new Metrics()));
        final ThreadCache.MemoryLRUCacheBytesIterator iterator = cache.range(namespace, Bytes.wrap(new byte[]{0}), Bytes.wrap(new byte[]{1}));
		assertThrows(NoSuchElementException.class, iterator::peekNextKey);
=======
    @Test
    public void shouldGetSameKeyAsPeekNextReverseRange() {
        final ThreadCache cache = setupThreadCache(1, 1, 10000L, true);
        final Bytes theByte = Bytes.wrap(new byte[]{1});
        final ThreadCache.MemoryLRUCacheBytesIterator iterator = cache.reverseRange(namespace, Bytes.wrap(new byte[]{0}), theByte);
        assertThat(iterator.peekNextKey(), is(iterator.next().key));
    }

    private void shouldThrowIfNoPeekNextKey(final Supplier<ThreadCache.MemoryLRUCacheBytesIterator> methodUnderTest) {
        final ThreadCache.MemoryLRUCacheBytesIterator iterator = methodUnderTest.get();
        assertThrows(NoSuchElementException.class, iterator::peekNextKey);
>>>>>>> 15418db6
    }

    @Test
    public void shouldThrowIfNoPeekNextKeyRange() {
        final ThreadCache cache = setupThreadCache(0, 0, 10000L, false);
        shouldThrowIfNoPeekNextKey(() -> cache.range(namespace, Bytes.wrap(new byte[]{0}), Bytes.wrap(new byte[]{1})));
    }

    @Test
    public void shouldThrowIfNoPeekNextKeyReverseRange() {
        final ThreadCache cache = setupThreadCache(-1, 0, 10000L, true);
        shouldThrowIfNoPeekNextKey(() -> cache.reverseRange(namespace, Bytes.wrap(new byte[]{0}), Bytes.wrap(new byte[]{1})));
    }

    @Test
    public void shouldReturnFalseIfNoNextKey() {
        final ThreadCache cache = setupThreadCache(0, 0, 10000L, false);
        final ThreadCache.MemoryLRUCacheBytesIterator iterator = cache.range(namespace, Bytes.wrap(new byte[]{0}), Bytes.wrap(new byte[]{1}));
        assertFalse(iterator.hasNext());
    }

    @Test
    public void shouldReturnFalseIfNoNextKeyReverseRange() {
        final ThreadCache cache = setupThreadCache(-1, 0, 10000L, true);
        final ThreadCache.MemoryLRUCacheBytesIterator iterator = cache.reverseRange(namespace, Bytes.wrap(new byte[]{0}), Bytes.wrap(new byte[]{1}));
        assertFalse(iterator.hasNext());
    }

    @Test
    public void shouldPeekAndIterateOverRange() {
        final ThreadCache cache = setupThreadCache(0, 10, 10000L, false);
        final ThreadCache.MemoryLRUCacheBytesIterator iterator = cache.range(namespace, Bytes.wrap(new byte[]{1}), Bytes.wrap(new byte[]{4}));
        int bytesIndex = 1;
<<<<<<< HEAD
		while (iterator.hasNext()) {
			final Bytes peekedKey = iterator.peekNextKey();
			final KeyValue<Bytes, LRUCacheEntry> next = iterator.next();
			assertArrayEquals(bytes[bytesIndex], peekedKey.get());
			assertArrayEquals(bytes[bytesIndex], next.key.get());
			bytesIndex++;
		}
		assertEquals(5, bytesIndex);
	}

	@Test
	public void shouldSkipToEntryWhentoInclusiveIsFalseInRange() {
		final ThreadCache cache = new ThreadCache(logContext, 10000L, new MockStreamsMetrics(new Metrics()));
		final byte[][] bytes = {{0}, {1}, {2}, {3}, {4}, {5}, {6}, {7}, {8}, {9}, {10}};
		for (final byte[] aByte : bytes) {
			cache.put(namespace, Bytes.wrap(aByte), dirtyEntry(aByte));
		}
		final ThreadCache.MemoryLRUCacheBytesIterator iterator = cache.range(namespace, Bytes.wrap(new byte[]{1}), Bytes.wrap(new byte[]{4}), false);
		int bytesIndex = 1;
		while (iterator.hasNext()) {
			final Bytes peekedKey = iterator.peekNextKey();
			final KeyValue<Bytes, LRUCacheEntry> next = iterator.next();
			assertArrayEquals(bytes[bytesIndex], peekedKey.get());
			assertArrayEquals(bytes[bytesIndex], next.key.get());
			bytesIndex++;
		}
		assertEquals(4, bytesIndex);
	}

	@Test
	public void shouldSkipEntriesWhereValueHasBeenEvictedFromCache() {
		final int entrySize = memoryCacheEntrySize(new byte[1], new byte[1], "");
		final ThreadCache cache = new ThreadCache(logContext, entrySize * 5, new MockStreamsMetrics(new Metrics()));
		cache.addDirtyEntryFlushListener(namespace, dirty -> {
		});

		final byte[][] bytes = {{0}, {1}, {2}, {3}, {4}, {5}, {6}, {7}, {8}, {9}};
		for (int i = 0; i < 5; i++) {
			cache.put(namespace, Bytes.wrap(bytes[i]), dirtyEntry(bytes[i]));
=======
        while (iterator.hasNext()) {
            final Bytes peekedKey = iterator.peekNextKey();
            final KeyValue<Bytes, LRUCacheEntry> next = iterator.next();
            assertArrayEquals(bytes[bytesIndex], peekedKey.get());
            assertArrayEquals(bytes[bytesIndex], next.key.get());
            bytesIndex++;
        }
        assertEquals(5, bytesIndex);
    }

    @Test
    public void shouldSkipToEntryWhenToInclusiveIsFalseInRange() {
        final ThreadCache cache = setupThreadCache(0, 10, 10000L, false);
        final ThreadCache.MemoryLRUCacheBytesIterator iterator = cache.range(namespace, Bytes.wrap(new byte[]{1}), Bytes.wrap(new byte[]{4}), false);
        int bytesIndex = 1;
        while (iterator.hasNext()) {
            final Bytes peekedKey = iterator.peekNextKey();
            final KeyValue<Bytes, LRUCacheEntry> next = iterator.next();
            assertArrayEquals(bytes[bytesIndex], peekedKey.get());
            assertArrayEquals(bytes[bytesIndex], next.key.get());
            bytesIndex++;
        }
        assertEquals(4, bytesIndex);
    }

    @Test
    public void shouldPeekAndIterateOverReverseRange() {
        final ThreadCache cache = setupThreadCache(10, 0, 10000L, true);
        final ThreadCache.MemoryLRUCacheBytesIterator iterator = cache.reverseRange(namespace, Bytes.wrap(new byte[]{1}), Bytes.wrap(new byte[]{4}));
        int bytesIndex = 4;
        while (iterator.hasNext()) {
            final Bytes peekedKey = iterator.peekNextKey();
            final KeyValue<Bytes, LRUCacheEntry> next = iterator.next();
            assertArrayEquals(bytes[bytesIndex], peekedKey.get());
            assertArrayEquals(bytes[bytesIndex], next.key.get());
            bytesIndex--;
>>>>>>> 15418db6
        }
        assertEquals(0, bytesIndex);
    }

    @Test
    public void shouldSkipEntriesWhereValueHasBeenEvictedFromCache() {
        final long entrySize = memoryCacheEntrySize(new byte[1], new byte[1], "");
        final ThreadCache cache = setupThreadCache(0, 5, entrySize * 5L, false);
        assertEquals(5, cache.size());
        // should evict byte[] {0}
        cache.put(namespace, Bytes.wrap(new byte[]{6}), dirtyEntry(new byte[]{6}));
        final ThreadCache.MemoryLRUCacheBytesIterator range = cache.range(namespace, Bytes.wrap(new byte[]{0}), Bytes.wrap(new byte[]{5}));
        assertEquals(Bytes.wrap(new byte[]{1}), range.peekNextKey());
    }

    @Test
    public void shouldSkipEntriesWhereValueHasBeenEvictedFromCacheReverseRange() {
        final long entrySize = memoryCacheEntrySize(new byte[1], new byte[1], "");
        final ThreadCache cache = setupThreadCache(4, 0, entrySize * 5L, true);
        assertEquals(5, cache.size());
        // should evict byte[] {4}
        cache.put(namespace, Bytes.wrap(new byte[]{6}), dirtyEntry(new byte[]{6}));
        final ThreadCache.MemoryLRUCacheBytesIterator range = cache.reverseRange(namespace, Bytes.wrap(new byte[]{0}), Bytes.wrap(new byte[]{5}));
        assertEquals(Bytes.wrap(new byte[]{3}), range.peekNextKey());
    }

    @Test
    public void shouldFetchAllEntriesInCache() {
        final ThreadCache cache = setupThreadCache(0, 11, 10000L, false);
        final ThreadCache.MemoryLRUCacheBytesIterator iterator = cache.all(namespace);
        int bytesIndex = 0;
        while (iterator.hasNext()) {
            final Bytes peekedKey = iterator.peekNextKey();
            final KeyValue<Bytes, LRUCacheEntry> next = iterator.next();
            assertArrayEquals(bytes[bytesIndex], peekedKey.get());
            assertArrayEquals(bytes[bytesIndex], next.key.get());
            bytesIndex++;
        }
        assertEquals(11, bytesIndex);
    }

    @Test
    public void shouldFetchAllEntriesInCacheInReverseOrder() {
        final ThreadCache cache = setupThreadCache(10, 0, 10000L, true);
        final ThreadCache.MemoryLRUCacheBytesIterator iterator = cache.reverseAll(namespace);
        int bytesIndex = 10;
        while (iterator.hasNext()) {
            final Bytes peekedKey = iterator.peekNextKey();
            final KeyValue<Bytes, LRUCacheEntry> next = iterator.next();
            assertArrayEquals(bytes[bytesIndex], peekedKey.get());
            assertArrayEquals(bytes[bytesIndex], next.key.get());
            bytesIndex--;
        }
        assertEquals(-1, bytesIndex);
    }

    @Test
    public void shouldReturnAllUnevictedValuesFromCache() {
        final long entrySize = memoryCacheEntrySize(new byte[1], new byte[1], "");
        final ThreadCache cache = setupThreadCache(0, 5, entrySize * 5L, false);
        assertEquals(5, cache.size());
        // should evict byte[] {0}
        cache.put(namespace, Bytes.wrap(new byte[]{6}), dirtyEntry(new byte[]{6}));
        final ThreadCache.MemoryLRUCacheBytesIterator range = cache.all(namespace);
        assertEquals(Bytes.wrap(new byte[]{1}), range.peekNextKey());
    }

    @Test
    public void shouldReturnAllUnevictedValuesFromCacheInReverseOrder() {
        final long entrySize = memoryCacheEntrySize(new byte[1], new byte[1], "");
        final ThreadCache cache = setupThreadCache(4, 0, entrySize * 5L, true);
        assertEquals(5, cache.size());
        // should evict byte[] {4}
        cache.put(namespace, Bytes.wrap(new byte[]{6}), dirtyEntry(new byte[]{6}));
        final ThreadCache.MemoryLRUCacheBytesIterator range = cache.reverseAll(namespace);
        assertEquals(Bytes.wrap(new byte[]{6}), range.peekNextKey());
    }

    @Test
    public void shouldFlushDirtyEntriesForNamespace() {
        final ThreadCache cache = new ThreadCache(logContext, 100000, new MockStreamsMetrics(new Metrics()));
        final List<byte[]> received = new ArrayList<>();
        cache.addDirtyEntryFlushListener(namespace1, dirty -> {
            for (final ThreadCache.DirtyEntry dirtyEntry : dirty) {
                received.add(dirtyEntry.key().get());
            }
        });
        final List<byte[]> expected = Arrays.asList(new byte[]{0}, new byte[]{1}, new byte[]{2});
        for (final byte[] bytes : expected) {
            cache.put(namespace1, Bytes.wrap(bytes), dirtyEntry(bytes));
        }
        cache.put(namespace2, Bytes.wrap(new byte[]{4}), dirtyEntry(new byte[]{4}));

        cache.flush(namespace1);
        assertEquals(expected, received);
    }

    @Test
    public void shouldNotFlushCleanEntriesForNamespace() {
        final ThreadCache cache = new ThreadCache(logContext, 100000, new MockStreamsMetrics(new Metrics()));
        final List<byte[]> received = new ArrayList<>();
        cache.addDirtyEntryFlushListener(namespace1, dirty -> {
            for (final ThreadCache.DirtyEntry dirtyEntry : dirty) {
                received.add(dirtyEntry.key().get());
            }
        });
        final List<byte[]> toInsert =  Arrays.asList(new byte[]{0}, new byte[]{1}, new byte[]{2});
        for (final byte[] bytes : toInsert) {
            cache.put(namespace1, Bytes.wrap(bytes), cleanEntry(bytes));
        }
        cache.put(namespace2, Bytes.wrap(new byte[]{4}), cleanEntry(new byte[]{4}));

        cache.flush(namespace1);
        assertEquals(Collections.emptyList(), received);
    }


    private void shouldEvictImmediatelyIfCacheSizeIsZeroOrVerySmall(final ThreadCache cache) {
        final List<ThreadCache.DirtyEntry> received = new ArrayList<>();

        cache.addDirtyEntryFlushListener(namespace, received::addAll);
        cache.put(namespace, Bytes.wrap(new byte[]{0}), dirtyEntry(new byte[]{0}));
        assertEquals(1, received.size());

        // flushing should have no further effect
        cache.flush(namespace);
        assertEquals(1, received.size());
    }

    @Test
    public void shouldEvictImmediatelyIfCacheSizeIsVerySmall() {
        final ThreadCache cache = new ThreadCache(logContext, 1, new MockStreamsMetrics(new Metrics()));
        shouldEvictImmediatelyIfCacheSizeIsZeroOrVerySmall(cache);
    }

    @Test
    public void shouldEvictImmediatelyIfCacheSizeIsZero() {
        final ThreadCache cache = new ThreadCache(logContext, 0, new MockStreamsMetrics(new Metrics()));
        shouldEvictImmediatelyIfCacheSizeIsZeroOrVerySmall(cache);
    }

    @Test
    public void shouldEvictAfterPutAll() {
        final List<ThreadCache.DirtyEntry> received = new ArrayList<>();
        final ThreadCache cache = new ThreadCache(logContext, 1, new MockStreamsMetrics(new Metrics()));
        cache.addDirtyEntryFlushListener(namespace, received::addAll);

        cache.putAll(namespace, Arrays.asList(KeyValue.pair(Bytes.wrap(new byte[]{0}), dirtyEntry(new byte[]{5})),
            KeyValue.pair(Bytes.wrap(new byte[]{1}), dirtyEntry(new byte[]{6}))));

        assertEquals(cache.evicts(), 2);
        assertEquals(received.size(), 2);
    }

    @Test
    public void shouldPutAll() {
        final ThreadCache cache = new ThreadCache(logContext, 100000, new MockStreamsMetrics(new Metrics()));

        cache.putAll(namespace, Arrays.asList(KeyValue.pair(Bytes.wrap(new byte[]{0}), dirtyEntry(new byte[]{5})),
            KeyValue.pair(Bytes.wrap(new byte[]{1}), dirtyEntry(new byte[]{6}))));

        assertArrayEquals(new byte[]{5}, cache.get(namespace, Bytes.wrap(new byte[]{0})).value());
        assertArrayEquals(new byte[]{6}, cache.get(namespace, Bytes.wrap(new byte[]{1})).value());
    }

    @Test
    public void shouldNotForwardCleanEntryOnEviction() {
        final ThreadCache cache = new ThreadCache(logContext, 0, new MockStreamsMetrics(new Metrics()));
        final List<ThreadCache.DirtyEntry> received = new ArrayList<>();
        cache.addDirtyEntryFlushListener(namespace, received::addAll);
        cache.put(namespace, Bytes.wrap(new byte[]{1}), cleanEntry(new byte[]{0}));
        assertEquals(0, received.size());
    }
    @Test
    public void shouldPutIfAbsent() {
        final ThreadCache cache = new ThreadCache(logContext, 100000, new MockStreamsMetrics(new Metrics()));
        final Bytes key = Bytes.wrap(new byte[]{10});
        final byte[] value = {30};
        assertNull(cache.putIfAbsent(namespace, key, dirtyEntry(value)));
        assertArrayEquals(value, cache.putIfAbsent(namespace, key, dirtyEntry(new byte[]{8})).value());
        assertArrayEquals(value, cache.get(namespace, key).value());
    }

    @Test
    public void shouldEvictAfterPutIfAbsent() {
        final List<ThreadCache.DirtyEntry> received = new ArrayList<>();
        final ThreadCache cache = new ThreadCache(logContext, 1, new MockStreamsMetrics(new Metrics()));
        cache.addDirtyEntryFlushListener(namespace, received::addAll);

        cache.putIfAbsent(namespace, Bytes.wrap(new byte[]{0}), dirtyEntry(new byte[]{5}));
        cache.putIfAbsent(namespace, Bytes.wrap(new byte[]{1}), dirtyEntry(new byte[]{6}));
        cache.putIfAbsent(namespace, Bytes.wrap(new byte[]{1}), dirtyEntry(new byte[]{6}));

        assertEquals(cache.evicts(), 3);
        assertEquals(received.size(), 3);
    }

    @Test
    public void shouldNotLoopForEverWhenEvictingAndCurrentCacheIsEmpty() {
        final int maxCacheSizeInBytes = 100;
        final ThreadCache threadCache = new ThreadCache(logContext, maxCacheSizeInBytes, new MockStreamsMetrics(new Metrics()));
        // trigger a put into another cache on eviction from "name"
        threadCache.addDirtyEntryFlushListener(namespace, dirty -> {
            // put an item into an empty cache when the total cache size
            // is already > than maxCacheSizeBytes
            threadCache.put(namespace1, Bytes.wrap(new byte[]{0}), dirtyEntry(new byte[2]));
        });
        threadCache.addDirtyEntryFlushListener(namespace1, dirty -> { });
        threadCache.addDirtyEntryFlushListener(namespace2, dirty -> { });

        threadCache.put(namespace2, Bytes.wrap(new byte[]{1}), dirtyEntry(new byte[1]));
        threadCache.put(namespace, Bytes.wrap(new byte[]{1}), dirtyEntry(new byte[1]));
        // Put a large item such that when the eldest item is removed
        // cache sizeInBytes() > maxCacheSizeBytes
        final int remaining = (int) (maxCacheSizeInBytes - threadCache.sizeBytes());
        threadCache.put(namespace, Bytes.wrap(new byte[]{2}), dirtyEntry(new byte[remaining + 100]));
    }

    @Test
    public void shouldCleanupNamedCacheOnClose() {
        final ThreadCache cache = new ThreadCache(logContext, 100000, new MockStreamsMetrics(new Metrics()));
        cache.put(namespace1, Bytes.wrap(new byte[]{1}), cleanEntry(new byte[] {1}));
        cache.put(namespace2, Bytes.wrap(new byte[]{1}), cleanEntry(new byte[] {1}));
        assertEquals(cache.size(), 2);
        cache.close(namespace2);
        assertEquals(cache.size(), 1);
        assertNull(cache.get(namespace2, Bytes.wrap(new byte[]{1})));
    }

    @Test
    public void shouldReturnNullIfKeyIsNull() {
        final ThreadCache threadCache = new ThreadCache(logContext, 10, new MockStreamsMetrics(new Metrics()));
        threadCache.put(namespace, Bytes.wrap(new byte[]{1}), cleanEntry(new byte[] {1}));
        assertNull(threadCache.get(namespace, null));
<<<<<<< HEAD
	}

	@Test
	public void shouldCalculateSizeInBytes() {
		final ThreadCache cache = new ThreadCache(logContext, 100000, new MockStreamsMetrics(new Metrics()));
		final NamedCache.LRUNode node = new NamedCache.LRUNode(Bytes.wrap(new byte[]{1}), dirtyEntry(new byte[]{0}));
		cache.put(namespace1, Bytes.wrap(new byte[]{1}), cleanEntry(new byte[]{0}));
		assertEquals(cache.sizeBytes(), node.size());
	}

	@Test
	public void shouldResizeAndShrink() {
		final ThreadCache cache = new ThreadCache(logContext, 10000, new MockStreamsMetrics(new Metrics()));
		cache.put(namespace, Bytes.wrap(new byte[]{1}), cleanEntry(new byte[]{0}));
		cache.put(namespace, Bytes.wrap(new byte[]{2}), cleanEntry(new byte[]{0}));
		cache.put(namespace, Bytes.wrap(new byte[]{3}), cleanEntry(new byte[]{0}));
		assertEquals(141, cache.sizeBytes());
		cache.resize(100);
		assertEquals(94, cache.sizeBytes());
		cache.put(namespace1, Bytes.wrap(new byte[]{4}), cleanEntry(new byte[]{0}));
		assertEquals(94, cache.sizeBytes());
	}

	private LRUCacheEntry dirtyEntry(final byte[] key) {
		return new LRUCacheEntry(key, null, true, -1, -1, -1, "");
	}

	private LRUCacheEntry cleanEntry(final byte[] key) {
		return new LRUCacheEntry(key);
	}
=======
    }

    @Test
    public void shouldCalculateSizeInBytes() {
        final ThreadCache cache = new ThreadCache(logContext, 100000, new MockStreamsMetrics(new Metrics()));
        final NamedCache.LRUNode node = new NamedCache.LRUNode(Bytes.wrap(new byte[]{1}), dirtyEntry(new byte[]{0}));
        cache.put(namespace1, Bytes.wrap(new byte[]{1}), cleanEntry(new byte[]{0}));
        assertEquals(cache.sizeBytes(), node.size());
    }

    @Test
    public void shouldResizeAndShrink() {
        final ThreadCache cache = new ThreadCache(logContext, 10000, new MockStreamsMetrics(new Metrics()));
        cache.put(namespace, Bytes.wrap(new byte[]{1}), cleanEntry(new byte[]{0}));
        cache.put(namespace, Bytes.wrap(new byte[]{2}), cleanEntry(new byte[]{0}));
        cache.put(namespace, Bytes.wrap(new byte[]{3}), cleanEntry(new byte[]{0}));
        assertEquals(141, cache.sizeBytes());
        cache.resize(100);
        assertEquals(94, cache.sizeBytes());
        cache.put(namespace1, Bytes.wrap(new byte[]{4}), cleanEntry(new byte[]{0}));
        assertEquals(94, cache.sizeBytes());
    }

    private LRUCacheEntry dirtyEntry(final byte[] key) {
        return new LRUCacheEntry(key, new RecordHeaders(), true, -1, -1, -1, "");
    }

    private LRUCacheEntry cleanEntry(final byte[] key) {
        return new LRUCacheEntry(key);
    }
>>>>>>> 15418db6


}<|MERGE_RESOLUTION|>--- conflicted
+++ resolved
@@ -23,23 +23,14 @@
 import org.apache.kafka.common.utils.LogContext;
 import org.apache.kafka.streams.KeyValue;
 import org.apache.kafka.streams.processor.internals.MockStreamsMetrics;
+import org.junit.Test;
+
+import java.util.*;
+import java.util.function.Supplier;
+
 import static org.hamcrest.MatcherAssert.assertThat;
-import org.junit.Test;
-
-import java.util.ArrayList;
-import java.util.Arrays;
-import java.util.Collections;
-import java.util.List;
-import java.util.NoSuchElementException;
-import java.util.function.Supplier;
-
 import static org.hamcrest.core.Is.is;
-import static org.junit.Assert.assertArrayEquals;
-import static org.junit.Assert.assertEquals;
-import static org.junit.Assert.assertFalse;
-import static org.junit.Assert.assertNull;
-import static org.junit.Assert.assertThrows;
-import static org.junit.Assert.assertTrue;
+import static org.junit.Assert.*;
 
 public class ThreadCacheTest {
     final String namespace = "0.0-namespace";
@@ -48,33 +39,11 @@
     private final LogContext logContext = new LogContext("testCache ");
     private final byte[][] bytes = new byte[][]{{0}, {1}, {2}, {3}, {4}, {5}, {6}, {7}, {8}, {9}, {10}};
 
-<<<<<<< HEAD
-	@Test
-	public void basicPutGet() {
-		final List<KeyValue<String, String>> toInsert = Arrays.asList(
-				new KeyValue<>("K1", "V1"),
-				new KeyValue<>("K2", "V2"),
-				new KeyValue<>("K3", "V3"),
-				new KeyValue<>("K4", "V4"),
-				new KeyValue<>("K5", "V5"));
-		final KeyValue<String, String> kv = toInsert.get(0);
-		final ThreadCache cache = new ThreadCache(logContext,
-				toInsert.size() * memoryCacheEntrySize(kv.key.getBytes(), kv.value.getBytes(), ""),
-				new MockStreamsMetrics(new Metrics()));
-=======
     @Test
     public void basicPutGet() {
-        final List<KeyValue<String, String>> toInsert = Arrays.asList(
-            new KeyValue<>("K1", "V1"),
-            new KeyValue<>("K2", "V2"),
-            new KeyValue<>("K3", "V3"),
-            new KeyValue<>("K4", "V4"),
-            new KeyValue<>("K5", "V5"));
+        final List<KeyValue<String, String>> toInsert = Arrays.asList(new KeyValue<>("K1", "V1"), new KeyValue<>("K2", "V2"), new KeyValue<>("K3", "V3"), new KeyValue<>("K4", "V4"), new KeyValue<>("K5", "V5"));
         final KeyValue<String, String> kv = toInsert.get(0);
-        final ThreadCache cache = new ThreadCache(logContext,
-            toInsert.size() * memoryCacheEntrySize(kv.key.getBytes(), kv.value.getBytes(), ""),
-            new MockStreamsMetrics(new Metrics()));
->>>>>>> 15418db6
+        final ThreadCache cache = new ThreadCache(logContext, toInsert.size() * memoryCacheEntrySize(kv.key.getBytes(), kv.value.getBytes(), ""), new MockStreamsMetrics(new Metrics()));
 
         for (final KeyValue<String, String> kvToInsert : toInsert) {
             final Bytes key = Bytes.wrap(kvToInsert.key.getBytes());
@@ -85,8 +54,8 @@
         for (final KeyValue<String, String> kvToInsert : toInsert) {
             final Bytes key = Bytes.wrap(kvToInsert.key.getBytes());
             final LRUCacheEntry entry = cache.get(namespace, key);
-			assertTrue(entry.isDirty());
-			assertEquals(new String(entry.value()), kvToInsert.value);
+            assertTrue(entry.isDirty());
+            assertEquals(new String(entry.value()), kvToInsert.value);
         }
         assertEquals(cache.gets(), 5);
         assertEquals(cache.puts(), 5);
@@ -151,36 +120,24 @@
 
 
     static long memoryCacheEntrySize(final byte[] key, final byte[] value, final String topic) {
-        return key.length +
-            value.length +
-            1 + // isDirty
-            8 + // timestamp
-            8 + // offset
-            4 +
-            topic.length() +
-            // LRU Node entries
-            key.length +
-            8 + // entry
-            8 + // previous
-            8; // next
+        return key.length + value.length + 1 + // isDirty
+                8 + // timestamp
+                8 + // offset
+                4 + topic.length() +
+                // LRU Node entries
+                key.length + 8 + // entry
+                8 + // previous
+                8; // next
     }
 
     @Test
     public void evict() {
         final List<KeyValue<String, String>> received = new ArrayList<>();
-        final List<KeyValue<String, String>> expected = Collections.singletonList(
-            new KeyValue<>("K1", "V1"));
-
-        final List<KeyValue<String, String>> toInsert = Arrays.asList(
-            new KeyValue<>("K1", "V1"),
-            new KeyValue<>("K2", "V2"),
-            new KeyValue<>("K3", "V3"),
-            new KeyValue<>("K4", "V4"),
-            new KeyValue<>("K5", "V5"));
+        final List<KeyValue<String, String>> expected = Collections.singletonList(new KeyValue<>("K1", "V1"));
+
+        final List<KeyValue<String, String>> toInsert = Arrays.asList(new KeyValue<>("K1", "V1"), new KeyValue<>("K2", "V2"), new KeyValue<>("K3", "V3"), new KeyValue<>("K4", "V4"), new KeyValue<>("K5", "V5"));
         final KeyValue<String, String> kv = toInsert.get(0);
-        final ThreadCache cache = new ThreadCache(logContext,
-            memoryCacheEntrySize(kv.key.getBytes(), kv.value.getBytes(), ""),
-            new MockStreamsMetrics(new Metrics()));
+        final ThreadCache cache = new ThreadCache(logContext, memoryCacheEntrySize(kv.key.getBytes(), kv.value.getBytes(), ""), new MockStreamsMetrics(new Metrics()));
         cache.addDirtyEntryFlushListener(namespace, dirty -> {
             for (final ThreadCache.DirtyEntry dirtyEntry : dirty) {
                 received.add(new KeyValue<>(dirtyEntry.key().toString(), new String(dirtyEntry.newValue())));
@@ -255,7 +212,8 @@
 
     private ThreadCache setupThreadCache(final int first, final int last, final long entrySize, final boolean reverse) {
         final ThreadCache cache = new ThreadCache(logContext, entrySize, new MockStreamsMetrics(new Metrics()));
-        cache.addDirtyEntryFlushListener(namespace, dirty -> { });
+        cache.addDirtyEntryFlushListener(namespace, dirty -> {
+        });
         int index = first;
         while ((!reverse && index < last) || (reverse && index >= last)) {
             cache.put(namespace, Bytes.wrap(bytes[index]), dirtyEntry(bytes[index]));
@@ -293,13 +251,6 @@
         assertThat(iterator.peekNextKey(), is(iterator.next().key));
     }
 
-<<<<<<< HEAD
-	@Test
-    public void shouldThrowIfNoPeekNextKey() {
-        final ThreadCache cache = new ThreadCache(logContext, 10000L, new MockStreamsMetrics(new Metrics()));
-        final ThreadCache.MemoryLRUCacheBytesIterator iterator = cache.range(namespace, Bytes.wrap(new byte[]{0}), Bytes.wrap(new byte[]{1}));
-		assertThrows(NoSuchElementException.class, iterator::peekNextKey);
-=======
     @Test
     public void shouldGetSameKeyAsPeekNextReverseRange() {
         final ThreadCache cache = setupThreadCache(1, 1, 10000L, true);
@@ -311,7 +262,6 @@
     private void shouldThrowIfNoPeekNextKey(final Supplier<ThreadCache.MemoryLRUCacheBytesIterator> methodUnderTest) {
         final ThreadCache.MemoryLRUCacheBytesIterator iterator = methodUnderTest.get();
         assertThrows(NoSuchElementException.class, iterator::peekNextKey);
->>>>>>> 15418db6
     }
 
     @Test
@@ -345,47 +295,6 @@
         final ThreadCache cache = setupThreadCache(0, 10, 10000L, false);
         final ThreadCache.MemoryLRUCacheBytesIterator iterator = cache.range(namespace, Bytes.wrap(new byte[]{1}), Bytes.wrap(new byte[]{4}));
         int bytesIndex = 1;
-<<<<<<< HEAD
-		while (iterator.hasNext()) {
-			final Bytes peekedKey = iterator.peekNextKey();
-			final KeyValue<Bytes, LRUCacheEntry> next = iterator.next();
-			assertArrayEquals(bytes[bytesIndex], peekedKey.get());
-			assertArrayEquals(bytes[bytesIndex], next.key.get());
-			bytesIndex++;
-		}
-		assertEquals(5, bytesIndex);
-	}
-
-	@Test
-	public void shouldSkipToEntryWhentoInclusiveIsFalseInRange() {
-		final ThreadCache cache = new ThreadCache(logContext, 10000L, new MockStreamsMetrics(new Metrics()));
-		final byte[][] bytes = {{0}, {1}, {2}, {3}, {4}, {5}, {6}, {7}, {8}, {9}, {10}};
-		for (final byte[] aByte : bytes) {
-			cache.put(namespace, Bytes.wrap(aByte), dirtyEntry(aByte));
-		}
-		final ThreadCache.MemoryLRUCacheBytesIterator iterator = cache.range(namespace, Bytes.wrap(new byte[]{1}), Bytes.wrap(new byte[]{4}), false);
-		int bytesIndex = 1;
-		while (iterator.hasNext()) {
-			final Bytes peekedKey = iterator.peekNextKey();
-			final KeyValue<Bytes, LRUCacheEntry> next = iterator.next();
-			assertArrayEquals(bytes[bytesIndex], peekedKey.get());
-			assertArrayEquals(bytes[bytesIndex], next.key.get());
-			bytesIndex++;
-		}
-		assertEquals(4, bytesIndex);
-	}
-
-	@Test
-	public void shouldSkipEntriesWhereValueHasBeenEvictedFromCache() {
-		final int entrySize = memoryCacheEntrySize(new byte[1], new byte[1], "");
-		final ThreadCache cache = new ThreadCache(logContext, entrySize * 5, new MockStreamsMetrics(new Metrics()));
-		cache.addDirtyEntryFlushListener(namespace, dirty -> {
-		});
-
-		final byte[][] bytes = {{0}, {1}, {2}, {3}, {4}, {5}, {6}, {7}, {8}, {9}};
-		for (int i = 0; i < 5; i++) {
-			cache.put(namespace, Bytes.wrap(bytes[i]), dirtyEntry(bytes[i]));
-=======
         while (iterator.hasNext()) {
             final Bytes peekedKey = iterator.peekNextKey();
             final KeyValue<Bytes, LRUCacheEntry> next = iterator.next();
@@ -422,7 +331,6 @@
             assertArrayEquals(bytes[bytesIndex], peekedKey.get());
             assertArrayEquals(bytes[bytesIndex], next.key.get());
             bytesIndex--;
->>>>>>> 15418db6
         }
         assertEquals(0, bytesIndex);
     }
@@ -570,8 +478,7 @@
         final ThreadCache cache = new ThreadCache(logContext, 1, new MockStreamsMetrics(new Metrics()));
         cache.addDirtyEntryFlushListener(namespace, received::addAll);
 
-        cache.putAll(namespace, Arrays.asList(KeyValue.pair(Bytes.wrap(new byte[]{0}), dirtyEntry(new byte[]{5})),
-            KeyValue.pair(Bytes.wrap(new byte[]{1}), dirtyEntry(new byte[]{6}))));
+        cache.putAll(namespace, Arrays.asList(KeyValue.pair(Bytes.wrap(new byte[]{0}), dirtyEntry(new byte[]{5})), KeyValue.pair(Bytes.wrap(new byte[]{1}), dirtyEntry(new byte[]{6}))));
 
         assertEquals(cache.evicts(), 2);
         assertEquals(received.size(), 2);
@@ -581,8 +488,7 @@
     public void shouldPutAll() {
         final ThreadCache cache = new ThreadCache(logContext, 100000, new MockStreamsMetrics(new Metrics()));
 
-        cache.putAll(namespace, Arrays.asList(KeyValue.pair(Bytes.wrap(new byte[]{0}), dirtyEntry(new byte[]{5})),
-            KeyValue.pair(Bytes.wrap(new byte[]{1}), dirtyEntry(new byte[]{6}))));
+        cache.putAll(namespace, Arrays.asList(KeyValue.pair(Bytes.wrap(new byte[]{0}), dirtyEntry(new byte[]{5})), KeyValue.pair(Bytes.wrap(new byte[]{1}), dirtyEntry(new byte[]{6}))));
 
         assertArrayEquals(new byte[]{5}, cache.get(namespace, Bytes.wrap(new byte[]{0})).value());
         assertArrayEquals(new byte[]{6}, cache.get(namespace, Bytes.wrap(new byte[]{1})).value());
@@ -655,40 +561,8 @@
     @Test
     public void shouldReturnNullIfKeyIsNull() {
         final ThreadCache threadCache = new ThreadCache(logContext, 10, new MockStreamsMetrics(new Metrics()));
-        threadCache.put(namespace, Bytes.wrap(new byte[]{1}), cleanEntry(new byte[] {1}));
+        threadCache.put(namespace, Bytes.wrap(new byte[]{1}), cleanEntry(new byte[]{1}));
         assertNull(threadCache.get(namespace, null));
-<<<<<<< HEAD
-	}
-
-	@Test
-	public void shouldCalculateSizeInBytes() {
-		final ThreadCache cache = new ThreadCache(logContext, 100000, new MockStreamsMetrics(new Metrics()));
-		final NamedCache.LRUNode node = new NamedCache.LRUNode(Bytes.wrap(new byte[]{1}), dirtyEntry(new byte[]{0}));
-		cache.put(namespace1, Bytes.wrap(new byte[]{1}), cleanEntry(new byte[]{0}));
-		assertEquals(cache.sizeBytes(), node.size());
-	}
-
-	@Test
-	public void shouldResizeAndShrink() {
-		final ThreadCache cache = new ThreadCache(logContext, 10000, new MockStreamsMetrics(new Metrics()));
-		cache.put(namespace, Bytes.wrap(new byte[]{1}), cleanEntry(new byte[]{0}));
-		cache.put(namespace, Bytes.wrap(new byte[]{2}), cleanEntry(new byte[]{0}));
-		cache.put(namespace, Bytes.wrap(new byte[]{3}), cleanEntry(new byte[]{0}));
-		assertEquals(141, cache.sizeBytes());
-		cache.resize(100);
-		assertEquals(94, cache.sizeBytes());
-		cache.put(namespace1, Bytes.wrap(new byte[]{4}), cleanEntry(new byte[]{0}));
-		assertEquals(94, cache.sizeBytes());
-	}
-
-	private LRUCacheEntry dirtyEntry(final byte[] key) {
-		return new LRUCacheEntry(key, null, true, -1, -1, -1, "");
-	}
-
-	private LRUCacheEntry cleanEntry(final byte[] key) {
-		return new LRUCacheEntry(key);
-	}
-=======
     }
 
     @Test
@@ -719,7 +593,6 @@
     private LRUCacheEntry cleanEntry(final byte[] key) {
         return new LRUCacheEntry(key);
     }
->>>>>>> 15418db6
 
 
 }