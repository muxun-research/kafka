/*
 * Licensed to the Apache Software Foundation (ASF) under one or more
 * contributor license agreements. See the NOTICE file distributed with
 * this work for additional information regarding copyright ownership.
 * The ASF licenses this file to You under the Apache License, Version 2.0
 * (the "License"); you may not use this file except in compliance with
 * the License. You may obtain a copy of the License at
 *
 *    http://www.apache.org/licenses/LICENSE-2.0
 *
 * Unless required by applicable law or agreed to in writing, software
 * distributed under the License is distributed on an "AS IS" BASIS,
 * WITHOUT WARRANTIES OR CONDITIONS OF ANY KIND, either express or implied.
 * See the License for the specific language governing permissions and
 * limitations under the License.
 */
package org.apache.kafka.streams.processor.internals.metrics;

import org.apache.kafka.common.metrics.Gauge;
import org.apache.kafka.common.metrics.Sensor;
import org.apache.kafka.common.metrics.Sensor.RecordingLevel;
import org.apache.kafka.streams.processor.internals.StreamThreadTotalBlockedTime;
import org.junit.Test;

import static org.mockito.ArgumentMatchers.eq;
import static org.mockito.Mockito.mock;
import static org.mockito.Mockito.mockStatic;
import static org.mockito.Mockito.verify;
import static org.mockito.Mockito.when;

import java.util.Collections;
import java.util.Map;
import org.mockito.ArgumentCaptor;
import org.mockito.MockedStatic;

import static org.apache.kafka.streams.processor.internals.metrics.StreamsMetricsImpl.LATENCY_SUFFIX;
import static org.apache.kafka.streams.processor.internals.metrics.StreamsMetricsImpl.RATE_SUFFIX;
import static org.apache.kafka.streams.processor.internals.metrics.StreamsMetricsImpl.ROLLUP_VALUE;
import static org.hamcrest.CoreMatchers.is;
import static org.hamcrest.MatcherAssert.assertThat;

public class ThreadMetricsTest {

<<<<<<< HEAD
	private static final String THREAD_ID = "thread-id";
	private static final String THREAD_LEVEL_GROUP_0100_TO_24 = "stream-metrics";
	private static final String THREAD_LEVEL_GROUP = "stream-thread-metrics";
	private static final String TASK_LEVEL_GROUP = "stream-task-metrics";

	private final Sensor expectedSensor = mock(Sensor.class);
	private final StreamsMetricsImpl streamsMetrics = createMock(StreamsMetricsImpl.class);
	private final Map<String, String> tagMap = Collections.singletonMap("hello", "world");

	@Parameters(name = "{0}")
	public static Collection<Object[]> data() {
		return Arrays.asList(new Object[][]{
				{Version.LATEST, THREAD_LEVEL_GROUP},
				{Version.FROM_0100_TO_24, THREAD_LEVEL_GROUP_0100_TO_24}
		});
	}

	@Parameter
	public Version builtInMetricsVersion;

	@Parameter(1)
	public String threadLevelGroup;

	@Before
	public void setUp() {
		expect(streamsMetrics.version()).andReturn(builtInMetricsVersion).anyTimes();
		mockStatic(StreamsMetricsImpl.class);
	}

	@Test
	public void shouldGetProcessRatioSensor() {
		final String operation = "process-ratio";
		final String ratioDescription = "The fraction of time the thread spent on processing active tasks";
		expect(streamsMetrics.threadLevelSensor(THREAD_ID, operation, RecordingLevel.INFO)).andReturn(expectedSensor);
		expect(streamsMetrics.threadLevelTagMap(THREAD_ID)).andReturn(tagMap);
		StreamsMetricsImpl.addValueMetricToSensor(
				expectedSensor,
				threadLevelGroup,
				tagMap,
				operation,
				ratioDescription
		);
		replay(StreamsMetricsImpl.class, streamsMetrics);

		final Sensor sensor = ThreadMetrics.processRatioSensor(THREAD_ID, streamsMetrics);

		verify(StreamsMetricsImpl.class, streamsMetrics);
		assertThat(sensor, is(expectedSensor));
	}

	@Test
	public void shouldGetProcessRecordsSensor() {
		final String operation = "process-records";
		final String avgDescription = "The average number of records processed within an iteration";
		final String maxDescription = "The maximum number of records processed within an iteration";
		expect(streamsMetrics.threadLevelSensor(THREAD_ID, operation, RecordingLevel.INFO)).andReturn(expectedSensor);
		expect(streamsMetrics.threadLevelTagMap(THREAD_ID)).andReturn(tagMap);
		StreamsMetricsImpl.addAvgAndMaxToSensor(
				expectedSensor,
				threadLevelGroup,
				tagMap,
				operation,
				avgDescription,
				maxDescription
		);
		replay(StreamsMetricsImpl.class, streamsMetrics);

		final Sensor sensor = ThreadMetrics.processRecordsSensor(THREAD_ID, streamsMetrics);

		verify(StreamsMetricsImpl.class, streamsMetrics);
		assertThat(sensor, is(expectedSensor));
	}

	@Test
	public void shouldGetProcessLatencySensor() {
		final String operationLatency = "process" + LATENCY_SUFFIX;
		final String avgLatencyDescription = "The average process latency";
		final String maxLatencyDescription = "The maximum process latency";
		expect(streamsMetrics.threadLevelSensor(THREAD_ID, operationLatency, RecordingLevel.INFO)).andReturn(expectedSensor);
		expect(streamsMetrics.threadLevelTagMap(THREAD_ID)).andReturn(tagMap);
		StreamsMetricsImpl.addAvgAndMaxToSensor(
				expectedSensor,
				threadLevelGroup,
				tagMap,
				operationLatency,
				avgLatencyDescription,
				maxLatencyDescription
		);
		replay(StreamsMetricsImpl.class, streamsMetrics, expectedSensor);

		final Sensor sensor = ThreadMetrics.processLatencySensor(THREAD_ID, streamsMetrics);

		verify(StreamsMetricsImpl.class, streamsMetrics);
		assertThat(sensor, is(expectedSensor));
	}

	@Test
	public void shouldGetProcessRateSensor() {
		final String operation = "process";
		final String operationRate = "process" + RATE_SUFFIX;
		final String totalDescription = "The total number of calls to process";
		final String rateDescription = "The average per-second number of calls to process";
		expect(streamsMetrics.threadLevelSensor(THREAD_ID, operationRate, RecordingLevel.INFO)).andReturn(expectedSensor);
		expect(streamsMetrics.threadLevelTagMap(THREAD_ID)).andReturn(tagMap);
		StreamsMetricsImpl.addRateOfSumAndSumMetricsToSensor(
				expectedSensor,
				threadLevelGroup,
				tagMap,
				operation,
				rateDescription,
				totalDescription
		);
		replay(StreamsMetricsImpl.class, streamsMetrics, expectedSensor);

		final Sensor sensor = ThreadMetrics.processRateSensor(THREAD_ID, streamsMetrics);

		verify(StreamsMetricsImpl.class, streamsMetrics);
		assertThat(sensor, is(expectedSensor));
	}

	@Test
	public void shouldGetPollRatioSensor() {
		final String operation = "poll-ratio";
		final String ratioDescription = "The fraction of time the thread spent on polling records from consumer";
		expect(streamsMetrics.threadLevelSensor(THREAD_ID, operation, RecordingLevel.INFO)).andReturn(expectedSensor);
		expect(streamsMetrics.threadLevelTagMap(THREAD_ID)).andReturn(tagMap);
		StreamsMetricsImpl.addValueMetricToSensor(
				expectedSensor,
				threadLevelGroup,
				tagMap,
				operation,
				ratioDescription
		);
		replay(StreamsMetricsImpl.class, streamsMetrics);

		final Sensor sensor = ThreadMetrics.pollRatioSensor(THREAD_ID, streamsMetrics);

		verify(StreamsMetricsImpl.class, streamsMetrics);
		assertThat(sensor, is(expectedSensor));
	}

	@Test
	public void shouldGetPollRecordsSensor() {
		final String operation = "poll-records";
		final String avgDescription = "The average number of records polled from consumer within an iteration";
		final String maxDescription = "The maximum number of records polled from consumer within an iteration";
		expect(streamsMetrics.threadLevelSensor(THREAD_ID, operation, RecordingLevel.INFO)).andReturn(expectedSensor);
		expect(streamsMetrics.threadLevelTagMap(THREAD_ID)).andReturn(tagMap);
		StreamsMetricsImpl.addAvgAndMaxToSensor(
				expectedSensor,
				threadLevelGroup,
				tagMap,
				operation,
				avgDescription,
				maxDescription
		);
		replay(StreamsMetricsImpl.class, streamsMetrics);

		final Sensor sensor = ThreadMetrics.pollRecordsSensor(THREAD_ID, streamsMetrics);

		verify(StreamsMetricsImpl.class, streamsMetrics);
		assertThat(sensor, is(expectedSensor));
	}

    @Test
    public void shouldGetPollSensor() {
		final String operation = "poll";
		final String operationLatency = operation + StreamsMetricsImpl.LATENCY_SUFFIX;
		final String totalDescription = "The total number of calls to poll";
		final String rateDescription = "The average per-second number of calls to poll";
		final String avgLatencyDescription = "The average poll latency";
		final String maxLatencyDescription = "The maximum poll latency";
		expect(streamsMetrics.threadLevelSensor(THREAD_ID, operation, RecordingLevel.INFO)).andReturn(expectedSensor);
		expect(streamsMetrics.threadLevelTagMap(THREAD_ID)).andReturn(tagMap);
		StreamsMetricsImpl.addInvocationRateAndCountToSensor(
				expectedSensor,
				threadLevelGroup,
				tagMap,
				operation,
				rateDescription,
				totalDescription
		);
		StreamsMetricsImpl.addAvgAndMaxToSensor(
				expectedSensor,
				threadLevelGroup,
				tagMap,
				operationLatency,
				avgLatencyDescription,
				maxLatencyDescription
		);
		replay(StreamsMetricsImpl.class, streamsMetrics);

		final Sensor sensor = ThreadMetrics.pollSensor(THREAD_ID, streamsMetrics);

		verify(StreamsMetricsImpl.class, streamsMetrics);
		assertThat(sensor, is(expectedSensor));
	}

	@Test
	public void shouldGetCommitSensor() {
		final String operation = "commit";
		final String operationLatency = operation + StreamsMetricsImpl.LATENCY_SUFFIX;
		final String totalDescription = "The total number of calls to commit";
		final String rateDescription = "The average per-second number of calls to commit";
		final String avgLatencyDescription = "The average commit latency";
		final String maxLatencyDescription = "The maximum commit latency";
		expect(streamsMetrics.threadLevelSensor(THREAD_ID, operation, RecordingLevel.INFO)).andReturn(expectedSensor);
		expect(streamsMetrics.threadLevelTagMap(THREAD_ID)).andReturn(tagMap);
		StreamsMetricsImpl.addInvocationRateAndCountToSensor(
				expectedSensor,
				threadLevelGroup,
				tagMap,
				operation,
				rateDescription,
				totalDescription
		);
		StreamsMetricsImpl.addAvgAndMaxToSensor(
				expectedSensor,
				threadLevelGroup,
				tagMap,
				operationLatency,
				avgLatencyDescription,
				maxLatencyDescription);
		replay(StreamsMetricsImpl.class, streamsMetrics);

		final Sensor sensor = ThreadMetrics.commitSensor(THREAD_ID, streamsMetrics);

		verify(StreamsMetricsImpl.class, streamsMetrics);
		assertThat(sensor, is(expectedSensor));
	}

	@Test
	public void shouldGetCommitRatioSensor() {
		final String operation = "commit-ratio";
		final String ratioDescription = "The fraction of time the thread spent on committing all tasks";
		expect(streamsMetrics.threadLevelSensor(THREAD_ID, operation, RecordingLevel.INFO)).andReturn(expectedSensor);
		expect(streamsMetrics.threadLevelTagMap(THREAD_ID)).andReturn(tagMap);
		StreamsMetricsImpl.addValueMetricToSensor(
				expectedSensor,
				threadLevelGroup,
				tagMap,
				operation,
				ratioDescription
		);
		replay(StreamsMetricsImpl.class, streamsMetrics);

		final Sensor sensor = ThreadMetrics.commitRatioSensor(THREAD_ID, streamsMetrics);

		verify(StreamsMetricsImpl.class, streamsMetrics);
		assertThat(sensor, is(expectedSensor));
	}

	@Test
	public void shouldGetCommitOverTasksSensor() {
		final String operation = "commit";
		final String operationLatency = operation + StreamsMetricsImpl.LATENCY_SUFFIX;
		final String totalDescription =
				"The total number of calls to commit over all tasks assigned to one stream thread";
		final String rateDescription =
				"The average per-second number of calls to commit over all tasks assigned to one stream thread";
		final String avgLatencyDescription =
				"The average commit latency over all tasks assigned to one stream thread";
		final String maxLatencyDescription =
				"The maximum commit latency over all tasks assigned to one stream thread";
		expect(streamsMetrics.threadLevelSensor(THREAD_ID, operation, RecordingLevel.DEBUG)).andReturn(expectedSensor);
		expect(streamsMetrics.taskLevelTagMap(THREAD_ID, ROLLUP_VALUE)).andReturn(tagMap);
		StreamsMetricsImpl.addInvocationRateAndCountToSensor(
				expectedSensor,
				TASK_LEVEL_GROUP,
				tagMap,
				operation,
				rateDescription,
				totalDescription
		);
		replay(StreamsMetricsImpl.class, streamsMetrics);

		final Sensor sensor = ThreadMetrics.commitOverTasksSensor(THREAD_ID, streamsMetrics);

		verify(StreamsMetricsImpl.class, streamsMetrics);
		assertThat(sensor, is(expectedSensor));
	}

	@Test
	public void shouldGetPunctuateSensor() {
		final String operation = "punctuate";
		final String operationLatency = operation + StreamsMetricsImpl.LATENCY_SUFFIX;
		final String totalDescription = "The total number of calls to punctuate";
		final String rateDescription = "The average per-second number of calls to punctuate";
		final String avgLatencyDescription = "The average punctuate latency";
		final String maxLatencyDescription = "The maximum punctuate latency";
		expect(streamsMetrics.threadLevelSensor(THREAD_ID, operation, RecordingLevel.INFO)).andReturn(expectedSensor);
		expect(streamsMetrics.threadLevelTagMap(THREAD_ID)).andReturn(tagMap);
		StreamsMetricsImpl.addInvocationRateAndCountToSensor(
				expectedSensor,
				threadLevelGroup,
				tagMap,
				operation,
				rateDescription,
				totalDescription
		);
		StreamsMetricsImpl.addAvgAndMaxToSensor(
				expectedSensor,
				threadLevelGroup,
				tagMap,
				operationLatency,
				avgLatencyDescription,
				maxLatencyDescription
		);
		replay(StreamsMetricsImpl.class, streamsMetrics);

		final Sensor sensor = ThreadMetrics.punctuateSensor(THREAD_ID, streamsMetrics);

		verify(StreamsMetricsImpl.class, streamsMetrics);
		assertThat(sensor, is(expectedSensor));
	}

	@Test
	public void shouldGetPunctuateRatioSensor() {
		final String operation = "punctuate-ratio";
		final String ratioDescription = "The fraction of time the thread spent on punctuating active tasks";
		expect(streamsMetrics.threadLevelSensor(THREAD_ID, operation, RecordingLevel.INFO)).andReturn(expectedSensor);
		expect(streamsMetrics.threadLevelTagMap(THREAD_ID)).andReturn(tagMap);
		StreamsMetricsImpl.addValueMetricToSensor(
				expectedSensor,
				threadLevelGroup,
				tagMap,
				operation,
				ratioDescription
		);
		replay(StreamsMetricsImpl.class, streamsMetrics);

		final Sensor sensor = ThreadMetrics.punctuateRatioSensor(THREAD_ID, streamsMetrics);

		verify(StreamsMetricsImpl.class, streamsMetrics);
		assertThat(sensor, is(expectedSensor));
	}

	@Test
	public void shouldGetSkipRecordSensor() {
		final String operation = "skipped-records";
		final String totalDescription = "The total number of skipped records";
		final String rateDescription = "The average per-second number of skipped records";
		expect(streamsMetrics.threadLevelSensor(THREAD_ID, operation, RecordingLevel.INFO))
				.andReturn(expectedSensor);
		expect(streamsMetrics.threadLevelTagMap(THREAD_ID)).andReturn(tagMap);
		StreamsMetricsImpl.addInvocationRateAndCountToSensor(
				expectedSensor,
				threadLevelGroup,
				tagMap,
				operation,
				rateDescription,
				totalDescription
		);
		replay(StreamsMetricsImpl.class, streamsMetrics);

		final Sensor sensor = ThreadMetrics.skipRecordSensor(THREAD_ID, streamsMetrics);

		verify(StreamsMetricsImpl.class, streamsMetrics);
		assertThat(sensor, is(expectedSensor));
	}

	@Test
	public void shouldGetCreateTaskSensor() {
		final String operation = "task-created";
		final String totalDescription = "The total number of newly created tasks";
		final String rateDescription = "The average per-second number of newly created tasks";
		expect(streamsMetrics.threadLevelSensor(THREAD_ID, operation, RecordingLevel.INFO)).andReturn(expectedSensor);
		expect(streamsMetrics.threadLevelTagMap(THREAD_ID)).andReturn(tagMap);

		StreamsMetricsImpl.addInvocationRateAndCountToSensor(
				expectedSensor,
				threadLevelGroup,
				tagMap,
				operation,
				rateDescription,
				totalDescription
		);

		replay(StreamsMetricsImpl.class, streamsMetrics);

		final Sensor sensor = ThreadMetrics.createTaskSensor(THREAD_ID, streamsMetrics);

		verify(StreamsMetricsImpl.class, streamsMetrics);
		assertThat(sensor, is(expectedSensor));
	}

	@Test
	public void shouldGetCloseTaskSensor() {
		final String operation = "task-closed";
		final String totalDescription = "The total number of closed tasks";
		final String rateDescription = "The average per-second number of closed tasks";
		expect(streamsMetrics.threadLevelSensor(THREAD_ID, operation, RecordingLevel.INFO)).andReturn(expectedSensor);
		expect(streamsMetrics.threadLevelTagMap(THREAD_ID)).andReturn(tagMap);
		StreamsMetricsImpl.addInvocationRateAndCountToSensor(
				expectedSensor,
				threadLevelGroup,
				tagMap,
				operation,
				rateDescription,
				totalDescription
		);

		replay(StreamsMetricsImpl.class, streamsMetrics);

		final Sensor sensor = ThreadMetrics.closeTaskSensor(THREAD_ID, streamsMetrics);

		verify(StreamsMetricsImpl.class, streamsMetrics);
		assertThat(sensor, is(expectedSensor));
	}
=======
    private static final String THREAD_ID = "thread-id";
    private static final String THREAD_LEVEL_GROUP = "stream-thread-metrics";
    private static final String TASK_LEVEL_GROUP = "stream-task-metrics";

    private final Sensor expectedSensor = mock(Sensor.class);
    private final StreamsMetricsImpl streamsMetrics = mock(StreamsMetricsImpl.class);
    private final Map<String, String> tagMap = Collections.singletonMap("hello", "world");


    @Test
    public void shouldGetProcessRatioSensor() {
        final String operation = "process-ratio";
        final String ratioDescription = "The fraction of time the thread spent on processing active tasks";
        when(streamsMetrics.threadLevelSensor(THREAD_ID, operation, RecordingLevel.INFO)).thenReturn(expectedSensor);
        when(streamsMetrics.threadLevelTagMap(THREAD_ID)).thenReturn(tagMap);

        try (final MockedStatic<StreamsMetricsImpl> streamsMetricsStaticMock = mockStatic(StreamsMetricsImpl.class)) {
            final Sensor sensor = ThreadMetrics.processRatioSensor(THREAD_ID, streamsMetrics);
            streamsMetricsStaticMock.verify(
                () -> StreamsMetricsImpl.addValueMetricToSensor(
                    expectedSensor,
                    THREAD_LEVEL_GROUP,
                    tagMap,
                    operation,
                    ratioDescription
                )
            );
            assertThat(sensor, is(expectedSensor));
        }
    }

    @Test
    public void shouldGetProcessRecordsSensor() {
        final String operation = "process-records";
        final String avgDescription = "The average number of records processed within an iteration";
        final String maxDescription = "The maximum number of records processed within an iteration";
        when(streamsMetrics.threadLevelSensor(THREAD_ID, operation, RecordingLevel.INFO)).thenReturn(expectedSensor);
        when(streamsMetrics.threadLevelTagMap(THREAD_ID)).thenReturn(tagMap);

        try (final MockedStatic<StreamsMetricsImpl> streamsMetricsStaticMock = mockStatic(StreamsMetricsImpl.class)) {
            final Sensor sensor = ThreadMetrics.processRecordsSensor(THREAD_ID, streamsMetrics);
            streamsMetricsStaticMock.verify(
                () -> StreamsMetricsImpl.addAvgAndMaxToSensor(
                    expectedSensor,
                    THREAD_LEVEL_GROUP,
                    tagMap,
                    operation,
                    avgDescription,
                    maxDescription
                )
            );
            assertThat(sensor, is(expectedSensor));
        }
    }

    @Test
    public void shouldGetProcessLatencySensor() {
        final String operationLatency = "process" + LATENCY_SUFFIX;
        final String avgLatencyDescription = "The average process latency";
        final String maxLatencyDescription = "The maximum process latency";
        when(streamsMetrics.threadLevelSensor(THREAD_ID, operationLatency, RecordingLevel.INFO)).thenReturn(expectedSensor);
        when(streamsMetrics.threadLevelTagMap(THREAD_ID)).thenReturn(tagMap);

        try (final MockedStatic<StreamsMetricsImpl> streamsMetricsStaticMock = mockStatic(StreamsMetricsImpl.class)) {
            final Sensor sensor = ThreadMetrics.processLatencySensor(THREAD_ID, streamsMetrics);
            streamsMetricsStaticMock.verify(
                () -> StreamsMetricsImpl.addAvgAndMaxToSensor(
                    expectedSensor,
                    THREAD_LEVEL_GROUP,
                    tagMap,
                    operationLatency,
                    avgLatencyDescription,
                    maxLatencyDescription
                )
            );
            assertThat(sensor, is(expectedSensor));
        }
    }

    @Test
    public void shouldGetProcessRateSensor() {
        final String operation = "process";
        final String operationRate = "process" + RATE_SUFFIX;
        final String totalDescription = "The total number of calls to process";
        final String rateDescription = "The average per-second number of calls to process";
        when(streamsMetrics.threadLevelSensor(THREAD_ID, operationRate, RecordingLevel.INFO)).thenReturn(expectedSensor);
        when(streamsMetrics.threadLevelTagMap(THREAD_ID)).thenReturn(tagMap);

        try (final MockedStatic<StreamsMetricsImpl> streamsMetricsStaticMock = mockStatic(StreamsMetricsImpl.class)) {
            final Sensor sensor = ThreadMetrics.processRateSensor(THREAD_ID, streamsMetrics);
            streamsMetricsStaticMock.verify(
                () -> StreamsMetricsImpl.addRateOfSumAndSumMetricsToSensor(
                    expectedSensor,
                    THREAD_LEVEL_GROUP,
                    tagMap,
                    operation,
                    rateDescription,
                    totalDescription
                )
            );
            assertThat(sensor, is(expectedSensor));
        }
    }

    @Test
    public void shouldGetPollRatioSensor() {
        final String operation = "poll-ratio";
        final String ratioDescription = "The fraction of time the thread spent on polling records from consumer";
        when(streamsMetrics.threadLevelSensor(THREAD_ID, operation, RecordingLevel.INFO)).thenReturn(expectedSensor);
        when(streamsMetrics.threadLevelTagMap(THREAD_ID)).thenReturn(tagMap);

        try (final MockedStatic<StreamsMetricsImpl> streamsMetricsStaticMock = mockStatic(StreamsMetricsImpl.class)) {
            final Sensor sensor = ThreadMetrics.pollRatioSensor(THREAD_ID, streamsMetrics);
            streamsMetricsStaticMock.verify(
                () -> StreamsMetricsImpl.addValueMetricToSensor(
                    expectedSensor,
                    THREAD_LEVEL_GROUP,
                    tagMap,
                    operation,
                    ratioDescription
                )
            );
            assertThat(sensor, is(expectedSensor));
        }
    }

    @Test
    public void shouldGetPollRecordsSensor() {
        final String operation = "poll-records";
        final String avgDescription = "The average number of records polled from consumer within an iteration";
        final String maxDescription = "The maximum number of records polled from consumer within an iteration";
        when(streamsMetrics.threadLevelSensor(THREAD_ID, operation, RecordingLevel.INFO)).thenReturn(expectedSensor);
        when(streamsMetrics.threadLevelTagMap(THREAD_ID)).thenReturn(tagMap);

        try (final MockedStatic<StreamsMetricsImpl> streamsMetricsStaticMock = mockStatic(StreamsMetricsImpl.class)) {
            final Sensor sensor = ThreadMetrics.pollRecordsSensor(THREAD_ID, streamsMetrics);
            streamsMetricsStaticMock.verify(
                () -> StreamsMetricsImpl.addAvgAndMaxToSensor(
                    expectedSensor,
                    THREAD_LEVEL_GROUP,
                    tagMap,
                    operation,
                    avgDescription,
                    maxDescription
                )
            );
            assertThat(sensor, is(expectedSensor));
        }
    }

    @Test
    public void shouldGetPollSensor() {
        final String operation = "poll";
        final String operationLatency = operation + StreamsMetricsImpl.LATENCY_SUFFIX;
        final String totalDescription = "The total number of calls to poll";
        final String rateDescription = "The average per-second number of calls to poll";
        final String avgLatencyDescription = "The average poll latency";
        final String maxLatencyDescription = "The maximum poll latency";
        when(streamsMetrics.threadLevelSensor(THREAD_ID, operation, RecordingLevel.INFO)).thenReturn(expectedSensor);
        when(streamsMetrics.threadLevelTagMap(THREAD_ID)).thenReturn(tagMap);

        try (final MockedStatic<StreamsMetricsImpl> streamsMetricsStaticMock = mockStatic(StreamsMetricsImpl.class)) {
            final Sensor sensor = ThreadMetrics.pollSensor(THREAD_ID, streamsMetrics);
            streamsMetricsStaticMock.verify(
                () -> StreamsMetricsImpl.addInvocationRateAndCountToSensor(
                    expectedSensor,
                    THREAD_LEVEL_GROUP,
                    tagMap,
                    operation,
                    rateDescription,
                    totalDescription
                )
            );
            streamsMetricsStaticMock.verify(
                () -> StreamsMetricsImpl.addAvgAndMaxToSensor(
                    expectedSensor,
                    THREAD_LEVEL_GROUP,
                    tagMap,
                    operationLatency,
                    avgLatencyDescription,
                    maxLatencyDescription
                )
            );
            assertThat(sensor, is(expectedSensor));
        }
    }

    @Test
    public void shouldGetCommitSensor() {
        final String operation = "commit";
        final String operationLatency = operation + StreamsMetricsImpl.LATENCY_SUFFIX;
        final String totalDescription = "The total number of calls to commit";
        final String rateDescription = "The average per-second number of calls to commit";
        final String avgLatencyDescription = "The average commit latency";
        final String maxLatencyDescription = "The maximum commit latency";
        when(streamsMetrics.threadLevelSensor(THREAD_ID, operation, RecordingLevel.INFO)).thenReturn(expectedSensor);
        when(streamsMetrics.threadLevelTagMap(THREAD_ID)).thenReturn(tagMap);

        try (final MockedStatic<StreamsMetricsImpl> streamsMetricsStaticMock = mockStatic(StreamsMetricsImpl.class)) {
            final Sensor sensor = ThreadMetrics.commitSensor(THREAD_ID, streamsMetrics);
            streamsMetricsStaticMock.verify(
                () -> StreamsMetricsImpl.addInvocationRateAndCountToSensor(
                    expectedSensor,
                    THREAD_LEVEL_GROUP,
                    tagMap,
                    operation,
                    rateDescription,
                    totalDescription
                )
            );
            streamsMetricsStaticMock.verify(
                () -> StreamsMetricsImpl.addAvgAndMaxToSensor(
                    expectedSensor,
                    THREAD_LEVEL_GROUP,
                    tagMap,
                    operationLatency,
                    avgLatencyDescription,
                    maxLatencyDescription
                )
            );
            assertThat(sensor, is(expectedSensor));
        }
    }

    @Test
    public void shouldGetCommitRatioSensor() {
        final String operation = "commit-ratio";
        final String ratioDescription = "The fraction of time the thread spent on committing all tasks";
        when(streamsMetrics.threadLevelSensor(THREAD_ID, operation, RecordingLevel.INFO)).thenReturn(expectedSensor);
        when(streamsMetrics.threadLevelTagMap(THREAD_ID)).thenReturn(tagMap);

        try (final MockedStatic<StreamsMetricsImpl> streamsMetricsStaticMock = mockStatic(StreamsMetricsImpl.class)) {
            final Sensor sensor = ThreadMetrics.commitRatioSensor(THREAD_ID, streamsMetrics);
            streamsMetricsStaticMock.verify(
                () -> StreamsMetricsImpl.addValueMetricToSensor(
                    expectedSensor,
                    THREAD_LEVEL_GROUP,
                    tagMap,
                    operation,
                    ratioDescription
                )
            );
            assertThat(sensor, is(expectedSensor));
        }
    }

    @Test
    public void shouldGetCommitOverTasksSensor() {
        final String operation = "commit";
        final String totalDescription =
            "The total number of calls to commit over all tasks assigned to one stream thread";
        final String rateDescription =
            "The average per-second number of calls to commit over all tasks assigned to one stream thread";
        when(streamsMetrics.threadLevelSensor(THREAD_ID, operation, RecordingLevel.DEBUG)).thenReturn(expectedSensor);
        when(streamsMetrics.taskLevelTagMap(THREAD_ID, ROLLUP_VALUE)).thenReturn(tagMap);

        try (final MockedStatic<StreamsMetricsImpl> streamsMetricsStaticMock = mockStatic(StreamsMetricsImpl.class)) {
            final Sensor sensor = ThreadMetrics.commitOverTasksSensor(THREAD_ID, streamsMetrics);
            streamsMetricsStaticMock.verify(
                () -> StreamsMetricsImpl.addInvocationRateAndCountToSensor(
                    expectedSensor,
                    TASK_LEVEL_GROUP,
                    tagMap,
                    operation,
                    rateDescription,
                    totalDescription
                )
            );
            assertThat(sensor, is(expectedSensor));
        }
    }

    @Test
    public void shouldGetPunctuateSensor() {
        final String operation = "punctuate";
        final String operationLatency = operation + StreamsMetricsImpl.LATENCY_SUFFIX;
        final String totalDescription = "The total number of calls to punctuate";
        final String rateDescription = "The average per-second number of calls to punctuate";
        final String avgLatencyDescription = "The average punctuate latency";
        final String maxLatencyDescription = "The maximum punctuate latency";
        when(streamsMetrics.threadLevelSensor(THREAD_ID, operation, RecordingLevel.INFO)).thenReturn(expectedSensor);
        when(streamsMetrics.threadLevelTagMap(THREAD_ID)).thenReturn(tagMap);

        try (final MockedStatic<StreamsMetricsImpl> streamsMetricsStaticMock = mockStatic(StreamsMetricsImpl.class)) {
            final Sensor sensor = ThreadMetrics.punctuateSensor(THREAD_ID, streamsMetrics);
            streamsMetricsStaticMock.verify(
                () -> StreamsMetricsImpl.addInvocationRateAndCountToSensor(
                    expectedSensor,
                    THREAD_LEVEL_GROUP,
                    tagMap,
                    operation,
                    rateDescription,
                    totalDescription
                )
            );
            streamsMetricsStaticMock.verify(
                () -> StreamsMetricsImpl.addAvgAndMaxToSensor(
                    expectedSensor,
                    THREAD_LEVEL_GROUP,
                    tagMap,
                    operationLatency,
                    avgLatencyDescription,
                    maxLatencyDescription
                )
            );
            assertThat(sensor, is(expectedSensor));
        }
    }

    @Test
    public void shouldGetPunctuateRatioSensor() {
        final String operation = "punctuate-ratio";
        final String ratioDescription = "The fraction of time the thread spent on punctuating active tasks";
        when(streamsMetrics.threadLevelSensor(THREAD_ID, operation, RecordingLevel.INFO)).thenReturn(expectedSensor);
        when(streamsMetrics.threadLevelTagMap(THREAD_ID)).thenReturn(tagMap);

        try (final MockedStatic<StreamsMetricsImpl> streamsMetricsStaticMock = mockStatic(StreamsMetricsImpl.class)) {
            final Sensor sensor = ThreadMetrics.punctuateRatioSensor(THREAD_ID, streamsMetrics);
            streamsMetricsStaticMock.verify(
                () -> StreamsMetricsImpl.addValueMetricToSensor(
                    expectedSensor,
                    THREAD_LEVEL_GROUP,
                    tagMap,
                    operation,
                    ratioDescription
                )
            );
            assertThat(sensor, is(expectedSensor));
        }
    }
    public void shouldGetCreateTaskSensor() {
        final String operation = "task-created";
        final String totalDescription = "The total number of newly created tasks";
        final String rateDescription = "The average per-second number of newly created tasks";
        when(streamsMetrics.threadLevelSensor(THREAD_ID, operation, RecordingLevel.INFO)).thenReturn(expectedSensor);
        when(streamsMetrics.threadLevelTagMap(THREAD_ID)).thenReturn(tagMap);

        try (final MockedStatic<StreamsMetricsImpl> streamsMetricsStaticMock = mockStatic(StreamsMetricsImpl.class)) {
            final Sensor sensor = ThreadMetrics.createTaskSensor(THREAD_ID, streamsMetrics);
            streamsMetricsStaticMock.verify(
                () -> StreamsMetricsImpl.addInvocationRateAndCountToSensor(
                    expectedSensor,
                    THREAD_LEVEL_GROUP,
                    tagMap,
                    operation,
                    rateDescription,
                    totalDescription
                )
            );
            assertThat(sensor, is(expectedSensor));
        }
    }

    @Test
    public void shouldGetCloseTaskSensor() {
        final String operation = "task-closed";
        final String totalDescription = "The total number of closed tasks";
        final String rateDescription = "The average per-second number of closed tasks";
        when(streamsMetrics.threadLevelSensor(THREAD_ID, operation, RecordingLevel.INFO)).thenReturn(expectedSensor);
        when(streamsMetrics.threadLevelTagMap(THREAD_ID)).thenReturn(tagMap);

        try (final MockedStatic<StreamsMetricsImpl> streamsMetricsStaticMock = mockStatic(StreamsMetricsImpl.class)) {
            final Sensor sensor = ThreadMetrics.closeTaskSensor(THREAD_ID, streamsMetrics);
            streamsMetricsStaticMock.verify(
                () -> StreamsMetricsImpl.addInvocationRateAndCountToSensor(
                    expectedSensor,
                    THREAD_LEVEL_GROUP,
                    tagMap,
                    operation,
                    rateDescription,
                    totalDescription
                )
            );
            assertThat(sensor, is(expectedSensor));
        }
    }

    @Test
    public void shouldAddThreadStartTimeMetric() {
        // Given:
        final long startTime = 123L;

        // When:
        ThreadMetrics.addThreadStartTimeMetric(
            "bongo",
            streamsMetrics,
            startTime
        );

        // Then:
        verify(streamsMetrics).addThreadLevelImmutableMetric(
            "thread-start-time",
            "The time that the thread was started",
            "bongo",
            startTime
        );
    }

    @Test
    public void shouldAddTotalBlockedTimeMetric() {
        // Given:
        final double startTime = 123.45;
        final StreamThreadTotalBlockedTime blockedTime = mock(StreamThreadTotalBlockedTime.class);
        when(blockedTime.compute()).thenReturn(startTime);

        // When:
        ThreadMetrics.addThreadBlockedTimeMetric(
            "burger",
            blockedTime,
            streamsMetrics
        );

        // Then:
        final ArgumentCaptor<Gauge<Double>> captor = gaugeCaptor();
        verify(streamsMetrics).addThreadLevelMutableMetric(
            eq("blocked-time-ns-total"),
            eq("The total time the thread spent blocked on kafka in nanoseconds"),
            eq("burger"),
            captor.capture()
        );
        assertThat(captor.getValue().value(null, 678L), is(startTime));
    }

    @SuppressWarnings("unchecked")
    private ArgumentCaptor<Gauge<Double>> gaugeCaptor() {
        return ArgumentCaptor.forClass(Gauge.class);
    }
>>>>>>> 15418db6
}<|MERGE_RESOLUTION|>--- conflicted
+++ resolved
@@ -21,437 +21,20 @@
 import org.apache.kafka.common.metrics.Sensor.RecordingLevel;
 import org.apache.kafka.streams.processor.internals.StreamThreadTotalBlockedTime;
 import org.junit.Test;
-
-import static org.mockito.ArgumentMatchers.eq;
-import static org.mockito.Mockito.mock;
-import static org.mockito.Mockito.mockStatic;
-import static org.mockito.Mockito.verify;
-import static org.mockito.Mockito.when;
+import org.mockito.ArgumentCaptor;
+import org.mockito.MockedStatic;
 
 import java.util.Collections;
 import java.util.Map;
-import org.mockito.ArgumentCaptor;
-import org.mockito.MockedStatic;
-
-import static org.apache.kafka.streams.processor.internals.metrics.StreamsMetricsImpl.LATENCY_SUFFIX;
-import static org.apache.kafka.streams.processor.internals.metrics.StreamsMetricsImpl.RATE_SUFFIX;
-import static org.apache.kafka.streams.processor.internals.metrics.StreamsMetricsImpl.ROLLUP_VALUE;
+
+import static org.apache.kafka.streams.processor.internals.metrics.StreamsMetricsImpl.*;
 import static org.hamcrest.CoreMatchers.is;
 import static org.hamcrest.MatcherAssert.assertThat;
+import static org.mockito.ArgumentMatchers.eq;
+import static org.mockito.Mockito.*;
 
 public class ThreadMetricsTest {
 
-<<<<<<< HEAD
-	private static final String THREAD_ID = "thread-id";
-	private static final String THREAD_LEVEL_GROUP_0100_TO_24 = "stream-metrics";
-	private static final String THREAD_LEVEL_GROUP = "stream-thread-metrics";
-	private static final String TASK_LEVEL_GROUP = "stream-task-metrics";
-
-	private final Sensor expectedSensor = mock(Sensor.class);
-	private final StreamsMetricsImpl streamsMetrics = createMock(StreamsMetricsImpl.class);
-	private final Map<String, String> tagMap = Collections.singletonMap("hello", "world");
-
-	@Parameters(name = "{0}")
-	public static Collection<Object[]> data() {
-		return Arrays.asList(new Object[][]{
-				{Version.LATEST, THREAD_LEVEL_GROUP},
-				{Version.FROM_0100_TO_24, THREAD_LEVEL_GROUP_0100_TO_24}
-		});
-	}
-
-	@Parameter
-	public Version builtInMetricsVersion;
-
-	@Parameter(1)
-	public String threadLevelGroup;
-
-	@Before
-	public void setUp() {
-		expect(streamsMetrics.version()).andReturn(builtInMetricsVersion).anyTimes();
-		mockStatic(StreamsMetricsImpl.class);
-	}
-
-	@Test
-	public void shouldGetProcessRatioSensor() {
-		final String operation = "process-ratio";
-		final String ratioDescription = "The fraction of time the thread spent on processing active tasks";
-		expect(streamsMetrics.threadLevelSensor(THREAD_ID, operation, RecordingLevel.INFO)).andReturn(expectedSensor);
-		expect(streamsMetrics.threadLevelTagMap(THREAD_ID)).andReturn(tagMap);
-		StreamsMetricsImpl.addValueMetricToSensor(
-				expectedSensor,
-				threadLevelGroup,
-				tagMap,
-				operation,
-				ratioDescription
-		);
-		replay(StreamsMetricsImpl.class, streamsMetrics);
-
-		final Sensor sensor = ThreadMetrics.processRatioSensor(THREAD_ID, streamsMetrics);
-
-		verify(StreamsMetricsImpl.class, streamsMetrics);
-		assertThat(sensor, is(expectedSensor));
-	}
-
-	@Test
-	public void shouldGetProcessRecordsSensor() {
-		final String operation = "process-records";
-		final String avgDescription = "The average number of records processed within an iteration";
-		final String maxDescription = "The maximum number of records processed within an iteration";
-		expect(streamsMetrics.threadLevelSensor(THREAD_ID, operation, RecordingLevel.INFO)).andReturn(expectedSensor);
-		expect(streamsMetrics.threadLevelTagMap(THREAD_ID)).andReturn(tagMap);
-		StreamsMetricsImpl.addAvgAndMaxToSensor(
-				expectedSensor,
-				threadLevelGroup,
-				tagMap,
-				operation,
-				avgDescription,
-				maxDescription
-		);
-		replay(StreamsMetricsImpl.class, streamsMetrics);
-
-		final Sensor sensor = ThreadMetrics.processRecordsSensor(THREAD_ID, streamsMetrics);
-
-		verify(StreamsMetricsImpl.class, streamsMetrics);
-		assertThat(sensor, is(expectedSensor));
-	}
-
-	@Test
-	public void shouldGetProcessLatencySensor() {
-		final String operationLatency = "process" + LATENCY_SUFFIX;
-		final String avgLatencyDescription = "The average process latency";
-		final String maxLatencyDescription = "The maximum process latency";
-		expect(streamsMetrics.threadLevelSensor(THREAD_ID, operationLatency, RecordingLevel.INFO)).andReturn(expectedSensor);
-		expect(streamsMetrics.threadLevelTagMap(THREAD_ID)).andReturn(tagMap);
-		StreamsMetricsImpl.addAvgAndMaxToSensor(
-				expectedSensor,
-				threadLevelGroup,
-				tagMap,
-				operationLatency,
-				avgLatencyDescription,
-				maxLatencyDescription
-		);
-		replay(StreamsMetricsImpl.class, streamsMetrics, expectedSensor);
-
-		final Sensor sensor = ThreadMetrics.processLatencySensor(THREAD_ID, streamsMetrics);
-
-		verify(StreamsMetricsImpl.class, streamsMetrics);
-		assertThat(sensor, is(expectedSensor));
-	}
-
-	@Test
-	public void shouldGetProcessRateSensor() {
-		final String operation = "process";
-		final String operationRate = "process" + RATE_SUFFIX;
-		final String totalDescription = "The total number of calls to process";
-		final String rateDescription = "The average per-second number of calls to process";
-		expect(streamsMetrics.threadLevelSensor(THREAD_ID, operationRate, RecordingLevel.INFO)).andReturn(expectedSensor);
-		expect(streamsMetrics.threadLevelTagMap(THREAD_ID)).andReturn(tagMap);
-		StreamsMetricsImpl.addRateOfSumAndSumMetricsToSensor(
-				expectedSensor,
-				threadLevelGroup,
-				tagMap,
-				operation,
-				rateDescription,
-				totalDescription
-		);
-		replay(StreamsMetricsImpl.class, streamsMetrics, expectedSensor);
-
-		final Sensor sensor = ThreadMetrics.processRateSensor(THREAD_ID, streamsMetrics);
-
-		verify(StreamsMetricsImpl.class, streamsMetrics);
-		assertThat(sensor, is(expectedSensor));
-	}
-
-	@Test
-	public void shouldGetPollRatioSensor() {
-		final String operation = "poll-ratio";
-		final String ratioDescription = "The fraction of time the thread spent on polling records from consumer";
-		expect(streamsMetrics.threadLevelSensor(THREAD_ID, operation, RecordingLevel.INFO)).andReturn(expectedSensor);
-		expect(streamsMetrics.threadLevelTagMap(THREAD_ID)).andReturn(tagMap);
-		StreamsMetricsImpl.addValueMetricToSensor(
-				expectedSensor,
-				threadLevelGroup,
-				tagMap,
-				operation,
-				ratioDescription
-		);
-		replay(StreamsMetricsImpl.class, streamsMetrics);
-
-		final Sensor sensor = ThreadMetrics.pollRatioSensor(THREAD_ID, streamsMetrics);
-
-		verify(StreamsMetricsImpl.class, streamsMetrics);
-		assertThat(sensor, is(expectedSensor));
-	}
-
-	@Test
-	public void shouldGetPollRecordsSensor() {
-		final String operation = "poll-records";
-		final String avgDescription = "The average number of records polled from consumer within an iteration";
-		final String maxDescription = "The maximum number of records polled from consumer within an iteration";
-		expect(streamsMetrics.threadLevelSensor(THREAD_ID, operation, RecordingLevel.INFO)).andReturn(expectedSensor);
-		expect(streamsMetrics.threadLevelTagMap(THREAD_ID)).andReturn(tagMap);
-		StreamsMetricsImpl.addAvgAndMaxToSensor(
-				expectedSensor,
-				threadLevelGroup,
-				tagMap,
-				operation,
-				avgDescription,
-				maxDescription
-		);
-		replay(StreamsMetricsImpl.class, streamsMetrics);
-
-		final Sensor sensor = ThreadMetrics.pollRecordsSensor(THREAD_ID, streamsMetrics);
-
-		verify(StreamsMetricsImpl.class, streamsMetrics);
-		assertThat(sensor, is(expectedSensor));
-	}
-
-    @Test
-    public void shouldGetPollSensor() {
-		final String operation = "poll";
-		final String operationLatency = operation + StreamsMetricsImpl.LATENCY_SUFFIX;
-		final String totalDescription = "The total number of calls to poll";
-		final String rateDescription = "The average per-second number of calls to poll";
-		final String avgLatencyDescription = "The average poll latency";
-		final String maxLatencyDescription = "The maximum poll latency";
-		expect(streamsMetrics.threadLevelSensor(THREAD_ID, operation, RecordingLevel.INFO)).andReturn(expectedSensor);
-		expect(streamsMetrics.threadLevelTagMap(THREAD_ID)).andReturn(tagMap);
-		StreamsMetricsImpl.addInvocationRateAndCountToSensor(
-				expectedSensor,
-				threadLevelGroup,
-				tagMap,
-				operation,
-				rateDescription,
-				totalDescription
-		);
-		StreamsMetricsImpl.addAvgAndMaxToSensor(
-				expectedSensor,
-				threadLevelGroup,
-				tagMap,
-				operationLatency,
-				avgLatencyDescription,
-				maxLatencyDescription
-		);
-		replay(StreamsMetricsImpl.class, streamsMetrics);
-
-		final Sensor sensor = ThreadMetrics.pollSensor(THREAD_ID, streamsMetrics);
-
-		verify(StreamsMetricsImpl.class, streamsMetrics);
-		assertThat(sensor, is(expectedSensor));
-	}
-
-	@Test
-	public void shouldGetCommitSensor() {
-		final String operation = "commit";
-		final String operationLatency = operation + StreamsMetricsImpl.LATENCY_SUFFIX;
-		final String totalDescription = "The total number of calls to commit";
-		final String rateDescription = "The average per-second number of calls to commit";
-		final String avgLatencyDescription = "The average commit latency";
-		final String maxLatencyDescription = "The maximum commit latency";
-		expect(streamsMetrics.threadLevelSensor(THREAD_ID, operation, RecordingLevel.INFO)).andReturn(expectedSensor);
-		expect(streamsMetrics.threadLevelTagMap(THREAD_ID)).andReturn(tagMap);
-		StreamsMetricsImpl.addInvocationRateAndCountToSensor(
-				expectedSensor,
-				threadLevelGroup,
-				tagMap,
-				operation,
-				rateDescription,
-				totalDescription
-		);
-		StreamsMetricsImpl.addAvgAndMaxToSensor(
-				expectedSensor,
-				threadLevelGroup,
-				tagMap,
-				operationLatency,
-				avgLatencyDescription,
-				maxLatencyDescription);
-		replay(StreamsMetricsImpl.class, streamsMetrics);
-
-		final Sensor sensor = ThreadMetrics.commitSensor(THREAD_ID, streamsMetrics);
-
-		verify(StreamsMetricsImpl.class, streamsMetrics);
-		assertThat(sensor, is(expectedSensor));
-	}
-
-	@Test
-	public void shouldGetCommitRatioSensor() {
-		final String operation = "commit-ratio";
-		final String ratioDescription = "The fraction of time the thread spent on committing all tasks";
-		expect(streamsMetrics.threadLevelSensor(THREAD_ID, operation, RecordingLevel.INFO)).andReturn(expectedSensor);
-		expect(streamsMetrics.threadLevelTagMap(THREAD_ID)).andReturn(tagMap);
-		StreamsMetricsImpl.addValueMetricToSensor(
-				expectedSensor,
-				threadLevelGroup,
-				tagMap,
-				operation,
-				ratioDescription
-		);
-		replay(StreamsMetricsImpl.class, streamsMetrics);
-
-		final Sensor sensor = ThreadMetrics.commitRatioSensor(THREAD_ID, streamsMetrics);
-
-		verify(StreamsMetricsImpl.class, streamsMetrics);
-		assertThat(sensor, is(expectedSensor));
-	}
-
-	@Test
-	public void shouldGetCommitOverTasksSensor() {
-		final String operation = "commit";
-		final String operationLatency = operation + StreamsMetricsImpl.LATENCY_SUFFIX;
-		final String totalDescription =
-				"The total number of calls to commit over all tasks assigned to one stream thread";
-		final String rateDescription =
-				"The average per-second number of calls to commit over all tasks assigned to one stream thread";
-		final String avgLatencyDescription =
-				"The average commit latency over all tasks assigned to one stream thread";
-		final String maxLatencyDescription =
-				"The maximum commit latency over all tasks assigned to one stream thread";
-		expect(streamsMetrics.threadLevelSensor(THREAD_ID, operation, RecordingLevel.DEBUG)).andReturn(expectedSensor);
-		expect(streamsMetrics.taskLevelTagMap(THREAD_ID, ROLLUP_VALUE)).andReturn(tagMap);
-		StreamsMetricsImpl.addInvocationRateAndCountToSensor(
-				expectedSensor,
-				TASK_LEVEL_GROUP,
-				tagMap,
-				operation,
-				rateDescription,
-				totalDescription
-		);
-		replay(StreamsMetricsImpl.class, streamsMetrics);
-
-		final Sensor sensor = ThreadMetrics.commitOverTasksSensor(THREAD_ID, streamsMetrics);
-
-		verify(StreamsMetricsImpl.class, streamsMetrics);
-		assertThat(sensor, is(expectedSensor));
-	}
-
-	@Test
-	public void shouldGetPunctuateSensor() {
-		final String operation = "punctuate";
-		final String operationLatency = operation + StreamsMetricsImpl.LATENCY_SUFFIX;
-		final String totalDescription = "The total number of calls to punctuate";
-		final String rateDescription = "The average per-second number of calls to punctuate";
-		final String avgLatencyDescription = "The average punctuate latency";
-		final String maxLatencyDescription = "The maximum punctuate latency";
-		expect(streamsMetrics.threadLevelSensor(THREAD_ID, operation, RecordingLevel.INFO)).andReturn(expectedSensor);
-		expect(streamsMetrics.threadLevelTagMap(THREAD_ID)).andReturn(tagMap);
-		StreamsMetricsImpl.addInvocationRateAndCountToSensor(
-				expectedSensor,
-				threadLevelGroup,
-				tagMap,
-				operation,
-				rateDescription,
-				totalDescription
-		);
-		StreamsMetricsImpl.addAvgAndMaxToSensor(
-				expectedSensor,
-				threadLevelGroup,
-				tagMap,
-				operationLatency,
-				avgLatencyDescription,
-				maxLatencyDescription
-		);
-		replay(StreamsMetricsImpl.class, streamsMetrics);
-
-		final Sensor sensor = ThreadMetrics.punctuateSensor(THREAD_ID, streamsMetrics);
-
-		verify(StreamsMetricsImpl.class, streamsMetrics);
-		assertThat(sensor, is(expectedSensor));
-	}
-
-	@Test
-	public void shouldGetPunctuateRatioSensor() {
-		final String operation = "punctuate-ratio";
-		final String ratioDescription = "The fraction of time the thread spent on punctuating active tasks";
-		expect(streamsMetrics.threadLevelSensor(THREAD_ID, operation, RecordingLevel.INFO)).andReturn(expectedSensor);
-		expect(streamsMetrics.threadLevelTagMap(THREAD_ID)).andReturn(tagMap);
-		StreamsMetricsImpl.addValueMetricToSensor(
-				expectedSensor,
-				threadLevelGroup,
-				tagMap,
-				operation,
-				ratioDescription
-		);
-		replay(StreamsMetricsImpl.class, streamsMetrics);
-
-		final Sensor sensor = ThreadMetrics.punctuateRatioSensor(THREAD_ID, streamsMetrics);
-
-		verify(StreamsMetricsImpl.class, streamsMetrics);
-		assertThat(sensor, is(expectedSensor));
-	}
-
-	@Test
-	public void shouldGetSkipRecordSensor() {
-		final String operation = "skipped-records";
-		final String totalDescription = "The total number of skipped records";
-		final String rateDescription = "The average per-second number of skipped records";
-		expect(streamsMetrics.threadLevelSensor(THREAD_ID, operation, RecordingLevel.INFO))
-				.andReturn(expectedSensor);
-		expect(streamsMetrics.threadLevelTagMap(THREAD_ID)).andReturn(tagMap);
-		StreamsMetricsImpl.addInvocationRateAndCountToSensor(
-				expectedSensor,
-				threadLevelGroup,
-				tagMap,
-				operation,
-				rateDescription,
-				totalDescription
-		);
-		replay(StreamsMetricsImpl.class, streamsMetrics);
-
-		final Sensor sensor = ThreadMetrics.skipRecordSensor(THREAD_ID, streamsMetrics);
-
-		verify(StreamsMetricsImpl.class, streamsMetrics);
-		assertThat(sensor, is(expectedSensor));
-	}
-
-	@Test
-	public void shouldGetCreateTaskSensor() {
-		final String operation = "task-created";
-		final String totalDescription = "The total number of newly created tasks";
-		final String rateDescription = "The average per-second number of newly created tasks";
-		expect(streamsMetrics.threadLevelSensor(THREAD_ID, operation, RecordingLevel.INFO)).andReturn(expectedSensor);
-		expect(streamsMetrics.threadLevelTagMap(THREAD_ID)).andReturn(tagMap);
-
-		StreamsMetricsImpl.addInvocationRateAndCountToSensor(
-				expectedSensor,
-				threadLevelGroup,
-				tagMap,
-				operation,
-				rateDescription,
-				totalDescription
-		);
-
-		replay(StreamsMetricsImpl.class, streamsMetrics);
-
-		final Sensor sensor = ThreadMetrics.createTaskSensor(THREAD_ID, streamsMetrics);
-
-		verify(StreamsMetricsImpl.class, streamsMetrics);
-		assertThat(sensor, is(expectedSensor));
-	}
-
-	@Test
-	public void shouldGetCloseTaskSensor() {
-		final String operation = "task-closed";
-		final String totalDescription = "The total number of closed tasks";
-		final String rateDescription = "The average per-second number of closed tasks";
-		expect(streamsMetrics.threadLevelSensor(THREAD_ID, operation, RecordingLevel.INFO)).andReturn(expectedSensor);
-		expect(streamsMetrics.threadLevelTagMap(THREAD_ID)).andReturn(tagMap);
-		StreamsMetricsImpl.addInvocationRateAndCountToSensor(
-				expectedSensor,
-				threadLevelGroup,
-				tagMap,
-				operation,
-				rateDescription,
-				totalDescription
-		);
-
-		replay(StreamsMetricsImpl.class, streamsMetrics);
-
-		final Sensor sensor = ThreadMetrics.closeTaskSensor(THREAD_ID, streamsMetrics);
-
-		verify(StreamsMetricsImpl.class, streamsMetrics);
-		assertThat(sensor, is(expectedSensor));
-	}
-=======
     private static final String THREAD_ID = "thread-id";
     private static final String THREAD_LEVEL_GROUP = "stream-thread-metrics";
     private static final String TASK_LEVEL_GROUP = "stream-task-metrics";
@@ -470,15 +53,7 @@
 
         try (final MockedStatic<StreamsMetricsImpl> streamsMetricsStaticMock = mockStatic(StreamsMetricsImpl.class)) {
             final Sensor sensor = ThreadMetrics.processRatioSensor(THREAD_ID, streamsMetrics);
-            streamsMetricsStaticMock.verify(
-                () -> StreamsMetricsImpl.addValueMetricToSensor(
-                    expectedSensor,
-                    THREAD_LEVEL_GROUP,
-                    tagMap,
-                    operation,
-                    ratioDescription
-                )
-            );
+            streamsMetricsStaticMock.verify(() -> StreamsMetricsImpl.addValueMetricToSensor(expectedSensor, THREAD_LEVEL_GROUP, tagMap, operation, ratioDescription));
             assertThat(sensor, is(expectedSensor));
         }
     }
@@ -493,16 +68,7 @@
 
         try (final MockedStatic<StreamsMetricsImpl> streamsMetricsStaticMock = mockStatic(StreamsMetricsImpl.class)) {
             final Sensor sensor = ThreadMetrics.processRecordsSensor(THREAD_ID, streamsMetrics);
-            streamsMetricsStaticMock.verify(
-                () -> StreamsMetricsImpl.addAvgAndMaxToSensor(
-                    expectedSensor,
-                    THREAD_LEVEL_GROUP,
-                    tagMap,
-                    operation,
-                    avgDescription,
-                    maxDescription
-                )
-            );
+            streamsMetricsStaticMock.verify(() -> StreamsMetricsImpl.addAvgAndMaxToSensor(expectedSensor, THREAD_LEVEL_GROUP, tagMap, operation, avgDescription, maxDescription));
             assertThat(sensor, is(expectedSensor));
         }
     }
@@ -517,16 +83,7 @@
 
         try (final MockedStatic<StreamsMetricsImpl> streamsMetricsStaticMock = mockStatic(StreamsMetricsImpl.class)) {
             final Sensor sensor = ThreadMetrics.processLatencySensor(THREAD_ID, streamsMetrics);
-            streamsMetricsStaticMock.verify(
-                () -> StreamsMetricsImpl.addAvgAndMaxToSensor(
-                    expectedSensor,
-                    THREAD_LEVEL_GROUP,
-                    tagMap,
-                    operationLatency,
-                    avgLatencyDescription,
-                    maxLatencyDescription
-                )
-            );
+            streamsMetricsStaticMock.verify(() -> StreamsMetricsImpl.addAvgAndMaxToSensor(expectedSensor, THREAD_LEVEL_GROUP, tagMap, operationLatency, avgLatencyDescription, maxLatencyDescription));
             assertThat(sensor, is(expectedSensor));
         }
     }
@@ -542,16 +99,7 @@
 
         try (final MockedStatic<StreamsMetricsImpl> streamsMetricsStaticMock = mockStatic(StreamsMetricsImpl.class)) {
             final Sensor sensor = ThreadMetrics.processRateSensor(THREAD_ID, streamsMetrics);
-            streamsMetricsStaticMock.verify(
-                () -> StreamsMetricsImpl.addRateOfSumAndSumMetricsToSensor(
-                    expectedSensor,
-                    THREAD_LEVEL_GROUP,
-                    tagMap,
-                    operation,
-                    rateDescription,
-                    totalDescription
-                )
-            );
+            streamsMetricsStaticMock.verify(() -> StreamsMetricsImpl.addRateOfSumAndSumMetricsToSensor(expectedSensor, THREAD_LEVEL_GROUP, tagMap, operation, rateDescription, totalDescription));
             assertThat(sensor, is(expectedSensor));
         }
     }
@@ -565,15 +113,7 @@
 
         try (final MockedStatic<StreamsMetricsImpl> streamsMetricsStaticMock = mockStatic(StreamsMetricsImpl.class)) {
             final Sensor sensor = ThreadMetrics.pollRatioSensor(THREAD_ID, streamsMetrics);
-            streamsMetricsStaticMock.verify(
-                () -> StreamsMetricsImpl.addValueMetricToSensor(
-                    expectedSensor,
-                    THREAD_LEVEL_GROUP,
-                    tagMap,
-                    operation,
-                    ratioDescription
-                )
-            );
+            streamsMetricsStaticMock.verify(() -> StreamsMetricsImpl.addValueMetricToSensor(expectedSensor, THREAD_LEVEL_GROUP, tagMap, operation, ratioDescription));
             assertThat(sensor, is(expectedSensor));
         }
     }
@@ -588,16 +128,7 @@
 
         try (final MockedStatic<StreamsMetricsImpl> streamsMetricsStaticMock = mockStatic(StreamsMetricsImpl.class)) {
             final Sensor sensor = ThreadMetrics.pollRecordsSensor(THREAD_ID, streamsMetrics);
-            streamsMetricsStaticMock.verify(
-                () -> StreamsMetricsImpl.addAvgAndMaxToSensor(
-                    expectedSensor,
-                    THREAD_LEVEL_GROUP,
-                    tagMap,
-                    operation,
-                    avgDescription,
-                    maxDescription
-                )
-            );
+            streamsMetricsStaticMock.verify(() -> StreamsMetricsImpl.addAvgAndMaxToSensor(expectedSensor, THREAD_LEVEL_GROUP, tagMap, operation, avgDescription, maxDescription));
             assertThat(sensor, is(expectedSensor));
         }
     }
@@ -615,26 +146,8 @@
 
         try (final MockedStatic<StreamsMetricsImpl> streamsMetricsStaticMock = mockStatic(StreamsMetricsImpl.class)) {
             final Sensor sensor = ThreadMetrics.pollSensor(THREAD_ID, streamsMetrics);
-            streamsMetricsStaticMock.verify(
-                () -> StreamsMetricsImpl.addInvocationRateAndCountToSensor(
-                    expectedSensor,
-                    THREAD_LEVEL_GROUP,
-                    tagMap,
-                    operation,
-                    rateDescription,
-                    totalDescription
-                )
-            );
-            streamsMetricsStaticMock.verify(
-                () -> StreamsMetricsImpl.addAvgAndMaxToSensor(
-                    expectedSensor,
-                    THREAD_LEVEL_GROUP,
-                    tagMap,
-                    operationLatency,
-                    avgLatencyDescription,
-                    maxLatencyDescription
-                )
-            );
+            streamsMetricsStaticMock.verify(() -> StreamsMetricsImpl.addInvocationRateAndCountToSensor(expectedSensor, THREAD_LEVEL_GROUP, tagMap, operation, rateDescription, totalDescription));
+            streamsMetricsStaticMock.verify(() -> StreamsMetricsImpl.addAvgAndMaxToSensor(expectedSensor, THREAD_LEVEL_GROUP, tagMap, operationLatency, avgLatencyDescription, maxLatencyDescription));
             assertThat(sensor, is(expectedSensor));
         }
     }
@@ -652,26 +165,8 @@
 
         try (final MockedStatic<StreamsMetricsImpl> streamsMetricsStaticMock = mockStatic(StreamsMetricsImpl.class)) {
             final Sensor sensor = ThreadMetrics.commitSensor(THREAD_ID, streamsMetrics);
-            streamsMetricsStaticMock.verify(
-                () -> StreamsMetricsImpl.addInvocationRateAndCountToSensor(
-                    expectedSensor,
-                    THREAD_LEVEL_GROUP,
-                    tagMap,
-                    operation,
-                    rateDescription,
-                    totalDescription
-                )
-            );
-            streamsMetricsStaticMock.verify(
-                () -> StreamsMetricsImpl.addAvgAndMaxToSensor(
-                    expectedSensor,
-                    THREAD_LEVEL_GROUP,
-                    tagMap,
-                    operationLatency,
-                    avgLatencyDescription,
-                    maxLatencyDescription
-                )
-            );
+            streamsMetricsStaticMock.verify(() -> StreamsMetricsImpl.addInvocationRateAndCountToSensor(expectedSensor, THREAD_LEVEL_GROUP, tagMap, operation, rateDescription, totalDescription));
+            streamsMetricsStaticMock.verify(() -> StreamsMetricsImpl.addAvgAndMaxToSensor(expectedSensor, THREAD_LEVEL_GROUP, tagMap, operationLatency, avgLatencyDescription, maxLatencyDescription));
             assertThat(sensor, is(expectedSensor));
         }
     }
@@ -685,15 +180,7 @@
 
         try (final MockedStatic<StreamsMetricsImpl> streamsMetricsStaticMock = mockStatic(StreamsMetricsImpl.class)) {
             final Sensor sensor = ThreadMetrics.commitRatioSensor(THREAD_ID, streamsMetrics);
-            streamsMetricsStaticMock.verify(
-                () -> StreamsMetricsImpl.addValueMetricToSensor(
-                    expectedSensor,
-                    THREAD_LEVEL_GROUP,
-                    tagMap,
-                    operation,
-                    ratioDescription
-                )
-            );
+            streamsMetricsStaticMock.verify(() -> StreamsMetricsImpl.addValueMetricToSensor(expectedSensor, THREAD_LEVEL_GROUP, tagMap, operation, ratioDescription));
             assertThat(sensor, is(expectedSensor));
         }
     }
@@ -701,25 +188,14 @@
     @Test
     public void shouldGetCommitOverTasksSensor() {
         final String operation = "commit";
-        final String totalDescription =
-            "The total number of calls to commit over all tasks assigned to one stream thread";
-        final String rateDescription =
-            "The average per-second number of calls to commit over all tasks assigned to one stream thread";
+        final String totalDescription = "The total number of calls to commit over all tasks assigned to one stream thread";
+        final String rateDescription = "The average per-second number of calls to commit over all tasks assigned to one stream thread";
         when(streamsMetrics.threadLevelSensor(THREAD_ID, operation, RecordingLevel.DEBUG)).thenReturn(expectedSensor);
         when(streamsMetrics.taskLevelTagMap(THREAD_ID, ROLLUP_VALUE)).thenReturn(tagMap);
 
         try (final MockedStatic<StreamsMetricsImpl> streamsMetricsStaticMock = mockStatic(StreamsMetricsImpl.class)) {
             final Sensor sensor = ThreadMetrics.commitOverTasksSensor(THREAD_ID, streamsMetrics);
-            streamsMetricsStaticMock.verify(
-                () -> StreamsMetricsImpl.addInvocationRateAndCountToSensor(
-                    expectedSensor,
-                    TASK_LEVEL_GROUP,
-                    tagMap,
-                    operation,
-                    rateDescription,
-                    totalDescription
-                )
-            );
+            streamsMetricsStaticMock.verify(() -> StreamsMetricsImpl.addInvocationRateAndCountToSensor(expectedSensor, TASK_LEVEL_GROUP, tagMap, operation, rateDescription, totalDescription));
             assertThat(sensor, is(expectedSensor));
         }
     }
@@ -737,26 +213,8 @@
 
         try (final MockedStatic<StreamsMetricsImpl> streamsMetricsStaticMock = mockStatic(StreamsMetricsImpl.class)) {
             final Sensor sensor = ThreadMetrics.punctuateSensor(THREAD_ID, streamsMetrics);
-            streamsMetricsStaticMock.verify(
-                () -> StreamsMetricsImpl.addInvocationRateAndCountToSensor(
-                    expectedSensor,
-                    THREAD_LEVEL_GROUP,
-                    tagMap,
-                    operation,
-                    rateDescription,
-                    totalDescription
-                )
-            );
-            streamsMetricsStaticMock.verify(
-                () -> StreamsMetricsImpl.addAvgAndMaxToSensor(
-                    expectedSensor,
-                    THREAD_LEVEL_GROUP,
-                    tagMap,
-                    operationLatency,
-                    avgLatencyDescription,
-                    maxLatencyDescription
-                )
-            );
+            streamsMetricsStaticMock.verify(() -> StreamsMetricsImpl.addInvocationRateAndCountToSensor(expectedSensor, THREAD_LEVEL_GROUP, tagMap, operation, rateDescription, totalDescription));
+            streamsMetricsStaticMock.verify(() -> StreamsMetricsImpl.addAvgAndMaxToSensor(expectedSensor, THREAD_LEVEL_GROUP, tagMap, operationLatency, avgLatencyDescription, maxLatencyDescription));
             assertThat(sensor, is(expectedSensor));
         }
     }
@@ -770,18 +228,11 @@
 
         try (final MockedStatic<StreamsMetricsImpl> streamsMetricsStaticMock = mockStatic(StreamsMetricsImpl.class)) {
             final Sensor sensor = ThreadMetrics.punctuateRatioSensor(THREAD_ID, streamsMetrics);
-            streamsMetricsStaticMock.verify(
-                () -> StreamsMetricsImpl.addValueMetricToSensor(
-                    expectedSensor,
-                    THREAD_LEVEL_GROUP,
-                    tagMap,
-                    operation,
-                    ratioDescription
-                )
-            );
-            assertThat(sensor, is(expectedSensor));
-        }
-    }
+            streamsMetricsStaticMock.verify(() -> StreamsMetricsImpl.addValueMetricToSensor(expectedSensor, THREAD_LEVEL_GROUP, tagMap, operation, ratioDescription));
+            assertThat(sensor, is(expectedSensor));
+        }
+    }
+
     public void shouldGetCreateTaskSensor() {
         final String operation = "task-created";
         final String totalDescription = "The total number of newly created tasks";
@@ -791,16 +242,7 @@
 
         try (final MockedStatic<StreamsMetricsImpl> streamsMetricsStaticMock = mockStatic(StreamsMetricsImpl.class)) {
             final Sensor sensor = ThreadMetrics.createTaskSensor(THREAD_ID, streamsMetrics);
-            streamsMetricsStaticMock.verify(
-                () -> StreamsMetricsImpl.addInvocationRateAndCountToSensor(
-                    expectedSensor,
-                    THREAD_LEVEL_GROUP,
-                    tagMap,
-                    operation,
-                    rateDescription,
-                    totalDescription
-                )
-            );
+            streamsMetricsStaticMock.verify(() -> StreamsMetricsImpl.addInvocationRateAndCountToSensor(expectedSensor, THREAD_LEVEL_GROUP, tagMap, operation, rateDescription, totalDescription));
             assertThat(sensor, is(expectedSensor));
         }
     }
@@ -815,16 +257,7 @@
 
         try (final MockedStatic<StreamsMetricsImpl> streamsMetricsStaticMock = mockStatic(StreamsMetricsImpl.class)) {
             final Sensor sensor = ThreadMetrics.closeTaskSensor(THREAD_ID, streamsMetrics);
-            streamsMetricsStaticMock.verify(
-                () -> StreamsMetricsImpl.addInvocationRateAndCountToSensor(
-                    expectedSensor,
-                    THREAD_LEVEL_GROUP,
-                    tagMap,
-                    operation,
-                    rateDescription,
-                    totalDescription
-                )
-            );
+            streamsMetricsStaticMock.verify(() -> StreamsMetricsImpl.addInvocationRateAndCountToSensor(expectedSensor, THREAD_LEVEL_GROUP, tagMap, operation, rateDescription, totalDescription));
             assertThat(sensor, is(expectedSensor));
         }
     }
@@ -835,19 +268,10 @@
         final long startTime = 123L;
 
         // When:
-        ThreadMetrics.addThreadStartTimeMetric(
-            "bongo",
-            streamsMetrics,
-            startTime
-        );
+        ThreadMetrics.addThreadStartTimeMetric("bongo", streamsMetrics, startTime);
 
         // Then:
-        verify(streamsMetrics).addThreadLevelImmutableMetric(
-            "thread-start-time",
-            "The time that the thread was started",
-            "bongo",
-            startTime
-        );
+        verify(streamsMetrics).addThreadLevelImmutableMetric("thread-start-time", "The time that the thread was started", "bongo", startTime);
     }
 
     @Test
@@ -858,20 +282,11 @@
         when(blockedTime.compute()).thenReturn(startTime);
 
         // When:
-        ThreadMetrics.addThreadBlockedTimeMetric(
-            "burger",
-            blockedTime,
-            streamsMetrics
-        );
+        ThreadMetrics.addThreadBlockedTimeMetric("burger", blockedTime, streamsMetrics);
 
         // Then:
         final ArgumentCaptor<Gauge<Double>> captor = gaugeCaptor();
-        verify(streamsMetrics).addThreadLevelMutableMetric(
-            eq("blocked-time-ns-total"),
-            eq("The total time the thread spent blocked on kafka in nanoseconds"),
-            eq("burger"),
-            captor.capture()
-        );
+        verify(streamsMetrics).addThreadLevelMutableMetric(eq("blocked-time-ns-total"), eq("The total time the thread spent blocked on kafka in nanoseconds"), eq("burger"), captor.capture());
         assertThat(captor.getValue().value(null, 678L), is(startTime));
     }
 
@@ -879,5 +294,4 @@
     private ArgumentCaptor<Gauge<Double>> gaugeCaptor() {
         return ArgumentCaptor.forClass(Gauge.class);
     }
->>>>>>> 15418db6
 }