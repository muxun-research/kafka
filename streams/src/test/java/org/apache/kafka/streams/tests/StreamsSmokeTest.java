--- conflicted
+++ resolved
@@ -32,22 +32,9 @@
 
 public class StreamsSmokeTest {
 
-<<<<<<< HEAD
-	/**
-	 * args ::= kafka propFileName command disableAutoTerminate
-	 * command := "run" | "process"
-	 * @param args
-	 */
-	public static void main(final String[] args) throws IOException {
-		if (args.length < 2) {
-			System.err.println("StreamsSmokeTest are expecting two parameters: propFile, command; but only see " + args.length + " parameter");
-			Exit.exit(1);
-		}
-=======
     /**
-     *  args ::= kafka propFileName command disableAutoTerminate
-     *  command := "run" | "process"
-     *
+     * args ::= kafka propFileName command disableAutoTerminate
+     * command := "run" | "process"
      * @param args
      */
     @SuppressWarnings("deprecation")
@@ -56,72 +43,45 @@
             System.err.println("StreamsSmokeTest are expecting two parameters: propFile, command; but only see " + args.length + " parameter");
             Exit.exit(1);
         }
->>>>>>> 15418db6
 
-		final String propFileName = args[0];
-		final String command = args[1];
-		final boolean disableAutoTerminate = args.length > 2;
+        final String propFileName = args[0];
+        final String command = args[1];
+        final boolean disableAutoTerminate = args.length > 2;
 
-		final Properties streamsProperties = Utils.loadProps(propFileName);
-		final String kafka = streamsProperties.getProperty(StreamsConfig.BOOTSTRAP_SERVERS_CONFIG);
-		final String processingGuarantee = streamsProperties.getProperty(StreamsConfig.PROCESSING_GUARANTEE_CONFIG);
+        final Properties streamsProperties = Utils.loadProps(propFileName);
+        final String kafka = streamsProperties.getProperty(StreamsConfig.BOOTSTRAP_SERVERS_CONFIG);
+        final String processingGuarantee = streamsProperties.getProperty(StreamsConfig.PROCESSING_GUARANTEE_CONFIG);
 
-		if (kafka == null) {
-			System.err.println("No bootstrap kafka servers specified in " + StreamsConfig.BOOTSTRAP_SERVERS_CONFIG);
-			Exit.exit(1);
-		}
+        if (kafka == null) {
+            System.err.println("No bootstrap kafka servers specified in " + StreamsConfig.BOOTSTRAP_SERVERS_CONFIG);
+            Exit.exit(1);
+        }
 
-<<<<<<< HEAD
-		if ("process".equals(command)) {
-			if (!StreamsConfig.AT_LEAST_ONCE.equals(processingGuarantee) &&
-					!StreamsConfig.EXACTLY_ONCE.equals(processingGuarantee) &&
-					!StreamsConfig.EXACTLY_ONCE_BETA.equals(processingGuarantee)) {
+        if ("process".equals(command)) {
+            if (!StreamsConfig.AT_LEAST_ONCE.equals(processingGuarantee) && !StreamsConfig.EXACTLY_ONCE.equals(processingGuarantee) && !StreamsConfig.EXACTLY_ONCE_BETA.equals(processingGuarantee) && !StreamsConfig.EXACTLY_ONCE_V2.equals(processingGuarantee)) {
 
-				System.err.println("processingGuarantee must be either " + StreamsConfig.AT_LEAST_ONCE + ", " +
-						StreamsConfig.EXACTLY_ONCE + ", or " + StreamsConfig.EXACTLY_ONCE_BETA);
-=======
-        if ("process".equals(command)) {
-            if (!StreamsConfig.AT_LEAST_ONCE.equals(processingGuarantee) &&
-                !StreamsConfig.EXACTLY_ONCE.equals(processingGuarantee) &&
-                !StreamsConfig.EXACTLY_ONCE_BETA.equals(processingGuarantee) &&
-                !StreamsConfig.EXACTLY_ONCE_V2.equals(processingGuarantee)) {
+                System.err.println("processingGuarantee must be either " + StreamsConfig.AT_LEAST_ONCE + ", " + StreamsConfig.EXACTLY_ONCE + ", or " + StreamsConfig.EXACTLY_ONCE_BETA + ", or " + StreamsConfig.EXACTLY_ONCE_V2);
 
-                System.err.println("processingGuarantee must be either " +
-                                       StreamsConfig.AT_LEAST_ONCE + ", " +
-                                       StreamsConfig.EXACTLY_ONCE + ", or " +
-                                       StreamsConfig.EXACTLY_ONCE_BETA + ", or " +
-                                       StreamsConfig.EXACTLY_ONCE_V2);
->>>>>>> 15418db6
+                Exit.exit(1);
+            }
+        }
 
-				Exit.exit(1);
-			}
-		}
+        System.out.println("StreamsTest instance started (StreamsSmokeTest)");
+        System.out.println("command=" + command);
+        System.out.println("props=" + streamsProperties);
+        System.out.println("disableAutoTerminate=" + disableAutoTerminate);
 
-		System.out.println("StreamsTest instance started (StreamsSmokeTest)");
-		System.out.println("command=" + command);
-		System.out.println("props=" + streamsProperties);
-		System.out.println("disableAutoTerminate=" + disableAutoTerminate);
-
-<<<<<<< HEAD
-		switch (command) {
-			case "run":
-				// this starts the driver (data generation and result verification)
-                final int numKeys = 10;
-                final int maxRecordsPerKey = 500;
-=======
         switch (command) {
             case "run":
                 // this starts the driver (data generation and result verification)
                 final int numKeys = 20;
                 final int maxRecordsPerKey = 1000;
->>>>>>> 15418db6
                 if (disableAutoTerminate) {
                     generatePerpetually(kafka, numKeys, maxRecordsPerKey);
                 } else {
                     // slow down data production so that system tests have time to
                     // do their bounces, etc.
-                    final Map<String, Set<Integer>> allData =
-                        generate(kafka, numKeys, maxRecordsPerKey, Duration.ofSeconds(90));
+                    final Map<String, Set<Integer>> allData = generate(kafka, numKeys, maxRecordsPerKey, Duration.ofSeconds(90));
                     SmokeTestDriver.verify(kafka, allData, maxRecordsPerKey);
                 }
                 break;
