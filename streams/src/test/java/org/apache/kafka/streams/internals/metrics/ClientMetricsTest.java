--- conflicted
+++ resolved
@@ -21,12 +21,8 @@
 import org.apache.kafka.common.metrics.Sensor.RecordingLevel;
 import org.apache.kafka.streams.KafkaStreams.State;
 import org.apache.kafka.streams.processor.internals.metrics.StreamsMetricsImpl;
-<<<<<<< HEAD
-import org.junit.Test;
-=======
 
 import org.junit.jupiter.api.Test;
->>>>>>> 9494bebe
 
 import java.util.Collections;
 import java.util.Map;
@@ -34,14 +30,10 @@
 import static org.apache.kafka.streams.processor.internals.metrics.StreamsMetricsImpl.CLIENT_LEVEL_GROUP;
 import static org.hamcrest.CoreMatchers.is;
 import static org.hamcrest.MatcherAssert.assertThat;
-<<<<<<< HEAD
-import static org.mockito.Mockito.*;
-=======
 import static org.mockito.Mockito.eq;
 import static org.mockito.Mockito.mock;
 import static org.mockito.Mockito.verify;
 import static org.mockito.Mockito.when;
->>>>>>> 9494bebe
 
 public class ClientMetricsTest {
     private static final String COMMIT_ID = "test-commit-ID";
@@ -71,7 +63,12 @@
         final String name = "application-id";
         final String description = "The application ID of the Kafka Streams client";
         final String applicationId = "thisIsAnID";
-        setUpAndVerifyImmutableMetric(name, description, applicationId, () -> ClientMetrics.addApplicationIdMetric(streamsMetrics, applicationId));
+        setUpAndVerifyImmutableMetric(
+            name,
+            description,
+            applicationId,
+            () -> ClientMetrics.addApplicationIdMetric(streamsMetrics, applicationId)
+        );
     }
 
     @Test
@@ -80,7 +77,12 @@
         final String description = "The description of the topology executed in the Kafka Streams client";
         final String topologyDescription = "thisIsATopologyDescription";
         final Gauge<String> topologyDescriptionProvider = (c, n) -> topologyDescription;
-        setUpAndVerifyMutableMetric(name, description, topologyDescriptionProvider, () -> ClientMetrics.addTopologyDescriptionMetric(streamsMetrics, topologyDescriptionProvider));
+        setUpAndVerifyMutableMetric(
+            name,
+            description,
+            topologyDescriptionProvider,
+            () -> ClientMetrics.addTopologyDescriptionMetric(streamsMetrics, topologyDescriptionProvider)
+        );
     }
 
     @Test
@@ -88,7 +90,12 @@
         final String name = "state";
         final String description = "The state of the Kafka Streams client";
         final Gauge<State> stateProvider = (config, now) -> State.RUNNING;
-        setUpAndVerifyMutableMetric(name, description, stateProvider, () -> ClientMetrics.addStateMetric(streamsMetrics, stateProvider));
+        setUpAndVerifyMutableMetric(
+            name,
+            description,
+            stateProvider,
+            () -> ClientMetrics.addStateMetric(streamsMetrics, stateProvider)
+        );
     }
 
     @Test
@@ -96,7 +103,12 @@
         final String name = "alive-stream-threads";
         final String description = "The current number of alive stream threads that are running or participating in rebalance";
         final Gauge<Integer> valueProvider = (config, now) -> 1;
-        setUpAndVerifyMutableMetric(name, description, valueProvider, () -> ClientMetrics.addNumAliveStreamThreadMetric(streamsMetrics, valueProvider));
+        setUpAndVerifyMutableMetric(
+            name,
+            description,
+            valueProvider,
+            () -> ClientMetrics.addNumAliveStreamThreadMetric(streamsMetrics, valueProvider)
+        );
     }
 
     @Test
@@ -131,29 +143,37 @@
         final String description = "The number of failed stream threads since the start of the Kafka Streams client";
         when(streamsMetrics.clientLevelSensor(name, RecordingLevel.INFO)).thenReturn(expectedSensor);
         when(streamsMetrics.clientLevelTagMap()).thenReturn(tagMap);
-        StreamsMetricsImpl.addSumMetricToSensor(expectedSensor, CLIENT_LEVEL_GROUP, tagMap, name, false, description);
+        StreamsMetricsImpl.addSumMetricToSensor(
+            expectedSensor,
+            CLIENT_LEVEL_GROUP,
+            tagMap,
+            name,
+            false,
+            description
+        );
 
         final Sensor sensor = ClientMetrics.failedStreamThreadSensor(streamsMetrics);
         assertThat(sensor, is(expectedSensor));
     }
 
-    private <K> void setUpAndVerifyMutableMetric(final String name, final String description, final Gauge<K> valueProvider, final Runnable metricAdder) {
+    private <K> void setUpAndVerifyMutableMetric(final String name,
+                                                 final String description,
+                                                 final Gauge<K> valueProvider,
+                                                 final Runnable metricAdder) {
 
         metricAdder.run();
 
-        verify(streamsMetrics).addClientLevelMutableMetric(eq(name), eq(description), eq(RecordingLevel.INFO), eq(valueProvider));
-    }
-
-    private void setUpAndVerifyImmutableMetric(final String name, final String description, final String value, final Runnable metricAdder) {
-
-        metricAdder.run();
-
-        verify(streamsMetrics).addClientLevelImmutableMetric(eq(name), eq(description), eq(RecordingLevel.INFO), eq(value));
+        verify(streamsMetrics).addClientLevelMutableMetric(
+                eq(name),
+                eq(description),
+                eq(RecordingLevel.INFO),
+                eq(valueProvider)
+        );
     }
 
     private void setUpAndVerifyImmutableMetric(final String name,
                                                final String description,
-                                               final int value,
+                                               final String value,
                                                final Runnable metricAdder) {
 
         metricAdder.run();
@@ -165,4 +185,19 @@
                 eq(value)
         );
     }
+
+    private void setUpAndVerifyImmutableMetric(final String name,
+                                               final String description,
+                                               final int value,
+                                               final Runnable metricAdder) {
+
+        metricAdder.run();
+
+        verify(streamsMetrics).addClientLevelImmutableMetric(
+                eq(name),
+                eq(description),
+                eq(RecordingLevel.INFO),
+                eq(value)
+        );
+    }
 }