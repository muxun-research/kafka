--- conflicted
+++ resolved
@@ -45,26 +45,6 @@
 import static org.junit.jupiter.api.Assertions.assertThrows;
 
 public class RecordDeserializerTest {
-<<<<<<< HEAD
-
-    private final RecordHeaders headers = new RecordHeaders(new Header[]{new RecordHeader("key", "value".getBytes())});
-    private final ConsumerRecord<byte[], byte[]> rawRecord = new ConsumerRecord<>("topic", 1, 1, 10, TimestampType.LOG_APPEND_TIME, 3, 5, new byte[0], new byte[0], headers, Optional.empty());
-
-    @Test
-    public void shouldReturnConsumerRecordWithDeserializedValueWhenNoExceptions() {
-        final RecordDeserializer recordDeserializer = new RecordDeserializer(new TheSourceNode(false, false, "key", "value"), null,
-            new LogContext(), new Metrics().sensor("dropped-records")
-        );
-        final ConsumerRecord<Object, Object> record = recordDeserializer.deserialize(null, rawRecord);
-        assertEquals(rawRecord.topic(), record.topic());
-        assertEquals(rawRecord.partition(), record.partition());
-        assertEquals(rawRecord.offset(), record.offset());
-        assertEquals("key", record.key());
-        assertEquals("value", record.value());
-        assertEquals(rawRecord.timestamp(), record.timestamp());
-        assertEquals(TimestampType.CREATE_TIME, record.timestampType());
-        assertEquals(rawRecord.headers(), record.headers());
-=======
     private final String sourceNodeName = "source-node";
     private final TaskId taskId = new TaskId(0, 0);
     private final RecordHeaders headers = new RecordHeaders(new Header[]{new RecordHeader("key", "value".getBytes())});
@@ -240,7 +220,6 @@
             assertEquals("Fatal user code error in deserialization error callback", exception.getMessage());
             assertEquals("CRASH", exception.getCause().getMessage());
         }
->>>>>>> 9494bebe
     }
 
     static class TheSourceNode extends SourceNode<Object, Object> {
@@ -249,17 +228,12 @@
         private final Object key;
         private final Object value;
 
-<<<<<<< HEAD
-        TheSourceNode(final boolean keyThrowsException, final boolean valueThrowsException, final Object key, final Object value) {
-            super("", null, null);
-=======
         TheSourceNode(final String name,
                       final boolean keyThrowsException,
                       final boolean valueThrowsException,
                       final Object key,
                       final Object value) {
             super(name, null, null);
->>>>>>> 9494bebe
             this.keyThrowsException = keyThrowsException;
             this.valueThrowsException = valueThrowsException;
             this.key = key;
