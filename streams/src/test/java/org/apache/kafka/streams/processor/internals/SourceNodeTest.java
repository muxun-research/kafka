--- conflicted
+++ resolved
@@ -44,102 +44,21 @@
 public class SourceNodeTest {
     @Test
     public void shouldProvideTopicHeadersAndDataToKeyDeserializer() {
-<<<<<<< HEAD
-		final SourceNode<String, String, ?, ?> sourceNode = new MockSourceNode<>(new TheDeserializer(), new TheDeserializer());
-		final RecordHeaders headers = new RecordHeaders();
-=======
         final SourceNode<String, String> sourceNode = new MockSourceNode<>(new TheDeserializer(), new TheDeserializer());
         final RecordHeaders headers = new RecordHeaders();
->>>>>>> 15418db6
         final String deserializeKey = sourceNode.deserializeKey("topic", headers, "data".getBytes(StandardCharsets.UTF_8));
         assertThat(deserializeKey, is("topic" + headers + "data"));
     }
 
     @Test
     public void shouldProvideTopicHeadersAndDataToValueDeserializer() {
-<<<<<<< HEAD
-		final SourceNode<String, String, ?, ?> sourceNode = new MockSourceNode<>(new TheDeserializer(), new TheDeserializer());
-		final RecordHeaders headers = new RecordHeaders();
-=======
         final SourceNode<String, String> sourceNode = new MockSourceNode<>(new TheDeserializer(), new TheDeserializer());
         final RecordHeaders headers = new RecordHeaders();
->>>>>>> 15418db6
         final String deserializedValue = sourceNode.deserializeValue("topic", headers, "data".getBytes(StandardCharsets.UTF_8));
         assertThat(deserializedValue, is("topic" + headers + "data"));
     }
 
     public static class TheDeserializer implements Deserializer<String> {
-<<<<<<< HEAD
-		@Override
-		public String deserialize(final String topic, final Headers headers, final byte[] data) {
-			return topic + headers + new String(data, StandardCharsets.UTF_8);
-		}
-
-		@Override
-		public String deserialize(final String topic, final byte[] data) {
-			return deserialize(topic, null, data);
-		}
-	}
-
-	@Test
-	public void shouldExposeProcessMetricsWithBuiltInMetricsVersionLatest() {
-		shouldExposeProcessMetrics(StreamsConfig.METRICS_LATEST);
-	}
-
-	@Test
-	public void shouldExposeProcessWithBuiltInMetricsVersion0100To24() {
-		shouldExposeProcessMetrics(StreamsConfig.METRICS_0100_TO_24);
-	}
-
-	private void shouldExposeProcessMetrics(final String builtInMetricsVersion) {
-		final Metrics metrics = new Metrics();
-		final StreamsMetricsImpl streamsMetrics =
-				new StreamsMetricsImpl(metrics, "test-client", builtInMetricsVersion, new MockTime());
-		final InternalMockProcessorContext context = new InternalMockProcessorContext(streamsMetrics);
-		final SourceNode<String, String, ?, ?> node =
-				new SourceNode<>(context.currentNode().name(), new TheDeserializer(), new TheDeserializer());
-		node.init(context);
-
-		final String threadId = Thread.currentThread().getName();
-		final String groupName = "stream-processor-node-metrics";
-		final String threadIdTagKey =
-				StreamsConfig.METRICS_0100_TO_24.equals(builtInMetricsVersion) ? "client-id" : "thread-id";
-		final Map<String, String> metricTags = mkMap(
-				mkEntry(threadIdTagKey, threadId),
-				mkEntry("task-id", context.taskId().toString()),
-				mkEntry("processor-node-id", node.name())
-		);
-
-		if (StreamsConfig.METRICS_0100_TO_24.equals(builtInMetricsVersion)) {
-			assertTrue(StreamsTestUtils.containsMetric(metrics, "forward-rate", groupName, metricTags));
-			assertTrue(StreamsTestUtils.containsMetric(metrics, "forward-total", groupName, metricTags));
-
-			// test parent sensors
-			metricTags.put("processor-node-id", StreamsMetricsImpl.ROLLUP_VALUE);
-			assertTrue(StreamsTestUtils.containsMetric(metrics, "forward-rate", groupName, metricTags));
-			assertTrue(StreamsTestUtils.containsMetric(metrics, "forward-total", groupName, metricTags));
-
-		} else {
-			assertTrue(StreamsTestUtils.containsMetric(metrics, "process-rate", groupName, metricTags));
-			assertTrue(StreamsTestUtils.containsMetric(metrics, "process-total", groupName, metricTags));
-
-			// test parent sensors
-			final String parentGroupName = "stream-task-metrics";
-			metricTags.remove("processor-node-id");
-			assertTrue(StreamsTestUtils.containsMetric(metrics, "process-rate", parentGroupName, metricTags));
-			assertTrue(StreamsTestUtils.containsMetric(metrics, "process-total", parentGroupName, metricTags));
-
-			final String sensorNamePrefix = "internal." + threadId + ".task." + context.taskId().toString();
-			final Sensor processSensor =
-					metrics.getSensor(sensorNamePrefix + ".node." + context.currentNode().name() + ".s.process");
-			final SensorAccessor sensorAccessor = new SensorAccessor(processSensor);
-			assertThat(
-					sensorAccessor.parents().stream().map(Sensor::name).collect(Collectors.toList()),
-					contains(sensorNamePrefix + ".s.process")
-			);
-		}
-	}
-=======
         @Override
         public String deserialize(final String topic, final Headers headers, final byte[] data) {
             return topic + headers + new String(data, StandardCharsets.UTF_8);
@@ -154,20 +73,14 @@
     @Test
     public void shouldExposeProcessMetrics() {
         final Metrics metrics = new Metrics();
-        final StreamsMetricsImpl streamsMetrics =
-            new StreamsMetricsImpl(metrics, "test-client", StreamsConfig.METRICS_LATEST, new MockTime());
+        final StreamsMetricsImpl streamsMetrics = new StreamsMetricsImpl(metrics, "test-client", StreamsConfig.METRICS_LATEST, new MockTime());
         final InternalMockProcessorContext<String, String> context = new InternalMockProcessorContext<>(streamsMetrics);
-        final SourceNode<String, String> node =
-            new SourceNode<>(context.currentNode().name(), new TheDeserializer(), new TheDeserializer());
+        final SourceNode<String, String> node = new SourceNode<>(context.currentNode().name(), new TheDeserializer(), new TheDeserializer());
         node.init(context);
 
         final String threadId = Thread.currentThread().getName();
         final String groupName = "stream-processor-node-metrics";
-        final Map<String, String> metricTags = mkMap(
-            mkEntry("thread-id", threadId),
-            mkEntry("task-id", context.taskId().toString()),
-            mkEntry("processor-node-id", node.name())
-        );
+        final Map<String, String> metricTags = mkMap(mkEntry("thread-id", threadId), mkEntry("task-id", context.taskId().toString()), mkEntry("processor-node-id", node.name()));
 
         assertTrue(StreamsTestUtils.containsMetric(metrics, "process-rate", groupName, metricTags));
         assertTrue(StreamsTestUtils.containsMetric(metrics, "process-total", groupName, metricTags));
@@ -179,13 +92,8 @@
         assertTrue(StreamsTestUtils.containsMetric(metrics, "process-total", parentGroupName, metricTags));
 
         final String sensorNamePrefix = "internal." + threadId + ".task." + context.taskId().toString();
-        final Sensor processSensor =
-            metrics.getSensor(sensorNamePrefix + ".node." + context.currentNode().name() + ".s.process");
+        final Sensor processSensor = metrics.getSensor(sensorNamePrefix + ".node." + context.currentNode().name() + ".s.process");
         final SensorAccessor sensorAccessor = new SensorAccessor(processSensor);
-        assertThat(
-            sensorAccessor.parents().stream().map(Sensor::name).collect(Collectors.toList()),
-            contains(sensorNamePrefix + ".s.process")
-        );
+        assertThat(sensorAccessor.parents().stream().map(Sensor::name).collect(Collectors.toList()), contains(sensorNamePrefix + ".s.process"));
     }
->>>>>>> 15418db6
 }