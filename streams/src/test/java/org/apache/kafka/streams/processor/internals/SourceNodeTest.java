/*
 * Licensed to the Apache Software Foundation (ASF) under one or more
 * contributor license agreements. See the NOTICE file distributed with
 * this work for additional information regarding copyright ownership.
 * The ASF licenses this file to You under the Apache License, Version 2.0
 * (the "License"); you may not use this file except in compliance with
 * the License. You may obtain a copy of the License at
 *
 *    http://www.apache.org/licenses/LICENSE-2.0
 *
 * Unless required by applicable law or agreed to in writing, software
 * distributed under the License is distributed on an "AS IS" BASIS,
 * WITHOUT WARRANTIES OR CONDITIONS OF ANY KIND, either express or implied.
 * See the License for the specific language governing permissions and
 * limitations under the License.
 */
package org.apache.kafka.streams.processor.internals;

import org.apache.kafka.common.config.ConfigException;
import org.apache.kafka.common.header.Headers;
import org.apache.kafka.common.header.internals.RecordHeaders;
import org.apache.kafka.common.metrics.Metrics;
import org.apache.kafka.common.metrics.Sensor;
import org.apache.kafka.common.metrics.SensorAccessor;
import org.apache.kafka.common.serialization.Deserializer;
import org.apache.kafka.common.utils.MockTime;
import org.apache.kafka.streams.errors.StreamsException;
import org.apache.kafka.streams.kstream.internals.WrappingNullableUtils;
import org.apache.kafka.streams.processor.internals.metrics.StreamsMetricsImpl;
import org.apache.kafka.test.InternalMockProcessorContext;
import org.apache.kafka.test.MockSourceNode;
import org.apache.kafka.test.StreamsTestUtils;

import org.junit.jupiter.api.AfterEach;
import org.junit.jupiter.api.BeforeEach;
import org.junit.jupiter.api.Test;
import org.mockito.MockedStatic;
import org.mockito.Mockito;

import java.nio.charset.StandardCharsets;
import java.util.Map;
import java.util.stream.Collectors;

import static org.apache.kafka.common.utils.Utils.mkEntry;
import static org.apache.kafka.common.utils.Utils.mkMap;
import static org.hamcrest.CoreMatchers.is;
import static org.hamcrest.MatcherAssert.assertThat;
import static org.hamcrest.Matchers.contains;
import static org.hamcrest.Matchers.equalTo;
import static org.junit.jupiter.api.Assertions.assertThrows;
import static org.junit.jupiter.api.Assertions.assertTrue;
import static org.mockito.ArgumentMatchers.any;

public class SourceNodeTest {
    private MockedStatic<WrappingNullableUtils> utilsMock;

    @BeforeEach
    public void setup() {
        utilsMock = Mockito.mockStatic(WrappingNullableUtils.class);
    }

    @AfterEach
    public void cleanup() {
        utilsMock.close();
    }


    @Test
    public void shouldProvideTopicHeadersAndDataToKeyDeserializer() {
        final SourceNode<String, String> sourceNode = new MockSourceNode<>(new TheDeserializer(), new TheDeserializer());
        final RecordHeaders headers = new RecordHeaders();
        final String deserializeKey = sourceNode.deserializeKey("topic", headers, "data".getBytes(StandardCharsets.UTF_8));
        assertThat(deserializeKey, is("topic" + headers + "data"));
    }

    @Test
    public void shouldProvideTopicHeadersAndDataToValueDeserializer() {
        final SourceNode<String, String> sourceNode = new MockSourceNode<>(new TheDeserializer(), new TheDeserializer());
        final RecordHeaders headers = new RecordHeaders();
        final String deserializedValue = sourceNode.deserializeValue("topic", headers, "data".getBytes(StandardCharsets.UTF_8));
        assertThat(deserializedValue, is("topic" + headers + "data"));
    }

    public static class TheDeserializer implements Deserializer<String> {
        @Override
        public String deserialize(final String topic, final Headers headers, final byte[] data) {
            return topic + headers + new String(data, StandardCharsets.UTF_8);
        }

        @Override
        public String deserialize(final String topic, final byte[] data) {
            return deserialize(topic, null, data);
        }
    }

    @Test
    public void shouldExposeProcessMetrics() {
        final Metrics metrics = new Metrics();
<<<<<<< HEAD
        final StreamsMetricsImpl streamsMetrics = new StreamsMetricsImpl(metrics, "test-client", StreamsConfig.METRICS_LATEST, new MockTime());
=======
        final StreamsMetricsImpl streamsMetrics =
            new StreamsMetricsImpl(metrics, "test-client", "processId", new MockTime());
>>>>>>> 9494bebe
        final InternalMockProcessorContext<String, String> context = new InternalMockProcessorContext<>(streamsMetrics);
        final SourceNode<String, String> node = new SourceNode<>(context.currentNode().name(), new TheDeserializer(), new TheDeserializer());
        node.init(context);

        final String threadId = Thread.currentThread().getName();
        final String groupName = "stream-processor-node-metrics";
        final Map<String, String> metricTags = mkMap(mkEntry("thread-id", threadId), mkEntry("task-id", context.taskId().toString()), mkEntry("processor-node-id", node.name()));

        assertTrue(StreamsTestUtils.containsMetric(metrics, "process-rate", groupName, metricTags));
        assertTrue(StreamsTestUtils.containsMetric(metrics, "process-total", groupName, metricTags));

        // test parent sensors
        final String parentGroupName = "stream-task-metrics";
        metricTags.remove("processor-node-id");
        assertTrue(StreamsTestUtils.containsMetric(metrics, "process-rate", parentGroupName, metricTags));
        assertTrue(StreamsTestUtils.containsMetric(metrics, "process-total", parentGroupName, metricTags));

        final String sensorNamePrefix = "internal." + threadId + ".task." + context.taskId().toString();
        final Sensor processSensor = metrics.getSensor(sensorNamePrefix + ".node." + context.currentNode().name() + ".s.process");
        final SensorAccessor sensorAccessor = new SensorAccessor(processSensor);
        assertThat(sensorAccessor.parents().stream().map(Sensor::name).collect(Collectors.toList()), contains(sensorNamePrefix + ".s.process"));
    }

    @Test
    public void shouldThrowStreamsExceptionOnUndefinedKeySerde() {
        final InternalMockProcessorContext<String, String> context = new InternalMockProcessorContext<>();

        final SourceNode<String, String> node =
            new SourceNode<>(context.currentNode().name(), new TheDeserializer(), new TheDeserializer());

        utilsMock.when(() -> WrappingNullableUtils.prepareKeyDeserializer(any(), any(), any()))
            .thenThrow(new ConfigException("Please set StreamsConfig#DEFAULT_KEY_SERDE_CLASS_CONFIG"));

        final Throwable exception = assertThrows(StreamsException.class, () -> node.init(context));

        assertThat(
            exception.getMessage(),
            equalTo("Failed to initialize key serdes for source node TESTING_NODE")
        );
        assertThat(
            exception.getCause().getMessage(),
            equalTo("Please set StreamsConfig#DEFAULT_KEY_SERDE_CLASS_CONFIG")
        );
    }

    @Test
    public void shouldThrowStreamsExceptionOnUndefinedValueSerde() {
        final InternalMockProcessorContext<String, String> context = new InternalMockProcessorContext<>();

        final SourceNode<String, String> node =
            new SourceNode<>(context.currentNode().name(), new TheDeserializer(), new TheDeserializer());

        utilsMock.when(() -> WrappingNullableUtils.prepareValueDeserializer(any(), any(), any()))
            .thenThrow(new ConfigException("Please set StreamsConfig#DEFAULT_VALUE_SERDE_CLASS_CONFIG"));

        final Throwable exception = assertThrows(StreamsException.class, () -> node.init(context));

        assertThat(
            exception.getMessage(),
            equalTo("Failed to initialize value serdes for source node TESTING_NODE")
        );
        assertThat(
            exception.getCause().getMessage(),
            equalTo("Please set StreamsConfig#DEFAULT_VALUE_SERDE_CLASS_CONFIG")
        );
    }

    @Test
    public void shouldThrowStreamsExceptionWithExplicitErrorMessage() {
        final InternalMockProcessorContext<String, String> context = new InternalMockProcessorContext<>();

        final SourceNode<String, String> node =
            new SourceNode<>(context.currentNode().name(), new TheDeserializer(), new TheDeserializer());

        utilsMock.when(() -> WrappingNullableUtils.prepareKeyDeserializer(any(), any(), any())).thenThrow(new StreamsException(""));

        final Throwable exception = assertThrows(StreamsException.class, () -> node.init(context));

        assertThat(exception.getMessage(), equalTo("Failed to initialize key serdes for source node TESTING_NODE"));
    }
}<|MERGE_RESOLUTION|>--- conflicted
+++ resolved
@@ -96,19 +96,20 @@
     @Test
     public void shouldExposeProcessMetrics() {
         final Metrics metrics = new Metrics();
-<<<<<<< HEAD
-        final StreamsMetricsImpl streamsMetrics = new StreamsMetricsImpl(metrics, "test-client", StreamsConfig.METRICS_LATEST, new MockTime());
-=======
         final StreamsMetricsImpl streamsMetrics =
             new StreamsMetricsImpl(metrics, "test-client", "processId", new MockTime());
->>>>>>> 9494bebe
         final InternalMockProcessorContext<String, String> context = new InternalMockProcessorContext<>(streamsMetrics);
-        final SourceNode<String, String> node = new SourceNode<>(context.currentNode().name(), new TheDeserializer(), new TheDeserializer());
+        final SourceNode<String, String> node =
+            new SourceNode<>(context.currentNode().name(), new TheDeserializer(), new TheDeserializer());
         node.init(context);
 
         final String threadId = Thread.currentThread().getName();
         final String groupName = "stream-processor-node-metrics";
-        final Map<String, String> metricTags = mkMap(mkEntry("thread-id", threadId), mkEntry("task-id", context.taskId().toString()), mkEntry("processor-node-id", node.name()));
+        final Map<String, String> metricTags = mkMap(
+            mkEntry("thread-id", threadId),
+            mkEntry("task-id", context.taskId().toString()),
+            mkEntry("processor-node-id", node.name())
+        );
 
         assertTrue(StreamsTestUtils.containsMetric(metrics, "process-rate", groupName, metricTags));
         assertTrue(StreamsTestUtils.containsMetric(metrics, "process-total", groupName, metricTags));
@@ -120,9 +121,13 @@
         assertTrue(StreamsTestUtils.containsMetric(metrics, "process-total", parentGroupName, metricTags));
 
         final String sensorNamePrefix = "internal." + threadId + ".task." + context.taskId().toString();
-        final Sensor processSensor = metrics.getSensor(sensorNamePrefix + ".node." + context.currentNode().name() + ".s.process");
+        final Sensor processSensor =
+            metrics.getSensor(sensorNamePrefix + ".node." + context.currentNode().name() + ".s.process");
         final SensorAccessor sensorAccessor = new SensorAccessor(processSensor);
-        assertThat(sensorAccessor.parents().stream().map(Sensor::name).collect(Collectors.toList()), contains(sensorNamePrefix + ".s.process"));
+        assertThat(
+            sensorAccessor.parents().stream().map(Sensor::name).collect(Collectors.toList()),
+            contains(sensorNamePrefix + ".s.process")
+        );
     }
 
     @Test
