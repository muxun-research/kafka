/*
 * Licensed to the Apache Software Foundation (ASF) under one or more
 * contributor license agreements. See the NOTICE file distributed with
 * this work for additional information regarding copyright ownership.
 * The ASF licenses this file to You under the Apache License, Version 2.0
 * (the "License"); you may not use this file except in compliance with
 * the License. You may obtain a copy of the License at
 *
 *    http://www.apache.org/licenses/LICENSE-2.0
 *
 * Unless required by applicable law or agreed to in writing, software
 * distributed under the License is distributed on an "AS IS" BASIS,
 * WITHOUT WARRANTIES OR CONDITIONS OF ANY KIND, either express or implied.
 * See the License for the specific language governing permissions and
 * limitations under the License.
 */
package org.apache.kafka.streams.processor.internals;

import org.apache.kafka.common.PartitionInfo;
import org.apache.kafka.common.TopicPartition;
import org.apache.kafka.common.serialization.Serdes;
import org.apache.kafka.common.serialization.Serializer;
import org.apache.kafka.common.utils.LogContext;
import org.apache.kafka.streams.KeyQueryMetadata;
import org.apache.kafka.streams.StreamsBuilder;
import org.apache.kafka.streams.StreamsMetadata;
import org.apache.kafka.streams.TopologyWrapper;
import org.apache.kafka.streams.kstream.Consumed;
import org.apache.kafka.streams.kstream.KStream;
import org.apache.kafka.streams.kstream.Materialized;
import org.apache.kafka.streams.processor.StreamPartitioner;
import org.apache.kafka.streams.processor.internals.testutil.DummyStreamsConfig;
import org.apache.kafka.streams.state.HostInfo;
import org.apache.kafka.streams.state.internals.StreamsMetadataImpl;
import org.junit.Before;
import org.junit.Test;

import java.util.ArrayList;
import java.util.Collection;
import java.util.Collections;
import java.util.HashMap;
import java.util.Map;
import java.util.Set;
import java.util.Optional;
import java.util.HashSet;
import java.util.function.Function;
import java.util.stream.Collectors;

import static org.apache.kafka.common.utils.Utils.mkSet;
import static org.junit.Assert.assertEquals;
import static org.junit.Assert.assertNotNull;
import static org.junit.Assert.assertNull;
import static org.junit.Assert.assertThrows;
import static org.junit.Assert.assertTrue;
import static org.junit.Assert.assertFalse;

public class StreamsMetadataStateTest {

<<<<<<< HEAD
	private StreamsMetadataState metadataState;
	private HostInfo hostOne;
	private HostInfo hostTwo;
	private HostInfo hostThree;
	private TopicPartition topic1P0;
	private TopicPartition topic2P0;
	private TopicPartition topic3P0;
	private Map<HostInfo, Set<TopicPartition>> hostToActivePartitions;
	private Map<HostInfo, Set<TopicPartition>> hostToStandbyPartitions;
	private StreamsBuilder builder;
	private TopicPartition topic1P1;
	private TopicPartition topic2P1;
	private TopicPartition topic4P0;
	private Cluster cluster;
	private final String globalTable = "global-table";
	private StreamPartitioner<String, Object> partitioner;
	private Set<String> storeNames;

	@Before
=======
    private StreamsMetadataState metadataState;
    private HostInfo hostOne;
    private HostInfo hostTwo;
    private HostInfo hostThree;
    private TopicPartition topic1P0;
    private TopicPartition topic2P0;
    private TopicPartition topic3P0;
    private Map<HostInfo, Set<TopicPartition>> hostToActivePartitions;
    private Map<HostInfo, Set<TopicPartition>> hostToStandbyPartitions;
    private StreamsBuilder builder;
    private TopicPartition topic1P1;
    private TopicPartition topic2P1;
    private TopicPartition topic4P0;
    private Map<TopicPartition, PartitionInfo> partitionInfos;
    private final String globalTable = "global-table";
    private final LogContext logContext = new LogContext(String.format("test [%s] ", "StreamsMetadataStateTest"));
    private StreamPartitioner<String, Object> partitioner;
    private Set<String> storeNames;

    @Before
>>>>>>> 15418db6
    public void before() {
        builder = new StreamsBuilder();
        final KStream<Object, Object> one = builder.stream("topic-one");
		one.groupByKey().count(Materialized.as("table-one"));

        final KStream<Object, Object> two = builder.stream("topic-two");
		two.groupByKey().count(Materialized.as("table-two"));

		builder.stream("topic-three")
				.groupByKey()
				.count(Materialized.as("table-three"));

		one.merge(two).groupByKey().count(Materialized.as("merged-table"));

		builder.stream("topic-four").mapValues(value -> value);

		builder.globalTable("global-topic",
				Consumed.with(null, null),
				Materialized.as(globalTable));

        TopologyWrapper.getInternalTopologyBuilder(builder.build()).setApplicationId("appId");

<<<<<<< HEAD
		topic1P0 = new TopicPartition("topic-one", 0);
		topic1P1 = new TopicPartition("topic-one", 1);
		topic2P0 = new TopicPartition("topic-two", 0);
		topic2P1 = new TopicPartition("topic-two", 1);
		topic3P0 = new TopicPartition("topic-three", 0);
		topic4P0 = new TopicPartition("topic-four", 0);

		hostOne = new HostInfo("host-one", 8080);
		hostTwo = new HostInfo("host-two", 9090);
		hostThree = new HostInfo("host-three", 7070);
		hostToActivePartitions = new HashMap<>();
		hostToActivePartitions.put(hostOne, mkSet(topic1P0, topic2P1, topic4P0));
		hostToActivePartitions.put(hostTwo, mkSet(topic2P0, topic1P1));
		hostToActivePartitions.put(hostThree, Collections.singleton(topic3P0));
		hostToStandbyPartitions = new HashMap<>();
		hostToStandbyPartitions.put(hostThree, mkSet(topic1P0, topic2P1, topic4P0));
		hostToStandbyPartitions.put(hostOne, mkSet(topic2P0, topic1P1));
		hostToStandbyPartitions.put(hostTwo, Collections.singleton(topic3P0));

		final List<PartitionInfo> partitionInfos = Arrays.asList(
				new PartitionInfo("topic-one", 0, null, null, null),
				new PartitionInfo("topic-one", 1, null, null, null),
				new PartitionInfo("topic-two", 0, null, null, null),
				new PartitionInfo("topic-two", 1, null, null, null),
				new PartitionInfo("topic-three", 0, null, null, null),
				new PartitionInfo("topic-four", 0, null, null, null));

		cluster = new Cluster(null, Collections.<Node>emptyList(), partitionInfos, Collections.<String>emptySet(), Collections.<String>emptySet());
		metadataState = new StreamsMetadataState(TopologyWrapper.getInternalTopologyBuilder(builder.build()), hostOne);
		metadataState.onChange(hostToActivePartitions, hostToStandbyPartitions, cluster);
		partitioner = (topic, key, value, numPartitions) -> 1;
		storeNames = mkSet("table-one", "table-two", "merged-table", globalTable);
	}

	@Test
	public void shouldNotThrowExceptionWhenOnChangeNotCalled() {
		final Collection<StreamsMetadata> metadata = new StreamsMetadataState(
				TopologyWrapper.getInternalTopologyBuilder(builder.build()), hostOne).getAllMetadataForStore("store");
		assertEquals(0, metadata.size());
	}

    @Test
    public void shouldGetAllStreamInstances() {
		final StreamsMetadata one = new StreamsMetadata(hostOne,
				mkSet(globalTable, "table-one", "table-two", "merged-table"),
				mkSet(topic1P0, topic2P1, topic4P0),
				mkSet("table-one", "table-two", "merged-table"),
				mkSet(topic2P0, topic1P1));
		final StreamsMetadata two = new StreamsMetadata(hostTwo,
				mkSet(globalTable, "table-two", "table-one", "merged-table"),
				mkSet(topic2P0, topic1P1),
				mkSet("table-three"),
				mkSet(topic3P0));
		final StreamsMetadata three = new StreamsMetadata(hostThree,
				mkSet(globalTable, "table-three"),
				Collections.singleton(topic3P0),
				mkSet("table-one", "table-two", "merged-table"),
				mkSet(topic1P0, topic2P1, topic4P0));

		final Collection<StreamsMetadata> actual = metadataState.getAllMetadata();
		assertEquals(3, actual.size());
		assertTrue("expected " + actual + " to contain " + one, actual.contains(one));
		assertTrue("expected " + actual + " to contain " + two, actual.contains(two));
		assertTrue("expected " + actual + " to contain " + three, actual.contains(three));
	}
=======
        topic1P0 = new TopicPartition("topic-one", 0);
        topic1P1 = new TopicPartition("topic-one", 1);
        topic2P0 = new TopicPartition("topic-two", 0);
        topic2P1 = new TopicPartition("topic-two", 1);
        topic3P0 = new TopicPartition("topic-three", 0);
        topic4P0 = new TopicPartition("topic-four", 0);

        hostOne = new HostInfo("host-one", 8080);
        hostTwo = new HostInfo("host-two", 9090);
        hostThree = new HostInfo("host-three", 7070);
        hostToActivePartitions = new HashMap<>();
        hostToActivePartitions.put(hostOne, mkSet(topic1P0, topic2P1, topic4P0));
        hostToActivePartitions.put(hostTwo, mkSet(topic2P0, topic1P1));
        hostToActivePartitions.put(hostThree, Collections.singleton(topic3P0));
        hostToStandbyPartitions = new HashMap<>();
        hostToStandbyPartitions.put(hostThree, mkSet(topic1P0, topic2P1, topic4P0));
        hostToStandbyPartitions.put(hostOne, mkSet(topic2P0, topic1P1));
        hostToStandbyPartitions.put(hostTwo, Collections.singleton(topic3P0));

        partitionInfos = new HashMap<>();
        partitionInfos.put(new TopicPartition("topic-one", 0), new PartitionInfo("topic-one", 0, null, null, null));
        partitionInfos.put(new TopicPartition("topic-one", 1), new PartitionInfo("topic-one", 1, null, null, null));
        partitionInfos.put(new TopicPartition("topic-two", 0), new PartitionInfo("topic-two", 0, null, null, null));
        partitionInfos.put(new TopicPartition("topic-two", 1), new PartitionInfo("topic-two", 1, null, null, null));
        partitionInfos.put(new TopicPartition("topic-three", 0), new PartitionInfo("topic-three", 0, null, null, null));
        partitionInfos.put(new TopicPartition("topic-four", 0), new PartitionInfo("topic-four", 0, null, null, null));

        final TopologyMetadata topologyMetadata = new TopologyMetadata(TopologyWrapper.getInternalTopologyBuilder(builder.build()), new DummyStreamsConfig());
        topologyMetadata.buildAndRewriteTopology();
        metadataState = new StreamsMetadataState(topologyMetadata, hostOne, logContext);
        metadataState.onChange(hostToActivePartitions, hostToStandbyPartitions, partitionInfos);
        partitioner = (topic, key, value, numPartitions) -> 1;
        storeNames = mkSet("table-one", "table-two", "merged-table", globalTable);
    }

    static class MultiValuedPartitioner implements StreamPartitioner<String, Object> {

        @Override
        @Deprecated
        public Integer partition(final String topic, final String key, final Object value, final int numPartitions) {
            return null;
        }

        @Override
        public Optional<Set<Integer>> partitions(final String topic, final String key, final Object value, final int numPartitions) {
            final Set<Integer> partitions = new HashSet<>();
            partitions.add(0);
            partitions.add(1);
            return Optional.of(partitions);
        }
    }

    @Test
    public void shouldNotThrowExceptionWhenOnChangeNotCalled() {
        final Collection<StreamsMetadata> metadata = new StreamsMetadataState(
            new TopologyMetadata(TopologyWrapper.getInternalTopologyBuilder(builder.build()), new DummyStreamsConfig()),
            hostOne,
            logContext
        ).getAllMetadataForStore("store");
        assertEquals(0, metadata.size());
    }

    @Test
    public void shouldGetAllStreamInstances() {
        final StreamsMetadata one = new StreamsMetadataImpl(hostOne,
            mkSet(globalTable, "table-one", "table-two", "merged-table"),
            mkSet(topic1P0, topic2P1, topic4P0),
            mkSet("table-one", "table-two", "merged-table"),
            mkSet(topic2P0, topic1P1));
        final StreamsMetadata two = new StreamsMetadataImpl(hostTwo,
            mkSet(globalTable, "table-two", "table-one", "merged-table"),
            mkSet(topic2P0, topic1P1),
            mkSet("table-three"),
            mkSet(topic3P0));
        final StreamsMetadata three = new StreamsMetadataImpl(hostThree,
            mkSet(globalTable, "table-three"),
            Collections.singleton(topic3P0),
            mkSet("table-one", "table-two", "merged-table"),
            mkSet(topic1P0, topic2P1, topic4P0));

        final Collection<StreamsMetadata> actual = metadataState.getAllMetadata();
        assertEquals(3, actual.size());
        assertTrue("expected " + actual + " to contain " + one, actual.contains(one));
        assertTrue("expected " + actual + " to contain " + two, actual.contains(two));
        assertTrue("expected " + actual + " to contain " + three, actual.contains(three));
    }
>>>>>>> 15418db6

    @Test
    public void shouldGetAllStreamsInstancesWithNoStores() {
		builder.stream("topic-five").filter((key, value) -> true).to("some-other-topic");

		final TopicPartition tp5 = new TopicPartition("topic-five", 1);
		final HostInfo hostFour = new HostInfo("host-four", 8080);
		hostToActivePartitions.put(hostFour, mkSet(tp5));

<<<<<<< HEAD
		metadataState.onChange(hostToActivePartitions, Collections.emptyMap(),
				cluster.withPartitions(Collections.singletonMap(tp5, new PartitionInfo("topic-five", 1, null, null, null))));

		final StreamsMetadata expected = new StreamsMetadata(hostFour, Collections.singleton(globalTable),
				Collections.singleton(tp5), Collections.emptySet(), Collections.emptySet());
		final Collection<StreamsMetadata> actual = metadataState.getAllMetadata();
		assertTrue("expected " + actual + " to contain " + expected, actual.contains(expected));
	}

    @Test
    public void shouldGetInstancesForStoreName() {
		final StreamsMetadata one = new StreamsMetadata(hostOne,
				mkSet(globalTable, "table-one", "table-two", "merged-table"),
				mkSet(topic1P0, topic2P1, topic4P0),
				mkSet("table-one", "table-two", "merged-table"),
				mkSet(topic2P0, topic1P1));
		final StreamsMetadata two = new StreamsMetadata(hostTwo,
				mkSet(globalTable, "table-two", "table-one", "merged-table"),
				mkSet(topic2P0, topic1P1),
				mkSet("table-three"),
				mkSet(topic3P0));
		final Collection<StreamsMetadata> actual = metadataState.getAllMetadataForStore("table-one");
		final Map<HostInfo, StreamsMetadata> actualAsMap = actual.stream()
				.collect(Collectors.toMap(StreamsMetadata::hostInfo, Function.identity()));
		assertEquals(3, actual.size());
		assertTrue("expected " + actual + " to contain " + one, actual.contains(one));
		assertTrue("expected " + actual + " to contain " + two, actual.contains(two));
		assertTrue("expected " + hostThree + " to contain as standby",
				actualAsMap.get(hostThree).standbyStateStoreNames().contains("table-one"));
	}

	@Test
=======
        metadataState.onChange(hostToActivePartitions, Collections.emptyMap(),
            Collections.singletonMap(tp5, new PartitionInfo("topic-five", 1, null, null, null)));

        final StreamsMetadata expected = new StreamsMetadataImpl(hostFour, Collections.singleton(globalTable),
                Collections.singleton(tp5), Collections.emptySet(), Collections.emptySet());
        final Collection<StreamsMetadata> actual = metadataState.getAllMetadata();
        assertTrue("expected " + actual + " to contain " + expected, actual.contains(expected));
    }

    @Test
    public void shouldGetInstancesForStoreName() {
        final StreamsMetadata one = new StreamsMetadataImpl(hostOne,
            mkSet(globalTable, "table-one", "table-two", "merged-table"),
            mkSet(topic1P0, topic2P1, topic4P0),
            mkSet("table-one", "table-two", "merged-table"),
            mkSet(topic2P0, topic1P1));
        final StreamsMetadata two = new StreamsMetadataImpl(hostTwo,
            mkSet(globalTable, "table-two", "table-one", "merged-table"),
            mkSet(topic2P0, topic1P1),
            mkSet("table-three"),
            mkSet(topic3P0));
        final Collection<StreamsMetadata> actual = metadataState.getAllMetadataForStore("table-one");
        final Map<HostInfo, StreamsMetadata> actualAsMap = actual.stream()
            .collect(Collectors.toMap(StreamsMetadata::hostInfo, Function.identity()));
        assertEquals(3, actual.size());
        assertTrue("expected " + actual + " to contain " + one, actual.contains(one));
        assertTrue("expected " + actual + " to contain " + two, actual.contains(two));
        assertTrue("expected " + hostThree + " to contain as standby",
            actualAsMap.get(hostThree).standbyStateStoreNames().contains("table-one"));
    }

    @Test
>>>>>>> 15418db6
    public void shouldThrowIfStoreNameIsNullOnGetAllInstancesWithStore() {
		assertThrows(NullPointerException.class, () -> metadataState.getAllMetadataForStore(null));
    }

    @Test
    public void shouldReturnEmptyCollectionOnGetAllInstancesWithStoreWhenStoreDoesntExist() {
        final Collection<StreamsMetadata> actual = metadataState.getAllMetadataForStore("not-a-store");
        assertTrue(actual.isEmpty());
    }

    @Test
    public void shouldGetInstanceWithKey() {
		final TopicPartition tp4 = new TopicPartition("topic-three", 1);
		hostToActivePartitions.put(hostTwo, mkSet(topic2P0, tp4));

<<<<<<< HEAD
		metadataState.onChange(hostToActivePartitions, hostToStandbyPartitions,
				cluster.withPartitions(Collections.singletonMap(tp4, new PartitionInfo("topic-three", 1, null, null, null))));
=======
        metadataState.onChange(hostToActivePartitions, hostToStandbyPartitions,
            Collections.singletonMap(tp4, new PartitionInfo("topic-three", 1, null, null, null)));
>>>>>>> 15418db6

		final KeyQueryMetadata expected = new KeyQueryMetadata(hostThree, mkSet(hostTwo), 0);
		final KeyQueryMetadata actual = metadataState.getKeyQueryMetadataForKey("table-three",
				"the-key",
				Serdes.String().serializer());
		assertEquals(expected, actual);
	}

    @Test
    public void shouldGetInstanceWithKeyAndCustomPartitioner() {
		final TopicPartition tp4 = new TopicPartition("topic-three", 1);
		hostToActivePartitions.put(hostTwo, mkSet(topic2P0, tp4));

<<<<<<< HEAD
		metadataState.onChange(hostToActivePartitions, hostToStandbyPartitions,
				cluster.withPartitions(Collections.singletonMap(tp4, new PartitionInfo("topic-three", 1, null, null, null))));
=======
        metadataState.onChange(hostToActivePartitions, hostToStandbyPartitions,
            Collections.singletonMap(tp4, new PartitionInfo("topic-three", 1, null, null, null)));
>>>>>>> 15418db6

		final KeyQueryMetadata expected = new KeyQueryMetadata(hostTwo, Collections.emptySet(), 1);

		final KeyQueryMetadata actual = metadataState.getKeyQueryMetadataForKey("table-three",
				"the-key",
				partitioner);
		assertEquals(expected, actual);
		assertEquals(1, actual.partition());
	}

    @Test
    public void shouldFailWhenIqQueriedWithCustomPartitionerReturningMultiplePartitions() {
        final TopicPartition tp4 = new TopicPartition("topic-three", 1);
        hostToActivePartitions.put(hostTwo, mkSet(topic2P0, tp4));

        metadataState.onChange(hostToActivePartitions, hostToStandbyPartitions,
                Collections.singletonMap(tp4, new PartitionInfo("topic-three", 1, null, null, null)));


        assertThrows(IllegalArgumentException.class, () -> metadataState.getKeyQueryMetadataForKey("table-three",
                "the-key",
                new MultiValuedPartitioner()));
    }

    @Test
    public void shouldReturnNotAvailableWhenClusterIsEmpty() {
<<<<<<< HEAD
		metadataState.onChange(Collections.emptyMap(), Collections.emptyMap(), Cluster.empty());
		final KeyQueryMetadata result = metadataState.getKeyQueryMetadataForKey("table-one", "a", Serdes.String().serializer());
		assertEquals(KeyQueryMetadata.NOT_AVAILABLE, result);
	}

    @Test
    public void shouldGetInstanceWithKeyWithMergedStreams() {
		final TopicPartition topic2P2 = new TopicPartition("topic-two", 2);
		hostToActivePartitions.put(hostTwo, mkSet(topic2P0, topic1P1, topic2P2));
		hostToStandbyPartitions.put(hostOne, mkSet(topic2P0, topic1P1, topic2P2));
		metadataState.onChange(hostToActivePartitions, hostToStandbyPartitions,
				cluster.withPartitions(Collections.singletonMap(topic2P2, new PartitionInfo("topic-two", 2, null, null, null))));
=======
        metadataState.onChange(Collections.emptyMap(), Collections.emptyMap(), Collections.emptyMap());
        final KeyQueryMetadata result = metadataState.getKeyQueryMetadataForKey("table-one", "a", Serdes.String().serializer());
        assertEquals(KeyQueryMetadata.NOT_AVAILABLE, result);
    }

    @Test
    public void shouldGetInstanceWithKeyWithMergedStreams() {
        final TopicPartition topic2P2 = new TopicPartition("topic-two", 2);
        hostToActivePartitions.put(hostTwo, mkSet(topic2P0, topic1P1, topic2P2));
        hostToStandbyPartitions.put(hostOne, mkSet(topic2P0, topic1P1, topic2P2));
        metadataState.onChange(hostToActivePartitions, hostToStandbyPartitions,
                Collections.singletonMap(topic2P2, new PartitionInfo("topic-two", 2, null, null, null)));
>>>>>>> 15418db6

		final KeyQueryMetadata expected = new KeyQueryMetadata(hostTwo, mkSet(hostOne), 2);

		final KeyQueryMetadata actual = metadataState.getKeyQueryMetadataForKey("merged-table", "the-key",
				(topic, key, value, numPartitions) -> 2);

		assertEquals(expected, actual);
	}

    @Test
    public void shouldReturnNullOnGetWithKeyWhenStoreDoesntExist() {
		final KeyQueryMetadata actual = metadataState.getKeyQueryMetadataForKey("not-a-store",
				"key",
				Serdes.String().serializer());
        assertNull(actual);
    }

	@Test
    public void shouldThrowWhenKeyIsNull() {
		assertThrows(NullPointerException.class, () -> metadataState.getKeyQueryMetadataForKey("table-three", null, Serdes.String().serializer()));
    }

	@Test
    public void shouldThrowWhenSerializerIsNull() {
		assertThrows(NullPointerException.class, () -> metadataState.getKeyQueryMetadataForKey("table-three", "key", (Serializer<Object>) null));
    }

	@Test
    public void shouldThrowIfStoreNameIsNull() {
		assertThrows(NullPointerException.class, () -> metadataState.getKeyQueryMetadataForKey(null, "key", Serdes.String().serializer()));
    }

	@SuppressWarnings("unchecked")
	@Test
    public void shouldThrowIfStreamPartitionerIsNull() {
		assertThrows(NullPointerException.class, () -> metadataState.getKeyQueryMetadataForKey(null, "key", (StreamPartitioner) null));
    }

<<<<<<< HEAD
	@Test
	public void shouldHaveGlobalStoreInAllMetadata() {
		final Collection<StreamsMetadata> metadata = metadataState.getAllMetadataForStore(globalTable);
		assertEquals(3, metadata.size());
		for (final StreamsMetadata streamsMetadata : metadata) {
			assertTrue(streamsMetadata.stateStoreNames().contains(globalTable));
		}
	}

	@Test
	public void shouldGetLocalMetadataWithRightActiveStandbyInfo() {
		assertEquals(hostOne, metadataState.getLocalMetadata().hostInfo());
		assertEquals(hostToActivePartitions.get(hostOne), metadataState.getLocalMetadata().topicPartitions());
		assertEquals(hostToStandbyPartitions.get(hostOne), metadataState.getLocalMetadata().standbyTopicPartitions());
		assertEquals(storeNames, metadataState.getLocalMetadata().stateStoreNames());
		assertEquals(storeNames.stream().filter(s -> !s.equals(globalTable)).collect(Collectors.toSet()),
				metadataState.getLocalMetadata().standbyStateStoreNames());
	}

	@Test
	public void shouldGetQueryMetadataForGlobalStoreWithKey() {
		final KeyQueryMetadata metadata = metadataState.getKeyQueryMetadataForKey(globalTable, "key", Serdes.String().serializer());
		assertEquals(hostOne, metadata.activeHost());
		assertTrue(metadata.standbyHosts().isEmpty());
	}

	@Test
	public void shouldGetAnyHostForGlobalStoreByKeyIfMyHostUnknown() {
		final StreamsMetadataState streamsMetadataState = new StreamsMetadataState(TopologyWrapper.getInternalTopologyBuilder(builder.build()), StreamsMetadataState.UNKNOWN_HOST);
		streamsMetadataState.onChange(hostToActivePartitions, hostToStandbyPartitions, cluster);
		assertNotNull(streamsMetadataState.getKeyQueryMetadataForKey(globalTable, "key", Serdes.String().serializer()));
	}

	@Test
	public void shouldGetQueryMetadataForGlobalStoreWithKeyAndPartitioner() {
		final KeyQueryMetadata metadata = metadataState.getKeyQueryMetadataForKey(globalTable, "key", partitioner);
		assertEquals(hostOne, metadata.activeHost());
		assertTrue(metadata.standbyHosts().isEmpty());
	}

	@Test
	public void shouldGetAnyHostForGlobalStoreByKeyAndPartitionerIfMyHostUnknown() {
		final StreamsMetadataState streamsMetadataState = new StreamsMetadataState(TopologyWrapper.getInternalTopologyBuilder(builder.build()), StreamsMetadataState.UNKNOWN_HOST);
		streamsMetadataState.onChange(hostToActivePartitions, hostToStandbyPartitions, cluster);
		assertNotNull(streamsMetadataState.getKeyQueryMetadataForKey(globalTable, "key", partitioner));
	}

	@Test
	public void shouldReturnAllMetadataThatRemainsValidAfterChange() {
		final Collection<StreamsMetadata> allMetadata = metadataState.getAllMetadata();
		final Collection<StreamsMetadata> copy = new ArrayList<>(allMetadata);
		assertFalse("invalid test", allMetadata.isEmpty());
		metadataState.onChange(Collections.emptyMap(), Collections.emptyMap(), cluster);
		assertEquals("encapsulation broken", allMetadata, copy);
	}

	@Test
	public void shouldNotReturnMutableReferenceToInternalAllMetadataCollection() {
		final Collection<StreamsMetadata> allMetadata = metadataState.getAllMetadata();
		assertFalse("invalid test", allMetadata.isEmpty());

		try {
			// Either this should not affect internal state of 'metadataState'
			allMetadata.clear();
		} catch (final UnsupportedOperationException e) {
			// Or should fail.
		}

		assertFalse("encapsulation broken", metadataState.getAllMetadata().isEmpty());
	}
=======
    @Test
    public void shouldGetLocalMetadataWithRightActiveStandbyInfo() {
        assertEquals(hostOne, metadataState.getLocalMetadata().hostInfo());
        assertEquals(hostToActivePartitions.get(hostOne), metadataState.getLocalMetadata().topicPartitions());
        assertEquals(hostToStandbyPartitions.get(hostOne), metadataState.getLocalMetadata().standbyTopicPartitions());
        assertEquals(storeNames, metadataState.getLocalMetadata().stateStoreNames());
        assertEquals(storeNames.stream().filter(s -> !s.equals(globalTable)).collect(Collectors.toSet()),
            metadataState.getLocalMetadata().standbyStateStoreNames());
    }

    @Test
    public void shouldGetQueryMetadataForGlobalStoreWithKey() {
        final KeyQueryMetadata metadata = metadataState.getKeyQueryMetadataForKey(globalTable, "key", Serdes.String().serializer());
        assertEquals(hostOne, metadata.activeHost());
        assertTrue(metadata.standbyHosts().isEmpty());
    }

    @Test
    public void shouldGetAnyHostForGlobalStoreByKeyIfMyHostUnknown() {
        final StreamsMetadataState streamsMetadataState = new StreamsMetadataState(
            new TopologyMetadata(TopologyWrapper.getInternalTopologyBuilder(builder.build()), new DummyStreamsConfig()),
            StreamsMetadataState.UNKNOWN_HOST,
            logContext
        );
        streamsMetadataState.onChange(hostToActivePartitions, hostToStandbyPartitions, partitionInfos);
        assertNotNull(streamsMetadataState.getKeyQueryMetadataForKey(globalTable, "key", Serdes.String().serializer()));
    }

    @Test
    public void shouldGetQueryMetadataForGlobalStoreWithKeyAndPartitioner() {
        final KeyQueryMetadata metadata = metadataState.getKeyQueryMetadataForKey(globalTable, "key", partitioner);
        assertEquals(hostOne, metadata.activeHost());
        assertTrue(metadata.standbyHosts().isEmpty());
    }

    @Test
    public void shouldGetAnyHostForGlobalStoreByKeyAndPartitionerIfMyHostUnknown() {
        final StreamsMetadataState streamsMetadataState = new StreamsMetadataState(
            new TopologyMetadata(TopologyWrapper.getInternalTopologyBuilder(builder.build()), new DummyStreamsConfig()),
            StreamsMetadataState.UNKNOWN_HOST,
            logContext
        );
        streamsMetadataState.onChange(hostToActivePartitions, hostToStandbyPartitions, partitionInfos);
        assertNotNull(streamsMetadataState.getKeyQueryMetadataForKey(globalTable, "key", partitioner));
    }

    @Test
    public void shouldReturnAllMetadataThatRemainsValidAfterChange() {
        final Collection<StreamsMetadata> allMetadata = metadataState.getAllMetadata();
        final Collection<StreamsMetadata> copy = new ArrayList<>(allMetadata);
        assertFalse("invalid test", allMetadata.isEmpty());
        metadataState.onChange(Collections.emptyMap(), Collections.emptyMap(), partitionInfos);
        assertEquals("encapsulation broken", allMetadata, copy);
    }

    @Test
    public void shouldNotReturnMutableReferenceToInternalAllMetadataCollection() {
        final Collection<StreamsMetadata> allMetadata = metadataState.getAllMetadata();
        assertFalse("invalid test", allMetadata.isEmpty());

        try {
            // Either this should not affect internal state of 'metadataState'
            allMetadata.clear();
        } catch (final UnsupportedOperationException e) {
            // Or should fail.
        }

        assertFalse("encapsulation broken", metadataState.getAllMetadata().isEmpty());
    }
>>>>>>> 15418db6
}<|MERGE_RESOLUTION|>--- conflicted
+++ resolved
@@ -35,48 +35,15 @@
 import org.junit.Before;
 import org.junit.Test;
 
-import java.util.ArrayList;
-import java.util.Collection;
-import java.util.Collections;
-import java.util.HashMap;
-import java.util.Map;
-import java.util.Set;
-import java.util.Optional;
-import java.util.HashSet;
+import java.util.*;
 import java.util.function.Function;
 import java.util.stream.Collectors;
 
 import static org.apache.kafka.common.utils.Utils.mkSet;
-import static org.junit.Assert.assertEquals;
-import static org.junit.Assert.assertNotNull;
-import static org.junit.Assert.assertNull;
-import static org.junit.Assert.assertThrows;
-import static org.junit.Assert.assertTrue;
-import static org.junit.Assert.assertFalse;
+import static org.junit.Assert.*;
 
 public class StreamsMetadataStateTest {
 
-<<<<<<< HEAD
-	private StreamsMetadataState metadataState;
-	private HostInfo hostOne;
-	private HostInfo hostTwo;
-	private HostInfo hostThree;
-	private TopicPartition topic1P0;
-	private TopicPartition topic2P0;
-	private TopicPartition topic3P0;
-	private Map<HostInfo, Set<TopicPartition>> hostToActivePartitions;
-	private Map<HostInfo, Set<TopicPartition>> hostToStandbyPartitions;
-	private StreamsBuilder builder;
-	private TopicPartition topic1P1;
-	private TopicPartition topic2P1;
-	private TopicPartition topic4P0;
-	private Cluster cluster;
-	private final String globalTable = "global-table";
-	private StreamPartitioner<String, Object> partitioner;
-	private Set<String> storeNames;
-
-	@Before
-=======
     private StreamsMetadataState metadataState;
     private HostInfo hostOne;
     private HostInfo hostTwo;
@@ -97,96 +64,24 @@
     private Set<String> storeNames;
 
     @Before
->>>>>>> 15418db6
     public void before() {
         builder = new StreamsBuilder();
         final KStream<Object, Object> one = builder.stream("topic-one");
-		one.groupByKey().count(Materialized.as("table-one"));
+        one.groupByKey().count(Materialized.as("table-one"));
 
         final KStream<Object, Object> two = builder.stream("topic-two");
-		two.groupByKey().count(Materialized.as("table-two"));
-
-		builder.stream("topic-three")
-				.groupByKey()
-				.count(Materialized.as("table-three"));
-
-		one.merge(two).groupByKey().count(Materialized.as("merged-table"));
-
-		builder.stream("topic-four").mapValues(value -> value);
-
-		builder.globalTable("global-topic",
-				Consumed.with(null, null),
-				Materialized.as(globalTable));
+        two.groupByKey().count(Materialized.as("table-two"));
+
+        builder.stream("topic-three").groupByKey().count(Materialized.as("table-three"));
+
+        one.merge(two).groupByKey().count(Materialized.as("merged-table"));
+
+        builder.stream("topic-four").mapValues(value -> value);
+
+        builder.globalTable("global-topic", Consumed.with(null, null), Materialized.as(globalTable));
 
         TopologyWrapper.getInternalTopologyBuilder(builder.build()).setApplicationId("appId");
 
-<<<<<<< HEAD
-		topic1P0 = new TopicPartition("topic-one", 0);
-		topic1P1 = new TopicPartition("topic-one", 1);
-		topic2P0 = new TopicPartition("topic-two", 0);
-		topic2P1 = new TopicPartition("topic-two", 1);
-		topic3P0 = new TopicPartition("topic-three", 0);
-		topic4P0 = new TopicPartition("topic-four", 0);
-
-		hostOne = new HostInfo("host-one", 8080);
-		hostTwo = new HostInfo("host-two", 9090);
-		hostThree = new HostInfo("host-three", 7070);
-		hostToActivePartitions = new HashMap<>();
-		hostToActivePartitions.put(hostOne, mkSet(topic1P0, topic2P1, topic4P0));
-		hostToActivePartitions.put(hostTwo, mkSet(topic2P0, topic1P1));
-		hostToActivePartitions.put(hostThree, Collections.singleton(topic3P0));
-		hostToStandbyPartitions = new HashMap<>();
-		hostToStandbyPartitions.put(hostThree, mkSet(topic1P0, topic2P1, topic4P0));
-		hostToStandbyPartitions.put(hostOne, mkSet(topic2P0, topic1P1));
-		hostToStandbyPartitions.put(hostTwo, Collections.singleton(topic3P0));
-
-		final List<PartitionInfo> partitionInfos = Arrays.asList(
-				new PartitionInfo("topic-one", 0, null, null, null),
-				new PartitionInfo("topic-one", 1, null, null, null),
-				new PartitionInfo("topic-two", 0, null, null, null),
-				new PartitionInfo("topic-two", 1, null, null, null),
-				new PartitionInfo("topic-three", 0, null, null, null),
-				new PartitionInfo("topic-four", 0, null, null, null));
-
-		cluster = new Cluster(null, Collections.<Node>emptyList(), partitionInfos, Collections.<String>emptySet(), Collections.<String>emptySet());
-		metadataState = new StreamsMetadataState(TopologyWrapper.getInternalTopologyBuilder(builder.build()), hostOne);
-		metadataState.onChange(hostToActivePartitions, hostToStandbyPartitions, cluster);
-		partitioner = (topic, key, value, numPartitions) -> 1;
-		storeNames = mkSet("table-one", "table-two", "merged-table", globalTable);
-	}
-
-	@Test
-	public void shouldNotThrowExceptionWhenOnChangeNotCalled() {
-		final Collection<StreamsMetadata> metadata = new StreamsMetadataState(
-				TopologyWrapper.getInternalTopologyBuilder(builder.build()), hostOne).getAllMetadataForStore("store");
-		assertEquals(0, metadata.size());
-	}
-
-    @Test
-    public void shouldGetAllStreamInstances() {
-		final StreamsMetadata one = new StreamsMetadata(hostOne,
-				mkSet(globalTable, "table-one", "table-two", "merged-table"),
-				mkSet(topic1P0, topic2P1, topic4P0),
-				mkSet("table-one", "table-two", "merged-table"),
-				mkSet(topic2P0, topic1P1));
-		final StreamsMetadata two = new StreamsMetadata(hostTwo,
-				mkSet(globalTable, "table-two", "table-one", "merged-table"),
-				mkSet(topic2P0, topic1P1),
-				mkSet("table-three"),
-				mkSet(topic3P0));
-		final StreamsMetadata three = new StreamsMetadata(hostThree,
-				mkSet(globalTable, "table-three"),
-				Collections.singleton(topic3P0),
-				mkSet("table-one", "table-two", "merged-table"),
-				mkSet(topic1P0, topic2P1, topic4P0));
-
-		final Collection<StreamsMetadata> actual = metadataState.getAllMetadata();
-		assertEquals(3, actual.size());
-		assertTrue("expected " + actual + " to contain " + one, actual.contains(one));
-		assertTrue("expected " + actual + " to contain " + two, actual.contains(two));
-		assertTrue("expected " + actual + " to contain " + three, actual.contains(three));
-	}
-=======
         topic1P0 = new TopicPartition("topic-one", 0);
         topic1P1 = new TopicPartition("topic-one", 1);
         topic2P0 = new TopicPartition("topic-two", 0);
@@ -241,31 +136,15 @@
 
     @Test
     public void shouldNotThrowExceptionWhenOnChangeNotCalled() {
-        final Collection<StreamsMetadata> metadata = new StreamsMetadataState(
-            new TopologyMetadata(TopologyWrapper.getInternalTopologyBuilder(builder.build()), new DummyStreamsConfig()),
-            hostOne,
-            logContext
-        ).getAllMetadataForStore("store");
+        final Collection<StreamsMetadata> metadata = new StreamsMetadataState(new TopologyMetadata(TopologyWrapper.getInternalTopologyBuilder(builder.build()), new DummyStreamsConfig()), hostOne, logContext).getAllMetadataForStore("store");
         assertEquals(0, metadata.size());
     }
 
     @Test
     public void shouldGetAllStreamInstances() {
-        final StreamsMetadata one = new StreamsMetadataImpl(hostOne,
-            mkSet(globalTable, "table-one", "table-two", "merged-table"),
-            mkSet(topic1P0, topic2P1, topic4P0),
-            mkSet("table-one", "table-two", "merged-table"),
-            mkSet(topic2P0, topic1P1));
-        final StreamsMetadata two = new StreamsMetadataImpl(hostTwo,
-            mkSet(globalTable, "table-two", "table-one", "merged-table"),
-            mkSet(topic2P0, topic1P1),
-            mkSet("table-three"),
-            mkSet(topic3P0));
-        final StreamsMetadata three = new StreamsMetadataImpl(hostThree,
-            mkSet(globalTable, "table-three"),
-            Collections.singleton(topic3P0),
-            mkSet("table-one", "table-two", "merged-table"),
-            mkSet(topic1P0, topic2P1, topic4P0));
+        final StreamsMetadata one = new StreamsMetadataImpl(hostOne, mkSet(globalTable, "table-one", "table-two", "merged-table"), mkSet(topic1P0, topic2P1, topic4P0), mkSet("table-one", "table-two", "merged-table"), mkSet(topic2P0, topic1P1));
+        final StreamsMetadata two = new StreamsMetadataImpl(hostTwo, mkSet(globalTable, "table-two", "table-one", "merged-table"), mkSet(topic2P0, topic1P1), mkSet("table-three"), mkSet(topic3P0));
+        final StreamsMetadata three = new StreamsMetadataImpl(hostThree, mkSet(globalTable, "table-three"), Collections.singleton(topic3P0), mkSet("table-one", "table-two", "merged-table"), mkSet(topic1P0, topic2P1, topic4P0));
 
         final Collection<StreamsMetadata> actual = metadataState.getAllMetadata();
         assertEquals(3, actual.size());
@@ -273,85 +152,37 @@
         assertTrue("expected " + actual + " to contain " + two, actual.contains(two));
         assertTrue("expected " + actual + " to contain " + three, actual.contains(three));
     }
->>>>>>> 15418db6
 
     @Test
     public void shouldGetAllStreamsInstancesWithNoStores() {
-		builder.stream("topic-five").filter((key, value) -> true).to("some-other-topic");
-
-		final TopicPartition tp5 = new TopicPartition("topic-five", 1);
-		final HostInfo hostFour = new HostInfo("host-four", 8080);
-		hostToActivePartitions.put(hostFour, mkSet(tp5));
-
-<<<<<<< HEAD
-		metadataState.onChange(hostToActivePartitions, Collections.emptyMap(),
-				cluster.withPartitions(Collections.singletonMap(tp5, new PartitionInfo("topic-five", 1, null, null, null))));
-
-		final StreamsMetadata expected = new StreamsMetadata(hostFour, Collections.singleton(globalTable),
-				Collections.singleton(tp5), Collections.emptySet(), Collections.emptySet());
-		final Collection<StreamsMetadata> actual = metadataState.getAllMetadata();
-		assertTrue("expected " + actual + " to contain " + expected, actual.contains(expected));
-	}
-
-    @Test
-    public void shouldGetInstancesForStoreName() {
-		final StreamsMetadata one = new StreamsMetadata(hostOne,
-				mkSet(globalTable, "table-one", "table-two", "merged-table"),
-				mkSet(topic1P0, topic2P1, topic4P0),
-				mkSet("table-one", "table-two", "merged-table"),
-				mkSet(topic2P0, topic1P1));
-		final StreamsMetadata two = new StreamsMetadata(hostTwo,
-				mkSet(globalTable, "table-two", "table-one", "merged-table"),
-				mkSet(topic2P0, topic1P1),
-				mkSet("table-three"),
-				mkSet(topic3P0));
-		final Collection<StreamsMetadata> actual = metadataState.getAllMetadataForStore("table-one");
-		final Map<HostInfo, StreamsMetadata> actualAsMap = actual.stream()
-				.collect(Collectors.toMap(StreamsMetadata::hostInfo, Function.identity()));
-		assertEquals(3, actual.size());
-		assertTrue("expected " + actual + " to contain " + one, actual.contains(one));
-		assertTrue("expected " + actual + " to contain " + two, actual.contains(two));
-		assertTrue("expected " + hostThree + " to contain as standby",
-				actualAsMap.get(hostThree).standbyStateStoreNames().contains("table-one"));
-	}
-
-	@Test
-=======
-        metadataState.onChange(hostToActivePartitions, Collections.emptyMap(),
-            Collections.singletonMap(tp5, new PartitionInfo("topic-five", 1, null, null, null)));
-
-        final StreamsMetadata expected = new StreamsMetadataImpl(hostFour, Collections.singleton(globalTable),
-                Collections.singleton(tp5), Collections.emptySet(), Collections.emptySet());
+        builder.stream("topic-five").filter((key, value) -> true).to("some-other-topic");
+
+        final TopicPartition tp5 = new TopicPartition("topic-five", 1);
+        final HostInfo hostFour = new HostInfo("host-four", 8080);
+        hostToActivePartitions.put(hostFour, mkSet(tp5));
+
+        metadataState.onChange(hostToActivePartitions, Collections.emptyMap(), Collections.singletonMap(tp5, new PartitionInfo("topic-five", 1, null, null, null)));
+
+        final StreamsMetadata expected = new StreamsMetadataImpl(hostFour, Collections.singleton(globalTable), Collections.singleton(tp5), Collections.emptySet(), Collections.emptySet());
         final Collection<StreamsMetadata> actual = metadataState.getAllMetadata();
         assertTrue("expected " + actual + " to contain " + expected, actual.contains(expected));
     }
 
     @Test
     public void shouldGetInstancesForStoreName() {
-        final StreamsMetadata one = new StreamsMetadataImpl(hostOne,
-            mkSet(globalTable, "table-one", "table-two", "merged-table"),
-            mkSet(topic1P0, topic2P1, topic4P0),
-            mkSet("table-one", "table-two", "merged-table"),
-            mkSet(topic2P0, topic1P1));
-        final StreamsMetadata two = new StreamsMetadataImpl(hostTwo,
-            mkSet(globalTable, "table-two", "table-one", "merged-table"),
-            mkSet(topic2P0, topic1P1),
-            mkSet("table-three"),
-            mkSet(topic3P0));
+        final StreamsMetadata one = new StreamsMetadataImpl(hostOne, mkSet(globalTable, "table-one", "table-two", "merged-table"), mkSet(topic1P0, topic2P1, topic4P0), mkSet("table-one", "table-two", "merged-table"), mkSet(topic2P0, topic1P1));
+        final StreamsMetadata two = new StreamsMetadataImpl(hostTwo, mkSet(globalTable, "table-two", "table-one", "merged-table"), mkSet(topic2P0, topic1P1), mkSet("table-three"), mkSet(topic3P0));
         final Collection<StreamsMetadata> actual = metadataState.getAllMetadataForStore("table-one");
-        final Map<HostInfo, StreamsMetadata> actualAsMap = actual.stream()
-            .collect(Collectors.toMap(StreamsMetadata::hostInfo, Function.identity()));
+        final Map<HostInfo, StreamsMetadata> actualAsMap = actual.stream().collect(Collectors.toMap(StreamsMetadata::hostInfo, Function.identity()));
         assertEquals(3, actual.size());
         assertTrue("expected " + actual + " to contain " + one, actual.contains(one));
         assertTrue("expected " + actual + " to contain " + two, actual.contains(two));
-        assertTrue("expected " + hostThree + " to contain as standby",
-            actualAsMap.get(hostThree).standbyStateStoreNames().contains("table-one"));
-    }
-
-    @Test
->>>>>>> 15418db6
+        assertTrue("expected " + hostThree + " to contain as standby", actualAsMap.get(hostThree).standbyStateStoreNames().contains("table-one"));
+    }
+
+    @Test
     public void shouldThrowIfStoreNameIsNullOnGetAllInstancesWithStore() {
-		assertThrows(NullPointerException.class, () -> metadataState.getAllMetadataForStore(null));
+        assertThrows(NullPointerException.class, () -> metadataState.getAllMetadataForStore(null));
     }
 
     @Test
@@ -362,76 +193,43 @@
 
     @Test
     public void shouldGetInstanceWithKey() {
-		final TopicPartition tp4 = new TopicPartition("topic-three", 1);
-		hostToActivePartitions.put(hostTwo, mkSet(topic2P0, tp4));
-
-<<<<<<< HEAD
-		metadataState.onChange(hostToActivePartitions, hostToStandbyPartitions,
-				cluster.withPartitions(Collections.singletonMap(tp4, new PartitionInfo("topic-three", 1, null, null, null))));
-=======
-        metadataState.onChange(hostToActivePartitions, hostToStandbyPartitions,
-            Collections.singletonMap(tp4, new PartitionInfo("topic-three", 1, null, null, null)));
->>>>>>> 15418db6
-
-		final KeyQueryMetadata expected = new KeyQueryMetadata(hostThree, mkSet(hostTwo), 0);
-		final KeyQueryMetadata actual = metadataState.getKeyQueryMetadataForKey("table-three",
-				"the-key",
-				Serdes.String().serializer());
-		assertEquals(expected, actual);
-	}
+        final TopicPartition tp4 = new TopicPartition("topic-three", 1);
+        hostToActivePartitions.put(hostTwo, mkSet(topic2P0, tp4));
+
+        metadataState.onChange(hostToActivePartitions, hostToStandbyPartitions, Collections.singletonMap(tp4, new PartitionInfo("topic-three", 1, null, null, null)));
+
+        final KeyQueryMetadata expected = new KeyQueryMetadata(hostThree, mkSet(hostTwo), 0);
+        final KeyQueryMetadata actual = metadataState.getKeyQueryMetadataForKey("table-three", "the-key", Serdes.String().serializer());
+        assertEquals(expected, actual);
+    }
 
     @Test
     public void shouldGetInstanceWithKeyAndCustomPartitioner() {
-		final TopicPartition tp4 = new TopicPartition("topic-three", 1);
-		hostToActivePartitions.put(hostTwo, mkSet(topic2P0, tp4));
-
-<<<<<<< HEAD
-		metadataState.onChange(hostToActivePartitions, hostToStandbyPartitions,
-				cluster.withPartitions(Collections.singletonMap(tp4, new PartitionInfo("topic-three", 1, null, null, null))));
-=======
-        metadataState.onChange(hostToActivePartitions, hostToStandbyPartitions,
-            Collections.singletonMap(tp4, new PartitionInfo("topic-three", 1, null, null, null)));
->>>>>>> 15418db6
-
-		final KeyQueryMetadata expected = new KeyQueryMetadata(hostTwo, Collections.emptySet(), 1);
-
-		final KeyQueryMetadata actual = metadataState.getKeyQueryMetadataForKey("table-three",
-				"the-key",
-				partitioner);
-		assertEquals(expected, actual);
-		assertEquals(1, actual.partition());
-	}
+        final TopicPartition tp4 = new TopicPartition("topic-three", 1);
+        hostToActivePartitions.put(hostTwo, mkSet(topic2P0, tp4));
+
+        metadataState.onChange(hostToActivePartitions, hostToStandbyPartitions, Collections.singletonMap(tp4, new PartitionInfo("topic-three", 1, null, null, null)));
+
+        final KeyQueryMetadata expected = new KeyQueryMetadata(hostTwo, Collections.emptySet(), 1);
+
+        final KeyQueryMetadata actual = metadataState.getKeyQueryMetadataForKey("table-three", "the-key", partitioner);
+        assertEquals(expected, actual);
+        assertEquals(1, actual.partition());
+    }
 
     @Test
     public void shouldFailWhenIqQueriedWithCustomPartitionerReturningMultiplePartitions() {
         final TopicPartition tp4 = new TopicPartition("topic-three", 1);
         hostToActivePartitions.put(hostTwo, mkSet(topic2P0, tp4));
 
-        metadataState.onChange(hostToActivePartitions, hostToStandbyPartitions,
-                Collections.singletonMap(tp4, new PartitionInfo("topic-three", 1, null, null, null)));
-
-
-        assertThrows(IllegalArgumentException.class, () -> metadataState.getKeyQueryMetadataForKey("table-three",
-                "the-key",
-                new MultiValuedPartitioner()));
+        metadataState.onChange(hostToActivePartitions, hostToStandbyPartitions, Collections.singletonMap(tp4, new PartitionInfo("topic-three", 1, null, null, null)));
+
+
+        assertThrows(IllegalArgumentException.class, () -> metadataState.getKeyQueryMetadataForKey("table-three", "the-key", new MultiValuedPartitioner()));
     }
 
     @Test
     public void shouldReturnNotAvailableWhenClusterIsEmpty() {
-<<<<<<< HEAD
-		metadataState.onChange(Collections.emptyMap(), Collections.emptyMap(), Cluster.empty());
-		final KeyQueryMetadata result = metadataState.getKeyQueryMetadataForKey("table-one", "a", Serdes.String().serializer());
-		assertEquals(KeyQueryMetadata.NOT_AVAILABLE, result);
-	}
-
-    @Test
-    public void shouldGetInstanceWithKeyWithMergedStreams() {
-		final TopicPartition topic2P2 = new TopicPartition("topic-two", 2);
-		hostToActivePartitions.put(hostTwo, mkSet(topic2P0, topic1P1, topic2P2));
-		hostToStandbyPartitions.put(hostOne, mkSet(topic2P0, topic1P1, topic2P2));
-		metadataState.onChange(hostToActivePartitions, hostToStandbyPartitions,
-				cluster.withPartitions(Collections.singletonMap(topic2P2, new PartitionInfo("topic-two", 2, null, null, null))));
-=======
         metadataState.onChange(Collections.emptyMap(), Collections.emptyMap(), Collections.emptyMap());
         final KeyQueryMetadata result = metadataState.getKeyQueryMetadataForKey("table-one", "a", Serdes.String().serializer());
         assertEquals(KeyQueryMetadata.NOT_AVAILABLE, result);
@@ -442,127 +240,58 @@
         final TopicPartition topic2P2 = new TopicPartition("topic-two", 2);
         hostToActivePartitions.put(hostTwo, mkSet(topic2P0, topic1P1, topic2P2));
         hostToStandbyPartitions.put(hostOne, mkSet(topic2P0, topic1P1, topic2P2));
-        metadataState.onChange(hostToActivePartitions, hostToStandbyPartitions,
-                Collections.singletonMap(topic2P2, new PartitionInfo("topic-two", 2, null, null, null)));
->>>>>>> 15418db6
-
-		final KeyQueryMetadata expected = new KeyQueryMetadata(hostTwo, mkSet(hostOne), 2);
-
-		final KeyQueryMetadata actual = metadataState.getKeyQueryMetadataForKey("merged-table", "the-key",
-				(topic, key, value, numPartitions) -> 2);
-
-		assertEquals(expected, actual);
-	}
+        metadataState.onChange(hostToActivePartitions, hostToStandbyPartitions, Collections.singletonMap(topic2P2, new PartitionInfo("topic-two", 2, null, null, null)));
+
+        final KeyQueryMetadata expected = new KeyQueryMetadata(hostTwo, mkSet(hostOne), 2);
+
+        final KeyQueryMetadata actual = metadataState.getKeyQueryMetadataForKey("merged-table", "the-key", (topic, key, value, numPartitions) -> 2);
+
+        assertEquals(expected, actual);
+    }
 
     @Test
     public void shouldReturnNullOnGetWithKeyWhenStoreDoesntExist() {
-		final KeyQueryMetadata actual = metadataState.getKeyQueryMetadataForKey("not-a-store",
-				"key",
-				Serdes.String().serializer());
+        final KeyQueryMetadata actual = metadataState.getKeyQueryMetadataForKey("not-a-store", "key", Serdes.String().serializer());
         assertNull(actual);
     }
 
-	@Test
+    @Test
     public void shouldThrowWhenKeyIsNull() {
-		assertThrows(NullPointerException.class, () -> metadataState.getKeyQueryMetadataForKey("table-three", null, Serdes.String().serializer()));
-    }
-
-	@Test
+        assertThrows(NullPointerException.class, () -> metadataState.getKeyQueryMetadataForKey("table-three", null, Serdes.String().serializer()));
+    }
+
+    @Test
     public void shouldThrowWhenSerializerIsNull() {
-		assertThrows(NullPointerException.class, () -> metadataState.getKeyQueryMetadataForKey("table-three", "key", (Serializer<Object>) null));
-    }
-
-	@Test
+        assertThrows(NullPointerException.class, () -> metadataState.getKeyQueryMetadataForKey("table-three", "key", (Serializer<Object>) null));
+    }
+
+    @Test
     public void shouldThrowIfStoreNameIsNull() {
-		assertThrows(NullPointerException.class, () -> metadataState.getKeyQueryMetadataForKey(null, "key", Serdes.String().serializer()));
-    }
-
-	@SuppressWarnings("unchecked")
-	@Test
+        assertThrows(NullPointerException.class, () -> metadataState.getKeyQueryMetadataForKey(null, "key", Serdes.String().serializer()));
+    }
+
+    @SuppressWarnings("unchecked")
+    @Test
     public void shouldThrowIfStreamPartitionerIsNull() {
-		assertThrows(NullPointerException.class, () -> metadataState.getKeyQueryMetadataForKey(null, "key", (StreamPartitioner) null));
-    }
-
-<<<<<<< HEAD
-	@Test
-	public void shouldHaveGlobalStoreInAllMetadata() {
-		final Collection<StreamsMetadata> metadata = metadataState.getAllMetadataForStore(globalTable);
-		assertEquals(3, metadata.size());
-		for (final StreamsMetadata streamsMetadata : metadata) {
-			assertTrue(streamsMetadata.stateStoreNames().contains(globalTable));
-		}
-	}
-
-	@Test
-	public void shouldGetLocalMetadataWithRightActiveStandbyInfo() {
-		assertEquals(hostOne, metadataState.getLocalMetadata().hostInfo());
-		assertEquals(hostToActivePartitions.get(hostOne), metadataState.getLocalMetadata().topicPartitions());
-		assertEquals(hostToStandbyPartitions.get(hostOne), metadataState.getLocalMetadata().standbyTopicPartitions());
-		assertEquals(storeNames, metadataState.getLocalMetadata().stateStoreNames());
-		assertEquals(storeNames.stream().filter(s -> !s.equals(globalTable)).collect(Collectors.toSet()),
-				metadataState.getLocalMetadata().standbyStateStoreNames());
-	}
-
-	@Test
-	public void shouldGetQueryMetadataForGlobalStoreWithKey() {
-		final KeyQueryMetadata metadata = metadataState.getKeyQueryMetadataForKey(globalTable, "key", Serdes.String().serializer());
-		assertEquals(hostOne, metadata.activeHost());
-		assertTrue(metadata.standbyHosts().isEmpty());
-	}
-
-	@Test
-	public void shouldGetAnyHostForGlobalStoreByKeyIfMyHostUnknown() {
-		final StreamsMetadataState streamsMetadataState = new StreamsMetadataState(TopologyWrapper.getInternalTopologyBuilder(builder.build()), StreamsMetadataState.UNKNOWN_HOST);
-		streamsMetadataState.onChange(hostToActivePartitions, hostToStandbyPartitions, cluster);
-		assertNotNull(streamsMetadataState.getKeyQueryMetadataForKey(globalTable, "key", Serdes.String().serializer()));
-	}
-
-	@Test
-	public void shouldGetQueryMetadataForGlobalStoreWithKeyAndPartitioner() {
-		final KeyQueryMetadata metadata = metadataState.getKeyQueryMetadataForKey(globalTable, "key", partitioner);
-		assertEquals(hostOne, metadata.activeHost());
-		assertTrue(metadata.standbyHosts().isEmpty());
-	}
-
-	@Test
-	public void shouldGetAnyHostForGlobalStoreByKeyAndPartitionerIfMyHostUnknown() {
-		final StreamsMetadataState streamsMetadataState = new StreamsMetadataState(TopologyWrapper.getInternalTopologyBuilder(builder.build()), StreamsMetadataState.UNKNOWN_HOST);
-		streamsMetadataState.onChange(hostToActivePartitions, hostToStandbyPartitions, cluster);
-		assertNotNull(streamsMetadataState.getKeyQueryMetadataForKey(globalTable, "key", partitioner));
-	}
-
-	@Test
-	public void shouldReturnAllMetadataThatRemainsValidAfterChange() {
-		final Collection<StreamsMetadata> allMetadata = metadataState.getAllMetadata();
-		final Collection<StreamsMetadata> copy = new ArrayList<>(allMetadata);
-		assertFalse("invalid test", allMetadata.isEmpty());
-		metadataState.onChange(Collections.emptyMap(), Collections.emptyMap(), cluster);
-		assertEquals("encapsulation broken", allMetadata, copy);
-	}
-
-	@Test
-	public void shouldNotReturnMutableReferenceToInternalAllMetadataCollection() {
-		final Collection<StreamsMetadata> allMetadata = metadataState.getAllMetadata();
-		assertFalse("invalid test", allMetadata.isEmpty());
-
-		try {
-			// Either this should not affect internal state of 'metadataState'
-			allMetadata.clear();
-		} catch (final UnsupportedOperationException e) {
-			// Or should fail.
-		}
-
-		assertFalse("encapsulation broken", metadataState.getAllMetadata().isEmpty());
-	}
-=======
+        assertThrows(NullPointerException.class, () -> metadataState.getKeyQueryMetadataForKey(null, "key", (StreamPartitioner) null));
+    }
+
+    @Test
+    public void shouldHaveGlobalStoreInAllMetadata() {
+        final Collection<StreamsMetadata> metadata = metadataState.getAllMetadataForStore(globalTable);
+        assertEquals(3, metadata.size());
+        for (final StreamsMetadata streamsMetadata : metadata) {
+            assertTrue(streamsMetadata.stateStoreNames().contains(globalTable));
+        }
+    }
+
     @Test
     public void shouldGetLocalMetadataWithRightActiveStandbyInfo() {
         assertEquals(hostOne, metadataState.getLocalMetadata().hostInfo());
         assertEquals(hostToActivePartitions.get(hostOne), metadataState.getLocalMetadata().topicPartitions());
         assertEquals(hostToStandbyPartitions.get(hostOne), metadataState.getLocalMetadata().standbyTopicPartitions());
         assertEquals(storeNames, metadataState.getLocalMetadata().stateStoreNames());
-        assertEquals(storeNames.stream().filter(s -> !s.equals(globalTable)).collect(Collectors.toSet()),
-            metadataState.getLocalMetadata().standbyStateStoreNames());
+        assertEquals(storeNames.stream().filter(s -> !s.equals(globalTable)).collect(Collectors.toSet()), metadataState.getLocalMetadata().standbyStateStoreNames());
     }
 
     @Test
@@ -574,11 +303,7 @@
 
     @Test
     public void shouldGetAnyHostForGlobalStoreByKeyIfMyHostUnknown() {
-        final StreamsMetadataState streamsMetadataState = new StreamsMetadataState(
-            new TopologyMetadata(TopologyWrapper.getInternalTopologyBuilder(builder.build()), new DummyStreamsConfig()),
-            StreamsMetadataState.UNKNOWN_HOST,
-            logContext
-        );
+        final StreamsMetadataState streamsMetadataState = new StreamsMetadataState(new TopologyMetadata(TopologyWrapper.getInternalTopologyBuilder(builder.build()), new DummyStreamsConfig()), StreamsMetadataState.UNKNOWN_HOST, logContext);
         streamsMetadataState.onChange(hostToActivePartitions, hostToStandbyPartitions, partitionInfos);
         assertNotNull(streamsMetadataState.getKeyQueryMetadataForKey(globalTable, "key", Serdes.String().serializer()));
     }
@@ -592,11 +317,7 @@
 
     @Test
     public void shouldGetAnyHostForGlobalStoreByKeyAndPartitionerIfMyHostUnknown() {
-        final StreamsMetadataState streamsMetadataState = new StreamsMetadataState(
-            new TopologyMetadata(TopologyWrapper.getInternalTopologyBuilder(builder.build()), new DummyStreamsConfig()),
-            StreamsMetadataState.UNKNOWN_HOST,
-            logContext
-        );
+        final StreamsMetadataState streamsMetadataState = new StreamsMetadataState(new TopologyMetadata(TopologyWrapper.getInternalTopologyBuilder(builder.build()), new DummyStreamsConfig()), StreamsMetadataState.UNKNOWN_HOST, logContext);
         streamsMetadataState.onChange(hostToActivePartitions, hostToStandbyPartitions, partitionInfos);
         assertNotNull(streamsMetadataState.getKeyQueryMetadataForKey(globalTable, "key", partitioner));
     }
@@ -624,5 +345,4 @@
 
         assertFalse("encapsulation broken", metadataState.getAllMetadata().isEmpty());
     }
->>>>>>> 15418db6
 }