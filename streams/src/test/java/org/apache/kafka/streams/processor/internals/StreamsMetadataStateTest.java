/*
 * Licensed to the Apache Software Foundation (ASF) under one or more
 * contributor license agreements. See the NOTICE file distributed with
 * this work for additional information regarding copyright ownership.
 * The ASF licenses this file to You under the Apache License, Version 2.0
 * (the "License"); you may not use this file except in compliance with
 * the License. You may obtain a copy of the License at
 *
 *    http://www.apache.org/licenses/LICENSE-2.0
 *
 * Unless required by applicable law or agreed to in writing, software
 * distributed under the License is distributed on an "AS IS" BASIS,
 * WITHOUT WARRANTIES OR CONDITIONS OF ANY KIND, either express or implied.
 * See the License for the specific language governing permissions and
 * limitations under the License.
 */
package org.apache.kafka.streams.processor.internals;

import org.apache.kafka.common.PartitionInfo;
import org.apache.kafka.common.TopicPartition;
import org.apache.kafka.common.serialization.Serdes;
import org.apache.kafka.common.serialization.Serializer;
import org.apache.kafka.common.utils.LogContext;
import org.apache.kafka.streams.KeyQueryMetadata;
import org.apache.kafka.streams.StreamsBuilder;
import org.apache.kafka.streams.StreamsMetadata;
import org.apache.kafka.streams.TopologyWrapper;
import org.apache.kafka.streams.kstream.Consumed;
import org.apache.kafka.streams.kstream.KStream;
import org.apache.kafka.streams.kstream.Materialized;
import org.apache.kafka.streams.processor.StreamPartitioner;
import org.apache.kafka.streams.processor.internals.testutil.DummyStreamsConfig;
import org.apache.kafka.streams.state.HostInfo;
import org.apache.kafka.streams.state.internals.StreamsMetadataImpl;

import org.junit.jupiter.api.BeforeEach;
import org.junit.jupiter.api.Test;

<<<<<<< HEAD
import java.util.*;
import java.util.function.Function;
import java.util.stream.Collectors;

import static org.apache.kafka.common.utils.Utils.mkSet;
import static org.junit.Assert.*;
=======
import java.util.ArrayList;
import java.util.Collection;
import java.util.Collections;
import java.util.HashMap;
import java.util.HashSet;
import java.util.Map;
import java.util.Optional;
import java.util.Set;
import java.util.function.Function;
import java.util.stream.Collectors;

import static org.junit.jupiter.api.Assertions.assertEquals;
import static org.junit.jupiter.api.Assertions.assertFalse;
import static org.junit.jupiter.api.Assertions.assertNotNull;
import static org.junit.jupiter.api.Assertions.assertNull;
import static org.junit.jupiter.api.Assertions.assertThrows;
import static org.junit.jupiter.api.Assertions.assertTrue;
>>>>>>> 9494bebe

public class StreamsMetadataStateTest {

    private StreamsMetadataState metadataState;
    private HostInfo hostOne;
    private HostInfo hostTwo;
    private HostInfo hostThree;
    private TopicPartition topic1P0;
    private TopicPartition topic2P0;
    private TopicPartition topic3P0;
    private Map<HostInfo, Set<TopicPartition>> hostToActivePartitions;
    private Map<HostInfo, Set<TopicPartition>> hostToStandbyPartitions;
    private StreamsBuilder builder;
    private TopicPartition topic1P1;
    private TopicPartition topic2P1;
    private TopicPartition topic4P0;
    private Map<TopicPartition, PartitionInfo> partitionInfos;
    private final String globalTable = "global-table";
    private final LogContext logContext = new LogContext(String.format("test [%s] ", "StreamsMetadataStateTest"));
    private StreamPartitioner<String, Object> partitioner;
    private Set<String> storeNames;

    @BeforeEach
    public void before() {
        builder = new StreamsBuilder();
        final KStream<Object, Object> one = builder.stream("topic-one");
        one.groupByKey().count(Materialized.as("table-one"));

        final KStream<Object, Object> two = builder.stream("topic-two");
        two.groupByKey().count(Materialized.as("table-two"));

        builder.stream("topic-three").groupByKey().count(Materialized.as("table-three"));

        one.merge(two).groupByKey().count(Materialized.as("merged-table"));

        builder.stream("topic-four").mapValues(value -> value);

        builder.globalTable("global-topic", Consumed.with(null, null), Materialized.as(globalTable));

        TopologyWrapper.getInternalTopologyBuilder(builder.build()).setApplicationId("appId");

        topic1P0 = new TopicPartition("topic-one", 0);
        topic1P1 = new TopicPartition("topic-one", 1);
        topic2P0 = new TopicPartition("topic-two", 0);
        topic2P1 = new TopicPartition("topic-two", 1);
        topic3P0 = new TopicPartition("topic-three", 0);
        topic4P0 = new TopicPartition("topic-four", 0);

        hostOne = new HostInfo("host-one", 8080);
        hostTwo = new HostInfo("host-two", 9090);
        hostThree = new HostInfo("host-three", 7070);
        hostToActivePartitions = new HashMap<>();
        hostToActivePartitions.put(hostOne, Set.of(topic1P0, topic2P1, topic4P0));
        hostToActivePartitions.put(hostTwo, Set.of(topic2P0, topic1P1));
        hostToActivePartitions.put(hostThree, Collections.singleton(topic3P0));
        hostToStandbyPartitions = new HashMap<>();
        hostToStandbyPartitions.put(hostThree, Set.of(topic1P0, topic2P1, topic4P0));
        hostToStandbyPartitions.put(hostOne, Set.of(topic2P0, topic1P1));
        hostToStandbyPartitions.put(hostTwo, Collections.singleton(topic3P0));

        partitionInfos = new HashMap<>();
        partitionInfos.put(new TopicPartition("topic-one", 0), new PartitionInfo("topic-one", 0, null, null, null));
        partitionInfos.put(new TopicPartition("topic-one", 1), new PartitionInfo("topic-one", 1, null, null, null));
        partitionInfos.put(new TopicPartition("topic-two", 0), new PartitionInfo("topic-two", 0, null, null, null));
        partitionInfos.put(new TopicPartition("topic-two", 1), new PartitionInfo("topic-two", 1, null, null, null));
        partitionInfos.put(new TopicPartition("topic-three", 0), new PartitionInfo("topic-three", 0, null, null, null));
        partitionInfos.put(new TopicPartition("topic-four", 0), new PartitionInfo("topic-four", 0, null, null, null));

        final TopologyMetadata topologyMetadata = new TopologyMetadata(TopologyWrapper.getInternalTopologyBuilder(builder.build()), new DummyStreamsConfig());
        topologyMetadata.buildAndRewriteTopology();
        metadataState = new StreamsMetadataState(topologyMetadata, hostOne, logContext);
        metadataState.onChange(hostToActivePartitions, hostToStandbyPartitions, partitionInfos);
        partitioner = (topic, key, value, numPartitions) -> Optional.of(Collections.singleton(1));
        storeNames = Set.of("table-one", "table-two", "merged-table", globalTable);
    }

    static class MultiValuedPartitioner implements StreamPartitioner<String, Object> {
        @Override
        public Optional<Set<Integer>> partitions(final String topic, final String key, final Object value, final int numPartitions) {
            final Set<Integer> partitions = new HashSet<>();
            partitions.add(0);
            partitions.add(1);
            return Optional.of(partitions);
        }
    }

    @Test
    public void shouldNotThrowExceptionWhenOnChangeNotCalled() {
<<<<<<< HEAD
        final Collection<StreamsMetadata> metadata = new StreamsMetadataState(new TopologyMetadata(TopologyWrapper.getInternalTopologyBuilder(builder.build()), new DummyStreamsConfig()), hostOne, logContext).getAllMetadataForStore("store");
=======
        final Collection<StreamsMetadata> metadata = new StreamsMetadataState(
            new TopologyMetadata(TopologyWrapper.getInternalTopologyBuilder(builder.build()), new DummyStreamsConfig()),
            hostOne,
            logContext
        ).allMetadataForStore("store");
>>>>>>> 9494bebe
        assertEquals(0, metadata.size());
    }

    @Test
    public void shouldGetAllStreamInstances() {
<<<<<<< HEAD
        final StreamsMetadata one = new StreamsMetadataImpl(hostOne, mkSet(globalTable, "table-one", "table-two", "merged-table"), mkSet(topic1P0, topic2P1, topic4P0), mkSet("table-one", "table-two", "merged-table"), mkSet(topic2P0, topic1P1));
        final StreamsMetadata two = new StreamsMetadataImpl(hostTwo, mkSet(globalTable, "table-two", "table-one", "merged-table"), mkSet(topic2P0, topic1P1), mkSet("table-three"), mkSet(topic3P0));
        final StreamsMetadata three = new StreamsMetadataImpl(hostThree, mkSet(globalTable, "table-three"), Collections.singleton(topic3P0), mkSet("table-one", "table-two", "merged-table"), mkSet(topic1P0, topic2P1, topic4P0));
=======
        final StreamsMetadata one = new StreamsMetadataImpl(hostOne,
            Set.of(globalTable, "table-one", "table-two", "merged-table"),
            Set.of(topic1P0, topic2P1, topic4P0),
            Set.of("table-one", "table-two", "merged-table"),
            Set.of(topic2P0, topic1P1));
        final StreamsMetadata two = new StreamsMetadataImpl(hostTwo,
            Set.of(globalTable, "table-two", "table-one", "merged-table"),
            Set.of(topic2P0, topic1P1),
            Set.of("table-three"),
            Set.of(topic3P0));
        final StreamsMetadata three = new StreamsMetadataImpl(hostThree,
            Set.of(globalTable, "table-three"),
            Collections.singleton(topic3P0),
            Set.of("table-one", "table-two", "merged-table"),
            Set.of(topic1P0, topic2P1, topic4P0));
>>>>>>> 9494bebe

        final Collection<StreamsMetadata> actual = metadataState.allMetadata();
        assertEquals(3, actual.size());
        assertTrue(actual.contains(one), "expected " + actual + " to contain " + one);
        assertTrue(actual.contains(two), "expected " + actual + " to contain " + two);
        assertTrue(actual.contains(three), "expected " + actual + " to contain " + three);
    }

    @Test
    public void shouldGetAllStreamsInstancesWithNoStores() {
        builder.stream("topic-five").filter((key, value) -> true).to("some-other-topic");

        final TopicPartition tp5 = new TopicPartition("topic-five", 1);
        final HostInfo hostFour = new HostInfo("host-four", 8080);
        hostToActivePartitions.put(hostFour, Set.of(tp5));

        metadataState.onChange(hostToActivePartitions, Collections.emptyMap(), Collections.singletonMap(tp5, new PartitionInfo("topic-five", 1, null, null, null)));

<<<<<<< HEAD
        final StreamsMetadata expected = new StreamsMetadataImpl(hostFour, Collections.singleton(globalTable), Collections.singleton(tp5), Collections.emptySet(), Collections.emptySet());
        final Collection<StreamsMetadata> actual = metadataState.getAllMetadata();
        assertTrue("expected " + actual + " to contain " + expected, actual.contains(expected));
=======
        final StreamsMetadata expected = new StreamsMetadataImpl(hostFour, Collections.singleton(globalTable),
                Collections.singleton(tp5), Collections.emptySet(), Collections.emptySet());
        final Collection<StreamsMetadata> actual = metadataState.allMetadata();
        assertTrue(actual.contains(expected), "expected " + actual + " to contain " + expected);
>>>>>>> 9494bebe
    }

    @Test
    public void shouldGetInstancesForStoreName() {
<<<<<<< HEAD
        final StreamsMetadata one = new StreamsMetadataImpl(hostOne, mkSet(globalTable, "table-one", "table-two", "merged-table"), mkSet(topic1P0, topic2P1, topic4P0), mkSet("table-one", "table-two", "merged-table"), mkSet(topic2P0, topic1P1));
        final StreamsMetadata two = new StreamsMetadataImpl(hostTwo, mkSet(globalTable, "table-two", "table-one", "merged-table"), mkSet(topic2P0, topic1P1), mkSet("table-three"), mkSet(topic3P0));
        final Collection<StreamsMetadata> actual = metadataState.getAllMetadataForStore("table-one");
        final Map<HostInfo, StreamsMetadata> actualAsMap = actual.stream().collect(Collectors.toMap(StreamsMetadata::hostInfo, Function.identity()));
        assertEquals(3, actual.size());
        assertTrue("expected " + actual + " to contain " + one, actual.contains(one));
        assertTrue("expected " + actual + " to contain " + two, actual.contains(two));
        assertTrue("expected " + hostThree + " to contain as standby", actualAsMap.get(hostThree).standbyStateStoreNames().contains("table-one"));
=======
        final StreamsMetadata one = new StreamsMetadataImpl(hostOne,
            Set.of(globalTable, "table-one", "table-two", "merged-table"),
            Set.of(topic1P0, topic2P1, topic4P0),
            Set.of("table-one", "table-two", "merged-table"),
            Set.of(topic2P0, topic1P1));
        final StreamsMetadata two = new StreamsMetadataImpl(hostTwo,
            Set.of(globalTable, "table-two", "table-one", "merged-table"),
            Set.of(topic2P0, topic1P1),
            Set.of("table-three"),
            Set.of(topic3P0));
        final Collection<StreamsMetadata> actual = metadataState.allMetadataForStore("table-one");
        final Map<HostInfo, StreamsMetadata> actualAsMap = actual.stream()
            .collect(Collectors.toMap(StreamsMetadata::hostInfo, Function.identity()));
        assertEquals(3, actual.size());
        assertTrue(actual.contains(one), "expected " + actual + " to contain " + one);
        assertTrue(actual.contains(two), "expected " + actual + " to contain " + two);
        assertTrue(actualAsMap.get(hostThree).standbyStateStoreNames().contains("table-one"),
            "expected " + hostThree + " to contain as standby");
>>>>>>> 9494bebe
    }

    @Test
    public void shouldThrowIfStoreNameIsNullOnGetAllInstancesWithStore() {
        assertThrows(NullPointerException.class, () -> metadataState.allMetadataForStore(null));
    }

    @Test
    public void shouldReturnEmptyCollectionOnGetAllInstancesWithStoreWhenStoreDoesntExist() {
        final Collection<StreamsMetadata> actual = metadataState.allMetadataForStore("not-a-store");
        assertTrue(actual.isEmpty());
    }

    @Test
    public void shouldGetInstanceWithKey() {
        final TopicPartition tp4 = new TopicPartition("topic-three", 1);
        hostToActivePartitions.put(hostTwo, Set.of(topic2P0, tp4));

        metadataState.onChange(hostToActivePartitions, hostToStandbyPartitions, Collections.singletonMap(tp4, new PartitionInfo("topic-three", 1, null, null, null)));

<<<<<<< HEAD
        final KeyQueryMetadata expected = new KeyQueryMetadata(hostThree, mkSet(hostTwo), 0);
        final KeyQueryMetadata actual = metadataState.getKeyQueryMetadataForKey("table-three", "the-key", Serdes.String().serializer());
=======
        final KeyQueryMetadata expected = new KeyQueryMetadata(hostThree, Set.of(hostTwo), 0);
        final KeyQueryMetadata actual = metadataState.keyQueryMetadataForKey("table-three",
                                                                    "the-key",
                                                                    Serdes.String().serializer());
>>>>>>> 9494bebe
        assertEquals(expected, actual);
    }

    @Test
    public void shouldGetInstanceWithKeyAndCustomPartitioner() {
        final TopicPartition tp4 = new TopicPartition("topic-three", 1);
        hostToActivePartitions.put(hostTwo, Set.of(topic2P0, tp4));

        metadataState.onChange(hostToActivePartitions, hostToStandbyPartitions, Collections.singletonMap(tp4, new PartitionInfo("topic-three", 1, null, null, null)));

        final KeyQueryMetadata expected = new KeyQueryMetadata(hostTwo, Collections.emptySet(), 1);

<<<<<<< HEAD
        final KeyQueryMetadata actual = metadataState.getKeyQueryMetadataForKey("table-three", "the-key", partitioner);
=======
        final KeyQueryMetadata actual = metadataState.keyQueryMetadataForKey("table-three",
                "the-key",
                partitioner);
>>>>>>> 9494bebe
        assertEquals(expected, actual);
        assertEquals(1, actual.partition());
    }

    @Test
    public void shouldFailWhenIqQueriedWithCustomPartitionerReturningMultiplePartitions() {
        final TopicPartition tp4 = new TopicPartition("topic-three", 1);
        hostToActivePartitions.put(hostTwo, Set.of(topic2P0, tp4));

        metadataState.onChange(hostToActivePartitions, hostToStandbyPartitions, Collections.singletonMap(tp4, new PartitionInfo("topic-three", 1, null, null, null)));


<<<<<<< HEAD
        assertThrows(IllegalArgumentException.class, () -> metadataState.getKeyQueryMetadataForKey("table-three", "the-key", new MultiValuedPartitioner()));
=======
        assertThrows(IllegalArgumentException.class, () -> metadataState.keyQueryMetadataForKey("table-three",
                "the-key",
                new MultiValuedPartitioner()));
>>>>>>> 9494bebe
    }

    @Test
    public void shouldReturnNotAvailableWhenClusterIsEmpty() {
        metadataState.onChange(Collections.emptyMap(), Collections.emptyMap(), Collections.emptyMap());
        final KeyQueryMetadata result = metadataState.keyQueryMetadataForKey("table-one", "a", Serdes.String().serializer());
        assertEquals(KeyQueryMetadata.NOT_AVAILABLE, result);
    }

    @Test
    public void shouldGetInstanceWithKeyWithMergedStreams() {
        final TopicPartition topic2P2 = new TopicPartition("topic-two", 2);
<<<<<<< HEAD
        hostToActivePartitions.put(hostTwo, mkSet(topic2P0, topic1P1, topic2P2));
        hostToStandbyPartitions.put(hostOne, mkSet(topic2P0, topic1P1, topic2P2));
        metadataState.onChange(hostToActivePartitions, hostToStandbyPartitions, Collections.singletonMap(topic2P2, new PartitionInfo("topic-two", 2, null, null, null)));
=======
        hostToActivePartitions.put(hostTwo, Set.of(topic2P0, topic1P1, topic2P2));
        hostToStandbyPartitions.put(hostOne, Set.of(topic2P0, topic1P1, topic2P2));
        metadataState.onChange(hostToActivePartitions, hostToStandbyPartitions,
                Collections.singletonMap(topic2P2, new PartitionInfo("topic-two", 2, null, null, null)));
>>>>>>> 9494bebe

        final KeyQueryMetadata expected = new KeyQueryMetadata(hostTwo, Set.of(hostOne), 2);

<<<<<<< HEAD
        final KeyQueryMetadata actual = metadataState.getKeyQueryMetadataForKey("merged-table", "the-key", (topic, key, value, numPartitions) -> 2);
=======
        final KeyQueryMetadata actual = metadataState.keyQueryMetadataForKey("merged-table",  "the-key",
            (topic, key, value, numPartitions) -> Optional.of(Collections.singleton(2)));
>>>>>>> 9494bebe

        assertEquals(expected, actual);
    }

    @Test
    public void shouldReturnNullOnGetWithKeyWhenStoreDoesntExist() {
<<<<<<< HEAD
        final KeyQueryMetadata actual = metadataState.getKeyQueryMetadataForKey("not-a-store", "key", Serdes.String().serializer());
=======
        final KeyQueryMetadata actual = metadataState.keyQueryMetadataForKey("not-a-store",
                "key",
                Serdes.String().serializer());
>>>>>>> 9494bebe
        assertNull(actual);
    }

    @Test
    public void shouldThrowWhenKeyIsNull() {
        assertThrows(NullPointerException.class, () -> metadataState.keyQueryMetadataForKey("table-three", null, Serdes.String().serializer()));
    }

    @Test
    public void shouldThrowWhenSerializerIsNull() {
        assertThrows(NullPointerException.class, () -> metadataState.keyQueryMetadataForKey("table-three", "key", (Serializer<Object>) null));
    }

    @Test
    public void shouldThrowIfStoreNameIsNull() {
        assertThrows(NullPointerException.class, () -> metadataState.keyQueryMetadataForKey(null, "key", Serdes.String().serializer()));
    }

    @SuppressWarnings("unchecked")
    @Test
    public void shouldThrowIfStreamPartitionerIsNull() {
        assertThrows(NullPointerException.class, () -> metadataState.keyQueryMetadataForKey(null, "key", (StreamPartitioner) null));
    }

    @Test
    public void shouldHaveGlobalStoreInAllMetadata() {
        final Collection<StreamsMetadata> metadata = metadataState.allMetadataForStore(globalTable);
        assertEquals(3, metadata.size());
        for (final StreamsMetadata streamsMetadata : metadata) {
            assertTrue(streamsMetadata.stateStoreNames().contains(globalTable));
        }
    }

    @Test
    public void shouldGetLocalMetadataWithRightActiveStandbyInfo() {
        assertEquals(hostOne, metadataState.getLocalMetadata().hostInfo());
        assertEquals(hostToActivePartitions.get(hostOne), metadataState.getLocalMetadata().topicPartitions());
        assertEquals(hostToStandbyPartitions.get(hostOne), metadataState.getLocalMetadata().standbyTopicPartitions());
        assertEquals(storeNames, metadataState.getLocalMetadata().stateStoreNames());
        assertEquals(storeNames.stream().filter(s -> !s.equals(globalTable)).collect(Collectors.toSet()), metadataState.getLocalMetadata().standbyStateStoreNames());
    }

    @Test
    public void shouldGetQueryMetadataForGlobalStoreWithKey() {
        final KeyQueryMetadata metadata = metadataState.keyQueryMetadataForKey(globalTable, "key", Serdes.String().serializer());
        assertEquals(hostOne, metadata.activeHost());
        assertTrue(metadata.standbyHosts().isEmpty());
    }

    @Test
    public void shouldGetAnyHostForGlobalStoreByKeyIfMyHostUnknown() {
        final StreamsMetadataState streamsMetadataState = new StreamsMetadataState(new TopologyMetadata(TopologyWrapper.getInternalTopologyBuilder(builder.build()), new DummyStreamsConfig()), StreamsMetadataState.UNKNOWN_HOST, logContext);
        streamsMetadataState.onChange(hostToActivePartitions, hostToStandbyPartitions, partitionInfos);
        assertNotNull(streamsMetadataState.keyQueryMetadataForKey(globalTable, "key", Serdes.String().serializer()));
    }

    @Test
    public void shouldGetQueryMetadataForGlobalStoreWithKeyAndPartitioner() {
        final KeyQueryMetadata metadata = metadataState.keyQueryMetadataForKey(globalTable, "key", partitioner);
        assertEquals(hostOne, metadata.activeHost());
        assertTrue(metadata.standbyHosts().isEmpty());
    }

    @Test
    public void shouldGetAnyHostForGlobalStoreByKeyAndPartitionerIfMyHostUnknown() {
        final StreamsMetadataState streamsMetadataState = new StreamsMetadataState(new TopologyMetadata(TopologyWrapper.getInternalTopologyBuilder(builder.build()), new DummyStreamsConfig()), StreamsMetadataState.UNKNOWN_HOST, logContext);
        streamsMetadataState.onChange(hostToActivePartitions, hostToStandbyPartitions, partitionInfos);
        assertNotNull(streamsMetadataState.keyQueryMetadataForKey(globalTable, "key", partitioner));
    }

    @Test
    public void shouldReturnAllMetadataThatRemainsValidAfterChange() {
        final Collection<StreamsMetadata> allMetadata = metadataState.allMetadata();
        final Collection<StreamsMetadata> copy = new ArrayList<>(allMetadata);
        assertFalse(allMetadata.isEmpty(), "invalid test");
        metadataState.onChange(Collections.emptyMap(), Collections.emptyMap(), partitionInfos);
        assertEquals(allMetadata, copy, "encapsulation broken");
    }

    @Test
    public void shouldNotReturnMutableReferenceToInternalAllMetadataCollection() {
        final Collection<StreamsMetadata> allMetadata = metadataState.allMetadata();
        assertFalse(allMetadata.isEmpty(), "invalid test");

        try {
            // Either this should not affect internal state of 'metadataState'
            allMetadata.clear();
        } catch (final UnsupportedOperationException e) {
            // Or should fail.
        }

        assertFalse(metadataState.allMetadata().isEmpty(), "encapsulation broken");
    }
}<|MERGE_RESOLUTION|>--- conflicted
+++ resolved
@@ -36,14 +36,6 @@
 import org.junit.jupiter.api.BeforeEach;
 import org.junit.jupiter.api.Test;
 
-<<<<<<< HEAD
-import java.util.*;
-import java.util.function.Function;
-import java.util.stream.Collectors;
-
-import static org.apache.kafka.common.utils.Utils.mkSet;
-import static org.junit.Assert.*;
-=======
 import java.util.ArrayList;
 import java.util.Collection;
 import java.util.Collections;
@@ -61,7 +53,6 @@
 import static org.junit.jupiter.api.Assertions.assertNull;
 import static org.junit.jupiter.api.Assertions.assertThrows;
 import static org.junit.jupiter.api.Assertions.assertTrue;
->>>>>>> 9494bebe
 
 public class StreamsMetadataStateTest {
 
@@ -93,13 +84,17 @@
         final KStream<Object, Object> two = builder.stream("topic-two");
         two.groupByKey().count(Materialized.as("table-two"));
 
-        builder.stream("topic-three").groupByKey().count(Materialized.as("table-three"));
+        builder.stream("topic-three")
+                .groupByKey()
+                .count(Materialized.as("table-three"));
 
         one.merge(two).groupByKey().count(Materialized.as("merged-table"));
 
         builder.stream("topic-four").mapValues(value -> value);
 
-        builder.globalTable("global-topic", Consumed.with(null, null), Materialized.as(globalTable));
+        builder.globalTable("global-topic",
+                            Consumed.with(null, null),
+                            Materialized.as(globalTable));
 
         TopologyWrapper.getInternalTopologyBuilder(builder.build()).setApplicationId("appId");
 
@@ -150,25 +145,16 @@
 
     @Test
     public void shouldNotThrowExceptionWhenOnChangeNotCalled() {
-<<<<<<< HEAD
-        final Collection<StreamsMetadata> metadata = new StreamsMetadataState(new TopologyMetadata(TopologyWrapper.getInternalTopologyBuilder(builder.build()), new DummyStreamsConfig()), hostOne, logContext).getAllMetadataForStore("store");
-=======
         final Collection<StreamsMetadata> metadata = new StreamsMetadataState(
             new TopologyMetadata(TopologyWrapper.getInternalTopologyBuilder(builder.build()), new DummyStreamsConfig()),
             hostOne,
             logContext
         ).allMetadataForStore("store");
->>>>>>> 9494bebe
         assertEquals(0, metadata.size());
     }
 
     @Test
     public void shouldGetAllStreamInstances() {
-<<<<<<< HEAD
-        final StreamsMetadata one = new StreamsMetadataImpl(hostOne, mkSet(globalTable, "table-one", "table-two", "merged-table"), mkSet(topic1P0, topic2P1, topic4P0), mkSet("table-one", "table-two", "merged-table"), mkSet(topic2P0, topic1P1));
-        final StreamsMetadata two = new StreamsMetadataImpl(hostTwo, mkSet(globalTable, "table-two", "table-one", "merged-table"), mkSet(topic2P0, topic1P1), mkSet("table-three"), mkSet(topic3P0));
-        final StreamsMetadata three = new StreamsMetadataImpl(hostThree, mkSet(globalTable, "table-three"), Collections.singleton(topic3P0), mkSet("table-one", "table-two", "merged-table"), mkSet(topic1P0, topic2P1, topic4P0));
-=======
         final StreamsMetadata one = new StreamsMetadataImpl(hostOne,
             Set.of(globalTable, "table-one", "table-two", "merged-table"),
             Set.of(topic1P0, topic2P1, topic4P0),
@@ -184,7 +170,6 @@
             Collections.singleton(topic3P0),
             Set.of("table-one", "table-two", "merged-table"),
             Set.of(topic1P0, topic2P1, topic4P0));
->>>>>>> 9494bebe
 
         final Collection<StreamsMetadata> actual = metadataState.allMetadata();
         assertEquals(3, actual.size());
@@ -201,32 +186,17 @@
         final HostInfo hostFour = new HostInfo("host-four", 8080);
         hostToActivePartitions.put(hostFour, Set.of(tp5));
 
-        metadataState.onChange(hostToActivePartitions, Collections.emptyMap(), Collections.singletonMap(tp5, new PartitionInfo("topic-five", 1, null, null, null)));
-
-<<<<<<< HEAD
-        final StreamsMetadata expected = new StreamsMetadataImpl(hostFour, Collections.singleton(globalTable), Collections.singleton(tp5), Collections.emptySet(), Collections.emptySet());
-        final Collection<StreamsMetadata> actual = metadataState.getAllMetadata();
-        assertTrue("expected " + actual + " to contain " + expected, actual.contains(expected));
-=======
+        metadataState.onChange(hostToActivePartitions, Collections.emptyMap(),
+            Collections.singletonMap(tp5, new PartitionInfo("topic-five", 1, null, null, null)));
+
         final StreamsMetadata expected = new StreamsMetadataImpl(hostFour, Collections.singleton(globalTable),
                 Collections.singleton(tp5), Collections.emptySet(), Collections.emptySet());
         final Collection<StreamsMetadata> actual = metadataState.allMetadata();
         assertTrue(actual.contains(expected), "expected " + actual + " to contain " + expected);
->>>>>>> 9494bebe
     }
 
     @Test
     public void shouldGetInstancesForStoreName() {
-<<<<<<< HEAD
-        final StreamsMetadata one = new StreamsMetadataImpl(hostOne, mkSet(globalTable, "table-one", "table-two", "merged-table"), mkSet(topic1P0, topic2P1, topic4P0), mkSet("table-one", "table-two", "merged-table"), mkSet(topic2P0, topic1P1));
-        final StreamsMetadata two = new StreamsMetadataImpl(hostTwo, mkSet(globalTable, "table-two", "table-one", "merged-table"), mkSet(topic2P0, topic1P1), mkSet("table-three"), mkSet(topic3P0));
-        final Collection<StreamsMetadata> actual = metadataState.getAllMetadataForStore("table-one");
-        final Map<HostInfo, StreamsMetadata> actualAsMap = actual.stream().collect(Collectors.toMap(StreamsMetadata::hostInfo, Function.identity()));
-        assertEquals(3, actual.size());
-        assertTrue("expected " + actual + " to contain " + one, actual.contains(one));
-        assertTrue("expected " + actual + " to contain " + two, actual.contains(two));
-        assertTrue("expected " + hostThree + " to contain as standby", actualAsMap.get(hostThree).standbyStateStoreNames().contains("table-one"));
-=======
         final StreamsMetadata one = new StreamsMetadataImpl(hostOne,
             Set.of(globalTable, "table-one", "table-two", "merged-table"),
             Set.of(topic1P0, topic2P1, topic4P0),
@@ -245,7 +215,6 @@
         assertTrue(actual.contains(two), "expected " + actual + " to contain " + two);
         assertTrue(actualAsMap.get(hostThree).standbyStateStoreNames().contains("table-one"),
             "expected " + hostThree + " to contain as standby");
->>>>>>> 9494bebe
     }
 
     @Test
@@ -264,17 +233,13 @@
         final TopicPartition tp4 = new TopicPartition("topic-three", 1);
         hostToActivePartitions.put(hostTwo, Set.of(topic2P0, tp4));
 
-        metadataState.onChange(hostToActivePartitions, hostToStandbyPartitions, Collections.singletonMap(tp4, new PartitionInfo("topic-three", 1, null, null, null)));
-
-<<<<<<< HEAD
-        final KeyQueryMetadata expected = new KeyQueryMetadata(hostThree, mkSet(hostTwo), 0);
-        final KeyQueryMetadata actual = metadataState.getKeyQueryMetadataForKey("table-three", "the-key", Serdes.String().serializer());
-=======
+        metadataState.onChange(hostToActivePartitions, hostToStandbyPartitions,
+            Collections.singletonMap(tp4, new PartitionInfo("topic-three", 1, null, null, null)));
+
         final KeyQueryMetadata expected = new KeyQueryMetadata(hostThree, Set.of(hostTwo), 0);
         final KeyQueryMetadata actual = metadataState.keyQueryMetadataForKey("table-three",
                                                                     "the-key",
                                                                     Serdes.String().serializer());
->>>>>>> 9494bebe
         assertEquals(expected, actual);
     }
 
@@ -283,17 +248,14 @@
         final TopicPartition tp4 = new TopicPartition("topic-three", 1);
         hostToActivePartitions.put(hostTwo, Set.of(topic2P0, tp4));
 
-        metadataState.onChange(hostToActivePartitions, hostToStandbyPartitions, Collections.singletonMap(tp4, new PartitionInfo("topic-three", 1, null, null, null)));
+        metadataState.onChange(hostToActivePartitions, hostToStandbyPartitions,
+            Collections.singletonMap(tp4, new PartitionInfo("topic-three", 1, null, null, null)));
 
         final KeyQueryMetadata expected = new KeyQueryMetadata(hostTwo, Collections.emptySet(), 1);
 
-<<<<<<< HEAD
-        final KeyQueryMetadata actual = metadataState.getKeyQueryMetadataForKey("table-three", "the-key", partitioner);
-=======
         final KeyQueryMetadata actual = metadataState.keyQueryMetadataForKey("table-three",
                 "the-key",
                 partitioner);
->>>>>>> 9494bebe
         assertEquals(expected, actual);
         assertEquals(1, actual.partition());
     }
@@ -303,16 +265,13 @@
         final TopicPartition tp4 = new TopicPartition("topic-three", 1);
         hostToActivePartitions.put(hostTwo, Set.of(topic2P0, tp4));
 
-        metadataState.onChange(hostToActivePartitions, hostToStandbyPartitions, Collections.singletonMap(tp4, new PartitionInfo("topic-three", 1, null, null, null)));
-
-
-<<<<<<< HEAD
-        assertThrows(IllegalArgumentException.class, () -> metadataState.getKeyQueryMetadataForKey("table-three", "the-key", new MultiValuedPartitioner()));
-=======
+        metadataState.onChange(hostToActivePartitions, hostToStandbyPartitions,
+                Collections.singletonMap(tp4, new PartitionInfo("topic-three", 1, null, null, null)));
+
+
         assertThrows(IllegalArgumentException.class, () -> metadataState.keyQueryMetadataForKey("table-three",
                 "the-key",
                 new MultiValuedPartitioner()));
->>>>>>> 9494bebe
     }
 
     @Test
@@ -325,38 +284,24 @@
     @Test
     public void shouldGetInstanceWithKeyWithMergedStreams() {
         final TopicPartition topic2P2 = new TopicPartition("topic-two", 2);
-<<<<<<< HEAD
-        hostToActivePartitions.put(hostTwo, mkSet(topic2P0, topic1P1, topic2P2));
-        hostToStandbyPartitions.put(hostOne, mkSet(topic2P0, topic1P1, topic2P2));
-        metadataState.onChange(hostToActivePartitions, hostToStandbyPartitions, Collections.singletonMap(topic2P2, new PartitionInfo("topic-two", 2, null, null, null)));
-=======
         hostToActivePartitions.put(hostTwo, Set.of(topic2P0, topic1P1, topic2P2));
         hostToStandbyPartitions.put(hostOne, Set.of(topic2P0, topic1P1, topic2P2));
         metadataState.onChange(hostToActivePartitions, hostToStandbyPartitions,
                 Collections.singletonMap(topic2P2, new PartitionInfo("topic-two", 2, null, null, null)));
->>>>>>> 9494bebe
 
         final KeyQueryMetadata expected = new KeyQueryMetadata(hostTwo, Set.of(hostOne), 2);
 
-<<<<<<< HEAD
-        final KeyQueryMetadata actual = metadataState.getKeyQueryMetadataForKey("merged-table", "the-key", (topic, key, value, numPartitions) -> 2);
-=======
         final KeyQueryMetadata actual = metadataState.keyQueryMetadataForKey("merged-table",  "the-key",
             (topic, key, value, numPartitions) -> Optional.of(Collections.singleton(2)));
->>>>>>> 9494bebe
 
         assertEquals(expected, actual);
     }
 
     @Test
     public void shouldReturnNullOnGetWithKeyWhenStoreDoesntExist() {
-<<<<<<< HEAD
-        final KeyQueryMetadata actual = metadataState.getKeyQueryMetadataForKey("not-a-store", "key", Serdes.String().serializer());
-=======
         final KeyQueryMetadata actual = metadataState.keyQueryMetadataForKey("not-a-store",
                 "key",
                 Serdes.String().serializer());
->>>>>>> 9494bebe
         assertNull(actual);
     }
 
@@ -396,7 +341,8 @@
         assertEquals(hostToActivePartitions.get(hostOne), metadataState.getLocalMetadata().topicPartitions());
         assertEquals(hostToStandbyPartitions.get(hostOne), metadataState.getLocalMetadata().standbyTopicPartitions());
         assertEquals(storeNames, metadataState.getLocalMetadata().stateStoreNames());
-        assertEquals(storeNames.stream().filter(s -> !s.equals(globalTable)).collect(Collectors.toSet()), metadataState.getLocalMetadata().standbyStateStoreNames());
+        assertEquals(storeNames.stream().filter(s -> !s.equals(globalTable)).collect(Collectors.toSet()),
+            metadataState.getLocalMetadata().standbyStateStoreNames());
     }
 
     @Test
@@ -408,7 +354,11 @@
 
     @Test
     public void shouldGetAnyHostForGlobalStoreByKeyIfMyHostUnknown() {
-        final StreamsMetadataState streamsMetadataState = new StreamsMetadataState(new TopologyMetadata(TopologyWrapper.getInternalTopologyBuilder(builder.build()), new DummyStreamsConfig()), StreamsMetadataState.UNKNOWN_HOST, logContext);
+        final StreamsMetadataState streamsMetadataState = new StreamsMetadataState(
+            new TopologyMetadata(TopologyWrapper.getInternalTopologyBuilder(builder.build()), new DummyStreamsConfig()),
+            StreamsMetadataState.UNKNOWN_HOST,
+            logContext
+        );
         streamsMetadataState.onChange(hostToActivePartitions, hostToStandbyPartitions, partitionInfos);
         assertNotNull(streamsMetadataState.keyQueryMetadataForKey(globalTable, "key", Serdes.String().serializer()));
     }
@@ -422,7 +372,11 @@
 
     @Test
     public void shouldGetAnyHostForGlobalStoreByKeyAndPartitionerIfMyHostUnknown() {
-        final StreamsMetadataState streamsMetadataState = new StreamsMetadataState(new TopologyMetadata(TopologyWrapper.getInternalTopologyBuilder(builder.build()), new DummyStreamsConfig()), StreamsMetadataState.UNKNOWN_HOST, logContext);
+        final StreamsMetadataState streamsMetadataState = new StreamsMetadataState(
+            new TopologyMetadata(TopologyWrapper.getInternalTopologyBuilder(builder.build()), new DummyStreamsConfig()),
+            StreamsMetadataState.UNKNOWN_HOST,
+            logContext
+        );
         streamsMetadataState.onChange(hostToActivePartitions, hostToStandbyPartitions, partitionInfos);
         assertNotNull(streamsMetadataState.keyQueryMetadataForKey(globalTable, "key", partitioner));
     }
