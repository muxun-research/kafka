/*
 * Licensed to the Apache Software Foundation (ASF) under one or more
 * contributor license agreements. See the NOTICE file distributed with
 * this work for additional information regarding copyright ownership.
 * The ASF licenses this file to You under the Apache License, Version 2.0
 * (the "License"); you may not use this file except in compliance with
 * the License. You may obtain a copy of the License at
 *
 *    http://www.apache.org/licenses/LICENSE-2.0
 *
 * Unless required by applicable law or agreed to in writing, software
 * distributed under the License is distributed on an "AS IS" BASIS,
 * WITHOUT WARRANTIES OR CONDITIONS OF ANY KIND, either express or implied.
 * See the License for the specific language governing permissions and
 * limitations under the License.
 */
package org.apache.kafka.streams.kstream.internals;

import org.apache.kafka.common.serialization.*;
import org.apache.kafka.common.utils.Bytes;
import org.apache.kafka.common.utils.Utils;
<<<<<<< HEAD
import org.apache.kafka.streams.*;
import org.apache.kafka.streams.kstream.*;
=======
import org.apache.kafka.streams.KeyValue;
import org.apache.kafka.streams.KeyValueTimestamp;
import org.apache.kafka.streams.StreamsBuilder;
import org.apache.kafka.streams.StreamsConfig;
import org.apache.kafka.streams.TestInputTopic;
import org.apache.kafka.streams.Topology;
import org.apache.kafka.streams.TopologyTestDriver;
import org.apache.kafka.streams.kstream.Consumed;
import org.apache.kafka.streams.kstream.Grouped;
import org.apache.kafka.streams.kstream.KGroupedStream;
import org.apache.kafka.streams.kstream.KStream;
import org.apache.kafka.streams.kstream.KTable;
import org.apache.kafka.streams.kstream.Materialized;
import org.apache.kafka.streams.kstream.Named;
import org.apache.kafka.streams.kstream.Produced;
import org.apache.kafka.streams.kstream.SessionWindows;
import org.apache.kafka.streams.kstream.SlidingWindows;
import org.apache.kafka.streams.kstream.Suppressed;
import org.apache.kafka.streams.kstream.TimeWindows;
import org.apache.kafka.streams.kstream.Windowed;
>>>>>>> 9494bebe
import org.apache.kafka.streams.state.KeyValueStore;
import org.apache.kafka.streams.state.SessionStore;
import org.apache.kafka.streams.state.WindowStore;
import org.apache.kafka.streams.test.TestRecord;
import org.apache.kafka.test.TestUtils;

import org.junit.jupiter.api.Test;

import java.time.Duration;
import java.util.Comparator;
import java.util.Iterator;
import java.util.List;
import java.util.Properties;

import static java.time.Duration.ZERO;
import static java.time.Duration.ofMillis;
import static java.util.Arrays.asList;
import static java.util.Collections.emptyList;
import static java.util.Collections.singletonList;
import static org.apache.kafka.streams.kstream.Suppressed.BufferConfig.*;
import static org.apache.kafka.streams.kstream.Suppressed.untilTimeLimit;
import static org.apache.kafka.streams.kstream.Suppressed.untilWindowCloses;
import static org.hamcrest.CoreMatchers.equalTo;
import static org.hamcrest.MatcherAssert.assertThat;

@SuppressWarnings("deprecation")
public class SuppressScenarioTest {
    private static final StringDeserializer STRING_DESERIALIZER = new StringDeserializer();
    private static final StringSerializer STRING_SERIALIZER = new StringSerializer();
    private static final Serde<String> STRING_SERDE = Serdes.String();
    private static final LongDeserializer LONG_DESERIALIZER = new LongDeserializer();
    private final Properties config = Utils.mkProperties(Utils.mkMap(Utils.mkEntry(StreamsConfig.STATE_DIR_CONFIG, TestUtils.tempDirectory().getPath())));

    @Test
    public void shouldImmediatelyEmitEventsWithZeroEmitAfter() {
        final StreamsBuilder builder = new StreamsBuilder();

        final KTable<String, Long> valueCounts = builder.table("input", Consumed.with(STRING_SERDE, STRING_SERDE), Materialized.<String, String, KeyValueStore<Bytes, byte[]>>with(STRING_SERDE, STRING_SERDE).withCachingDisabled().withLoggingDisabled()).groupBy((k, v) -> new KeyValue<>(v, k), Grouped.with(STRING_SERDE, STRING_SERDE)).count();

        valueCounts.suppress(untilTimeLimit(ZERO, unbounded())).toStream().to("output-suppressed", Produced.with(STRING_SERDE, Serdes.Long()));

        valueCounts.toStream().to("output-raw", Produced.with(STRING_SERDE, Serdes.Long()));

        final Topology topology = builder.build();

        try (final TopologyTestDriver driver = new TopologyTestDriver(topology, config)) {
            final TestInputTopic<String, String> inputTopic = driver.createInputTopic("input", STRING_SERIALIZER, STRING_SERIALIZER);
            inputTopic.pipeInput("k1", "v1", 0L);
            inputTopic.pipeInput("k1", "v2", 1L);
            inputTopic.pipeInput("k2", "v1", 2L);
            verify(drainProducerRecords(driver, "output-raw", STRING_DESERIALIZER, LONG_DESERIALIZER), asList(new KeyValueTimestamp<>("v1", 1L, 0L), new KeyValueTimestamp<>("v1", 0L, 1L), new KeyValueTimestamp<>("v2", 1L, 1L), new KeyValueTimestamp<>("v1", 1L, 2L)));
            verify(drainProducerRecords(driver, "output-suppressed", STRING_DESERIALIZER, LONG_DESERIALIZER), asList(new KeyValueTimestamp<>("v1", 1L, 0L), new KeyValueTimestamp<>("v1", 0L, 1L), new KeyValueTimestamp<>("v2", 1L, 1L), new KeyValueTimestamp<>("v1", 1L, 2L)));
            inputTopic.pipeInput("x", "x", 3L);
            verify(drainProducerRecords(driver, "output-raw", STRING_DESERIALIZER, LONG_DESERIALIZER), singletonList(new KeyValueTimestamp<>("x", 1L, 3L)));
            verify(drainProducerRecords(driver, "output-suppressed", STRING_DESERIALIZER, LONG_DESERIALIZER), singletonList(new KeyValueTimestamp<>("x", 1L, 3L)));
            inputTopic.pipeInput("x", "y", 4L);
            verify(drainProducerRecords(driver, "output-raw", STRING_DESERIALIZER, LONG_DESERIALIZER), asList(new KeyValueTimestamp<>("x", 0L, 4L), new KeyValueTimestamp<>("y", 1L, 4L)));
            verify(drainProducerRecords(driver, "output-suppressed", STRING_DESERIALIZER, LONG_DESERIALIZER), asList(new KeyValueTimestamp<>("x", 0L, 4L), new KeyValueTimestamp<>("y", 1L, 4L)));
        }
    }

    @Test
    public void shouldSuppressIntermediateEventsWithTimeLimit() {
        final StreamsBuilder builder = new StreamsBuilder();
        final KTable<String, Long> valueCounts = builder.table("input", Consumed.with(STRING_SERDE, STRING_SERDE), Materialized.<String, String, KeyValueStore<Bytes, byte[]>>with(STRING_SERDE, STRING_SERDE).withCachingDisabled().withLoggingDisabled()).groupBy((k, v) -> new KeyValue<>(v, k), Grouped.with(STRING_SERDE, STRING_SERDE)).count();
        valueCounts.suppress(untilTimeLimit(ofMillis(2L), unbounded())).toStream().to("output-suppressed", Produced.with(STRING_SERDE, Serdes.Long()));
        valueCounts.toStream().to("output-raw", Produced.with(STRING_SERDE, Serdes.Long()));
        final Topology topology = builder.build();
        try (final TopologyTestDriver driver = new TopologyTestDriver(topology, config)) {
            final TestInputTopic<String, String> inputTopic = driver.createInputTopic("input", STRING_SERIALIZER, STRING_SERIALIZER);
            inputTopic.pipeInput("k1", "v1", 0L);
            inputTopic.pipeInput("k1", "v2", 1L);
            inputTopic.pipeInput("k2", "v1", 2L);
            verify(drainProducerRecords(driver, "output-raw", STRING_DESERIALIZER, LONG_DESERIALIZER), asList(new KeyValueTimestamp<>("v1", 1L, 0L), new KeyValueTimestamp<>("v1", 0L, 1L), new KeyValueTimestamp<>("v2", 1L, 1L), new KeyValueTimestamp<>("v1", 1L, 2L)));
            verify(drainProducerRecords(driver, "output-suppressed", STRING_DESERIALIZER, LONG_DESERIALIZER), singletonList(new KeyValueTimestamp<>("v1", 1L, 2L)));
            // inserting a dummy "tick" record just to advance stream time
            inputTopic.pipeInput("tick", "tick", 3L);
            verify(drainProducerRecords(driver, "output-raw", STRING_DESERIALIZER, LONG_DESERIALIZER), singletonList(new KeyValueTimestamp<>("tick", 1L, 3L)));
            // the stream time is now 3, so it's time to emit this record
            verify(drainProducerRecords(driver, "output-suppressed", STRING_DESERIALIZER, LONG_DESERIALIZER), singletonList(new KeyValueTimestamp<>("v2", 1L, 1L)));


            inputTopic.pipeInput("tick", "tock", 4L);
            verify(drainProducerRecords(driver, "output-raw", STRING_DESERIALIZER, LONG_DESERIALIZER), asList(new KeyValueTimestamp<>("tick", 0L, 4L), new KeyValueTimestamp<>("tock", 1L, 4L)));
            // tick is still buffered, since it was first inserted at time 3, and it is only time 4 right now.
            verify(drainProducerRecords(driver, "output-suppressed", STRING_DESERIALIZER, LONG_DESERIALIZER), emptyList());
        }
    }

    @Test
    public void shouldSuppressIntermediateEventsWithRecordLimit() {
        final StreamsBuilder builder = new StreamsBuilder();
        final KTable<String, Long> valueCounts = builder.table("input", Consumed.with(STRING_SERDE, STRING_SERDE), Materialized.<String, String, KeyValueStore<Bytes, byte[]>>with(STRING_SERDE, STRING_SERDE).withCachingDisabled().withLoggingDisabled()).groupBy((k, v) -> new KeyValue<>(v, k), Grouped.with(STRING_SERDE, STRING_SERDE)).count(Materialized.with(STRING_SERDE, Serdes.Long()));
        valueCounts.suppress(untilTimeLimit(ofMillis(Long.MAX_VALUE), maxRecords(1L).emitEarlyWhenFull())).toStream().to("output-suppressed", Produced.with(STRING_SERDE, Serdes.Long()));
        valueCounts.toStream().to("output-raw", Produced.with(STRING_SERDE, Serdes.Long()));
        final Topology topology = builder.build();
        System.out.println(topology.describe());
        try (final TopologyTestDriver driver = new TopologyTestDriver(topology, config)) {
            final TestInputTopic<String, String> inputTopic = driver.createInputTopic("input", STRING_SERIALIZER, STRING_SERIALIZER);
            inputTopic.pipeInput("k1", "v1", 0L);
            inputTopic.pipeInput("k1", "v2", 1L);
            inputTopic.pipeInput("k2", "v1", 2L);
            verify(drainProducerRecords(driver, "output-raw", STRING_DESERIALIZER, LONG_DESERIALIZER), asList(new KeyValueTimestamp<>("v1", 1L, 0L), new KeyValueTimestamp<>("v1", 0L, 1L), new KeyValueTimestamp<>("v2", 1L, 1L), new KeyValueTimestamp<>("v1", 1L, 2L)));
            verify(drainProducerRecords(driver, "output-suppressed", STRING_DESERIALIZER, LONG_DESERIALIZER), asList(
                    // consecutive updates to v1 get suppressed into only the latter.
                    new KeyValueTimestamp<>("v1", 0L, 1L), new KeyValueTimestamp<>("v2", 1L, 1L)
                    // the last update won't be evicted until another key comes along.
            ));
            inputTopic.pipeInput("x", "x", 3L);
            verify(drainProducerRecords(driver, "output-raw", STRING_DESERIALIZER, LONG_DESERIALIZER), singletonList(new KeyValueTimestamp<>("x", 1L, 3L)));
            verify(drainProducerRecords(driver, "output-suppressed", STRING_DESERIALIZER, LONG_DESERIALIZER), singletonList(
                    // now we see that last update to v1, but we won't see the update to x until it gets evicted
                    new KeyValueTimestamp<>("v1", 1L, 2L)));
        }
    }

    @Test
    public void shouldSuppressIntermediateEventsWithBytesLimit() {
        final StreamsBuilder builder = new StreamsBuilder();
        final KTable<String, Long> valueCounts = builder.table("input", Consumed.with(STRING_SERDE, STRING_SERDE), Materialized.<String, String, KeyValueStore<Bytes, byte[]>>with(STRING_SERDE, STRING_SERDE).withCachingDisabled().withLoggingDisabled()).groupBy((k, v) -> new KeyValue<>(v, k), Grouped.with(STRING_SERDE, STRING_SERDE)).count();
        valueCounts
                // this is a bit brittle, but I happen to know that the entries are a little over 100 bytes in size.
                .suppress(untilTimeLimit(ofMillis(Long.MAX_VALUE), maxBytes(200L).emitEarlyWhenFull())).toStream().to("output-suppressed", Produced.with(STRING_SERDE, Serdes.Long()));
        valueCounts.toStream().to("output-raw", Produced.with(STRING_SERDE, Serdes.Long()));
        final Topology topology = builder.build();
        System.out.println(topology.describe());
        try (final TopologyTestDriver driver = new TopologyTestDriver(topology, config)) {
            final TestInputTopic<String, String> inputTopic = driver.createInputTopic("input", STRING_SERIALIZER, STRING_SERIALIZER);
            inputTopic.pipeInput("k1", "v1", 0L);
            inputTopic.pipeInput("k1", "v2", 1L);
            inputTopic.pipeInput("k2", "v1", 2L);
            verify(drainProducerRecords(driver, "output-raw", STRING_DESERIALIZER, LONG_DESERIALIZER), asList(new KeyValueTimestamp<>("v1", 1L, 0L), new KeyValueTimestamp<>("v1", 0L, 1L), new KeyValueTimestamp<>("v2", 1L, 1L), new KeyValueTimestamp<>("v1", 1L, 2L)));
            verify(drainProducerRecords(driver, "output-suppressed", STRING_DESERIALIZER, LONG_DESERIALIZER), asList(
                    // consecutive updates to v1 get suppressed into only the latter.
                    new KeyValueTimestamp<>("v1", 0L, 1L), new KeyValueTimestamp<>("v2", 1L, 1L)
                    // the last update won't be evicted until another key comes along.
            ));
            inputTopic.pipeInput("x", "x", 3L);
            verify(drainProducerRecords(driver, "output-raw", STRING_DESERIALIZER, LONG_DESERIALIZER), singletonList(new KeyValueTimestamp<>("x", 1L, 3L)));
            verify(drainProducerRecords(driver, "output-suppressed", STRING_DESERIALIZER, LONG_DESERIALIZER), singletonList(
                    // now we see that last update to v1, but we won't see the update to x until it gets evicted
                    new KeyValueTimestamp<>("v1", 1L, 2L)));
        }
    }

    @Test
    public void shouldSupportFinalResultsForTimeWindows() {
        final StreamsBuilder builder = new StreamsBuilder();
<<<<<<< HEAD
        final KTable<Windowed<String>, Long> valueCounts = builder.stream("input", Consumed.with(STRING_SERDE, STRING_SERDE)).groupBy((String k, String v) -> k, Grouped.with(STRING_SERDE, STRING_SERDE)).windowedBy(TimeWindows.of(ofMillis(2L)).grace(ofMillis(1L))).count(Materialized.<String, Long, WindowStore<Bytes, byte[]>>as("counts").withCachingDisabled());
        valueCounts.suppress(untilWindowCloses(unbounded())).toStream().map((final Windowed<String> k, final Long v) -> new KeyValue<>(k.toString(), v)).to("output-suppressed", Produced.with(STRING_SERDE, Serdes.Long()));
        valueCounts.toStream().map((final Windowed<String> k, final Long v) -> new KeyValue<>(k.toString(), v)).to("output-raw", Produced.with(STRING_SERDE, Serdes.Long()));
=======
        final KTable<Windowed<String>, Long> valueCounts = builder
            .stream("input", Consumed.with(STRING_SERDE, STRING_SERDE))
            .groupBy((String k, String v) -> k, Grouped.with(STRING_SERDE, STRING_SERDE))
            .windowedBy(TimeWindows.ofSizeAndGrace(ofMillis(2L), ofMillis(1L)))
            .count(Materialized.<String, Long, WindowStore<Bytes, byte[]>>as("counts").withCachingDisabled());
        valueCounts
            .suppress(untilWindowCloses(unbounded()))
            .toStream()
            .map((final Windowed<String> k, final Long v) -> new KeyValue<>(k.toString(), v))
            .to("output-suppressed", Produced.with(STRING_SERDE, Serdes.Long()));
        valueCounts
            .toStream()
            .map((final Windowed<String> k, final Long v) -> new KeyValue<>(k.toString(), v))
            .to("output-raw", Produced.with(STRING_SERDE, Serdes.Long()));
>>>>>>> 9494bebe
        final Topology topology = builder.build();
        System.out.println(topology.describe());
        try (final TopologyTestDriver driver = new TopologyTestDriver(topology, config)) {
            final TestInputTopic<String, String> inputTopic = driver.createInputTopic("input", STRING_SERIALIZER, STRING_SERIALIZER);
            inputTopic.pipeInput("k1", "v1", 0L);
            inputTopic.pipeInput("k1", "v1", 1L);
            inputTopic.pipeInput("k1", "v1", 2L);
            inputTopic.pipeInput("k1", "v1", 1L);
            inputTopic.pipeInput("k1", "v1", 0L);
            inputTopic.pipeInput("k1", "v1", 5L);
            // note this last record gets dropped because it is out of the grace period
            inputTopic.pipeInput("k1", "v1", 0L);
            verify(drainProducerRecords(driver, "output-raw", STRING_DESERIALIZER, LONG_DESERIALIZER), asList(new KeyValueTimestamp<>("[k1@0/2]", 1L, 0L), new KeyValueTimestamp<>("[k1@0/2]", 2L, 1L), new KeyValueTimestamp<>("[k1@2/4]", 1L, 2L), new KeyValueTimestamp<>("[k1@0/2]", 3L, 1L), new KeyValueTimestamp<>("[k1@0/2]", 4L, 1L), new KeyValueTimestamp<>("[k1@4/6]", 1L, 5L)));
            verify(drainProducerRecords(driver, "output-suppressed", STRING_DESERIALIZER, LONG_DESERIALIZER), asList(new KeyValueTimestamp<>("[k1@0/2]", 4L, 1L), new KeyValueTimestamp<>("[k1@2/4]", 1L, 2L)));
        }
    }

    @Test
    public void shouldSupportFinalResultsForTimeWindowsWithLargeJump() {
        final StreamsBuilder builder = new StreamsBuilder();
<<<<<<< HEAD
        final KTable<Windowed<String>, Long> valueCounts = builder.stream("input", Consumed.with(STRING_SERDE, STRING_SERDE)).groupBy((String k, String v) -> k, Grouped.with(STRING_SERDE, STRING_SERDE)).windowedBy(TimeWindows.of(ofMillis(2L)).grace(ofMillis(2L))).count(Materialized.<String, Long, WindowStore<Bytes, byte[]>>as("counts").withCachingDisabled().withKeySerde(STRING_SERDE));
        valueCounts.suppress(untilWindowCloses(unbounded())).toStream().map((final Windowed<String> k, final Long v) -> new KeyValue<>(k.toString(), v)).to("output-suppressed", Produced.with(STRING_SERDE, Serdes.Long()));
        valueCounts.toStream().map((final Windowed<String> k, final Long v) -> new KeyValue<>(k.toString(), v)).to("output-raw", Produced.with(STRING_SERDE, Serdes.Long()));
=======
        final KTable<Windowed<String>, Long> valueCounts = builder
            .stream("input", Consumed.with(STRING_SERDE, STRING_SERDE))
            .groupBy((String k, String v) -> k, Grouped.with(STRING_SERDE, STRING_SERDE))
            .windowedBy(TimeWindows.ofSizeAndGrace(ofMillis(2L), ofMillis(2L)))
            .count(Materialized.<String, Long, WindowStore<Bytes, byte[]>>as("counts").withCachingDisabled().withKeySerde(STRING_SERDE));
        valueCounts
            .suppress(untilWindowCloses(unbounded()))
            .toStream()
            .map((final Windowed<String> k, final Long v) -> new KeyValue<>(k.toString(), v))
            .to("output-suppressed", Produced.with(STRING_SERDE, Serdes.Long()));
        valueCounts
            .toStream()
            .map((final Windowed<String> k, final Long v) -> new KeyValue<>(k.toString(), v))
            .to("output-raw", Produced.with(STRING_SERDE, Serdes.Long()));
>>>>>>> 9494bebe
        final Topology topology = builder.build();
        System.out.println(topology.describe());
        try (final TopologyTestDriver driver = new TopologyTestDriver(topology, config)) {
            final TestInputTopic<String, String> inputTopic = driver.createInputTopic("input", STRING_SERIALIZER, STRING_SERIALIZER);
            inputTopic.pipeInput("k1", "v1", 0L);
            inputTopic.pipeInput("k1", "v1", 1L);
            inputTopic.pipeInput("k1", "v1", 2L);
            inputTopic.pipeInput("k1", "v1", 0L);
            inputTopic.pipeInput("k1", "v1", 3L);
            inputTopic.pipeInput("k1", "v1", 0L);
            inputTopic.pipeInput("k1", "v1", 4L);
            // this update should get dropped, since the previous event advanced the stream time and closed the window.
            inputTopic.pipeInput("k1", "v1", 0L);
            inputTopic.pipeInput("k1", "v1", 30L);
            verify(drainProducerRecords(driver, "output-raw", STRING_DESERIALIZER, LONG_DESERIALIZER), asList(new KeyValueTimestamp<>("[k1@0/2]", 1L, 0L), new KeyValueTimestamp<>("[k1@0/2]", 2L, 1L), new KeyValueTimestamp<>("[k1@2/4]", 1L, 2L), new KeyValueTimestamp<>("[k1@0/2]", 3L, 1L), new KeyValueTimestamp<>("[k1@2/4]", 2L, 3L), new KeyValueTimestamp<>("[k1@0/2]", 4L, 1L), new KeyValueTimestamp<>("[k1@4/6]", 1L, 4L), new KeyValueTimestamp<>("[k1@30/32]", 1L, 30L)));
            verify(drainProducerRecords(driver, "output-suppressed", STRING_DESERIALIZER, LONG_DESERIALIZER), asList(new KeyValueTimestamp<>("[k1@0/2]", 4L, 1L), new KeyValueTimestamp<>("[k1@2/4]", 2L, 3L), new KeyValueTimestamp<>("[k1@4/6]", 1L, 4L)));
        }
    }

    @Test
    public void shouldSupportFinalResultsForSlidingWindows() {
        final StreamsBuilder builder = new StreamsBuilder();
<<<<<<< HEAD
        final KTable<Windowed<String>, Long> valueCounts = builder.stream("input", Consumed.with(STRING_SERDE, STRING_SERDE)).groupBy((String k, String v) -> k, Grouped.with(STRING_SERDE, STRING_SERDE)).windowedBy(SlidingWindows.withTimeDifferenceAndGrace(ofMillis(5L), ofMillis(15L))).count(Materialized.<String, Long, WindowStore<Bytes, byte[]>>as("counts").withCachingDisabled().withKeySerde(STRING_SERDE));
        valueCounts.suppress(untilWindowCloses(unbounded())).toStream().map((final Windowed<String> k, final Long v) -> new KeyValue<>(k.toString(), v)).to("output-suppressed", Produced.with(STRING_SERDE, Serdes.Long()));
        valueCounts.toStream().map((final Windowed<String> k, final Long v) -> new KeyValue<>(k.toString(), v)).to("output-raw", Produced.with(STRING_SERDE, Serdes.Long()));
=======
        final KTable<Windowed<String>, Long> valueCounts = builder
                .stream("input", Consumed.with(STRING_SERDE, STRING_SERDE))
                .groupBy((String k, String v) -> k, Grouped.with(STRING_SERDE, STRING_SERDE))
                .windowedBy(SlidingWindows.ofTimeDifferenceAndGrace(ofMillis(5L), ofMillis(15L)))
                .count(Materialized.<String, Long, WindowStore<Bytes, byte[]>>as("counts").withCachingDisabled().withKeySerde(STRING_SERDE));
        valueCounts
                .suppress(untilWindowCloses(unbounded()))
                .toStream()
                .map((final Windowed<String> k, final Long v) -> new KeyValue<>(k.toString(), v))
                .to("output-suppressed", Produced.with(STRING_SERDE, Serdes.Long()));
        valueCounts
                .toStream()
                .map((final Windowed<String> k, final Long v) -> new KeyValue<>(k.toString(), v))
                .to("output-raw", Produced.with(STRING_SERDE, Serdes.Long()));
>>>>>>> 9494bebe
        final Topology topology = builder.build();
        System.out.println(topology.describe());
        try (final TopologyTestDriver driver = new TopologyTestDriver(topology, config)) {
            final TestInputTopic<String, String> inputTopic = driver.createInputTopic("input", STRING_SERIALIZER, STRING_SERIALIZER);
            inputTopic.pipeInput("k1", "v1", 10L);
            inputTopic.pipeInput("k1", "v1", 11L);
            inputTopic.pipeInput("k1", "v1", 10L);
            inputTopic.pipeInput("k1", "v1", 13L);
            inputTopic.pipeInput("k1", "v1", 10L);
            inputTopic.pipeInput("k1", "v1", 24L);
            // this update should get dropped, since the previous event advanced the stream time and closed the window.
            inputTopic.pipeInput("k1", "v1", 5L);
            inputTopic.pipeInput("k1", "v1", 7L);
            // final record to advance stream time and flush windows
            inputTopic.pipeInput("k1", "v1", 90L);
            final Comparator<TestRecord<String, Long>> comparator = Comparator.comparing((TestRecord<String, Long> o) -> o.getKey()).thenComparing((TestRecord<String, Long> o) -> o.timestamp());

            final List<TestRecord<String, Long>> actual = drainProducerRecords(driver, "output-raw", STRING_DESERIALIZER, LONG_DESERIALIZER);
            actual.sort(comparator);
            verify(actual, asList(
                    // right window for k1@10 created when k1@11 is processed
                    new KeyValueTimestamp<>("[k1@11/16]", 1L, 11L),
                    // right window for k1@10 updated when k1@13 is processed
                    new KeyValueTimestamp<>("[k1@11/16]", 2L, 13L),
                    // right window for k1@11 created when k1@13 is processed
                    new KeyValueTimestamp<>("[k1@12/17]", 1L, 13L),
                    // left window for k1@24 created when k1@24 is processed
                    new KeyValueTimestamp<>("[k1@19/24]", 1L, 24L),
                    // left window for k1@10 created when k1@10 is processed
                    new KeyValueTimestamp<>("[k1@5/10]", 1L, 10L),
                    // left window for k1@10 updated when k1@10 is processed
                    new KeyValueTimestamp<>("[k1@5/10]", 2L, 10L),
                    // left window for k1@10 updated when k1@10 is processed
                    new KeyValueTimestamp<>("[k1@5/10]", 3L, 10L),
                    // left window for k1@10 updated when k1@5 is processed
                    new KeyValueTimestamp<>("[k1@5/10]", 4L, 10L),
                    // left window for k1@10 updated when k1@7 is processed
                    new KeyValueTimestamp<>("[k1@5/10]", 5L, 10L),
                    // left window for k1@11 created when k1@11 is processed
                    new KeyValueTimestamp<>("[k1@6/11]", 2L, 11L),
                    // left window for k1@11 updated when k1@10 is processed
                    new KeyValueTimestamp<>("[k1@6/11]", 3L, 11L),
                    // left window for k1@11 updated when k1@10 is processed
                    new KeyValueTimestamp<>("[k1@6/11]", 4L, 11L),
                    // left window for k1@11 updated when k1@7 is processed
                    new KeyValueTimestamp<>("[k1@6/11]", 5L, 11L),
                    // left window for k1@13 created when k1@13 is processed
                    new KeyValueTimestamp<>("[k1@8/13]", 4L, 13L),
                    // left window for k1@13 updated when k1@10 is processed
                    new KeyValueTimestamp<>("[k1@8/13]", 5L, 13L),
                    // right window for k1@90 created when k1@90 is processed
                    new KeyValueTimestamp<>("[k1@85/90]", 1L, 90L)));
            verify(drainProducerRecords(driver, "output-suppressed", STRING_DESERIALIZER, LONG_DESERIALIZER), asList(new KeyValueTimestamp<>("[k1@5/10]", 5L, 10L), new KeyValueTimestamp<>("[k1@6/11]", 5L, 11L), new KeyValueTimestamp<>("[k1@8/13]", 5L, 13L), new KeyValueTimestamp<>("[k1@11/16]", 2L, 13L), new KeyValueTimestamp<>("[k1@12/17]", 1L, 13L), new KeyValueTimestamp<>("[k1@19/24]", 1L, 24L)));
        }
    }

    @Test
    public void shouldSupportFinalResultsForSessionWindows() {
        final StreamsBuilder builder = new StreamsBuilder();
<<<<<<< HEAD
        final KTable<Windowed<String>, Long> valueCounts = builder.stream("input", Consumed.with(STRING_SERDE, STRING_SERDE)).groupBy((String k, String v) -> k, Grouped.with(STRING_SERDE, STRING_SERDE)).windowedBy(SessionWindows.with(ofMillis(5L)).grace(ofMillis(0L))).count(Materialized.<String, Long, SessionStore<Bytes, byte[]>>as("counts").withCachingDisabled());
        valueCounts.suppress(untilWindowCloses(unbounded())).toStream().map((final Windowed<String> k, final Long v) -> new KeyValue<>(k.toString(), v)).to("output-suppressed", Produced.with(STRING_SERDE, Serdes.Long()));
        valueCounts.toStream().map((final Windowed<String> k, final Long v) -> new KeyValue<>(k.toString(), v)).to("output-raw", Produced.with(STRING_SERDE, Serdes.Long()));
=======
        final KTable<Windowed<String>, Long> valueCounts = builder
            .stream("input", Consumed.with(STRING_SERDE, STRING_SERDE))
            .groupBy((String k, String v) -> k, Grouped.with(STRING_SERDE, STRING_SERDE))
            .windowedBy(SessionWindows.ofInactivityGapWithNoGrace(ofMillis(5L)))
            .count(Materialized.<String, Long, SessionStore<Bytes, byte[]>>as("counts").withCachingDisabled());
        valueCounts
            .suppress(untilWindowCloses(unbounded()))
            .toStream()
            .map((final Windowed<String> k, final Long v) -> new KeyValue<>(k.toString(), v))
            .to("output-suppressed", Produced.with(STRING_SERDE, Serdes.Long()));
        valueCounts
            .toStream()
            .map((final Windowed<String> k, final Long v) -> new KeyValue<>(k.toString(), v))
            .to("output-raw", Produced.with(STRING_SERDE, Serdes.Long()));
>>>>>>> 9494bebe
        final Topology topology = builder.build();
        System.out.println(topology.describe());
        try (final TopologyTestDriver driver = new TopologyTestDriver(topology, config)) {
            final TestInputTopic<String, String> inputTopic = driver.createInputTopic("input", STRING_SERIALIZER, STRING_SERIALIZER);
            // first window
            inputTopic.pipeInput("k1", "v1", 0L);
            inputTopic.pipeInput("k1", "v1", 5L);
            // arbitrarily disordered records are admitted, because the *window* is not closed until stream-time > window-end + grace
            inputTopic.pipeInput("k1", "v1", 1L);
            // any record in the same partition advances stream time (note the key is different)
            inputTopic.pipeInput("k2", "v1", 11L);
            // late event for first window - this should get dropped from all streams, since the first window is now closed.
            inputTopic.pipeInput("k1", "v1", 5L);
            // just pushing stream time forward to flush the other events through.
            inputTopic.pipeInput("k1", "v1", 30L);
            verify(drainProducerRecords(driver, "output-raw", STRING_DESERIALIZER, LONG_DESERIALIZER), asList(new KeyValueTimestamp<>("[k1@0/0]", 1L, 0L), new KeyValueTimestamp<>("[k1@0/0]", null, 0L), new KeyValueTimestamp<>("[k1@0/5]", 2L, 5L), new KeyValueTimestamp<>("[k1@0/5]", null, 5L), new KeyValueTimestamp<>("[k1@0/5]", 3L, 5L), new KeyValueTimestamp<>("[k2@11/11]", 1L, 11L), new KeyValueTimestamp<>("[k1@30/30]", 1L, 30L)));
            verify(drainProducerRecords(driver, "output-suppressed", STRING_DESERIALIZER, LONG_DESERIALIZER), asList(new KeyValueTimestamp<>("[k1@0/5]", 3L, 5L), new KeyValueTimestamp<>("[k2@11/11]", 1L, 11L)));
        }
    }

    @Test
    public void shouldWorkBeforeGroupBy() {
        final StreamsBuilder builder = new StreamsBuilder();

        builder.table("topic", Consumed.with(Serdes.String(), Serdes.String())).suppress(untilTimeLimit(ofMillis(10), unbounded())).groupBy(KeyValue::pair, Grouped.with(Serdes.String(), Serdes.String())).count().toStream().to("output", Produced.with(Serdes.String(), Serdes.Long()));

        try (final TopologyTestDriver driver = new TopologyTestDriver(builder.build(), config)) {
            final TestInputTopic<String, String> inputTopic = driver.createInputTopic("topic", STRING_SERIALIZER, STRING_SERIALIZER);

            inputTopic.pipeInput("A", "a", 0L);
            inputTopic.pipeInput("tick", "tick", 10L);

            verify(drainProducerRecords(driver, "output", STRING_DESERIALIZER, LONG_DESERIALIZER), singletonList(new KeyValueTimestamp<>("A", 1L, 0L)));
        }
    }

    @Test
    public void shouldWorkBeforeJoinRight() {
        final StreamsBuilder builder = new StreamsBuilder();

        final KTable<String, String> left = builder.table("left", Consumed.with(Serdes.String(), Serdes.String()));

        final KTable<String, String> right = builder.table("right", Consumed.with(Serdes.String(), Serdes.String())).suppress(untilTimeLimit(ofMillis(10), unbounded()));

        left.outerJoin(right, (l, r) -> String.format("(%s,%s)", l, r)).toStream().to("output", Produced.with(Serdes.String(), Serdes.String()));

        try (final TopologyTestDriver driver = new TopologyTestDriver(builder.build(), config)) {
            final TestInputTopic<String, String> inputTopicRight = driver.createInputTopic("right", STRING_SERIALIZER, STRING_SERIALIZER);
            final TestInputTopic<String, String> inputTopicLeft = driver.createInputTopic("left", STRING_SERIALIZER, STRING_SERIALIZER);

            inputTopicRight.pipeInput("B", "1", 0L);
            inputTopicRight.pipeInput("A", "1", 0L);
            // buffered, no output
            verify(drainProducerRecords(driver, "output", STRING_DESERIALIZER, STRING_DESERIALIZER), emptyList());


            inputTopicRight.pipeInput("tick", "tick", 10L);
            // flush buffer
            verify(drainProducerRecords(driver, "output", STRING_DESERIALIZER, STRING_DESERIALIZER), asList(new KeyValueTimestamp<>("A", "(null,1)", 0L), new KeyValueTimestamp<>("B", "(null,1)", 0L)));


            inputTopicRight.pipeInput("A", "2", 11L);
            // buffered, no output
            verify(drainProducerRecords(driver, "output", STRING_DESERIALIZER, STRING_DESERIALIZER), emptyList());


            inputTopicLeft.pipeInput("A", "a", 12L);
            // should join with previously emitted right side
            verify(drainProducerRecords(driver, "output", STRING_DESERIALIZER, STRING_DESERIALIZER), singletonList(new KeyValueTimestamp<>("A", "(a,1)", 12L)));


            inputTopicLeft.pipeInput("B", "b", 12L);
            // should view through to the parent KTable, since B is no longer buffered
            verify(drainProducerRecords(driver, "output", STRING_DESERIALIZER, STRING_DESERIALIZER), singletonList(new KeyValueTimestamp<>("B", "(b,1)", 12L)));


            inputTopicLeft.pipeInput("A", "b", 13L);
            // should join with previously emitted right side
            verify(drainProducerRecords(driver, "output", STRING_DESERIALIZER, STRING_DESERIALIZER), singletonList(new KeyValueTimestamp<>("A", "(b,1)", 13L)));


            inputTopicRight.pipeInput("tick", "tick1", 21L);
            verify(drainProducerRecords(driver, "output", STRING_DESERIALIZER, STRING_DESERIALIZER), asList(new KeyValueTimestamp<>("tick", "(null,tick1)", 21), // just a testing artifact
                    new KeyValueTimestamp<>("A", "(b,2)", 13L)));
        }

    }


    @Test
    public void shouldWorkBeforeJoinLeft() {
        final StreamsBuilder builder = new StreamsBuilder();

        final KTable<String, String> left = builder.table("left", Consumed.with(Serdes.String(), Serdes.String())).suppress(untilTimeLimit(ofMillis(10), unbounded()));

        final KTable<String, String> right = builder.table("right", Consumed.with(Serdes.String(), Serdes.String()));

        left.outerJoin(right, (l, r) -> String.format("(%s,%s)", l, r)).toStream().to("output", Produced.with(Serdes.String(), Serdes.String()));

        final Topology topology = builder.build();
        try (final TopologyTestDriver driver = new TopologyTestDriver(topology, config)) {
            final TestInputTopic<String, String> inputTopicRight = driver.createInputTopic("right", STRING_SERIALIZER, STRING_SERIALIZER);
            final TestInputTopic<String, String> inputTopicLeft = driver.createInputTopic("left", STRING_SERIALIZER, STRING_SERIALIZER);

            inputTopicLeft.pipeInput("B", "1", 0L);
            inputTopicLeft.pipeInput("A", "1", 0L);
            // buffered, no output
            verify(drainProducerRecords(driver, "output", STRING_DESERIALIZER, STRING_DESERIALIZER), emptyList());


            inputTopicLeft.pipeInput("tick", "tick", 10L);
            // flush buffer
            verify(drainProducerRecords(driver, "output", STRING_DESERIALIZER, STRING_DESERIALIZER), asList(new KeyValueTimestamp<>("A", "(1,null)", 0L), new KeyValueTimestamp<>("B", "(1,null)", 0L)));


            inputTopicLeft.pipeInput("A", "2", 11L);
            // buffered, no output
            verify(drainProducerRecords(driver, "output", STRING_DESERIALIZER, STRING_DESERIALIZER), emptyList());


            inputTopicRight.pipeInput("A", "a", 12L);
            // should join with previously emitted left side
            verify(drainProducerRecords(driver, "output", STRING_DESERIALIZER, STRING_DESERIALIZER), singletonList(new KeyValueTimestamp<>("A", "(1,a)", 12L)));


            inputTopicRight.pipeInput("B", "b", 12L);
            // should view through to the parent KTable, since B is no longer buffered
            verify(drainProducerRecords(driver, "output", STRING_DESERIALIZER, STRING_DESERIALIZER), singletonList(new KeyValueTimestamp<>("B", "(1,b)", 12L)));


            inputTopicRight.pipeInput("A", "b", 13L);
            // should join with previously emitted left side
            verify(drainProducerRecords(driver, "output", STRING_DESERIALIZER, STRING_DESERIALIZER), singletonList(new KeyValueTimestamp<>("A", "(1,b)", 13L)));


            inputTopicLeft.pipeInput("tick", "tick1", 21L);
            verify(drainProducerRecords(driver, "output", STRING_DESERIALIZER, STRING_DESERIALIZER), asList(new KeyValueTimestamp<>("tick", "(tick1,null)", 21), // just a testing artifact
                    new KeyValueTimestamp<>("A", "(2,b)", 13L)));
        }

    }

    @Test
    public void shouldWorkWithCogroupedTimeWindows() {
        final StreamsBuilder builder = new StreamsBuilder();

        final KGroupedStream<String, String> stream1 = builder.stream("one", Consumed.with(Serdes.String(), Serdes.String())).groupByKey(Grouped.with(Serdes.String(), Serdes.String()));
        final KGroupedStream<String, String> stream2 = builder.stream("two", Consumed.with(Serdes.String(), Serdes.String())).groupByKey(Grouped.with(Serdes.String(), Serdes.String()));
        final KStream<Windowed<String>, Object> cogrouped = stream1.cogroup((key, value, aggregate) -> aggregate + value).cogroup(stream2, (key, value, aggregate) -> aggregate + value)
            .windowedBy(TimeWindows.ofSizeWithNoGrace(Duration.ofMinutes(15)))
            .aggregate(() -> "", Named.as("test"), Materialized.as("store"))
            .suppress(Suppressed.untilWindowCloses(unbounded()))
            .toStream();
    }

    @Test
    public void shouldWorkWithCogroupedSlidingWindows() {
        final StreamsBuilder builder = new StreamsBuilder();

        final KGroupedStream<String, String> stream1 = builder.stream("one", Consumed.with(Serdes.String(), Serdes.String())).groupByKey(Grouped.with(Serdes.String(), Serdes.String()));
        final KGroupedStream<String, String> stream2 = builder.stream("two", Consumed.with(Serdes.String(), Serdes.String())).groupByKey(Grouped.with(Serdes.String(), Serdes.String()));
<<<<<<< HEAD
        final KStream<Windowed<String>, Object> cogrouped = stream1.cogroup((key, value, aggregate) -> aggregate + value).cogroup(stream2, (key, value, aggregate) -> aggregate + value).windowedBy(TimeWindows.of(Duration.ofMinutes(15))).aggregate(() -> "", Named.as("test"), Materialized.as("store")).suppress(Suppressed.untilWindowCloses(unbounded())).toStream();
    }

    private static <K, V> void verify(final List<TestRecord<K, V>> results, final List<KeyValueTimestamp<K, V>> expectedResults) {
=======
        final KStream<Windowed<String>, Object> cogrouped = stream1.cogroup((key, value, aggregate) -> aggregate + value).cogroup(stream2, (key, value, aggregate) -> aggregate + value)
            .windowedBy(SlidingWindows.ofTimeDifferenceWithNoGrace(Duration.ofMinutes(15)))
            .aggregate(() -> "", Named.as("test"), Materialized.as("store"))
            .suppress(Suppressed.untilWindowCloses(unbounded()))
            .toStream();
    }

    @Test
    public void shouldWorkWithCogroupedSessionWindows() {
        final StreamsBuilder builder = new StreamsBuilder();

        final KGroupedStream<String, String> stream1 = builder.stream("one", Consumed.with(Serdes.String(), Serdes.String())).groupByKey(Grouped.with(Serdes.String(), Serdes.String()));
        final KGroupedStream<String, String> stream2 = builder.stream("two", Consumed.with(Serdes.String(), Serdes.String())).groupByKey(Grouped.with(Serdes.String(), Serdes.String()));
        final KStream<Windowed<String>, Object> cogrouped = stream1.cogroup((key, value, aggregate) -> aggregate + value).cogroup(stream2, (key, value, aggregate) -> aggregate + value)
            .windowedBy(SessionWindows.ofInactivityGapAndGrace(Duration.ofMinutes(15), Duration.ofMinutes(5)))
            .aggregate(() -> "", (k, v1, v2) -> "", Named.as("test"), Materialized.as("store"))
            .suppress(Suppressed.untilWindowCloses(unbounded()))
            .toStream();
    }

    private static <K, V> void verify(final List<TestRecord<K, V>> results,
                                      final List<KeyValueTimestamp<K, V>> expectedResults) {
>>>>>>> 9494bebe
        if (results.size() != expectedResults.size()) {
            throw new AssertionError(printRecords(results) + " != " + expectedResults);
        }
        final Iterator<KeyValueTimestamp<K, V>> expectedIterator = expectedResults.iterator();
        for (final TestRecord<K, V> result : results) {
            final KeyValueTimestamp<K, V> expected = expectedIterator.next();
            try {
                assertThat(result, equalTo(new TestRecord<>(expected.key(), expected.value(), null, expected.timestamp())));
            } catch (final AssertionError e) {
                throw new AssertionError(printRecords(results) + " != " + expectedResults, e);
            }
        }
    }

    private static <K, V> List<TestRecord<K, V>> drainProducerRecords(final TopologyTestDriver driver, final String topic, final Deserializer<K> keyDeserializer, final Deserializer<V> valueDeserializer) {
        return driver.createOutputTopic(topic, keyDeserializer, valueDeserializer).readRecordsToList();
    }

    private static <K, V> String printRecords(final List<TestRecord<K, V>> result) {
        final StringBuilder resultStr = new StringBuilder();
        resultStr.append("[\n");
        for (final TestRecord<?, ?> record : result) {
            resultStr.append("  ").append(record).append("\n");
        }
        resultStr.append("]");
        return resultStr.toString();
    }
}<|MERGE_RESOLUTION|>--- conflicted
+++ resolved
@@ -16,13 +16,14 @@
  */
 package org.apache.kafka.streams.kstream.internals;
 
-import org.apache.kafka.common.serialization.*;
+import org.apache.kafka.common.serialization.Deserializer;
+import org.apache.kafka.common.serialization.LongDeserializer;
+import org.apache.kafka.common.serialization.Serde;
+import org.apache.kafka.common.serialization.Serdes;
+import org.apache.kafka.common.serialization.StringDeserializer;
+import org.apache.kafka.common.serialization.StringSerializer;
 import org.apache.kafka.common.utils.Bytes;
 import org.apache.kafka.common.utils.Utils;
-<<<<<<< HEAD
-import org.apache.kafka.streams.*;
-import org.apache.kafka.streams.kstream.*;
-=======
 import org.apache.kafka.streams.KeyValue;
 import org.apache.kafka.streams.KeyValueTimestamp;
 import org.apache.kafka.streams.StreamsBuilder;
@@ -43,7 +44,6 @@
 import org.apache.kafka.streams.kstream.Suppressed;
 import org.apache.kafka.streams.kstream.TimeWindows;
 import org.apache.kafka.streams.kstream.Windowed;
->>>>>>> 9494bebe
 import org.apache.kafka.streams.state.KeyValueStore;
 import org.apache.kafka.streams.state.SessionStore;
 import org.apache.kafka.streams.state.WindowStore;
@@ -63,7 +63,9 @@
 import static java.util.Arrays.asList;
 import static java.util.Collections.emptyList;
 import static java.util.Collections.singletonList;
-import static org.apache.kafka.streams.kstream.Suppressed.BufferConfig.*;
+import static org.apache.kafka.streams.kstream.Suppressed.BufferConfig.maxBytes;
+import static org.apache.kafka.streams.kstream.Suppressed.BufferConfig.maxRecords;
+import static org.apache.kafka.streams.kstream.Suppressed.BufferConfig.unbounded;
 import static org.apache.kafka.streams.kstream.Suppressed.untilTimeLimit;
 import static org.apache.kafka.streams.kstream.Suppressed.untilWindowCloses;
 import static org.hamcrest.CoreMatchers.equalTo;
@@ -75,128 +77,290 @@
     private static final StringSerializer STRING_SERIALIZER = new StringSerializer();
     private static final Serde<String> STRING_SERDE = Serdes.String();
     private static final LongDeserializer LONG_DESERIALIZER = new LongDeserializer();
-    private final Properties config = Utils.mkProperties(Utils.mkMap(Utils.mkEntry(StreamsConfig.STATE_DIR_CONFIG, TestUtils.tempDirectory().getPath())));
+    private final Properties config = Utils.mkProperties(Utils.mkMap(
+        Utils.mkEntry(StreamsConfig.STATE_DIR_CONFIG, TestUtils.tempDirectory().getPath())
+    ));
 
     @Test
     public void shouldImmediatelyEmitEventsWithZeroEmitAfter() {
         final StreamsBuilder builder = new StreamsBuilder();
 
-        final KTable<String, Long> valueCounts = builder.table("input", Consumed.with(STRING_SERDE, STRING_SERDE), Materialized.<String, String, KeyValueStore<Bytes, byte[]>>with(STRING_SERDE, STRING_SERDE).withCachingDisabled().withLoggingDisabled()).groupBy((k, v) -> new KeyValue<>(v, k), Grouped.with(STRING_SERDE, STRING_SERDE)).count();
-
-        valueCounts.suppress(untilTimeLimit(ZERO, unbounded())).toStream().to("output-suppressed", Produced.with(STRING_SERDE, Serdes.Long()));
-
-        valueCounts.toStream().to("output-raw", Produced.with(STRING_SERDE, Serdes.Long()));
+        final KTable<String, Long> valueCounts = builder
+            .table(
+                "input",
+                Consumed.with(STRING_SERDE, STRING_SERDE),
+                Materialized.<String, String, KeyValueStore<Bytes, byte[]>>with(STRING_SERDE, STRING_SERDE)
+                    .withCachingDisabled()
+                    .withLoggingDisabled()
+            )
+            .groupBy((k, v) -> new KeyValue<>(v, k), Grouped.with(STRING_SERDE, STRING_SERDE))
+            .count();
+
+        valueCounts
+            .suppress(untilTimeLimit(ZERO, unbounded()))
+            .toStream()
+            .to("output-suppressed", Produced.with(STRING_SERDE, Serdes.Long()));
+
+        valueCounts
+            .toStream()
+            .to("output-raw", Produced.with(STRING_SERDE, Serdes.Long()));
 
         final Topology topology = builder.build();
 
         try (final TopologyTestDriver driver = new TopologyTestDriver(topology, config)) {
-            final TestInputTopic<String, String> inputTopic = driver.createInputTopic("input", STRING_SERIALIZER, STRING_SERIALIZER);
+            final TestInputTopic<String, String> inputTopic =
+                    driver.createInputTopic("input", STRING_SERIALIZER, STRING_SERIALIZER);
             inputTopic.pipeInput("k1", "v1", 0L);
             inputTopic.pipeInput("k1", "v2", 1L);
             inputTopic.pipeInput("k2", "v1", 2L);
-            verify(drainProducerRecords(driver, "output-raw", STRING_DESERIALIZER, LONG_DESERIALIZER), asList(new KeyValueTimestamp<>("v1", 1L, 0L), new KeyValueTimestamp<>("v1", 0L, 1L), new KeyValueTimestamp<>("v2", 1L, 1L), new KeyValueTimestamp<>("v1", 1L, 2L)));
-            verify(drainProducerRecords(driver, "output-suppressed", STRING_DESERIALIZER, LONG_DESERIALIZER), asList(new KeyValueTimestamp<>("v1", 1L, 0L), new KeyValueTimestamp<>("v1", 0L, 1L), new KeyValueTimestamp<>("v2", 1L, 1L), new KeyValueTimestamp<>("v1", 1L, 2L)));
+            verify(
+                drainProducerRecords(driver, "output-raw", STRING_DESERIALIZER, LONG_DESERIALIZER),
+                asList(
+                    new KeyValueTimestamp<>("v1", 1L, 0L),
+                    new KeyValueTimestamp<>("v1", 0L, 1L),
+                    new KeyValueTimestamp<>("v2", 1L, 1L),
+                    new KeyValueTimestamp<>("v1", 1L, 2L)
+                )
+            );
+            verify(
+                drainProducerRecords(driver, "output-suppressed", STRING_DESERIALIZER, LONG_DESERIALIZER),
+                asList(
+                    new KeyValueTimestamp<>("v1", 1L, 0L),
+                    new KeyValueTimestamp<>("v1", 0L, 1L),
+                    new KeyValueTimestamp<>("v2", 1L, 1L),
+                    new KeyValueTimestamp<>("v1", 1L, 2L)
+                )
+            );
             inputTopic.pipeInput("x", "x", 3L);
-            verify(drainProducerRecords(driver, "output-raw", STRING_DESERIALIZER, LONG_DESERIALIZER), singletonList(new KeyValueTimestamp<>("x", 1L, 3L)));
-            verify(drainProducerRecords(driver, "output-suppressed", STRING_DESERIALIZER, LONG_DESERIALIZER), singletonList(new KeyValueTimestamp<>("x", 1L, 3L)));
+            verify(
+                drainProducerRecords(driver, "output-raw", STRING_DESERIALIZER, LONG_DESERIALIZER),
+                singletonList(
+                    new KeyValueTimestamp<>("x", 1L, 3L)
+                )
+            );
+            verify(
+                drainProducerRecords(driver, "output-suppressed", STRING_DESERIALIZER, LONG_DESERIALIZER),
+                singletonList(
+                    new KeyValueTimestamp<>("x", 1L, 3L)
+                )
+            );
             inputTopic.pipeInput("x", "y", 4L);
-            verify(drainProducerRecords(driver, "output-raw", STRING_DESERIALIZER, LONG_DESERIALIZER), asList(new KeyValueTimestamp<>("x", 0L, 4L), new KeyValueTimestamp<>("y", 1L, 4L)));
-            verify(drainProducerRecords(driver, "output-suppressed", STRING_DESERIALIZER, LONG_DESERIALIZER), asList(new KeyValueTimestamp<>("x", 0L, 4L), new KeyValueTimestamp<>("y", 1L, 4L)));
+            verify(
+                drainProducerRecords(driver, "output-raw", STRING_DESERIALIZER, LONG_DESERIALIZER),
+                asList(
+                    new KeyValueTimestamp<>("x", 0L, 4L),
+                    new KeyValueTimestamp<>("y", 1L, 4L)
+                )
+            );
+            verify(
+                drainProducerRecords(driver, "output-suppressed", STRING_DESERIALIZER, LONG_DESERIALIZER),
+                asList(
+                    new KeyValueTimestamp<>("x", 0L, 4L),
+                    new KeyValueTimestamp<>("y", 1L, 4L)
+                )
+            );
         }
     }
 
     @Test
     public void shouldSuppressIntermediateEventsWithTimeLimit() {
         final StreamsBuilder builder = new StreamsBuilder();
-        final KTable<String, Long> valueCounts = builder.table("input", Consumed.with(STRING_SERDE, STRING_SERDE), Materialized.<String, String, KeyValueStore<Bytes, byte[]>>with(STRING_SERDE, STRING_SERDE).withCachingDisabled().withLoggingDisabled()).groupBy((k, v) -> new KeyValue<>(v, k), Grouped.with(STRING_SERDE, STRING_SERDE)).count();
-        valueCounts.suppress(untilTimeLimit(ofMillis(2L), unbounded())).toStream().to("output-suppressed", Produced.with(STRING_SERDE, Serdes.Long()));
-        valueCounts.toStream().to("output-raw", Produced.with(STRING_SERDE, Serdes.Long()));
+        final KTable<String, Long> valueCounts = builder
+            .table(
+                "input",
+                Consumed.with(STRING_SERDE, STRING_SERDE),
+                Materialized.<String, String, KeyValueStore<Bytes, byte[]>>with(STRING_SERDE, STRING_SERDE)
+                    .withCachingDisabled()
+                    .withLoggingDisabled()
+            )
+            .groupBy((k, v) -> new KeyValue<>(v, k), Grouped.with(STRING_SERDE, STRING_SERDE))
+            .count();
+        valueCounts
+            .suppress(untilTimeLimit(ofMillis(2L), unbounded()))
+            .toStream()
+            .to("output-suppressed", Produced.with(STRING_SERDE, Serdes.Long()));
+        valueCounts
+            .toStream()
+            .to("output-raw", Produced.with(STRING_SERDE, Serdes.Long()));
         final Topology topology = builder.build();
         try (final TopologyTestDriver driver = new TopologyTestDriver(topology, config)) {
-            final TestInputTopic<String, String> inputTopic = driver.createInputTopic("input", STRING_SERIALIZER, STRING_SERIALIZER);
+            final TestInputTopic<String, String> inputTopic =
+                    driver.createInputTopic("input", STRING_SERIALIZER, STRING_SERIALIZER);
             inputTopic.pipeInput("k1", "v1", 0L);
             inputTopic.pipeInput("k1", "v2", 1L);
             inputTopic.pipeInput("k2", "v1", 2L);
-            verify(drainProducerRecords(driver, "output-raw", STRING_DESERIALIZER, LONG_DESERIALIZER), asList(new KeyValueTimestamp<>("v1", 1L, 0L), new KeyValueTimestamp<>("v1", 0L, 1L), new KeyValueTimestamp<>("v2", 1L, 1L), new KeyValueTimestamp<>("v1", 1L, 2L)));
-            verify(drainProducerRecords(driver, "output-suppressed", STRING_DESERIALIZER, LONG_DESERIALIZER), singletonList(new KeyValueTimestamp<>("v1", 1L, 2L)));
+            verify(
+                drainProducerRecords(driver, "output-raw", STRING_DESERIALIZER, LONG_DESERIALIZER),
+                asList(
+                    new KeyValueTimestamp<>("v1", 1L, 0L),
+                    new KeyValueTimestamp<>("v1", 0L, 1L),
+                    new KeyValueTimestamp<>("v2", 1L, 1L),
+                    new KeyValueTimestamp<>("v1", 1L, 2L)
+                )
+            );
+            verify(
+                drainProducerRecords(driver, "output-suppressed", STRING_DESERIALIZER, LONG_DESERIALIZER),
+                singletonList(new KeyValueTimestamp<>("v1", 1L, 2L))
+            );
             // inserting a dummy "tick" record just to advance stream time
             inputTopic.pipeInput("tick", "tick", 3L);
-            verify(drainProducerRecords(driver, "output-raw", STRING_DESERIALIZER, LONG_DESERIALIZER), singletonList(new KeyValueTimestamp<>("tick", 1L, 3L)));
+            verify(
+                drainProducerRecords(driver, "output-raw", STRING_DESERIALIZER, LONG_DESERIALIZER),
+                singletonList(new KeyValueTimestamp<>("tick", 1L, 3L))
+            );
             // the stream time is now 3, so it's time to emit this record
-            verify(drainProducerRecords(driver, "output-suppressed", STRING_DESERIALIZER, LONG_DESERIALIZER), singletonList(new KeyValueTimestamp<>("v2", 1L, 1L)));
+            verify(
+                drainProducerRecords(driver, "output-suppressed", STRING_DESERIALIZER, LONG_DESERIALIZER),
+                singletonList(new KeyValueTimestamp<>("v2", 1L, 1L))
+            );
 
 
             inputTopic.pipeInput("tick", "tock", 4L);
-            verify(drainProducerRecords(driver, "output-raw", STRING_DESERIALIZER, LONG_DESERIALIZER), asList(new KeyValueTimestamp<>("tick", 0L, 4L), new KeyValueTimestamp<>("tock", 1L, 4L)));
+            verify(
+                drainProducerRecords(driver, "output-raw", STRING_DESERIALIZER, LONG_DESERIALIZER),
+                asList(
+                    new KeyValueTimestamp<>("tick", 0L, 4L),
+                    new KeyValueTimestamp<>("tock", 1L, 4L)
+                )
+            );
             // tick is still buffered, since it was first inserted at time 3, and it is only time 4 right now.
-            verify(drainProducerRecords(driver, "output-suppressed", STRING_DESERIALIZER, LONG_DESERIALIZER), emptyList());
+            verify(
+                drainProducerRecords(driver, "output-suppressed", STRING_DESERIALIZER, LONG_DESERIALIZER),
+                emptyList()
+            );
         }
     }
 
     @Test
     public void shouldSuppressIntermediateEventsWithRecordLimit() {
         final StreamsBuilder builder = new StreamsBuilder();
-        final KTable<String, Long> valueCounts = builder.table("input", Consumed.with(STRING_SERDE, STRING_SERDE), Materialized.<String, String, KeyValueStore<Bytes, byte[]>>with(STRING_SERDE, STRING_SERDE).withCachingDisabled().withLoggingDisabled()).groupBy((k, v) -> new KeyValue<>(v, k), Grouped.with(STRING_SERDE, STRING_SERDE)).count(Materialized.with(STRING_SERDE, Serdes.Long()));
-        valueCounts.suppress(untilTimeLimit(ofMillis(Long.MAX_VALUE), maxRecords(1L).emitEarlyWhenFull())).toStream().to("output-suppressed", Produced.with(STRING_SERDE, Serdes.Long()));
-        valueCounts.toStream().to("output-raw", Produced.with(STRING_SERDE, Serdes.Long()));
+        final KTable<String, Long> valueCounts = builder
+            .table(
+                "input",
+                Consumed.with(STRING_SERDE, STRING_SERDE),
+                Materialized.<String, String, KeyValueStore<Bytes, byte[]>>with(STRING_SERDE, STRING_SERDE)
+                    .withCachingDisabled()
+                    .withLoggingDisabled()
+            )
+            .groupBy((k, v) -> new KeyValue<>(v, k), Grouped.with(STRING_SERDE, STRING_SERDE))
+            .count(Materialized.with(STRING_SERDE, Serdes.Long()));
+        valueCounts
+            .suppress(untilTimeLimit(ofMillis(Long.MAX_VALUE), maxRecords(1L).emitEarlyWhenFull()))
+            .toStream()
+            .to("output-suppressed", Produced.with(STRING_SERDE, Serdes.Long()));
+        valueCounts
+            .toStream()
+            .to("output-raw", Produced.with(STRING_SERDE, Serdes.Long()));
         final Topology topology = builder.build();
         System.out.println(topology.describe());
         try (final TopologyTestDriver driver = new TopologyTestDriver(topology, config)) {
-            final TestInputTopic<String, String> inputTopic = driver.createInputTopic("input", STRING_SERIALIZER, STRING_SERIALIZER);
+            final TestInputTopic<String, String> inputTopic =
+                    driver.createInputTopic("input", STRING_SERIALIZER, STRING_SERIALIZER);
             inputTopic.pipeInput("k1", "v1", 0L);
             inputTopic.pipeInput("k1", "v2", 1L);
             inputTopic.pipeInput("k2", "v1", 2L);
-            verify(drainProducerRecords(driver, "output-raw", STRING_DESERIALIZER, LONG_DESERIALIZER), asList(new KeyValueTimestamp<>("v1", 1L, 0L), new KeyValueTimestamp<>("v1", 0L, 1L), new KeyValueTimestamp<>("v2", 1L, 1L), new KeyValueTimestamp<>("v1", 1L, 2L)));
-            verify(drainProducerRecords(driver, "output-suppressed", STRING_DESERIALIZER, LONG_DESERIALIZER), asList(
+            verify(
+                drainProducerRecords(driver, "output-raw", STRING_DESERIALIZER, LONG_DESERIALIZER),
+                asList(
+                    new KeyValueTimestamp<>("v1", 1L, 0L),
+                    new KeyValueTimestamp<>("v1", 0L, 1L),
+                    new KeyValueTimestamp<>("v2", 1L, 1L),
+                    new KeyValueTimestamp<>("v1", 1L, 2L)
+                )
+            );
+            verify(
+                drainProducerRecords(driver, "output-suppressed", STRING_DESERIALIZER, LONG_DESERIALIZER),
+                asList(
                     // consecutive updates to v1 get suppressed into only the latter.
-                    new KeyValueTimestamp<>("v1", 0L, 1L), new KeyValueTimestamp<>("v2", 1L, 1L)
+                    new KeyValueTimestamp<>("v1", 0L, 1L),
+                    new KeyValueTimestamp<>("v2", 1L, 1L)
                     // the last update won't be evicted until another key comes along.
-            ));
+                )
+            );
             inputTopic.pipeInput("x", "x", 3L);
-            verify(drainProducerRecords(driver, "output-raw", STRING_DESERIALIZER, LONG_DESERIALIZER), singletonList(new KeyValueTimestamp<>("x", 1L, 3L)));
-            verify(drainProducerRecords(driver, "output-suppressed", STRING_DESERIALIZER, LONG_DESERIALIZER), singletonList(
+            verify(
+                drainProducerRecords(driver, "output-raw", STRING_DESERIALIZER, LONG_DESERIALIZER),
+                singletonList(
+                    new KeyValueTimestamp<>("x", 1L, 3L)
+                )
+            );
+            verify(
+                drainProducerRecords(driver, "output-suppressed", STRING_DESERIALIZER, LONG_DESERIALIZER),
+                singletonList(
                     // now we see that last update to v1, but we won't see the update to x until it gets evicted
-                    new KeyValueTimestamp<>("v1", 1L, 2L)));
+                    new KeyValueTimestamp<>("v1", 1L, 2L)
+                )
+            );
         }
     }
 
     @Test
     public void shouldSuppressIntermediateEventsWithBytesLimit() {
         final StreamsBuilder builder = new StreamsBuilder();
-        final KTable<String, Long> valueCounts = builder.table("input", Consumed.with(STRING_SERDE, STRING_SERDE), Materialized.<String, String, KeyValueStore<Bytes, byte[]>>with(STRING_SERDE, STRING_SERDE).withCachingDisabled().withLoggingDisabled()).groupBy((k, v) -> new KeyValue<>(v, k), Grouped.with(STRING_SERDE, STRING_SERDE)).count();
-        valueCounts
-                // this is a bit brittle, but I happen to know that the entries are a little over 100 bytes in size.
-                .suppress(untilTimeLimit(ofMillis(Long.MAX_VALUE), maxBytes(200L).emitEarlyWhenFull())).toStream().to("output-suppressed", Produced.with(STRING_SERDE, Serdes.Long()));
-        valueCounts.toStream().to("output-raw", Produced.with(STRING_SERDE, Serdes.Long()));
+        final KTable<String, Long> valueCounts = builder
+            .table(
+                "input",
+                Consumed.with(STRING_SERDE, STRING_SERDE),
+                Materialized.<String, String, KeyValueStore<Bytes, byte[]>>with(STRING_SERDE, STRING_SERDE)
+                    .withCachingDisabled()
+                    .withLoggingDisabled()
+            )
+            .groupBy((k, v) -> new KeyValue<>(v, k), Grouped.with(STRING_SERDE, STRING_SERDE))
+            .count();
+        valueCounts
+            // this is a bit brittle, but I happen to know that the entries are a little over 100 bytes in size.
+            .suppress(untilTimeLimit(ofMillis(Long.MAX_VALUE), maxBytes(200L).emitEarlyWhenFull()))
+            .toStream()
+            .to("output-suppressed", Produced.with(STRING_SERDE, Serdes.Long()));
+        valueCounts
+            .toStream()
+            .to("output-raw", Produced.with(STRING_SERDE, Serdes.Long()));
         final Topology topology = builder.build();
         System.out.println(topology.describe());
         try (final TopologyTestDriver driver = new TopologyTestDriver(topology, config)) {
-            final TestInputTopic<String, String> inputTopic = driver.createInputTopic("input", STRING_SERIALIZER, STRING_SERIALIZER);
+            final TestInputTopic<String, String> inputTopic =
+                    driver.createInputTopic("input", STRING_SERIALIZER, STRING_SERIALIZER);
             inputTopic.pipeInput("k1", "v1", 0L);
             inputTopic.pipeInput("k1", "v2", 1L);
             inputTopic.pipeInput("k2", "v1", 2L);
-            verify(drainProducerRecords(driver, "output-raw", STRING_DESERIALIZER, LONG_DESERIALIZER), asList(new KeyValueTimestamp<>("v1", 1L, 0L), new KeyValueTimestamp<>("v1", 0L, 1L), new KeyValueTimestamp<>("v2", 1L, 1L), new KeyValueTimestamp<>("v1", 1L, 2L)));
-            verify(drainProducerRecords(driver, "output-suppressed", STRING_DESERIALIZER, LONG_DESERIALIZER), asList(
+            verify(
+                drainProducerRecords(driver, "output-raw", STRING_DESERIALIZER, LONG_DESERIALIZER),
+                asList(
+                    new KeyValueTimestamp<>("v1", 1L, 0L),
+                    new KeyValueTimestamp<>("v1", 0L, 1L),
+                    new KeyValueTimestamp<>("v2", 1L, 1L),
+                    new KeyValueTimestamp<>("v1", 1L, 2L)
+                )
+            );
+            verify(
+                drainProducerRecords(driver, "output-suppressed", STRING_DESERIALIZER, LONG_DESERIALIZER),
+                asList(
                     // consecutive updates to v1 get suppressed into only the latter.
-                    new KeyValueTimestamp<>("v1", 0L, 1L), new KeyValueTimestamp<>("v2", 1L, 1L)
+                    new KeyValueTimestamp<>("v1", 0L, 1L),
+                    new KeyValueTimestamp<>("v2", 1L, 1L)
                     // the last update won't be evicted until another key comes along.
-            ));
+                )
+            );
             inputTopic.pipeInput("x", "x", 3L);
-            verify(drainProducerRecords(driver, "output-raw", STRING_DESERIALIZER, LONG_DESERIALIZER), singletonList(new KeyValueTimestamp<>("x", 1L, 3L)));
-            verify(drainProducerRecords(driver, "output-suppressed", STRING_DESERIALIZER, LONG_DESERIALIZER), singletonList(
+            verify(
+                drainProducerRecords(driver, "output-raw", STRING_DESERIALIZER, LONG_DESERIALIZER),
+                singletonList(
+                    new KeyValueTimestamp<>("x", 1L, 3L)
+                )
+            );
+            verify(
+                drainProducerRecords(driver, "output-suppressed", STRING_DESERIALIZER, LONG_DESERIALIZER),
+                singletonList(
                     // now we see that last update to v1, but we won't see the update to x until it gets evicted
-                    new KeyValueTimestamp<>("v1", 1L, 2L)));
+                    new KeyValueTimestamp<>("v1", 1L, 2L)
+                )
+            );
         }
     }
 
     @Test
     public void shouldSupportFinalResultsForTimeWindows() {
         final StreamsBuilder builder = new StreamsBuilder();
-<<<<<<< HEAD
-        final KTable<Windowed<String>, Long> valueCounts = builder.stream("input", Consumed.with(STRING_SERDE, STRING_SERDE)).groupBy((String k, String v) -> k, Grouped.with(STRING_SERDE, STRING_SERDE)).windowedBy(TimeWindows.of(ofMillis(2L)).grace(ofMillis(1L))).count(Materialized.<String, Long, WindowStore<Bytes, byte[]>>as("counts").withCachingDisabled());
-        valueCounts.suppress(untilWindowCloses(unbounded())).toStream().map((final Windowed<String> k, final Long v) -> new KeyValue<>(k.toString(), v)).to("output-suppressed", Produced.with(STRING_SERDE, Serdes.Long()));
-        valueCounts.toStream().map((final Windowed<String> k, final Long v) -> new KeyValue<>(k.toString(), v)).to("output-raw", Produced.with(STRING_SERDE, Serdes.Long()));
-=======
         final KTable<Windowed<String>, Long> valueCounts = builder
             .stream("input", Consumed.with(STRING_SERDE, STRING_SERDE))
             .groupBy((String k, String v) -> k, Grouped.with(STRING_SERDE, STRING_SERDE))
@@ -211,11 +375,11 @@
             .toStream()
             .map((final Windowed<String> k, final Long v) -> new KeyValue<>(k.toString(), v))
             .to("output-raw", Produced.with(STRING_SERDE, Serdes.Long()));
->>>>>>> 9494bebe
         final Topology topology = builder.build();
         System.out.println(topology.describe());
         try (final TopologyTestDriver driver = new TopologyTestDriver(topology, config)) {
-            final TestInputTopic<String, String> inputTopic = driver.createInputTopic("input", STRING_SERIALIZER, STRING_SERIALIZER);
+            final TestInputTopic<String, String> inputTopic =
+                    driver.createInputTopic("input", STRING_SERIALIZER, STRING_SERIALIZER);
             inputTopic.pipeInput("k1", "v1", 0L);
             inputTopic.pipeInput("k1", "v1", 1L);
             inputTopic.pipeInput("k1", "v1", 2L);
@@ -224,19 +388,30 @@
             inputTopic.pipeInput("k1", "v1", 5L);
             // note this last record gets dropped because it is out of the grace period
             inputTopic.pipeInput("k1", "v1", 0L);
-            verify(drainProducerRecords(driver, "output-raw", STRING_DESERIALIZER, LONG_DESERIALIZER), asList(new KeyValueTimestamp<>("[k1@0/2]", 1L, 0L), new KeyValueTimestamp<>("[k1@0/2]", 2L, 1L), new KeyValueTimestamp<>("[k1@2/4]", 1L, 2L), new KeyValueTimestamp<>("[k1@0/2]", 3L, 1L), new KeyValueTimestamp<>("[k1@0/2]", 4L, 1L), new KeyValueTimestamp<>("[k1@4/6]", 1L, 5L)));
-            verify(drainProducerRecords(driver, "output-suppressed", STRING_DESERIALIZER, LONG_DESERIALIZER), asList(new KeyValueTimestamp<>("[k1@0/2]", 4L, 1L), new KeyValueTimestamp<>("[k1@2/4]", 1L, 2L)));
+            verify(
+                drainProducerRecords(driver, "output-raw", STRING_DESERIALIZER, LONG_DESERIALIZER),
+                asList(
+                    new KeyValueTimestamp<>("[k1@0/2]", 1L, 0L),
+                    new KeyValueTimestamp<>("[k1@0/2]", 2L, 1L),
+                    new KeyValueTimestamp<>("[k1@2/4]", 1L, 2L),
+                    new KeyValueTimestamp<>("[k1@0/2]", 3L, 1L),
+                    new KeyValueTimestamp<>("[k1@0/2]", 4L, 1L),
+                    new KeyValueTimestamp<>("[k1@4/6]", 1L, 5L)
+                )
+            );
+            verify(
+                drainProducerRecords(driver, "output-suppressed", STRING_DESERIALIZER, LONG_DESERIALIZER),
+                asList(
+                    new KeyValueTimestamp<>("[k1@0/2]", 4L, 1L),
+                    new KeyValueTimestamp<>("[k1@2/4]", 1L, 2L)
+                )
+            );
         }
     }
 
     @Test
     public void shouldSupportFinalResultsForTimeWindowsWithLargeJump() {
         final StreamsBuilder builder = new StreamsBuilder();
-<<<<<<< HEAD
-        final KTable<Windowed<String>, Long> valueCounts = builder.stream("input", Consumed.with(STRING_SERDE, STRING_SERDE)).groupBy((String k, String v) -> k, Grouped.with(STRING_SERDE, STRING_SERDE)).windowedBy(TimeWindows.of(ofMillis(2L)).grace(ofMillis(2L))).count(Materialized.<String, Long, WindowStore<Bytes, byte[]>>as("counts").withCachingDisabled().withKeySerde(STRING_SERDE));
-        valueCounts.suppress(untilWindowCloses(unbounded())).toStream().map((final Windowed<String> k, final Long v) -> new KeyValue<>(k.toString(), v)).to("output-suppressed", Produced.with(STRING_SERDE, Serdes.Long()));
-        valueCounts.toStream().map((final Windowed<String> k, final Long v) -> new KeyValue<>(k.toString(), v)).to("output-raw", Produced.with(STRING_SERDE, Serdes.Long()));
-=======
         final KTable<Windowed<String>, Long> valueCounts = builder
             .stream("input", Consumed.with(STRING_SERDE, STRING_SERDE))
             .groupBy((String k, String v) -> k, Grouped.with(STRING_SERDE, STRING_SERDE))
@@ -251,11 +426,11 @@
             .toStream()
             .map((final Windowed<String> k, final Long v) -> new KeyValue<>(k.toString(), v))
             .to("output-raw", Produced.with(STRING_SERDE, Serdes.Long()));
->>>>>>> 9494bebe
         final Topology topology = builder.build();
         System.out.println(topology.describe());
         try (final TopologyTestDriver driver = new TopologyTestDriver(topology, config)) {
-            final TestInputTopic<String, String> inputTopic = driver.createInputTopic("input", STRING_SERIALIZER, STRING_SERIALIZER);
+            final TestInputTopic<String, String> inputTopic =
+                    driver.createInputTopic("input", STRING_SERIALIZER, STRING_SERIALIZER);
             inputTopic.pipeInput("k1", "v1", 0L);
             inputTopic.pipeInput("k1", "v1", 1L);
             inputTopic.pipeInput("k1", "v1", 2L);
@@ -266,19 +441,33 @@
             // this update should get dropped, since the previous event advanced the stream time and closed the window.
             inputTopic.pipeInput("k1", "v1", 0L);
             inputTopic.pipeInput("k1", "v1", 30L);
-            verify(drainProducerRecords(driver, "output-raw", STRING_DESERIALIZER, LONG_DESERIALIZER), asList(new KeyValueTimestamp<>("[k1@0/2]", 1L, 0L), new KeyValueTimestamp<>("[k1@0/2]", 2L, 1L), new KeyValueTimestamp<>("[k1@2/4]", 1L, 2L), new KeyValueTimestamp<>("[k1@0/2]", 3L, 1L), new KeyValueTimestamp<>("[k1@2/4]", 2L, 3L), new KeyValueTimestamp<>("[k1@0/2]", 4L, 1L), new KeyValueTimestamp<>("[k1@4/6]", 1L, 4L), new KeyValueTimestamp<>("[k1@30/32]", 1L, 30L)));
-            verify(drainProducerRecords(driver, "output-suppressed", STRING_DESERIALIZER, LONG_DESERIALIZER), asList(new KeyValueTimestamp<>("[k1@0/2]", 4L, 1L), new KeyValueTimestamp<>("[k1@2/4]", 2L, 3L), new KeyValueTimestamp<>("[k1@4/6]", 1L, 4L)));
+            verify(
+                drainProducerRecords(driver, "output-raw", STRING_DESERIALIZER, LONG_DESERIALIZER),
+                asList(
+                    new KeyValueTimestamp<>("[k1@0/2]", 1L, 0L),
+                    new KeyValueTimestamp<>("[k1@0/2]", 2L, 1L),
+                    new KeyValueTimestamp<>("[k1@2/4]", 1L, 2L),
+                    new KeyValueTimestamp<>("[k1@0/2]", 3L, 1L),
+                    new KeyValueTimestamp<>("[k1@2/4]", 2L, 3L),
+                    new KeyValueTimestamp<>("[k1@0/2]", 4L, 1L),
+                    new KeyValueTimestamp<>("[k1@4/6]", 1L, 4L),
+                    new KeyValueTimestamp<>("[k1@30/32]", 1L, 30L)
+                )
+            );
+            verify(
+                drainProducerRecords(driver, "output-suppressed", STRING_DESERIALIZER, LONG_DESERIALIZER),
+                asList(
+                    new KeyValueTimestamp<>("[k1@0/2]", 4L, 1L),
+                    new KeyValueTimestamp<>("[k1@2/4]", 2L, 3L),
+                    new KeyValueTimestamp<>("[k1@4/6]", 1L, 4L)
+                )
+            );
         }
     }
 
     @Test
     public void shouldSupportFinalResultsForSlidingWindows() {
         final StreamsBuilder builder = new StreamsBuilder();
-<<<<<<< HEAD
-        final KTable<Windowed<String>, Long> valueCounts = builder.stream("input", Consumed.with(STRING_SERDE, STRING_SERDE)).groupBy((String k, String v) -> k, Grouped.with(STRING_SERDE, STRING_SERDE)).windowedBy(SlidingWindows.withTimeDifferenceAndGrace(ofMillis(5L), ofMillis(15L))).count(Materialized.<String, Long, WindowStore<Bytes, byte[]>>as("counts").withCachingDisabled().withKeySerde(STRING_SERDE));
-        valueCounts.suppress(untilWindowCloses(unbounded())).toStream().map((final Windowed<String> k, final Long v) -> new KeyValue<>(k.toString(), v)).to("output-suppressed", Produced.with(STRING_SERDE, Serdes.Long()));
-        valueCounts.toStream().map((final Windowed<String> k, final Long v) -> new KeyValue<>(k.toString(), v)).to("output-raw", Produced.with(STRING_SERDE, Serdes.Long()));
-=======
         final KTable<Windowed<String>, Long> valueCounts = builder
                 .stream("input", Consumed.with(STRING_SERDE, STRING_SERDE))
                 .groupBy((String k, String v) -> k, Grouped.with(STRING_SERDE, STRING_SERDE))
@@ -293,11 +482,11 @@
                 .toStream()
                 .map((final Windowed<String> k, final Long v) -> new KeyValue<>(k.toString(), v))
                 .to("output-raw", Produced.with(STRING_SERDE, Serdes.Long()));
->>>>>>> 9494bebe
         final Topology topology = builder.build();
         System.out.println(topology.describe());
         try (final TopologyTestDriver driver = new TopologyTestDriver(topology, config)) {
-            final TestInputTopic<String, String> inputTopic = driver.createInputTopic("input", STRING_SERIALIZER, STRING_SERIALIZER);
+            final TestInputTopic<String, String> inputTopic =
+                    driver.createInputTopic("input", STRING_SERIALIZER, STRING_SERIALIZER);
             inputTopic.pipeInput("k1", "v1", 10L);
             inputTopic.pipeInput("k1", "v1", 11L);
             inputTopic.pipeInput("k1", "v1", 10L);
@@ -309,11 +498,15 @@
             inputTopic.pipeInput("k1", "v1", 7L);
             // final record to advance stream time and flush windows
             inputTopic.pipeInput("k1", "v1", 90L);
-            final Comparator<TestRecord<String, Long>> comparator = Comparator.comparing((TestRecord<String, Long> o) -> o.getKey()).thenComparing((TestRecord<String, Long> o) -> o.timestamp());
+            final Comparator<TestRecord<String, Long>> comparator =
+                Comparator.comparing((TestRecord<String, Long> o) -> o.getKey())
+                    .thenComparing((TestRecord<String, Long> o) -> o.timestamp());
 
             final List<TestRecord<String, Long>> actual = drainProducerRecords(driver, "output-raw", STRING_DESERIALIZER, LONG_DESERIALIZER);
             actual.sort(comparator);
-            verify(actual, asList(
+            verify(
+                actual,
+                asList(
                     // right window for k1@10 created when k1@11 is processed
                     new KeyValueTimestamp<>("[k1@11/16]", 1L, 11L),
                     // right window for k1@10 updated when k1@13 is processed
@@ -345,19 +538,26 @@
                     // left window for k1@13 updated when k1@10 is processed
                     new KeyValueTimestamp<>("[k1@8/13]", 5L, 13L),
                     // right window for k1@90 created when k1@90 is processed
-                    new KeyValueTimestamp<>("[k1@85/90]", 1L, 90L)));
-            verify(drainProducerRecords(driver, "output-suppressed", STRING_DESERIALIZER, LONG_DESERIALIZER), asList(new KeyValueTimestamp<>("[k1@5/10]", 5L, 10L), new KeyValueTimestamp<>("[k1@6/11]", 5L, 11L), new KeyValueTimestamp<>("[k1@8/13]", 5L, 13L), new KeyValueTimestamp<>("[k1@11/16]", 2L, 13L), new KeyValueTimestamp<>("[k1@12/17]", 1L, 13L), new KeyValueTimestamp<>("[k1@19/24]", 1L, 24L)));
+                    new KeyValueTimestamp<>("[k1@85/90]", 1L, 90L)
+                )
+            );
+            verify(
+                drainProducerRecords(driver, "output-suppressed", STRING_DESERIALIZER, LONG_DESERIALIZER),
+                asList(
+                    new KeyValueTimestamp<>("[k1@5/10]", 5L, 10L),
+                    new KeyValueTimestamp<>("[k1@6/11]", 5L, 11L),
+                    new KeyValueTimestamp<>("[k1@8/13]", 5L, 13L),
+                    new KeyValueTimestamp<>("[k1@11/16]", 2L, 13L),
+                    new KeyValueTimestamp<>("[k1@12/17]", 1L, 13L),
+                    new KeyValueTimestamp<>("[k1@19/24]", 1L, 24L)
+                )
+            );
         }
     }
 
     @Test
     public void shouldSupportFinalResultsForSessionWindows() {
         final StreamsBuilder builder = new StreamsBuilder();
-<<<<<<< HEAD
-        final KTable<Windowed<String>, Long> valueCounts = builder.stream("input", Consumed.with(STRING_SERDE, STRING_SERDE)).groupBy((String k, String v) -> k, Grouped.with(STRING_SERDE, STRING_SERDE)).windowedBy(SessionWindows.with(ofMillis(5L)).grace(ofMillis(0L))).count(Materialized.<String, Long, SessionStore<Bytes, byte[]>>as("counts").withCachingDisabled());
-        valueCounts.suppress(untilWindowCloses(unbounded())).toStream().map((final Windowed<String> k, final Long v) -> new KeyValue<>(k.toString(), v)).to("output-suppressed", Produced.with(STRING_SERDE, Serdes.Long()));
-        valueCounts.toStream().map((final Windowed<String> k, final Long v) -> new KeyValue<>(k.toString(), v)).to("output-raw", Produced.with(STRING_SERDE, Serdes.Long()));
-=======
         final KTable<Windowed<String>, Long> valueCounts = builder
             .stream("input", Consumed.with(STRING_SERDE, STRING_SERDE))
             .groupBy((String k, String v) -> k, Grouped.with(STRING_SERDE, STRING_SERDE))
@@ -372,11 +572,11 @@
             .toStream()
             .map((final Windowed<String> k, final Long v) -> new KeyValue<>(k.toString(), v))
             .to("output-raw", Produced.with(STRING_SERDE, Serdes.Long()));
->>>>>>> 9494bebe
         final Topology topology = builder.build();
         System.out.println(topology.describe());
         try (final TopologyTestDriver driver = new TopologyTestDriver(topology, config)) {
-            final TestInputTopic<String, String> inputTopic = driver.createInputTopic("input", STRING_SERIALIZER, STRING_SERIALIZER);
+            final TestInputTopic<String, String> inputTopic =
+                    driver.createInputTopic("input", STRING_SERIALIZER, STRING_SERIALIZER);
             // first window
             inputTopic.pipeInput("k1", "v1", 0L);
             inputTopic.pipeInput("k1", "v1", 5L);
@@ -388,8 +588,25 @@
             inputTopic.pipeInput("k1", "v1", 5L);
             // just pushing stream time forward to flush the other events through.
             inputTopic.pipeInput("k1", "v1", 30L);
-            verify(drainProducerRecords(driver, "output-raw", STRING_DESERIALIZER, LONG_DESERIALIZER), asList(new KeyValueTimestamp<>("[k1@0/0]", 1L, 0L), new KeyValueTimestamp<>("[k1@0/0]", null, 0L), new KeyValueTimestamp<>("[k1@0/5]", 2L, 5L), new KeyValueTimestamp<>("[k1@0/5]", null, 5L), new KeyValueTimestamp<>("[k1@0/5]", 3L, 5L), new KeyValueTimestamp<>("[k2@11/11]", 1L, 11L), new KeyValueTimestamp<>("[k1@30/30]", 1L, 30L)));
-            verify(drainProducerRecords(driver, "output-suppressed", STRING_DESERIALIZER, LONG_DESERIALIZER), asList(new KeyValueTimestamp<>("[k1@0/5]", 3L, 5L), new KeyValueTimestamp<>("[k2@11/11]", 1L, 11L)));
+            verify(
+                drainProducerRecords(driver, "output-raw", STRING_DESERIALIZER, LONG_DESERIALIZER),
+                asList(
+                    new KeyValueTimestamp<>("[k1@0/0]", 1L, 0L),
+                    new KeyValueTimestamp<>("[k1@0/0]", null, 0L),
+                    new KeyValueTimestamp<>("[k1@0/5]", 2L, 5L),
+                    new KeyValueTimestamp<>("[k1@0/5]", null, 5L),
+                    new KeyValueTimestamp<>("[k1@0/5]", 3L, 5L),
+                    new KeyValueTimestamp<>("[k2@11/11]", 1L, 11L),
+                    new KeyValueTimestamp<>("[k1@30/30]", 1L, 30L)
+                )
+            );
+            verify(
+                drainProducerRecords(driver, "output-suppressed", STRING_DESERIALIZER, LONG_DESERIALIZER),
+                asList(
+                    new KeyValueTimestamp<>("[k1@0/5]", 3L, 5L),
+                    new KeyValueTimestamp<>("[k2@11/11]", 1L, 11L)
+                )
+            );
         }
     }
 
@@ -397,15 +614,25 @@
     public void shouldWorkBeforeGroupBy() {
         final StreamsBuilder builder = new StreamsBuilder();
 
-        builder.table("topic", Consumed.with(Serdes.String(), Serdes.String())).suppress(untilTimeLimit(ofMillis(10), unbounded())).groupBy(KeyValue::pair, Grouped.with(Serdes.String(), Serdes.String())).count().toStream().to("output", Produced.with(Serdes.String(), Serdes.Long()));
+        builder
+            .table("topic", Consumed.with(Serdes.String(), Serdes.String()))
+            .suppress(untilTimeLimit(ofMillis(10), unbounded()))
+            .groupBy(KeyValue::pair, Grouped.with(Serdes.String(), Serdes.String()))
+            .count()
+            .toStream()
+            .to("output", Produced.with(Serdes.String(), Serdes.Long()));
 
         try (final TopologyTestDriver driver = new TopologyTestDriver(builder.build(), config)) {
-            final TestInputTopic<String, String> inputTopic = driver.createInputTopic("topic", STRING_SERIALIZER, STRING_SERIALIZER);
+            final TestInputTopic<String, String> inputTopic =
+                driver.createInputTopic("topic", STRING_SERIALIZER, STRING_SERIALIZER);
 
             inputTopic.pipeInput("A", "a", 0L);
             inputTopic.pipeInput("tick", "tick", 10L);
 
-            verify(drainProducerRecords(driver, "output", STRING_DESERIALIZER, LONG_DESERIALIZER), singletonList(new KeyValueTimestamp<>("A", 1L, 0L)));
+            verify(
+                drainProducerRecords(driver, "output", STRING_DESERIALIZER, LONG_DESERIALIZER),
+                singletonList(new KeyValueTimestamp<>("A", 1L, 0L))
+            );
         }
     }
 
@@ -413,50 +640,84 @@
     public void shouldWorkBeforeJoinRight() {
         final StreamsBuilder builder = new StreamsBuilder();
 
-        final KTable<String, String> left = builder.table("left", Consumed.with(Serdes.String(), Serdes.String()));
-
-        final KTable<String, String> right = builder.table("right", Consumed.with(Serdes.String(), Serdes.String())).suppress(untilTimeLimit(ofMillis(10), unbounded()));
-
-        left.outerJoin(right, (l, r) -> String.format("(%s,%s)", l, r)).toStream().to("output", Produced.with(Serdes.String(), Serdes.String()));
+        final KTable<String, String> left = builder
+            .table("left", Consumed.with(Serdes.String(), Serdes.String()));
+
+        final KTable<String, String> right = builder
+            .table("right", Consumed.with(Serdes.String(), Serdes.String()))
+            .suppress(untilTimeLimit(ofMillis(10), unbounded()));
+
+        left
+            .outerJoin(right, (l, r) -> String.format("(%s,%s)", l, r))
+            .toStream()
+            .to("output", Produced.with(Serdes.String(), Serdes.String()));
 
         try (final TopologyTestDriver driver = new TopologyTestDriver(builder.build(), config)) {
-            final TestInputTopic<String, String> inputTopicRight = driver.createInputTopic("right", STRING_SERIALIZER, STRING_SERIALIZER);
-            final TestInputTopic<String, String> inputTopicLeft = driver.createInputTopic("left", STRING_SERIALIZER, STRING_SERIALIZER);
+            final TestInputTopic<String, String> inputTopicRight =
+                driver.createInputTopic("right", STRING_SERIALIZER, STRING_SERIALIZER);
+            final TestInputTopic<String, String> inputTopicLeft =
+                    driver.createInputTopic("left", STRING_SERIALIZER, STRING_SERIALIZER);
 
             inputTopicRight.pipeInput("B", "1", 0L);
             inputTopicRight.pipeInput("A", "1", 0L);
             // buffered, no output
-            verify(drainProducerRecords(driver, "output", STRING_DESERIALIZER, STRING_DESERIALIZER), emptyList());
+            verify(
+                drainProducerRecords(driver, "output", STRING_DESERIALIZER, STRING_DESERIALIZER),
+                emptyList()
+            );
 
 
             inputTopicRight.pipeInput("tick", "tick", 10L);
             // flush buffer
-            verify(drainProducerRecords(driver, "output", STRING_DESERIALIZER, STRING_DESERIALIZER), asList(new KeyValueTimestamp<>("A", "(null,1)", 0L), new KeyValueTimestamp<>("B", "(null,1)", 0L)));
+            verify(
+                drainProducerRecords(driver, "output", STRING_DESERIALIZER, STRING_DESERIALIZER),
+                asList(
+                    new KeyValueTimestamp<>("A", "(null,1)", 0L),
+                    new KeyValueTimestamp<>("B", "(null,1)", 0L)
+                )
+            );
 
 
             inputTopicRight.pipeInput("A", "2", 11L);
             // buffered, no output
-            verify(drainProducerRecords(driver, "output", STRING_DESERIALIZER, STRING_DESERIALIZER), emptyList());
+            verify(
+                drainProducerRecords(driver, "output", STRING_DESERIALIZER, STRING_DESERIALIZER),
+                emptyList()
+            );
 
 
             inputTopicLeft.pipeInput("A", "a", 12L);
             // should join with previously emitted right side
-            verify(drainProducerRecords(driver, "output", STRING_DESERIALIZER, STRING_DESERIALIZER), singletonList(new KeyValueTimestamp<>("A", "(a,1)", 12L)));
+            verify(
+                drainProducerRecords(driver, "output", STRING_DESERIALIZER, STRING_DESERIALIZER),
+                singletonList(new KeyValueTimestamp<>("A", "(a,1)", 12L))
+            );
 
 
             inputTopicLeft.pipeInput("B", "b", 12L);
             // should view through to the parent KTable, since B is no longer buffered
-            verify(drainProducerRecords(driver, "output", STRING_DESERIALIZER, STRING_DESERIALIZER), singletonList(new KeyValueTimestamp<>("B", "(b,1)", 12L)));
+            verify(
+                drainProducerRecords(driver, "output", STRING_DESERIALIZER, STRING_DESERIALIZER),
+                singletonList(new KeyValueTimestamp<>("B", "(b,1)", 12L))
+            );
 
 
             inputTopicLeft.pipeInput("A", "b", 13L);
             // should join with previously emitted right side
-            verify(drainProducerRecords(driver, "output", STRING_DESERIALIZER, STRING_DESERIALIZER), singletonList(new KeyValueTimestamp<>("A", "(b,1)", 13L)));
+            verify(
+                drainProducerRecords(driver, "output", STRING_DESERIALIZER, STRING_DESERIALIZER),
+                singletonList(new KeyValueTimestamp<>("A", "(b,1)", 13L))
+            );
 
 
             inputTopicRight.pipeInput("tick", "tick1", 21L);
-            verify(drainProducerRecords(driver, "output", STRING_DESERIALIZER, STRING_DESERIALIZER), asList(new KeyValueTimestamp<>("tick", "(null,tick1)", 21), // just a testing artifact
-                    new KeyValueTimestamp<>("A", "(b,2)", 13L)));
+            verify(
+                drainProducerRecords(driver, "output", STRING_DESERIALIZER, STRING_DESERIALIZER),
+                asList(
+                    new KeyValueTimestamp<>("tick", "(null,tick1)", 21), // just a testing artifact
+                    new KeyValueTimestamp<>("A", "(b,2)", 13L)
+                )
+            );
         }
 
     }
@@ -466,51 +727,85 @@
     public void shouldWorkBeforeJoinLeft() {
         final StreamsBuilder builder = new StreamsBuilder();
 
-        final KTable<String, String> left = builder.table("left", Consumed.with(Serdes.String(), Serdes.String())).suppress(untilTimeLimit(ofMillis(10), unbounded()));
-
-        final KTable<String, String> right = builder.table("right", Consumed.with(Serdes.String(), Serdes.String()));
-
-        left.outerJoin(right, (l, r) -> String.format("(%s,%s)", l, r)).toStream().to("output", Produced.with(Serdes.String(), Serdes.String()));
+        final KTable<String, String> left = builder
+            .table("left", Consumed.with(Serdes.String(), Serdes.String()))
+            .suppress(untilTimeLimit(ofMillis(10), unbounded()));
+
+        final KTable<String, String> right = builder
+            .table("right", Consumed.with(Serdes.String(), Serdes.String()));
+
+        left
+            .outerJoin(right, (l, r) -> String.format("(%s,%s)", l, r))
+            .toStream()
+            .to("output", Produced.with(Serdes.String(), Serdes.String()));
 
         final Topology topology = builder.build();
         try (final TopologyTestDriver driver = new TopologyTestDriver(topology, config)) {
-            final TestInputTopic<String, String> inputTopicRight = driver.createInputTopic("right", STRING_SERIALIZER, STRING_SERIALIZER);
-            final TestInputTopic<String, String> inputTopicLeft = driver.createInputTopic("left", STRING_SERIALIZER, STRING_SERIALIZER);
+            final TestInputTopic<String, String> inputTopicRight =
+                driver.createInputTopic("right", STRING_SERIALIZER, STRING_SERIALIZER);
+            final TestInputTopic<String, String> inputTopicLeft =
+                    driver.createInputTopic("left", STRING_SERIALIZER, STRING_SERIALIZER);
 
             inputTopicLeft.pipeInput("B", "1", 0L);
             inputTopicLeft.pipeInput("A", "1", 0L);
             // buffered, no output
-            verify(drainProducerRecords(driver, "output", STRING_DESERIALIZER, STRING_DESERIALIZER), emptyList());
+            verify(
+                drainProducerRecords(driver, "output", STRING_DESERIALIZER, STRING_DESERIALIZER),
+                emptyList()
+            );
 
 
             inputTopicLeft.pipeInput("tick", "tick", 10L);
             // flush buffer
-            verify(drainProducerRecords(driver, "output", STRING_DESERIALIZER, STRING_DESERIALIZER), asList(new KeyValueTimestamp<>("A", "(1,null)", 0L), new KeyValueTimestamp<>("B", "(1,null)", 0L)));
+            verify(
+                drainProducerRecords(driver, "output", STRING_DESERIALIZER, STRING_DESERIALIZER),
+                asList(
+                    new KeyValueTimestamp<>("A", "(1,null)", 0L),
+                    new KeyValueTimestamp<>("B", "(1,null)", 0L)
+                )
+            );
 
 
             inputTopicLeft.pipeInput("A", "2", 11L);
             // buffered, no output
-            verify(drainProducerRecords(driver, "output", STRING_DESERIALIZER, STRING_DESERIALIZER), emptyList());
+            verify(
+                drainProducerRecords(driver, "output", STRING_DESERIALIZER, STRING_DESERIALIZER),
+                emptyList()
+            );
 
 
             inputTopicRight.pipeInput("A", "a", 12L);
             // should join with previously emitted left side
-            verify(drainProducerRecords(driver, "output", STRING_DESERIALIZER, STRING_DESERIALIZER), singletonList(new KeyValueTimestamp<>("A", "(1,a)", 12L)));
+            verify(
+                drainProducerRecords(driver, "output", STRING_DESERIALIZER, STRING_DESERIALIZER),
+                singletonList(new KeyValueTimestamp<>("A", "(1,a)", 12L))
+            );
 
 
             inputTopicRight.pipeInput("B", "b", 12L);
             // should view through to the parent KTable, since B is no longer buffered
-            verify(drainProducerRecords(driver, "output", STRING_DESERIALIZER, STRING_DESERIALIZER), singletonList(new KeyValueTimestamp<>("B", "(1,b)", 12L)));
+            verify(
+                drainProducerRecords(driver, "output", STRING_DESERIALIZER, STRING_DESERIALIZER),
+                singletonList(new KeyValueTimestamp<>("B", "(1,b)", 12L))
+            );
 
 
             inputTopicRight.pipeInput("A", "b", 13L);
             // should join with previously emitted left side
-            verify(drainProducerRecords(driver, "output", STRING_DESERIALIZER, STRING_DESERIALIZER), singletonList(new KeyValueTimestamp<>("A", "(1,b)", 13L)));
+            verify(
+                drainProducerRecords(driver, "output", STRING_DESERIALIZER, STRING_DESERIALIZER),
+                singletonList(new KeyValueTimestamp<>("A", "(1,b)", 13L))
+            );
 
 
             inputTopicLeft.pipeInput("tick", "tick1", 21L);
-            verify(drainProducerRecords(driver, "output", STRING_DESERIALIZER, STRING_DESERIALIZER), asList(new KeyValueTimestamp<>("tick", "(tick1,null)", 21), // just a testing artifact
-                    new KeyValueTimestamp<>("A", "(2,b)", 13L)));
+            verify(
+                drainProducerRecords(driver, "output", STRING_DESERIALIZER, STRING_DESERIALIZER),
+                asList(
+                    new KeyValueTimestamp<>("tick", "(tick1,null)", 21), // just a testing artifact
+                    new KeyValueTimestamp<>("A", "(2,b)", 13L)
+                )
+            );
         }
 
     }
@@ -534,12 +829,6 @@
 
         final KGroupedStream<String, String> stream1 = builder.stream("one", Consumed.with(Serdes.String(), Serdes.String())).groupByKey(Grouped.with(Serdes.String(), Serdes.String()));
         final KGroupedStream<String, String> stream2 = builder.stream("two", Consumed.with(Serdes.String(), Serdes.String())).groupByKey(Grouped.with(Serdes.String(), Serdes.String()));
-<<<<<<< HEAD
-        final KStream<Windowed<String>, Object> cogrouped = stream1.cogroup((key, value, aggregate) -> aggregate + value).cogroup(stream2, (key, value, aggregate) -> aggregate + value).windowedBy(TimeWindows.of(Duration.ofMinutes(15))).aggregate(() -> "", Named.as("test"), Materialized.as("store")).suppress(Suppressed.untilWindowCloses(unbounded())).toStream();
-    }
-
-    private static <K, V> void verify(final List<TestRecord<K, V>> results, final List<KeyValueTimestamp<K, V>> expectedResults) {
-=======
         final KStream<Windowed<String>, Object> cogrouped = stream1.cogroup((key, value, aggregate) -> aggregate + value).cogroup(stream2, (key, value, aggregate) -> aggregate + value)
             .windowedBy(SlidingWindows.ofTimeDifferenceWithNoGrace(Duration.ofMinutes(15)))
             .aggregate(() -> "", Named.as("test"), Materialized.as("store"))
@@ -562,7 +851,6 @@
 
     private static <K, V> void verify(final List<TestRecord<K, V>> results,
                                       final List<KeyValueTimestamp<K, V>> expectedResults) {
->>>>>>> 9494bebe
         if (results.size() != expectedResults.size()) {
             throw new AssertionError(printRecords(results) + " != " + expectedResults);
         }
@@ -577,7 +865,10 @@
         }
     }
 
-    private static <K, V> List<TestRecord<K, V>> drainProducerRecords(final TopologyTestDriver driver, final String topic, final Deserializer<K> keyDeserializer, final Deserializer<V> valueDeserializer) {
+    private static <K, V> List<TestRecord<K, V>> drainProducerRecords(final TopologyTestDriver driver,
+                                                                      final String topic,
+                                                                      final Deserializer<K> keyDeserializer,
+                                                                      final Deserializer<V> valueDeserializer) {
         return driver.createOutputTopic(topic, keyDeserializer, valueDeserializer).readRecordsToList();
     }
 
