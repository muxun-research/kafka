--- conflicted
+++ resolved
@@ -16,37 +16,14 @@
  */
 package org.apache.kafka.streams.kstream.internals;
 
-import org.apache.kafka.common.serialization.Deserializer;
-import org.apache.kafka.common.serialization.LongDeserializer;
-import org.apache.kafka.common.serialization.Serde;
-import org.apache.kafka.common.serialization.Serdes;
-import org.apache.kafka.common.serialization.StringDeserializer;
-import org.apache.kafka.common.serialization.StringSerializer;
+import org.apache.kafka.common.serialization.*;
 import org.apache.kafka.common.utils.Bytes;
 import org.apache.kafka.common.utils.Utils;
-import org.apache.kafka.streams.KeyValue;
-import org.apache.kafka.streams.KeyValueTimestamp;
-import org.apache.kafka.streams.StreamsBuilder;
-import org.apache.kafka.streams.StreamsConfig;
-import org.apache.kafka.streams.Topology;
-import org.apache.kafka.streams.TopologyTestDriver;
-import org.apache.kafka.streams.kstream.Consumed;
-import org.apache.kafka.streams.kstream.Grouped;
-import org.apache.kafka.streams.kstream.KGroupedStream;
-import org.apache.kafka.streams.kstream.KStream;
-import org.apache.kafka.streams.kstream.KTable;
-import org.apache.kafka.streams.kstream.Materialized;
-import org.apache.kafka.streams.kstream.Named;
-import org.apache.kafka.streams.kstream.Produced;
-import org.apache.kafka.streams.kstream.SessionWindows;
-import org.apache.kafka.streams.kstream.SlidingWindows;
-import org.apache.kafka.streams.kstream.Suppressed;
-import org.apache.kafka.streams.kstream.TimeWindows;
-import org.apache.kafka.streams.kstream.Windowed;
+import org.apache.kafka.streams.*;
+import org.apache.kafka.streams.kstream.*;
 import org.apache.kafka.streams.state.KeyValueStore;
 import org.apache.kafka.streams.state.SessionStore;
 import org.apache.kafka.streams.state.WindowStore;
-import org.apache.kafka.streams.TestInputTopic;
 import org.apache.kafka.streams.test.TestRecord;
 import org.apache.kafka.test.TestUtils;
 import org.junit.Test;
@@ -62,9 +39,7 @@
 import static java.util.Arrays.asList;
 import static java.util.Collections.emptyList;
 import static java.util.Collections.singletonList;
-import static org.apache.kafka.streams.kstream.Suppressed.BufferConfig.maxBytes;
-import static org.apache.kafka.streams.kstream.Suppressed.BufferConfig.maxRecords;
-import static org.apache.kafka.streams.kstream.Suppressed.BufferConfig.unbounded;
+import static org.apache.kafka.streams.kstream.Suppressed.BufferConfig.*;
 import static org.apache.kafka.streams.kstream.Suppressed.untilTimeLimit;
 import static org.apache.kafka.streams.kstream.Suppressed.untilWindowCloses;
 import static org.hamcrest.CoreMatchers.equalTo;
@@ -76,531 +51,240 @@
     private static final StringSerializer STRING_SERIALIZER = new StringSerializer();
     private static final Serde<String> STRING_SERDE = Serdes.String();
     private static final LongDeserializer LONG_DESERIALIZER = new LongDeserializer();
-    private final Properties config = Utils.mkProperties(Utils.mkMap(
-			Utils.mkEntry(StreamsConfig.STATE_DIR_CONFIG, TestUtils.tempDirectory().getPath())
-    ));
+    private final Properties config = Utils.mkProperties(Utils.mkMap(Utils.mkEntry(StreamsConfig.STATE_DIR_CONFIG, TestUtils.tempDirectory().getPath())));
 
     @Test
     public void shouldImmediatelyEmitEventsWithZeroEmitAfter() {
         final StreamsBuilder builder = new StreamsBuilder();
 
-        final KTable<String, Long> valueCounts = builder
-            .table(
-                "input",
-                Consumed.with(STRING_SERDE, STRING_SERDE),
-                Materialized.<String, String, KeyValueStore<Bytes, byte[]>>with(STRING_SERDE, STRING_SERDE)
-                    .withCachingDisabled()
-                    .withLoggingDisabled()
-            )
-            .groupBy((k, v) -> new KeyValue<>(v, k), Grouped.with(STRING_SERDE, STRING_SERDE))
-            .count();
-
+        final KTable<String, Long> valueCounts = builder.table("input", Consumed.with(STRING_SERDE, STRING_SERDE), Materialized.<String, String, KeyValueStore<Bytes, byte[]>>with(STRING_SERDE, STRING_SERDE).withCachingDisabled().withLoggingDisabled()).groupBy((k, v) -> new KeyValue<>(v, k), Grouped.with(STRING_SERDE, STRING_SERDE)).count();
+
+        valueCounts.suppress(untilTimeLimit(ZERO, unbounded())).toStream().to("output-suppressed", Produced.with(STRING_SERDE, Serdes.Long()));
+
+        valueCounts.toStream().to("output-raw", Produced.with(STRING_SERDE, Serdes.Long()));
+
+        final Topology topology = builder.build();
+
+        try (final TopologyTestDriver driver = new TopologyTestDriver(topology, config)) {
+            final TestInputTopic<String, String> inputTopic = driver.createInputTopic("input", STRING_SERIALIZER, STRING_SERIALIZER);
+            inputTopic.pipeInput("k1", "v1", 0L);
+            inputTopic.pipeInput("k1", "v2", 1L);
+            inputTopic.pipeInput("k2", "v1", 2L);
+            verify(drainProducerRecords(driver, "output-raw", STRING_DESERIALIZER, LONG_DESERIALIZER), asList(new KeyValueTimestamp<>("v1", 1L, 0L), new KeyValueTimestamp<>("v1", 0L, 1L), new KeyValueTimestamp<>("v2", 1L, 1L), new KeyValueTimestamp<>("v1", 1L, 2L)));
+            verify(drainProducerRecords(driver, "output-suppressed", STRING_DESERIALIZER, LONG_DESERIALIZER), asList(new KeyValueTimestamp<>("v1", 1L, 0L), new KeyValueTimestamp<>("v1", 0L, 1L), new KeyValueTimestamp<>("v2", 1L, 1L), new KeyValueTimestamp<>("v1", 1L, 2L)));
+            inputTopic.pipeInput("x", "x", 3L);
+            verify(drainProducerRecords(driver, "output-raw", STRING_DESERIALIZER, LONG_DESERIALIZER), singletonList(new KeyValueTimestamp<>("x", 1L, 3L)));
+            verify(drainProducerRecords(driver, "output-suppressed", STRING_DESERIALIZER, LONG_DESERIALIZER), singletonList(new KeyValueTimestamp<>("x", 1L, 3L)));
+            inputTopic.pipeInput("x", "y", 4L);
+            verify(drainProducerRecords(driver, "output-raw", STRING_DESERIALIZER, LONG_DESERIALIZER), asList(new KeyValueTimestamp<>("x", 0L, 4L), new KeyValueTimestamp<>("y", 1L, 4L)));
+            verify(drainProducerRecords(driver, "output-suppressed", STRING_DESERIALIZER, LONG_DESERIALIZER), asList(new KeyValueTimestamp<>("x", 0L, 4L), new KeyValueTimestamp<>("y", 1L, 4L)));
+        }
+    }
+
+    @Test
+    public void shouldSuppressIntermediateEventsWithTimeLimit() {
+        final StreamsBuilder builder = new StreamsBuilder();
+        final KTable<String, Long> valueCounts = builder.table("input", Consumed.with(STRING_SERDE, STRING_SERDE), Materialized.<String, String, KeyValueStore<Bytes, byte[]>>with(STRING_SERDE, STRING_SERDE).withCachingDisabled().withLoggingDisabled()).groupBy((k, v) -> new KeyValue<>(v, k), Grouped.with(STRING_SERDE, STRING_SERDE)).count();
+        valueCounts.suppress(untilTimeLimit(ofMillis(2L), unbounded())).toStream().to("output-suppressed", Produced.with(STRING_SERDE, Serdes.Long()));
+        valueCounts.toStream().to("output-raw", Produced.with(STRING_SERDE, Serdes.Long()));
+        final Topology topology = builder.build();
+        try (final TopologyTestDriver driver = new TopologyTestDriver(topology, config)) {
+            final TestInputTopic<String, String> inputTopic = driver.createInputTopic("input", STRING_SERIALIZER, STRING_SERIALIZER);
+            inputTopic.pipeInput("k1", "v1", 0L);
+            inputTopic.pipeInput("k1", "v2", 1L);
+            inputTopic.pipeInput("k2", "v1", 2L);
+            verify(drainProducerRecords(driver, "output-raw", STRING_DESERIALIZER, LONG_DESERIALIZER), asList(new KeyValueTimestamp<>("v1", 1L, 0L), new KeyValueTimestamp<>("v1", 0L, 1L), new KeyValueTimestamp<>("v2", 1L, 1L), new KeyValueTimestamp<>("v1", 1L, 2L)));
+            verify(drainProducerRecords(driver, "output-suppressed", STRING_DESERIALIZER, LONG_DESERIALIZER), singletonList(new KeyValueTimestamp<>("v1", 1L, 2L)));
+            // inserting a dummy "tick" record just to advance stream time
+            inputTopic.pipeInput("tick", "tick", 3L);
+            verify(drainProducerRecords(driver, "output-raw", STRING_DESERIALIZER, LONG_DESERIALIZER), singletonList(new KeyValueTimestamp<>("tick", 1L, 3L)));
+            // the stream time is now 3, so it's time to emit this record
+            verify(drainProducerRecords(driver, "output-suppressed", STRING_DESERIALIZER, LONG_DESERIALIZER), singletonList(new KeyValueTimestamp<>("v2", 1L, 1L)));
+
+
+            inputTopic.pipeInput("tick", "tock", 4L);
+            verify(drainProducerRecords(driver, "output-raw", STRING_DESERIALIZER, LONG_DESERIALIZER), asList(new KeyValueTimestamp<>("tick", 0L, 4L), new KeyValueTimestamp<>("tock", 1L, 4L)));
+            // tick is still buffered, since it was first inserted at time 3, and it is only time 4 right now.
+            verify(drainProducerRecords(driver, "output-suppressed", STRING_DESERIALIZER, LONG_DESERIALIZER), emptyList());
+        }
+    }
+
+    @Test
+    public void shouldSuppressIntermediateEventsWithRecordLimit() {
+        final StreamsBuilder builder = new StreamsBuilder();
+        final KTable<String, Long> valueCounts = builder.table("input", Consumed.with(STRING_SERDE, STRING_SERDE), Materialized.<String, String, KeyValueStore<Bytes, byte[]>>with(STRING_SERDE, STRING_SERDE).withCachingDisabled().withLoggingDisabled()).groupBy((k, v) -> new KeyValue<>(v, k), Grouped.with(STRING_SERDE, STRING_SERDE)).count(Materialized.with(STRING_SERDE, Serdes.Long()));
+        valueCounts.suppress(untilTimeLimit(ofMillis(Long.MAX_VALUE), maxRecords(1L).emitEarlyWhenFull())).toStream().to("output-suppressed", Produced.with(STRING_SERDE, Serdes.Long()));
+        valueCounts.toStream().to("output-raw", Produced.with(STRING_SERDE, Serdes.Long()));
+        final Topology topology = builder.build();
+        System.out.println(topology.describe());
+        try (final TopologyTestDriver driver = new TopologyTestDriver(topology, config)) {
+            final TestInputTopic<String, String> inputTopic = driver.createInputTopic("input", STRING_SERIALIZER, STRING_SERIALIZER);
+            inputTopic.pipeInput("k1", "v1", 0L);
+            inputTopic.pipeInput("k1", "v2", 1L);
+            inputTopic.pipeInput("k2", "v1", 2L);
+            verify(drainProducerRecords(driver, "output-raw", STRING_DESERIALIZER, LONG_DESERIALIZER), asList(new KeyValueTimestamp<>("v1", 1L, 0L), new KeyValueTimestamp<>("v1", 0L, 1L), new KeyValueTimestamp<>("v2", 1L, 1L), new KeyValueTimestamp<>("v1", 1L, 2L)));
+            verify(drainProducerRecords(driver, "output-suppressed", STRING_DESERIALIZER, LONG_DESERIALIZER), asList(
+                    // consecutive updates to v1 get suppressed into only the latter.
+                    new KeyValueTimestamp<>("v1", 0L, 1L), new KeyValueTimestamp<>("v2", 1L, 1L)
+                    // the last update won't be evicted until another key comes along.
+            ));
+            inputTopic.pipeInput("x", "x", 3L);
+            verify(drainProducerRecords(driver, "output-raw", STRING_DESERIALIZER, LONG_DESERIALIZER), singletonList(new KeyValueTimestamp<>("x", 1L, 3L)));
+            verify(drainProducerRecords(driver, "output-suppressed", STRING_DESERIALIZER, LONG_DESERIALIZER), singletonList(
+                    // now we see that last update to v1, but we won't see the update to x until it gets evicted
+                    new KeyValueTimestamp<>("v1", 1L, 2L)));
+        }
+    }
+
+    @Test
+    public void shouldSuppressIntermediateEventsWithBytesLimit() {
+        final StreamsBuilder builder = new StreamsBuilder();
+        final KTable<String, Long> valueCounts = builder.table("input", Consumed.with(STRING_SERDE, STRING_SERDE), Materialized.<String, String, KeyValueStore<Bytes, byte[]>>with(STRING_SERDE, STRING_SERDE).withCachingDisabled().withLoggingDisabled()).groupBy((k, v) -> new KeyValue<>(v, k), Grouped.with(STRING_SERDE, STRING_SERDE)).count();
         valueCounts
-            .suppress(untilTimeLimit(ZERO, unbounded()))
-            .toStream()
-            .to("output-suppressed", Produced.with(STRING_SERDE, Serdes.Long()));
-
-        valueCounts
-            .toStream()
-            .to("output-raw", Produced.with(STRING_SERDE, Serdes.Long()));
-
-        final Topology topology = builder.build();
-
-        try (final TopologyTestDriver driver = new TopologyTestDriver(topology, config)) {
-			final TestInputTopic<String, String> inputTopic =
-					driver.createInputTopic("input", STRING_SERIALIZER, STRING_SERIALIZER);
-			inputTopic.pipeInput("k1", "v1", 0L);
-			inputTopic.pipeInput("k1", "v2", 1L);
-			inputTopic.pipeInput("k2", "v1", 2L);
-			verify(
-					drainProducerRecords(driver, "output-raw", STRING_DESERIALIZER, LONG_DESERIALIZER),
-					asList(
-							new KeyValueTimestamp<>("v1", 1L, 0L),
-							new KeyValueTimestamp<>("v1", 0L, 1L),
-							new KeyValueTimestamp<>("v2", 1L, 1L),
-							new KeyValueTimestamp<>("v1", 1L, 2L)
-					)
-			);
-			verify(
-					drainProducerRecords(driver, "output-suppressed", STRING_DESERIALIZER, LONG_DESERIALIZER),
-					asList(
-							new KeyValueTimestamp<>("v1", 1L, 0L),
-							new KeyValueTimestamp<>("v1", 0L, 1L),
-							new KeyValueTimestamp<>("v2", 1L, 1L),
-							new KeyValueTimestamp<>("v1", 1L, 2L)
-					)
-			);
-			inputTopic.pipeInput("x", "x", 3L);
-			verify(
-					drainProducerRecords(driver, "output-raw", STRING_DESERIALIZER, LONG_DESERIALIZER),
-					singletonList(
-							new KeyValueTimestamp<>("x", 1L, 3L)
-					)
-			);
-			verify(
-					drainProducerRecords(driver, "output-suppressed", STRING_DESERIALIZER, LONG_DESERIALIZER),
-					singletonList(
-							new KeyValueTimestamp<>("x", 1L, 3L)
-					)
-			);
-			inputTopic.pipeInput("x", "y", 4L);
-			verify(
-					drainProducerRecords(driver, "output-raw", STRING_DESERIALIZER, LONG_DESERIALIZER),
-					asList(
-							new KeyValueTimestamp<>("x", 0L, 4L),
-							new KeyValueTimestamp<>("y", 1L, 4L)
-					)
-			);
-            verify(
-                drainProducerRecords(driver, "output-suppressed", STRING_DESERIALIZER, LONG_DESERIALIZER),
-                asList(
-                    new KeyValueTimestamp<>("x", 0L, 4L),
-						new KeyValueTimestamp<>("y", 1L, 4L)
-                )
-            );
-        }
-    }
-
-    @Test
-    public void shouldSuppressIntermediateEventsWithTimeLimit() {
-        final StreamsBuilder builder = new StreamsBuilder();
-        final KTable<String, Long> valueCounts = builder
-            .table(
-                "input",
-                Consumed.with(STRING_SERDE, STRING_SERDE),
-                Materialized.<String, String, KeyValueStore<Bytes, byte[]>>with(STRING_SERDE, STRING_SERDE)
-                    .withCachingDisabled()
-                    .withLoggingDisabled()
-            )
-            .groupBy((k, v) -> new KeyValue<>(v, k), Grouped.with(STRING_SERDE, STRING_SERDE))
-            .count();
-        valueCounts
-            .suppress(untilTimeLimit(ofMillis(2L), unbounded()))
-            .toStream()
-            .to("output-suppressed", Produced.with(STRING_SERDE, Serdes.Long()));
-        valueCounts
-            .toStream()
-            .to("output-raw", Produced.with(STRING_SERDE, Serdes.Long()));
-        final Topology topology = builder.build();
-        try (final TopologyTestDriver driver = new TopologyTestDriver(topology, config)) {
-			final TestInputTopic<String, String> inputTopic =
-					driver.createInputTopic("input", STRING_SERIALIZER, STRING_SERIALIZER);
-			inputTopic.pipeInput("k1", "v1", 0L);
-			inputTopic.pipeInput("k1", "v2", 1L);
-			inputTopic.pipeInput("k2", "v1", 2L);
-			verify(
-					drainProducerRecords(driver, "output-raw", STRING_DESERIALIZER, LONG_DESERIALIZER),
-					asList(
-							new KeyValueTimestamp<>("v1", 1L, 0L),
-							new KeyValueTimestamp<>("v1", 0L, 1L),
-							new KeyValueTimestamp<>("v2", 1L, 1L),
-							new KeyValueTimestamp<>("v1", 1L, 2L)
-					)
-			);
-			verify(
-                drainProducerRecords(driver, "output-suppressed", STRING_DESERIALIZER, LONG_DESERIALIZER),
-                singletonList(new KeyValueTimestamp<>("v1", 1L, 2L))
-            );
-            // inserting a dummy "tick" record just to advance stream time
-			inputTopic.pipeInput("tick", "tick", 3L);
-			verify(
-					drainProducerRecords(driver, "output-raw", STRING_DESERIALIZER, LONG_DESERIALIZER),
-					singletonList(new KeyValueTimestamp<>("tick", 1L, 3L))
-			);
-            // the stream time is now 3, so it's time to emit this record
-            verify(
-                drainProducerRecords(driver, "output-suppressed", STRING_DESERIALIZER, LONG_DESERIALIZER),
-                singletonList(new KeyValueTimestamp<>("v2", 1L, 1L))
-            );
-
-
-			inputTopic.pipeInput("tick", "tock", 4L);
-			verify(
-					drainProducerRecords(driver, "output-raw", STRING_DESERIALIZER, LONG_DESERIALIZER),
-					asList(
-							new KeyValueTimestamp<>("tick", 0L, 4L),
-							new KeyValueTimestamp<>("tock", 1L, 4L)
-					)
-			);
-            // tick is still buffered, since it was first inserted at time 3, and it is only time 4 right now.
-            verify(
-                drainProducerRecords(driver, "output-suppressed", STRING_DESERIALIZER, LONG_DESERIALIZER),
-                emptyList()
-            );
-        }
-    }
-
-    @Test
-    public void shouldSuppressIntermediateEventsWithRecordLimit() {
-        final StreamsBuilder builder = new StreamsBuilder();
-        final KTable<String, Long> valueCounts = builder
-            .table(
-                "input",
-                Consumed.with(STRING_SERDE, STRING_SERDE),
-                Materialized.<String, String, KeyValueStore<Bytes, byte[]>>with(STRING_SERDE, STRING_SERDE)
-                    .withCachingDisabled()
-                    .withLoggingDisabled()
-            )
-            .groupBy((k, v) -> new KeyValue<>(v, k), Grouped.with(STRING_SERDE, STRING_SERDE))
-            .count(Materialized.with(STRING_SERDE, Serdes.Long()));
-        valueCounts
-            .suppress(untilTimeLimit(ofMillis(Long.MAX_VALUE), maxRecords(1L).emitEarlyWhenFull()))
-            .toStream()
-            .to("output-suppressed", Produced.with(STRING_SERDE, Serdes.Long()));
-        valueCounts
-            .toStream()
-            .to("output-raw", Produced.with(STRING_SERDE, Serdes.Long()));
-        final Topology topology = builder.build();
-        System.out.println(topology.describe());
-        try (final TopologyTestDriver driver = new TopologyTestDriver(topology, config)) {
-			final TestInputTopic<String, String> inputTopic =
-					driver.createInputTopic("input", STRING_SERIALIZER, STRING_SERIALIZER);
-			inputTopic.pipeInput("k1", "v1", 0L);
-			inputTopic.pipeInput("k1", "v2", 1L);
-			inputTopic.pipeInput("k2", "v1", 2L);
-			verify(
-					drainProducerRecords(driver, "output-raw", STRING_DESERIALIZER, LONG_DESERIALIZER),
-					asList(
-							new KeyValueTimestamp<>("v1", 1L, 0L),
-							new KeyValueTimestamp<>("v1", 0L, 1L),
-							new KeyValueTimestamp<>("v2", 1L, 1L),
-							new KeyValueTimestamp<>("v1", 1L, 2L)
-					)
-			);
-			verify(
-					drainProducerRecords(driver, "output-suppressed", STRING_DESERIALIZER, LONG_DESERIALIZER),
-					asList(
-							// consecutive updates to v1 get suppressed into only the latter.
-							new KeyValueTimestamp<>("v1", 0L, 1L),
-							new KeyValueTimestamp<>("v2", 1L, 1L)
-							// the last update won't be evicted until another key comes along.
-					)
-			);
-			inputTopic.pipeInput("x", "x", 3L);
-			verify(
-					drainProducerRecords(driver, "output-raw", STRING_DESERIALIZER, LONG_DESERIALIZER),
-					singletonList(
-							new KeyValueTimestamp<>("x", 1L, 3L)
-					)
-			);
-            verify(
-                drainProducerRecords(driver, "output-suppressed", STRING_DESERIALIZER, LONG_DESERIALIZER),
-                singletonList(
+                // this is a bit brittle, but I happen to know that the entries are a little over 100 bytes in size.
+                .suppress(untilTimeLimit(ofMillis(Long.MAX_VALUE), maxBytes(200L).emitEarlyWhenFull())).toStream().to("output-suppressed", Produced.with(STRING_SERDE, Serdes.Long()));
+        valueCounts.toStream().to("output-raw", Produced.with(STRING_SERDE, Serdes.Long()));
+        final Topology topology = builder.build();
+        System.out.println(topology.describe());
+        try (final TopologyTestDriver driver = new TopologyTestDriver(topology, config)) {
+            final TestInputTopic<String, String> inputTopic = driver.createInputTopic("input", STRING_SERIALIZER, STRING_SERIALIZER);
+            inputTopic.pipeInput("k1", "v1", 0L);
+            inputTopic.pipeInput("k1", "v2", 1L);
+            inputTopic.pipeInput("k2", "v1", 2L);
+            verify(drainProducerRecords(driver, "output-raw", STRING_DESERIALIZER, LONG_DESERIALIZER), asList(new KeyValueTimestamp<>("v1", 1L, 0L), new KeyValueTimestamp<>("v1", 0L, 1L), new KeyValueTimestamp<>("v2", 1L, 1L), new KeyValueTimestamp<>("v1", 1L, 2L)));
+            verify(drainProducerRecords(driver, "output-suppressed", STRING_DESERIALIZER, LONG_DESERIALIZER), asList(
+                    // consecutive updates to v1 get suppressed into only the latter.
+                    new KeyValueTimestamp<>("v1", 0L, 1L), new KeyValueTimestamp<>("v2", 1L, 1L)
+                    // the last update won't be evicted until another key comes along.
+            ));
+            inputTopic.pipeInput("x", "x", 3L);
+            verify(drainProducerRecords(driver, "output-raw", STRING_DESERIALIZER, LONG_DESERIALIZER), singletonList(new KeyValueTimestamp<>("x", 1L, 3L)));
+            verify(drainProducerRecords(driver, "output-suppressed", STRING_DESERIALIZER, LONG_DESERIALIZER), singletonList(
                     // now we see that last update to v1, but we won't see the update to x until it gets evicted
-                    new KeyValueTimestamp<>("v1", 1L, 2L)
-                )
-            );
-        }
-    }
-
-    @Test
-    public void shouldSuppressIntermediateEventsWithBytesLimit() {
-        final StreamsBuilder builder = new StreamsBuilder();
-        final KTable<String, Long> valueCounts = builder
-            .table(
-                "input",
-                Consumed.with(STRING_SERDE, STRING_SERDE),
-                Materialized.<String, String, KeyValueStore<Bytes, byte[]>>with(STRING_SERDE, STRING_SERDE)
-                    .withCachingDisabled()
-                    .withLoggingDisabled()
-            )
-            .groupBy((k, v) -> new KeyValue<>(v, k), Grouped.with(STRING_SERDE, STRING_SERDE))
-            .count();
-        valueCounts
-            // this is a bit brittle, but I happen to know that the entries are a little over 100 bytes in size.
-            .suppress(untilTimeLimit(ofMillis(Long.MAX_VALUE), maxBytes(200L).emitEarlyWhenFull()))
-            .toStream()
-            .to("output-suppressed", Produced.with(STRING_SERDE, Serdes.Long()));
-        valueCounts
-            .toStream()
-            .to("output-raw", Produced.with(STRING_SERDE, Serdes.Long()));
-        final Topology topology = builder.build();
-        System.out.println(topology.describe());
-        try (final TopologyTestDriver driver = new TopologyTestDriver(topology, config)) {
-			final TestInputTopic<String, String> inputTopic =
-					driver.createInputTopic("input", STRING_SERIALIZER, STRING_SERIALIZER);
-			inputTopic.pipeInput("k1", "v1", 0L);
-			inputTopic.pipeInput("k1", "v2", 1L);
-			inputTopic.pipeInput("k2", "v1", 2L);
-			verify(
-					drainProducerRecords(driver, "output-raw", STRING_DESERIALIZER, LONG_DESERIALIZER),
-					asList(
-							new KeyValueTimestamp<>("v1", 1L, 0L),
-							new KeyValueTimestamp<>("v1", 0L, 1L),
-							new KeyValueTimestamp<>("v2", 1L, 1L),
-							new KeyValueTimestamp<>("v1", 1L, 2L)
-					)
-			);
-			verify(
-					drainProducerRecords(driver, "output-suppressed", STRING_DESERIALIZER, LONG_DESERIALIZER),
-					asList(
-							// consecutive updates to v1 get suppressed into only the latter.
-							new KeyValueTimestamp<>("v1", 0L, 1L),
-							new KeyValueTimestamp<>("v2", 1L, 1L)
-							// the last update won't be evicted until another key comes along.
-					)
-			);
-			inputTopic.pipeInput("x", "x", 3L);
-			verify(
-					drainProducerRecords(driver, "output-raw", STRING_DESERIALIZER, LONG_DESERIALIZER),
-					singletonList(
-							new KeyValueTimestamp<>("x", 1L, 3L)
-					)
-			);
-            verify(
-                drainProducerRecords(driver, "output-suppressed", STRING_DESERIALIZER, LONG_DESERIALIZER),
-                singletonList(
-                    // now we see that last update to v1, but we won't see the update to x until it gets evicted
-                    new KeyValueTimestamp<>("v1", 1L, 2L)
-                )
-            );
+                    new KeyValueTimestamp<>("v1", 1L, 2L)));
         }
     }
 
     @Test
     public void shouldSupportFinalResultsForTimeWindows() {
         final StreamsBuilder builder = new StreamsBuilder();
-        final KTable<Windowed<String>, Long> valueCounts = builder
-            .stream("input", Consumed.with(STRING_SERDE, STRING_SERDE))
-            .groupBy((String k, String v) -> k, Grouped.with(STRING_SERDE, STRING_SERDE))
-            .windowedBy(TimeWindows.of(ofMillis(2L)).grace(ofMillis(1L)))
-            .count(Materialized.<String, Long, WindowStore<Bytes, byte[]>>as("counts").withCachingDisabled());
-        valueCounts
-            .suppress(untilWindowCloses(unbounded()))
-            .toStream()
-            .map((final Windowed<String> k, final Long v) -> new KeyValue<>(k.toString(), v))
-            .to("output-suppressed", Produced.with(STRING_SERDE, Serdes.Long()));
-        valueCounts
-            .toStream()
-            .map((final Windowed<String> k, final Long v) -> new KeyValue<>(k.toString(), v))
-            .to("output-raw", Produced.with(STRING_SERDE, Serdes.Long()));
-        final Topology topology = builder.build();
-        System.out.println(topology.describe());
-        try (final TopologyTestDriver driver = new TopologyTestDriver(topology, config)) {
-			final TestInputTopic<String, String> inputTopic =
-					driver.createInputTopic("input", STRING_SERIALIZER, STRING_SERIALIZER);
-			inputTopic.pipeInput("k1", "v1", 0L);
-			inputTopic.pipeInput("k1", "v1", 1L);
-			inputTopic.pipeInput("k1", "v1", 2L);
-			inputTopic.pipeInput("k1", "v1", 1L);
-			inputTopic.pipeInput("k1", "v1", 0L);
-			inputTopic.pipeInput("k1", "v1", 5L);
-			// note this last record gets dropped because it is out of the grace period
-			inputTopic.pipeInput("k1", "v1", 0L);
-			verify(
-					drainProducerRecords(driver, "output-raw", STRING_DESERIALIZER, LONG_DESERIALIZER),
-					asList(
-							new KeyValueTimestamp<>("[k1@0/2]", 1L, 0L),
-							new KeyValueTimestamp<>("[k1@0/2]", 2L, 1L),
-							new KeyValueTimestamp<>("[k1@2/4]", 1L, 2L),
-							new KeyValueTimestamp<>("[k1@0/2]", 3L, 1L),
-							new KeyValueTimestamp<>("[k1@0/2]", 4L, 1L),
-							new KeyValueTimestamp<>("[k1@4/6]", 1L, 5L)
-					)
-            );
-            verify(
-                drainProducerRecords(driver, "output-suppressed", STRING_DESERIALIZER, LONG_DESERIALIZER),
-                asList(
-                    new KeyValueTimestamp<>("[k1@0/2]", 4L, 1L),
-                    new KeyValueTimestamp<>("[k1@2/4]", 1L, 2L)
-                )
-            );
+        final KTable<Windowed<String>, Long> valueCounts = builder.stream("input", Consumed.with(STRING_SERDE, STRING_SERDE)).groupBy((String k, String v) -> k, Grouped.with(STRING_SERDE, STRING_SERDE)).windowedBy(TimeWindows.of(ofMillis(2L)).grace(ofMillis(1L))).count(Materialized.<String, Long, WindowStore<Bytes, byte[]>>as("counts").withCachingDisabled());
+        valueCounts.suppress(untilWindowCloses(unbounded())).toStream().map((final Windowed<String> k, final Long v) -> new KeyValue<>(k.toString(), v)).to("output-suppressed", Produced.with(STRING_SERDE, Serdes.Long()));
+        valueCounts.toStream().map((final Windowed<String> k, final Long v) -> new KeyValue<>(k.toString(), v)).to("output-raw", Produced.with(STRING_SERDE, Serdes.Long()));
+        final Topology topology = builder.build();
+        System.out.println(topology.describe());
+        try (final TopologyTestDriver driver = new TopologyTestDriver(topology, config)) {
+            final TestInputTopic<String, String> inputTopic = driver.createInputTopic("input", STRING_SERIALIZER, STRING_SERIALIZER);
+            inputTopic.pipeInput("k1", "v1", 0L);
+            inputTopic.pipeInput("k1", "v1", 1L);
+            inputTopic.pipeInput("k1", "v1", 2L);
+            inputTopic.pipeInput("k1", "v1", 1L);
+            inputTopic.pipeInput("k1", "v1", 0L);
+            inputTopic.pipeInput("k1", "v1", 5L);
+            // note this last record gets dropped because it is out of the grace period
+            inputTopic.pipeInput("k1", "v1", 0L);
+            verify(drainProducerRecords(driver, "output-raw", STRING_DESERIALIZER, LONG_DESERIALIZER), asList(new KeyValueTimestamp<>("[k1@0/2]", 1L, 0L), new KeyValueTimestamp<>("[k1@0/2]", 2L, 1L), new KeyValueTimestamp<>("[k1@2/4]", 1L, 2L), new KeyValueTimestamp<>("[k1@0/2]", 3L, 1L), new KeyValueTimestamp<>("[k1@0/2]", 4L, 1L), new KeyValueTimestamp<>("[k1@4/6]", 1L, 5L)));
+            verify(drainProducerRecords(driver, "output-suppressed", STRING_DESERIALIZER, LONG_DESERIALIZER), asList(new KeyValueTimestamp<>("[k1@0/2]", 4L, 1L), new KeyValueTimestamp<>("[k1@2/4]", 1L, 2L)));
         }
     }
 
     @Test
     public void shouldSupportFinalResultsForTimeWindowsWithLargeJump() {
         final StreamsBuilder builder = new StreamsBuilder();
-        final KTable<Windowed<String>, Long> valueCounts = builder
-            .stream("input", Consumed.with(STRING_SERDE, STRING_SERDE))
-            .groupBy((String k, String v) -> k, Grouped.with(STRING_SERDE, STRING_SERDE))
-            .windowedBy(TimeWindows.of(ofMillis(2L)).grace(ofMillis(2L)))
-            .count(Materialized.<String, Long, WindowStore<Bytes, byte[]>>as("counts").withCachingDisabled().withKeySerde(STRING_SERDE));
-        valueCounts
-            .suppress(untilWindowCloses(unbounded()))
-            .toStream()
-            .map((final Windowed<String> k, final Long v) -> new KeyValue<>(k.toString(), v))
-            .to("output-suppressed", Produced.with(STRING_SERDE, Serdes.Long()));
-        valueCounts
-            .toStream()
-            .map((final Windowed<String> k, final Long v) -> new KeyValue<>(k.toString(), v))
-            .to("output-raw", Produced.with(STRING_SERDE, Serdes.Long()));
-        final Topology topology = builder.build();
-        System.out.println(topology.describe());
-        try (final TopologyTestDriver driver = new TopologyTestDriver(topology, config)) {
-			final TestInputTopic<String, String> inputTopic =
-					driver.createInputTopic("input", STRING_SERIALIZER, STRING_SERIALIZER);
-			inputTopic.pipeInput("k1", "v1", 0L);
-			inputTopic.pipeInput("k1", "v1", 1L);
-			inputTopic.pipeInput("k1", "v1", 2L);
-			inputTopic.pipeInput("k1", "v1", 0L);
-			inputTopic.pipeInput("k1", "v1", 3L);
-			inputTopic.pipeInput("k1", "v1", 0L);
-			inputTopic.pipeInput("k1", "v1", 4L);
-			// this update should get dropped, since the previous event advanced the stream time and closed the window.
-			inputTopic.pipeInput("k1", "v1", 0L);
-			inputTopic.pipeInput("k1", "v1", 30L);
-			verify(
-					drainProducerRecords(driver, "output-raw", STRING_DESERIALIZER, LONG_DESERIALIZER),
-					asList(
-							new KeyValueTimestamp<>("[k1@0/2]", 1L, 0L),
-							new KeyValueTimestamp<>("[k1@0/2]", 2L, 1L),
-							new KeyValueTimestamp<>("[k1@2/4]", 1L, 2L),
-							new KeyValueTimestamp<>("[k1@0/2]", 3L, 1L),
-							new KeyValueTimestamp<>("[k1@2/4]", 2L, 3L),
-							new KeyValueTimestamp<>("[k1@0/2]", 4L, 1L),
-							new KeyValueTimestamp<>("[k1@4/6]", 1L, 4L),
-                    new KeyValueTimestamp<>("[k1@30/32]", 1L, 30L)
-                )
-            );
-            verify(
-					drainProducerRecords(driver, "output-suppressed", STRING_DESERIALIZER, LONG_DESERIALIZER),
-					asList(
-							new KeyValueTimestamp<>("[k1@0/2]", 4L, 1L),
-							new KeyValueTimestamp<>("[k1@2/4]", 2L, 3L),
-							new KeyValueTimestamp<>("[k1@4/6]", 1L, 4L)
-					)
-			);
-		}
-	}
-
-	@Test
-	public void shouldSupportFinalResultsForSlidingWindows() {
-		final StreamsBuilder builder = new StreamsBuilder();
-		final KTable<Windowed<String>, Long> valueCounts = builder
-				.stream("input", Consumed.with(STRING_SERDE, STRING_SERDE))
-				.groupBy((String k, String v) -> k, Grouped.with(STRING_SERDE, STRING_SERDE))
-				.windowedBy(SlidingWindows.withTimeDifferenceAndGrace(ofMillis(5L), ofMillis(15L)))
-				.count(Materialized.<String, Long, WindowStore<Bytes, byte[]>>as("counts").withCachingDisabled().withKeySerde(STRING_SERDE));
-		valueCounts
-				.suppress(untilWindowCloses(unbounded()))
-				.toStream()
-				.map((final Windowed<String> k, final Long v) -> new KeyValue<>(k.toString(), v))
-				.to("output-suppressed", Produced.with(STRING_SERDE, Serdes.Long()));
-		valueCounts
-				.toStream()
-				.map((final Windowed<String> k, final Long v) -> new KeyValue<>(k.toString(), v))
-				.to("output-raw", Produced.with(STRING_SERDE, Serdes.Long()));
-		final Topology topology = builder.build();
-		System.out.println(topology.describe());
-		try (final TopologyTestDriver driver = new TopologyTestDriver(topology, config)) {
-			final TestInputTopic<String, String> inputTopic =
-					driver.createInputTopic("input", STRING_SERIALIZER, STRING_SERIALIZER);
-			inputTopic.pipeInput("k1", "v1", 10L);
-			inputTopic.pipeInput("k1", "v1", 11L);
-			inputTopic.pipeInput("k1", "v1", 10L);
-			inputTopic.pipeInput("k1", "v1", 13L);
-			inputTopic.pipeInput("k1", "v1", 10L);
-			inputTopic.pipeInput("k1", "v1", 24L);
-			// this update should get dropped, since the previous event advanced the stream time and closed the window.
-			inputTopic.pipeInput("k1", "v1", 5L);
-			inputTopic.pipeInput("k1", "v1", 7L);
-			// final record to advance stream time and flush windows
-			inputTopic.pipeInput("k1", "v1", 90L);
-			final Comparator<TestRecord<String, Long>> comparator =
-					Comparator.comparing((TestRecord<String, Long> o) -> o.getKey())
-							.thenComparing((TestRecord<String, Long> o) -> o.timestamp());
-
-			final List<TestRecord<String, Long>> actual = drainProducerRecords(driver, "output-raw", STRING_DESERIALIZER, LONG_DESERIALIZER);
-			actual.sort(comparator);
-			verify(
-					actual,
-					asList(
-							// right window for k1@10 created when k1@11 is processed
-							new KeyValueTimestamp<>("[k1@11/16]", 1L, 11L),
-							// right window for k1@10 updated when k1@13 is processed
-							new KeyValueTimestamp<>("[k1@11/16]", 2L, 13L),
-							// right window for k1@11 created when k1@13 is processed
-							new KeyValueTimestamp<>("[k1@12/17]", 1L, 13L),
-							// left window for k1@24 created when k1@24 is processed
-							new KeyValueTimestamp<>("[k1@19/24]", 1L, 24L),
-							// left window for k1@10 created when k1@10 is processed
-							new KeyValueTimestamp<>("[k1@5/10]", 1L, 10L),
-							// left window for k1@10 updated when k1@10 is processed
-							new KeyValueTimestamp<>("[k1@5/10]", 2L, 10L),
-							// left window for k1@10 updated when k1@10 is processed
-							new KeyValueTimestamp<>("[k1@5/10]", 3L, 10L),
-							// left window for k1@10 updated when k1@5 is processed
-							new KeyValueTimestamp<>("[k1@5/10]", 4L, 10L),
-							// left window for k1@10 updated when k1@7 is processed
-							new KeyValueTimestamp<>("[k1@5/10]", 5L, 10L),
-							// left window for k1@11 created when k1@11 is processed
-							new KeyValueTimestamp<>("[k1@6/11]", 2L, 11L),
-							// left window for k1@11 updated when k1@10 is processed
-							new KeyValueTimestamp<>("[k1@6/11]", 3L, 11L),
-							// left window for k1@11 updated when k1@10 is processed
-							new KeyValueTimestamp<>("[k1@6/11]", 4L, 11L),
-							// left window for k1@11 updated when k1@7 is processed
-							new KeyValueTimestamp<>("[k1@6/11]", 5L, 11L),
-							// left window for k1@13 created when k1@13 is processed
-							new KeyValueTimestamp<>("[k1@8/13]", 4L, 13L),
-							// left window for k1@13 updated when k1@10 is processed
-							new KeyValueTimestamp<>("[k1@8/13]", 5L, 13L),
-							// right window for k1@90 created when k1@90 is processed
-							new KeyValueTimestamp<>("[k1@85/90]", 1L, 90L)
-					)
-			);
-			verify(
-					drainProducerRecords(driver, "output-suppressed", STRING_DESERIALIZER, LONG_DESERIALIZER),
-					asList(
-							new KeyValueTimestamp<>("[k1@5/10]", 5L, 10L),
-							new KeyValueTimestamp<>("[k1@6/11]", 5L, 11L),
-							new KeyValueTimestamp<>("[k1@8/13]", 5L, 13L),
-							new KeyValueTimestamp<>("[k1@11/16]", 2L, 13L),
-							new KeyValueTimestamp<>("[k1@12/17]", 1L, 13L),
-							new KeyValueTimestamp<>("[k1@19/24]", 1L, 24L)
-					)
-			);
-		}
-	}
-
-	@Test
-	public void shouldSupportFinalResultsForSessionWindows() {
-		final StreamsBuilder builder = new StreamsBuilder();
-		final KTable<Windowed<String>, Long> valueCounts = builder
-				.stream("input", Consumed.with(STRING_SERDE, STRING_SERDE))
-				.groupBy((String k, String v) -> k, Grouped.with(STRING_SERDE, STRING_SERDE))
-				.windowedBy(SessionWindows.with(ofMillis(5L)).grace(ofMillis(0L)))
-				.count(Materialized.<String, Long, SessionStore<Bytes, byte[]>>as("counts").withCachingDisabled());
-		valueCounts
-            .suppress(untilWindowCloses(unbounded()))
-            .toStream()
-            .map((final Windowed<String> k, final Long v) -> new KeyValue<>(k.toString(), v))
-            .to("output-suppressed", Produced.with(STRING_SERDE, Serdes.Long()));
-        valueCounts
-            .toStream()
-            .map((final Windowed<String> k, final Long v) -> new KeyValue<>(k.toString(), v))
-            .to("output-raw", Produced.with(STRING_SERDE, Serdes.Long()));
-        final Topology topology = builder.build();
-        System.out.println(topology.describe());
-        try (final TopologyTestDriver driver = new TopologyTestDriver(topology, config)) {
-<<<<<<< HEAD
-			final TestInputTopic<String, String> inputTopic =
-					driver.createInputTopic("input", STRING_SERIALIZER, STRING_SERIALIZER);
-			// first window
-			inputTopic.pipeInput("k1", "v1", 0L);
-			inputTopic.pipeInput("k1", "v1", 5L);
-			// arbitrarily disordered records are admitted, because the *window* is not closed until stream-time > window-end + grace
-			inputTopic.pipeInput("k1", "v1", 1L);
-			// any record in the same partition advances stream time (note the key is different)
-			inputTopic.pipeInput("k2", "v1", 6L);
-			// late event for first window - this should get dropped from all streams, since the first window is now closed.
-			inputTopic.pipeInput("k1", "v1", 5L);
-			// just pushing stream time forward to flush the other events through.
-			inputTopic.pipeInput("k1", "v1", 30L);
-			verify(
-					drainProducerRecords(driver, "output-raw", STRING_DESERIALIZER, LONG_DESERIALIZER),
-					asList(
-							new KeyValueTimestamp<>("[k1@0/0]", 1L, 0L),
-							new KeyValueTimestamp<>("[k1@0/0]", null, 0L),
-							new KeyValueTimestamp<>("[k1@0/5]", 2L, 5L),
-							new KeyValueTimestamp<>("[k1@0/5]", null, 5L),
-							new KeyValueTimestamp<>("[k1@0/5]", 3L, 5L),
-							new KeyValueTimestamp<>("[k2@6/6]", 1L, 6L),
-							new KeyValueTimestamp<>("[k1@30/30]", 1L, 30L)
-=======
-            final TestInputTopic<String, String> inputTopic =
-                    driver.createInputTopic("input", STRING_SERIALIZER, STRING_SERIALIZER);
+        final KTable<Windowed<String>, Long> valueCounts = builder.stream("input", Consumed.with(STRING_SERDE, STRING_SERDE)).groupBy((String k, String v) -> k, Grouped.with(STRING_SERDE, STRING_SERDE)).windowedBy(TimeWindows.of(ofMillis(2L)).grace(ofMillis(2L))).count(Materialized.<String, Long, WindowStore<Bytes, byte[]>>as("counts").withCachingDisabled().withKeySerde(STRING_SERDE));
+        valueCounts.suppress(untilWindowCloses(unbounded())).toStream().map((final Windowed<String> k, final Long v) -> new KeyValue<>(k.toString(), v)).to("output-suppressed", Produced.with(STRING_SERDE, Serdes.Long()));
+        valueCounts.toStream().map((final Windowed<String> k, final Long v) -> new KeyValue<>(k.toString(), v)).to("output-raw", Produced.with(STRING_SERDE, Serdes.Long()));
+        final Topology topology = builder.build();
+        System.out.println(topology.describe());
+        try (final TopologyTestDriver driver = new TopologyTestDriver(topology, config)) {
+            final TestInputTopic<String, String> inputTopic = driver.createInputTopic("input", STRING_SERIALIZER, STRING_SERIALIZER);
+            inputTopic.pipeInput("k1", "v1", 0L);
+            inputTopic.pipeInput("k1", "v1", 1L);
+            inputTopic.pipeInput("k1", "v1", 2L);
+            inputTopic.pipeInput("k1", "v1", 0L);
+            inputTopic.pipeInput("k1", "v1", 3L);
+            inputTopic.pipeInput("k1", "v1", 0L);
+            inputTopic.pipeInput("k1", "v1", 4L);
+            // this update should get dropped, since the previous event advanced the stream time and closed the window.
+            inputTopic.pipeInput("k1", "v1", 0L);
+            inputTopic.pipeInput("k1", "v1", 30L);
+            verify(drainProducerRecords(driver, "output-raw", STRING_DESERIALIZER, LONG_DESERIALIZER), asList(new KeyValueTimestamp<>("[k1@0/2]", 1L, 0L), new KeyValueTimestamp<>("[k1@0/2]", 2L, 1L), new KeyValueTimestamp<>("[k1@2/4]", 1L, 2L), new KeyValueTimestamp<>("[k1@0/2]", 3L, 1L), new KeyValueTimestamp<>("[k1@2/4]", 2L, 3L), new KeyValueTimestamp<>("[k1@0/2]", 4L, 1L), new KeyValueTimestamp<>("[k1@4/6]", 1L, 4L), new KeyValueTimestamp<>("[k1@30/32]", 1L, 30L)));
+            verify(drainProducerRecords(driver, "output-suppressed", STRING_DESERIALIZER, LONG_DESERIALIZER), asList(new KeyValueTimestamp<>("[k1@0/2]", 4L, 1L), new KeyValueTimestamp<>("[k1@2/4]", 2L, 3L), new KeyValueTimestamp<>("[k1@4/6]", 1L, 4L)));
+        }
+    }
+
+    @Test
+    public void shouldSupportFinalResultsForSlidingWindows() {
+        final StreamsBuilder builder = new StreamsBuilder();
+        final KTable<Windowed<String>, Long> valueCounts = builder.stream("input", Consumed.with(STRING_SERDE, STRING_SERDE)).groupBy((String k, String v) -> k, Grouped.with(STRING_SERDE, STRING_SERDE)).windowedBy(SlidingWindows.withTimeDifferenceAndGrace(ofMillis(5L), ofMillis(15L))).count(Materialized.<String, Long, WindowStore<Bytes, byte[]>>as("counts").withCachingDisabled().withKeySerde(STRING_SERDE));
+        valueCounts.suppress(untilWindowCloses(unbounded())).toStream().map((final Windowed<String> k, final Long v) -> new KeyValue<>(k.toString(), v)).to("output-suppressed", Produced.with(STRING_SERDE, Serdes.Long()));
+        valueCounts.toStream().map((final Windowed<String> k, final Long v) -> new KeyValue<>(k.toString(), v)).to("output-raw", Produced.with(STRING_SERDE, Serdes.Long()));
+        final Topology topology = builder.build();
+        System.out.println(topology.describe());
+        try (final TopologyTestDriver driver = new TopologyTestDriver(topology, config)) {
+            final TestInputTopic<String, String> inputTopic = driver.createInputTopic("input", STRING_SERIALIZER, STRING_SERIALIZER);
+            inputTopic.pipeInput("k1", "v1", 10L);
+            inputTopic.pipeInput("k1", "v1", 11L);
+            inputTopic.pipeInput("k1", "v1", 10L);
+            inputTopic.pipeInput("k1", "v1", 13L);
+            inputTopic.pipeInput("k1", "v1", 10L);
+            inputTopic.pipeInput("k1", "v1", 24L);
+            // this update should get dropped, since the previous event advanced the stream time and closed the window.
+            inputTopic.pipeInput("k1", "v1", 5L);
+            inputTopic.pipeInput("k1", "v1", 7L);
+            // final record to advance stream time and flush windows
+            inputTopic.pipeInput("k1", "v1", 90L);
+            final Comparator<TestRecord<String, Long>> comparator = Comparator.comparing((TestRecord<String, Long> o) -> o.getKey()).thenComparing((TestRecord<String, Long> o) -> o.timestamp());
+
+            final List<TestRecord<String, Long>> actual = drainProducerRecords(driver, "output-raw", STRING_DESERIALIZER, LONG_DESERIALIZER);
+            actual.sort(comparator);
+            verify(actual, asList(
+                    // right window for k1@10 created when k1@11 is processed
+                    new KeyValueTimestamp<>("[k1@11/16]", 1L, 11L),
+                    // right window for k1@10 updated when k1@13 is processed
+                    new KeyValueTimestamp<>("[k1@11/16]", 2L, 13L),
+                    // right window for k1@11 created when k1@13 is processed
+                    new KeyValueTimestamp<>("[k1@12/17]", 1L, 13L),
+                    // left window for k1@24 created when k1@24 is processed
+                    new KeyValueTimestamp<>("[k1@19/24]", 1L, 24L),
+                    // left window for k1@10 created when k1@10 is processed
+                    new KeyValueTimestamp<>("[k1@5/10]", 1L, 10L),
+                    // left window for k1@10 updated when k1@10 is processed
+                    new KeyValueTimestamp<>("[k1@5/10]", 2L, 10L),
+                    // left window for k1@10 updated when k1@10 is processed
+                    new KeyValueTimestamp<>("[k1@5/10]", 3L, 10L),
+                    // left window for k1@10 updated when k1@5 is processed
+                    new KeyValueTimestamp<>("[k1@5/10]", 4L, 10L),
+                    // left window for k1@10 updated when k1@7 is processed
+                    new KeyValueTimestamp<>("[k1@5/10]", 5L, 10L),
+                    // left window for k1@11 created when k1@11 is processed
+                    new KeyValueTimestamp<>("[k1@6/11]", 2L, 11L),
+                    // left window for k1@11 updated when k1@10 is processed
+                    new KeyValueTimestamp<>("[k1@6/11]", 3L, 11L),
+                    // left window for k1@11 updated when k1@10 is processed
+                    new KeyValueTimestamp<>("[k1@6/11]", 4L, 11L),
+                    // left window for k1@11 updated when k1@7 is processed
+                    new KeyValueTimestamp<>("[k1@6/11]", 5L, 11L),
+                    // left window for k1@13 created when k1@13 is processed
+                    new KeyValueTimestamp<>("[k1@8/13]", 4L, 13L),
+                    // left window for k1@13 updated when k1@10 is processed
+                    new KeyValueTimestamp<>("[k1@8/13]", 5L, 13L),
+                    // right window for k1@90 created when k1@90 is processed
+                    new KeyValueTimestamp<>("[k1@85/90]", 1L, 90L)));
+            verify(drainProducerRecords(driver, "output-suppressed", STRING_DESERIALIZER, LONG_DESERIALIZER), asList(new KeyValueTimestamp<>("[k1@5/10]", 5L, 10L), new KeyValueTimestamp<>("[k1@6/11]", 5L, 11L), new KeyValueTimestamp<>("[k1@8/13]", 5L, 13L), new KeyValueTimestamp<>("[k1@11/16]", 2L, 13L), new KeyValueTimestamp<>("[k1@12/17]", 1L, 13L), new KeyValueTimestamp<>("[k1@19/24]", 1L, 24L)));
+        }
+    }
+
+    @Test
+    public void shouldSupportFinalResultsForSessionWindows() {
+        final StreamsBuilder builder = new StreamsBuilder();
+        final KTable<Windowed<String>, Long> valueCounts = builder.stream("input", Consumed.with(STRING_SERDE, STRING_SERDE)).groupBy((String k, String v) -> k, Grouped.with(STRING_SERDE, STRING_SERDE)).windowedBy(SessionWindows.with(ofMillis(5L)).grace(ofMillis(0L))).count(Materialized.<String, Long, SessionStore<Bytes, byte[]>>as("counts").withCachingDisabled());
+        valueCounts.suppress(untilWindowCloses(unbounded())).toStream().map((final Windowed<String> k, final Long v) -> new KeyValue<>(k.toString(), v)).to("output-suppressed", Produced.with(STRING_SERDE, Serdes.Long()));
+        valueCounts.toStream().map((final Windowed<String> k, final Long v) -> new KeyValue<>(k.toString(), v)).to("output-raw", Produced.with(STRING_SERDE, Serdes.Long()));
+        final Topology topology = builder.build();
+        System.out.println(topology.describe());
+        try (final TopologyTestDriver driver = new TopologyTestDriver(topology, config)) {
+            final TestInputTopic<String, String> inputTopic = driver.createInputTopic("input", STRING_SERIALIZER, STRING_SERIALIZER);
             // first window
             inputTopic.pipeInput("k1", "v1", 0L);
             inputTopic.pipeInput("k1", "v1", 5L);
@@ -612,26 +296,8 @@
             inputTopic.pipeInput("k1", "v1", 5L);
             // just pushing stream time forward to flush the other events through.
             inputTopic.pipeInput("k1", "v1", 30L);
-            verify(
-                drainProducerRecords(driver, "output-raw", STRING_DESERIALIZER, LONG_DESERIALIZER),
-                asList(
-                    new KeyValueTimestamp<>("[k1@0/0]", 1L, 0L),
-                    new KeyValueTimestamp<>("[k1@0/0]", null, 0L),
-                    new KeyValueTimestamp<>("[k1@0/5]", 2L, 5L),
-                    new KeyValueTimestamp<>("[k1@0/5]", null, 5L),
-                    new KeyValueTimestamp<>("[k1@0/5]", 3L, 5L),
-                    new KeyValueTimestamp<>("[k2@11/11]", 1L, 11L),
-                    new KeyValueTimestamp<>("[k1@30/30]", 1L, 30L)
->>>>>>> 15418db6
-                )
-            );
-            verify(
-                drainProducerRecords(driver, "output-suppressed", STRING_DESERIALIZER, LONG_DESERIALIZER),
-                asList(
-                    new KeyValueTimestamp<>("[k1@0/5]", 3L, 5L),
-                    new KeyValueTimestamp<>("[k2@11/11]", 1L, 11L)
-                )
-            );
+            verify(drainProducerRecords(driver, "output-raw", STRING_DESERIALIZER, LONG_DESERIALIZER), asList(new KeyValueTimestamp<>("[k1@0/0]", 1L, 0L), new KeyValueTimestamp<>("[k1@0/0]", null, 0L), new KeyValueTimestamp<>("[k1@0/5]", 2L, 5L), new KeyValueTimestamp<>("[k1@0/5]", null, 5L), new KeyValueTimestamp<>("[k1@0/5]", 3L, 5L), new KeyValueTimestamp<>("[k2@11/11]", 1L, 11L), new KeyValueTimestamp<>("[k1@30/30]", 1L, 30L)));
+            verify(drainProducerRecords(driver, "output-suppressed", STRING_DESERIALIZER, LONG_DESERIALIZER), asList(new KeyValueTimestamp<>("[k1@0/5]", 3L, 5L), new KeyValueTimestamp<>("[k2@11/11]", 1L, 11L)));
         }
     }
 
@@ -639,110 +305,66 @@
     public void shouldWorkBeforeGroupBy() {
         final StreamsBuilder builder = new StreamsBuilder();
 
-        builder
-            .table("topic", Consumed.with(Serdes.String(), Serdes.String()))
-            .suppress(untilTimeLimit(ofMillis(10), unbounded()))
-            .groupBy(KeyValue::pair, Grouped.with(Serdes.String(), Serdes.String()))
-            .count()
-            .toStream()
-            .to("output", Produced.with(Serdes.String(), Serdes.Long()));
+        builder.table("topic", Consumed.with(Serdes.String(), Serdes.String())).suppress(untilTimeLimit(ofMillis(10), unbounded())).groupBy(KeyValue::pair, Grouped.with(Serdes.String(), Serdes.String())).count().toStream().to("output", Produced.with(Serdes.String(), Serdes.Long()));
 
         try (final TopologyTestDriver driver = new TopologyTestDriver(builder.build(), config)) {
-			final TestInputTopic<String, String> inputTopic =
-					driver.createInputTopic("topic", STRING_SERIALIZER, STRING_SERIALIZER);
-
-			inputTopic.pipeInput("A", "a", 0L);
-			inputTopic.pipeInput("tick", "tick", 10L);
-
-			verify(
-					drainProducerRecords(driver, "output", STRING_DESERIALIZER, LONG_DESERIALIZER),
-					singletonList(new KeyValueTimestamp<>("A", 1L, 0L))
-			);
-		}
+            final TestInputTopic<String, String> inputTopic = driver.createInputTopic("topic", STRING_SERIALIZER, STRING_SERIALIZER);
+
+            inputTopic.pipeInput("A", "a", 0L);
+            inputTopic.pipeInput("tick", "tick", 10L);
+
+            verify(drainProducerRecords(driver, "output", STRING_DESERIALIZER, LONG_DESERIALIZER), singletonList(new KeyValueTimestamp<>("A", 1L, 0L)));
+        }
     }
 
     @Test
     public void shouldWorkBeforeJoinRight() {
         final StreamsBuilder builder = new StreamsBuilder();
 
-        final KTable<String, String> left = builder
-            .table("left", Consumed.with(Serdes.String(), Serdes.String()));
-
-        final KTable<String, String> right = builder
-            .table("right", Consumed.with(Serdes.String(), Serdes.String()))
-            .suppress(untilTimeLimit(ofMillis(10), unbounded()));
-
-        left
-            .outerJoin(right, (l, r) -> String.format("(%s,%s)", l, r))
-            .toStream()
-            .to("output", Produced.with(Serdes.String(), Serdes.String()));
+        final KTable<String, String> left = builder.table("left", Consumed.with(Serdes.String(), Serdes.String()));
+
+        final KTable<String, String> right = builder.table("right", Consumed.with(Serdes.String(), Serdes.String())).suppress(untilTimeLimit(ofMillis(10), unbounded()));
+
+        left.outerJoin(right, (l, r) -> String.format("(%s,%s)", l, r)).toStream().to("output", Produced.with(Serdes.String(), Serdes.String()));
 
         try (final TopologyTestDriver driver = new TopologyTestDriver(builder.build(), config)) {
-			final TestInputTopic<String, String> inputTopicRight =
-					driver.createInputTopic("right", STRING_SERIALIZER, STRING_SERIALIZER);
-			final TestInputTopic<String, String> inputTopicLeft =
-					driver.createInputTopic("left", STRING_SERIALIZER, STRING_SERIALIZER);
-
-			inputTopicRight.pipeInput("B", "1", 0L);
-			inputTopicRight.pipeInput("A", "1", 0L);
-			// buffered, no output
-			verify(
-					drainProducerRecords(driver, "output", STRING_DESERIALIZER, STRING_DESERIALIZER),
-					emptyList()
-			);
-
-
-			inputTopicRight.pipeInput("tick", "tick", 10L);
-			// flush buffer
-			verify(
-                drainProducerRecords(driver, "output", STRING_DESERIALIZER, STRING_DESERIALIZER),
-                asList(
-                    new KeyValueTimestamp<>("A", "(null,1)", 0L),
-                    new KeyValueTimestamp<>("B", "(null,1)", 0L)
-                )
-            );
-
-
-			inputTopicRight.pipeInput("A", "2", 11L);
+            final TestInputTopic<String, String> inputTopicRight = driver.createInputTopic("right", STRING_SERIALIZER, STRING_SERIALIZER);
+            final TestInputTopic<String, String> inputTopicLeft = driver.createInputTopic("left", STRING_SERIALIZER, STRING_SERIALIZER);
+
+            inputTopicRight.pipeInput("B", "1", 0L);
+            inputTopicRight.pipeInput("A", "1", 0L);
             // buffered, no output
-            verify(
-                drainProducerRecords(driver, "output", STRING_DESERIALIZER, STRING_DESERIALIZER),
-                emptyList()
-            );
-
-
-			inputTopicLeft.pipeInput("A", "a", 12L);
+            verify(drainProducerRecords(driver, "output", STRING_DESERIALIZER, STRING_DESERIALIZER), emptyList());
+
+
+            inputTopicRight.pipeInput("tick", "tick", 10L);
+            // flush buffer
+            verify(drainProducerRecords(driver, "output", STRING_DESERIALIZER, STRING_DESERIALIZER), asList(new KeyValueTimestamp<>("A", "(null,1)", 0L), new KeyValueTimestamp<>("B", "(null,1)", 0L)));
+
+
+            inputTopicRight.pipeInput("A", "2", 11L);
+            // buffered, no output
+            verify(drainProducerRecords(driver, "output", STRING_DESERIALIZER, STRING_DESERIALIZER), emptyList());
+
+
+            inputTopicLeft.pipeInput("A", "a", 12L);
             // should join with previously emitted right side
-            verify(
-                drainProducerRecords(driver, "output", STRING_DESERIALIZER, STRING_DESERIALIZER),
-                singletonList(new KeyValueTimestamp<>("A", "(a,1)", 12L))
-            );
-
-
-			inputTopicLeft.pipeInput("B", "b", 12L);
+            verify(drainProducerRecords(driver, "output", STRING_DESERIALIZER, STRING_DESERIALIZER), singletonList(new KeyValueTimestamp<>("A", "(a,1)", 12L)));
+
+
+            inputTopicLeft.pipeInput("B", "b", 12L);
             // should view through to the parent KTable, since B is no longer buffered
-            verify(
-                drainProducerRecords(driver, "output", STRING_DESERIALIZER, STRING_DESERIALIZER),
-                singletonList(new KeyValueTimestamp<>("B", "(b,1)", 12L))
-            );
-
-
-			inputTopicLeft.pipeInput("A", "b", 13L);
+            verify(drainProducerRecords(driver, "output", STRING_DESERIALIZER, STRING_DESERIALIZER), singletonList(new KeyValueTimestamp<>("B", "(b,1)", 12L)));
+
+
+            inputTopicLeft.pipeInput("A", "b", 13L);
             // should join with previously emitted right side
-            verify(
-                drainProducerRecords(driver, "output", STRING_DESERIALIZER, STRING_DESERIALIZER),
-                singletonList(new KeyValueTimestamp<>("A", "(b,1)", 13L))
-            );
-
-
-			inputTopicRight.pipeInput("tick", "tick1", 21L);
-			verify(
-					drainProducerRecords(driver, "output", STRING_DESERIALIZER, STRING_DESERIALIZER),
-					asList(
-							new KeyValueTimestamp<>("tick", "(null,tick1)", 21), // just a testing artifact
-							new KeyValueTimestamp<>("A", "(b,2)", 13L)
-					)
-			);
+            verify(drainProducerRecords(driver, "output", STRING_DESERIALIZER, STRING_DESERIALIZER), singletonList(new KeyValueTimestamp<>("A", "(b,1)", 13L)));
+
+
+            inputTopicRight.pipeInput("tick", "tick1", 21L);
+            verify(drainProducerRecords(driver, "output", STRING_DESERIALIZER, STRING_DESERIALIZER), asList(new KeyValueTimestamp<>("tick", "(null,tick1)", 21), // just a testing artifact
+                    new KeyValueTimestamp<>("A", "(b,2)", 13L)));
         }
 
     }
@@ -752,132 +374,90 @@
     public void shouldWorkBeforeJoinLeft() {
         final StreamsBuilder builder = new StreamsBuilder();
 
-        final KTable<String, String> left = builder
-            .table("left", Consumed.with(Serdes.String(), Serdes.String()))
-            .suppress(untilTimeLimit(ofMillis(10), unbounded()));
-
-        final KTable<String, String> right = builder
-            .table("right", Consumed.with(Serdes.String(), Serdes.String()));
-
-        left
-            .outerJoin(right, (l, r) -> String.format("(%s,%s)", l, r))
-            .toStream()
-            .to("output", Produced.with(Serdes.String(), Serdes.String()));
-
-        final Topology topology = builder.build();
-        try (final TopologyTestDriver driver = new TopologyTestDriver(topology, config)) {
-			final TestInputTopic<String, String> inputTopicRight =
-					driver.createInputTopic("right", STRING_SERIALIZER, STRING_SERIALIZER);
-			final TestInputTopic<String, String> inputTopicLeft =
-					driver.createInputTopic("left", STRING_SERIALIZER, STRING_SERIALIZER);
-
-			inputTopicLeft.pipeInput("B", "1", 0L);
-			inputTopicLeft.pipeInput("A", "1", 0L);
-			// buffered, no output
-			verify(
-					drainProducerRecords(driver, "output", STRING_DESERIALIZER, STRING_DESERIALIZER),
-					emptyList()
-			);
-
-
-			inputTopicLeft.pipeInput("tick", "tick", 10L);
-			// flush buffer
-			verify(
-                drainProducerRecords(driver, "output", STRING_DESERIALIZER, STRING_DESERIALIZER),
-                asList(
-                    new KeyValueTimestamp<>("A", "(1,null)", 0L),
-                    new KeyValueTimestamp<>("B", "(1,null)", 0L)
-                )
-            );
-
-
-			inputTopicLeft.pipeInput("A", "2", 11L);
+        final KTable<String, String> left = builder.table("left", Consumed.with(Serdes.String(), Serdes.String())).suppress(untilTimeLimit(ofMillis(10), unbounded()));
+
+        final KTable<String, String> right = builder.table("right", Consumed.with(Serdes.String(), Serdes.String()));
+
+        left.outerJoin(right, (l, r) -> String.format("(%s,%s)", l, r)).toStream().to("output", Produced.with(Serdes.String(), Serdes.String()));
+
+        final Topology topology = builder.build();
+        try (final TopologyTestDriver driver = new TopologyTestDriver(topology, config)) {
+            final TestInputTopic<String, String> inputTopicRight = driver.createInputTopic("right", STRING_SERIALIZER, STRING_SERIALIZER);
+            final TestInputTopic<String, String> inputTopicLeft = driver.createInputTopic("left", STRING_SERIALIZER, STRING_SERIALIZER);
+
+            inputTopicLeft.pipeInput("B", "1", 0L);
+            inputTopicLeft.pipeInput("A", "1", 0L);
             // buffered, no output
-            verify(
-                drainProducerRecords(driver, "output", STRING_DESERIALIZER, STRING_DESERIALIZER),
-                emptyList()
-            );
-
-
-			inputTopicRight.pipeInput("A", "a", 12L);
+            verify(drainProducerRecords(driver, "output", STRING_DESERIALIZER, STRING_DESERIALIZER), emptyList());
+
+
+            inputTopicLeft.pipeInput("tick", "tick", 10L);
+            // flush buffer
+            verify(drainProducerRecords(driver, "output", STRING_DESERIALIZER, STRING_DESERIALIZER), asList(new KeyValueTimestamp<>("A", "(1,null)", 0L), new KeyValueTimestamp<>("B", "(1,null)", 0L)));
+
+
+            inputTopicLeft.pipeInput("A", "2", 11L);
+            // buffered, no output
+            verify(drainProducerRecords(driver, "output", STRING_DESERIALIZER, STRING_DESERIALIZER), emptyList());
+
+
+            inputTopicRight.pipeInput("A", "a", 12L);
             // should join with previously emitted left side
-            verify(
-                drainProducerRecords(driver, "output", STRING_DESERIALIZER, STRING_DESERIALIZER),
-                singletonList(new KeyValueTimestamp<>("A", "(1,a)", 12L))
-            );
-
-
-			inputTopicRight.pipeInput("B", "b", 12L);
+            verify(drainProducerRecords(driver, "output", STRING_DESERIALIZER, STRING_DESERIALIZER), singletonList(new KeyValueTimestamp<>("A", "(1,a)", 12L)));
+
+
+            inputTopicRight.pipeInput("B", "b", 12L);
             // should view through to the parent KTable, since B is no longer buffered
-            verify(
-                drainProducerRecords(driver, "output", STRING_DESERIALIZER, STRING_DESERIALIZER),
-                singletonList(new KeyValueTimestamp<>("B", "(1,b)", 12L))
-            );
-
-
-			inputTopicRight.pipeInput("A", "b", 13L);
+            verify(drainProducerRecords(driver, "output", STRING_DESERIALIZER, STRING_DESERIALIZER), singletonList(new KeyValueTimestamp<>("B", "(1,b)", 12L)));
+
+
+            inputTopicRight.pipeInput("A", "b", 13L);
             // should join with previously emitted left side
-            verify(
-                drainProducerRecords(driver, "output", STRING_DESERIALIZER, STRING_DESERIALIZER),
-                singletonList(new KeyValueTimestamp<>("A", "(1,b)", 13L))
-            );
-
-
-			inputTopicLeft.pipeInput("tick", "tick1", 21L);
-			verify(
-					drainProducerRecords(driver, "output", STRING_DESERIALIZER, STRING_DESERIALIZER),
-					asList(
-							new KeyValueTimestamp<>("tick", "(tick1,null)", 21), // just a testing artifact
-							new KeyValueTimestamp<>("A", "(2,b)", 13L)
-					)
-			);
-		}
-
-	}
-
-	@Test
-	public void shouldWorkWithCogrouped() {
-		final StreamsBuilder builder = new StreamsBuilder();
-
-		final KGroupedStream<String, String> stream1 = builder.stream("one", Consumed.with(Serdes.String(), Serdes.String())).groupByKey(Grouped.with(Serdes.String(), Serdes.String()));
-		final KGroupedStream<String, String> stream2 = builder.stream("two", Consumed.with(Serdes.String(), Serdes.String())).groupByKey(Grouped.with(Serdes.String(), Serdes.String()));
-		final KStream<Windowed<String>, Object> cogrouped = stream1.cogroup((key, value, aggregate) -> aggregate + value).cogroup(stream2, (key, value, aggregate) -> aggregate + value)
-				.windowedBy(TimeWindows.of(Duration.ofMinutes(15)))
-				.aggregate(() -> "", Named.as("test"), Materialized.as("store"))
-				.suppress(Suppressed.untilWindowCloses(unbounded()))
-				.toStream();
-	}
-
-	private static <K, V> void verify(final List<TestRecord<K, V>> results,
-									  final List<KeyValueTimestamp<K, V>> expectedResults) {
-		if (results.size() != expectedResults.size()) {
-			throw new AssertionError(printRecords(results) + " != " + expectedResults);
-		}
-		final Iterator<KeyValueTimestamp<K, V>> expectedIterator = expectedResults.iterator();
-		for (final TestRecord<K, V> result : results) {
-			final KeyValueTimestamp<K, V> expected = expectedIterator.next();
-			try {
-				assertThat(result, equalTo(new TestRecord<>(expected.key(), expected.value(), null, expected.timestamp())));
-			} catch (final AssertionError e) {
-				throw new AssertionError(printRecords(results) + " != " + expectedResults, e);
-			}
-		}
-	}
-
-	private static <K, V> List<TestRecord<K, V>> drainProducerRecords(final TopologyTestDriver driver,
-																	  final String topic,
-																	  final Deserializer<K> keyDeserializer,
-																	  final Deserializer<V> valueDeserializer) {
-		return driver.createOutputTopic(topic, keyDeserializer, valueDeserializer).readRecordsToList();
-	}
-
-	private static <K, V> String printRecords(final List<TestRecord<K, V>> result) {
-		final StringBuilder resultStr = new StringBuilder();
-		resultStr.append("[\n");
-		for (final TestRecord<?, ?> record : result) {
-			resultStr.append("  ").append(record).append("\n");
-		}
-		resultStr.append("]");
-		return resultStr.toString();
-	}
+            verify(drainProducerRecords(driver, "output", STRING_DESERIALIZER, STRING_DESERIALIZER), singletonList(new KeyValueTimestamp<>("A", "(1,b)", 13L)));
+
+
+            inputTopicLeft.pipeInput("tick", "tick1", 21L);
+            verify(drainProducerRecords(driver, "output", STRING_DESERIALIZER, STRING_DESERIALIZER), asList(new KeyValueTimestamp<>("tick", "(tick1,null)", 21), // just a testing artifact
+                    new KeyValueTimestamp<>("A", "(2,b)", 13L)));
+        }
+
+    }
+
+    @Test
+    public void shouldWorkWithCogrouped() {
+        final StreamsBuilder builder = new StreamsBuilder();
+
+        final KGroupedStream<String, String> stream1 = builder.stream("one", Consumed.with(Serdes.String(), Serdes.String())).groupByKey(Grouped.with(Serdes.String(), Serdes.String()));
+        final KGroupedStream<String, String> stream2 = builder.stream("two", Consumed.with(Serdes.String(), Serdes.String())).groupByKey(Grouped.with(Serdes.String(), Serdes.String()));
+        final KStream<Windowed<String>, Object> cogrouped = stream1.cogroup((key, value, aggregate) -> aggregate + value).cogroup(stream2, (key, value, aggregate) -> aggregate + value).windowedBy(TimeWindows.of(Duration.ofMinutes(15))).aggregate(() -> "", Named.as("test"), Materialized.as("store")).suppress(Suppressed.untilWindowCloses(unbounded())).toStream();
+    }
+
+    private static <K, V> void verify(final List<TestRecord<K, V>> results, final List<KeyValueTimestamp<K, V>> expectedResults) {
+        if (results.size() != expectedResults.size()) {
+            throw new AssertionError(printRecords(results) + " != " + expectedResults);
+        }
+        final Iterator<KeyValueTimestamp<K, V>> expectedIterator = expectedResults.iterator();
+        for (final TestRecord<K, V> result : results) {
+            final KeyValueTimestamp<K, V> expected = expectedIterator.next();
+            try {
+                assertThat(result, equalTo(new TestRecord<>(expected.key(), expected.value(), null, expected.timestamp())));
+            } catch (final AssertionError e) {
+                throw new AssertionError(printRecords(results) + " != " + expectedResults, e);
+            }
+        }
+    }
+
+    private static <K, V> List<TestRecord<K, V>> drainProducerRecords(final TopologyTestDriver driver, final String topic, final Deserializer<K> keyDeserializer, final Deserializer<V> valueDeserializer) {
+        return driver.createOutputTopic(topic, keyDeserializer, valueDeserializer).readRecordsToList();
+    }
+
+    private static <K, V> String printRecords(final List<TestRecord<K, V>> result) {
+        final StringBuilder resultStr = new StringBuilder();
+        resultStr.append("[\n");
+        for (final TestRecord<?, ?> record : result) {
+            resultStr.append("  ").append(record).append("\n");
+        }
+        resultStr.append("]");
+        return resultStr.toString();
+    }
 }