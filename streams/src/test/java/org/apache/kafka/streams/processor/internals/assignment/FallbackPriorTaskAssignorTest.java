/*
 * Licensed to the Apache Software Foundation (ASF) under one or more
 * contributor license agreements. See the NOTICE file distributed with
 * this work for additional information regarding copyright ownership.
 * The ASF licenses this file to You under the Apache License, Version 2.0
 * (the "License"); you may not use this file except in compliance with
 * the License. You may obtain a copy of the License at
 *
 *    http://www.apache.org/licenses/LICENSE-2.0
 *
 * Unless required by applicable law or agreed to in writing, software
 * distributed under the License is distributed on an "AS IS" BASIS,
 * WITHOUT WARRANTIES OR CONDITIONS OF ANY KIND, either express or implied.
 * See the License for the specific language governing permissions and
 * limitations under the License.
 */
package org.apache.kafka.streams.processor.internals.assignment;

import org.apache.kafka.streams.processor.TaskId;
import org.junit.Test;

import java.util.Collections;
import java.util.HashSet;
import java.util.List;
import java.util.Map;
import java.util.TreeMap;
import java.util.UUID;

import static java.util.Arrays.asList;
import static org.apache.kafka.common.utils.Utils.mkSet;
import static org.apache.kafka.streams.processor.internals.assignment.AssignmentTestUtils.EMPTY_RACK_AWARE_ASSIGNMENT_TAGS;
import static org.apache.kafka.streams.processor.internals.assignment.AssignmentTestUtils.TASK_0_0;
import static org.apache.kafka.streams.processor.internals.assignment.AssignmentTestUtils.TASK_0_1;
import static org.apache.kafka.streams.processor.internals.assignment.AssignmentTestUtils.TASK_0_2;
import static org.apache.kafka.streams.processor.internals.assignment.AssignmentTestUtils.UUID_1;
import static org.apache.kafka.streams.processor.internals.assignment.AssignmentTestUtils.UUID_2;
import static org.hamcrest.MatcherAssert.assertThat;
import static org.hamcrest.Matchers.empty;
import static org.hamcrest.Matchers.equalTo;
import static org.hamcrest.Matchers.is;

public class FallbackPriorTaskAssignorTest {

	private final Map<UUID, ClientState> clients = new TreeMap<>();

	@Test
	public void shouldViolateBalanceToPreserveActiveTaskStickiness() {
		final ClientState c1 = createClientWithPreviousActiveTasks(UUID_1, 1, TASK_0_0, TASK_0_1, TASK_0_2);
		final ClientState c2 = createClient(UUID_2, 1);

<<<<<<< HEAD
		final List<TaskId> taskIds = asList(TASK_0_0, TASK_0_1, TASK_0_2);
		Collections.shuffle(taskIds);
		final boolean probingRebalanceNeeded = new FallbackPriorTaskAssignor().assign(
				clients,
				new HashSet<>(taskIds),
				new HashSet<>(taskIds),
				new AssignorConfiguration.AssignmentConfigs(0L, 1, 0, 60_000L)
		);
		assertThat(probingRebalanceNeeded, is(true));
=======
        final List<TaskId> taskIds = asList(TASK_0_0, TASK_0_1, TASK_0_2);
        Collections.shuffle(taskIds);
        final boolean probingRebalanceNeeded = new FallbackPriorTaskAssignor().assign(
            clients,
            new HashSet<>(taskIds),
            new HashSet<>(taskIds),
            new AssignorConfiguration.AssignmentConfigs(0L, 1, 0, 60_000L, EMPTY_RACK_AWARE_ASSIGNMENT_TAGS)
        );
        assertThat(probingRebalanceNeeded, is(true));
>>>>>>> 15418db6

		assertThat(c1.activeTasks(), equalTo(mkSet(TASK_0_0, TASK_0_1, TASK_0_2)));
		assertThat(c2.activeTasks(), empty());
	}

	private ClientState createClient(final UUID processId, final int capacity) {
		return createClientWithPreviousActiveTasks(processId, capacity);
	}

	private ClientState createClientWithPreviousActiveTasks(final UUID processId, final int capacity, final TaskId... taskIds) {
		final ClientState clientState = new ClientState(capacity);
		clientState.addPreviousActiveTasks(mkSet(taskIds));
		clients.put(processId, clientState);
		return clientState;
	}
}<|MERGE_RESOLUTION|>--- conflicted
+++ resolved
@@ -19,69 +19,40 @@
 import org.apache.kafka.streams.processor.TaskId;
 import org.junit.Test;
 
-import java.util.Collections;
-import java.util.HashSet;
-import java.util.List;
-import java.util.Map;
-import java.util.TreeMap;
-import java.util.UUID;
+import java.util.*;
 
 import static java.util.Arrays.asList;
 import static org.apache.kafka.common.utils.Utils.mkSet;
-import static org.apache.kafka.streams.processor.internals.assignment.AssignmentTestUtils.EMPTY_RACK_AWARE_ASSIGNMENT_TAGS;
-import static org.apache.kafka.streams.processor.internals.assignment.AssignmentTestUtils.TASK_0_0;
-import static org.apache.kafka.streams.processor.internals.assignment.AssignmentTestUtils.TASK_0_1;
-import static org.apache.kafka.streams.processor.internals.assignment.AssignmentTestUtils.TASK_0_2;
-import static org.apache.kafka.streams.processor.internals.assignment.AssignmentTestUtils.UUID_1;
-import static org.apache.kafka.streams.processor.internals.assignment.AssignmentTestUtils.UUID_2;
+import static org.apache.kafka.streams.processor.internals.assignment.AssignmentTestUtils.*;
 import static org.hamcrest.MatcherAssert.assertThat;
-import static org.hamcrest.Matchers.empty;
-import static org.hamcrest.Matchers.equalTo;
-import static org.hamcrest.Matchers.is;
+import static org.hamcrest.Matchers.*;
 
 public class FallbackPriorTaskAssignorTest {
 
-	private final Map<UUID, ClientState> clients = new TreeMap<>();
+    private final Map<UUID, ClientState> clients = new TreeMap<>();
 
-	@Test
-	public void shouldViolateBalanceToPreserveActiveTaskStickiness() {
-		final ClientState c1 = createClientWithPreviousActiveTasks(UUID_1, 1, TASK_0_0, TASK_0_1, TASK_0_2);
-		final ClientState c2 = createClient(UUID_2, 1);
+    @Test
+    public void shouldViolateBalanceToPreserveActiveTaskStickiness() {
+        final ClientState c1 = createClientWithPreviousActiveTasks(UUID_1, 1, TASK_0_0, TASK_0_1, TASK_0_2);
+        final ClientState c2 = createClient(UUID_2, 1);
 
-<<<<<<< HEAD
-		final List<TaskId> taskIds = asList(TASK_0_0, TASK_0_1, TASK_0_2);
-		Collections.shuffle(taskIds);
-		final boolean probingRebalanceNeeded = new FallbackPriorTaskAssignor().assign(
-				clients,
-				new HashSet<>(taskIds),
-				new HashSet<>(taskIds),
-				new AssignorConfiguration.AssignmentConfigs(0L, 1, 0, 60_000L)
-		);
-		assertThat(probingRebalanceNeeded, is(true));
-=======
         final List<TaskId> taskIds = asList(TASK_0_0, TASK_0_1, TASK_0_2);
         Collections.shuffle(taskIds);
-        final boolean probingRebalanceNeeded = new FallbackPriorTaskAssignor().assign(
-            clients,
-            new HashSet<>(taskIds),
-            new HashSet<>(taskIds),
-            new AssignorConfiguration.AssignmentConfigs(0L, 1, 0, 60_000L, EMPTY_RACK_AWARE_ASSIGNMENT_TAGS)
-        );
+        final boolean probingRebalanceNeeded = new FallbackPriorTaskAssignor().assign(clients, new HashSet<>(taskIds), new HashSet<>(taskIds), new AssignorConfiguration.AssignmentConfigs(0L, 1, 0, 60_000L, EMPTY_RACK_AWARE_ASSIGNMENT_TAGS));
         assertThat(probingRebalanceNeeded, is(true));
->>>>>>> 15418db6
 
-		assertThat(c1.activeTasks(), equalTo(mkSet(TASK_0_0, TASK_0_1, TASK_0_2)));
-		assertThat(c2.activeTasks(), empty());
-	}
+        assertThat(c1.activeTasks(), equalTo(mkSet(TASK_0_0, TASK_0_1, TASK_0_2)));
+        assertThat(c2.activeTasks(), empty());
+    }
 
-	private ClientState createClient(final UUID processId, final int capacity) {
-		return createClientWithPreviousActiveTasks(processId, capacity);
-	}
+    private ClientState createClient(final UUID processId, final int capacity) {
+        return createClientWithPreviousActiveTasks(processId, capacity);
+    }
 
-	private ClientState createClientWithPreviousActiveTasks(final UUID processId, final int capacity, final TaskId... taskIds) {
-		final ClientState clientState = new ClientState(capacity);
-		clientState.addPreviousActiveTasks(mkSet(taskIds));
-		clients.put(processId, clientState);
-		return clientState;
-	}
+    private ClientState createClientWithPreviousActiveTasks(final UUID processId, final int capacity, final TaskId... taskIds) {
+        final ClientState clientState = new ClientState(capacity);
+        clientState.addPreviousActiveTasks(mkSet(taskIds));
+        clients.put(processId, clientState);
+        return clientState;
+    }
 }