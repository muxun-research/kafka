/*
 * Licensed to the Apache Software Foundation (ASF) under one or more
 * contributor license agreements. See the NOTICE file distributed with
 * this work for additional information regarding copyright ownership.
 * The ASF licenses this file to You under the Apache License, Version 2.0
 * (the "License"); you may not use this file except in compliance with
 * the License. You may obtain a copy of the License at
 *
 *    http://www.apache.org/licenses/LICENSE-2.0
 *
 * Unless required by applicable law or agreed to in writing, software
 * distributed under the License is distributed on an "AS IS" BASIS,
 * WITHOUT WARRANTIES OR CONDITIONS OF ANY KIND, either express or implied.
 * See the License for the specific language governing permissions and
 * limitations under the License.
 */
package org.apache.kafka.streams.state.internals.metrics;

import org.apache.kafka.common.metrics.Sensor;
import org.apache.kafka.common.metrics.Sensor.RecordingLevel;
import org.apache.kafka.streams.processor.internals.metrics.StreamsMetricsImpl;

import org.junit.Test;
import org.mockito.MockedStatic;

import java.util.Map;

import static org.apache.kafka.common.utils.Utils.mkEntry;
import static org.apache.kafka.common.utils.Utils.mkMap;
import static org.hamcrest.CoreMatchers.is;
import static org.hamcrest.MatcherAssert.assertThat;
import static org.mockito.Mockito.mock;
import static org.mockito.Mockito.mockStatic;
import static org.mockito.Mockito.when;

public class NamedCacheMetricsTest {

	private static final String THREAD_ID = "test-thread";
	private static final String TASK_ID = "test-task";
	private static final String STORE_NAME = "storeName";
	private static final String HIT_RATIO_AVG_DESCRIPTION = "The average cache hit ratio";
	private static final String HIT_RATIO_MIN_DESCRIPTION = "The minimum cache hit ratio";
	private static final String HIT_RATIO_MAX_DESCRIPTION = "The maximum cache hit ratio";

<<<<<<< HEAD
	private final StreamsMetricsImpl streamsMetrics = createMock(StreamsMetricsImpl.class);
	private final Sensor expectedSensor = mock(Sensor.class);
	private final Map<String, String> tagMap = mkMap(mkEntry("key", "value"));

	@Test
	public void shouldGetHitRatioSensorWithBuiltInMetricsVersionCurrent() {
		final String hitRatio = "hit-ratio";
		mockStatic(StreamsMetricsImpl.class);
		setUpStreamsMetrics(Version.LATEST, hitRatio);
		replay(streamsMetrics);
		replay(StreamsMetricsImpl.class);

		final Sensor sensor = NamedCacheMetrics.hitRatioSensor(streamsMetrics, THREAD_ID, TASK_ID, STORE_NAME);

		verifyResult(sensor);
	}

	@Test
	public void shouldGetHitRatioSensorWithBuiltInMetricsVersionBefore24() {
		final Map<String, String> parentTagMap = mkMap(mkEntry("key", "all"));
		final String hitRatio = "hitRatio";
		final RecordingLevel recordingLevel = RecordingLevel.DEBUG;
		mockStatic(StreamsMetricsImpl.class);
		final Sensor parentSensor = mock(Sensor.class);
		expect(streamsMetrics.taskLevelSensor(THREAD_ID, TASK_ID, hitRatio, recordingLevel)).andReturn(parentSensor);
		expect(streamsMetrics.cacheLevelTagMap(THREAD_ID, TASK_ID, StreamsMetricsImpl.ROLLUP_VALUE))
				.andReturn(parentTagMap);
		StreamsMetricsImpl.addAvgAndMinAndMaxToSensor(
				parentSensor,
				StreamsMetricsImpl.CACHE_LEVEL_GROUP,
				parentTagMap,
				hitRatio,
				HIT_RATIO_AVG_DESCRIPTION,
				HIT_RATIO_MIN_DESCRIPTION,
				HIT_RATIO_MAX_DESCRIPTION);
		setUpStreamsMetrics(Version.FROM_0100_TO_24, hitRatio, parentSensor);
		replay(streamsMetrics);
		replay(StreamsMetricsImpl.class);

		final Sensor sensor = NamedCacheMetrics.hitRatioSensor(streamsMetrics, THREAD_ID, TASK_ID, STORE_NAME);

		verifyResult(sensor);
	}

	private void setUpStreamsMetrics(final Version builtInMetricsVersion,
									 final String hitRatio,
									 final Sensor... parents) {
		expect(streamsMetrics.version()).andReturn(builtInMetricsVersion);
		expect(streamsMetrics.cacheLevelSensor(THREAD_ID, TASK_ID, STORE_NAME, hitRatio, RecordingLevel.DEBUG, parents))
				.andReturn(expectedSensor);
		expect(streamsMetrics.cacheLevelTagMap(THREAD_ID, TASK_ID, STORE_NAME)).andReturn(tagMap);
		StreamsMetricsImpl.addAvgAndMinAndMaxToSensor(
				expectedSensor,
				StreamsMetricsImpl.CACHE_LEVEL_GROUP,
				tagMap,
				hitRatio,
				HIT_RATIO_AVG_DESCRIPTION,
				HIT_RATIO_MIN_DESCRIPTION,
				HIT_RATIO_MAX_DESCRIPTION);
	}

	private void verifyResult(final Sensor sensor) {
		verify(streamsMetrics);
		verify(StreamsMetricsImpl.class);
		assertThat(sensor, is(expectedSensor));
	}
=======
    private final StreamsMetricsImpl streamsMetrics = mock(StreamsMetricsImpl.class);
    private final Sensor expectedSensor = mock(Sensor.class);
    private final Map<String, String> tagMap = mkMap(mkEntry("key", "value"));

    @Test
    public void shouldGetHitRatioSensorWithBuiltInMetricsVersionCurrent() {
        final String hitRatio = "hit-ratio";
        when(streamsMetrics.cacheLevelSensor(THREAD_ID, TASK_ID, STORE_NAME, hitRatio, RecordingLevel.DEBUG)).thenReturn(expectedSensor);
        when(streamsMetrics.cacheLevelTagMap(THREAD_ID, TASK_ID, STORE_NAME)).thenReturn(tagMap);

        try (final MockedStatic<StreamsMetricsImpl> streamsMetricsStaticMock = mockStatic(StreamsMetricsImpl.class)) {
            final Sensor sensor = NamedCacheMetrics.hitRatioSensor(streamsMetrics, THREAD_ID, TASK_ID, STORE_NAME);
            streamsMetricsStaticMock.verify(
                () -> StreamsMetricsImpl.addAvgAndMinAndMaxToSensor(
                    expectedSensor,
                    StreamsMetricsImpl.CACHE_LEVEL_GROUP,
                    tagMap,
                    hitRatio,
                    HIT_RATIO_AVG_DESCRIPTION,
                    HIT_RATIO_MIN_DESCRIPTION,
                    HIT_RATIO_MAX_DESCRIPTION
                )
            );
            assertThat(sensor, is(expectedSensor));
        }
    }
>>>>>>> 15418db6
}<|MERGE_RESOLUTION|>--- conflicted
+++ resolved
@@ -19,7 +19,6 @@
 import org.apache.kafka.common.metrics.Sensor;
 import org.apache.kafka.common.metrics.Sensor.RecordingLevel;
 import org.apache.kafka.streams.processor.internals.metrics.StreamsMetricsImpl;
-
 import org.junit.Test;
 import org.mockito.MockedStatic;
 
@@ -29,87 +28,17 @@
 import static org.apache.kafka.common.utils.Utils.mkMap;
 import static org.hamcrest.CoreMatchers.is;
 import static org.hamcrest.MatcherAssert.assertThat;
-import static org.mockito.Mockito.mock;
-import static org.mockito.Mockito.mockStatic;
-import static org.mockito.Mockito.when;
+import static org.mockito.Mockito.*;
 
 public class NamedCacheMetricsTest {
 
-	private static final String THREAD_ID = "test-thread";
-	private static final String TASK_ID = "test-task";
-	private static final String STORE_NAME = "storeName";
-	private static final String HIT_RATIO_AVG_DESCRIPTION = "The average cache hit ratio";
-	private static final String HIT_RATIO_MIN_DESCRIPTION = "The minimum cache hit ratio";
-	private static final String HIT_RATIO_MAX_DESCRIPTION = "The maximum cache hit ratio";
+    private static final String THREAD_ID = "test-thread";
+    private static final String TASK_ID = "test-task";
+    private static final String STORE_NAME = "storeName";
+    private static final String HIT_RATIO_AVG_DESCRIPTION = "The average cache hit ratio";
+    private static final String HIT_RATIO_MIN_DESCRIPTION = "The minimum cache hit ratio";
+    private static final String HIT_RATIO_MAX_DESCRIPTION = "The maximum cache hit ratio";
 
-<<<<<<< HEAD
-	private final StreamsMetricsImpl streamsMetrics = createMock(StreamsMetricsImpl.class);
-	private final Sensor expectedSensor = mock(Sensor.class);
-	private final Map<String, String> tagMap = mkMap(mkEntry("key", "value"));
-
-	@Test
-	public void shouldGetHitRatioSensorWithBuiltInMetricsVersionCurrent() {
-		final String hitRatio = "hit-ratio";
-		mockStatic(StreamsMetricsImpl.class);
-		setUpStreamsMetrics(Version.LATEST, hitRatio);
-		replay(streamsMetrics);
-		replay(StreamsMetricsImpl.class);
-
-		final Sensor sensor = NamedCacheMetrics.hitRatioSensor(streamsMetrics, THREAD_ID, TASK_ID, STORE_NAME);
-
-		verifyResult(sensor);
-	}
-
-	@Test
-	public void shouldGetHitRatioSensorWithBuiltInMetricsVersionBefore24() {
-		final Map<String, String> parentTagMap = mkMap(mkEntry("key", "all"));
-		final String hitRatio = "hitRatio";
-		final RecordingLevel recordingLevel = RecordingLevel.DEBUG;
-		mockStatic(StreamsMetricsImpl.class);
-		final Sensor parentSensor = mock(Sensor.class);
-		expect(streamsMetrics.taskLevelSensor(THREAD_ID, TASK_ID, hitRatio, recordingLevel)).andReturn(parentSensor);
-		expect(streamsMetrics.cacheLevelTagMap(THREAD_ID, TASK_ID, StreamsMetricsImpl.ROLLUP_VALUE))
-				.andReturn(parentTagMap);
-		StreamsMetricsImpl.addAvgAndMinAndMaxToSensor(
-				parentSensor,
-				StreamsMetricsImpl.CACHE_LEVEL_GROUP,
-				parentTagMap,
-				hitRatio,
-				HIT_RATIO_AVG_DESCRIPTION,
-				HIT_RATIO_MIN_DESCRIPTION,
-				HIT_RATIO_MAX_DESCRIPTION);
-		setUpStreamsMetrics(Version.FROM_0100_TO_24, hitRatio, parentSensor);
-		replay(streamsMetrics);
-		replay(StreamsMetricsImpl.class);
-
-		final Sensor sensor = NamedCacheMetrics.hitRatioSensor(streamsMetrics, THREAD_ID, TASK_ID, STORE_NAME);
-
-		verifyResult(sensor);
-	}
-
-	private void setUpStreamsMetrics(final Version builtInMetricsVersion,
-									 final String hitRatio,
-									 final Sensor... parents) {
-		expect(streamsMetrics.version()).andReturn(builtInMetricsVersion);
-		expect(streamsMetrics.cacheLevelSensor(THREAD_ID, TASK_ID, STORE_NAME, hitRatio, RecordingLevel.DEBUG, parents))
-				.andReturn(expectedSensor);
-		expect(streamsMetrics.cacheLevelTagMap(THREAD_ID, TASK_ID, STORE_NAME)).andReturn(tagMap);
-		StreamsMetricsImpl.addAvgAndMinAndMaxToSensor(
-				expectedSensor,
-				StreamsMetricsImpl.CACHE_LEVEL_GROUP,
-				tagMap,
-				hitRatio,
-				HIT_RATIO_AVG_DESCRIPTION,
-				HIT_RATIO_MIN_DESCRIPTION,
-				HIT_RATIO_MAX_DESCRIPTION);
-	}
-
-	private void verifyResult(final Sensor sensor) {
-		verify(streamsMetrics);
-		verify(StreamsMetricsImpl.class);
-		assertThat(sensor, is(expectedSensor));
-	}
-=======
     private final StreamsMetricsImpl streamsMetrics = mock(StreamsMetricsImpl.class);
     private final Sensor expectedSensor = mock(Sensor.class);
     private final Map<String, String> tagMap = mkMap(mkEntry("key", "value"));
@@ -122,19 +51,8 @@
 
         try (final MockedStatic<StreamsMetricsImpl> streamsMetricsStaticMock = mockStatic(StreamsMetricsImpl.class)) {
             final Sensor sensor = NamedCacheMetrics.hitRatioSensor(streamsMetrics, THREAD_ID, TASK_ID, STORE_NAME);
-            streamsMetricsStaticMock.verify(
-                () -> StreamsMetricsImpl.addAvgAndMinAndMaxToSensor(
-                    expectedSensor,
-                    StreamsMetricsImpl.CACHE_LEVEL_GROUP,
-                    tagMap,
-                    hitRatio,
-                    HIT_RATIO_AVG_DESCRIPTION,
-                    HIT_RATIO_MIN_DESCRIPTION,
-                    HIT_RATIO_MAX_DESCRIPTION
-                )
-            );
+            streamsMetricsStaticMock.verify(() -> StreamsMetricsImpl.addAvgAndMinAndMaxToSensor(expectedSensor, StreamsMetricsImpl.CACHE_LEVEL_GROUP, tagMap, hitRatio, HIT_RATIO_AVG_DESCRIPTION, HIT_RATIO_MIN_DESCRIPTION, HIT_RATIO_MAX_DESCRIPTION));
             assertThat(sensor, is(expectedSensor));
         }
     }
->>>>>>> 15418db6
 }