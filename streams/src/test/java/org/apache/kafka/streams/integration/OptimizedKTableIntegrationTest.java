/*
 * Licensed to the Apache Software Foundation (ASF) under one or more
 * contributor license agreements. See the NOTICE file distributed with
 * this work for additional information regarding copyright ownership.
 * The ASF licenses this file to You under the Apache License, Version 2.0
 * (the "License"); you may not use this file except in compliance with
 * the License. You may obtain a copy of the License at
 *
 *    http://www.apache.org/licenses/LICENSE-2.0
 *
 * Unless required by applicable law or agreed to in writing, software
 * distributed under the License is distributed on an "AS IS" BASIS,
 * WITHOUT WARRANTIES OR CONDITIONS OF ANY KIND, either express or implied.
 * See the License for the specific language governing permissions and
 * limitations under the License.
 */
package org.apache.kafka.streams.integration;

import static org.apache.kafka.streams.integration.utils.IntegrationTestUtils.safeUniqueTestName;
import static org.apache.kafka.streams.integration.utils.IntegrationTestUtils.startApplicationAndWaitUntilRunning;
import static org.hamcrest.MatcherAssert.assertThat;
import static org.hamcrest.Matchers.equalTo;
import static org.hamcrest.Matchers.is;

import java.io.IOException;
import java.time.Duration;
import java.util.ArrayList;
import java.util.Arrays;
import java.util.List;
import java.util.Properties;
import java.util.concurrent.Semaphore;
import java.util.concurrent.TimeUnit;
import java.util.concurrent.atomic.AtomicReference;
import java.util.stream.Collectors;
import java.util.stream.IntStream;

import org.apache.kafka.clients.consumer.ConsumerConfig;
import org.apache.kafka.clients.producer.ProducerConfig;
import org.apache.kafka.common.serialization.IntegerSerializer;
import org.apache.kafka.common.serialization.Serdes;
import org.apache.kafka.common.utils.Bytes;
import org.apache.kafka.common.utils.MockTime;
import org.apache.kafka.streams.KafkaStreams;
import org.apache.kafka.streams.KeyQueryMetadata;
import org.apache.kafka.streams.KeyValue;
import org.apache.kafka.streams.StreamsBuilder;
import org.apache.kafka.streams.StreamsConfig;
import org.apache.kafka.streams.errors.InvalidStateStoreException;
import org.apache.kafka.streams.integration.utils.EmbeddedKafkaCluster;
import org.apache.kafka.streams.integration.utils.IntegrationTestUtils;
import org.apache.kafka.streams.kstream.Consumed;
import org.apache.kafka.streams.kstream.Materialized;
import org.apache.kafka.streams.state.KeyValueStore;
import org.apache.kafka.streams.state.QueryableStoreTypes;
import org.apache.kafka.streams.state.ReadOnlyKeyValueStore;
import org.apache.kafka.test.NoRetryException;
import org.apache.kafka.test.TestUtils;
import org.junit.jupiter.api.AfterAll;
import org.junit.jupiter.api.AfterEach;
import org.junit.jupiter.api.BeforeAll;
import org.junit.jupiter.api.BeforeEach;
import org.junit.jupiter.api.Test;
import org.junit.jupiter.api.TestInfo;
import org.junit.jupiter.api.Timeout;
import org.junit.jupiter.api.Tag;
import org.slf4j.Logger;
import org.slf4j.LoggerFactory;

@Timeout(600)
@Tag("integration")
public class OptimizedKTableIntegrationTest {
<<<<<<< HEAD
	private static final int NUM_BROKERS = 1;
	private static int port = 0;
	private static final String INPUT_TOPIC_NAME = "input-topic";
	private static final String TABLE_NAME = "source-table";

	public static final EmbeddedKafkaCluster CLUSTER = new EmbeddedKafkaCluster(NUM_BROKERS);

	@BeforeClass
	public static void startCluster() throws IOException {
		CLUSTER.start();
	}

	@AfterClass
	public static void closeCluster() {
		CLUSTER.stop();
	}


	@Rule
	public final TestName testName = new TestName();

	private final List<KafkaStreams> streamsToCleanup = new ArrayList<>();
	private final MockTime mockTime = CLUSTER.time;

	@Before
	public void before() throws InterruptedException {
		CLUSTER.createTopic(INPUT_TOPIC_NAME, 2, 1);
	}

	@After
	public void after() {
		for (final KafkaStreams kafkaStreams : streamsToCleanup) {
			kafkaStreams.close();
		}
	}

	@Test
	public void shouldApplyUpdatesToStandbyStore() throws Exception {
		final int batch1NumMessages = 100;
		final int batch2NumMessages = 100;
		final int key = 1;
		final Semaphore semaphore = new Semaphore(0);

		final StreamsBuilder builder = new StreamsBuilder();
		builder
				.table(INPUT_TOPIC_NAME, Consumed.with(Serdes.Integer(), Serdes.Integer()),
						Materialized.<Integer, Integer, KeyValueStore<Bytes, byte[]>>as(TABLE_NAME)
								.withCachingDisabled())
				.toStream()
				.peek((k, v) -> semaphore.release());

		final KafkaStreams kafkaStreams1 = createKafkaStreams(builder, streamsConfiguration());
		final KafkaStreams kafkaStreams2 = createKafkaStreams(builder, streamsConfiguration());
		final List<KafkaStreams> kafkaStreamsList = Arrays.asList(kafkaStreams1, kafkaStreams2);

		startApplicationAndWaitUntilRunning(kafkaStreamsList, Duration.ofSeconds(60));

		produceValueRange(key, 0, batch1NumMessages);

		// Assert that all messages in the first batch were processed in a timely manner
		assertThat(semaphore.tryAcquire(batch1NumMessages, 60, TimeUnit.SECONDS), is(equalTo(true)));

		final ReadOnlyKeyValueStore<Integer, Integer> store1 = IntegrationTestUtils.getStore(TABLE_NAME, kafkaStreams1, QueryableStoreTypes.keyValueStore());
		final ReadOnlyKeyValueStore<Integer, Integer> store2 = IntegrationTestUtils.getStore(TABLE_NAME, kafkaStreams2, QueryableStoreTypes.keyValueStore());

		final boolean kafkaStreams1WasFirstActive;
		final KeyQueryMetadata keyQueryMetadata = kafkaStreams1.queryMetadataForKey(TABLE_NAME, key, (topic, somekey, value, numPartitions) -> 0);

		// Assert that the current value in store reflects all messages being processed
		if ((keyQueryMetadata.activeHost().port() % 2) == 1) {
			assertThat(store1.get(key), is(equalTo(batch1NumMessages - 1)));
			kafkaStreams1WasFirstActive = true;
		} else {
			assertThat(store2.get(key), is(equalTo(batch1NumMessages - 1)));
			kafkaStreams1WasFirstActive = false;
		}

		if (kafkaStreams1WasFirstActive) {
			kafkaStreams1.close();
		} else {
			kafkaStreams2.close();
		}

		final ReadOnlyKeyValueStore<Integer, Integer> newActiveStore = kafkaStreams1WasFirstActive ? store2 : store1;
		TestUtils.retryOnExceptionWithTimeout(100, 60 * 1000, () -> {
			// Assert that after failover we have recovered to the last store write
			assertThat(newActiveStore.get(key), is(equalTo(batch1NumMessages - 1)));
		});

		final int totalNumMessages = batch1NumMessages + batch2NumMessages;

		produceValueRange(key, batch1NumMessages, totalNumMessages);

		// Assert that all messages in the second batch were processed in a timely manner
		assertThat(semaphore.tryAcquire(batch2NumMessages, 60, TimeUnit.SECONDS), is(equalTo(true)));

		TestUtils.retryOnExceptionWithTimeout(100, 60 * 1000, () -> {
			// Assert that the current value in store reflects all messages being processed
			assertThat(newActiveStore.get(key), is(equalTo(totalNumMessages - 1)));
		});
	}

	private void produceValueRange(final int key, final int start, final int endExclusive) {
		final Properties producerProps = new Properties();
		producerProps.put(ProducerConfig.BOOTSTRAP_SERVERS_CONFIG, CLUSTER.bootstrapServers());
		producerProps.put(ProducerConfig.KEY_SERIALIZER_CLASS_CONFIG, IntegerSerializer.class);
		producerProps.put(ProducerConfig.VALUE_SERIALIZER_CLASS_CONFIG, IntegerSerializer.class);

		IntegrationTestUtils.produceKeyValuesSynchronously(
				INPUT_TOPIC_NAME,
				IntStream.range(start, endExclusive)
						.mapToObj(i -> KeyValue.pair(key, i))
						.collect(Collectors.toList()),
				producerProps,
				mockTime);
	}

	private KafkaStreams createKafkaStreams(final StreamsBuilder builder, final Properties config) {
		final KafkaStreams streams = new KafkaStreams(builder.build(config), config);
		streamsToCleanup.add(streams);
		return streams;
	}

	private Properties streamsConfiguration() {
		final String safeTestName = safeUniqueTestName(getClass(), testName);
		final Properties config = new Properties();
		config.put(StreamsConfig.TOPOLOGY_OPTIMIZATION_CONFIG, StreamsConfig.OPTIMIZE);
		config.put(StreamsConfig.APPLICATION_ID_CONFIG, "app-" + safeTestName);
		config.put(StreamsConfig.APPLICATION_SERVER_CONFIG, "localhost:" + (++port));
		config.put(StreamsConfig.BOOTSTRAP_SERVERS_CONFIG, CLUSTER.bootstrapServers());
		config.put(StreamsConfig.STATE_DIR_CONFIG, TestUtils.tempDirectory().getPath());
		config.put(StreamsConfig.DEFAULT_KEY_SERDE_CLASS_CONFIG, Serdes.Integer().getClass());
		config.put(StreamsConfig.DEFAULT_VALUE_SERDE_CLASS_CONFIG, Serdes.Integer().getClass());
		config.put(StreamsConfig.NUM_STANDBY_REPLICAS_CONFIG, 1);
		config.put(StreamsConfig.COMMIT_INTERVAL_MS_CONFIG, 100);
		config.put(StreamsConfig.CACHE_MAX_BYTES_BUFFERING_CONFIG, 0);
		config.put(ConsumerConfig.MAX_POLL_RECORDS_CONFIG, 100);
		config.put(ConsumerConfig.HEARTBEAT_INTERVAL_MS_CONFIG, 200);
		config.put(ConsumerConfig.SESSION_TIMEOUT_MS_CONFIG, 1000);
		return config;
	}
=======
    private static final Logger LOG = LoggerFactory.getLogger(OptimizedKTableIntegrationTest.class);
    private static final int NUM_BROKERS = 1;
    private static int port = 0;
    private static final String INPUT_TOPIC_NAME = "input-topic";
    private static final String TABLE_NAME = "source-table";

    public static final EmbeddedKafkaCluster CLUSTER = new EmbeddedKafkaCluster(NUM_BROKERS);

    @BeforeAll
    public static void startCluster() throws IOException {
        CLUSTER.start();
    }

    @AfterAll
    public static void closeCluster() {
        CLUSTER.stop();
    }

    private final List<KafkaStreams> streamsToCleanup = new ArrayList<>();
    private final MockTime mockTime = CLUSTER.time;

    @BeforeEach
    public void before() throws InterruptedException {
        CLUSTER.createTopic(INPUT_TOPIC_NAME, 2, 1);
    }

    @AfterEach
    public void after() {
        for (final KafkaStreams kafkaStreams : streamsToCleanup) {
            kafkaStreams.close();
        }
    }

    @Test
    public void shouldApplyUpdatesToStandbyStore(final TestInfo testInfo) throws Exception {
        final int batch1NumMessages = 100;
        final int batch2NumMessages = 100;
        final int key = 1;
        final Semaphore semaphore = new Semaphore(0);

        final StreamsBuilder builder = new StreamsBuilder();
        builder
            .table(INPUT_TOPIC_NAME, Consumed.with(Serdes.Integer(), Serdes.Integer()),
                Materialized.<Integer, Integer, KeyValueStore<Bytes, byte[]>>as(TABLE_NAME)
                    .withCachingDisabled())
            .toStream()
            .peek((k, v) -> semaphore.release());

        final KafkaStreams kafkaStreams1 = createKafkaStreams(builder, streamsConfiguration(testInfo));
        final KafkaStreams kafkaStreams2 = createKafkaStreams(builder, streamsConfiguration(testInfo));
        final List<KafkaStreams> kafkaStreamsList = Arrays.asList(kafkaStreams1, kafkaStreams2);

        try {
            startApplicationAndWaitUntilRunning(kafkaStreamsList, Duration.ofSeconds(60));

            produceValueRange(key, 0, batch1NumMessages);

            // Assert that all messages in the first batch were processed in a timely manner
            assertThat(semaphore.tryAcquire(batch1NumMessages, 60, TimeUnit.SECONDS), is(equalTo(true)));

            final AtomicReference<ReadOnlyKeyValueStore<Integer, Integer>> newActiveStore = new AtomicReference<>(null);
            TestUtils.retryOnExceptionWithTimeout(() -> {
                final ReadOnlyKeyValueStore<Integer, Integer> store1 = IntegrationTestUtils.getStore(TABLE_NAME, kafkaStreams1, QueryableStoreTypes.keyValueStore());
                final ReadOnlyKeyValueStore<Integer, Integer> store2 = IntegrationTestUtils.getStore(TABLE_NAME, kafkaStreams2, QueryableStoreTypes.keyValueStore());

                final KeyQueryMetadata keyQueryMetadata = kafkaStreams1.queryMetadataForKey(TABLE_NAME, key, (topic, somekey, value, numPartitions) -> 0);

                try {
                    // Assert that the current value in store reflects all messages being processed
                    if ((keyQueryMetadata.activeHost().port() % 2) == 1) {
                        assertThat(store1.get(key), is(equalTo(batch1NumMessages - 1)));
                        kafkaStreams1.close();
                        newActiveStore.set(store2);
                    } else {
                        assertThat(store2.get(key), is(equalTo(batch1NumMessages - 1)));
                        kafkaStreams2.close();
                        newActiveStore.set(store1);
                    }
                } catch (final InvalidStateStoreException e) {
                    LOG.warn("Detected an unexpected rebalance during test. Retrying if possible.", e);
                    throw e;
                } catch (final Throwable t) {
                    LOG.error("Caught non-retriable exception in test. Exiting.", t);
                    throw new NoRetryException(t);
                }
            });

            // Wait for failover
            TestUtils.retryOnExceptionWithTimeout(60 * 1000, 100, () -> {
                // Assert that after failover we have recovered to the last store write
                assertThat(newActiveStore.get().get(key), is(equalTo(batch1NumMessages - 1)));
            });

            final int totalNumMessages = batch1NumMessages + batch2NumMessages;

            produceValueRange(key, batch1NumMessages, totalNumMessages);

            // Assert that all messages in the second batch were processed in a timely manner
            assertThat(semaphore.tryAcquire(batch2NumMessages, 60, TimeUnit.SECONDS), is(equalTo(true)));

            TestUtils.retryOnExceptionWithTimeout(60 * 1000, 100, () -> {
                // Assert that the current value in store reflects all messages being processed
                assertThat(newActiveStore.get().get(key), is(equalTo(totalNumMessages - 1)));
            });
        } finally {
            kafkaStreams1.close();
            kafkaStreams2.close();
        }
    }

    private void produceValueRange(final int key, final int start, final int endExclusive) {
        final Properties producerProps = new Properties();
        producerProps.put(ProducerConfig.BOOTSTRAP_SERVERS_CONFIG, CLUSTER.bootstrapServers());
        producerProps.put(ProducerConfig.KEY_SERIALIZER_CLASS_CONFIG, IntegerSerializer.class);
        producerProps.put(ProducerConfig.VALUE_SERIALIZER_CLASS_CONFIG, IntegerSerializer.class);

        IntegrationTestUtils.produceKeyValuesSynchronously(
            INPUT_TOPIC_NAME,
            IntStream.range(start, endExclusive)
                .mapToObj(i -> KeyValue.pair(key, i))
                .collect(Collectors.toList()),
            producerProps,
            mockTime);
    }

    private KafkaStreams createKafkaStreams(final StreamsBuilder builder, final Properties config) {
        final KafkaStreams streams = new KafkaStreams(builder.build(config), config);
        streamsToCleanup.add(streams);
        return streams;
    }

    private Properties streamsConfiguration(final TestInfo testInfo) {
        final String safeTestName = safeUniqueTestName(getClass(), testInfo);
        final Properties config = new Properties();
        config.put(StreamsConfig.TOPOLOGY_OPTIMIZATION_CONFIG, StreamsConfig.OPTIMIZE);
        config.put(StreamsConfig.APPLICATION_ID_CONFIG, "app-" + safeTestName);
        config.put(StreamsConfig.APPLICATION_SERVER_CONFIG, "localhost:" + (++port));
        config.put(StreamsConfig.BOOTSTRAP_SERVERS_CONFIG, CLUSTER.bootstrapServers());
        config.put(StreamsConfig.STATE_DIR_CONFIG, TestUtils.tempDirectory().getPath());
        config.put(StreamsConfig.DEFAULT_KEY_SERDE_CLASS_CONFIG, Serdes.Integer().getClass());
        config.put(StreamsConfig.DEFAULT_VALUE_SERDE_CLASS_CONFIG, Serdes.Integer().getClass());
        config.put(StreamsConfig.NUM_STANDBY_REPLICAS_CONFIG, 1);
        config.put(StreamsConfig.COMMIT_INTERVAL_MS_CONFIG, 100L);
        config.put(StreamsConfig.STATESTORE_CACHE_MAX_BYTES_CONFIG, 0);
        config.put(ConsumerConfig.MAX_POLL_RECORDS_CONFIG, 100);
        config.put(ConsumerConfig.HEARTBEAT_INTERVAL_MS_CONFIG, 200);
        config.put(ConsumerConfig.SESSION_TIMEOUT_MS_CONFIG, 1000);
        return config;
    }
>>>>>>> 15418db6
}<|MERGE_RESOLUTION|>--- conflicted
+++ resolved
@@ -16,11 +16,26 @@
  */
 package org.apache.kafka.streams.integration;
 
-import static org.apache.kafka.streams.integration.utils.IntegrationTestUtils.safeUniqueTestName;
-import static org.apache.kafka.streams.integration.utils.IntegrationTestUtils.startApplicationAndWaitUntilRunning;
-import static org.hamcrest.MatcherAssert.assertThat;
-import static org.hamcrest.Matchers.equalTo;
-import static org.hamcrest.Matchers.is;
+import org.apache.kafka.clients.consumer.ConsumerConfig;
+import org.apache.kafka.clients.producer.ProducerConfig;
+import org.apache.kafka.common.serialization.IntegerSerializer;
+import org.apache.kafka.common.serialization.Serdes;
+import org.apache.kafka.common.utils.Bytes;
+import org.apache.kafka.common.utils.MockTime;
+import org.apache.kafka.streams.*;
+import org.apache.kafka.streams.errors.InvalidStateStoreException;
+import org.apache.kafka.streams.integration.utils.EmbeddedKafkaCluster;
+import org.apache.kafka.streams.integration.utils.IntegrationTestUtils;
+import org.apache.kafka.streams.kstream.Consumed;
+import org.apache.kafka.streams.kstream.Materialized;
+import org.apache.kafka.streams.state.KeyValueStore;
+import org.apache.kafka.streams.state.QueryableStoreTypes;
+import org.apache.kafka.streams.state.ReadOnlyKeyValueStore;
+import org.apache.kafka.test.NoRetryException;
+import org.apache.kafka.test.TestUtils;
+import org.junit.jupiter.api.*;
+import org.slf4j.Logger;
+import org.slf4j.LoggerFactory;
 
 import java.io.IOException;
 import java.time.Duration;
@@ -34,184 +49,15 @@
 import java.util.stream.Collectors;
 import java.util.stream.IntStream;
 
-import org.apache.kafka.clients.consumer.ConsumerConfig;
-import org.apache.kafka.clients.producer.ProducerConfig;
-import org.apache.kafka.common.serialization.IntegerSerializer;
-import org.apache.kafka.common.serialization.Serdes;
-import org.apache.kafka.common.utils.Bytes;
-import org.apache.kafka.common.utils.MockTime;
-import org.apache.kafka.streams.KafkaStreams;
-import org.apache.kafka.streams.KeyQueryMetadata;
-import org.apache.kafka.streams.KeyValue;
-import org.apache.kafka.streams.StreamsBuilder;
-import org.apache.kafka.streams.StreamsConfig;
-import org.apache.kafka.streams.errors.InvalidStateStoreException;
-import org.apache.kafka.streams.integration.utils.EmbeddedKafkaCluster;
-import org.apache.kafka.streams.integration.utils.IntegrationTestUtils;
-import org.apache.kafka.streams.kstream.Consumed;
-import org.apache.kafka.streams.kstream.Materialized;
-import org.apache.kafka.streams.state.KeyValueStore;
-import org.apache.kafka.streams.state.QueryableStoreTypes;
-import org.apache.kafka.streams.state.ReadOnlyKeyValueStore;
-import org.apache.kafka.test.NoRetryException;
-import org.apache.kafka.test.TestUtils;
-import org.junit.jupiter.api.AfterAll;
-import org.junit.jupiter.api.AfterEach;
-import org.junit.jupiter.api.BeforeAll;
-import org.junit.jupiter.api.BeforeEach;
-import org.junit.jupiter.api.Test;
-import org.junit.jupiter.api.TestInfo;
-import org.junit.jupiter.api.Timeout;
-import org.junit.jupiter.api.Tag;
-import org.slf4j.Logger;
-import org.slf4j.LoggerFactory;
+import static org.apache.kafka.streams.integration.utils.IntegrationTestUtils.safeUniqueTestName;
+import static org.apache.kafka.streams.integration.utils.IntegrationTestUtils.startApplicationAndWaitUntilRunning;
+import static org.hamcrest.MatcherAssert.assertThat;
+import static org.hamcrest.Matchers.equalTo;
+import static org.hamcrest.Matchers.is;
 
 @Timeout(600)
 @Tag("integration")
 public class OptimizedKTableIntegrationTest {
-<<<<<<< HEAD
-	private static final int NUM_BROKERS = 1;
-	private static int port = 0;
-	private static final String INPUT_TOPIC_NAME = "input-topic";
-	private static final String TABLE_NAME = "source-table";
-
-	public static final EmbeddedKafkaCluster CLUSTER = new EmbeddedKafkaCluster(NUM_BROKERS);
-
-	@BeforeClass
-	public static void startCluster() throws IOException {
-		CLUSTER.start();
-	}
-
-	@AfterClass
-	public static void closeCluster() {
-		CLUSTER.stop();
-	}
-
-
-	@Rule
-	public final TestName testName = new TestName();
-
-	private final List<KafkaStreams> streamsToCleanup = new ArrayList<>();
-	private final MockTime mockTime = CLUSTER.time;
-
-	@Before
-	public void before() throws InterruptedException {
-		CLUSTER.createTopic(INPUT_TOPIC_NAME, 2, 1);
-	}
-
-	@After
-	public void after() {
-		for (final KafkaStreams kafkaStreams : streamsToCleanup) {
-			kafkaStreams.close();
-		}
-	}
-
-	@Test
-	public void shouldApplyUpdatesToStandbyStore() throws Exception {
-		final int batch1NumMessages = 100;
-		final int batch2NumMessages = 100;
-		final int key = 1;
-		final Semaphore semaphore = new Semaphore(0);
-
-		final StreamsBuilder builder = new StreamsBuilder();
-		builder
-				.table(INPUT_TOPIC_NAME, Consumed.with(Serdes.Integer(), Serdes.Integer()),
-						Materialized.<Integer, Integer, KeyValueStore<Bytes, byte[]>>as(TABLE_NAME)
-								.withCachingDisabled())
-				.toStream()
-				.peek((k, v) -> semaphore.release());
-
-		final KafkaStreams kafkaStreams1 = createKafkaStreams(builder, streamsConfiguration());
-		final KafkaStreams kafkaStreams2 = createKafkaStreams(builder, streamsConfiguration());
-		final List<KafkaStreams> kafkaStreamsList = Arrays.asList(kafkaStreams1, kafkaStreams2);
-
-		startApplicationAndWaitUntilRunning(kafkaStreamsList, Duration.ofSeconds(60));
-
-		produceValueRange(key, 0, batch1NumMessages);
-
-		// Assert that all messages in the first batch were processed in a timely manner
-		assertThat(semaphore.tryAcquire(batch1NumMessages, 60, TimeUnit.SECONDS), is(equalTo(true)));
-
-		final ReadOnlyKeyValueStore<Integer, Integer> store1 = IntegrationTestUtils.getStore(TABLE_NAME, kafkaStreams1, QueryableStoreTypes.keyValueStore());
-		final ReadOnlyKeyValueStore<Integer, Integer> store2 = IntegrationTestUtils.getStore(TABLE_NAME, kafkaStreams2, QueryableStoreTypes.keyValueStore());
-
-		final boolean kafkaStreams1WasFirstActive;
-		final KeyQueryMetadata keyQueryMetadata = kafkaStreams1.queryMetadataForKey(TABLE_NAME, key, (topic, somekey, value, numPartitions) -> 0);
-
-		// Assert that the current value in store reflects all messages being processed
-		if ((keyQueryMetadata.activeHost().port() % 2) == 1) {
-			assertThat(store1.get(key), is(equalTo(batch1NumMessages - 1)));
-			kafkaStreams1WasFirstActive = true;
-		} else {
-			assertThat(store2.get(key), is(equalTo(batch1NumMessages - 1)));
-			kafkaStreams1WasFirstActive = false;
-		}
-
-		if (kafkaStreams1WasFirstActive) {
-			kafkaStreams1.close();
-		} else {
-			kafkaStreams2.close();
-		}
-
-		final ReadOnlyKeyValueStore<Integer, Integer> newActiveStore = kafkaStreams1WasFirstActive ? store2 : store1;
-		TestUtils.retryOnExceptionWithTimeout(100, 60 * 1000, () -> {
-			// Assert that after failover we have recovered to the last store write
-			assertThat(newActiveStore.get(key), is(equalTo(batch1NumMessages - 1)));
-		});
-
-		final int totalNumMessages = batch1NumMessages + batch2NumMessages;
-
-		produceValueRange(key, batch1NumMessages, totalNumMessages);
-
-		// Assert that all messages in the second batch were processed in a timely manner
-		assertThat(semaphore.tryAcquire(batch2NumMessages, 60, TimeUnit.SECONDS), is(equalTo(true)));
-
-		TestUtils.retryOnExceptionWithTimeout(100, 60 * 1000, () -> {
-			// Assert that the current value in store reflects all messages being processed
-			assertThat(newActiveStore.get(key), is(equalTo(totalNumMessages - 1)));
-		});
-	}
-
-	private void produceValueRange(final int key, final int start, final int endExclusive) {
-		final Properties producerProps = new Properties();
-		producerProps.put(ProducerConfig.BOOTSTRAP_SERVERS_CONFIG, CLUSTER.bootstrapServers());
-		producerProps.put(ProducerConfig.KEY_SERIALIZER_CLASS_CONFIG, IntegerSerializer.class);
-		producerProps.put(ProducerConfig.VALUE_SERIALIZER_CLASS_CONFIG, IntegerSerializer.class);
-
-		IntegrationTestUtils.produceKeyValuesSynchronously(
-				INPUT_TOPIC_NAME,
-				IntStream.range(start, endExclusive)
-						.mapToObj(i -> KeyValue.pair(key, i))
-						.collect(Collectors.toList()),
-				producerProps,
-				mockTime);
-	}
-
-	private KafkaStreams createKafkaStreams(final StreamsBuilder builder, final Properties config) {
-		final KafkaStreams streams = new KafkaStreams(builder.build(config), config);
-		streamsToCleanup.add(streams);
-		return streams;
-	}
-
-	private Properties streamsConfiguration() {
-		final String safeTestName = safeUniqueTestName(getClass(), testName);
-		final Properties config = new Properties();
-		config.put(StreamsConfig.TOPOLOGY_OPTIMIZATION_CONFIG, StreamsConfig.OPTIMIZE);
-		config.put(StreamsConfig.APPLICATION_ID_CONFIG, "app-" + safeTestName);
-		config.put(StreamsConfig.APPLICATION_SERVER_CONFIG, "localhost:" + (++port));
-		config.put(StreamsConfig.BOOTSTRAP_SERVERS_CONFIG, CLUSTER.bootstrapServers());
-		config.put(StreamsConfig.STATE_DIR_CONFIG, TestUtils.tempDirectory().getPath());
-		config.put(StreamsConfig.DEFAULT_KEY_SERDE_CLASS_CONFIG, Serdes.Integer().getClass());
-		config.put(StreamsConfig.DEFAULT_VALUE_SERDE_CLASS_CONFIG, Serdes.Integer().getClass());
-		config.put(StreamsConfig.NUM_STANDBY_REPLICAS_CONFIG, 1);
-		config.put(StreamsConfig.COMMIT_INTERVAL_MS_CONFIG, 100);
-		config.put(StreamsConfig.CACHE_MAX_BYTES_BUFFERING_CONFIG, 0);
-		config.put(ConsumerConfig.MAX_POLL_RECORDS_CONFIG, 100);
-		config.put(ConsumerConfig.HEARTBEAT_INTERVAL_MS_CONFIG, 200);
-		config.put(ConsumerConfig.SESSION_TIMEOUT_MS_CONFIG, 1000);
-		return config;
-	}
-=======
     private static final Logger LOG = LoggerFactory.getLogger(OptimizedKTableIntegrationTest.class);
     private static final int NUM_BROKERS = 1;
     private static int port = 0;
@@ -253,12 +99,7 @@
         final Semaphore semaphore = new Semaphore(0);
 
         final StreamsBuilder builder = new StreamsBuilder();
-        builder
-            .table(INPUT_TOPIC_NAME, Consumed.with(Serdes.Integer(), Serdes.Integer()),
-                Materialized.<Integer, Integer, KeyValueStore<Bytes, byte[]>>as(TABLE_NAME)
-                    .withCachingDisabled())
-            .toStream()
-            .peek((k, v) -> semaphore.release());
+        builder.table(INPUT_TOPIC_NAME, Consumed.with(Serdes.Integer(), Serdes.Integer()), Materialized.<Integer, Integer, KeyValueStore<Bytes, byte[]>>as(TABLE_NAME).withCachingDisabled()).toStream().peek((k, v) -> semaphore.release());
 
         final KafkaStreams kafkaStreams1 = createKafkaStreams(builder, streamsConfiguration(testInfo));
         final KafkaStreams kafkaStreams2 = createKafkaStreams(builder, streamsConfiguration(testInfo));
@@ -328,13 +169,7 @@
         producerProps.put(ProducerConfig.KEY_SERIALIZER_CLASS_CONFIG, IntegerSerializer.class);
         producerProps.put(ProducerConfig.VALUE_SERIALIZER_CLASS_CONFIG, IntegerSerializer.class);
 
-        IntegrationTestUtils.produceKeyValuesSynchronously(
-            INPUT_TOPIC_NAME,
-            IntStream.range(start, endExclusive)
-                .mapToObj(i -> KeyValue.pair(key, i))
-                .collect(Collectors.toList()),
-            producerProps,
-            mockTime);
+        IntegrationTestUtils.produceKeyValuesSynchronously(INPUT_TOPIC_NAME, IntStream.range(start, endExclusive).mapToObj(i -> KeyValue.pair(key, i)).collect(Collectors.toList()), producerProps, mockTime);
     }
 
     private KafkaStreams createKafkaStreams(final StreamsBuilder builder, final Properties config) {
@@ -361,5 +196,4 @@
         config.put(ConsumerConfig.SESSION_TIMEOUT_MS_CONFIG, 1000);
         return config;
     }
->>>>>>> 15418db6
 }