--- conflicted
+++ resolved
@@ -18,16 +18,8 @@
 package org.apache.kafka.streams.integration;
 
 import org.apache.kafka.clients.consumer.ConsumerConfig;
-import org.apache.kafka.common.serialization.IntegerDeserializer;
-import org.apache.kafka.common.serialization.IntegerSerializer;
-import org.apache.kafka.common.serialization.Serdes;
-import org.apache.kafka.common.serialization.StringDeserializer;
-import org.apache.kafka.common.serialization.StringSerializer;
-import org.apache.kafka.streams.KafkaStreams;
-import org.apache.kafka.streams.KeyValue;
-import org.apache.kafka.streams.StreamsBuilder;
-import org.apache.kafka.streams.StreamsConfig;
-import org.apache.kafka.streams.Topology;
+import org.apache.kafka.common.serialization.*;
+import org.apache.kafka.streams.*;
 import org.apache.kafka.streams.errors.StreamsException;
 import org.apache.kafka.streams.errors.StreamsUncaughtExceptionHandler.StreamThreadExceptionResponse;
 import org.apache.kafka.streams.integration.utils.EmbeddedKafkaCluster;
@@ -40,12 +32,7 @@
 import org.apache.kafka.streams.state.internals.KeyValueStoreBuilder;
 import org.apache.kafka.test.IntegrationTest;
 import org.apache.kafka.test.TestUtils;
-import org.junit.After;
-import org.junit.AfterClass;
-import org.junit.Before;
-import org.junit.BeforeClass;
-import org.junit.Rule;
-import org.junit.Test;
+import org.junit.*;
 import org.junit.experimental.categories.Category;
 import org.junit.rules.TestName;
 import org.junit.rules.Timeout;
@@ -59,20 +46,13 @@
 import java.util.concurrent.atomic.AtomicBoolean;
 import java.util.concurrent.atomic.AtomicInteger;
 
-import static org.apache.kafka.common.utils.Utils.mkEntry;
-import static org.apache.kafka.common.utils.Utils.mkMap;
-import static org.apache.kafka.common.utils.Utils.mkObjectProperties;
-import static org.apache.kafka.streams.errors.StreamsUncaughtExceptionHandler.StreamThreadExceptionResponse.REPLACE_THREAD;
-import static org.apache.kafka.streams.errors.StreamsUncaughtExceptionHandler.StreamThreadExceptionResponse.SHUTDOWN_APPLICATION;
-import static org.apache.kafka.streams.errors.StreamsUncaughtExceptionHandler.StreamThreadExceptionResponse.SHUTDOWN_CLIENT;
-import static org.apache.kafka.streams.integration.utils.IntegrationTestUtils.purgeLocalStreamsState;
-import static org.apache.kafka.streams.integration.utils.IntegrationTestUtils.safeUniqueTestName;
-import static org.apache.kafka.streams.integration.utils.IntegrationTestUtils.startApplicationAndWaitUntilRunning;
-import static org.apache.kafka.streams.integration.utils.IntegrationTestUtils.waitForApplicationState;
+import static java.util.Arrays.asList;
+import static org.apache.kafka.common.utils.Utils.*;
+import static org.apache.kafka.streams.errors.StreamsUncaughtExceptionHandler.StreamThreadExceptionResponse.*;
+import static org.apache.kafka.streams.integration.utils.IntegrationTestUtils.*;
 import static org.hamcrest.CoreMatchers.equalTo;
 import static org.hamcrest.MatcherAssert.assertThat;
 import static org.junit.Assert.fail;
-import static java.util.Arrays.asList;
 
 @Category(IntegrationTest.class)
 @SuppressWarnings("deprecation") //Need to call the old handler, will remove those calls when the old handler is removed
@@ -80,224 +60,6 @@
     @Rule
     public Timeout globalTimeout = Timeout.seconds(600);
 
-<<<<<<< HEAD
-	public static final EmbeddedKafkaCluster CLUSTER = new EmbeddedKafkaCluster(1, new Properties(), 0L, 0L);
-
-	@BeforeClass
-	public static void startCluster() throws IOException {
-		CLUSTER.start();
-	}
-
-	@AfterClass
-	public static void closeCluster() {
-		CLUSTER.stop();
-	}
-
-	public static final Duration DEFAULT_DURATION = Duration.ofSeconds(30);
-
-	@Rule
-	public TestName testName = new TestName();
-
-	private static String inputTopic;
-	private static StreamsBuilder builder;
-	private static Properties properties;
-	private static List<String> processorValueCollector;
-	private static String appId = "";
-	private static AtomicBoolean throwError = new AtomicBoolean(true);
-
-	@Before
-	public void setup() {
-		final String testId = safeUniqueTestName(getClass(), testName);
-		appId = "appId_" + testId;
-		inputTopic = "input" + testId;
-		IntegrationTestUtils.cleanStateBeforeTest(CLUSTER, inputTopic);
-
-		builder = new StreamsBuilder();
-
-		processorValueCollector = new ArrayList<>();
-
-		final KStream<String, String> stream = builder.stream(inputTopic);
-		stream.process(() -> new ShutdownProcessor(processorValueCollector), Named.as("process"));
-
-		properties = mkObjectProperties(
-				mkMap(
-						mkEntry(StreamsConfig.BOOTSTRAP_SERVERS_CONFIG, CLUSTER.bootstrapServers()),
-						mkEntry(StreamsConfig.APPLICATION_ID_CONFIG, appId),
-						mkEntry(StreamsConfig.STATE_DIR_CONFIG, TestUtils.tempDirectory().getPath()),
-						mkEntry(StreamsConfig.NUM_STREAM_THREADS_CONFIG, 2),
-						mkEntry(StreamsConfig.DEFAULT_KEY_SERDE_CLASS_CONFIG, Serdes.StringSerde.class),
-						mkEntry(StreamsConfig.DEFAULT_VALUE_SERDE_CLASS_CONFIG, Serdes.StringSerde.class)
-				)
-		);
-	}
-
-	@After
-	public void teardown() throws IOException {
-		purgeLocalStreamsState(properties);
-	}
-
-	@Test
-	public void shouldShutdownThreadUsingOldHandler() throws InterruptedException {
-		try (final KafkaStreams kafkaStreams = new KafkaStreams(builder.build(), properties)) {
-			final AtomicInteger counter = new AtomicInteger(0);
-			kafkaStreams.setUncaughtExceptionHandler((t, e) -> counter.incrementAndGet());
-
-			StreamsTestUtils.startKafkaStreamsAndWaitForRunningState(kafkaStreams);
-			produceMessages(0L, inputTopic, "A");
-
-			// should call the UncaughtExceptionHandler in current thread
-			TestUtils.waitForCondition(() -> counter.get() == 1, "Handler was called 1st time");
-			// should call the UncaughtExceptionHandler after rebalancing to another thread
-			TestUtils.waitForCondition(() -> counter.get() == 2, DEFAULT_DURATION.toMillis(), "Handler was called 2nd time");
-			// there is no threads running but the client is still in running
-			waitForApplicationState(Collections.singletonList(kafkaStreams), KafkaStreams.State.RUNNING, DEFAULT_DURATION);
-
-			assertThat(processorValueCollector.size(), equalTo(2));
-		}
-	}
-
-	@Test
-	public void shouldShutdownClient() throws InterruptedException {
-		try (final KafkaStreams kafkaStreams = new KafkaStreams(builder.build(), properties)) {
-			kafkaStreams.setUncaughtExceptionHandler((t, e) -> fail("should not hit old handler"));
-
-			kafkaStreams.setUncaughtExceptionHandler(exception -> SHUTDOWN_CLIENT);
-
-			StreamsTestUtils.startKafkaStreamsAndWaitForRunningState(kafkaStreams);
-
-			produceMessages(0L, inputTopic, "A");
-			waitForApplicationState(Collections.singletonList(kafkaStreams), KafkaStreams.State.ERROR, DEFAULT_DURATION);
-
-			assertThat(processorValueCollector.size(), equalTo(1));
-		}
-	}
-
-	@Test
-	public void shouldReplaceThreads() throws InterruptedException {
-		testReplaceThreads(2);
-	}
-
-	@Test
-	public void shouldReplaceSingleThread() throws InterruptedException {
-		testReplaceThreads(1);
-	}
-
-	@Test
-	public void shouldShutdownMultipleThreadApplication() throws InterruptedException {
-		testShutdownApplication(2);
-	}
-
-	@Test
-	public void shouldShutdownSingleThreadApplication() throws InterruptedException {
-		testShutdownApplication(1);
-	}
-
-	@Test
-	public void shouldShutDownClientIfGlobalStreamThreadWantsToReplaceThread() throws InterruptedException {
-		builder = new StreamsBuilder();
-		builder.addGlobalStore(
-				new KeyValueStoreBuilder<>(
-						Stores.persistentKeyValueStore("globalStore"),
-						Serdes.String(),
-						Serdes.String(),
-						CLUSTER.time
-				),
-				inputTopic,
-				Consumed.with(Serdes.String(), Serdes.String()),
-				() -> new ShutdownProcessor(processorValueCollector)
-		);
-		properties.put(StreamsConfig.NUM_STREAM_THREADS_CONFIG, 0);
-
-		try (final KafkaStreams kafkaStreams = new KafkaStreams(builder.build(), properties)) {
-			kafkaStreams.setUncaughtExceptionHandler((t, e) -> fail("should not hit old handler"));
-			kafkaStreams.setUncaughtExceptionHandler(exception -> REPLACE_THREAD);
-
-			StreamsTestUtils.startKafkaStreamsAndWaitForRunningState(kafkaStreams);
-
-			produceMessages(0L, inputTopic, "A");
-			waitForApplicationState(Collections.singletonList(kafkaStreams), KafkaStreams.State.ERROR, DEFAULT_DURATION);
-
-			assertThat(processorValueCollector.size(), equalTo(1));
-		}
-
-	}
-
-	private void produceMessages(final long timestamp, final String streamOneInput, final String msg) {
-		IntegrationTestUtils.produceKeyValuesSynchronouslyWithTimestamp(
-				streamOneInput,
-				Collections.singletonList(new KeyValue<>("1", msg)),
-				TestUtils.producerConfig(
-						CLUSTER.bootstrapServers(),
-						StringSerializer.class,
-						StringSerializer.class,
-						new Properties()),
-				timestamp);
-	}
-
-	private static class ShutdownProcessor extends AbstractProcessor<String, String> {
-		final List<String> valueList;
-
-		ShutdownProcessor(final List<String> valueList) {
-			this.valueList = valueList;
-		}
-
-		@Override
-		public void process(final String key, final String value) {
-			valueList.add(value + " " + context.taskId());
-			if (throwError.get()) {
-				throw new StreamsException(Thread.currentThread().getName());
-			}
-			throwError.set(true);
-		}
-	}
-
-	private void testShutdownApplication(final int numThreads) throws InterruptedException {
-		properties.put(StreamsConfig.NUM_STREAM_THREADS_CONFIG, numThreads);
-
-		final Topology topology = builder.build();
-
-		try (final KafkaStreams kafkaStreams1 = new KafkaStreams(topology, properties);
-			 final KafkaStreams kafkaStreams2 = new KafkaStreams(topology, properties)) {
-			kafkaStreams1.setUncaughtExceptionHandler((t, e) -> fail("should not hit old handler"));
-			kafkaStreams2.setUncaughtExceptionHandler((t, e) -> fail("should not hit old handler"));
-			kafkaStreams1.setUncaughtExceptionHandler(exception -> SHUTDOWN_APPLICATION);
-			kafkaStreams2.setUncaughtExceptionHandler(exception -> SHUTDOWN_APPLICATION);
-
-			StreamsTestUtils.startKafkaStreamsAndWaitForRunningState(kafkaStreams1);
-			StreamsTestUtils.startKafkaStreamsAndWaitForRunningState(kafkaStreams2);
-
-			produceMessages(0L, inputTopic, "A");
-			waitForApplicationState(Arrays.asList(kafkaStreams1, kafkaStreams2), KafkaStreams.State.ERROR, DEFAULT_DURATION);
-
-			assertThat(processorValueCollector.size(), equalTo(1));
-		}
-	}
-
-	private void testReplaceThreads(final int numThreads) throws InterruptedException {
-		properties.put(StreamsConfig.NUM_STREAM_THREADS_CONFIG, numThreads);
-		try (final KafkaStreams kafkaStreams = new KafkaStreams(builder.build(), properties)) {
-			kafkaStreams.setUncaughtExceptionHandler((t, e) -> fail("should not hit old handler"));
-
-			final AtomicInteger count = new AtomicInteger();
-			kafkaStreams.setUncaughtExceptionHandler(exception -> {
-				if (count.incrementAndGet() == numThreads) {
-					throwError.set(false);
-				}
-				return REPLACE_THREAD;
-			});
-			StreamsTestUtils.startKafkaStreamsAndWaitForRunningState(kafkaStreams);
-
-			produceMessages(0L, inputTopic, "A");
-			TestUtils.waitForCondition(() -> count.get() == numThreads, "finished replacing threads");
-			TestUtils.waitForCondition(() -> throwError.get(), "finished replacing threads");
-			kafkaStreams.close();
-			waitForApplicationState(Collections.singletonList(kafkaStreams), KafkaStreams.State.NOT_RUNNING, DEFAULT_DURATION);
-
-			assertThat("All initial threads have failed and the replacement thread had processed on record",
-					processorValueCollector.size(), equalTo(numThreads + 1));
-		}
-	}
-=======
     public static final EmbeddedKafkaCluster CLUSTER = new EmbeddedKafkaCluster(1, new Properties(), 0L, 0L);
 
     @BeforeClass
@@ -328,17 +90,7 @@
     private final Properties properties = basicProps();
 
     private Properties basicProps() {
-        return mkObjectProperties(
-            mkMap(
-                mkEntry(StreamsConfig.BOOTSTRAP_SERVERS_CONFIG, CLUSTER.bootstrapServers()),
-                mkEntry(StreamsConfig.APPLICATION_ID_CONFIG, appId),
-                mkEntry(StreamsConfig.STATE_DIR_CONFIG, TestUtils.tempDirectory().getPath()),
-                mkEntry(StreamsConfig.NUM_STREAM_THREADS_CONFIG, 2),
-                mkEntry(StreamsConfig.DEFAULT_KEY_SERDE_CLASS_CONFIG, Serdes.StringSerde.class),
-                mkEntry(StreamsConfig.DEFAULT_VALUE_SERDE_CLASS_CONFIG, Serdes.StringSerde.class),
-                mkEntry(StreamsConfig.consumerPrefix(ConsumerConfig.SESSION_TIMEOUT_MS_CONFIG), 10000)
-            )
-        );
+        return mkObjectProperties(mkMap(mkEntry(StreamsConfig.BOOTSTRAP_SERVERS_CONFIG, CLUSTER.bootstrapServers()), mkEntry(StreamsConfig.APPLICATION_ID_CONFIG, appId), mkEntry(StreamsConfig.STATE_DIR_CONFIG, TestUtils.tempDirectory().getPath()), mkEntry(StreamsConfig.NUM_STREAM_THREADS_CONFIG, 2), mkEntry(StreamsConfig.DEFAULT_KEY_SERDE_CLASS_CONFIG, Serdes.StringSerde.class), mkEntry(StreamsConfig.DEFAULT_VALUE_SERDE_CLASS_CONFIG, Serdes.StringSerde.class), mkEntry(StreamsConfig.consumerPrefix(ConsumerConfig.SESSION_TIMEOUT_MS_CONFIG), 10000)));
     }
 
     @Before
@@ -417,17 +169,7 @@
 
     @Test
     public void shouldShutDownClientIfGlobalStreamThreadWantsToReplaceThread() throws Exception {
-        builder.addGlobalStore(
-            new KeyValueStoreBuilder<>(
-                Stores.persistentKeyValueStore("globalStore"),
-                Serdes.String(),
-                Serdes.String(),
-                CLUSTER.time
-            ),
-            inputTopic2,
-            Consumed.with(Serdes.String(), Serdes.String()),
-            () -> new ShutdownProcessor(processorValueCollector)
-        );
+        builder.addGlobalStore(new KeyValueStoreBuilder<>(Stores.persistentKeyValueStore("globalStore"), Serdes.String(), Serdes.String(), CLUSTER.time), inputTopic2, Consumed.with(Serdes.String(), Serdes.String()), () -> new ShutdownProcessor(processorValueCollector));
         properties.put(StreamsConfig.NUM_STREAM_THREADS_CONFIG, 0);
 
         try (final KafkaStreams kafkaStreams = new KafkaStreams(builder.build(), properties)) {
@@ -455,85 +197,30 @@
 
         final AtomicBoolean shouldThrow = new AtomicBoolean(true);
         final StreamsBuilder builder = new StreamsBuilder();
-        builder.table(inputTopic, Materialized.as("test-store"))
-            .toStream()
-            .map((key, value) -> {
-                if (shouldThrow.compareAndSet(true, false)) {
-                    throw new RuntimeException("Kaboom");
-                } else {
-                    return new KeyValue<>(key, value);
-                }
-            })
-            .to(outputTopic);
+        builder.table(inputTopic, Materialized.as("test-store")).toStream().map((key, value) -> {
+            if (shouldThrow.compareAndSet(true, false)) {
+                throw new RuntimeException("Kaboom");
+            } else {
+                return new KeyValue<>(key, value);
+            }
+        }).to(outputTopic);
         builder.stream(inputTopic2).to(outputTopic2);
 
         try (final KafkaStreams kafkaStreams = new KafkaStreams(builder.build(), properties)) {
             kafkaStreams.setUncaughtExceptionHandler(exception -> StreamThreadExceptionResponse.REPLACE_THREAD);
             startApplicationAndWaitUntilRunning(kafkaStreams);
 
-            IntegrationTestUtils.produceKeyValuesSynchronouslyWithTimestamp(
-                inputTopic,
-                asList(
-                    new KeyValue<>(1, "A"),
-                    new KeyValue<>(1, "B")
-                ),
-                TestUtils.producerConfig(
-                    CLUSTER.bootstrapServers(),
-                    IntegerSerializer.class,
-                    StringSerializer.class,
-                    new Properties()),
-                0L);
-
-            IntegrationTestUtils.produceKeyValuesSynchronouslyWithTimestamp(
-                inputTopic2,
-                asList(
-                    new KeyValue<>(1, "A"),
-                    new KeyValue<>(1, "B")
-                ),
-                TestUtils.producerConfig(
-                    CLUSTER.bootstrapServers(),
-                    IntegerSerializer.class,
-                    StringSerializer.class,
-                    new Properties()),
-                0L);
-
-            IntegrationTestUtils.waitUntilFinalKeyValueRecordsReceived(
-                TestUtils.consumerConfig(
-                    CLUSTER.bootstrapServers(),
-                    IntegerDeserializer.class,
-                    StringDeserializer.class
-                ),
-                outputTopic,
-                asList(
-                    new KeyValue<>(1, "A"),
-                    new KeyValue<>(1, "B")
-                )
-            );
-            IntegrationTestUtils.waitUntilFinalKeyValueRecordsReceived(
-                TestUtils.consumerConfig(
-                    CLUSTER.bootstrapServers(),
-                    IntegerDeserializer.class,
-                    StringDeserializer.class
-                ),
-                outputTopic2,
-                asList(
-                    new KeyValue<>(1, "A"),
-                    new KeyValue<>(1, "B")
-                )
-            );
+            IntegrationTestUtils.produceKeyValuesSynchronouslyWithTimestamp(inputTopic, asList(new KeyValue<>(1, "A"), new KeyValue<>(1, "B")), TestUtils.producerConfig(CLUSTER.bootstrapServers(), IntegerSerializer.class, StringSerializer.class, new Properties()), 0L);
+
+            IntegrationTestUtils.produceKeyValuesSynchronouslyWithTimestamp(inputTopic2, asList(new KeyValue<>(1, "A"), new KeyValue<>(1, "B")), TestUtils.producerConfig(CLUSTER.bootstrapServers(), IntegerSerializer.class, StringSerializer.class, new Properties()), 0L);
+
+            IntegrationTestUtils.waitUntilFinalKeyValueRecordsReceived(TestUtils.consumerConfig(CLUSTER.bootstrapServers(), IntegerDeserializer.class, StringDeserializer.class), outputTopic, asList(new KeyValue<>(1, "A"), new KeyValue<>(1, "B")));
+            IntegrationTestUtils.waitUntilFinalKeyValueRecordsReceived(TestUtils.consumerConfig(CLUSTER.bootstrapServers(), IntegerDeserializer.class, StringDeserializer.class), outputTopic2, asList(new KeyValue<>(1, "A"), new KeyValue<>(1, "B")));
         }
     }
 
     private void produceMessages(final long timestamp, final String streamOneInput, final String msg) {
-        IntegrationTestUtils.produceKeyValuesSynchronouslyWithTimestamp(
-            streamOneInput,
-            Collections.singletonList(new KeyValue<>("1", msg)),
-            TestUtils.producerConfig(
-                CLUSTER.bootstrapServers(),
-                StringSerializer.class,
-                StringSerializer.class,
-                new Properties()),
-            timestamp);
+        IntegrationTestUtils.produceKeyValuesSynchronouslyWithTimestamp(streamOneInput, Collections.singletonList(new KeyValue<>("1", msg)), TestUtils.producerConfig(CLUSTER.bootstrapServers(), StringSerializer.class, StringSerializer.class, new Properties()), timestamp);
     }
 
     private static class ShutdownProcessor extends org.apache.kafka.streams.processor.AbstractProcessor<String, String> {
@@ -558,8 +245,7 @@
 
         final Topology topology = builder.build();
 
-        try (final KafkaStreams kafkaStreams1 = new KafkaStreams(topology, properties);
-             final KafkaStreams kafkaStreams2 = new KafkaStreams(topology, properties)) {
+        try (final KafkaStreams kafkaStreams1 = new KafkaStreams(topology, properties); final KafkaStreams kafkaStreams2 = new KafkaStreams(topology, properties)) {
             kafkaStreams1.setUncaughtExceptionHandler((t, e) -> fail("should not hit old handler"));
             kafkaStreams2.setUncaughtExceptionHandler((t, e) -> fail("should not hit old handler"));
             kafkaStreams1.setUncaughtExceptionHandler(exception -> SHUTDOWN_APPLICATION);
@@ -594,9 +280,7 @@
             kafkaStreams.close();
             waitForApplicationState(Collections.singletonList(kafkaStreams), KafkaStreams.State.NOT_RUNNING, DEFAULT_DURATION);
 
-            assertThat("All initial threads have failed and the replacement thread had processed on record",
-                processorValueCollector.size(), equalTo(numThreads + 1));
-        }
-    }
->>>>>>> 15418db6
+            assertThat("All initial threads have failed and the replacement thread had processed on record", processorValueCollector.size(), equalTo(numThreads + 1));
+        }
+    }
 }