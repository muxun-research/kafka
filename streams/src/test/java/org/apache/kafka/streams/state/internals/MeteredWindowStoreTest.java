--- conflicted
+++ resolved
@@ -17,13 +17,7 @@
 package org.apache.kafka.streams.state.internals;
 
 import org.apache.kafka.common.MetricName;
-import org.apache.kafka.common.metrics.JmxReporter;
-import org.apache.kafka.common.metrics.KafkaMetric;
-import org.apache.kafka.common.metrics.KafkaMetricsContext;
-import org.apache.kafka.common.metrics.MetricConfig;
-import org.apache.kafka.common.metrics.Metrics;
-import org.apache.kafka.common.metrics.MetricsContext;
-import org.apache.kafka.common.metrics.Sensor;
+import org.apache.kafka.common.metrics.*;
 import org.apache.kafka.common.serialization.Deserializer;
 import org.apache.kafka.common.serialization.Serde;
 import org.apache.kafka.common.serialization.Serdes;
@@ -53,420 +47,14 @@
 import static java.time.Instant.ofEpochMilli;
 import static org.apache.kafka.common.utils.Utils.mkEntry;
 import static org.apache.kafka.common.utils.Utils.mkMap;
-import static org.easymock.EasyMock.anyObject;
-import static org.easymock.EasyMock.createNiceMock;
-import static org.easymock.EasyMock.eq;
-import static org.easymock.EasyMock.expect;
-import static org.easymock.EasyMock.expectLastCall;
-import static org.easymock.EasyMock.mock;
-import static org.easymock.EasyMock.niceMock;
-import static org.easymock.EasyMock.replay;
-import static org.easymock.EasyMock.verify;
+import static org.easymock.EasyMock.*;
 import static org.hamcrest.MatcherAssert.assertThat;
-import static org.hamcrest.Matchers.empty;
-import static org.hamcrest.Matchers.greaterThan;
 import static org.hamcrest.Matchers.not;
-import static org.junit.Assert.assertFalse;
-import static org.junit.Assert.assertNull;
-import static org.junit.Assert.assertThrows;
-import static org.junit.Assert.assertTrue;
+import static org.hamcrest.Matchers.*;
+import static org.junit.Assert.*;
 
 public class MeteredWindowStoreTest {
 
-<<<<<<< HEAD
-	private static final String STORE_TYPE = "scope";
-	private static final String STORE_LEVEL_GROUP_FROM_0100_TO_24 = "stream-" + STORE_TYPE + "-state-metrics";
-	private static final String STORE_LEVEL_GROUP = "stream-state-metrics";
-	private static final String THREAD_ID_TAG_KEY_FROM_0100_TO_24 = "client-id";
-	private static final String THREAD_ID_TAG_KEY = "thread-id";
-	private static final String STORE_NAME = "mocked-store";
-	private static final String CHANGELOG_TOPIC = "changelog-topic";
-	private static final String KEY = "key";
-	private static final Bytes KEY_BYTES = Bytes.wrap(KEY.getBytes());
-	private static final String VALUE = "value";
-	private static final byte[] VALUE_BYTES = VALUE.getBytes();
-	private static final int WINDOW_SIZE_MS = 10;
-	private static final long TIMESTAMP = 42L;
-
-	private final String threadId = Thread.currentThread().getName();
-	private InternalMockProcessorContext context;
-	private final WindowStore<Bytes, byte[]> innerStoreMock = createNiceMock(WindowStore.class);
-	private MeteredWindowStore<String, String> store = new MeteredWindowStore<>(
-			innerStoreMock,
-			WINDOW_SIZE_MS, // any size
-			STORE_TYPE,
-			new MockTime(),
-			Serdes.String(),
-			new SerdeThatDoesntHandleNull()
-	);
-	private final Metrics metrics = new Metrics(new MetricConfig().recordLevel(Sensor.RecordingLevel.DEBUG));
-	private String storeLevelGroup;
-	private String threadIdTagKey;
-	private Map<String, String> tags;
-
-	{
-		expect(innerStoreMock.name()).andReturn(STORE_NAME).anyTimes();
-	}
-
-	@Parameters(name = "{0}")
-	public static Collection<Object[]> data() {
-		return Arrays.asList(new Object[][]{
-				{StreamsConfig.METRICS_LATEST},
-				{StreamsConfig.METRICS_0100_TO_24}
-		});
-	}
-
-	@Parameter
-	public String builtInMetricsVersion;
-
-	@Before
-	public void setUp() {
-		final StreamsMetricsImpl streamsMetrics =
-				new StreamsMetricsImpl(metrics, "test", builtInMetricsVersion, new MockTime());
-		context = new InternalMockProcessorContext(
-				TestUtils.tempDirectory(),
-				Serdes.String(),
-				Serdes.Long(),
-				streamsMetrics,
-				new StreamsConfig(StreamsTestUtils.getStreamsConfig()),
-				MockRecordCollector::new,
-				new ThreadCache(new LogContext("testCache "), 0, streamsMetrics),
-				Time.SYSTEM
-		);
-		storeLevelGroup =
-				StreamsConfig.METRICS_0100_TO_24.equals(builtInMetricsVersion) ? STORE_LEVEL_GROUP_FROM_0100_TO_24 : STORE_LEVEL_GROUP;
-		threadIdTagKey =
-				StreamsConfig.METRICS_0100_TO_24.equals(builtInMetricsVersion) ? THREAD_ID_TAG_KEY_FROM_0100_TO_24 : THREAD_ID_TAG_KEY;
-		tags = mkMap(
-				mkEntry(threadIdTagKey, threadId),
-				mkEntry("task-id", context.taskId().toString()),
-				mkEntry(STORE_TYPE + "-state-id", STORE_NAME)
-		);
-	}
-
-	@SuppressWarnings("deprecation")
-	@Test
-	public void shouldDelegateDeprecatedInit() {
-		final WindowStore<Bytes, byte[]> inner = mock(WindowStore.class);
-		final MeteredWindowStore<String, String> outer = new MeteredWindowStore<>(
-				inner,
-				WINDOW_SIZE_MS, // any size
-				STORE_TYPE,
-				new MockTime(),
-				Serdes.String(),
-				new SerdeThatDoesntHandleNull()
-		);
-		expect(inner.name()).andStubReturn("store");
-		inner.init((ProcessorContext) context, outer);
-		expectLastCall();
-		replay(inner);
-		outer.init((ProcessorContext) context, outer);
-		verify(inner);
-	}
-
-	@Test
-	public void shouldDelegateInit() {
-		final WindowStore<Bytes, byte[]> inner = mock(WindowStore.class);
-		final MeteredWindowStore<String, String> outer = new MeteredWindowStore<>(
-				inner,
-				WINDOW_SIZE_MS, // any size
-				STORE_TYPE,
-				new MockTime(),
-				Serdes.String(),
-				new SerdeThatDoesntHandleNull()
-		);
-		expect(inner.name()).andStubReturn("store");
-		inner.init((StateStoreContext) context, outer);
-		expectLastCall();
-		replay(inner);
-		outer.init((StateStoreContext) context, outer);
-		verify(inner);
-	}
-
-	@Test
-	public void shouldPassChangelogTopicNameToStateStoreSerde() {
-		context.addChangelogForStore(STORE_NAME, CHANGELOG_TOPIC);
-		doShouldPassChangelogTopicNameToStateStoreSerde(CHANGELOG_TOPIC);
-	}
-
-	@Test
-	public void shouldPassDefaultChangelogTopicNameToStateStoreSerdeIfLoggingDisabled() {
-		final String defaultChangelogTopicName =
-				ProcessorStateManager.storeChangelogTopic(context.applicationId(), STORE_NAME);
-		doShouldPassChangelogTopicNameToStateStoreSerde(defaultChangelogTopicName);
-	}
-
-	private void doShouldPassChangelogTopicNameToStateStoreSerde(final String topic) {
-		final Serde<String> keySerde = niceMock(Serde.class);
-		final Serializer<String> keySerializer = mock(Serializer.class);
-		final Serde<String> valueSerde = niceMock(Serde.class);
-		final Deserializer<String> valueDeserializer = mock(Deserializer.class);
-		final Serializer<String> valueSerializer = mock(Serializer.class);
-		expect(keySerde.serializer()).andStubReturn(keySerializer);
-		expect(keySerializer.serialize(topic, KEY)).andStubReturn(KEY.getBytes());
-		expect(valueSerde.deserializer()).andStubReturn(valueDeserializer);
-		expect(valueDeserializer.deserialize(topic, VALUE_BYTES)).andStubReturn(VALUE);
-		expect(valueSerde.serializer()).andStubReturn(valueSerializer);
-		expect(valueSerializer.serialize(topic, VALUE)).andStubReturn(VALUE_BYTES);
-		expect(innerStoreMock.fetch(KEY_BYTES, TIMESTAMP)).andStubReturn(VALUE_BYTES);
-		replay(innerStoreMock, keySerializer, keySerde, valueDeserializer, valueSerializer, valueSerde);
-		store = new MeteredWindowStore<>(
-				innerStoreMock,
-				WINDOW_SIZE_MS,
-				STORE_TYPE,
-				new MockTime(),
-				keySerde,
-				valueSerde
-		);
-		store.init((StateStoreContext) context, store);
-
-		store.fetch(KEY, TIMESTAMP);
-		store.put(KEY, VALUE, TIMESTAMP);
-
-		verify(keySerializer, valueDeserializer, valueSerializer);
-	}
-
-	@Test
-	public void testMetrics() {
-		replay(innerStoreMock);
-		store.init((StateStoreContext) context, store);
-		final JmxReporter reporter = new JmxReporter();
-		final MetricsContext metricsContext = new KafkaMetricsContext("kafka.streams");
-		reporter.contextChange(metricsContext);
-
-		metrics.addReporter(reporter);
-		assertTrue(reporter.containsMbean(String.format(
-				"kafka.streams:type=%s,%s=%s,task-id=%s,%s-state-id=%s",
-				storeLevelGroup,
-				threadIdTagKey,
-				threadId,
-				context.taskId().toString(),
-				STORE_TYPE,
-				STORE_NAME
-		)));
-		if (StreamsConfig.METRICS_0100_TO_24.equals(builtInMetricsVersion)) {
-			assertTrue(reporter.containsMbean(String.format(
-					"kafka.streams:type=%s,%s=%s,task-id=%s,%s-state-id=%s",
-					storeLevelGroup,
-					threadIdTagKey,
-					threadId,
-					context.taskId().toString(),
-					STORE_TYPE,
-					ROLLUP_VALUE
-			)));
-		}
-	}
-
-	@Test
-	public void shouldRecordRestoreLatencyOnInit() {
-		innerStoreMock.init((StateStoreContext) context, store);
-		expectLastCall();
-		replay(innerStoreMock);
-		store.init((StateStoreContext) context, store);
-		final Map<MetricName, ? extends Metric> metrics = context.metrics().metrics();
-		if (StreamsConfig.METRICS_0100_TO_24.equals(builtInMetricsVersion)) {
-			assertEquals(1.0, getMetricByNameFilterByTags(
-					metrics,
-					"restore-total",
-					storeLevelGroup,
-					singletonMap(STORE_TYPE + "-state-id", STORE_NAME)
-			).metricValue());
-			assertEquals(1.0, getMetricByNameFilterByTags(
-					metrics,
-					"restore-total",
-					storeLevelGroup,
-					singletonMap(STORE_TYPE + "-state-id", ROLLUP_VALUE)
-			).metricValue());
-		}
-	}
-
-	@Test
-	public void shouldRecordPutLatency() {
-		final byte[] bytes = "a".getBytes();
-		innerStoreMock.put(eq(Bytes.wrap(bytes)), anyObject(), eq(context.timestamp()));
-		expectLastCall();
-		replay(innerStoreMock);
-
-		store.init((StateStoreContext) context, store);
-		store.put("a", "a", context.timestamp());
-		final Map<MetricName, ? extends Metric> metrics = context.metrics().metrics();
-		if (StreamsConfig.METRICS_0100_TO_24.equals(builtInMetricsVersion)) {
-			assertEquals(1.0, getMetricByNameFilterByTags(
-					metrics,
-					"put-total",
-					storeLevelGroup,
-					singletonMap(STORE_TYPE + "-state-id", STORE_NAME)
-			).metricValue());
-			assertEquals(1.0, getMetricByNameFilterByTags(
-					metrics,
-					"put-total",
-					storeLevelGroup,
-					singletonMap(STORE_TYPE + "-state-id", ROLLUP_VALUE)
-			).metricValue());
-		}
-		verify(innerStoreMock);
-	}
-
-	@Test
-	public void shouldRecordFetchLatency() {
-		expect(innerStoreMock.fetch(Bytes.wrap("a".getBytes()), 1, 1)).andReturn(KeyValueIterators.<byte[]>emptyWindowStoreIterator());
-		replay(innerStoreMock);
-
-		store.init((StateStoreContext) context, store);
-		store.fetch("a", ofEpochMilli(1), ofEpochMilli(1)).close(); // recorded on close;
-		final Map<MetricName, ? extends Metric> metrics = context.metrics().metrics();
-		if (StreamsConfig.METRICS_0100_TO_24.equals(builtInMetricsVersion)) {
-			assertEquals(1.0, getMetricByNameFilterByTags(
-					metrics,
-					"fetch-total",
-					storeLevelGroup,
-					singletonMap(STORE_TYPE + "-state-id", STORE_NAME)
-			).metricValue());
-			assertEquals(1.0, getMetricByNameFilterByTags(
-					metrics,
-					"fetch-total",
-					storeLevelGroup,
-					singletonMap(STORE_TYPE + "-state-id", ROLLUP_VALUE)
-			).metricValue());
-		}
-		verify(innerStoreMock);
-	}
-
-	@Test
-	public void shouldRecordFetchRangeLatency() {
-		expect(innerStoreMock.fetch(Bytes.wrap("a".getBytes()), Bytes.wrap("b".getBytes()), 1, 1)).andReturn(KeyValueIterators.<Windowed<Bytes>, byte[]>emptyIterator());
-		replay(innerStoreMock);
-
-		store.init((StateStoreContext) context, store);
-		store.fetch("a", "b", ofEpochMilli(1), ofEpochMilli(1)).close(); // recorded on close;
-		final Map<MetricName, ? extends Metric> metrics = context.metrics().metrics();
-		if (StreamsConfig.METRICS_0100_TO_24.equals(builtInMetricsVersion)) {
-			assertEquals(1.0, getMetricByNameFilterByTags(
-					metrics,
-					"fetch-total",
-					storeLevelGroup,
-					singletonMap(STORE_TYPE + "-state-id", STORE_NAME)
-			).metricValue());
-			assertEquals(1.0, getMetricByNameFilterByTags(
-					metrics,
-					"fetch-total",
-					storeLevelGroup,
-					singletonMap(STORE_TYPE + "-state-id", ROLLUP_VALUE)
-			).metricValue());
-		}
-		verify(innerStoreMock);
-	}
-
-	@Test
-	public void shouldRecordFlushLatency() {
-		innerStoreMock.flush();
-		expectLastCall();
-		replay(innerStoreMock);
-
-		store.init((StateStoreContext) context, store);
-		store.flush();
-		final Map<MetricName, ? extends Metric> metrics = context.metrics().metrics();
-		if (StreamsConfig.METRICS_0100_TO_24.equals(builtInMetricsVersion)) {
-			assertEquals(1.0, getMetricByNameFilterByTags(
-					metrics,
-					"flush-total",
-					storeLevelGroup,
-					singletonMap(STORE_TYPE + "-state-id", STORE_NAME)
-			).metricValue());
-			assertEquals(1.0, getMetricByNameFilterByTags(
-					metrics,
-					"flush-total",
-					storeLevelGroup,
-					singletonMap(STORE_TYPE + "-state-id", ROLLUP_VALUE)
-			).metricValue());
-		}
-		verify(innerStoreMock);
-	}
-
-	@Test
-	public void shouldNotThrowNullPointerExceptionIfFetchReturnsNull() {
-		expect(innerStoreMock.fetch(Bytes.wrap("a".getBytes()), 0)).andReturn(null);
-		replay(innerStoreMock);
-
-		store.init((StateStoreContext) context, store);
-		assertNull(store.fetch("a", 0));
-	}
-
-	private interface CachedWindowStore extends WindowStore<Bytes, byte[]>, CachedStateStore<byte[], byte[]> {
-	}
-
-	@SuppressWarnings("unchecked")
-	@Test
-	public void shouldSetFlushListenerOnWrappedCachingStore() {
-		final CachedWindowStore cachedWindowStore = mock(CachedWindowStore.class);
-
-		expect(cachedWindowStore.setFlushListener(anyObject(CacheFlushListener.class), eq(false))).andReturn(true);
-		replay(cachedWindowStore);
-
-		final MeteredWindowStore<String, String> metered = new MeteredWindowStore<>(
-				cachedWindowStore,
-				10L, // any size
-				STORE_TYPE,
-				new MockTime(),
-				Serdes.String(),
-				new SerdeThatDoesntHandleNull()
-		);
-		assertTrue(metered.setFlushListener(null, false));
-
-		verify(cachedWindowStore);
-	}
-
-	@Test
-	public void shouldNotSetFlushListenerOnWrappedNoneCachingStore() {
-		assertFalse(store.setFlushListener(null, false));
-	}
-
-	@Test
-	public void shouldCloseUnderlyingStore() {
-		innerStoreMock.close();
-		expectLastCall();
-		replay(innerStoreMock);
-		store.init((StateStoreContext) context, store);
-
-		store.close();
-		verify(innerStoreMock);
-	}
-
-	@Test
-	public void shouldRemoveMetricsOnClose() {
-		innerStoreMock.close();
-		expectLastCall();
-		replay(innerStoreMock);
-		store.init((StateStoreContext) context, store);
-
-		assertThat(storeMetrics(), not(empty()));
-		store.close();
-		assertThat(storeMetrics(), empty());
-		verify(innerStoreMock);
-	}
-
-	@Test
-	public void shouldRemoveMetricsEvenIfWrappedStoreThrowsOnClose() {
-		innerStoreMock.close();
-		expectLastCall().andThrow(new RuntimeException("Oops!"));
-		replay(innerStoreMock);
-		store.init((StateStoreContext) context, store);
-
-		// There's always a "count" metric registered
-		assertThat(storeMetrics(), not(empty()));
-		assertThrows(RuntimeException.class, store::close);
-		assertThat(storeMetrics(), empty());
-		verify(innerStoreMock);
-	}
-
-	private List<MetricName> storeMetrics() {
-		return metrics.metrics()
-				.keySet()
-				.stream()
-				.filter(name -> name.group().equals(storeLevelGroup) && name.tags().equals(tags))
-				.collect(Collectors.toList());
-	}
-=======
     private static final String STORE_TYPE = "scope";
     private static final String STORE_LEVEL_GROUP = "stream-state-metrics";
     private static final String THREAD_ID_TAG_KEY = "thread-id";
@@ -483,14 +71,8 @@
     private final String threadId = Thread.currentThread().getName();
     private InternalMockProcessorContext context;
     private final WindowStore<Bytes, byte[]> innerStoreMock = createNiceMock(WindowStore.class);
-    private MeteredWindowStore<String, String> store = new MeteredWindowStore<>(
-        innerStoreMock,
-        WINDOW_SIZE_MS, // any size
-        STORE_TYPE,
-        new MockTime(),
-        Serdes.String(),
-        new SerdeThatDoesntHandleNull()
-    );
+    private MeteredWindowStore<String, String> store = new MeteredWindowStore<>(innerStoreMock, WINDOW_SIZE_MS, // any size
+            STORE_TYPE, new MockTime(), Serdes.String(), new SerdeThatDoesntHandleNull());
     private final Metrics metrics = new Metrics(new MetricConfig().recordLevel(Sensor.RecordingLevel.DEBUG));
     private Map<String, String> tags;
 
@@ -500,37 +82,17 @@
 
     @Before
     public void setUp() {
-        final StreamsMetricsImpl streamsMetrics =
-            new StreamsMetricsImpl(metrics, "test", StreamsConfig.METRICS_LATEST, new MockTime());
-        context = new InternalMockProcessorContext<>(
-            TestUtils.tempDirectory(),
-            Serdes.String(),
-            Serdes.Long(),
-            streamsMetrics,
-            new StreamsConfig(StreamsTestUtils.getStreamsConfig()),
-            MockRecordCollector::new,
-            new ThreadCache(new LogContext("testCache "), 0, streamsMetrics),
-            Time.SYSTEM
-        );
-        tags = mkMap(
-            mkEntry(THREAD_ID_TAG_KEY, threadId),
-            mkEntry("task-id", context.taskId().toString()),
-            mkEntry(STORE_TYPE + "-state-id", STORE_NAME)
-        );
+        final StreamsMetricsImpl streamsMetrics = new StreamsMetricsImpl(metrics, "test", StreamsConfig.METRICS_LATEST, new MockTime());
+        context = new InternalMockProcessorContext<>(TestUtils.tempDirectory(), Serdes.String(), Serdes.Long(), streamsMetrics, new StreamsConfig(StreamsTestUtils.getStreamsConfig()), MockRecordCollector::new, new ThreadCache(new LogContext("testCache "), 0, streamsMetrics), Time.SYSTEM);
+        tags = mkMap(mkEntry(THREAD_ID_TAG_KEY, threadId), mkEntry("task-id", context.taskId().toString()), mkEntry(STORE_TYPE + "-state-id", STORE_NAME));
     }
 
     @SuppressWarnings("deprecation")
     @Test
     public void shouldDelegateDeprecatedInit() {
         final WindowStore<Bytes, byte[]> inner = mock(WindowStore.class);
-        final MeteredWindowStore<String, String> outer = new MeteredWindowStore<>(
-            inner,
-            WINDOW_SIZE_MS, // any size
-            STORE_TYPE,
-            new MockTime(),
-            Serdes.String(),
-            new SerdeThatDoesntHandleNull()
-        );
+        final MeteredWindowStore<String, String> outer = new MeteredWindowStore<>(inner, WINDOW_SIZE_MS, // any size
+                STORE_TYPE, new MockTime(), Serdes.String(), new SerdeThatDoesntHandleNull());
         expect(inner.name()).andStubReturn("store");
         inner.init((ProcessorContext) context, outer);
         expectLastCall();
@@ -542,14 +104,8 @@
     @Test
     public void shouldDelegateInit() {
         final WindowStore<Bytes, byte[]> inner = mock(WindowStore.class);
-        final MeteredWindowStore<String, String> outer = new MeteredWindowStore<>(
-            inner,
-            WINDOW_SIZE_MS, // any size
-            STORE_TYPE,
-            new MockTime(),
-            Serdes.String(),
-            new SerdeThatDoesntHandleNull()
-        );
+        final MeteredWindowStore<String, String> outer = new MeteredWindowStore<>(inner, WINDOW_SIZE_MS, // any size
+                STORE_TYPE, new MockTime(), Serdes.String(), new SerdeThatDoesntHandleNull());
         expect(inner.name()).andStubReturn("store");
         inner.init((StateStoreContext) context, outer);
         expectLastCall();
@@ -566,8 +122,7 @@
 
     @Test
     public void shouldPassDefaultChangelogTopicNameToStateStoreSerdeIfLoggingDisabled() {
-        final String defaultChangelogTopicName =
-            ProcessorStateManager.storeChangelogTopic(context.applicationId(), STORE_NAME, context.taskId().topologyName());
+        final String defaultChangelogTopicName = ProcessorStateManager.storeChangelogTopic(context.applicationId(), STORE_NAME, context.taskId().topologyName());
         doShouldPassChangelogTopicNameToStateStoreSerde(defaultChangelogTopicName);
     }
 
@@ -585,14 +140,7 @@
         expect(valueSerializer.serialize(topic, VALUE)).andStubReturn(VALUE_BYTES);
         expect(innerStoreMock.fetch(KEY_BYTES, TIMESTAMP)).andStubReturn(VALUE_BYTES);
         replay(innerStoreMock, keySerializer, keySerde, valueDeserializer, valueSerializer, valueSerde);
-        store = new MeteredWindowStore<>(
-            innerStoreMock,
-            WINDOW_SIZE_MS,
-            STORE_TYPE,
-            new MockTime(),
-            keySerde,
-            valueSerde
-        );
+        store = new MeteredWindowStore<>(innerStoreMock, WINDOW_SIZE_MS, STORE_TYPE, new MockTime(), keySerde, valueSerde);
         store.init((StateStoreContext) context, store);
 
         store.fetch(KEY, TIMESTAMP);
@@ -610,15 +158,7 @@
         reporter.contextChange(metricsContext);
 
         metrics.addReporter(reporter);
-        assertTrue(reporter.containsMbean(String.format(
-            "kafka.streams:type=%s,%s=%s,task-id=%s,%s-state-id=%s",
-            STORE_LEVEL_GROUP,
-            THREAD_ID_TAG_KEY,
-            threadId,
-            context.taskId().toString(),
-            STORE_TYPE,
-            STORE_NAME
-        )));
+        assertTrue(reporter.containsMbean(String.format("kafka.streams:type=%s,%s=%s,task-id=%s,%s-state-id=%s", STORE_LEVEL_GROUP, THREAD_ID_TAG_KEY, threadId, context.taskId().toString(), STORE_TYPE, STORE_NAME)));
     }
 
     @Test
@@ -652,8 +192,7 @@
 
     @Test
     public void shouldFetchFromInnerStoreAndRecordFetchMetrics() {
-        expect(innerStoreMock.fetch(Bytes.wrap("a".getBytes()), 1, 1))
-            .andReturn(KeyValueIterators.emptyWindowStoreIterator());
+        expect(innerStoreMock.fetch(Bytes.wrap("a".getBytes()), 1, 1)).andReturn(KeyValueIterators.emptyWindowStoreIterator());
         replay(innerStoreMock);
 
         store.init((StateStoreContext) context, store);
@@ -668,8 +207,7 @@
 
     @Test
     public void shouldReturnNoRecordWhenFetchedKeyHasExpired() {
-        expect(innerStoreMock.fetch(Bytes.wrap("a".getBytes()), 1, 1 + RETENTION_PERIOD))
-                .andReturn(KeyValueIterators.emptyWindowStoreIterator());
+        expect(innerStoreMock.fetch(Bytes.wrap("a".getBytes()), 1, 1 + RETENTION_PERIOD)).andReturn(KeyValueIterators.emptyWindowStoreIterator());
         replay(innerStoreMock);
 
         store.init((StateStoreContext) context, store);
@@ -680,14 +218,10 @@
 
     @Test
     public void shouldFetchRangeFromInnerStoreAndRecordFetchMetrics() {
-        expect(innerStoreMock.fetch(Bytes.wrap("a".getBytes()), Bytes.wrap("b".getBytes()), 1, 1))
-            .andReturn(KeyValueIterators.emptyIterator());
-        expect(innerStoreMock.fetch(null, Bytes.wrap("b".getBytes()), 1, 1))
-            .andReturn(KeyValueIterators.emptyIterator());
-        expect(innerStoreMock.fetch(Bytes.wrap("a".getBytes()), null, 1, 1))
-            .andReturn(KeyValueIterators.emptyIterator());
-        expect(innerStoreMock.fetch(null, null, 1, 1))
-            .andReturn(KeyValueIterators.emptyIterator());
+        expect(innerStoreMock.fetch(Bytes.wrap("a".getBytes()), Bytes.wrap("b".getBytes()), 1, 1)).andReturn(KeyValueIterators.emptyIterator());
+        expect(innerStoreMock.fetch(null, Bytes.wrap("b".getBytes()), 1, 1)).andReturn(KeyValueIterators.emptyIterator());
+        expect(innerStoreMock.fetch(Bytes.wrap("a".getBytes()), null, 1, 1)).andReturn(KeyValueIterators.emptyIterator());
+        expect(innerStoreMock.fetch(null, null, 1, 1)).andReturn(KeyValueIterators.emptyIterator());
         replay(innerStoreMock);
 
         store.init((StateStoreContext) context, store);
@@ -705,8 +239,7 @@
 
     @Test
     public void shouldBackwardFetchFromInnerStoreAndRecordFetchMetrics() {
-        expect(innerStoreMock.backwardFetch(Bytes.wrap("a".getBytes()), Bytes.wrap("b".getBytes()), 1, 1))
-            .andReturn(KeyValueIterators.emptyIterator());
+        expect(innerStoreMock.backwardFetch(Bytes.wrap("a".getBytes()), Bytes.wrap("b".getBytes()), 1, 1)).andReturn(KeyValueIterators.emptyIterator());
         replay(innerStoreMock);
 
         store.init((StateStoreContext) context, store);
@@ -721,14 +254,10 @@
 
     @Test
     public void shouldBackwardFetchRangeFromInnerStoreAndRecordFetchMetrics() {
-        expect(innerStoreMock.backwardFetch(Bytes.wrap("a".getBytes()), Bytes.wrap("b".getBytes()), 1, 1))
-            .andReturn(KeyValueIterators.emptyIterator());
-        expect(innerStoreMock.backwardFetch(null, Bytes.wrap("b".getBytes()), 1, 1))
-            .andReturn(KeyValueIterators.emptyIterator());
-        expect(innerStoreMock.backwardFetch(Bytes.wrap("a".getBytes()), null, 1, 1))
-            .andReturn(KeyValueIterators.emptyIterator());
-        expect(innerStoreMock.backwardFetch(null, null, 1, 1))
-            .andReturn(KeyValueIterators.emptyIterator());
+        expect(innerStoreMock.backwardFetch(Bytes.wrap("a".getBytes()), Bytes.wrap("b".getBytes()), 1, 1)).andReturn(KeyValueIterators.emptyIterator());
+        expect(innerStoreMock.backwardFetch(null, Bytes.wrap("b".getBytes()), 1, 1)).andReturn(KeyValueIterators.emptyIterator());
+        expect(innerStoreMock.backwardFetch(Bytes.wrap("a".getBytes()), null, 1, 1)).andReturn(KeyValueIterators.emptyIterator());
+        expect(innerStoreMock.backwardFetch(null, null, 1, 1)).andReturn(KeyValueIterators.emptyIterator());
         replay(innerStoreMock);
 
         store.init((StateStoreContext) context, store);
@@ -809,14 +338,8 @@
         expect(cachedWindowStore.setFlushListener(anyObject(CacheFlushListener.class), eq(false))).andReturn(true);
         replay(cachedWindowStore);
 
-        final MeteredWindowStore<String, String> metered = new MeteredWindowStore<>(
-            cachedWindowStore,
-            10L, // any size
-            STORE_TYPE,
-            new MockTime(),
-            Serdes.String(),
-            new SerdeThatDoesntHandleNull()
-        );
+        final MeteredWindowStore<String, String> metered = new MeteredWindowStore<>(cachedWindowStore, 10L, // any size
+                STORE_TYPE, new MockTime(), Serdes.String(), new SerdeThatDoesntHandleNull());
         assertTrue(metered.setFlushListener(null, false));
 
         verify(cachedWindowStore);
@@ -885,11 +408,6 @@
     }
 
     private List<MetricName> storeMetrics() {
-        return metrics.metrics()
-            .keySet()
-            .stream()
-            .filter(name -> name.group().equals(STORE_LEVEL_GROUP) && name.tags().equals(tags))
-            .collect(Collectors.toList());
-    }
->>>>>>> 15418db6
+        return metrics.metrics().keySet().stream().filter(name -> name.group().equals(STORE_LEVEL_GROUP) && name.tags().equals(tags)).collect(Collectors.toList());
+    }
 }