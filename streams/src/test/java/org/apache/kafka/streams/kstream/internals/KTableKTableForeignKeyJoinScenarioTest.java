/*
 * Licensed to the Apache Software Foundation (ASF) under one or more
 * contributor license agreements. See the NOTICE file distributed with
 * this work for additional information regarding copyright ownership.
 * The ASF licenses this file to You under the Apache License, Version 2.0
 * (the "License"); you may not use this file except in compliance with
 * the License. You may obtain a copy of the License at
 *
 *    http://www.apache.org/licenses/LICENSE-2.0
 *
 * Unless required by applicable law or agreed to in writing, software
 * distributed under the License is distributed on an "AS IS" BASIS,
 * WITHOUT WARRANTIES OR CONDITIONS OF ANY KIND, either express or implied.
 * See the License for the specific language governing permissions and
 * limitations under the License.
 */
package org.apache.kafka.streams.kstream.internals;

import org.apache.kafka.common.serialization.IntegerDeserializer;
import org.apache.kafka.common.serialization.IntegerSerializer;
import org.apache.kafka.common.serialization.Serdes;
import org.apache.kafka.common.serialization.StringDeserializer;
import org.apache.kafka.common.serialization.StringSerializer;
import org.apache.kafka.common.utils.Bytes;
import org.apache.kafka.streams.StreamsBuilder;
import org.apache.kafka.streams.StreamsConfig;
import org.apache.kafka.streams.TestInputTopic;
import org.apache.kafka.streams.TestOutputTopic;
import org.apache.kafka.streams.Topology;
import org.apache.kafka.streams.TopologyTestDriver;
import org.apache.kafka.streams.kstream.Consumed;
import org.apache.kafka.streams.kstream.KTable;
import org.apache.kafka.streams.kstream.Materialized;
import org.apache.kafka.streams.kstream.Produced;
import org.apache.kafka.streams.state.KeyValueStore;
import org.apache.kafka.streams.utils.UniqueTopicSerdeScope;
import org.apache.kafka.test.TestUtils;

import org.junit.jupiter.api.Test;

import java.util.Collections;
import java.util.HashMap;
import java.util.Map;
import java.util.Properties;
import java.util.Set;

import static org.apache.kafka.common.utils.Utils.mkEntry;
import static org.apache.kafka.common.utils.Utils.mkMap;
import static org.apache.kafka.common.utils.Utils.mkProperties;
import static org.hamcrest.MatcherAssert.assertThat;
import static org.hamcrest.Matchers.is;

public class KTableKTableForeignKeyJoinScenarioTest {

<<<<<<< HEAD
	private static final String LEFT_TABLE = "left_table";
	private static final String RIGHT_TABLE = "right_table";
	private static final String OUTPUT = "output-topic";

	@Rule
	public TestName testName = new TestName();

	@Test
	public void shouldWorkWithDefaultSerdes() {
		final StreamsBuilder builder = new StreamsBuilder();
		final KTable<Integer, String> aTable = builder.table("A");
		final KTable<Integer, String> bTable = builder.table("B");

		final KTable<Integer, String> fkJoinResult = aTable.join(
				bTable,
				value -> Integer.parseInt(value.split("-")[0]),
				(aVal, bVal) -> "(" + aVal + "," + bVal + ")",
				Materialized.as("asdf")
		);

		final KTable<Integer, String> finalJoinResult = aTable.join(
				fkJoinResult,
				(aVal, fkJoinVal) -> "(" + aVal + "," + fkJoinVal + ")"
		);

		finalJoinResult.toStream().to("output");

		validateTopologyCanProcessData(builder);
	}

	@Test
	public void shouldWorkWithDefaultAndConsumedSerdes() {
		final StreamsBuilder builder = new StreamsBuilder();
		final KTable<Integer, String> aTable = builder.table("A", Consumed.with(Serdes.Integer(), Serdes.String()));
		final KTable<Integer, String> bTable = builder.table("B");

		final KTable<Integer, String> fkJoinResult = aTable.join(
				bTable,
				value -> Integer.parseInt(value.split("-")[0]),
				(aVal, bVal) -> "(" + aVal + "," + bVal + ")",
				Materialized.as("asdf")
		);

		final KTable<Integer, String> finalJoinResult = aTable.join(
				fkJoinResult,
				(aVal, fkJoinVal) -> "(" + aVal + "," + fkJoinVal + ")"
		);

		finalJoinResult.toStream().to("output");

		validateTopologyCanProcessData(builder);
	}

	@Test
	public void shouldWorkWithDefaultAndJoinResultSerdes() {
		final StreamsBuilder builder = new StreamsBuilder();
		final KTable<Integer, String> aTable = builder.table("A");
		final KTable<Integer, String> bTable = builder.table("B");

		final KTable<Integer, String> fkJoinResult = aTable.join(
				bTable,
				value -> Integer.parseInt(value.split("-")[0]),
				(aVal, bVal) -> "(" + aVal + "," + bVal + ")",
				Materialized.<Integer, String, KeyValueStore<Bytes, byte[]>>as("asdf")
						.withKeySerde(Serdes.Integer())
						.withValueSerde(Serdes.String())
		);

		final KTable<Integer, String> finalJoinResult = aTable.join(
				fkJoinResult,
				(aVal, fkJoinVal) -> "(" + aVal + "," + fkJoinVal + ")"
		);

		finalJoinResult.toStream().to("output");

		validateTopologyCanProcessData(builder);
	}

	@Test
	public void shouldWorkWithDefaultAndEquiJoinResultSerdes() {
		final StreamsBuilder builder = new StreamsBuilder();
		final KTable<Integer, String> aTable = builder.table("A");
		final KTable<Integer, String> bTable = builder.table("B");

		final KTable<Integer, String> fkJoinResult = aTable.join(
				bTable,
				value -> Integer.parseInt(value.split("-")[0]),
				(aVal, bVal) -> "(" + aVal + "," + bVal + ")",
				Materialized.as("asdf")
		);

		final KTable<Integer, String> finalJoinResult = aTable.join(
				fkJoinResult,
				(aVal, fkJoinVal) -> "(" + aVal + "," + fkJoinVal + ")",
				Materialized.with(Serdes.Integer(), Serdes.String())
		);

		finalJoinResult.toStream().to("output");

		validateTopologyCanProcessData(builder);
	}

	@Test
	public void shouldWorkWithDefaultAndProducedSerdes() {
		final StreamsBuilder builder = new StreamsBuilder();
		final KTable<Integer, String> aTable = builder.table("A");
		final KTable<Integer, String> bTable = builder.table("B");

		final KTable<Integer, String> fkJoinResult = aTable.join(
				bTable,
				value -> Integer.parseInt(value.split("-")[0]),
				(aVal, bVal) -> "(" + aVal + "," + bVal + ")",
				Materialized.as("asdf")
		);

		final KTable<Integer, String> finalJoinResult = aTable.join(
				fkJoinResult,
				(aVal, fkJoinVal) -> "(" + aVal + "," + fkJoinVal + ")"
		);

		finalJoinResult.toStream().to("output", Produced.with(Serdes.Integer(), Serdes.String()));

		validateTopologyCanProcessData(builder);
	}

	@Test
	public void shouldUseExpectedTopicsWithSerde() {
		final String applicationId = "ktable-ktable-joinOnForeignKey";
		final Properties streamsConfig = mkProperties(mkMap(
				mkEntry(StreamsConfig.APPLICATION_ID_CONFIG, applicationId),
				mkEntry(StreamsConfig.STATE_DIR_CONFIG, TestUtils.tempDirectory().getPath())
		));

		final UniqueTopicSerdeScope serdeScope = new UniqueTopicSerdeScope();
		final StreamsBuilder builder = new StreamsBuilder();

		final KTable<Integer, String> left = builder.table(
				LEFT_TABLE,
				Consumed.with(serdeScope.decorateSerde(Serdes.Integer(), streamsConfig, true),
						serdeScope.decorateSerde(Serdes.String(), streamsConfig, false))
		);
		final KTable<Integer, String> right = builder.table(
				RIGHT_TABLE,
				Consumed.with(serdeScope.decorateSerde(Serdes.Integer(), streamsConfig, true),
						serdeScope.decorateSerde(Serdes.String(), streamsConfig, false))
		);

		left.join(
				right,
				value -> Integer.parseInt(value.split("\\|")[1]),
				(value1, value2) -> "(" + value1 + "," + value2 + ")",
				Materialized.with(null, serdeScope.decorateSerde(Serdes.String(), streamsConfig, false)
				))
				.toStream()
				.to(OUTPUT);


		final Topology topology = builder.build(streamsConfig);
		try (final TopologyTestDriver driver = new TopologyTestDriver(topology, streamsConfig)) {
			final TestInputTopic<Integer, String> leftInput = driver.createInputTopic(LEFT_TABLE, new IntegerSerializer(), new StringSerializer());
			final TestInputTopic<Integer, String> rightInput = driver.createInputTopic(RIGHT_TABLE, new IntegerSerializer(), new StringSerializer());
			leftInput.pipeInput(2, "lhsValue1|1");
			rightInput.pipeInput(1, "rhsValue1");
		}
		// verifying primarily that no extra pseudo-topics were used, but it's nice to also verify the rest of the
		// topics our serdes serialize data for
		assertThat(serdeScope.registeredTopics(), is(mkSet(
				// expected pseudo-topics
				applicationId + "-KTABLE-FK-JOIN-SUBSCRIPTION-REGISTRATION-0000000006-topic-fk--key",
				applicationId + "-KTABLE-FK-JOIN-SUBSCRIPTION-REGISTRATION-0000000006-topic-pk--key",
				applicationId + "-KTABLE-FK-JOIN-SUBSCRIPTION-REGISTRATION-0000000006-topic-vh--value",
				// internal topics
				applicationId + "-KTABLE-FK-JOIN-SUBSCRIPTION-REGISTRATION-0000000006-topic--key",
				applicationId + "-KTABLE-FK-JOIN-SUBSCRIPTION-RESPONSE-0000000014-topic--key",
				applicationId + "-KTABLE-FK-JOIN-SUBSCRIPTION-RESPONSE-0000000014-topic--value",
				applicationId + "-left_table-STATE-STORE-0000000000-changelog--key",
				applicationId + "-left_table-STATE-STORE-0000000000-changelog--value",
				applicationId + "-right_table-STATE-STORE-0000000003-changelog--key",
				applicationId + "-right_table-STATE-STORE-0000000003-changelog--value",
				// output topics
				"output-topic--key",
				"output-topic--value"
		)));
	}

	private void validateTopologyCanProcessData(final StreamsBuilder builder) {
		final Properties config = new Properties();
		final String safeTestName = safeUniqueTestName(getClass(), testName);
		config.setProperty(StreamsConfig.DEFAULT_KEY_SERDE_CLASS_CONFIG, Serdes.IntegerSerde.class.getName());
		config.setProperty(StreamsConfig.DEFAULT_VALUE_SERDE_CLASS_CONFIG, Serdes.StringSerde.class.getName());
		config.setProperty(StreamsConfig.STATE_DIR_CONFIG, TestUtils.tempDirectory().getAbsolutePath());
		try (final TopologyTestDriver topologyTestDriver = new TopologyTestDriver(builder.build(), config)) {
			final TestInputTopic<Integer, String> aTopic = topologyTestDriver.createInputTopic("A", new IntegerSerializer(), new StringSerializer());
			final TestInputTopic<Integer, String> bTopic = topologyTestDriver.createInputTopic("B", new IntegerSerializer(), new StringSerializer());
			final TestOutputTopic<Integer, String> output = topologyTestDriver.createOutputTopic("output", new IntegerDeserializer(), new StringDeserializer());
			aTopic.pipeInput(1, "999-alpha");
			bTopic.pipeInput(999, "beta");
			final Map<Integer, String> x = output.readKeyValuesToMap();
			assertThat(x, is(Collections.singletonMap(1, "(999-alpha,(999-alpha,beta))")));
		}
	}
=======
    private static final String LEFT_TABLE = "left_table";
    private static final String RIGHT_TABLE = "right_table";
    private static final String OUTPUT = "output-topic";

    @Test
    public void shouldWorkWithDefaultSerdes() {
        final StreamsBuilder builder = new StreamsBuilder();
        final KTable<Integer, String> aTable = builder.table("A");
        final KTable<Integer, String> bTable = builder.table("B");

        final KTable<Integer, String> fkJoinResult = aTable.join(
            bTable,
            value -> Integer.parseInt(value.split("-")[0]),
            (aVal, bVal) -> "(" + aVal + "," + bVal + ")",
            Materialized.as("asdf")
        );

        final KTable<Integer, String> finalJoinResult = aTable.join(
            fkJoinResult,
            (aVal, fkJoinVal) -> "(" + aVal + "," + fkJoinVal + ")"
        );

        finalJoinResult.toStream().to("output");

        validateTopologyCanProcessData(builder);
    }

    @Test
    public void shouldWorkWithDefaultAndConsumedSerdes() {
        final StreamsBuilder builder = new StreamsBuilder();
        final KTable<Integer, String> aTable = builder.table("A", Consumed.with(Serdes.Integer(), Serdes.String()));
        final KTable<Integer, String> bTable = builder.table("B");

        final KTable<Integer, String> fkJoinResult = aTable.join(
            bTable,
            value -> Integer.parseInt(value.split("-")[0]),
            (aVal, bVal) -> "(" + aVal + "," + bVal + ")",
            Materialized.as("asdf")
        );

        final KTable<Integer, String> finalJoinResult = aTable.join(
            fkJoinResult,
            (aVal, fkJoinVal) -> "(" + aVal + "," + fkJoinVal + ")"
        );

        finalJoinResult.toStream().to("output");

        validateTopologyCanProcessData(builder);
    }

    @Test
    public void shouldWorkWithDefaultAndJoinResultSerdes() {
        final StreamsBuilder builder = new StreamsBuilder();
        final KTable<Integer, String> aTable = builder.table("A");
        final KTable<Integer, String> bTable = builder.table("B");

        final KTable<Integer, String> fkJoinResult = aTable.join(
            bTable,
            value -> Integer.parseInt(value.split("-")[0]),
            (aVal, bVal) -> "(" + aVal + "," + bVal + ")",
            Materialized.<Integer, String, KeyValueStore<Bytes, byte[]>>as("asdf")
                    .withKeySerde(Serdes.Integer())
                    .withValueSerde(Serdes.String())
        );

        final KTable<Integer, String> finalJoinResult = aTable.join(
            fkJoinResult,
            (aVal, fkJoinVal) -> "(" + aVal + "," + fkJoinVal + ")"
        );

        finalJoinResult.toStream().to("output");

        validateTopologyCanProcessData(builder);
    }

    @Test
    public void shouldWorkWithDefaultAndEquiJoinResultSerdes() {
        final StreamsBuilder builder = new StreamsBuilder();
        final KTable<Integer, String> aTable = builder.table("A");
        final KTable<Integer, String> bTable = builder.table("B");

        final KTable<Integer, String> fkJoinResult = aTable.join(
            bTable,
            value -> Integer.parseInt(value.split("-")[0]),
            (aVal, bVal) -> "(" + aVal + "," + bVal + ")",
            Materialized.as("asdf")
        );

        final KTable<Integer, String> finalJoinResult = aTable.join(
            fkJoinResult,
            (aVal, fkJoinVal) -> "(" + aVal + "," + fkJoinVal + ")",
            Materialized.with(Serdes.Integer(), Serdes.String())
        );

        finalJoinResult.toStream().to("output");

        validateTopologyCanProcessData(builder);
    }

    @Test
    public void shouldWorkWithDefaultAndProducedSerdes() {
        final StreamsBuilder builder = new StreamsBuilder();
        final KTable<Integer, String> aTable = builder.table("A");
        final KTable<Integer, String> bTable = builder.table("B");

        final KTable<Integer, String> fkJoinResult = aTable.join(
            bTable,
            value -> Integer.parseInt(value.split("-")[0]),
            (aVal, bVal) -> "(" + aVal + "," + bVal + ")",
            Materialized.as("asdf")
        );

        final KTable<Integer, String> finalJoinResult = aTable.join(
            fkJoinResult,
            (aVal, fkJoinVal) -> "(" + aVal + "," + fkJoinVal + ")"
        );

        finalJoinResult.toStream().to("output", Produced.with(Serdes.Integer(), Serdes.String()));

        validateTopologyCanProcessData(builder);
    }

    @Test
    public void shouldUseExpectedTopicsWithSerde() {
        final String applicationId = "ktable-ktable-joinOnForeignKey";
        final Properties streamsConfig = mkProperties(mkMap(
            mkEntry(StreamsConfig.APPLICATION_ID_CONFIG, applicationId),
            mkEntry(StreamsConfig.STATE_DIR_CONFIG, TestUtils.tempDirectory().getPath())
        ));

        final UniqueTopicSerdeScope serdeScope = new UniqueTopicSerdeScope();
        final StreamsBuilder builder = new StreamsBuilder();

        final KTable<Integer, String> left = builder.table(
            LEFT_TABLE,
            Consumed.with(serdeScope.decorateSerde(Serdes.Integer(), streamsConfig, true),
                        serdeScope.decorateSerde(Serdes.String(), streamsConfig, false))
        );
        final KTable<Integer, String> right = builder.table(
                RIGHT_TABLE,
                Consumed.with(serdeScope.decorateSerde(Serdes.Integer(), streamsConfig, true),
                              serdeScope.decorateSerde(Serdes.String(), streamsConfig, false))
        );

        left.join(
            right,
            value -> Integer.parseInt(value.split("\\|")[1]),
            (value1, value2) -> "(" + value1 + "," + value2 + ")",
            Materialized.with(null, serdeScope.decorateSerde(Serdes.String(), streamsConfig, false)
            ))
            .toStream()
            .to(OUTPUT);


        final Topology topology = builder.build(streamsConfig);
        try (final TopologyTestDriver driver = new TopologyTestDriver(topology, streamsConfig)) {
            final TestInputTopic<Integer, String> leftInput = driver.createInputTopic(LEFT_TABLE, new IntegerSerializer(), new StringSerializer());
            final TestInputTopic<Integer, String> rightInput = driver.createInputTopic(RIGHT_TABLE, new IntegerSerializer(), new StringSerializer());
            leftInput.pipeInput(2, "lhsValue1|1");
            rightInput.pipeInput(1, "rhsValue1");
        }
        // verifying primarily that no extra pseudo-topics were used, but it's nice to also verify the rest of the
        // topics our serdes serialize data for
        assertThat(serdeScope.registeredTopics(), is(Set.of(
            // expected pseudo-topics
            applicationId + "-KTABLE-FK-JOIN-SUBSCRIPTION-REGISTRATION-0000000006-topic-fk--key",
            applicationId + "-KTABLE-FK-JOIN-SUBSCRIPTION-REGISTRATION-0000000006-topic-pk--key",
            applicationId + "-KTABLE-FK-JOIN-SUBSCRIPTION-REGISTRATION-0000000006-topic-vh--value",
            // internal topics
            applicationId + "-KTABLE-FK-JOIN-SUBSCRIPTION-REGISTRATION-0000000006-topic--key",
            applicationId + "-KTABLE-FK-JOIN-SUBSCRIPTION-RESPONSE-0000000014-topic--key",
            applicationId + "-KTABLE-FK-JOIN-SUBSCRIPTION-RESPONSE-0000000014-topic--value",
            applicationId + "-left_table-STATE-STORE-0000000000-changelog--key",
            applicationId + "-left_table-STATE-STORE-0000000000-changelog--value",
            applicationId + "-right_table-STATE-STORE-0000000003-changelog--key",
            applicationId + "-right_table-STATE-STORE-0000000003-changelog--value",
            // output topics
            "output-topic--key",
            "output-topic--value"
        )));
    }

    @Test
    public void shouldWorkWithCompositeKeyAndProducerIdInValue() {
        final StreamsBuilder builder = new StreamsBuilder();

        // Left table keyed by <producer_id, product_id>
        final KTable<String, String> leftTable = builder.table(
            "left_table",
            Consumed.with(Serdes.String(), Serdes.String())
        );

        // Right table keyed by producer_id
        final KTable<String, String> rightTable = builder.table(
            "right_table",
            Consumed.with(Serdes.String(), Serdes.String())
        );

        // Have to include producer_id in value since foreignKeyExtractor only gets value
        final KTable<String, String> joined = leftTable.join(
            rightTable,
            value -> value.split("\\|")[0], // extract producer_id from value
            (leftValue, rightValue) -> "(" + leftValue + "," + rightValue + ")",
            Materialized.as("store")
        );

        joined.toStream().to("output");

        try (final TopologyTestDriver driver = createTopologyTestDriver(builder)) {
            final TestInputTopic<String, String> leftInput = driver.createInputTopic(
                "left_table",
                new StringSerializer(),
                new StringSerializer()
            );
            final TestInputTopic<String, String> rightInput = driver.createInputTopic(
                "right_table",
                new StringSerializer(),
                new StringSerializer()
            );
            final TestOutputTopic<String, String> output = driver.createOutputTopic(
                "output",
                new StringDeserializer(),
                new StringDeserializer()
            );

            // Key format: "producerId:productId"
            // Left value format: "producerId|productData"
            leftInput.pipeInput("producer1:product1", "producer1|product1-data");
            leftInput.pipeInput("producer1:product2", "producer1|product2-data");
            leftInput.pipeInput("producer2:product1", "producer2|product1-data");

            rightInput.pipeInput("producer1", "producer1-data");
            rightInput.pipeInput("producer2", "producer2-data");

            final Map<String, String> expectedOutput = new HashMap<>();
            expectedOutput.put("producer1:product1", "(producer1|product1-data,producer1-data)");
            expectedOutput.put("producer1:product2", "(producer1|product2-data,producer1-data)");
            expectedOutput.put("producer2:product1", "(producer2|product1-data,producer2-data)");

            assertThat(output.readKeyValuesToMap(), is(expectedOutput));
        }
    }

    @Test
    public void shouldWorkWithCompositeKeyAndBiFunctionExtractor() {
        final StreamsBuilder builder = new StreamsBuilder();

        // Left table keyed by <producer_id, product_id>
        final KTable<String, String> leftTable = builder.table(
            "left_table",
            Consumed.with(Serdes.String(), Serdes.String())
        );

        // Right table keyed by producer_id
        final KTable<String, String> rightTable = builder.table(
            "right_table",
            Consumed.with(Serdes.String(), Serdes.String())
        );

        // Can extract producer_id from composite key using BiFunction
        final KTable<String, String> joined = leftTable.join(
            rightTable,
            (key, value) -> key.split(":")[0], // extract producer_id from key
            (leftValue, rightValue) -> "(" + leftValue + "," + rightValue + ")",
            Materialized.as("store")
        );

        joined.toStream().to("output");

        try (final TopologyTestDriver driver = createTopologyTestDriver(builder)) {
            final TestInputTopic<String, String> leftInput = driver.createInputTopic(
                "left_table",
                new StringSerializer(),
                new StringSerializer()
            );
            final TestInputTopic<String, String> rightInput = driver.createInputTopic(
                "right_table",
                new StringSerializer(),
                new StringSerializer()
            );
            final TestOutputTopic<String, String> output = driver.createOutputTopic(
                "output",
                new StringDeserializer(),
                new StringDeserializer()
            );

            // Now we don't need producer_id in the value
            leftInput.pipeInput("producer1:product1", "product1-data");
            leftInput.pipeInput("producer1:product2", "product2-data");
            leftInput.pipeInput("producer2:product1", "product1-data");

            rightInput.pipeInput("producer1", "producer1-data");
            rightInput.pipeInput("producer2", "producer2-data");

            final Map<String, String> expectedOutput = new HashMap<>();
            expectedOutput.put("producer1:product1", "(product1-data,producer1-data)");
            expectedOutput.put("producer1:product2", "(product2-data,producer1-data)");
            expectedOutput.put("producer2:product1", "(product1-data,producer2-data)");

            assertThat(output.readKeyValuesToMap(), is(expectedOutput));
        }
    }

    private TopologyTestDriver createTopologyTestDriver(final StreamsBuilder builder) {
        final Properties config = new Properties();
        config.setProperty(StreamsConfig.APPLICATION_ID_CONFIG, "test-app");
        config.setProperty(StreamsConfig.BOOTSTRAP_SERVERS_CONFIG, "dummy:1234");
        config.setProperty(StreamsConfig.STATE_DIR_CONFIG, TestUtils.tempDirectory().getAbsolutePath());
        config.setProperty(StreamsConfig.DEFAULT_KEY_SERDE_CLASS_CONFIG, Serdes.String().getClass().getName());
        config.setProperty(StreamsConfig.DEFAULT_VALUE_SERDE_CLASS_CONFIG, Serdes.String().getClass().getName());
        return new TopologyTestDriver(builder.build(), config);
    }

    private void validateTopologyCanProcessData(final StreamsBuilder builder) {
        final Properties config = new Properties();
        config.setProperty(StreamsConfig.DEFAULT_KEY_SERDE_CLASS_CONFIG, Serdes.IntegerSerde.class.getName());
        config.setProperty(StreamsConfig.DEFAULT_VALUE_SERDE_CLASS_CONFIG, Serdes.StringSerde.class.getName());
        config.setProperty(StreamsConfig.STATE_DIR_CONFIG, TestUtils.tempDirectory().getAbsolutePath());
        try (final TopologyTestDriver topologyTestDriver = new TopologyTestDriver(builder.build(), config)) {
            final TestInputTopic<Integer, String> aTopic = topologyTestDriver.createInputTopic("A", new IntegerSerializer(), new StringSerializer());
            final TestInputTopic<Integer, String> bTopic = topologyTestDriver.createInputTopic("B", new IntegerSerializer(), new StringSerializer());
            final TestOutputTopic<Integer, String> output = topologyTestDriver.createOutputTopic("output", new IntegerDeserializer(), new StringDeserializer());
            aTopic.pipeInput(1, "999-alpha");
            bTopic.pipeInput(999, "beta");
            final Map<Integer, String> x = output.readKeyValuesToMap();
            assertThat(x, is(Collections.singletonMap(1, "(999-alpha,(999-alpha,beta))")));
        }
    }
>>>>>>> 9494bebe
}<|MERGE_RESOLUTION|>--- conflicted
+++ resolved
@@ -52,209 +52,6 @@
 
 public class KTableKTableForeignKeyJoinScenarioTest {
 
-<<<<<<< HEAD
-	private static final String LEFT_TABLE = "left_table";
-	private static final String RIGHT_TABLE = "right_table";
-	private static final String OUTPUT = "output-topic";
-
-	@Rule
-	public TestName testName = new TestName();
-
-	@Test
-	public void shouldWorkWithDefaultSerdes() {
-		final StreamsBuilder builder = new StreamsBuilder();
-		final KTable<Integer, String> aTable = builder.table("A");
-		final KTable<Integer, String> bTable = builder.table("B");
-
-		final KTable<Integer, String> fkJoinResult = aTable.join(
-				bTable,
-				value -> Integer.parseInt(value.split("-")[0]),
-				(aVal, bVal) -> "(" + aVal + "," + bVal + ")",
-				Materialized.as("asdf")
-		);
-
-		final KTable<Integer, String> finalJoinResult = aTable.join(
-				fkJoinResult,
-				(aVal, fkJoinVal) -> "(" + aVal + "," + fkJoinVal + ")"
-		);
-
-		finalJoinResult.toStream().to("output");
-
-		validateTopologyCanProcessData(builder);
-	}
-
-	@Test
-	public void shouldWorkWithDefaultAndConsumedSerdes() {
-		final StreamsBuilder builder = new StreamsBuilder();
-		final KTable<Integer, String> aTable = builder.table("A", Consumed.with(Serdes.Integer(), Serdes.String()));
-		final KTable<Integer, String> bTable = builder.table("B");
-
-		final KTable<Integer, String> fkJoinResult = aTable.join(
-				bTable,
-				value -> Integer.parseInt(value.split("-")[0]),
-				(aVal, bVal) -> "(" + aVal + "," + bVal + ")",
-				Materialized.as("asdf")
-		);
-
-		final KTable<Integer, String> finalJoinResult = aTable.join(
-				fkJoinResult,
-				(aVal, fkJoinVal) -> "(" + aVal + "," + fkJoinVal + ")"
-		);
-
-		finalJoinResult.toStream().to("output");
-
-		validateTopologyCanProcessData(builder);
-	}
-
-	@Test
-	public void shouldWorkWithDefaultAndJoinResultSerdes() {
-		final StreamsBuilder builder = new StreamsBuilder();
-		final KTable<Integer, String> aTable = builder.table("A");
-		final KTable<Integer, String> bTable = builder.table("B");
-
-		final KTable<Integer, String> fkJoinResult = aTable.join(
-				bTable,
-				value -> Integer.parseInt(value.split("-")[0]),
-				(aVal, bVal) -> "(" + aVal + "," + bVal + ")",
-				Materialized.<Integer, String, KeyValueStore<Bytes, byte[]>>as("asdf")
-						.withKeySerde(Serdes.Integer())
-						.withValueSerde(Serdes.String())
-		);
-
-		final KTable<Integer, String> finalJoinResult = aTable.join(
-				fkJoinResult,
-				(aVal, fkJoinVal) -> "(" + aVal + "," + fkJoinVal + ")"
-		);
-
-		finalJoinResult.toStream().to("output");
-
-		validateTopologyCanProcessData(builder);
-	}
-
-	@Test
-	public void shouldWorkWithDefaultAndEquiJoinResultSerdes() {
-		final StreamsBuilder builder = new StreamsBuilder();
-		final KTable<Integer, String> aTable = builder.table("A");
-		final KTable<Integer, String> bTable = builder.table("B");
-
-		final KTable<Integer, String> fkJoinResult = aTable.join(
-				bTable,
-				value -> Integer.parseInt(value.split("-")[0]),
-				(aVal, bVal) -> "(" + aVal + "," + bVal + ")",
-				Materialized.as("asdf")
-		);
-
-		final KTable<Integer, String> finalJoinResult = aTable.join(
-				fkJoinResult,
-				(aVal, fkJoinVal) -> "(" + aVal + "," + fkJoinVal + ")",
-				Materialized.with(Serdes.Integer(), Serdes.String())
-		);
-
-		finalJoinResult.toStream().to("output");
-
-		validateTopologyCanProcessData(builder);
-	}
-
-	@Test
-	public void shouldWorkWithDefaultAndProducedSerdes() {
-		final StreamsBuilder builder = new StreamsBuilder();
-		final KTable<Integer, String> aTable = builder.table("A");
-		final KTable<Integer, String> bTable = builder.table("B");
-
-		final KTable<Integer, String> fkJoinResult = aTable.join(
-				bTable,
-				value -> Integer.parseInt(value.split("-")[0]),
-				(aVal, bVal) -> "(" + aVal + "," + bVal + ")",
-				Materialized.as("asdf")
-		);
-
-		final KTable<Integer, String> finalJoinResult = aTable.join(
-				fkJoinResult,
-				(aVal, fkJoinVal) -> "(" + aVal + "," + fkJoinVal + ")"
-		);
-
-		finalJoinResult.toStream().to("output", Produced.with(Serdes.Integer(), Serdes.String()));
-
-		validateTopologyCanProcessData(builder);
-	}
-
-	@Test
-	public void shouldUseExpectedTopicsWithSerde() {
-		final String applicationId = "ktable-ktable-joinOnForeignKey";
-		final Properties streamsConfig = mkProperties(mkMap(
-				mkEntry(StreamsConfig.APPLICATION_ID_CONFIG, applicationId),
-				mkEntry(StreamsConfig.STATE_DIR_CONFIG, TestUtils.tempDirectory().getPath())
-		));
-
-		final UniqueTopicSerdeScope serdeScope = new UniqueTopicSerdeScope();
-		final StreamsBuilder builder = new StreamsBuilder();
-
-		final KTable<Integer, String> left = builder.table(
-				LEFT_TABLE,
-				Consumed.with(serdeScope.decorateSerde(Serdes.Integer(), streamsConfig, true),
-						serdeScope.decorateSerde(Serdes.String(), streamsConfig, false))
-		);
-		final KTable<Integer, String> right = builder.table(
-				RIGHT_TABLE,
-				Consumed.with(serdeScope.decorateSerde(Serdes.Integer(), streamsConfig, true),
-						serdeScope.decorateSerde(Serdes.String(), streamsConfig, false))
-		);
-
-		left.join(
-				right,
-				value -> Integer.parseInt(value.split("\\|")[1]),
-				(value1, value2) -> "(" + value1 + "," + value2 + ")",
-				Materialized.with(null, serdeScope.decorateSerde(Serdes.String(), streamsConfig, false)
-				))
-				.toStream()
-				.to(OUTPUT);
-
-
-		final Topology topology = builder.build(streamsConfig);
-		try (final TopologyTestDriver driver = new TopologyTestDriver(topology, streamsConfig)) {
-			final TestInputTopic<Integer, String> leftInput = driver.createInputTopic(LEFT_TABLE, new IntegerSerializer(), new StringSerializer());
-			final TestInputTopic<Integer, String> rightInput = driver.createInputTopic(RIGHT_TABLE, new IntegerSerializer(), new StringSerializer());
-			leftInput.pipeInput(2, "lhsValue1|1");
-			rightInput.pipeInput(1, "rhsValue1");
-		}
-		// verifying primarily that no extra pseudo-topics were used, but it's nice to also verify the rest of the
-		// topics our serdes serialize data for
-		assertThat(serdeScope.registeredTopics(), is(mkSet(
-				// expected pseudo-topics
-				applicationId + "-KTABLE-FK-JOIN-SUBSCRIPTION-REGISTRATION-0000000006-topic-fk--key",
-				applicationId + "-KTABLE-FK-JOIN-SUBSCRIPTION-REGISTRATION-0000000006-topic-pk--key",
-				applicationId + "-KTABLE-FK-JOIN-SUBSCRIPTION-REGISTRATION-0000000006-topic-vh--value",
-				// internal topics
-				applicationId + "-KTABLE-FK-JOIN-SUBSCRIPTION-REGISTRATION-0000000006-topic--key",
-				applicationId + "-KTABLE-FK-JOIN-SUBSCRIPTION-RESPONSE-0000000014-topic--key",
-				applicationId + "-KTABLE-FK-JOIN-SUBSCRIPTION-RESPONSE-0000000014-topic--value",
-				applicationId + "-left_table-STATE-STORE-0000000000-changelog--key",
-				applicationId + "-left_table-STATE-STORE-0000000000-changelog--value",
-				applicationId + "-right_table-STATE-STORE-0000000003-changelog--key",
-				applicationId + "-right_table-STATE-STORE-0000000003-changelog--value",
-				// output topics
-				"output-topic--key",
-				"output-topic--value"
-		)));
-	}
-
-	private void validateTopologyCanProcessData(final StreamsBuilder builder) {
-		final Properties config = new Properties();
-		final String safeTestName = safeUniqueTestName(getClass(), testName);
-		config.setProperty(StreamsConfig.DEFAULT_KEY_SERDE_CLASS_CONFIG, Serdes.IntegerSerde.class.getName());
-		config.setProperty(StreamsConfig.DEFAULT_VALUE_SERDE_CLASS_CONFIG, Serdes.StringSerde.class.getName());
-		config.setProperty(StreamsConfig.STATE_DIR_CONFIG, TestUtils.tempDirectory().getAbsolutePath());
-		try (final TopologyTestDriver topologyTestDriver = new TopologyTestDriver(builder.build(), config)) {
-			final TestInputTopic<Integer, String> aTopic = topologyTestDriver.createInputTopic("A", new IntegerSerializer(), new StringSerializer());
-			final TestInputTopic<Integer, String> bTopic = topologyTestDriver.createInputTopic("B", new IntegerSerializer(), new StringSerializer());
-			final TestOutputTopic<Integer, String> output = topologyTestDriver.createOutputTopic("output", new IntegerDeserializer(), new StringDeserializer());
-			aTopic.pipeInput(1, "999-alpha");
-			bTopic.pipeInput(999, "beta");
-			final Map<Integer, String> x = output.readKeyValuesToMap();
-			assertThat(x, is(Collections.singletonMap(1, "(999-alpha,(999-alpha,beta))")));
-		}
-	}
-=======
     private static final String LEFT_TABLE = "left_table";
     private static final String RIGHT_TABLE = "right_table";
     private static final String OUTPUT = "output-topic";
@@ -583,5 +380,4 @@
             assertThat(x, is(Collections.singletonMap(1, "(999-alpha,(999-alpha,beta))")));
         }
     }
->>>>>>> 9494bebe
 }