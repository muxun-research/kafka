--- conflicted
+++ resolved
@@ -16,9 +16,6 @@
  */
 package org.apache.kafka.streams.kstream.internals;
 
-import java.util.Iterator;
-import java.util.Set;
-
 import org.apache.kafka.streams.KeyValue;
 import org.apache.kafka.streams.kstream.Transformer;
 import org.apache.kafka.streams.kstream.TransformerSupplier;
@@ -29,13 +26,14 @@
 import org.mockito.Mock;
 import org.mockito.junit.MockitoJUnitRunner;
 
+import java.util.Iterator;
+import java.util.Set;
+
+import static org.hamcrest.MatcherAssert.assertThat;
 import static org.hamcrest.core.IsEqual.equalTo;
+import static org.hamcrest.core.IsNot.not;
 import static org.hamcrest.core.IsSame.sameInstance;
-import static org.hamcrest.core.IsNot.not;
-import static org.hamcrest.MatcherAssert.assertThat;
-import static org.mockito.Mockito.mock;
-import static org.mockito.Mockito.verify;
-import static org.mockito.Mockito.when;
+import static org.mockito.Mockito.*;
 
 @RunWith(MockitoJUnitRunner.StrictStubs.class)
 public class TransformerSupplierAdapterTest {
@@ -44,36 +42,19 @@
     private ProcessorContext context;
     @Mock
     private Transformer<String, String, KeyValue<Integer, Integer>> transformer;
-<<<<<<< HEAD
-	private TransformerSupplier<String, String, KeyValue<Integer, Integer>> transformerSupplier;
-	private Set<StoreBuilder<?>> stores;
-=======
     @Mock
     private TransformerSupplier<String, String, KeyValue<Integer, Integer>> transformerSupplier;
     @Mock
     private Set<StoreBuilder<?>> stores;
->>>>>>> 15418db6
 
     final String key = "Hello";
     final String value = "World";
 
-<<<<<<< HEAD
-    @Before
-    public void before() {
-        context = mock(ProcessorContext.class);
-        transformer = mock(Transformer.class);
-		transformerSupplier = mock(TransformerSupplier.class);
-		stores = mock(Set.class);
-    }
-
-=======
->>>>>>> 15418db6
     @Test
     public void shouldCallInitOfAdaptedTransformer() {
         when(transformerSupplier.get()).thenReturn(transformer);
 
-        final TransformerSupplierAdapter<String, String, Integer, Integer> adapter =
-            new TransformerSupplierAdapter<>(transformerSupplier);
+        final TransformerSupplierAdapter<String, String, Integer, Integer> adapter = new TransformerSupplierAdapter<>(transformerSupplier);
         final Transformer<String, String, Iterable<KeyValue<Integer, Integer>>> adaptedTransformer = adapter.get();
         adaptedTransformer.init(context);
 
@@ -81,44 +62,10 @@
     }
 
     @Test
-<<<<<<< HEAD
-	public void shouldCallCloseOfAdapteeTransformer() {
-		EasyMock.expect(transformerSupplier.get()).andReturn(transformer);
-		transformer.close();
-		replayAll();
-
-		final TransformerSupplierAdapter<String, String, Integer, Integer> adapter =
-				new TransformerSupplierAdapter<>(transformerSupplier);
-		final Transformer<String, String, Iterable<KeyValue<Integer, Integer>>> adaptedTransformer = adapter.get();
-		adaptedTransformer.close();
-
-		verifyAll();
-	}
-
-	@Test
-	public void shouldCallStoresOfAdapteeTransformerSupplier() {
-		EasyMock.expect(transformerSupplier.stores()).andReturn(stores);
-		replayAll();
-
-		final TransformerSupplierAdapter<String, String, Integer, Integer> adapter =
-				new TransformerSupplierAdapter<>(transformerSupplier);
-		adapter.stores();
-		verifyAll();
-	}
-
-	@Test
-	public void shouldCallTransformOfAdapteeTransformerAndReturnSingletonIterable() {
-		EasyMock.expect(transformerSupplier.get()).andReturn(transformer);
-		EasyMock.expect(transformer.transform(key, value)).andReturn(KeyValue.pair(0, 1));
-		replayAll();
-
-		final TransformerSupplierAdapter<String, String, Integer, Integer> adapter =
-=======
     public void shouldCallCloseOfAdaptedTransformer() {
         when(transformerSupplier.get()).thenReturn(transformer);
 
-        final TransformerSupplierAdapter<String, String, Integer, Integer> adapter =
-            new TransformerSupplierAdapter<>(transformerSupplier);
+        final TransformerSupplierAdapter<String, String, Integer, Integer> adapter = new TransformerSupplierAdapter<>(transformerSupplier);
         final Transformer<String, String, Iterable<KeyValue<Integer, Integer>>> adaptedTransformer = adapter.get();
         adaptedTransformer.close();
 
@@ -129,8 +76,7 @@
     public void shouldCallStoresOfAdaptedTransformerSupplier() {
         when(transformerSupplier.stores()).thenReturn(stores);
 
-        final TransformerSupplierAdapter<String, String, Integer, Integer> adapter =
-            new TransformerSupplierAdapter<>(transformerSupplier);
+        final TransformerSupplierAdapter<String, String, Integer, Integer> adapter = new TransformerSupplierAdapter<>(transformerSupplier);
         adapter.stores();
     }
 
@@ -139,9 +85,7 @@
         when(transformerSupplier.get()).thenReturn(transformer);
         when(transformer.transform(key, value)).thenReturn(KeyValue.pair(0, 1));
 
-        final TransformerSupplierAdapter<String, String, Integer, Integer> adapter =
->>>>>>> 15418db6
-            new TransformerSupplierAdapter<>(transformerSupplier);
+        final TransformerSupplierAdapter<String, String, Integer, Integer> adapter = new TransformerSupplierAdapter<>(transformerSupplier);
         final Transformer<String, String, Iterable<KeyValue<Integer, Integer>>> adaptedTransformer = adapter.get();
         final Iterator<KeyValue<Integer, Integer>> iterator = adaptedTransformer.transform(key, value).iterator();
 
@@ -155,8 +99,7 @@
         when(transformerSupplier.get()).thenReturn(transformer);
         when(transformer.transform(key, value)).thenReturn(null);
 
-        final TransformerSupplierAdapter<String, String, Integer, Integer> adapter =
-            new TransformerSupplierAdapter<>(transformerSupplier);
+        final TransformerSupplierAdapter<String, String, Integer, Integer> adapter = new TransformerSupplierAdapter<>(transformerSupplier);
         final Transformer<String, String, Iterable<KeyValue<Integer, Integer>>> adaptedTransformer = adapter.get();
         final Iterator<KeyValue<Integer, Integer>> iterator = adaptedTransformer.transform(key, value).iterator();
 
@@ -165,12 +108,9 @@
 
     @Test
     public void shouldAlwaysGetNewAdapterTransformer() {
-        @SuppressWarnings("unchecked")
-        final Transformer<String, String, KeyValue<Integer, Integer>> transformer1 = mock(Transformer.class);
-        @SuppressWarnings("unchecked")
-        final Transformer<String, String, KeyValue<Integer, Integer>> transformer2 = mock(Transformer.class);
-        @SuppressWarnings("unchecked")
-        final Transformer<String, String, KeyValue<Integer, Integer>> transformer3 = mock(Transformer.class);
+        @SuppressWarnings("unchecked") final Transformer<String, String, KeyValue<Integer, Integer>> transformer1 = mock(Transformer.class);
+        @SuppressWarnings("unchecked") final Transformer<String, String, KeyValue<Integer, Integer>> transformer2 = mock(Transformer.class);
+        @SuppressWarnings("unchecked") final Transformer<String, String, KeyValue<Integer, Integer>> transformer3 = mock(Transformer.class);
         when(transformerSupplier.get()).thenReturn(transformer1).thenReturn(transformer2).thenReturn(transformer3);
 
         final TransformerSupplierAdapter<String, String, Integer, Integer> adapter =
