/*
 * Licensed to the Apache Software Foundation (ASF) under one or more
 * contributor license agreements. See the NOTICE file distributed with
 * this work for additional information regarding copyright ownership.
 * The ASF licenses this file to You under the Apache License, Version 2.0
 * (the "License"); you may not use this file except in compliance with
 * the License. You may obtain a copy of the License at
 *
 *    http://www.apache.org/licenses/LICENSE-2.0
 *
 * Unless required by applicable law or agreed to in writing, software
 * distributed under the License is distributed on an "AS IS" BASIS,
 * WITHOUT WARRANTIES OR CONDITIONS OF ANY KIND, either express or implied.
 * See the License for the specific language governing permissions and
 * limitations under the License.
 */

package org.apache.kafka.streams.kstream.internals;

import org.apache.kafka.common.serialization.Serdes;
import org.apache.kafka.common.serialization.StringDeserializer;
import org.apache.kafka.common.serialization.StringSerializer;
import org.apache.kafka.common.utils.Bytes;
import org.apache.kafka.streams.StreamsBuilder;
import org.apache.kafka.streams.TestInputTopic;
import org.apache.kafka.streams.TestOutputTopic;
import org.apache.kafka.streams.TopologyTestDriver;
import org.apache.kafka.streams.kstream.*;
import org.apache.kafka.streams.state.WindowStore;
import org.apache.kafka.streams.test.TestRecord;
import org.apache.kafka.test.MockAggregator;
import org.apache.kafka.test.MockInitializer;
import org.apache.kafka.test.StreamsTestUtils;

<<<<<<< HEAD
=======
import org.junit.jupiter.api.BeforeEach;
import org.junit.jupiter.api.Test;

>>>>>>> 9494bebe
import java.util.Properties;

import static java.time.Duration.ofMillis;
import static org.hamcrest.CoreMatchers.equalTo;
import static org.hamcrest.MatcherAssert.assertThat;
<<<<<<< HEAD
import static org.junit.Assert.assertThrows;

@SuppressWarnings("deprecation")
=======
import static org.junit.jupiter.api.Assertions.assertThrows;

>>>>>>> 9494bebe
public class TimeWindowedCogroupedKStreamImplTest {

    private static final Long WINDOW_SIZE = 500L;
    private static final String TOPIC = "topic";
    private static final String TOPIC2 = "topic2";
    private static final String OUTPUT = "output";
    private final StreamsBuilder builder = new StreamsBuilder();

    private KGroupedStream<String, String> groupedStream;

    private KGroupedStream<String, String> groupedStream2;
    private CogroupedKStream<String, String> cogroupedStream;
    private TimeWindowedCogroupedKStream<String, String> windowedCogroupedStream;

    private final Properties props = StreamsTestUtils.getStreamsConfig(Serdes.String(), Serdes.String());

    @BeforeEach
    public void setup() {
        final KStream<String, String> stream = builder.stream(TOPIC, Consumed.with(Serdes.String(), Serdes.String()));
        final KStream<String, String> stream2 = builder.stream(TOPIC2, Consumed.with(Serdes.String(), Serdes.String()));

        groupedStream = stream.groupByKey(Grouped.with(Serdes.String(), Serdes.String()));
        groupedStream2 = stream2.groupByKey(Grouped.with(Serdes.String(), Serdes.String()));
<<<<<<< HEAD
        cogroupedStream = groupedStream.cogroup(MockAggregator.TOSTRING_ADDER).cogroup(groupedStream2, MockAggregator.TOSTRING_REMOVER);
        windowedCogroupedStream = cogroupedStream.windowedBy(TimeWindows.of(ofMillis(WINDOW_SIZE)));
=======
        cogroupedStream = groupedStream.cogroup(MockAggregator.TOSTRING_ADDER)
                .cogroup(groupedStream2, MockAggregator.TOSTRING_REMOVER);
        windowedCogroupedStream = cogroupedStream.windowedBy(TimeWindows.ofSizeWithNoGrace(ofMillis(WINDOW_SIZE)));
>>>>>>> 9494bebe
    }

    @Test
    public void shouldNotHaveNullInitializerOnAggregate() {
        assertThrows(NullPointerException.class, () -> windowedCogroupedStream.aggregate(null));
    }

    @Test
    public void shouldNotHaveNullMaterializedOnTwoOptionAggregate() {
        assertThrows(NullPointerException.class, () -> windowedCogroupedStream.aggregate(MockInitializer.STRING_INIT, (Materialized<String, String, WindowStore<Bytes, byte[]>>) null));
    }

    @Test
    public void shouldNotHaveNullNamedTwoOptionOnAggregate() {
        assertThrows(NullPointerException.class, () -> windowedCogroupedStream.aggregate(MockInitializer.STRING_INIT, (Named) null));
    }

    @Test
    public void shouldNotHaveNullInitializerTwoOptionNamedOnAggregate() {
        assertThrows(NullPointerException.class, () -> windowedCogroupedStream.aggregate(null, Named.as("test")));
    }

    @Test
    public void shouldNotHaveNullInitializerTwoOptionMaterializedOnAggregate() {
        assertThrows(NullPointerException.class, () -> windowedCogroupedStream.aggregate(null, Materialized.as("test")));
    }

    @Test
    public void shouldNotHaveNullInitializerThreeOptionOnAggregate() {
        assertThrows(NullPointerException.class, () -> windowedCogroupedStream.aggregate(null, Named.as("test"), Materialized.as("test")));
    }

    @Test
    public void shouldNotHaveNullMaterializedOnAggregate() {
        assertThrows(NullPointerException.class, () -> windowedCogroupedStream.aggregate(MockInitializer.STRING_INIT, Named.as("Test"), null));
    }

    @Test
    public void shouldNotHaveNullNamedOnAggregate() {
        assertThrows(NullPointerException.class, () -> windowedCogroupedStream.aggregate(MockInitializer.STRING_INIT, null, Materialized.as("test")));
    }

    @Test
    public void namedParamShouldSetName() {
        final StreamsBuilder builder = new StreamsBuilder();
        final KStream<String, String> stream = builder.stream(TOPIC, Consumed.with(Serdes.String(), Serdes.String()));
        groupedStream = stream.groupByKey(Grouped.with(Serdes.String(), Serdes.String()));
<<<<<<< HEAD
        groupedStream.cogroup(MockAggregator.TOSTRING_ADDER).windowedBy(TimeWindows.of(ofMillis(WINDOW_SIZE))).aggregate(MockInitializer.STRING_INIT, Named.as("foo"));

        assertThat(builder.build().describe().toString(), equalTo("Topologies:\n" + "   Sub-topology: 0\n" + "    Source: KSTREAM-SOURCE-0000000000 (topics: [topic])\n" + "      --> foo-cogroup-agg-0\n" + "    Processor: foo-cogroup-agg-0 (stores: [COGROUPKSTREAM-AGGREGATE-STATE-STORE-0000000001])\n" + "      --> foo-cogroup-merge\n" + "      <-- KSTREAM-SOURCE-0000000000\n" + "    Processor: foo-cogroup-merge (stores: [])\n" + "      --> none\n" + "      <-- foo-cogroup-agg-0\n\n"));
=======
        groupedStream.cogroup(MockAggregator.TOSTRING_ADDER)
                .windowedBy(TimeWindows.ofSizeWithNoGrace(ofMillis(WINDOW_SIZE)))
                .aggregate(MockInitializer.STRING_INIT, Named.as("foo"));

        assertThat(builder.build().describe().toString(), equalTo(
                "Topologies:\n" +
                "   Sub-topology: 0\n" +
                "    Source: KSTREAM-SOURCE-0000000000 (topics: [topic])\n" +
                "      --> foo-cogroup-agg-0\n" +
                "    Processor: foo-cogroup-agg-0 (stores: [COGROUPKSTREAM-AGGREGATE-STATE-STORE-0000000001])\n" +
                "      --> foo-cogroup-merge\n" +
                "      <-- KSTREAM-SOURCE-0000000000\n" +
                "    Processor: foo-cogroup-merge (stores: [])\n" +
                "      --> none\n" +
                "      <-- foo-cogroup-agg-0\n\n"));
>>>>>>> 9494bebe
    }

    @Test
    public void timeWindowAggregateTestStreamsTest() {

        final KTable<Windowed<String>, String> customers = windowedCogroupedStream.aggregate(MockInitializer.STRING_INIT, Materialized.with(Serdes.String(), Serdes.String()));
        customers.toStream().to(OUTPUT);

        try (final TopologyTestDriver driver = new TopologyTestDriver(builder.build(), props)) {
            final TestInputTopic<String, String> testInputTopic = driver.createInputTopic(TOPIC, new StringSerializer(), new StringSerializer());
            final TestOutputTopic<Windowed<String>, String> testOutputTopic = driver.createOutputTopic(OUTPUT, new TimeWindowedDeserializer<>(new StringDeserializer(), WINDOW_SIZE), new StringDeserializer());

            testInputTopic.pipeInput("k1", "A", 0);
            testInputTopic.pipeInput("k2", "A", 0);
            testInputTopic.pipeInput("k2", "A", 1);
            testInputTopic.pipeInput("k1", "A", 2);
            testInputTopic.pipeInput("k1", "B", 3);
            testInputTopic.pipeInput("k2", "B", 3);
            testInputTopic.pipeInput("k2", "B", 4);
            testInputTopic.pipeInput("k1", "B", 4);

            assertOutputKeyValueTimestamp(testOutputTopic, "k1", "0+A", 0);
            assertOutputKeyValueTimestamp(testOutputTopic, "k2", "0+A", 0);
            assertOutputKeyValueTimestamp(testOutputTopic, "k2", "0+A+A", 1);
            assertOutputKeyValueTimestamp(testOutputTopic, "k1", "0+A+A", 2);
            assertOutputKeyValueTimestamp(testOutputTopic, "k1", "0+A+A+B", 3);
            assertOutputKeyValueTimestamp(testOutputTopic, "k2", "0+A+A+B", 3);
            assertOutputKeyValueTimestamp(testOutputTopic, "k2", "0+A+A+B+B", 4);
            assertOutputKeyValueTimestamp(testOutputTopic, "k1", "0+A+A+B+B", 4);
        }

    }

    @Test
    public void timeWindowMixAggregatorsTest() {

        final KTable<Windowed<String>, String> customers = windowedCogroupedStream.aggregate(MockInitializer.STRING_INIT, Materialized.with(Serdes.String(), Serdes.String()));
        customers.toStream().to(OUTPUT);

        try (final TopologyTestDriver driver = new TopologyTestDriver(builder.build(), props)) {
            final TestInputTopic<String, String> testInputTopic = driver.createInputTopic(TOPIC, new StringSerializer(), new StringSerializer());
            final TestInputTopic<String, String> testInputTopic2 = driver.createInputTopic(TOPIC2, new StringSerializer(), new StringSerializer());
            final TestOutputTopic<Windowed<String>, String> testOutputTopic = driver.createOutputTopic(OUTPUT, new TimeWindowedDeserializer<>(new StringDeserializer(), WINDOW_SIZE), new StringDeserializer());

            testInputTopic.pipeInput("k1", "A", 0);
            testInputTopic.pipeInput("k2", "A", 0);
            testInputTopic.pipeInput("k2", "A", 1);
            testInputTopic.pipeInput("k1", "A", 2);
            testInputTopic2.pipeInput("k1", "B", 3);
            testInputTopic2.pipeInput("k2", "B", 3);
            testInputTopic2.pipeInput("k2", "B", 4);
            testInputTopic2.pipeInput("k1", "B", 4);

            assertOutputKeyValueTimestamp(testOutputTopic, "k1", "0+A", 0);
            assertOutputKeyValueTimestamp(testOutputTopic, "k2", "0+A", 0);
            assertOutputKeyValueTimestamp(testOutputTopic, "k2", "0+A+A", 1);
            assertOutputKeyValueTimestamp(testOutputTopic, "k1", "0+A+A", 2);
            assertOutputKeyValueTimestamp(testOutputTopic, "k1", "0+A+A-B", 3);
            assertOutputKeyValueTimestamp(testOutputTopic, "k2", "0+A+A-B", 3);
            assertOutputKeyValueTimestamp(testOutputTopic, "k2", "0+A+A-B-B", 4);
            assertOutputKeyValueTimestamp(testOutputTopic, "k1", "0+A+A-B-B", 4);
        }

    }

    @Test
    public void timeWindowAggregateManyWindowsTest() {

<<<<<<< HEAD
        final KTable<Windowed<String>, String> customers = groupedStream.cogroup(MockAggregator.TOSTRING_ADDER).windowedBy(TimeWindows.of(ofMillis(500L))).aggregate(MockInitializer.STRING_INIT, Materialized.with(Serdes.String(), Serdes.String()));
=======
        final KTable<Windowed<String>, String> customers = groupedStream.cogroup(MockAggregator.TOSTRING_ADDER)
                .windowedBy(TimeWindows.ofSizeWithNoGrace(ofMillis(500L))).aggregate(
                        MockInitializer.STRING_INIT, Materialized.with(Serdes.String(), Serdes.String()));
>>>>>>> 9494bebe
        customers.toStream().to(OUTPUT);

        try (final TopologyTestDriver driver = new TopologyTestDriver(builder.build(), props)) {
            final TestInputTopic<String, String> testInputTopic = driver.createInputTopic(TOPIC, new StringSerializer(), new StringSerializer());
            final TestOutputTopic<Windowed<String>, String> testOutputTopic = driver.createOutputTopic(OUTPUT, new TimeWindowedDeserializer<>(new StringDeserializer(), WINDOW_SIZE), new StringDeserializer());

            testInputTopic.pipeInput("k1", "A", 0);
            testInputTopic.pipeInput("k2", "A", 499);
            testInputTopic.pipeInput("k2", "A", 500L);
            testInputTopic.pipeInput("k1", "A", 500L);

            assertOutputKeyValueTimestamp(testOutputTopic, "k1", "0+A", 0);
            assertOutputKeyValueTimestamp(testOutputTopic, "k2", "0+A", 499);
            assertOutputKeyValueTimestamp(testOutputTopic, "k2", "0+A", 500);
            assertOutputKeyValueTimestamp(testOutputTopic, "k1", "0+A", 500);
        }
    }

    @Test
    public void timeWindowAggregateOverlappingWindowsTest() {

<<<<<<< HEAD
        final KTable<Windowed<String>, String> customers = groupedStream.cogroup(MockAggregator.TOSTRING_ADDER).windowedBy(TimeWindows.of(ofMillis(500L)).advanceBy(ofMillis(200L))).aggregate(MockInitializer.STRING_INIT, Materialized.with(Serdes.String(), Serdes.String()));
=======
        final KTable<Windowed<String>, String> customers = groupedStream.cogroup(MockAggregator.TOSTRING_ADDER)
                .windowedBy(TimeWindows.ofSizeWithNoGrace(ofMillis(500L)).advanceBy(ofMillis(200L))).aggregate(
                        MockInitializer.STRING_INIT, Materialized.with(Serdes.String(), Serdes.String()));
>>>>>>> 9494bebe
        customers.toStream().to(OUTPUT);

        try (final TopologyTestDriver driver = new TopologyTestDriver(builder.build(), props)) {
            final TestInputTopic<String, String> testInputTopic = driver.createInputTopic(TOPIC, new StringSerializer(), new StringSerializer());
            final TestOutputTopic<Windowed<String>, String> testOutputTopic = driver.createOutputTopic(OUTPUT, new TimeWindowedDeserializer<>(new StringDeserializer(), WINDOW_SIZE), new StringDeserializer());

            testInputTopic.pipeInput("k1", "A", 0);
            testInputTopic.pipeInput("k2", "A", 0);
            testInputTopic.pipeInput("k1", "B", 250);
            testInputTopic.pipeInput("k2", "B", 250);
            testInputTopic.pipeInput("k2", "A", 500L);
            testInputTopic.pipeInput("k1", "A", 500L);

            assertOutputKeyValueTimestamp(testOutputTopic, "k1", "0+A", 0);
            assertOutputKeyValueTimestamp(testOutputTopic, "k2", "0+A", 0);
            assertOutputKeyValueTimestamp(testOutputTopic, "k1", "0+A+B", 250);
            assertOutputKeyValueTimestamp(testOutputTopic, "k1", "0+B", 250);
            assertOutputKeyValueTimestamp(testOutputTopic, "k2", "0+A+B", 250);
            assertOutputKeyValueTimestamp(testOutputTopic, "k2", "0+B", 250);
            assertOutputKeyValueTimestamp(testOutputTopic, "k2", "0+B+A", 500);
            assertOutputKeyValueTimestamp(testOutputTopic, "k2", "0+A", 500);
            assertOutputKeyValueTimestamp(testOutputTopic, "k1", "0+B+A", 500);
            assertOutputKeyValueTimestamp(testOutputTopic, "k1", "0+A", 500);
        }
    }

    @Test
    public void timeWindowMixAggregatorsManyWindowsTest() {

        final KTable<Windowed<String>, String> customers = windowedCogroupedStream.aggregate(MockInitializer.STRING_INIT, Materialized.with(Serdes.String(), Serdes.String()));
        customers.toStream().to(OUTPUT);

        try (final TopologyTestDriver driver = new TopologyTestDriver(builder.build(), props)) {
            final TestInputTopic<String, String> testInputTopic = driver.createInputTopic(TOPIC, new StringSerializer(), new StringSerializer());
            final TestInputTopic<String, String> testInputTopic2 = driver.createInputTopic(TOPIC2, new StringSerializer(), new StringSerializer());
            final TestOutputTopic<Windowed<String>, String> testOutputTopic = driver.createOutputTopic(OUTPUT, new TimeWindowedDeserializer<>(new StringDeserializer(), WINDOW_SIZE), new StringDeserializer());

            testInputTopic.pipeInput("k1", "A", 0);
            testInputTopic.pipeInput("k2", "A", 0);
            testInputTopic.pipeInput("k2", "A", 1);
            testInputTopic.pipeInput("k1", "A", 2);
            testInputTopic2.pipeInput("k1", "B", 3);
            testInputTopic2.pipeInput("k2", "B", 3);
            testInputTopic2.pipeInput("k2", "B", 501);
            testInputTopic2.pipeInput("k1", "B", 501);

            assertOutputKeyValueTimestamp(testOutputTopic, "k1", "0+A", 0);
            assertOutputKeyValueTimestamp(testOutputTopic, "k2", "0+A", 0);
            assertOutputKeyValueTimestamp(testOutputTopic, "k2", "0+A+A", 1);
            assertOutputKeyValueTimestamp(testOutputTopic, "k1", "0+A+A", 2);
            assertOutputKeyValueTimestamp(testOutputTopic, "k1", "0+A+A-B", 3);
            assertOutputKeyValueTimestamp(testOutputTopic, "k2", "0+A+A-B", 3);
            assertOutputKeyValueTimestamp(testOutputTopic, "k2", "0-B", 501);
            assertOutputKeyValueTimestamp(testOutputTopic, "k1", "0-B", 501);
        }
    }

    private void assertOutputKeyValueTimestamp(final TestOutputTopic<Windowed<String>, String> outputTopic, final String expectedKey, final String expectedValue, final long expectedTimestamp) {
        final TestRecord<Windowed<String>, String> realRecord = outputTopic.readRecord();
        final TestRecord<String, String> nonWindowedRecord = new TestRecord<>(realRecord.getKey().key(), realRecord.getValue(), null, realRecord.timestamp());
        final TestRecord<String, String> testRecord = new TestRecord<>(expectedKey, expectedValue, null, expectedTimestamp);
        assertThat(nonWindowedRecord, equalTo(testRecord));
    }
}<|MERGE_RESOLUTION|>--- conflicted
+++ resolved
@@ -25,32 +25,34 @@
 import org.apache.kafka.streams.TestInputTopic;
 import org.apache.kafka.streams.TestOutputTopic;
 import org.apache.kafka.streams.TopologyTestDriver;
-import org.apache.kafka.streams.kstream.*;
+import org.apache.kafka.streams.kstream.CogroupedKStream;
+import org.apache.kafka.streams.kstream.Consumed;
+import org.apache.kafka.streams.kstream.Grouped;
+import org.apache.kafka.streams.kstream.KGroupedStream;
+import org.apache.kafka.streams.kstream.KStream;
+import org.apache.kafka.streams.kstream.KTable;
+import org.apache.kafka.streams.kstream.Materialized;
+import org.apache.kafka.streams.kstream.Named;
+import org.apache.kafka.streams.kstream.TimeWindowedCogroupedKStream;
+import org.apache.kafka.streams.kstream.TimeWindowedDeserializer;
+import org.apache.kafka.streams.kstream.TimeWindows;
+import org.apache.kafka.streams.kstream.Windowed;
 import org.apache.kafka.streams.state.WindowStore;
 import org.apache.kafka.streams.test.TestRecord;
 import org.apache.kafka.test.MockAggregator;
 import org.apache.kafka.test.MockInitializer;
 import org.apache.kafka.test.StreamsTestUtils;
 
-<<<<<<< HEAD
-=======
 import org.junit.jupiter.api.BeforeEach;
 import org.junit.jupiter.api.Test;
 
->>>>>>> 9494bebe
 import java.util.Properties;
 
 import static java.time.Duration.ofMillis;
 import static org.hamcrest.CoreMatchers.equalTo;
 import static org.hamcrest.MatcherAssert.assertThat;
-<<<<<<< HEAD
-import static org.junit.Assert.assertThrows;
-
-@SuppressWarnings("deprecation")
-=======
 import static org.junit.jupiter.api.Assertions.assertThrows;
 
->>>>>>> 9494bebe
 public class TimeWindowedCogroupedKStreamImplTest {
 
     private static final Long WINDOW_SIZE = 500L;
@@ -69,19 +71,16 @@
 
     @BeforeEach
     public void setup() {
-        final KStream<String, String> stream = builder.stream(TOPIC, Consumed.with(Serdes.String(), Serdes.String()));
-        final KStream<String, String> stream2 = builder.stream(TOPIC2, Consumed.with(Serdes.String(), Serdes.String()));
+        final KStream<String, String> stream = builder.stream(TOPIC, Consumed
+            .with(Serdes.String(), Serdes.String()));
+        final KStream<String, String> stream2 = builder.stream(TOPIC2, Consumed
+            .with(Serdes.String(), Serdes.String()));
 
         groupedStream = stream.groupByKey(Grouped.with(Serdes.String(), Serdes.String()));
         groupedStream2 = stream2.groupByKey(Grouped.with(Serdes.String(), Serdes.String()));
-<<<<<<< HEAD
-        cogroupedStream = groupedStream.cogroup(MockAggregator.TOSTRING_ADDER).cogroup(groupedStream2, MockAggregator.TOSTRING_REMOVER);
-        windowedCogroupedStream = cogroupedStream.windowedBy(TimeWindows.of(ofMillis(WINDOW_SIZE)));
-=======
         cogroupedStream = groupedStream.cogroup(MockAggregator.TOSTRING_ADDER)
                 .cogroup(groupedStream2, MockAggregator.TOSTRING_REMOVER);
         windowedCogroupedStream = cogroupedStream.windowedBy(TimeWindows.ofSizeWithNoGrace(ofMillis(WINDOW_SIZE)));
->>>>>>> 9494bebe
     }
 
     @Test
@@ -91,7 +90,8 @@
 
     @Test
     public void shouldNotHaveNullMaterializedOnTwoOptionAggregate() {
-        assertThrows(NullPointerException.class, () -> windowedCogroupedStream.aggregate(MockInitializer.STRING_INIT, (Materialized<String, String, WindowStore<Bytes, byte[]>>) null));
+        assertThrows(NullPointerException.class, () -> windowedCogroupedStream.aggregate(MockInitializer.STRING_INIT,
+            (Materialized<String, String, WindowStore<Bytes, byte[]>>) null));
     }
 
     @Test
@@ -127,13 +127,9 @@
     @Test
     public void namedParamShouldSetName() {
         final StreamsBuilder builder = new StreamsBuilder();
-        final KStream<String, String> stream = builder.stream(TOPIC, Consumed.with(Serdes.String(), Serdes.String()));
+        final KStream<String, String> stream = builder.stream(TOPIC, Consumed
+                .with(Serdes.String(), Serdes.String()));
         groupedStream = stream.groupByKey(Grouped.with(Serdes.String(), Serdes.String()));
-<<<<<<< HEAD
-        groupedStream.cogroup(MockAggregator.TOSTRING_ADDER).windowedBy(TimeWindows.of(ofMillis(WINDOW_SIZE))).aggregate(MockInitializer.STRING_INIT, Named.as("foo"));
-
-        assertThat(builder.build().describe().toString(), equalTo("Topologies:\n" + "   Sub-topology: 0\n" + "    Source: KSTREAM-SOURCE-0000000000 (topics: [topic])\n" + "      --> foo-cogroup-agg-0\n" + "    Processor: foo-cogroup-agg-0 (stores: [COGROUPKSTREAM-AGGREGATE-STATE-STORE-0000000001])\n" + "      --> foo-cogroup-merge\n" + "      <-- KSTREAM-SOURCE-0000000000\n" + "    Processor: foo-cogroup-merge (stores: [])\n" + "      --> none\n" + "      <-- foo-cogroup-agg-0\n\n"));
-=======
         groupedStream.cogroup(MockAggregator.TOSTRING_ADDER)
                 .windowedBy(TimeWindows.ofSizeWithNoGrace(ofMillis(WINDOW_SIZE)))
                 .aggregate(MockInitializer.STRING_INIT, Named.as("foo"));
@@ -149,18 +145,20 @@
                 "    Processor: foo-cogroup-merge (stores: [])\n" +
                 "      --> none\n" +
                 "      <-- foo-cogroup-agg-0\n\n"));
->>>>>>> 9494bebe
     }
 
     @Test
     public void timeWindowAggregateTestStreamsTest() {
 
-        final KTable<Windowed<String>, String> customers = windowedCogroupedStream.aggregate(MockInitializer.STRING_INIT, Materialized.with(Serdes.String(), Serdes.String()));
-        customers.toStream().to(OUTPUT);
-
-        try (final TopologyTestDriver driver = new TopologyTestDriver(builder.build(), props)) {
-            final TestInputTopic<String, String> testInputTopic = driver.createInputTopic(TOPIC, new StringSerializer(), new StringSerializer());
-            final TestOutputTopic<Windowed<String>, String> testOutputTopic = driver.createOutputTopic(OUTPUT, new TimeWindowedDeserializer<>(new StringDeserializer(), WINDOW_SIZE), new StringDeserializer());
+        final KTable<Windowed<String>, String> customers = windowedCogroupedStream.aggregate(
+                MockInitializer.STRING_INIT, Materialized.with(Serdes.String(), Serdes.String()));
+        customers.toStream().to(OUTPUT);
+
+        try (final TopologyTestDriver driver = new TopologyTestDriver(builder.build(), props)) {
+            final TestInputTopic<String, String> testInputTopic = driver.createInputTopic(
+                    TOPIC, new StringSerializer(), new StringSerializer());
+            final TestOutputTopic<Windowed<String>, String> testOutputTopic = driver.createOutputTopic(
+                    OUTPUT, new TimeWindowedDeserializer<>(new StringDeserializer(), WINDOW_SIZE), new StringDeserializer());
 
             testInputTopic.pipeInput("k1", "A", 0);
             testInputTopic.pipeInput("k2", "A", 0);
@@ -186,13 +184,17 @@
     @Test
     public void timeWindowMixAggregatorsTest() {
 
-        final KTable<Windowed<String>, String> customers = windowedCogroupedStream.aggregate(MockInitializer.STRING_INIT, Materialized.with(Serdes.String(), Serdes.String()));
-        customers.toStream().to(OUTPUT);
-
-        try (final TopologyTestDriver driver = new TopologyTestDriver(builder.build(), props)) {
-            final TestInputTopic<String, String> testInputTopic = driver.createInputTopic(TOPIC, new StringSerializer(), new StringSerializer());
-            final TestInputTopic<String, String> testInputTopic2 = driver.createInputTopic(TOPIC2, new StringSerializer(), new StringSerializer());
-            final TestOutputTopic<Windowed<String>, String> testOutputTopic = driver.createOutputTopic(OUTPUT, new TimeWindowedDeserializer<>(new StringDeserializer(), WINDOW_SIZE), new StringDeserializer());
+        final KTable<Windowed<String>, String> customers = windowedCogroupedStream.aggregate(
+                MockInitializer.STRING_INIT, Materialized.with(Serdes.String(), Serdes.String()));
+        customers.toStream().to(OUTPUT);
+
+        try (final TopologyTestDriver driver = new TopologyTestDriver(builder.build(), props)) {
+            final TestInputTopic<String, String> testInputTopic = driver.createInputTopic(
+                    TOPIC, new StringSerializer(), new StringSerializer());
+            final TestInputTopic<String, String> testInputTopic2 = driver.createInputTopic(
+                    TOPIC2, new StringSerializer(), new StringSerializer());
+            final TestOutputTopic<Windowed<String>, String> testOutputTopic = driver.createOutputTopic(
+                    OUTPUT, new TimeWindowedDeserializer<>(new StringDeserializer(), WINDOW_SIZE), new StringDeserializer());
 
             testInputTopic.pipeInput("k1", "A", 0);
             testInputTopic.pipeInput("k2", "A", 0);
@@ -218,18 +220,16 @@
     @Test
     public void timeWindowAggregateManyWindowsTest() {
 
-<<<<<<< HEAD
-        final KTable<Windowed<String>, String> customers = groupedStream.cogroup(MockAggregator.TOSTRING_ADDER).windowedBy(TimeWindows.of(ofMillis(500L))).aggregate(MockInitializer.STRING_INIT, Materialized.with(Serdes.String(), Serdes.String()));
-=======
         final KTable<Windowed<String>, String> customers = groupedStream.cogroup(MockAggregator.TOSTRING_ADDER)
                 .windowedBy(TimeWindows.ofSizeWithNoGrace(ofMillis(500L))).aggregate(
                         MockInitializer.STRING_INIT, Materialized.with(Serdes.String(), Serdes.String()));
->>>>>>> 9494bebe
-        customers.toStream().to(OUTPUT);
-
-        try (final TopologyTestDriver driver = new TopologyTestDriver(builder.build(), props)) {
-            final TestInputTopic<String, String> testInputTopic = driver.createInputTopic(TOPIC, new StringSerializer(), new StringSerializer());
-            final TestOutputTopic<Windowed<String>, String> testOutputTopic = driver.createOutputTopic(OUTPUT, new TimeWindowedDeserializer<>(new StringDeserializer(), WINDOW_SIZE), new StringDeserializer());
+        customers.toStream().to(OUTPUT);
+
+        try (final TopologyTestDriver driver = new TopologyTestDriver(builder.build(), props)) {
+            final TestInputTopic<String, String> testInputTopic = driver.createInputTopic(
+                    TOPIC, new StringSerializer(), new StringSerializer());
+            final TestOutputTopic<Windowed<String>, String> testOutputTopic = driver.createOutputTopic(
+                    OUTPUT, new TimeWindowedDeserializer<>(new StringDeserializer(), WINDOW_SIZE), new StringDeserializer());
 
             testInputTopic.pipeInput("k1", "A", 0);
             testInputTopic.pipeInput("k2", "A", 499);
@@ -246,18 +246,16 @@
     @Test
     public void timeWindowAggregateOverlappingWindowsTest() {
 
-<<<<<<< HEAD
-        final KTable<Windowed<String>, String> customers = groupedStream.cogroup(MockAggregator.TOSTRING_ADDER).windowedBy(TimeWindows.of(ofMillis(500L)).advanceBy(ofMillis(200L))).aggregate(MockInitializer.STRING_INIT, Materialized.with(Serdes.String(), Serdes.String()));
-=======
         final KTable<Windowed<String>, String> customers = groupedStream.cogroup(MockAggregator.TOSTRING_ADDER)
                 .windowedBy(TimeWindows.ofSizeWithNoGrace(ofMillis(500L)).advanceBy(ofMillis(200L))).aggregate(
                         MockInitializer.STRING_INIT, Materialized.with(Serdes.String(), Serdes.String()));
->>>>>>> 9494bebe
-        customers.toStream().to(OUTPUT);
-
-        try (final TopologyTestDriver driver = new TopologyTestDriver(builder.build(), props)) {
-            final TestInputTopic<String, String> testInputTopic = driver.createInputTopic(TOPIC, new StringSerializer(), new StringSerializer());
-            final TestOutputTopic<Windowed<String>, String> testOutputTopic = driver.createOutputTopic(OUTPUT, new TimeWindowedDeserializer<>(new StringDeserializer(), WINDOW_SIZE), new StringDeserializer());
+        customers.toStream().to(OUTPUT);
+
+        try (final TopologyTestDriver driver = new TopologyTestDriver(builder.build(), props)) {
+            final TestInputTopic<String, String> testInputTopic = driver.createInputTopic(
+                    TOPIC, new StringSerializer(), new StringSerializer());
+            final TestOutputTopic<Windowed<String>, String> testOutputTopic = driver.createOutputTopic(
+                    OUTPUT, new TimeWindowedDeserializer<>(new StringDeserializer(), WINDOW_SIZE), new StringDeserializer());
 
             testInputTopic.pipeInput("k1", "A", 0);
             testInputTopic.pipeInput("k2", "A", 0);
@@ -282,13 +280,17 @@
     @Test
     public void timeWindowMixAggregatorsManyWindowsTest() {
 
-        final KTable<Windowed<String>, String> customers = windowedCogroupedStream.aggregate(MockInitializer.STRING_INIT, Materialized.with(Serdes.String(), Serdes.String()));
-        customers.toStream().to(OUTPUT);
-
-        try (final TopologyTestDriver driver = new TopologyTestDriver(builder.build(), props)) {
-            final TestInputTopic<String, String> testInputTopic = driver.createInputTopic(TOPIC, new StringSerializer(), new StringSerializer());
-            final TestInputTopic<String, String> testInputTopic2 = driver.createInputTopic(TOPIC2, new StringSerializer(), new StringSerializer());
-            final TestOutputTopic<Windowed<String>, String> testOutputTopic = driver.createOutputTopic(OUTPUT, new TimeWindowedDeserializer<>(new StringDeserializer(), WINDOW_SIZE), new StringDeserializer());
+        final KTable<Windowed<String>, String> customers = windowedCogroupedStream.aggregate(
+                MockInitializer.STRING_INIT, Materialized.with(Serdes.String(), Serdes.String()));
+        customers.toStream().to(OUTPUT);
+
+        try (final TopologyTestDriver driver = new TopologyTestDriver(builder.build(), props)) {
+            final TestInputTopic<String, String> testInputTopic = driver.createInputTopic(
+                    TOPIC, new StringSerializer(), new StringSerializer());
+            final TestInputTopic<String, String> testInputTopic2 = driver.createInputTopic(
+                    TOPIC2, new StringSerializer(), new StringSerializer());
+            final TestOutputTopic<Windowed<String>, String> testOutputTopic = driver.createOutputTopic(
+                    OUTPUT, new TimeWindowedDeserializer<>(new StringDeserializer(), WINDOW_SIZE), new StringDeserializer());
 
             testInputTopic.pipeInput("k1", "A", 0);
             testInputTopic.pipeInput("k2", "A", 0);
@@ -310,9 +312,13 @@
         }
     }
 
-    private void assertOutputKeyValueTimestamp(final TestOutputTopic<Windowed<String>, String> outputTopic, final String expectedKey, final String expectedValue, final long expectedTimestamp) {
+    private void assertOutputKeyValueTimestamp(final TestOutputTopic<Windowed<String>, String> outputTopic,
+                                               final String expectedKey,
+                                               final String expectedValue,
+                                               final long expectedTimestamp) {
         final TestRecord<Windowed<String>, String> realRecord = outputTopic.readRecord();
-        final TestRecord<String, String> nonWindowedRecord = new TestRecord<>(realRecord.getKey().key(), realRecord.getValue(), null, realRecord.timestamp());
+        final TestRecord<String, String> nonWindowedRecord = new TestRecord<>(
+                realRecord.getKey().key(), realRecord.getValue(), null, realRecord.timestamp());
         final TestRecord<String, String> testRecord = new TestRecord<>(expectedKey, expectedValue, null, expectedTimestamp);
         assertThat(nonWindowedRecord, equalTo(testRecord));
     }
