--- conflicted
+++ resolved
@@ -54,11 +54,7 @@
         final String inputTopic = (String) (Objects.requireNonNull(streamsProperties.remove("input.topic")));
 
         final KStream<String, String> dataStream = builder.stream(inputTopic);
-<<<<<<< HEAD
-        dataStream.peek((k, v) -> System.out.println(String.format("PROCESSED key=%s value=%s", k, v)));
-=======
         dataStream.peek((k, v) ->  System.out.printf("PROCESSED key=%s value=%s%n", k, v));
->>>>>>> 9494bebe
 
         final Properties config = new Properties();
         config.setProperty(StreamsConfig.APPLICATION_ID_CONFIG, TEST_NAME);
@@ -76,14 +72,14 @@
             }
         });
 
-		streams.start();
+        streams.start();
 
-		Exit.addShutdownHook("streams-shutdown-hook", () -> {
-			System.out.println("closing Kafka Streams instance");
-			System.out.flush();
-			streams.close();
-			System.out.println("Static membership test closed");
-			System.out.flush();
-		});
-	}
+        Exit.addShutdownHook("streams-shutdown-hook", () -> {
+            System.out.println("closing Kafka Streams instance");
+            System.out.flush();
+            streams.close();
+            System.out.println("Static membership test closed");
+            System.out.flush();
+        });
+    }
 }