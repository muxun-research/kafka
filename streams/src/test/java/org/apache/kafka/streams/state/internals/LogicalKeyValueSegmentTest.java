--- conflicted
+++ resolved
@@ -16,15 +16,11 @@
  */
 package org.apache.kafka.streams.state.internals;
 
-<<<<<<< HEAD
-import org.apache.kafka.common.serialization.*;
-=======
 import org.apache.kafka.common.serialization.Deserializer;
 import org.apache.kafka.common.serialization.Serdes;
 import org.apache.kafka.common.serialization.Serializer;
 import org.apache.kafka.common.serialization.StringDeserializer;
 import org.apache.kafka.common.serialization.StringSerializer;
->>>>>>> 9494bebe
 import org.apache.kafka.common.utils.Bytes;
 import org.apache.kafka.common.utils.Utils;
 import org.apache.kafka.streams.KeyValue;
@@ -50,13 +46,6 @@
 import static org.junit.jupiter.api.Assertions.assertThrows;
 import static org.junit.jupiter.api.Assertions.assertTrue;
 
-import java.util.ArrayList;
-import java.util.LinkedList;
-import java.util.List;
-import java.util.stream.Collectors;
-
-import static org.junit.Assert.*;
-
 public class LogicalKeyValueSegmentTest {
 
     private static final String STORE_NAME = "physical-rocks";
@@ -75,16 +64,12 @@
     @BeforeEach
     public void setUp() {
         physicalStore = new RocksDBStore(STORE_NAME, DB_FILE_DIR, new RocksDBMetricsRecorder(METRICS_SCOPE, STORE_NAME), false);
-<<<<<<< HEAD
-        physicalStore.init((StateStoreContext) new InternalMockProcessorContext<>(TestUtils.tempDirectory(), Serdes.String(), Serdes.String(), new StreamsConfig(StreamsTestUtils.getStreamsConfig())), physicalStore);
-=======
         physicalStore.init(new InternalMockProcessorContext<>(
             TestUtils.tempDirectory(),
             Serdes.String(),
             Serdes.String(),
             new StreamsConfig(StreamsTestUtils.getStreamsConfig())
         ), physicalStore);
->>>>>>> 9494bebe
 
         segment0 = new LogicalKeyValueSegment(0, "segment-0", physicalStore);
         segment1 = new LogicalKeyValueSegment(1, "segment-1", physicalStore);
@@ -138,16 +123,28 @@
     @Test
     public void shouldPutAll() {
         final List<KeyValue<Bytes, byte[]>> segment0Records = new ArrayList<>();
-        segment0Records.add(new KeyValue<>(new Bytes(serializeBytes("shared")), serializeBytes("v1")));
-        segment0Records.add(new KeyValue<>(new Bytes(serializeBytes("segment0_only")), serializeBytes("foo")));
+        segment0Records.add(new KeyValue<>(
+            new Bytes(serializeBytes("shared")),
+            serializeBytes("v1")));
+        segment0Records.add(new KeyValue<>(
+            new Bytes(serializeBytes("segment0_only")),
+            serializeBytes("foo")));
 
         final List<KeyValue<Bytes, byte[]>> segment1Records = new ArrayList<>();
-        segment1Records.add(new KeyValue<>(new Bytes(serializeBytes("shared")), serializeBytes("v2")));
-        segment1Records.add(new KeyValue<>(new Bytes(serializeBytes("segment1_only")), serializeBytes("bar")));
+        segment1Records.add(new KeyValue<>(
+            new Bytes(serializeBytes("shared")),
+            serializeBytes("v2")));
+        segment1Records.add(new KeyValue<>(
+            new Bytes(serializeBytes("segment1_only")),
+            serializeBytes("bar")));
 
         final List<KeyValue<Bytes, byte[]>> negativeSegmentRecords = new ArrayList<>();
-        negativeSegmentRecords.add(new KeyValue<>(new Bytes(serializeBytes("shared")), serializeBytes("v3")));
-        negativeSegmentRecords.add(new KeyValue<>(new Bytes(serializeBytes("negative_segment_only")), serializeBytes("baz")));
+        negativeSegmentRecords.add(new KeyValue<>(
+            new Bytes(serializeBytes("shared")),
+            serializeBytes("v3")));
+        negativeSegmentRecords.add(new KeyValue<>(
+            new Bytes(serializeBytes("negative_segment_only")),
+            serializeBytes("baz")));
 
         segment0.putAll(segment0Records);
         segment1.putAll(segment1Records);
