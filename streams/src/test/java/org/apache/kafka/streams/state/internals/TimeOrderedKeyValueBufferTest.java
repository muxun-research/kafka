--- conflicted
+++ resolved
@@ -45,15 +45,11 @@
 
 import java.io.IOException;
 import java.nio.ByteBuffer;
-<<<<<<< HEAD
-import java.util.*;
-=======
 import java.util.LinkedList;
 import java.util.List;
 import java.util.Optional;
 import java.util.Properties;
 import java.util.Random;
->>>>>>> 9494bebe
 import java.util.concurrent.atomic.AtomicInteger;
 import java.util.function.Function;
 import java.util.stream.Collectors;
@@ -84,11 +80,6 @@
     }
 
     // As we add more buffer implementations/configurations, we can add them here
-<<<<<<< HEAD
-    @Parameterized.Parameters(name = "{index}: test={0}")
-    public static Collection<Object[]> parameters() {
-        return singletonList(new Object[]{"in-memory buffer", (Function<String, InMemoryTimeOrderedKeyValueChangeBuffer<String, String, Change<String>>>) name -> new InMemoryTimeOrderedKeyValueChangeBuffer.Builder<>(name, Serdes.String(), Serdes.serdeFrom(new NullRejectingStringSerializer(), new StringDeserializer())).build()});
-=======
     public static Stream<Arguments> parameters() {
         return Stream.of(
                 Arguments.of("in-memory buffer",
@@ -97,7 +88,6 @@
                         .Builder<>(name, Serdes.String(), Serdes.serdeFrom(new NullRejectingStringSerializer(), new StringDeserializer()))
                         .build())
         );
->>>>>>> 9494bebe
     }
 
     private void setup(final String testName, final Function<String, B> bufferSupplier) {
@@ -174,8 +164,7 @@
         buffer.init(context, buffer);
         putRecord(buffer, context, 0L, 0L, "asdf", "qwer");
         assertThat(buffer.numRecords(), is(1));
-        buffer.evictWhile(() -> true, kv -> {
-        });
+        buffer.evictWhile(() -> true, kv -> { });
         assertThat(buffer.numRecords(), is(0));
         cleanup(context, buffer);
     }
@@ -193,7 +182,9 @@
         final List<Eviction<String, Change<String>>> evicted = new LinkedList<>();
         buffer.evictWhile(() -> buffer.numRecords() > 1, evicted::add);
         assertThat(buffer.numRecords(), is(1));
-        assertThat(evicted, is(singletonList(new Eviction<>("asdf", new Change<>("eyt", null), getContext(0L)))));
+        assertThat(evicted, is(singletonList(
+            new Eviction<>("asdf", new Change<>("eyt", null), getContext(0L))
+        )));
         cleanup(context, buffer);
     }
 
@@ -330,8 +321,7 @@
         putRecord(buffer, context, 0L, 2L, "deleteme", "deadbeef");
 
         // replace "deleteme" with a tombstone
-        buffer.evictWhile(() -> buffer.minTimestamp() < 1, kv -> {
-        });
+        buffer.evictWhile(() -> buffer.minTimestamp() < 1, kv -> { });
 
         // flush everything to the changelog
         buffer.flush();
@@ -356,7 +346,12 @@
                         niceValue = new KeyValue<>(timestamp, contextualRecord);
                     }
 
-                    return new ProducerRecord<>(pr.topic(), pr.partition(), pr.timestamp(), pr.key().toString(), niceValue, pr.headers());
+                    return new ProducerRecord<>(pr.topic(),
+                                                pr.partition(),
+                                                pr.timestamp(),
+                                                pr.key().toString(),
+                                                niceValue,
+                                                pr.headers());
                 })
                 .collect(Collectors.toList());
 
@@ -372,10 +367,17 @@
                                  0,
                                  null,
                                  "zxcv",
-                                 new KeyValue<>(1L, getBufferValue("3gon4i", 1)), CHANGELOG_HEADERS
+                                 new KeyValue<>(1L, getBufferValue("3gon4i", 1)),
+                                 CHANGELOG_HEADERS
             ),
             new ProducerRecord<>(APP_ID + "-" + testName + "-changelog",
-                                 0, null, "asdf", new KeyValue<>(2L, getBufferValue("2093j", 0)), CHANGELOG_HEADERS))));
+                                 0,
+                                 null,
+                                 "asdf",
+                                 new KeyValue<>(2L, getBufferValue("2093j", 0)),
+                                 CHANGELOG_HEADERS
+            )
+        )));
 
         cleanup(context, buffer);
     }
@@ -388,7 +390,8 @@
         final MockInternalProcessorContext<?, ?> context = makeContext();
         buffer.init(context, buffer);
 
-        final RecordBatchingStateRestoreCallback stateRestoreCallback = (RecordBatchingStateRestoreCallback) context.stateRestoreCallback(testName);
+        final RecordBatchingStateRestoreCallback stateRestoreCallback =
+            (RecordBatchingStateRestoreCallback) context.stateRestoreCallback(testName);
 
         context.setRecordContext(new ProcessorRecordContext(0, 0, 0, "", new RecordHeaders()));
 
@@ -400,13 +403,69 @@
         final String zxcvBinaryValue1 = "00000000000000010000000870726576696F757300000005656F34696D";
         final String zxcvBinaryValue2 = "000000000000000100000005656F34696D000000046E657874";
 
-        stateRestoreCallback.restoreBatch(asList(new ConsumerRecord<>("changelog-topic", 0, 0, 0, TimestampType.CREATE_TIME, -1, -1, "todelete".getBytes(UTF_8), hexStringToByteArray(toDeleteBinaryValue), new RecordHeaders(), Optional.empty()), new ConsumerRecord<>("changelog-topic", 0, 1, 1, TimestampType.CREATE_TIME, -1, -1, "asdf".getBytes(UTF_8), hexStringToByteArray(asdfBinaryValue), new RecordHeaders(), Optional.empty()), new ConsumerRecord<>("changelog-topic", 0, 2, 2, TimestampType.CREATE_TIME, -1, -1, "zxcv".getBytes(UTF_8), hexStringToByteArray(zxcvBinaryValue1), new RecordHeaders(), Optional.empty()), new ConsumerRecord<>("changelog-topic", 0, 3, 3, TimestampType.CREATE_TIME, -1, -1, "zxcv".getBytes(UTF_8), hexStringToByteArray(zxcvBinaryValue2), new RecordHeaders(), Optional.empty())));
+        stateRestoreCallback.restoreBatch(asList(
+            new ConsumerRecord<>("changelog-topic",
+                                 0,
+                                 0,
+                                 0,
+                                 TimestampType.CREATE_TIME,
+                                 -1,
+                                 -1,
+                                 "todelete".getBytes(UTF_8),
+                                 hexStringToByteArray(toDeleteBinaryValue),
+                                 new RecordHeaders(),
+                                 Optional.empty()),
+            new ConsumerRecord<>("changelog-topic",
+                                 0,
+                                 1,
+                                 1,
+                                 TimestampType.CREATE_TIME,
+                                 -1,
+                                 -1,
+                                 "asdf".getBytes(UTF_8),
+                                 hexStringToByteArray(asdfBinaryValue),
+                                 new RecordHeaders(),
+                                 Optional.empty()),
+            new ConsumerRecord<>("changelog-topic",
+                                 0,
+                                 2,
+                                 2,
+                                 TimestampType.CREATE_TIME,
+                                 -1,
+                                 -1,
+                                 "zxcv".getBytes(UTF_8),
+                                 hexStringToByteArray(zxcvBinaryValue1),
+                                 new RecordHeaders(),
+                                 Optional.empty()),
+            new ConsumerRecord<>("changelog-topic",
+                                 0,
+                                 3,
+                                 3,
+                                 TimestampType.CREATE_TIME,
+                                 -1,
+                                 -1,
+                                 "zxcv".getBytes(UTF_8),
+                                 hexStringToByteArray(zxcvBinaryValue2),
+                                 new RecordHeaders(),
+                                 Optional.empty())
+        ));
 
         assertThat(buffer.numRecords(), is(3));
         assertThat(buffer.minTimestamp(), is(0L));
         assertThat(buffer.bufferSize(), is(172L));
 
-        stateRestoreCallback.restoreBatch(singletonList(new ConsumerRecord<>("changelog-topic", 0, 3, 3, TimestampType.CREATE_TIME, -1, -1, "todelete".getBytes(UTF_8), null, new RecordHeaders(), Optional.empty())
+        stateRestoreCallback.restoreBatch(singletonList(
+            new ConsumerRecord<>("changelog-topic",
+                                 0,
+                                 3,
+                                 3,
+                                 TimestampType.CREATE_TIME,
+                                 -1,
+                                 -1,
+                                 "todelete".getBytes(UTF_8),
+                                 null,
+                                 new RecordHeaders(),
+                                 Optional.empty())
         ));
 
         assertThat(buffer.numRecords(), is(2));
@@ -452,11 +511,12 @@
         final MockInternalProcessorContext<?, ?> context = makeContext();
         buffer.init(context, buffer);
 
-        final RecordBatchingStateRestoreCallback stateRestoreCallback = (RecordBatchingStateRestoreCallback) context.stateRestoreCallback(testName);
+        final RecordBatchingStateRestoreCallback stateRestoreCallback =
+            (RecordBatchingStateRestoreCallback) context.stateRestoreCallback(testName);
 
         context.setRecordContext(new ProcessorRecordContext(0, 0, 0, "", new RecordHeaders()));
 
-        final RecordHeaders v1FlagHeaders = new RecordHeaders(new Header[]{new RecordHeader("v", new byte[]{(byte) 1})});
+        final RecordHeaders v1FlagHeaders = new RecordHeaders(new Header[] {new RecordHeader("v", new byte[] {(byte) 1})});
 
         // These serialized formats were captured by running version 2.2 code.
         // They verify that an upgrade from 2.2 will work.
@@ -466,13 +526,69 @@
         final String zxcvBinary1 = "00000000000000010000000000000002000000000000000000000005746F70696300000000FFFFFFFF000000150000000870726576696F757300000005336F34696D";
         final String zxcvBinary2 = "00000000000000010000000000000003000000000000000000000005746F70696300000000FFFFFFFF0000001100000005336F34696D000000046E657874";
 
-        stateRestoreCallback.restoreBatch(asList(new ConsumerRecord<>("changelog-topic", 0, 0, 999, TimestampType.CREATE_TIME, -1, -1, "todelete".getBytes(UTF_8), hexStringToByteArray(toDeleteBinary), v1FlagHeaders, Optional.empty()), new ConsumerRecord<>("changelog-topic", 0, 1, 9999, TimestampType.CREATE_TIME, -1, -1, "asdf".getBytes(UTF_8), hexStringToByteArray(asdfBinary), v1FlagHeaders, Optional.empty()), new ConsumerRecord<>("changelog-topic", 0, 2, 99, TimestampType.CREATE_TIME, -1, -1, "zxcv".getBytes(UTF_8), hexStringToByteArray(zxcvBinary1), v1FlagHeaders, Optional.empty()), new ConsumerRecord<>("changelog-topic", 0, 3, 100, TimestampType.CREATE_TIME, -1, -1, "zxcv".getBytes(UTF_8), hexStringToByteArray(zxcvBinary2), v1FlagHeaders, Optional.empty())));
+        stateRestoreCallback.restoreBatch(asList(
+            new ConsumerRecord<>("changelog-topic",
+                                 0,
+                                 0,
+                                 999,
+                                 TimestampType.CREATE_TIME,
+                                 -1,
+                                 -1,
+                                 "todelete".getBytes(UTF_8),
+                                 hexStringToByteArray(toDeleteBinary),
+                                 v1FlagHeaders,
+                                 Optional.empty()),
+            new ConsumerRecord<>("changelog-topic",
+                                 0,
+                                 1,
+                                 9999,
+                                 TimestampType.CREATE_TIME,
+                                 -1,
+                                 -1,
+                                 "asdf".getBytes(UTF_8),
+                                 hexStringToByteArray(asdfBinary),
+                                 v1FlagHeaders,
+                                 Optional.empty()),
+            new ConsumerRecord<>("changelog-topic",
+                                 0,
+                                 2,
+                                 99,
+                                 TimestampType.CREATE_TIME,
+                                 -1,
+                                 -1,
+                                 "zxcv".getBytes(UTF_8),
+                                 hexStringToByteArray(zxcvBinary1),
+                                 v1FlagHeaders,
+                                 Optional.empty()),
+            new ConsumerRecord<>("changelog-topic",
+                                 0,
+                                 3,
+                                 100,
+                                 TimestampType.CREATE_TIME,
+                                 -1,
+                                 -1,
+                                 "zxcv".getBytes(UTF_8),
+                                 hexStringToByteArray(zxcvBinary2),
+                                 v1FlagHeaders,
+                                 Optional.empty())
+        ));
 
         assertThat(buffer.numRecords(), is(3));
         assertThat(buffer.minTimestamp(), is(0L));
         assertThat(buffer.bufferSize(), is(142L));
 
-        stateRestoreCallback.restoreBatch(singletonList(new ConsumerRecord<>("changelog-topic", 0, 3, 3, TimestampType.CREATE_TIME, -1, -1, "todelete".getBytes(UTF_8), null, new RecordHeaders(), Optional.empty())
+        stateRestoreCallback.restoreBatch(singletonList(
+            new ConsumerRecord<>("changelog-topic",
+                                 0,
+                                 3,
+                                 3,
+                                 TimestampType.CREATE_TIME,
+                                 -1,
+                                 -1,
+                                 "todelete".getBytes(UTF_8),
+                                 null,
+                                 new RecordHeaders(),
+                                 Optional.empty())
         ));
 
         assertThat(buffer.numRecords(), is(2));
@@ -519,11 +635,12 @@
         final MockInternalProcessorContext<?, ?> context = makeContext();
         buffer.init(context, buffer);
 
-        final RecordBatchingStateRestoreCallback stateRestoreCallback = (RecordBatchingStateRestoreCallback) context.stateRestoreCallback(testName);
+        final RecordBatchingStateRestoreCallback stateRestoreCallback =
+            (RecordBatchingStateRestoreCallback) context.stateRestoreCallback(testName);
 
         context.setRecordContext(new ProcessorRecordContext(0, 0, 0, "", new RecordHeaders()));
 
-        final RecordHeaders v2FlagHeaders = new RecordHeaders(new Header[]{new RecordHeader("v", new byte[]{(byte) 2})});
+        final RecordHeaders v2FlagHeaders = new RecordHeaders(new Header[] {new RecordHeader("v", new byte[] {(byte) 2})});
 
         // These serialized formats were captured by running version 2.3 code.
         // They verify that an upgrade from 2.3 will work.
@@ -533,128 +650,70 @@
         final String zxcvBinary1 = "0000000000000002000000000000000000000005746F70696300000000FFFFFFFF000000140000000749474E4F52454400000005336F34696D0000000870726576696F75730000000000000001";
         final String zxcvBinary2 = "0000000000000003000000000000000000000005746F70696300000000FFFFFFFF0000001100000005336F34696D000000046E6578740000000870726576696F75730000000000000001";
 
-        stateRestoreCallback.restoreBatch(asList(new ConsumerRecord<>("changelog-topic", 0, 0, 999, TimestampType.CREATE_TIME, -1, -1, "todelete".getBytes(UTF_8), hexStringToByteArray(toDeleteBinary), v2FlagHeaders, Optional.empty()), new ConsumerRecord<>("changelog-topic", 0, 1, 9999, TimestampType.CREATE_TIME, -1, -1, "asdf".getBytes(UTF_8), hexStringToByteArray(asdfBinary), v2FlagHeaders, Optional.empty()), new ConsumerRecord<>("changelog-topic", 0, 2, 99, TimestampType.CREATE_TIME, -1, -1, "zxcv".getBytes(UTF_8), hexStringToByteArray(zxcvBinary1), v2FlagHeaders, Optional.empty()), new ConsumerRecord<>("changelog-topic", 0, 2, 100, TimestampType.CREATE_TIME, -1, -1, "zxcv".getBytes(UTF_8), hexStringToByteArray(zxcvBinary2), v2FlagHeaders, Optional.empty())));
+        stateRestoreCallback.restoreBatch(asList(
+            new ConsumerRecord<>("changelog-topic",
+                                 0,
+                                 0,
+                                 999,
+                                 TimestampType.CREATE_TIME,
+                                 -1,
+                                 -1,
+                                 "todelete".getBytes(UTF_8),
+                                 hexStringToByteArray(toDeleteBinary),
+                                 v2FlagHeaders,
+                                 Optional.empty()),
+            new ConsumerRecord<>("changelog-topic",
+                                 0,
+                                 1,
+                                 9999,
+                                 TimestampType.CREATE_TIME,
+                                 -1,
+                                 -1,
+                                 "asdf".getBytes(UTF_8),
+                                 hexStringToByteArray(asdfBinary),
+                                 v2FlagHeaders,
+                                 Optional.empty()),
+            new ConsumerRecord<>("changelog-topic",
+                                 0,
+                                 2,
+                                 99,
+                                 TimestampType.CREATE_TIME,
+                                 -1,
+                                 -1,
+                                 "zxcv".getBytes(UTF_8),
+                                 hexStringToByteArray(zxcvBinary1),
+                                 v2FlagHeaders,
+                                 Optional.empty()),
+            new ConsumerRecord<>("changelog-topic",
+                                 0,
+                                 2,
+                                 100,
+                                 TimestampType.CREATE_TIME,
+                                 -1,
+                                 -1,
+                                 "zxcv".getBytes(UTF_8),
+                                 hexStringToByteArray(zxcvBinary2),
+                                 v2FlagHeaders,
+                                 Optional.empty())
+        ));
 
         assertThat(buffer.numRecords(), is(3));
         assertThat(buffer.minTimestamp(), is(0L));
         assertThat(buffer.bufferSize(), is(142L));
 
-        stateRestoreCallback.restoreBatch(singletonList(new ConsumerRecord<>("changelog-topic", 0, 3, 3, TimestampType.CREATE_TIME, -1, -1, "todelete".getBytes(UTF_8), null, new RecordHeaders(), Optional.empty())));
-
-        assertThat(buffer.numRecords(), is(2));
-        assertThat(buffer.minTimestamp(), is(1L));
-        assertThat(buffer.bufferSize(), is(95L));
-
-        assertThat(buffer.priorValueForBuffered("todelete"), is(Maybe.undefined()));
-        assertThat(buffer.priorValueForBuffered("asdf"), is(Maybe.defined(null)));
-        assertThat(buffer.priorValueForBuffered("zxcv"), is(Maybe.defined(ValueAndTimestamp.make("previous", -1))));
-
-        // flush the buffer into a list in buffer order so we can make assertions about the contents.
-
-        final List<Eviction<String, Change<String>>> evicted = new LinkedList<>();
-        buffer.evictWhile(() -> true, evicted::add);
-
-        // Several things to note:
-        // * The buffered records are ordered according to their buffer time (serialized in the value of the changelog)
-        // * The record timestamps are properly restored, and not conflated with the record's buffer time.
-        // * The keys and values are properly restored
-        // * The record topic is set to the original input topic, *not* the changelog topic
-        // * The record offset preserves the original input record's offset, *not* the offset of the changelog record
-
-
-        assertThat(evicted, is(asList(new Eviction<>("zxcv", new Change<>("next", "3o4im"), getContext(3L)), new Eviction<>("asdf", new Change<>("qwer", null), getContext(1L)))));
-
-        cleanup(context, buffer);
-    }
-
-    @ParameterizedTest
-    @MethodSource("parameters")
-    public void shouldRestoreV3FormatWithV2Header(final String testName, final Function<String, B> bufferSupplier) {
-        setup(testName, bufferSupplier);
-        // versions 2.4.0, 2.4.1, and 2.5.0 would have erroneously encoded a V3 record with the
-        // V2 header, so we need to be sure to handle this case as well.
-        // Note the data is the same as the V3 test.
-        final TimeOrderedKeyValueBuffer<String, String, Change<String>> buffer = bufferSupplier.apply(testName);
-        final MockInternalProcessorContext<?, ?> context = makeContext();
-        buffer.init(context, buffer);
-
-        final RecordBatchingStateRestoreCallback stateRestoreCallback = (RecordBatchingStateRestoreCallback) context.stateRestoreCallback(testName);
-
-        context.setRecordContext(new ProcessorRecordContext(0, 0, 0, "", new RecordHeaders()));
-
-        final RecordHeaders headers = new RecordHeaders(new Header[]{new RecordHeader("v", new byte[]{(byte) 2})});
-
-        // These serialized formats were captured by running version 2.4 code.
-        // They verify that an upgrade from 2.4 will work.
-        // Do not change them.
-        final String toDeleteBinary = "0000000000000000000000000000000000000005746F70696300000000FFFFFFFFFFFFFFFFFFFFFFFF00000006646F6F6D65640000000000000000";
-        final String asdfBinary = "0000000000000001000000000000000000000005746F70696300000000FFFFFFFFFFFFFFFFFFFFFFFF00000004717765720000000000000002";
-        final String zxcvBinary1 = "0000000000000002000000000000000000000005746F70696300000000FFFFFFFF0000000870726576696F75730000000749474E4F52454400000005336F34696D0000000000000001";
-        final String zxcvBinary2 = "0000000000000003000000000000000000000005746F70696300000000FFFFFFFF0000000870726576696F757300000005336F34696D000000046E6578740000000000000001";
-
-        stateRestoreCallback.restoreBatch(asList(new ConsumerRecord<>("changelog-topic", 0, 0, 999, TimestampType.CREATE_TIME, -1, -1, "todelete".getBytes(UTF_8), hexStringToByteArray(toDeleteBinary), headers, Optional.empty()), new ConsumerRecord<>("changelog-topic", 0, 1, 9999, TimestampType.CREATE_TIME, -1, -1, "asdf".getBytes(UTF_8), hexStringToByteArray(asdfBinary), headers, Optional.empty()), new ConsumerRecord<>("changelog-topic", 0, 2, 99, TimestampType.CREATE_TIME, -1, -1, "zxcv".getBytes(UTF_8), hexStringToByteArray(zxcvBinary1), headers, Optional.empty()), new ConsumerRecord<>("changelog-topic", 0, 2, 100, TimestampType.CREATE_TIME, -1, -1, "zxcv".getBytes(UTF_8), hexStringToByteArray(zxcvBinary2), headers, Optional.empty())));
-
-        assertThat(buffer.numRecords(), is(3));
-        assertThat(buffer.minTimestamp(), is(0L));
-        assertThat(buffer.bufferSize(), is(142L));
-
-        stateRestoreCallback.restoreBatch(singletonList(new ConsumerRecord<>("changelog-topic", 0, 3, 3, TimestampType.CREATE_TIME, -1, -1, "todelete".getBytes(UTF_8), null, new RecordHeaders(), Optional.empty())));
-
-        assertThat(buffer.numRecords(), is(2));
-        assertThat(buffer.minTimestamp(), is(1L));
-        assertThat(buffer.bufferSize(), is(95L));
-
-        assertThat(buffer.priorValueForBuffered("todelete"), is(Maybe.undefined()));
-        assertThat(buffer.priorValueForBuffered("asdf"), is(Maybe.defined(null)));
-        assertThat(buffer.priorValueForBuffered("zxcv"), is(Maybe.defined(ValueAndTimestamp.make("previous", -1))));
-
-        // flush the buffer into a list in buffer order so we can make assertions about the contents.
-
-        final List<Eviction<String, Change<String>>> evicted = new LinkedList<>();
-        buffer.evictWhile(() -> true, evicted::add);
-
-        // Several things to note:
-        // * The buffered records are ordered according to their buffer time (serialized in the value of the changelog)
-        // * The record timestamps are properly restored, and not conflated with the record's buffer time.
-        // * The keys and values are properly restored
-        // * The record topic is set to the original input topic, *not* the changelog topic
-        // * The record offset preserves the original input record's offset, *not* the offset of the changelog record
-
-
-        assertThat(evicted, is(asList(new Eviction<>("zxcv", new Change<>("next", "3o4im"), getContext(3L)), new Eviction<>("asdf", new Change<>("qwer", null), getContext(1L)))));
-
-        cleanup(context, buffer);
-    }
-
-    @ParameterizedTest
-    @MethodSource("parameters")
-    public void shouldRestoreV3Format(final String testName, final Function<String, B> bufferSupplier) {
-        setup(testName, bufferSupplier);
-        final TimeOrderedKeyValueBuffer<String, String, Change<String>> buffer = bufferSupplier.apply(testName);
-        final MockInternalProcessorContext<?, ?> context = makeContext();
-        buffer.init(context, buffer);
-
-        final RecordBatchingStateRestoreCallback stateRestoreCallback = (RecordBatchingStateRestoreCallback) context.stateRestoreCallback(testName);
-
-        context.setRecordContext(new ProcessorRecordContext(0, 0, 0, "", new RecordHeaders()));
-
-        final RecordHeaders headers = new RecordHeaders(new Header[]{new RecordHeader("v", new byte[]{(byte) 3})});
-
-        // These serialized formats were captured by running version 2.4 code.
-        // They verify that an upgrade from 2.4 will work.
-        // Do not change them.
-        final String toDeleteBinary = "0000000000000000000000000000000000000005746F70696300000000FFFFFFFFFFFFFFFFFFFFFFFF00000006646F6F6D65640000000000000000";
-        final String asdfBinary = "0000000000000001000000000000000000000005746F70696300000000FFFFFFFFFFFFFFFFFFFFFFFF00000004717765720000000000000002";
-        final String zxcvBinary1 = "0000000000000002000000000000000000000005746F70696300000000FFFFFFFF0000000870726576696F75730000000749474E4F52454400000005336F34696D0000000000000001";
-        final String zxcvBinary2 = "0000000000000003000000000000000000000005746F70696300000000FFFFFFFF0000000870726576696F757300000005336F34696D000000046E6578740000000000000001";
-
-        stateRestoreCallback.restoreBatch(asList(new ConsumerRecord<>("changelog-topic", 0, 0, 999, TimestampType.CREATE_TIME, -1, -1, "todelete".getBytes(UTF_8), hexStringToByteArray(toDeleteBinary), headers, Optional.empty()), new ConsumerRecord<>("changelog-topic", 0, 1, 9999, TimestampType.CREATE_TIME, -1, -1, "asdf".getBytes(UTF_8), hexStringToByteArray(asdfBinary), headers, Optional.empty()), new ConsumerRecord<>("changelog-topic", 0, 2, 99, TimestampType.CREATE_TIME, -1, -1, "zxcv".getBytes(UTF_8), hexStringToByteArray(zxcvBinary1), headers, Optional.empty()), new ConsumerRecord<>("changelog-topic", 0, 2, 100, TimestampType.CREATE_TIME, -1, -1, "zxcv".getBytes(UTF_8), hexStringToByteArray(zxcvBinary2), headers, Optional.empty())));
-
-        assertThat(buffer.numRecords(), is(3));
-        assertThat(buffer.minTimestamp(), is(0L));
-        assertThat(buffer.bufferSize(), is(142L));
-
-        stateRestoreCallback.restoreBatch(singletonList(new ConsumerRecord<>("changelog-topic", 0, 3, 3, TimestampType.CREATE_TIME, -1, -1, "todelete".getBytes(UTF_8), null, new RecordHeaders(), Optional.empty())));
+        stateRestoreCallback.restoreBatch(singletonList(
+            new ConsumerRecord<>("changelog-topic",
+                                 0,
+                                 3,
+                                 3,
+                                 TimestampType.CREATE_TIME,
+                                 -1,
+                                 -1,
+                                 "todelete".getBytes(UTF_8),
+                                 null,
+                                 new RecordHeaders(),
+                                 Optional.empty())
+        ));
 
         assertThat(buffer.numRecords(), is(2));
         assertThat(buffer.minTimestamp(), is(1L));
@@ -693,6 +752,255 @@
 
     @ParameterizedTest
     @MethodSource("parameters")
+    public void shouldRestoreV3FormatWithV2Header(final String testName, final Function<String, B> bufferSupplier) {
+        setup(testName, bufferSupplier);
+        // versions 2.4.0, 2.4.1, and 2.5.0 would have erroneously encoded a V3 record with the
+        // V2 header, so we need to be sure to handle this case as well.
+        // Note the data is the same as the V3 test.
+        final TimeOrderedKeyValueBuffer<String, String, Change<String>> buffer = bufferSupplier.apply(testName);
+        final MockInternalProcessorContext<?, ?> context = makeContext();
+        buffer.init(context, buffer);
+
+        final RecordBatchingStateRestoreCallback stateRestoreCallback =
+            (RecordBatchingStateRestoreCallback) context.stateRestoreCallback(testName);
+
+        context.setRecordContext(new ProcessorRecordContext(0, 0, 0, "", new RecordHeaders()));
+
+        final RecordHeaders headers = new RecordHeaders(new Header[] {new RecordHeader("v", new byte[] {(byte) 2})});
+
+        // These serialized formats were captured by running version 2.4 code.
+        // They verify that an upgrade from 2.4 will work.
+        // Do not change them.
+        final String toDeleteBinary = "0000000000000000000000000000000000000005746F70696300000000FFFFFFFFFFFFFFFFFFFFFFFF00000006646F6F6D65640000000000000000";
+        final String asdfBinary = "0000000000000001000000000000000000000005746F70696300000000FFFFFFFFFFFFFFFFFFFFFFFF00000004717765720000000000000002";
+        final String zxcvBinary1 = "0000000000000002000000000000000000000005746F70696300000000FFFFFFFF0000000870726576696F75730000000749474E4F52454400000005336F34696D0000000000000001";
+        final String zxcvBinary2 = "0000000000000003000000000000000000000005746F70696300000000FFFFFFFF0000000870726576696F757300000005336F34696D000000046E6578740000000000000001";
+
+        stateRestoreCallback.restoreBatch(asList(
+            new ConsumerRecord<>("changelog-topic",
+                                 0,
+                                 0,
+                                 999,
+                                 TimestampType.CREATE_TIME,
+                                 -1,
+                                 -1,
+                                 "todelete".getBytes(UTF_8),
+                                 hexStringToByteArray(toDeleteBinary),
+                                 headers,
+                                 Optional.empty()),
+            new ConsumerRecord<>("changelog-topic",
+                                 0,
+                                 1,
+                                 9999,
+                                 TimestampType.CREATE_TIME,
+                                 -1,
+                                 -1,
+                                 "asdf".getBytes(UTF_8),
+                                 hexStringToByteArray(asdfBinary),
+                                 headers,
+                                 Optional.empty()),
+            new ConsumerRecord<>("changelog-topic",
+                                 0,
+                                 2,
+                                 99,
+                                 TimestampType.CREATE_TIME,
+                                 -1,
+                                 -1,
+                                 "zxcv".getBytes(UTF_8),
+                                 hexStringToByteArray(zxcvBinary1),
+                                 headers,
+                                 Optional.empty()),
+            new ConsumerRecord<>("changelog-topic",
+                                 0,
+                                 2,
+                                 100,
+                                 TimestampType.CREATE_TIME,
+                                 -1,
+                                 -1,
+                                 "zxcv".getBytes(UTF_8),
+                                 hexStringToByteArray(zxcvBinary2),
+                                 headers,
+                                 Optional.empty())
+        ));
+
+        assertThat(buffer.numRecords(), is(3));
+        assertThat(buffer.minTimestamp(), is(0L));
+        assertThat(buffer.bufferSize(), is(142L));
+
+        stateRestoreCallback.restoreBatch(singletonList(
+            new ConsumerRecord<>("changelog-topic",
+                                 0,
+                                 3,
+                                 3,
+                                 TimestampType.CREATE_TIME,
+                                 -1,
+                                 -1,
+                                 "todelete".getBytes(UTF_8),
+                                 null,
+                                 new RecordHeaders(),
+                                 Optional.empty())
+        ));
+
+        assertThat(buffer.numRecords(), is(2));
+        assertThat(buffer.minTimestamp(), is(1L));
+        assertThat(buffer.bufferSize(), is(95L));
+
+        assertThat(buffer.priorValueForBuffered("todelete"), is(Maybe.undefined()));
+        assertThat(buffer.priorValueForBuffered("asdf"), is(Maybe.defined(null)));
+        assertThat(buffer.priorValueForBuffered("zxcv"), is(Maybe.defined(ValueAndTimestamp.make("previous", -1))));
+
+        // flush the buffer into a list in buffer order so we can make assertions about the contents.
+
+        final List<Eviction<String, Change<String>>> evicted = new LinkedList<>();
+        buffer.evictWhile(() -> true, evicted::add);
+
+        // Several things to note:
+        // * The buffered records are ordered according to their buffer time (serialized in the value of the changelog)
+        // * The record timestamps are properly restored, and not conflated with the record's buffer time.
+        // * The keys and values are properly restored
+        // * The record topic is set to the original input topic, *not* the changelog topic
+        // * The record offset preserves the original input record's offset, *not* the offset of the changelog record
+
+
+        assertThat(evicted, is(asList(
+            new Eviction<>(
+                "zxcv",
+                new Change<>("next", "3o4im"),
+                getContext(3L)),
+            new Eviction<>(
+                "asdf",
+                new Change<>("qwer", null),
+                getContext(1L)
+            ))));
+
+        cleanup(context, buffer);
+    }
+
+    @ParameterizedTest
+    @MethodSource("parameters")
+    public void shouldRestoreV3Format(final String testName, final Function<String, B> bufferSupplier) {
+        setup(testName, bufferSupplier);
+        final TimeOrderedKeyValueBuffer<String, String, Change<String>> buffer = bufferSupplier.apply(testName);
+        final MockInternalProcessorContext<?, ?> context = makeContext();
+        buffer.init(context, buffer);
+
+        final RecordBatchingStateRestoreCallback stateRestoreCallback =
+            (RecordBatchingStateRestoreCallback) context.stateRestoreCallback(testName);
+
+        context.setRecordContext(new ProcessorRecordContext(0, 0, 0, "", new RecordHeaders()));
+
+        final RecordHeaders headers = new RecordHeaders(new Header[] {new RecordHeader("v", new byte[] {(byte) 3})});
+
+        // These serialized formats were captured by running version 2.4 code.
+        // They verify that an upgrade from 2.4 will work.
+        // Do not change them.
+        final String toDeleteBinary = "0000000000000000000000000000000000000005746F70696300000000FFFFFFFFFFFFFFFFFFFFFFFF00000006646F6F6D65640000000000000000";
+        final String asdfBinary = "0000000000000001000000000000000000000005746F70696300000000FFFFFFFFFFFFFFFFFFFFFFFF00000004717765720000000000000002";
+        final String zxcvBinary1 = "0000000000000002000000000000000000000005746F70696300000000FFFFFFFF0000000870726576696F75730000000749474E4F52454400000005336F34696D0000000000000001";
+        final String zxcvBinary2 = "0000000000000003000000000000000000000005746F70696300000000FFFFFFFF0000000870726576696F757300000005336F34696D000000046E6578740000000000000001";
+
+        stateRestoreCallback.restoreBatch(asList(
+            new ConsumerRecord<>("changelog-topic",
+                                 0,
+                                 0,
+                                 999,
+                                 TimestampType.CREATE_TIME,
+                                 -1,
+                                 -1,
+                                 "todelete".getBytes(UTF_8),
+                                 hexStringToByteArray(toDeleteBinary),
+                                 headers,
+                                 Optional.empty()),
+            new ConsumerRecord<>("changelog-topic",
+                                 0,
+                                 1,
+                                 9999,
+                                 TimestampType.CREATE_TIME,
+                                 -1,
+                                 -1,
+                                 "asdf".getBytes(UTF_8),
+                                 hexStringToByteArray(asdfBinary),
+                                 headers,
+                                 Optional.empty()),
+            new ConsumerRecord<>("changelog-topic",
+                                 0,
+                                 2,
+                                 99,
+                                 TimestampType.CREATE_TIME,
+                                 -1,
+                                 -1,
+                                 "zxcv".getBytes(UTF_8),
+                                 hexStringToByteArray(zxcvBinary1),
+                                 headers,
+                                 Optional.empty()),
+            new ConsumerRecord<>("changelog-topic",
+                                 0,
+                                 2,
+                                 100,
+                                 TimestampType.CREATE_TIME,
+                                 -1,
+                                 -1,
+                                 "zxcv".getBytes(UTF_8),
+                                 hexStringToByteArray(zxcvBinary2),
+                                 headers,
+                                 Optional.empty())
+        ));
+
+        assertThat(buffer.numRecords(), is(3));
+        assertThat(buffer.minTimestamp(), is(0L));
+        assertThat(buffer.bufferSize(), is(142L));
+
+        stateRestoreCallback.restoreBatch(singletonList(
+            new ConsumerRecord<>("changelog-topic",
+                                 0,
+                                 3,
+                                 3,
+                                 TimestampType.CREATE_TIME,
+                                 -1,
+                                 -1,
+                                 "todelete".getBytes(UTF_8),
+                                 null,
+                                 new RecordHeaders(),
+                                 Optional.empty())
+        ));
+
+        assertThat(buffer.numRecords(), is(2));
+        assertThat(buffer.minTimestamp(), is(1L));
+        assertThat(buffer.bufferSize(), is(95L));
+
+        assertThat(buffer.priorValueForBuffered("todelete"), is(Maybe.undefined()));
+        assertThat(buffer.priorValueForBuffered("asdf"), is(Maybe.defined(null)));
+        assertThat(buffer.priorValueForBuffered("zxcv"), is(Maybe.defined(ValueAndTimestamp.make("previous", -1))));
+
+        // flush the buffer into a list in buffer order so we can make assertions about the contents.
+
+        final List<Eviction<String, Change<String>>> evicted = new LinkedList<>();
+        buffer.evictWhile(() -> true, evicted::add);
+
+        // Several things to note:
+        // * The buffered records are ordered according to their buffer time (serialized in the value of the changelog)
+        // * The record timestamps are properly restored, and not conflated with the record's buffer time.
+        // * The keys and values are properly restored
+        // * The record topic is set to the original input topic, *not* the changelog topic
+        // * The record offset preserves the original input record's offset, *not* the offset of the changelog record
+
+
+        assertThat(evicted, is(asList(
+            new Eviction<>(
+                "zxcv",
+                new Change<>("next", "3o4im"),
+                getContext(3L)),
+            new Eviction<>(
+                "asdf",
+                new Change<>("qwer", null),
+                getContext(1L)
+            ))));
+
+        cleanup(context, buffer);
+    }
+
+    @ParameterizedTest
+    @MethodSource("parameters")
     public void shouldNotRestoreUnrecognizedVersionRecord(final String testName, final Function<String, B> bufferSupplier) {
         setup(testName, bufferSupplier);
         final TimeOrderedKeyValueBuffer<String, String, Change<String>> buffer = bufferSupplier.apply(testName);
@@ -709,7 +1017,17 @@
         final byte[] todeleteValue = getBufferValue("doomed", 0).serialize(0).array();
         try {
             stateRestoreCallback.restoreBatch(singletonList(
-                new ConsumerRecord<>("changelog-topic", 0, 0, 999, TimestampType.CREATE_TIME, -1, -1, "todelete".getBytes(UTF_8), ByteBuffer.allocate(Long.BYTES + todeleteValue.length).putLong(0L).put(todeleteValue).array(), unknownFlagHeaders, Optional.empty())
+                new ConsumerRecord<>("changelog-topic",
+                                     0,
+                                     0,
+                                     999,
+                                     TimestampType.CREATE_TIME,
+                                     -1,
+                                     -1,
+                                     "todelete".getBytes(UTF_8),
+                                     ByteBuffer.allocate(Long.BYTES + todeleteValue.length).putLong(0L).put(todeleteValue).array(),
+                                     unknownFlagHeaders,
+                                     Optional.empty())
             ));
             fail("expected an exception");
         } catch (final IllegalArgumentException expected) {
@@ -719,16 +1037,12 @@
         }
     }
 
-<<<<<<< HEAD
-    private static void putRecord(final TimeOrderedKeyValueBuffer<String, String, Change<String>> buffer, final MockInternalProcessorContext context, final long streamTime, final long recordTimestamp, final String key, final String value) {
-=======
     private static void putRecord(final TimeOrderedKeyValueBuffer<String, String, Change<String>> buffer,
                                   final MockInternalProcessorContext<?, ?> context,
                                   final long streamTime,
                                   final long recordTimestamp,
                                   final String key,
                                   final String value) {
->>>>>>> 9494bebe
         final ProcessorRecordContext recordContext = getContext(recordTimestamp);
         context.setRecordContext(recordContext);
         buffer.put(streamTime, new Record<>(key, new Change<>(value, null), 0L), recordContext);
@@ -736,16 +1050,12 @@
 
     @SuppressWarnings("resource")
     private static BufferValue getBufferValue(final String value, final long timestamp) {
-<<<<<<< HEAD
-        return new BufferValue(null, null, Serdes.String().serializer().serialize(null, value), getContext(timestamp));
-=======
         return new BufferValue(
             null,
             null,
             new StringSerializer().serialize(null, value),
             getContext(timestamp)
         );
->>>>>>> 9494bebe
     }
 
     private static ProcessorRecordContext getContext(final long recordTimestamp) {
@@ -754,22 +1064,23 @@
 
 
     // to be used to generate future hex-encoded values
-    //    private static final char[] HEX_ARRAY = "0123456789ABCDEF".toCharArray();
-    //    private static String bytesToHex(final byte[] bytes) {
-    //        final char[] hexChars = new char[bytes.length * 2];
-    //        for (int j = 0; j < bytes.length; j++) {
-    //            final int v = bytes[j] & 0xFF;
-    //            hexChars[j * 2] = HEX_ARRAY[v >>> 4];
-    //            hexChars[j * 2 + 1] = HEX_ARRAY[v & 0x0F];
-    //        }
-    //        return new String(hexChars);
-    //    }
+//    private static final char[] HEX_ARRAY = "0123456789ABCDEF".toCharArray();
+//    private static String bytesToHex(final byte[] bytes) {
+//        final char[] hexChars = new char[bytes.length * 2];
+//        for (int j = 0; j < bytes.length; j++) {
+//            final int v = bytes[j] & 0xFF;
+//            hexChars[j * 2] = HEX_ARRAY[v >>> 4];
+//            hexChars[j * 2 + 1] = HEX_ARRAY[v & 0x0F];
+//        }
+//        return new String(hexChars);
+//    }
 
     private static byte[] hexStringToByteArray(final String hexString) {
         final int len = hexString.length();
         final byte[] data = new byte[len / 2];
         for (int i = 0; i < len; i += 2) {
-            data[i / 2] = (byte) ((Character.digit(hexString.charAt(i), 16) << 4) + Character.digit(hexString.charAt(i + 1), 16));
+            data[i / 2] = (byte) ((Character.digit(hexString.charAt(i), 16) << 4)
+                + Character.digit(hexString.charAt(i + 1), 16));
         }
         return data;
     }
