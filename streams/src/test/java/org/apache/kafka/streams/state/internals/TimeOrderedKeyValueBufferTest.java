/*
 * Licensed to the Apache Software Foundation (ASF) under one or more
 * contributor license agreements. See the NOTICE file distributed with
 * this work for additional information regarding copyright ownership.
 * The ASF licenses this file to You under the Apache License, Version 2.0
 * (the "License"); you may not use this file except in compliance with
 * the License. You may obtain a copy of the License at
 *
 *    http://www.apache.org/licenses/LICENSE-2.0
 *
 * Unless required by applicable law or agreed to in writing, software
 * distributed under the License is distributed on an "AS IS" BASIS,
 * WITHOUT WARRANTIES OR CONDITIONS OF ANY KIND, either express or implied.
 * See the License for the specific language governing permissions and
 * limitations under the License.
 */
package org.apache.kafka.streams.state.internals;

import org.apache.kafka.clients.consumer.ConsumerRecord;
import org.apache.kafka.clients.producer.ProducerRecord;
import org.apache.kafka.common.header.Header;
import org.apache.kafka.common.header.internals.RecordHeader;
import org.apache.kafka.common.header.internals.RecordHeaders;
import org.apache.kafka.common.record.TimestampType;
import org.apache.kafka.common.serialization.Serdes;
import org.apache.kafka.common.serialization.StringDeserializer;
import org.apache.kafka.common.serialization.StringSerializer;
import org.apache.kafka.common.utils.Utils;
import org.apache.kafka.streams.KeyValue;
import org.apache.kafka.streams.StreamsConfig;
import org.apache.kafka.streams.kstream.internals.Change;
import org.apache.kafka.streams.processor.StateStoreContext;
import org.apache.kafka.streams.processor.TaskId;
import org.apache.kafka.streams.processor.api.Record;
import org.apache.kafka.streams.processor.internals.ProcessorRecordContext;
import org.apache.kafka.streams.processor.internals.RecordBatchingStateRestoreCallback;
import org.apache.kafka.streams.state.ValueAndTimestamp;
import org.apache.kafka.streams.state.internals.TimeOrderedKeyValueBuffer.Eviction;
import org.apache.kafka.test.MockInternalProcessorContext;
import org.apache.kafka.test.MockRecordCollector;
import org.apache.kafka.test.TestUtils;
import org.junit.Test;
import org.junit.runner.RunWith;
import org.junit.runners.Parameterized;

import java.io.IOException;
import java.nio.ByteBuffer;
import java.util.Collection;
import java.util.LinkedList;
import java.util.List;
import java.util.Optional;
import java.util.Properties;
import java.util.Random;
import java.util.concurrent.atomic.AtomicInteger;
import java.util.function.Function;
import java.util.stream.Collectors;

import static java.nio.charset.StandardCharsets.UTF_8;
import static java.util.Arrays.asList;
import static java.util.Collections.singletonList;
import static org.apache.kafka.streams.state.internals.InMemoryTimeOrderedKeyValueChangeBuffer.CHANGELOG_HEADERS;
import static org.hamcrest.MatcherAssert.assertThat;
import static org.hamcrest.Matchers.is;
import static org.junit.Assert.fail;

@RunWith(Parameterized.class)
public class TimeOrderedKeyValueBufferTest<B extends TimeOrderedKeyValueBuffer<String, String, Change<String>>> {

<<<<<<< HEAD
	private static final String APP_ID = "test-app";
	private final Function<String, B> bufferSupplier;
	private final String testName;

	public static final class NullRejectingStringSerializer extends StringSerializer {
		@Override
		public byte[] serialize(final String topic, final String data) {
			if (data == null) {
				throw new IllegalArgumentException("null data not allowed");
			}
			return super.serialize(topic, data);
		}
	}

	// As we add more buffer implementations/configurations, we can add them here
	@Parameterized.Parameters(name = "{index}: test={0}")
	public static Collection<Object[]> parameters() {
		return singletonList(
				new Object[]{
						"in-memory buffer",
						(Function<String, InMemoryTimeOrderedKeyValueBuffer<String, String>>) name ->
								new InMemoryTimeOrderedKeyValueBuffer
										.Builder<>(name, Serdes.String(), Serdes.serdeFrom(new NullRejectingStringSerializer(), new StringDeserializer()))
=======
    private static final String APP_ID = "test-app";
    private final Function<String, B> bufferSupplier;
    private final String testName;

    public static final class NullRejectingStringSerializer extends StringSerializer {
        @Override
        public byte[] serialize(final String topic, final String data) {
            if (data == null) {
                throw new IllegalArgumentException("null data not allowed");
            }
            return super.serialize(topic, data);
        }
    }

    // As we add more buffer implementations/configurations, we can add them here
    @Parameterized.Parameters(name = "{index}: test={0}")
    public static Collection<Object[]> parameters() {
        return singletonList(
            new Object[] {
                "in-memory buffer",
                (Function<String, InMemoryTimeOrderedKeyValueChangeBuffer<String, String, Change<String>>>) name ->
                    new InMemoryTimeOrderedKeyValueChangeBuffer
                        .Builder<>(name, Serdes.String(), Serdes.serdeFrom(new NullRejectingStringSerializer(), new StringDeserializer()))
>>>>>>> 15418db6
                        .build()
            }
        );
    }

    public TimeOrderedKeyValueBufferTest(final String testName, final Function<String, B> bufferSupplier) {
        this.testName = testName + "_" + new Random().nextInt(Integer.MAX_VALUE);
        this.bufferSupplier = bufferSupplier;
    }

    private static MockInternalProcessorContext makeContext() {
        final Properties properties = new Properties();
        properties.setProperty(StreamsConfig.APPLICATION_ID_CONFIG, APP_ID);
        properties.setProperty(StreamsConfig.BOOTSTRAP_SERVERS_CONFIG, "");

        final TaskId taskId = new TaskId(0, 0);

        final MockInternalProcessorContext context = new MockInternalProcessorContext(properties, taskId, TestUtils.tempDirectory());
        context.setRecordCollector(new MockRecordCollector());

        return context;
    }


    private static void cleanup(final MockInternalProcessorContext context, final TimeOrderedKeyValueBuffer<String, String, Change<String>> buffer) {
        try {
            buffer.close();
            Utils.delete(context.stateDir());
        } catch (final IOException e) {
            throw new RuntimeException(e);
        }
    }

    @Test
    public void shouldInit() {
        final TimeOrderedKeyValueBuffer<String, String, Change<String>> buffer = bufferSupplier.apply(testName);
        final MockInternalProcessorContext context = makeContext();
		buffer.init((StateStoreContext) context, buffer);
		cleanup(context, buffer);
    }

    @Test
    public void shouldAcceptData() {
        final TimeOrderedKeyValueBuffer<String, String, Change<String>> buffer = bufferSupplier.apply(testName);
        final MockInternalProcessorContext context = makeContext();
		buffer.init((StateStoreContext) context, buffer);
		putRecord(buffer, context, 0L, 0L, "asdf", "2p93nf");
        cleanup(context, buffer);
    }

    @Test
    public void shouldRejectNullValues() {
        final TimeOrderedKeyValueBuffer<String, String, Change<String>> buffer = bufferSupplier.apply(testName);
        final MockInternalProcessorContext context = makeContext();
		buffer.init((StateStoreContext) context, buffer);
        try {
            buffer.put(0, new Record<>("asdf", null, 0L), getContext(0));
            fail("expected an exception");
        } catch (final NullPointerException expected) {
            // expected
        }
        cleanup(context, buffer);
    }

    @Test
    public void shouldRemoveData() {
        final TimeOrderedKeyValueBuffer<String, String, Change<String>> buffer = bufferSupplier.apply(testName);
        final MockInternalProcessorContext context = makeContext();
		buffer.init((StateStoreContext) context, buffer);
		putRecord(buffer, context, 0L, 0L, "asdf", "qwer");
        assertThat(buffer.numRecords(), is(1));
        buffer.evictWhile(() -> true, kv -> { });
        assertThat(buffer.numRecords(), is(0));
        cleanup(context, buffer);
    }

    @Test
    public void shouldRespectEvictionPredicate() {
        final TimeOrderedKeyValueBuffer<String, String, Change<String>> buffer = bufferSupplier.apply(testName);
        final MockInternalProcessorContext context = makeContext();
		buffer.init((StateStoreContext) context, buffer);
		putRecord(buffer, context, 0L, 0L, "asdf", "eyt");
        putRecord(buffer, context, 1L, 0L, "zxcv", "rtg");
        assertThat(buffer.numRecords(), is(2));
        final List<Eviction<String, Change<String>>> evicted = new LinkedList<>();
        buffer.evictWhile(() -> buffer.numRecords() > 1, evicted::add);
        assertThat(buffer.numRecords(), is(1));
        assertThat(evicted, is(singletonList(
            new Eviction<>("asdf", new Change<>("eyt", null), getContext(0L))
        )));
        cleanup(context, buffer);
    }

    @Test
    public void shouldTrackCount() {
        final TimeOrderedKeyValueBuffer<String, String, Change<String>> buffer = bufferSupplier.apply(testName);
        final MockInternalProcessorContext context = makeContext();
		buffer.init((StateStoreContext) context, buffer);
		putRecord(buffer, context, 0L, 0L, "asdf", "oin");
        assertThat(buffer.numRecords(), is(1));
        putRecord(buffer, context, 1L, 0L, "asdf", "wekjn");
        assertThat(buffer.numRecords(), is(1));
        putRecord(buffer, context, 0L, 0L, "zxcv", "24inf");
        assertThat(buffer.numRecords(), is(2));
        cleanup(context, buffer);
    }

    @Test
    public void shouldTrackSize() {
        final TimeOrderedKeyValueBuffer<String, String, Change<String>> buffer = bufferSupplier.apply(testName);
        final MockInternalProcessorContext context = makeContext();
		buffer.init((StateStoreContext) context, buffer);
		putRecord(buffer, context, 0L, 0L, "asdf", "23roni");
        assertThat(buffer.bufferSize(), is(43L));
        putRecord(buffer, context, 1L, 0L, "asdf", "3l");
        assertThat(buffer.bufferSize(), is(39L));
        putRecord(buffer, context, 0L, 0L, "zxcv", "qfowin");
        assertThat(buffer.bufferSize(), is(82L));
        cleanup(context, buffer);
    }

    @Test
    public void shouldTrackMinTimestamp() {
        final TimeOrderedKeyValueBuffer<String, String, Change<String>> buffer = bufferSupplier.apply(testName);
        final MockInternalProcessorContext context = makeContext();
		buffer.init((StateStoreContext) context, buffer);
		putRecord(buffer, context, 1L, 0L, "asdf", "2093j");
        assertThat(buffer.minTimestamp(), is(1L));
        putRecord(buffer, context, 0L, 0L, "zxcv", "3gon4i");
        assertThat(buffer.minTimestamp(), is(0L));
        cleanup(context, buffer);
    }

    @Test
    public void shouldEvictOldestAndUpdateSizeAndCountAndMinTimestamp() {
        final TimeOrderedKeyValueBuffer<String, String, Change<String>> buffer = bufferSupplier.apply(testName);
        final MockInternalProcessorContext context = makeContext();
		buffer.init((StateStoreContext) context, buffer);

        putRecord(buffer, context, 1L, 0L, "zxcv", "o23i4");
        assertThat(buffer.numRecords(), is(1));
        assertThat(buffer.bufferSize(), is(42L));
        assertThat(buffer.minTimestamp(), is(1L));

        putRecord(buffer, context, 0L, 0L, "asdf", "3ng");
        assertThat(buffer.numRecords(), is(2));
        assertThat(buffer.bufferSize(), is(82L));
        assertThat(buffer.minTimestamp(), is(0L));

        final AtomicInteger callbackCount = new AtomicInteger(0);
        buffer.evictWhile(() -> true, kv -> {
            switch (callbackCount.incrementAndGet()) {
                case 1: {
                    assertThat(kv.key(), is("asdf"));
                    assertThat(buffer.numRecords(), is(2));
                    assertThat(buffer.bufferSize(), is(82L));
                    assertThat(buffer.minTimestamp(), is(0L));
                    break;
                }
                case 2: {
                    assertThat(kv.key(), is("zxcv"));
                    assertThat(buffer.numRecords(), is(1));
                    assertThat(buffer.bufferSize(), is(42L));
                    assertThat(buffer.minTimestamp(), is(1L));
                    break;
                }
                default: {
                    fail("too many invocations");
                    break;
                }
            }
        });
        assertThat(callbackCount.get(), is(2));
        assertThat(buffer.numRecords(), is(0));
        assertThat(buffer.bufferSize(), is(0L));
        assertThat(buffer.minTimestamp(), is(Long.MAX_VALUE));
        cleanup(context, buffer);
    }

    @Test
    public void shouldReturnUndefinedOnPriorValueForNotBufferedKey() {
        final TimeOrderedKeyValueBuffer<String, String, Change<String>> buffer = bufferSupplier.apply(testName);
        final MockInternalProcessorContext context = makeContext();
		buffer.init((StateStoreContext) context, buffer);

        assertThat(buffer.priorValueForBuffered("ASDF"), is(Maybe.undefined()));
    }

    @Test
    public void shouldReturnPriorValueForBufferedKey() {
        final TimeOrderedKeyValueBuffer<String, String, Change<String>> buffer = bufferSupplier.apply(testName);
        final MockInternalProcessorContext context = makeContext();
		buffer.init((StateStoreContext) context, buffer);

        final ProcessorRecordContext recordContext = getContext(0L);
        context.setRecordContext(recordContext);
        buffer.put(1L, new Record<>("A", new Change<>("new-value", "old-value"), 0L), recordContext);
        buffer.put(1L, new Record<>("B", new Change<>("new-value", null), 0L), recordContext);
        assertThat(buffer.priorValueForBuffered("A"), is(Maybe.defined(ValueAndTimestamp.make("old-value", -1))));
        assertThat(buffer.priorValueForBuffered("B"), is(Maybe.defined(null)));
    }

    @Test
    public void shouldFlush() {
        final TimeOrderedKeyValueBuffer<String, String, Change<String>> buffer = bufferSupplier.apply(testName);
        final MockInternalProcessorContext context = makeContext();
		buffer.init((StateStoreContext) context, buffer);
		putRecord(buffer, context, 2L, 0L, "asdf", "2093j");
        putRecord(buffer, context, 1L, 1L, "zxcv", "3gon4i");
        putRecord(buffer, context, 0L, 2L, "deleteme", "deadbeef");

        // replace "deleteme" with a tombstone
        buffer.evictWhile(() -> buffer.minTimestamp() < 1, kv -> { });

        // flush everything to the changelog
        buffer.flush();

        // the buffer should serialize the buffer time and the value as byte[],
        // which we can't compare for equality using ProducerRecord.
        // As a workaround, I'm deserializing them and shoving them in a KeyValue, just for ease of testing.

        final List<ProducerRecord<String, KeyValue<Long, BufferValue>>> collected =
            ((MockRecordCollector) context.recordCollector())
                .collected()
                .stream()
                .map(pr -> {
                    final KeyValue<Long, BufferValue> niceValue;
                    if (pr.value() == null) {
                        niceValue = null;
                    } else {
						final byte[] serializedValue = (byte[]) pr.value();
						final ByteBuffer valueBuffer = ByteBuffer.wrap(serializedValue);
                        final BufferValue contextualRecord = BufferValue.deserialize(valueBuffer);
                        final long timestamp = valueBuffer.getLong();
                        niceValue = new KeyValue<>(timestamp, contextualRecord);
                    }

                    return new ProducerRecord<>(pr.topic(),
							pr.partition(),
							pr.timestamp(),
							pr.key().toString(),
							niceValue,
							pr.headers());
                })
                .collect(Collectors.toList());

        assertThat(collected, is(asList(
            new ProducerRecord<>(APP_ID + "-" + testName + "-changelog",
                                 0,   // Producer will assign
                                 null,
                                 "deleteme",
                                 null,
                                 new RecordHeaders()
            ),
            new ProducerRecord<>(APP_ID + "-" + testName + "-changelog",
                                 0,
                                 null,
                                 "zxcv",
                                 new KeyValue<>(1L, getBufferValue("3gon4i", 1)),
					CHANGELOG_HEADERS
            ),
            new ProducerRecord<>(APP_ID + "-" + testName + "-changelog",
                                 0,
                                 null,
                                 "asdf",
                                 new KeyValue<>(2L, getBufferValue("2093j", 0)),
					CHANGELOG_HEADERS
            )
        )));

        cleanup(context, buffer);
    }

<<<<<<< HEAD
	@Test
	public void shouldRestoreOldUnversionedFormat() {
		final TimeOrderedKeyValueBuffer<String, String> buffer = bufferSupplier.apply(testName);
		final MockInternalProcessorContext context = makeContext();
		buffer.init((StateStoreContext) context, buffer);

		final RecordBatchingStateRestoreCallback stateRestoreCallback =
				(RecordBatchingStateRestoreCallback) context.stateRestoreCallback(testName);

		context.setRecordContext(new ProcessorRecordContext(0, 0, 0, "", null));

		// These serialized formats were captured by running version 2.1 code.
		// They verify that an upgrade from 2.1 will work.
		// Do not change them.
		final String toDeleteBinaryValue = "0000000000000000FFFFFFFF00000006646F6F6D6564";
		final String asdfBinaryValue = "0000000000000002FFFFFFFF0000000471776572";
		final String zxcvBinaryValue1 = "00000000000000010000000870726576696F757300000005656F34696D";
		final String zxcvBinaryValue2 = "000000000000000100000005656F34696D000000046E657874";

		stateRestoreCallback.restoreBatch(asList(
				new ConsumerRecord<>("changelog-topic",
						0,
						0,
						0,
						TimestampType.CREATE_TIME,
						-1,
						-1,
						"todelete".getBytes(UTF_8),
						hexStringToByteArray(toDeleteBinaryValue),
						new RecordHeaders(),
						Optional.empty()),
				new ConsumerRecord<>("changelog-topic",
						0,
						1,
						1,
						TimestampType.CREATE_TIME,
						-1,
						-1,
						"asdf".getBytes(UTF_8),
						hexStringToByteArray(asdfBinaryValue),
						new RecordHeaders(),
						Optional.empty()),
				new ConsumerRecord<>("changelog-topic",
						0,
						2,
						2,
						TimestampType.CREATE_TIME,
						-1,
						-1,
						"zxcv".getBytes(UTF_8),
						hexStringToByteArray(zxcvBinaryValue1),
						new RecordHeaders(),
						Optional.empty()),
				new ConsumerRecord<>("changelog-topic",
						0,
						3,
						3,
						TimestampType.CREATE_TIME,
						-1,
						-1,
						"zxcv".getBytes(UTF_8),
						hexStringToByteArray(zxcvBinaryValue2),
						new RecordHeaders(),
						Optional.empty())
=======
    @Test
    public void shouldRestoreOldUnversionedFormat() {
        final TimeOrderedKeyValueBuffer<String, String, Change<String>> buffer = bufferSupplier.apply(testName);
        final MockInternalProcessorContext context = makeContext();
        buffer.init((StateStoreContext) context, buffer);

        final RecordBatchingStateRestoreCallback stateRestoreCallback =
            (RecordBatchingStateRestoreCallback) context.stateRestoreCallback(testName);

        context.setRecordContext(new ProcessorRecordContext(0, 0, 0, "", new RecordHeaders()));

        // These serialized formats were captured by running version 2.1 code.
        // They verify that an upgrade from 2.1 will work.
        // Do not change them.
        final String toDeleteBinaryValue = "0000000000000000FFFFFFFF00000006646F6F6D6564";
        final String asdfBinaryValue = "0000000000000002FFFFFFFF0000000471776572";
        final String zxcvBinaryValue1 = "00000000000000010000000870726576696F757300000005656F34696D";
        final String zxcvBinaryValue2 = "000000000000000100000005656F34696D000000046E657874";

        stateRestoreCallback.restoreBatch(asList(
            new ConsumerRecord<>("changelog-topic",
                                 0,
                                 0,
                                 0,
                                 TimestampType.CREATE_TIME,
                                 -1,
                                 -1,
                                 "todelete".getBytes(UTF_8),
                                 hexStringToByteArray(toDeleteBinaryValue),
                                 new RecordHeaders(),
                                 Optional.empty()),
            new ConsumerRecord<>("changelog-topic",
                                 0,
                                 1,
                                 1,
                                 TimestampType.CREATE_TIME,
                                 -1,
                                 -1,
                                 "asdf".getBytes(UTF_8),
                                 hexStringToByteArray(asdfBinaryValue),
                                 new RecordHeaders(),
                                 Optional.empty()),
            new ConsumerRecord<>("changelog-topic",
                                 0,
                                 2,
                                 2,
                                 TimestampType.CREATE_TIME,
                                 -1,
                                 -1,
                                 "zxcv".getBytes(UTF_8),
                                 hexStringToByteArray(zxcvBinaryValue1),
                                 new RecordHeaders(),
                                 Optional.empty()),
            new ConsumerRecord<>("changelog-topic",
                                 0,
                                 3,
                                 3,
                                 TimestampType.CREATE_TIME,
                                 -1,
                                 -1,
                                 "zxcv".getBytes(UTF_8),
                                 hexStringToByteArray(zxcvBinaryValue2),
                                 new RecordHeaders(),
                                 Optional.empty())
>>>>>>> 15418db6
        ));

        assertThat(buffer.numRecords(), is(3));
        assertThat(buffer.minTimestamp(), is(0L));
        assertThat(buffer.bufferSize(), is(172L));

        stateRestoreCallback.restoreBatch(singletonList(
            new ConsumerRecord<>("changelog-topic",
					0,
					3,
					3,
					TimestampType.CREATE_TIME,
					-1,
					-1,
					"todelete".getBytes(UTF_8),
					null,
					new RecordHeaders(),
					Optional.empty())
        ));

        assertThat(buffer.numRecords(), is(2));
        assertThat(buffer.minTimestamp(), is(1L));
        assertThat(buffer.bufferSize(), is(115L));

        assertThat(buffer.priorValueForBuffered("todelete"), is(Maybe.undefined()));
        assertThat(buffer.priorValueForBuffered("asdf"), is(Maybe.defined(null)));
        assertThat(buffer.priorValueForBuffered("zxcv"), is(Maybe.defined(ValueAndTimestamp.make("previous", -1))));

        // flush the buffer into a list in buffer order so we can make assertions about the contents.

        final List<Eviction<String, Change<String>>> evicted = new LinkedList<>();
        buffer.evictWhile(() -> true, evicted::add);

        // Several things to note:
        // * The buffered records are ordered according to their buffer time (serialized in the value of the changelog)
        // * The record timestamps are properly restored, and not conflated with the record's buffer time.
        // * The keys and values are properly restored
        // * The record topic is set to the changelog topic. This was an oversight in the original implementation,
        //   which is fixed in changelog format v1. But upgraded applications still need to be able to handle the
        //   original format.

        assertThat(evicted, is(asList(
            new Eviction<>(
                "zxcv",
                new Change<>("next", "eo4im"),
                new ProcessorRecordContext(3L, 3, 0, "changelog-topic", new RecordHeaders())),
            new Eviction<>(
                "asdf",
                new Change<>("qwer", null),
                new ProcessorRecordContext(1L, 1, 0, "changelog-topic", new RecordHeaders()))
        )));

        cleanup(context, buffer);
    }

    @Test
    public void shouldRestoreV1Format() {
<<<<<<< HEAD
        final TimeOrderedKeyValueBuffer<String, String> buffer = bufferSupplier.apply(testName);
		final MockInternalProcessorContext context = makeContext();
		buffer.init((StateStoreContext) context, buffer);

		final RecordBatchingStateRestoreCallback stateRestoreCallback =
				(RecordBatchingStateRestoreCallback) context.stateRestoreCallback(testName);

		context.setRecordContext(new ProcessorRecordContext(0, 0, 0, "", null));

		final RecordHeaders v1FlagHeaders = new RecordHeaders(new Header[]{new RecordHeader("v", new byte[]{(byte) 1})});

		// These serialized formats were captured by running version 2.2 code.
		// They verify that an upgrade from 2.2 will work.
		// Do not change them.
		final String toDeleteBinary = "00000000000000000000000000000000000000000000000000000005746F70696300000000FFFFFFFF0000000EFFFFFFFF00000006646F6F6D6564";
		final String asdfBinary = "00000000000000020000000000000001000000000000000000000005746F70696300000000FFFFFFFF0000000CFFFFFFFF0000000471776572";
		final String zxcvBinary1 = "00000000000000010000000000000002000000000000000000000005746F70696300000000FFFFFFFF000000150000000870726576696F757300000005336F34696D";
		final String zxcvBinary2 = "00000000000000010000000000000003000000000000000000000005746F70696300000000FFFFFFFF0000001100000005336F34696D000000046E657874";

		stateRestoreCallback.restoreBatch(asList(
				new ConsumerRecord<>("changelog-topic",
						0,
						0,
						999,
						TimestampType.CREATE_TIME,
						-1,
						-1,
						"todelete".getBytes(UTF_8),
						hexStringToByteArray(toDeleteBinary),
						v1FlagHeaders,
						Optional.empty()),
				new ConsumerRecord<>("changelog-topic",
						0,
						1,
						9999,
						TimestampType.CREATE_TIME,
						-1,
						-1,
						"asdf".getBytes(UTF_8),
						hexStringToByteArray(asdfBinary),
						v1FlagHeaders,
						Optional.empty()),
				new ConsumerRecord<>("changelog-topic",
						0,
						2,
						99,
						TimestampType.CREATE_TIME,
						-1,
						-1,
						"zxcv".getBytes(UTF_8),
						hexStringToByteArray(zxcvBinary1),
						v1FlagHeaders,
						Optional.empty()),
				new ConsumerRecord<>("changelog-topic",
						0,
						3,
						100,
						TimestampType.CREATE_TIME,
						-1,
						-1,
						"zxcv".getBytes(UTF_8),
						hexStringToByteArray(zxcvBinary2),
						v1FlagHeaders,
						Optional.empty())
=======
        final TimeOrderedKeyValueBuffer<String, String, Change<String>> buffer = bufferSupplier.apply(testName);
        final MockInternalProcessorContext context = makeContext();
        buffer.init((StateStoreContext) context, buffer);

        final RecordBatchingStateRestoreCallback stateRestoreCallback =
            (RecordBatchingStateRestoreCallback) context.stateRestoreCallback(testName);

        context.setRecordContext(new ProcessorRecordContext(0, 0, 0, "", new RecordHeaders()));

        final RecordHeaders v1FlagHeaders = new RecordHeaders(new Header[] {new RecordHeader("v", new byte[] {(byte) 1})});

        // These serialized formats were captured by running version 2.2 code.
        // They verify that an upgrade from 2.2 will work.
        // Do not change them.
        final String toDeleteBinary = "00000000000000000000000000000000000000000000000000000005746F70696300000000FFFFFFFF0000000EFFFFFFFF00000006646F6F6D6564";
        final String asdfBinary = "00000000000000020000000000000001000000000000000000000005746F70696300000000FFFFFFFF0000000CFFFFFFFF0000000471776572";
        final String zxcvBinary1 = "00000000000000010000000000000002000000000000000000000005746F70696300000000FFFFFFFF000000150000000870726576696F757300000005336F34696D";
        final String zxcvBinary2 = "00000000000000010000000000000003000000000000000000000005746F70696300000000FFFFFFFF0000001100000005336F34696D000000046E657874";

        stateRestoreCallback.restoreBatch(asList(
            new ConsumerRecord<>("changelog-topic",
                                 0,
                                 0,
                                 999,
                                 TimestampType.CREATE_TIME,
                                 -1,
                                 -1,
                                 "todelete".getBytes(UTF_8),
                                 hexStringToByteArray(toDeleteBinary),
                                 v1FlagHeaders,
                                 Optional.empty()),
            new ConsumerRecord<>("changelog-topic",
                                 0,
                                 1,
                                 9999,
                                 TimestampType.CREATE_TIME,
                                 -1,
                                 -1,
                                 "asdf".getBytes(UTF_8),
                                 hexStringToByteArray(asdfBinary),
                                 v1FlagHeaders,
                                 Optional.empty()),
            new ConsumerRecord<>("changelog-topic",
                                 0,
                                 2,
                                 99,
                                 TimestampType.CREATE_TIME,
                                 -1,
                                 -1,
                                 "zxcv".getBytes(UTF_8),
                                 hexStringToByteArray(zxcvBinary1),
                                 v1FlagHeaders,
                                 Optional.empty()),
            new ConsumerRecord<>("changelog-topic",
                                 0,
                                 3,
                                 100,
                                 TimestampType.CREATE_TIME,
                                 -1,
                                 -1,
                                 "zxcv".getBytes(UTF_8),
                                 hexStringToByteArray(zxcvBinary2),
                                 v1FlagHeaders,
                                 Optional.empty())
>>>>>>> 15418db6
        ));

        assertThat(buffer.numRecords(), is(3));
        assertThat(buffer.minTimestamp(), is(0L));
        assertThat(buffer.bufferSize(), is(142L));

        stateRestoreCallback.restoreBatch(singletonList(
            new ConsumerRecord<>("changelog-topic",
					0,
					3,
					3,
					TimestampType.CREATE_TIME,
					-1,
					-1,
					"todelete".getBytes(UTF_8),
					null,
					new RecordHeaders(),
					Optional.empty())
        ));

        assertThat(buffer.numRecords(), is(2));
        assertThat(buffer.minTimestamp(), is(1L));
        assertThat(buffer.bufferSize(), is(95L));

        assertThat(buffer.priorValueForBuffered("todelete"), is(Maybe.undefined()));
        assertThat(buffer.priorValueForBuffered("asdf"), is(Maybe.defined(null)));
        assertThat(buffer.priorValueForBuffered("zxcv"), is(Maybe.defined(ValueAndTimestamp.make("previous", -1))));

        // flush the buffer into a list in buffer order so we can make assertions about the contents.

        final List<Eviction<String, Change<String>>> evicted = new LinkedList<>();
        buffer.evictWhile(() -> true, evicted::add);

        // Several things to note:
        // * The buffered records are ordered according to their buffer time (serialized in the value of the changelog)
        // * The record timestamps are properly restored, and not conflated with the record's buffer time.
        // * The keys and values are properly restored
        // * The record topic is set to the original input topic, *not* the changelog topic
        // * The record offset preserves the original input record's offset, *not* the offset of the changelog record


        assertThat(evicted, is(asList(
            new Eviction<>(
                "zxcv",
                new Change<>("next", "3o4im"),
                getContext(3L)),
            new Eviction<>(
                "asdf",
                new Change<>("qwer", null),
                getContext(1L)
            ))));

        cleanup(context, buffer);
    }


    @Test
    public void shouldRestoreV2Format() {
<<<<<<< HEAD
        final TimeOrderedKeyValueBuffer<String, String> buffer = bufferSupplier.apply(testName);
		final MockInternalProcessorContext context = makeContext();
		buffer.init((StateStoreContext) context, buffer);

		final RecordBatchingStateRestoreCallback stateRestoreCallback =
				(RecordBatchingStateRestoreCallback) context.stateRestoreCallback(testName);

		context.setRecordContext(new ProcessorRecordContext(0, 0, 0, "", null));

		final RecordHeaders v2FlagHeaders = new RecordHeaders(new Header[]{new RecordHeader("v", new byte[]{(byte) 2})});

		// These serialized formats were captured by running version 2.3 code.
		// They verify that an upgrade from 2.3 will work.
		// Do not change them.
		final String toDeleteBinary = "0000000000000000000000000000000000000005746F70696300000000FFFFFFFF0000000EFFFFFFFF00000006646F6F6D6564FFFFFFFF0000000000000000";
		final String asdfBinary = "0000000000000001000000000000000000000005746F70696300000000FFFFFFFF0000000CFFFFFFFF0000000471776572FFFFFFFF0000000000000002";
		final String zxcvBinary1 = "0000000000000002000000000000000000000005746F70696300000000FFFFFFFF000000140000000749474E4F52454400000005336F34696D0000000870726576696F75730000000000000001";
		final String zxcvBinary2 = "0000000000000003000000000000000000000005746F70696300000000FFFFFFFF0000001100000005336F34696D000000046E6578740000000870726576696F75730000000000000001";

		stateRestoreCallback.restoreBatch(asList(
				new ConsumerRecord<>("changelog-topic",
						0,
						0,
						999,
						TimestampType.CREATE_TIME,
						-1,
						-1,
						"todelete".getBytes(UTF_8),
						hexStringToByteArray(toDeleteBinary),
						v2FlagHeaders,
						Optional.empty()),
				new ConsumerRecord<>("changelog-topic",
						0,
						1,
						9999,
						TimestampType.CREATE_TIME,
						-1,
						-1,
						"asdf".getBytes(UTF_8),
						hexStringToByteArray(asdfBinary),
						v2FlagHeaders,
						Optional.empty()),
				new ConsumerRecord<>("changelog-topic",
						0,
						2,
						99,
						TimestampType.CREATE_TIME,
						-1,
						-1,
						"zxcv".getBytes(UTF_8),
						hexStringToByteArray(zxcvBinary1),
						v2FlagHeaders,
						Optional.empty()),
				new ConsumerRecord<>("changelog-topic",
						0,
						2,
						100,
						TimestampType.CREATE_TIME,
						-1,
						-1,
						"zxcv".getBytes(UTF_8),
						hexStringToByteArray(zxcvBinary2),
						v2FlagHeaders,
						Optional.empty())
		));

		assertThat(buffer.numRecords(), is(3));
		assertThat(buffer.minTimestamp(), is(0L));
		assertThat(buffer.bufferSize(), is(142L));

		stateRestoreCallback.restoreBatch(singletonList(
				new ConsumerRecord<>("changelog-topic",
						0,
						3,
						3,
						TimestampType.CREATE_TIME,
						-1,
						-1,
						"todelete".getBytes(UTF_8),
						null,
						new RecordHeaders(),
						Optional.empty())
		));

		assertThat(buffer.numRecords(), is(2));
		assertThat(buffer.minTimestamp(), is(1L));
		assertThat(buffer.bufferSize(), is(95L));

		assertThat(buffer.priorValueForBuffered("todelete"), is(Maybe.undefined()));
		assertThat(buffer.priorValueForBuffered("asdf"), is(Maybe.defined(null)));
		assertThat(buffer.priorValueForBuffered("zxcv"), is(Maybe.defined(ValueAndTimestamp.make("previous", -1))));

		// flush the buffer into a list in buffer order so we can make assertions about the contents.

		final List<Eviction<String, String>> evicted = new LinkedList<>();
		buffer.evictWhile(() -> true, evicted::add);

		// Several things to note:
		// * The buffered records are ordered according to their buffer time (serialized in the value of the changelog)
		// * The record timestamps are properly restored, and not conflated with the record's buffer time.
		// * The keys and values are properly restored
		// * The record topic is set to the original input topic, *not* the changelog topic
		// * The record offset preserves the original input record's offset, *not* the offset of the changelog record


		assertThat(evicted, is(asList(
				new Eviction<>(
						"zxcv",
						new Change<>("next", "3o4im"),
						getContext(3L)),
				new Eviction<>(
						"asdf",
						new Change<>("qwer", null),
						getContext(1L)
				))));

		cleanup(context, buffer);
	}

	@Test
	public void shouldRestoreV3FormatWithV2Header() {
		// versions 2.4.0, 2.4.1, and 2.5.0 would have erroneously encoded a V3 record with the
		// V2 header, so we need to be sure to handle this case as well.
		// Note the data is the same as the V3 test.
		final TimeOrderedKeyValueBuffer<String, String> buffer = bufferSupplier.apply(testName);
		final MockInternalProcessorContext context = makeContext();
		buffer.init((StateStoreContext) context, buffer);

		final RecordBatchingStateRestoreCallback stateRestoreCallback =
				(RecordBatchingStateRestoreCallback) context.stateRestoreCallback(testName);

		context.setRecordContext(new ProcessorRecordContext(0, 0, 0, "", null));

		final RecordHeaders headers = new RecordHeaders(new Header[]{new RecordHeader("v", new byte[]{(byte) 2})});

		// These serialized formats were captured by running version 2.4 code.
		// They verify that an upgrade from 2.4 will work.
		// Do not change them.
		final String toDeleteBinary = "0000000000000000000000000000000000000005746F70696300000000FFFFFFFFFFFFFFFFFFFFFFFF00000006646F6F6D65640000000000000000";
		final String asdfBinary = "0000000000000001000000000000000000000005746F70696300000000FFFFFFFFFFFFFFFFFFFFFFFF00000004717765720000000000000002";
		final String zxcvBinary1 = "0000000000000002000000000000000000000005746F70696300000000FFFFFFFF0000000870726576696F75730000000749474E4F52454400000005336F34696D0000000000000001";
		final String zxcvBinary2 = "0000000000000003000000000000000000000005746F70696300000000FFFFFFFF0000000870726576696F757300000005336F34696D000000046E6578740000000000000001";

		stateRestoreCallback.restoreBatch(asList(
				new ConsumerRecord<>("changelog-topic",
						0,
						0,
						999,
						TimestampType.CREATE_TIME,
						-1,
						-1,
						"todelete".getBytes(UTF_8),
						hexStringToByteArray(toDeleteBinary),
						headers,
						Optional.empty()),
				new ConsumerRecord<>("changelog-topic",
						0,
						1,
						9999,
						TimestampType.CREATE_TIME,
						-1,
						-1,
						"asdf".getBytes(UTF_8),
						hexStringToByteArray(asdfBinary),
						headers,
						Optional.empty()),
				new ConsumerRecord<>("changelog-topic",
						0,
						2,
						99,
						TimestampType.CREATE_TIME,
						-1,
						-1,
						"zxcv".getBytes(UTF_8),
						hexStringToByteArray(zxcvBinary1),
						headers,
						Optional.empty()),
				new ConsumerRecord<>("changelog-topic",
						0,
						2,
						100,
						TimestampType.CREATE_TIME,
						-1,
						-1,
						"zxcv".getBytes(UTF_8),
						hexStringToByteArray(zxcvBinary2),
						headers,
						Optional.empty())
=======
        final TimeOrderedKeyValueBuffer<String, String, Change<String>> buffer = bufferSupplier.apply(testName);
        final MockInternalProcessorContext context = makeContext();
        buffer.init((StateStoreContext) context, buffer);

        final RecordBatchingStateRestoreCallback stateRestoreCallback =
            (RecordBatchingStateRestoreCallback) context.stateRestoreCallback(testName);

        context.setRecordContext(new ProcessorRecordContext(0, 0, 0, "", new RecordHeaders()));

        final RecordHeaders v2FlagHeaders = new RecordHeaders(new Header[] {new RecordHeader("v", new byte[] {(byte) 2})});

        // These serialized formats were captured by running version 2.3 code.
        // They verify that an upgrade from 2.3 will work.
        // Do not change them.
        final String toDeleteBinary = "0000000000000000000000000000000000000005746F70696300000000FFFFFFFF0000000EFFFFFFFF00000006646F6F6D6564FFFFFFFF0000000000000000";
        final String asdfBinary = "0000000000000001000000000000000000000005746F70696300000000FFFFFFFF0000000CFFFFFFFF0000000471776572FFFFFFFF0000000000000002";
        final String zxcvBinary1 = "0000000000000002000000000000000000000005746F70696300000000FFFFFFFF000000140000000749474E4F52454400000005336F34696D0000000870726576696F75730000000000000001";
        final String zxcvBinary2 = "0000000000000003000000000000000000000005746F70696300000000FFFFFFFF0000001100000005336F34696D000000046E6578740000000870726576696F75730000000000000001";

        stateRestoreCallback.restoreBatch(asList(
            new ConsumerRecord<>("changelog-topic",
                                 0,
                                 0,
                                 999,
                                 TimestampType.CREATE_TIME,
                                 -1,
                                 -1,
                                 "todelete".getBytes(UTF_8),
                                 hexStringToByteArray(toDeleteBinary),
                                 v2FlagHeaders,
                                 Optional.empty()),
            new ConsumerRecord<>("changelog-topic",
                                 0,
                                 1,
                                 9999,
                                 TimestampType.CREATE_TIME,
                                 -1,
                                 -1,
                                 "asdf".getBytes(UTF_8),
                                 hexStringToByteArray(asdfBinary),
                                 v2FlagHeaders,
                                 Optional.empty()),
            new ConsumerRecord<>("changelog-topic",
                                 0,
                                 2,
                                 99,
                                 TimestampType.CREATE_TIME,
                                 -1,
                                 -1,
                                 "zxcv".getBytes(UTF_8),
                                 hexStringToByteArray(zxcvBinary1),
                                 v2FlagHeaders,
                                 Optional.empty()),
            new ConsumerRecord<>("changelog-topic",
                                 0,
                                 2,
                                 100,
                                 TimestampType.CREATE_TIME,
                                 -1,
                                 -1,
                                 "zxcv".getBytes(UTF_8),
                                 hexStringToByteArray(zxcvBinary2),
                                 v2FlagHeaders,
                                 Optional.empty())
>>>>>>> 15418db6
        ));

        assertThat(buffer.numRecords(), is(3));
        assertThat(buffer.minTimestamp(), is(0L));
        assertThat(buffer.bufferSize(), is(142L));

<<<<<<< HEAD
		stateRestoreCallback.restoreBatch(singletonList(
				new ConsumerRecord<>("changelog-topic",
						0,
						3,
						3,
						TimestampType.CREATE_TIME,
						-1,
						-1,
						"todelete".getBytes(UTF_8),
						null,
						new RecordHeaders(),
						Optional.empty())
		));

		assertThat(buffer.numRecords(), is(2));
		assertThat(buffer.minTimestamp(), is(1L));
		assertThat(buffer.bufferSize(), is(95L));

		assertThat(buffer.priorValueForBuffered("todelete"), is(Maybe.undefined()));
		assertThat(buffer.priorValueForBuffered("asdf"), is(Maybe.defined(null)));
		assertThat(buffer.priorValueForBuffered("zxcv"), is(Maybe.defined(ValueAndTimestamp.make("previous", -1))));

		// flush the buffer into a list in buffer order so we can make assertions about the contents.

		final List<Eviction<String, String>> evicted = new LinkedList<>();
		buffer.evictWhile(() -> true, evicted::add);

		// Several things to note:
		// * The buffered records are ordered according to their buffer time (serialized in the value of the changelog)
		// * The record timestamps are properly restored, and not conflated with the record's buffer time.
		// * The keys and values are properly restored
		// * The record topic is set to the original input topic, *not* the changelog topic
		// * The record offset preserves the original input record's offset, *not* the offset of the changelog record


		assertThat(evicted, is(asList(
				new Eviction<>(
						"zxcv",
						new Change<>("next", "3o4im"),
						getContext(3L)),
				new Eviction<>(
						"asdf",
						new Change<>("qwer", null),
						getContext(1L)
				))));

		cleanup(context, buffer);
	}

	@Test
	public void shouldRestoreV3Format() {
		final TimeOrderedKeyValueBuffer<String, String> buffer = bufferSupplier.apply(testName);
		final MockInternalProcessorContext context = makeContext();
		buffer.init((StateStoreContext) context, buffer);

		final RecordBatchingStateRestoreCallback stateRestoreCallback =
				(RecordBatchingStateRestoreCallback) context.stateRestoreCallback(testName);

		context.setRecordContext(new ProcessorRecordContext(0, 0, 0, "", null));

		final RecordHeaders headers = new RecordHeaders(new Header[]{new RecordHeader("v", new byte[]{(byte) 3})});

		// These serialized formats were captured by running version 2.4 code.
		// They verify that an upgrade from 2.4 will work.
		// Do not change them.
		final String toDeleteBinary = "0000000000000000000000000000000000000005746F70696300000000FFFFFFFFFFFFFFFFFFFFFFFF00000006646F6F6D65640000000000000000";
		final String asdfBinary = "0000000000000001000000000000000000000005746F70696300000000FFFFFFFFFFFFFFFFFFFFFFFF00000004717765720000000000000002";
		final String zxcvBinary1 = "0000000000000002000000000000000000000005746F70696300000000FFFFFFFF0000000870726576696F75730000000749474E4F52454400000005336F34696D0000000000000001";
		final String zxcvBinary2 = "0000000000000003000000000000000000000005746F70696300000000FFFFFFFF0000000870726576696F757300000005336F34696D000000046E6578740000000000000001";

		stateRestoreCallback.restoreBatch(asList(
				new ConsumerRecord<>("changelog-topic",
						0,
						0,
						999,
						TimestampType.CREATE_TIME,
						-1,
						-1,
						"todelete".getBytes(UTF_8),
						hexStringToByteArray(toDeleteBinary),
						headers,
						Optional.empty()),
				new ConsumerRecord<>("changelog-topic",
						0,
						1,
						9999,
						TimestampType.CREATE_TIME,
						-1,
						-1,
						"asdf".getBytes(UTF_8),
						hexStringToByteArray(asdfBinary),
						headers,
						Optional.empty()),
				new ConsumerRecord<>("changelog-topic",
						0,
						2,
						99,
						TimestampType.CREATE_TIME,
						-1,
						-1,
						"zxcv".getBytes(UTF_8),
						hexStringToByteArray(zxcvBinary1),
						headers,
						Optional.empty()),
				new ConsumerRecord<>("changelog-topic",
						0,
						2,
						100,
						TimestampType.CREATE_TIME,
						-1,
						-1,
						"zxcv".getBytes(UTF_8),
						hexStringToByteArray(zxcvBinary2),
						headers,
						Optional.empty())
		));

		assertThat(buffer.numRecords(), is(3));
		assertThat(buffer.minTimestamp(), is(0L));
		assertThat(buffer.bufferSize(), is(142L));

		stateRestoreCallback.restoreBatch(singletonList(
				new ConsumerRecord<>("changelog-topic",
						0,
						3,
						3,
						TimestampType.CREATE_TIME,
						-1,
						-1,
						"todelete".getBytes(UTF_8),
						null,
						new RecordHeaders(),
						Optional.empty())
		));

		assertThat(buffer.numRecords(), is(2));
		assertThat(buffer.minTimestamp(), is(1L));
		assertThat(buffer.bufferSize(), is(95L));

		assertThat(buffer.priorValueForBuffered("todelete"), is(Maybe.undefined()));
		assertThat(buffer.priorValueForBuffered("asdf"), is(Maybe.defined(null)));
		assertThat(buffer.priorValueForBuffered("zxcv"), is(Maybe.defined(ValueAndTimestamp.make("previous", -1))));
=======
        stateRestoreCallback.restoreBatch(singletonList(
            new ConsumerRecord<>("changelog-topic",
                                 0,
                                 3,
                                 3,
                                 TimestampType.CREATE_TIME,
                                 -1,
                                 -1,
                                 "todelete".getBytes(UTF_8),
                                 null,
                                 new RecordHeaders(),
                                 Optional.empty())
        ));

        assertThat(buffer.numRecords(), is(2));
        assertThat(buffer.minTimestamp(), is(1L));
        assertThat(buffer.bufferSize(), is(95L));

        assertThat(buffer.priorValueForBuffered("todelete"), is(Maybe.undefined()));
        assertThat(buffer.priorValueForBuffered("asdf"), is(Maybe.defined(null)));
        assertThat(buffer.priorValueForBuffered("zxcv"), is(Maybe.defined(ValueAndTimestamp.make("previous", -1))));

        // flush the buffer into a list in buffer order so we can make assertions about the contents.

        final List<Eviction<String, Change<String>>> evicted = new LinkedList<>();
        buffer.evictWhile(() -> true, evicted::add);

        // Several things to note:
        // * The buffered records are ordered according to their buffer time (serialized in the value of the changelog)
        // * The record timestamps are properly restored, and not conflated with the record's buffer time.
        // * The keys and values are properly restored
        // * The record topic is set to the original input topic, *not* the changelog topic
        // * The record offset preserves the original input record's offset, *not* the offset of the changelog record


        assertThat(evicted, is(asList(
            new Eviction<>(
                "zxcv",
                new Change<>("next", "3o4im"),
                getContext(3L)),
            new Eviction<>(
                "asdf",
                new Change<>("qwer", null),
                getContext(1L)
            ))));

        cleanup(context, buffer);
    }

    @Test
    public void shouldRestoreV3FormatWithV2Header() {
        // versions 2.4.0, 2.4.1, and 2.5.0 would have erroneously encoded a V3 record with the
        // V2 header, so we need to be sure to handle this case as well.
        // Note the data is the same as the V3 test.
        final TimeOrderedKeyValueBuffer<String, String, Change<String>> buffer = bufferSupplier.apply(testName);
        final MockInternalProcessorContext context = makeContext();
        buffer.init((StateStoreContext) context, buffer);

        final RecordBatchingStateRestoreCallback stateRestoreCallback =
            (RecordBatchingStateRestoreCallback) context.stateRestoreCallback(testName);

        context.setRecordContext(new ProcessorRecordContext(0, 0, 0, "", new RecordHeaders()));

        final RecordHeaders headers = new RecordHeaders(new Header[] {new RecordHeader("v", new byte[] {(byte) 2})});

        // These serialized formats were captured by running version 2.4 code.
        // They verify that an upgrade from 2.4 will work.
        // Do not change them.
        final String toDeleteBinary = "0000000000000000000000000000000000000005746F70696300000000FFFFFFFFFFFFFFFFFFFFFFFF00000006646F6F6D65640000000000000000";
        final String asdfBinary = "0000000000000001000000000000000000000005746F70696300000000FFFFFFFFFFFFFFFFFFFFFFFF00000004717765720000000000000002";
        final String zxcvBinary1 = "0000000000000002000000000000000000000005746F70696300000000FFFFFFFF0000000870726576696F75730000000749474E4F52454400000005336F34696D0000000000000001";
        final String zxcvBinary2 = "0000000000000003000000000000000000000005746F70696300000000FFFFFFFF0000000870726576696F757300000005336F34696D000000046E6578740000000000000001";

        stateRestoreCallback.restoreBatch(asList(
            new ConsumerRecord<>("changelog-topic",
                                 0,
                                 0,
                                 999,
                                 TimestampType.CREATE_TIME,
                                 -1,
                                 -1,
                                 "todelete".getBytes(UTF_8),
                                 hexStringToByteArray(toDeleteBinary),
                                 headers,
                                 Optional.empty()),
            new ConsumerRecord<>("changelog-topic",
                                 0,
                                 1,
                                 9999,
                                 TimestampType.CREATE_TIME,
                                 -1,
                                 -1,
                                 "asdf".getBytes(UTF_8),
                                 hexStringToByteArray(asdfBinary),
                                 headers,
                                 Optional.empty()),
            new ConsumerRecord<>("changelog-topic",
                                 0,
                                 2,
                                 99,
                                 TimestampType.CREATE_TIME,
                                 -1,
                                 -1,
                                 "zxcv".getBytes(UTF_8),
                                 hexStringToByteArray(zxcvBinary1),
                                 headers,
                                 Optional.empty()),
            new ConsumerRecord<>("changelog-topic",
                                 0,
                                 2,
                                 100,
                                 TimestampType.CREATE_TIME,
                                 -1,
                                 -1,
                                 "zxcv".getBytes(UTF_8),
                                 hexStringToByteArray(zxcvBinary2),
                                 headers,
                                 Optional.empty())
        ));

        assertThat(buffer.numRecords(), is(3));
        assertThat(buffer.minTimestamp(), is(0L));
        assertThat(buffer.bufferSize(), is(142L));

        stateRestoreCallback.restoreBatch(singletonList(
            new ConsumerRecord<>("changelog-topic",
                                 0,
                                 3,
                                 3,
                                 TimestampType.CREATE_TIME,
                                 -1,
                                 -1,
                                 "todelete".getBytes(UTF_8),
                                 null,
                                 new RecordHeaders(),
                                 Optional.empty())
        ));

        assertThat(buffer.numRecords(), is(2));
        assertThat(buffer.minTimestamp(), is(1L));
        assertThat(buffer.bufferSize(), is(95L));

        assertThat(buffer.priorValueForBuffered("todelete"), is(Maybe.undefined()));
        assertThat(buffer.priorValueForBuffered("asdf"), is(Maybe.defined(null)));
        assertThat(buffer.priorValueForBuffered("zxcv"), is(Maybe.defined(ValueAndTimestamp.make("previous", -1))));

        // flush the buffer into a list in buffer order so we can make assertions about the contents.

        final List<Eviction<String, Change<String>>> evicted = new LinkedList<>();
        buffer.evictWhile(() -> true, evicted::add);

        // Several things to note:
        // * The buffered records are ordered according to their buffer time (serialized in the value of the changelog)
        // * The record timestamps are properly restored, and not conflated with the record's buffer time.
        // * The keys and values are properly restored
        // * The record topic is set to the original input topic, *not* the changelog topic
        // * The record offset preserves the original input record's offset, *not* the offset of the changelog record


        assertThat(evicted, is(asList(
            new Eviction<>(
                "zxcv",
                new Change<>("next", "3o4im"),
                getContext(3L)),
            new Eviction<>(
                "asdf",
                new Change<>("qwer", null),
                getContext(1L)
            ))));

        cleanup(context, buffer);
    }

    @Test
    public void shouldRestoreV3Format() {
        final TimeOrderedKeyValueBuffer<String, String, Change<String>> buffer = bufferSupplier.apply(testName);
        final MockInternalProcessorContext context = makeContext();
        buffer.init((StateStoreContext) context, buffer);

        final RecordBatchingStateRestoreCallback stateRestoreCallback =
            (RecordBatchingStateRestoreCallback) context.stateRestoreCallback(testName);

        context.setRecordContext(new ProcessorRecordContext(0, 0, 0, "", new RecordHeaders()));

        final RecordHeaders headers = new RecordHeaders(new Header[] {new RecordHeader("v", new byte[] {(byte) 3})});

        // These serialized formats were captured by running version 2.4 code.
        // They verify that an upgrade from 2.4 will work.
        // Do not change them.
        final String toDeleteBinary = "0000000000000000000000000000000000000005746F70696300000000FFFFFFFFFFFFFFFFFFFFFFFF00000006646F6F6D65640000000000000000";
        final String asdfBinary = "0000000000000001000000000000000000000005746F70696300000000FFFFFFFFFFFFFFFFFFFFFFFF00000004717765720000000000000002";
        final String zxcvBinary1 = "0000000000000002000000000000000000000005746F70696300000000FFFFFFFF0000000870726576696F75730000000749474E4F52454400000005336F34696D0000000000000001";
        final String zxcvBinary2 = "0000000000000003000000000000000000000005746F70696300000000FFFFFFFF0000000870726576696F757300000005336F34696D000000046E6578740000000000000001";

        stateRestoreCallback.restoreBatch(asList(
            new ConsumerRecord<>("changelog-topic",
                                 0,
                                 0,
                                 999,
                                 TimestampType.CREATE_TIME,
                                 -1,
                                 -1,
                                 "todelete".getBytes(UTF_8),
                                 hexStringToByteArray(toDeleteBinary),
                                 headers,
                                 Optional.empty()),
            new ConsumerRecord<>("changelog-topic",
                                 0,
                                 1,
                                 9999,
                                 TimestampType.CREATE_TIME,
                                 -1,
                                 -1,
                                 "asdf".getBytes(UTF_8),
                                 hexStringToByteArray(asdfBinary),
                                 headers,
                                 Optional.empty()),
            new ConsumerRecord<>("changelog-topic",
                                 0,
                                 2,
                                 99,
                                 TimestampType.CREATE_TIME,
                                 -1,
                                 -1,
                                 "zxcv".getBytes(UTF_8),
                                 hexStringToByteArray(zxcvBinary1),
                                 headers,
                                 Optional.empty()),
            new ConsumerRecord<>("changelog-topic",
                                 0,
                                 2,
                                 100,
                                 TimestampType.CREATE_TIME,
                                 -1,
                                 -1,
                                 "zxcv".getBytes(UTF_8),
                                 hexStringToByteArray(zxcvBinary2),
                                 headers,
                                 Optional.empty())
        ));

        assertThat(buffer.numRecords(), is(3));
        assertThat(buffer.minTimestamp(), is(0L));
        assertThat(buffer.bufferSize(), is(142L));

        stateRestoreCallback.restoreBatch(singletonList(
            new ConsumerRecord<>("changelog-topic",
                                 0,
                                 3,
                                 3,
                                 TimestampType.CREATE_TIME,
                                 -1,
                                 -1,
                                 "todelete".getBytes(UTF_8),
                                 null,
                                 new RecordHeaders(),
                                 Optional.empty())
        ));

        assertThat(buffer.numRecords(), is(2));
        assertThat(buffer.minTimestamp(), is(1L));
        assertThat(buffer.bufferSize(), is(95L));

        assertThat(buffer.priorValueForBuffered("todelete"), is(Maybe.undefined()));
        assertThat(buffer.priorValueForBuffered("asdf"), is(Maybe.defined(null)));
        assertThat(buffer.priorValueForBuffered("zxcv"), is(Maybe.defined(ValueAndTimestamp.make("previous", -1))));
>>>>>>> 15418db6

        // flush the buffer into a list in buffer order so we can make assertions about the contents.

        final List<Eviction<String, Change<String>>> evicted = new LinkedList<>();
        buffer.evictWhile(() -> true, evicted::add);

        // Several things to note:
        // * The buffered records are ordered according to their buffer time (serialized in the value of the changelog)
        // * The record timestamps are properly restored, and not conflated with the record's buffer time.
        // * The keys and values are properly restored
        // * The record topic is set to the original input topic, *not* the changelog topic
        // * The record offset preserves the original input record's offset, *not* the offset of the changelog record


        assertThat(evicted, is(asList(
            new Eviction<>(
                "zxcv",
                new Change<>("next", "3o4im"),
                getContext(3L)),
            new Eviction<>(
                "asdf",
                new Change<>("qwer", null),
                getContext(1L)
            ))));

        cleanup(context, buffer);
    }

    @Test
    public void shouldNotRestoreUnrecognizedVersionRecord() {
        final TimeOrderedKeyValueBuffer<String, String, Change<String>> buffer = bufferSupplier.apply(testName);
        final MockInternalProcessorContext context = makeContext();
		buffer.init((StateStoreContext) context, buffer);

        final RecordBatchingStateRestoreCallback stateRestoreCallback =
            (RecordBatchingStateRestoreCallback) context.stateRestoreCallback(testName);

        context.setRecordContext(new ProcessorRecordContext(0, 0, 0, "", new RecordHeaders()));

        final RecordHeaders unknownFlagHeaders = new RecordHeaders(new Header[] {new RecordHeader("v", new byte[] {(byte) -1})});

        final byte[] todeleteValue = getBufferValue("doomed", 0).serialize(0).array();
        try {
            stateRestoreCallback.restoreBatch(singletonList(
                new ConsumerRecord<>("changelog-topic",
						0,
						0,
						999,
						TimestampType.CREATE_TIME,
						-1,
						-1,
						"todelete".getBytes(UTF_8),
						ByteBuffer.allocate(Long.BYTES + todeleteValue.length).putLong(0L).put(todeleteValue).array(),
						unknownFlagHeaders,
						Optional.empty())
            ));
            fail("expected an exception");
        } catch (final IllegalArgumentException expected) {
            // nothing to do.
        } finally {
            cleanup(context, buffer);
        }
    }

    private static void putRecord(final TimeOrderedKeyValueBuffer<String, String, Change<String>> buffer,
                                  final MockInternalProcessorContext context,
                                  final long streamTime,
                                  final long recordTimestamp,
                                  final String key,
                                  final String value) {
        final ProcessorRecordContext recordContext = getContext(recordTimestamp);
        context.setRecordContext(recordContext);
        buffer.put(streamTime, new Record<>(key, new Change<>(value, null), 0L), recordContext);
    }

    private static BufferValue getBufferValue(final String value, final long timestamp) {
        return new BufferValue(
				null,
				null,
				Serdes.String().serializer().serialize(null, value),
				getContext(timestamp)
		);
	}

<<<<<<< HEAD
	private static ProcessorRecordContext getContext(final long recordTimestamp) {
		return new ProcessorRecordContext(recordTimestamp, 0, 0, "topic", null);
	}
=======
    private static ProcessorRecordContext getContext(final long recordTimestamp) {
        return new ProcessorRecordContext(recordTimestamp, 0, 0, "topic", new RecordHeaders());
    }
>>>>>>> 15418db6


	// to be used to generate future hex-encoded values
//    private static final char[] HEX_ARRAY = "0123456789ABCDEF".toCharArray();
//    private static String bytesToHex(final byte[] bytes) {
//        final char[] hexChars = new char[bytes.length * 2];
//        for (int j = 0; j < bytes.length; j++) {
//            final int v = bytes[j] & 0xFF;
//            hexChars[j * 2] = HEX_ARRAY[v >>> 4];
//            hexChars[j * 2 + 1] = HEX_ARRAY[v & 0x0F];
//        }
//        return new String(hexChars);
//    }

	private static byte[] hexStringToByteArray(final String hexString) {
		final int len = hexString.length();
		final byte[] data = new byte[len / 2];
		for (int i = 0; i < len; i += 2) {
			data[i / 2] = (byte) ((Character.digit(hexString.charAt(i), 16) << 4)
					+ Character.digit(hexString.charAt(i + 1), 16));
		}
		return data;
	}
}<|MERGE_RESOLUTION|>--- conflicted
+++ resolved
@@ -45,12 +45,7 @@
 
 import java.io.IOException;
 import java.nio.ByteBuffer;
-import java.util.Collection;
-import java.util.LinkedList;
-import java.util.List;
-import java.util.Optional;
-import java.util.Properties;
-import java.util.Random;
+import java.util.*;
 import java.util.concurrent.atomic.AtomicInteger;
 import java.util.function.Function;
 import java.util.stream.Collectors;
@@ -66,31 +61,6 @@
 @RunWith(Parameterized.class)
 public class TimeOrderedKeyValueBufferTest<B extends TimeOrderedKeyValueBuffer<String, String, Change<String>>> {
 
-<<<<<<< HEAD
-	private static final String APP_ID = "test-app";
-	private final Function<String, B> bufferSupplier;
-	private final String testName;
-
-	public static final class NullRejectingStringSerializer extends StringSerializer {
-		@Override
-		public byte[] serialize(final String topic, final String data) {
-			if (data == null) {
-				throw new IllegalArgumentException("null data not allowed");
-			}
-			return super.serialize(topic, data);
-		}
-	}
-
-	// As we add more buffer implementations/configurations, we can add them here
-	@Parameterized.Parameters(name = "{index}: test={0}")
-	public static Collection<Object[]> parameters() {
-		return singletonList(
-				new Object[]{
-						"in-memory buffer",
-						(Function<String, InMemoryTimeOrderedKeyValueBuffer<String, String>>) name ->
-								new InMemoryTimeOrderedKeyValueBuffer
-										.Builder<>(name, Serdes.String(), Serdes.serdeFrom(new NullRejectingStringSerializer(), new StringDeserializer()))
-=======
     private static final String APP_ID = "test-app";
     private final Function<String, B> bufferSupplier;
     private final String testName;
@@ -108,16 +78,7 @@
     // As we add more buffer implementations/configurations, we can add them here
     @Parameterized.Parameters(name = "{index}: test={0}")
     public static Collection<Object[]> parameters() {
-        return singletonList(
-            new Object[] {
-                "in-memory buffer",
-                (Function<String, InMemoryTimeOrderedKeyValueChangeBuffer<String, String, Change<String>>>) name ->
-                    new InMemoryTimeOrderedKeyValueChangeBuffer
-                        .Builder<>(name, Serdes.String(), Serdes.serdeFrom(new NullRejectingStringSerializer(), new StringDeserializer()))
->>>>>>> 15418db6
-                        .build()
-            }
-        );
+        return singletonList(new Object[]{"in-memory buffer", (Function<String, InMemoryTimeOrderedKeyValueChangeBuffer<String, String, Change<String>>>) name -> new InMemoryTimeOrderedKeyValueChangeBuffer.Builder<>(name, Serdes.String(), Serdes.serdeFrom(new NullRejectingStringSerializer(), new StringDeserializer())).build()});
     }
 
     public TimeOrderedKeyValueBufferTest(final String testName, final Function<String, B> bufferSupplier) {
@@ -152,16 +113,16 @@
     public void shouldInit() {
         final TimeOrderedKeyValueBuffer<String, String, Change<String>> buffer = bufferSupplier.apply(testName);
         final MockInternalProcessorContext context = makeContext();
-		buffer.init((StateStoreContext) context, buffer);
-		cleanup(context, buffer);
+        buffer.init((StateStoreContext) context, buffer);
+        cleanup(context, buffer);
     }
 
     @Test
     public void shouldAcceptData() {
         final TimeOrderedKeyValueBuffer<String, String, Change<String>> buffer = bufferSupplier.apply(testName);
         final MockInternalProcessorContext context = makeContext();
-		buffer.init((StateStoreContext) context, buffer);
-		putRecord(buffer, context, 0L, 0L, "asdf", "2p93nf");
+        buffer.init((StateStoreContext) context, buffer);
+        putRecord(buffer, context, 0L, 0L, "asdf", "2p93nf");
         cleanup(context, buffer);
     }
 
@@ -169,7 +130,7 @@
     public void shouldRejectNullValues() {
         final TimeOrderedKeyValueBuffer<String, String, Change<String>> buffer = bufferSupplier.apply(testName);
         final MockInternalProcessorContext context = makeContext();
-		buffer.init((StateStoreContext) context, buffer);
+        buffer.init((StateStoreContext) context, buffer);
         try {
             buffer.put(0, new Record<>("asdf", null, 0L), getContext(0));
             fail("expected an exception");
@@ -183,10 +144,11 @@
     public void shouldRemoveData() {
         final TimeOrderedKeyValueBuffer<String, String, Change<String>> buffer = bufferSupplier.apply(testName);
         final MockInternalProcessorContext context = makeContext();
-		buffer.init((StateStoreContext) context, buffer);
-		putRecord(buffer, context, 0L, 0L, "asdf", "qwer");
+        buffer.init((StateStoreContext) context, buffer);
+        putRecord(buffer, context, 0L, 0L, "asdf", "qwer");
         assertThat(buffer.numRecords(), is(1));
-        buffer.evictWhile(() -> true, kv -> { });
+        buffer.evictWhile(() -> true, kv -> {
+        });
         assertThat(buffer.numRecords(), is(0));
         cleanup(context, buffer);
     }
@@ -195,16 +157,14 @@
     public void shouldRespectEvictionPredicate() {
         final TimeOrderedKeyValueBuffer<String, String, Change<String>> buffer = bufferSupplier.apply(testName);
         final MockInternalProcessorContext context = makeContext();
-		buffer.init((StateStoreContext) context, buffer);
-		putRecord(buffer, context, 0L, 0L, "asdf", "eyt");
+        buffer.init((StateStoreContext) context, buffer);
+        putRecord(buffer, context, 0L, 0L, "asdf", "eyt");
         putRecord(buffer, context, 1L, 0L, "zxcv", "rtg");
         assertThat(buffer.numRecords(), is(2));
         final List<Eviction<String, Change<String>>> evicted = new LinkedList<>();
         buffer.evictWhile(() -> buffer.numRecords() > 1, evicted::add);
         assertThat(buffer.numRecords(), is(1));
-        assertThat(evicted, is(singletonList(
-            new Eviction<>("asdf", new Change<>("eyt", null), getContext(0L))
-        )));
+        assertThat(evicted, is(singletonList(new Eviction<>("asdf", new Change<>("eyt", null), getContext(0L)))));
         cleanup(context, buffer);
     }
 
@@ -212,8 +172,8 @@
     public void shouldTrackCount() {
         final TimeOrderedKeyValueBuffer<String, String, Change<String>> buffer = bufferSupplier.apply(testName);
         final MockInternalProcessorContext context = makeContext();
-		buffer.init((StateStoreContext) context, buffer);
-		putRecord(buffer, context, 0L, 0L, "asdf", "oin");
+        buffer.init((StateStoreContext) context, buffer);
+        putRecord(buffer, context, 0L, 0L, "asdf", "oin");
         assertThat(buffer.numRecords(), is(1));
         putRecord(buffer, context, 1L, 0L, "asdf", "wekjn");
         assertThat(buffer.numRecords(), is(1));
@@ -226,8 +186,8 @@
     public void shouldTrackSize() {
         final TimeOrderedKeyValueBuffer<String, String, Change<String>> buffer = bufferSupplier.apply(testName);
         final MockInternalProcessorContext context = makeContext();
-		buffer.init((StateStoreContext) context, buffer);
-		putRecord(buffer, context, 0L, 0L, "asdf", "23roni");
+        buffer.init((StateStoreContext) context, buffer);
+        putRecord(buffer, context, 0L, 0L, "asdf", "23roni");
         assertThat(buffer.bufferSize(), is(43L));
         putRecord(buffer, context, 1L, 0L, "asdf", "3l");
         assertThat(buffer.bufferSize(), is(39L));
@@ -240,8 +200,8 @@
     public void shouldTrackMinTimestamp() {
         final TimeOrderedKeyValueBuffer<String, String, Change<String>> buffer = bufferSupplier.apply(testName);
         final MockInternalProcessorContext context = makeContext();
-		buffer.init((StateStoreContext) context, buffer);
-		putRecord(buffer, context, 1L, 0L, "asdf", "2093j");
+        buffer.init((StateStoreContext) context, buffer);
+        putRecord(buffer, context, 1L, 0L, "asdf", "2093j");
         assertThat(buffer.minTimestamp(), is(1L));
         putRecord(buffer, context, 0L, 0L, "zxcv", "3gon4i");
         assertThat(buffer.minTimestamp(), is(0L));
@@ -252,7 +212,7 @@
     public void shouldEvictOldestAndUpdateSizeAndCountAndMinTimestamp() {
         final TimeOrderedKeyValueBuffer<String, String, Change<String>> buffer = bufferSupplier.apply(testName);
         final MockInternalProcessorContext context = makeContext();
-		buffer.init((StateStoreContext) context, buffer);
+        buffer.init((StateStoreContext) context, buffer);
 
         putRecord(buffer, context, 1L, 0L, "zxcv", "o23i4");
         assertThat(buffer.numRecords(), is(1));
@@ -298,7 +258,7 @@
     public void shouldReturnUndefinedOnPriorValueForNotBufferedKey() {
         final TimeOrderedKeyValueBuffer<String, String, Change<String>> buffer = bufferSupplier.apply(testName);
         final MockInternalProcessorContext context = makeContext();
-		buffer.init((StateStoreContext) context, buffer);
+        buffer.init((StateStoreContext) context, buffer);
 
         assertThat(buffer.priorValueForBuffered("ASDF"), is(Maybe.undefined()));
     }
@@ -307,7 +267,7 @@
     public void shouldReturnPriorValueForBufferedKey() {
         final TimeOrderedKeyValueBuffer<String, String, Change<String>> buffer = bufferSupplier.apply(testName);
         final MockInternalProcessorContext context = makeContext();
-		buffer.init((StateStoreContext) context, buffer);
+        buffer.init((StateStoreContext) context, buffer);
 
         final ProcessorRecordContext recordContext = getContext(0L);
         context.setRecordContext(recordContext);
@@ -321,13 +281,14 @@
     public void shouldFlush() {
         final TimeOrderedKeyValueBuffer<String, String, Change<String>> buffer = bufferSupplier.apply(testName);
         final MockInternalProcessorContext context = makeContext();
-		buffer.init((StateStoreContext) context, buffer);
-		putRecord(buffer, context, 2L, 0L, "asdf", "2093j");
+        buffer.init((StateStoreContext) context, buffer);
+        putRecord(buffer, context, 2L, 0L, "asdf", "2093j");
         putRecord(buffer, context, 1L, 1L, "zxcv", "3gon4i");
         putRecord(buffer, context, 0L, 2L, "deleteme", "deadbeef");
 
         // replace "deleteme" with a tombstone
-        buffer.evictWhile(() -> buffer.minTimestamp() < 1, kv -> { });
+        buffer.evictWhile(() -> buffer.minTimestamp() < 1, kv -> {
+        });
 
         // flush everything to the changelog
         buffer.flush();
@@ -345,19 +306,14 @@
                     if (pr.value() == null) {
                         niceValue = null;
                     } else {
-						final byte[] serializedValue = (byte[]) pr.value();
-						final ByteBuffer valueBuffer = ByteBuffer.wrap(serializedValue);
+                        final byte[] serializedValue = (byte[]) pr.value();
+                        final ByteBuffer valueBuffer = ByteBuffer.wrap(serializedValue);
                         final BufferValue contextualRecord = BufferValue.deserialize(valueBuffer);
                         final long timestamp = valueBuffer.getLong();
                         niceValue = new KeyValue<>(timestamp, contextualRecord);
                     }
 
-                    return new ProducerRecord<>(pr.topic(),
-							pr.partition(),
-							pr.timestamp(),
-							pr.key().toString(),
-							niceValue,
-							pr.headers());
+                    return new ProducerRecord<>(pr.topic(), pr.partition(), pr.timestamp(), pr.key().toString(), niceValue, pr.headers());
                 })
                 .collect(Collectors.toList());
 
@@ -373,95 +329,21 @@
                                  0,
                                  null,
                                  "zxcv",
-                                 new KeyValue<>(1L, getBufferValue("3gon4i", 1)),
-					CHANGELOG_HEADERS
+                                 new KeyValue<>(1L, getBufferValue("3gon4i", 1)), CHANGELOG_HEADERS
             ),
             new ProducerRecord<>(APP_ID + "-" + testName + "-changelog",
-                                 0,
-                                 null,
-                                 "asdf",
-                                 new KeyValue<>(2L, getBufferValue("2093j", 0)),
-					CHANGELOG_HEADERS
-            )
-        )));
-
-        cleanup(context, buffer);
-    }
-
-<<<<<<< HEAD
-	@Test
-	public void shouldRestoreOldUnversionedFormat() {
-		final TimeOrderedKeyValueBuffer<String, String> buffer = bufferSupplier.apply(testName);
-		final MockInternalProcessorContext context = makeContext();
-		buffer.init((StateStoreContext) context, buffer);
-
-		final RecordBatchingStateRestoreCallback stateRestoreCallback =
-				(RecordBatchingStateRestoreCallback) context.stateRestoreCallback(testName);
-
-		context.setRecordContext(new ProcessorRecordContext(0, 0, 0, "", null));
-
-		// These serialized formats were captured by running version 2.1 code.
-		// They verify that an upgrade from 2.1 will work.
-		// Do not change them.
-		final String toDeleteBinaryValue = "0000000000000000FFFFFFFF00000006646F6F6D6564";
-		final String asdfBinaryValue = "0000000000000002FFFFFFFF0000000471776572";
-		final String zxcvBinaryValue1 = "00000000000000010000000870726576696F757300000005656F34696D";
-		final String zxcvBinaryValue2 = "000000000000000100000005656F34696D000000046E657874";
-
-		stateRestoreCallback.restoreBatch(asList(
-				new ConsumerRecord<>("changelog-topic",
-						0,
-						0,
-						0,
-						TimestampType.CREATE_TIME,
-						-1,
-						-1,
-						"todelete".getBytes(UTF_8),
-						hexStringToByteArray(toDeleteBinaryValue),
-						new RecordHeaders(),
-						Optional.empty()),
-				new ConsumerRecord<>("changelog-topic",
-						0,
-						1,
-						1,
-						TimestampType.CREATE_TIME,
-						-1,
-						-1,
-						"asdf".getBytes(UTF_8),
-						hexStringToByteArray(asdfBinaryValue),
-						new RecordHeaders(),
-						Optional.empty()),
-				new ConsumerRecord<>("changelog-topic",
-						0,
-						2,
-						2,
-						TimestampType.CREATE_TIME,
-						-1,
-						-1,
-						"zxcv".getBytes(UTF_8),
-						hexStringToByteArray(zxcvBinaryValue1),
-						new RecordHeaders(),
-						Optional.empty()),
-				new ConsumerRecord<>("changelog-topic",
-						0,
-						3,
-						3,
-						TimestampType.CREATE_TIME,
-						-1,
-						-1,
-						"zxcv".getBytes(UTF_8),
-						hexStringToByteArray(zxcvBinaryValue2),
-						new RecordHeaders(),
-						Optional.empty())
-=======
+                                 0, null, "asdf", new KeyValue<>(2L, getBufferValue("2093j", 0)), CHANGELOG_HEADERS))));
+
+        cleanup(context, buffer);
+    }
+
     @Test
     public void shouldRestoreOldUnversionedFormat() {
         final TimeOrderedKeyValueBuffer<String, String, Change<String>> buffer = bufferSupplier.apply(testName);
         final MockInternalProcessorContext context = makeContext();
         buffer.init((StateStoreContext) context, buffer);
 
-        final RecordBatchingStateRestoreCallback stateRestoreCallback =
-            (RecordBatchingStateRestoreCallback) context.stateRestoreCallback(testName);
+        final RecordBatchingStateRestoreCallback stateRestoreCallback = (RecordBatchingStateRestoreCallback) context.stateRestoreCallback(testName);
 
         context.setRecordContext(new ProcessorRecordContext(0, 0, 0, "", new RecordHeaders()));
 
@@ -473,70 +355,13 @@
         final String zxcvBinaryValue1 = "00000000000000010000000870726576696F757300000005656F34696D";
         final String zxcvBinaryValue2 = "000000000000000100000005656F34696D000000046E657874";
 
-        stateRestoreCallback.restoreBatch(asList(
-            new ConsumerRecord<>("changelog-topic",
-                                 0,
-                                 0,
-                                 0,
-                                 TimestampType.CREATE_TIME,
-                                 -1,
-                                 -1,
-                                 "todelete".getBytes(UTF_8),
-                                 hexStringToByteArray(toDeleteBinaryValue),
-                                 new RecordHeaders(),
-                                 Optional.empty()),
-            new ConsumerRecord<>("changelog-topic",
-                                 0,
-                                 1,
-                                 1,
-                                 TimestampType.CREATE_TIME,
-                                 -1,
-                                 -1,
-                                 "asdf".getBytes(UTF_8),
-                                 hexStringToByteArray(asdfBinaryValue),
-                                 new RecordHeaders(),
-                                 Optional.empty()),
-            new ConsumerRecord<>("changelog-topic",
-                                 0,
-                                 2,
-                                 2,
-                                 TimestampType.CREATE_TIME,
-                                 -1,
-                                 -1,
-                                 "zxcv".getBytes(UTF_8),
-                                 hexStringToByteArray(zxcvBinaryValue1),
-                                 new RecordHeaders(),
-                                 Optional.empty()),
-            new ConsumerRecord<>("changelog-topic",
-                                 0,
-                                 3,
-                                 3,
-                                 TimestampType.CREATE_TIME,
-                                 -1,
-                                 -1,
-                                 "zxcv".getBytes(UTF_8),
-                                 hexStringToByteArray(zxcvBinaryValue2),
-                                 new RecordHeaders(),
-                                 Optional.empty())
->>>>>>> 15418db6
-        ));
+        stateRestoreCallback.restoreBatch(asList(new ConsumerRecord<>("changelog-topic", 0, 0, 0, TimestampType.CREATE_TIME, -1, -1, "todelete".getBytes(UTF_8), hexStringToByteArray(toDeleteBinaryValue), new RecordHeaders(), Optional.empty()), new ConsumerRecord<>("changelog-topic", 0, 1, 1, TimestampType.CREATE_TIME, -1, -1, "asdf".getBytes(UTF_8), hexStringToByteArray(asdfBinaryValue), new RecordHeaders(), Optional.empty()), new ConsumerRecord<>("changelog-topic", 0, 2, 2, TimestampType.CREATE_TIME, -1, -1, "zxcv".getBytes(UTF_8), hexStringToByteArray(zxcvBinaryValue1), new RecordHeaders(), Optional.empty()), new ConsumerRecord<>("changelog-topic", 0, 3, 3, TimestampType.CREATE_TIME, -1, -1, "zxcv".getBytes(UTF_8), hexStringToByteArray(zxcvBinaryValue2), new RecordHeaders(), Optional.empty())));
 
         assertThat(buffer.numRecords(), is(3));
         assertThat(buffer.minTimestamp(), is(0L));
         assertThat(buffer.bufferSize(), is(172L));
 
-        stateRestoreCallback.restoreBatch(singletonList(
-            new ConsumerRecord<>("changelog-topic",
-					0,
-					3,
-					3,
-					TimestampType.CREATE_TIME,
-					-1,
-					-1,
-					"todelete".getBytes(UTF_8),
-					null,
-					new RecordHeaders(),
-					Optional.empty())
+        stateRestoreCallback.restoreBatch(singletonList(new ConsumerRecord<>("changelog-topic", 0, 3, 3, TimestampType.CREATE_TIME, -1, -1, "todelete".getBytes(UTF_8), null, new RecordHeaders(), Optional.empty())
         ));
 
         assertThat(buffer.numRecords(), is(2));
@@ -576,82 +401,15 @@
 
     @Test
     public void shouldRestoreV1Format() {
-<<<<<<< HEAD
-        final TimeOrderedKeyValueBuffer<String, String> buffer = bufferSupplier.apply(testName);
-		final MockInternalProcessorContext context = makeContext();
-		buffer.init((StateStoreContext) context, buffer);
-
-		final RecordBatchingStateRestoreCallback stateRestoreCallback =
-				(RecordBatchingStateRestoreCallback) context.stateRestoreCallback(testName);
-
-		context.setRecordContext(new ProcessorRecordContext(0, 0, 0, "", null));
-
-		final RecordHeaders v1FlagHeaders = new RecordHeaders(new Header[]{new RecordHeader("v", new byte[]{(byte) 1})});
-
-		// These serialized formats were captured by running version 2.2 code.
-		// They verify that an upgrade from 2.2 will work.
-		// Do not change them.
-		final String toDeleteBinary = "00000000000000000000000000000000000000000000000000000005746F70696300000000FFFFFFFF0000000EFFFFFFFF00000006646F6F6D6564";
-		final String asdfBinary = "00000000000000020000000000000001000000000000000000000005746F70696300000000FFFFFFFF0000000CFFFFFFFF0000000471776572";
-		final String zxcvBinary1 = "00000000000000010000000000000002000000000000000000000005746F70696300000000FFFFFFFF000000150000000870726576696F757300000005336F34696D";
-		final String zxcvBinary2 = "00000000000000010000000000000003000000000000000000000005746F70696300000000FFFFFFFF0000001100000005336F34696D000000046E657874";
-
-		stateRestoreCallback.restoreBatch(asList(
-				new ConsumerRecord<>("changelog-topic",
-						0,
-						0,
-						999,
-						TimestampType.CREATE_TIME,
-						-1,
-						-1,
-						"todelete".getBytes(UTF_8),
-						hexStringToByteArray(toDeleteBinary),
-						v1FlagHeaders,
-						Optional.empty()),
-				new ConsumerRecord<>("changelog-topic",
-						0,
-						1,
-						9999,
-						TimestampType.CREATE_TIME,
-						-1,
-						-1,
-						"asdf".getBytes(UTF_8),
-						hexStringToByteArray(asdfBinary),
-						v1FlagHeaders,
-						Optional.empty()),
-				new ConsumerRecord<>("changelog-topic",
-						0,
-						2,
-						99,
-						TimestampType.CREATE_TIME,
-						-1,
-						-1,
-						"zxcv".getBytes(UTF_8),
-						hexStringToByteArray(zxcvBinary1),
-						v1FlagHeaders,
-						Optional.empty()),
-				new ConsumerRecord<>("changelog-topic",
-						0,
-						3,
-						100,
-						TimestampType.CREATE_TIME,
-						-1,
-						-1,
-						"zxcv".getBytes(UTF_8),
-						hexStringToByteArray(zxcvBinary2),
-						v1FlagHeaders,
-						Optional.empty())
-=======
-        final TimeOrderedKeyValueBuffer<String, String, Change<String>> buffer = bufferSupplier.apply(testName);
-        final MockInternalProcessorContext context = makeContext();
-        buffer.init((StateStoreContext) context, buffer);
-
-        final RecordBatchingStateRestoreCallback stateRestoreCallback =
-            (RecordBatchingStateRestoreCallback) context.stateRestoreCallback(testName);
+        final TimeOrderedKeyValueBuffer<String, String, Change<String>> buffer = bufferSupplier.apply(testName);
+        final MockInternalProcessorContext context = makeContext();
+        buffer.init((StateStoreContext) context, buffer);
+
+        final RecordBatchingStateRestoreCallback stateRestoreCallback = (RecordBatchingStateRestoreCallback) context.stateRestoreCallback(testName);
 
         context.setRecordContext(new ProcessorRecordContext(0, 0, 0, "", new RecordHeaders()));
 
-        final RecordHeaders v1FlagHeaders = new RecordHeaders(new Header[] {new RecordHeader("v", new byte[] {(byte) 1})});
+        final RecordHeaders v1FlagHeaders = new RecordHeaders(new Header[]{new RecordHeader("v", new byte[]{(byte) 1})});
 
         // These serialized formats were captured by running version 2.2 code.
         // They verify that an upgrade from 2.2 will work.
@@ -661,70 +419,13 @@
         final String zxcvBinary1 = "00000000000000010000000000000002000000000000000000000005746F70696300000000FFFFFFFF000000150000000870726576696F757300000005336F34696D";
         final String zxcvBinary2 = "00000000000000010000000000000003000000000000000000000005746F70696300000000FFFFFFFF0000001100000005336F34696D000000046E657874";
 
-        stateRestoreCallback.restoreBatch(asList(
-            new ConsumerRecord<>("changelog-topic",
-                                 0,
-                                 0,
-                                 999,
-                                 TimestampType.CREATE_TIME,
-                                 -1,
-                                 -1,
-                                 "todelete".getBytes(UTF_8),
-                                 hexStringToByteArray(toDeleteBinary),
-                                 v1FlagHeaders,
-                                 Optional.empty()),
-            new ConsumerRecord<>("changelog-topic",
-                                 0,
-                                 1,
-                                 9999,
-                                 TimestampType.CREATE_TIME,
-                                 -1,
-                                 -1,
-                                 "asdf".getBytes(UTF_8),
-                                 hexStringToByteArray(asdfBinary),
-                                 v1FlagHeaders,
-                                 Optional.empty()),
-            new ConsumerRecord<>("changelog-topic",
-                                 0,
-                                 2,
-                                 99,
-                                 TimestampType.CREATE_TIME,
-                                 -1,
-                                 -1,
-                                 "zxcv".getBytes(UTF_8),
-                                 hexStringToByteArray(zxcvBinary1),
-                                 v1FlagHeaders,
-                                 Optional.empty()),
-            new ConsumerRecord<>("changelog-topic",
-                                 0,
-                                 3,
-                                 100,
-                                 TimestampType.CREATE_TIME,
-                                 -1,
-                                 -1,
-                                 "zxcv".getBytes(UTF_8),
-                                 hexStringToByteArray(zxcvBinary2),
-                                 v1FlagHeaders,
-                                 Optional.empty())
->>>>>>> 15418db6
-        ));
+        stateRestoreCallback.restoreBatch(asList(new ConsumerRecord<>("changelog-topic", 0, 0, 999, TimestampType.CREATE_TIME, -1, -1, "todelete".getBytes(UTF_8), hexStringToByteArray(toDeleteBinary), v1FlagHeaders, Optional.empty()), new ConsumerRecord<>("changelog-topic", 0, 1, 9999, TimestampType.CREATE_TIME, -1, -1, "asdf".getBytes(UTF_8), hexStringToByteArray(asdfBinary), v1FlagHeaders, Optional.empty()), new ConsumerRecord<>("changelog-topic", 0, 2, 99, TimestampType.CREATE_TIME, -1, -1, "zxcv".getBytes(UTF_8), hexStringToByteArray(zxcvBinary1), v1FlagHeaders, Optional.empty()), new ConsumerRecord<>("changelog-topic", 0, 3, 100, TimestampType.CREATE_TIME, -1, -1, "zxcv".getBytes(UTF_8), hexStringToByteArray(zxcvBinary2), v1FlagHeaders, Optional.empty())));
 
         assertThat(buffer.numRecords(), is(3));
         assertThat(buffer.minTimestamp(), is(0L));
         assertThat(buffer.bufferSize(), is(142L));
 
-        stateRestoreCallback.restoreBatch(singletonList(
-            new ConsumerRecord<>("changelog-topic",
-					0,
-					3,
-					3,
-					TimestampType.CREATE_TIME,
-					-1,
-					-1,
-					"todelete".getBytes(UTF_8),
-					null,
-					new RecordHeaders(),
-					Optional.empty())
+        stateRestoreCallback.restoreBatch(singletonList(new ConsumerRecord<>("changelog-topic", 0, 3, 3, TimestampType.CREATE_TIME, -1, -1, "todelete".getBytes(UTF_8), null, new RecordHeaders(), Optional.empty())
         ));
 
         assertThat(buffer.numRecords(), is(2));
@@ -765,206 +466,15 @@
 
     @Test
     public void shouldRestoreV2Format() {
-<<<<<<< HEAD
-        final TimeOrderedKeyValueBuffer<String, String> buffer = bufferSupplier.apply(testName);
-		final MockInternalProcessorContext context = makeContext();
-		buffer.init((StateStoreContext) context, buffer);
-
-		final RecordBatchingStateRestoreCallback stateRestoreCallback =
-				(RecordBatchingStateRestoreCallback) context.stateRestoreCallback(testName);
-
-		context.setRecordContext(new ProcessorRecordContext(0, 0, 0, "", null));
-
-		final RecordHeaders v2FlagHeaders = new RecordHeaders(new Header[]{new RecordHeader("v", new byte[]{(byte) 2})});
-
-		// These serialized formats were captured by running version 2.3 code.
-		// They verify that an upgrade from 2.3 will work.
-		// Do not change them.
-		final String toDeleteBinary = "0000000000000000000000000000000000000005746F70696300000000FFFFFFFF0000000EFFFFFFFF00000006646F6F6D6564FFFFFFFF0000000000000000";
-		final String asdfBinary = "0000000000000001000000000000000000000005746F70696300000000FFFFFFFF0000000CFFFFFFFF0000000471776572FFFFFFFF0000000000000002";
-		final String zxcvBinary1 = "0000000000000002000000000000000000000005746F70696300000000FFFFFFFF000000140000000749474E4F52454400000005336F34696D0000000870726576696F75730000000000000001";
-		final String zxcvBinary2 = "0000000000000003000000000000000000000005746F70696300000000FFFFFFFF0000001100000005336F34696D000000046E6578740000000870726576696F75730000000000000001";
-
-		stateRestoreCallback.restoreBatch(asList(
-				new ConsumerRecord<>("changelog-topic",
-						0,
-						0,
-						999,
-						TimestampType.CREATE_TIME,
-						-1,
-						-1,
-						"todelete".getBytes(UTF_8),
-						hexStringToByteArray(toDeleteBinary),
-						v2FlagHeaders,
-						Optional.empty()),
-				new ConsumerRecord<>("changelog-topic",
-						0,
-						1,
-						9999,
-						TimestampType.CREATE_TIME,
-						-1,
-						-1,
-						"asdf".getBytes(UTF_8),
-						hexStringToByteArray(asdfBinary),
-						v2FlagHeaders,
-						Optional.empty()),
-				new ConsumerRecord<>("changelog-topic",
-						0,
-						2,
-						99,
-						TimestampType.CREATE_TIME,
-						-1,
-						-1,
-						"zxcv".getBytes(UTF_8),
-						hexStringToByteArray(zxcvBinary1),
-						v2FlagHeaders,
-						Optional.empty()),
-				new ConsumerRecord<>("changelog-topic",
-						0,
-						2,
-						100,
-						TimestampType.CREATE_TIME,
-						-1,
-						-1,
-						"zxcv".getBytes(UTF_8),
-						hexStringToByteArray(zxcvBinary2),
-						v2FlagHeaders,
-						Optional.empty())
-		));
-
-		assertThat(buffer.numRecords(), is(3));
-		assertThat(buffer.minTimestamp(), is(0L));
-		assertThat(buffer.bufferSize(), is(142L));
-
-		stateRestoreCallback.restoreBatch(singletonList(
-				new ConsumerRecord<>("changelog-topic",
-						0,
-						3,
-						3,
-						TimestampType.CREATE_TIME,
-						-1,
-						-1,
-						"todelete".getBytes(UTF_8),
-						null,
-						new RecordHeaders(),
-						Optional.empty())
-		));
-
-		assertThat(buffer.numRecords(), is(2));
-		assertThat(buffer.minTimestamp(), is(1L));
-		assertThat(buffer.bufferSize(), is(95L));
-
-		assertThat(buffer.priorValueForBuffered("todelete"), is(Maybe.undefined()));
-		assertThat(buffer.priorValueForBuffered("asdf"), is(Maybe.defined(null)));
-		assertThat(buffer.priorValueForBuffered("zxcv"), is(Maybe.defined(ValueAndTimestamp.make("previous", -1))));
-
-		// flush the buffer into a list in buffer order so we can make assertions about the contents.
-
-		final List<Eviction<String, String>> evicted = new LinkedList<>();
-		buffer.evictWhile(() -> true, evicted::add);
-
-		// Several things to note:
-		// * The buffered records are ordered according to their buffer time (serialized in the value of the changelog)
-		// * The record timestamps are properly restored, and not conflated with the record's buffer time.
-		// * The keys and values are properly restored
-		// * The record topic is set to the original input topic, *not* the changelog topic
-		// * The record offset preserves the original input record's offset, *not* the offset of the changelog record
-
-
-		assertThat(evicted, is(asList(
-				new Eviction<>(
-						"zxcv",
-						new Change<>("next", "3o4im"),
-						getContext(3L)),
-				new Eviction<>(
-						"asdf",
-						new Change<>("qwer", null),
-						getContext(1L)
-				))));
-
-		cleanup(context, buffer);
-	}
-
-	@Test
-	public void shouldRestoreV3FormatWithV2Header() {
-		// versions 2.4.0, 2.4.1, and 2.5.0 would have erroneously encoded a V3 record with the
-		// V2 header, so we need to be sure to handle this case as well.
-		// Note the data is the same as the V3 test.
-		final TimeOrderedKeyValueBuffer<String, String> buffer = bufferSupplier.apply(testName);
-		final MockInternalProcessorContext context = makeContext();
-		buffer.init((StateStoreContext) context, buffer);
-
-		final RecordBatchingStateRestoreCallback stateRestoreCallback =
-				(RecordBatchingStateRestoreCallback) context.stateRestoreCallback(testName);
-
-		context.setRecordContext(new ProcessorRecordContext(0, 0, 0, "", null));
-
-		final RecordHeaders headers = new RecordHeaders(new Header[]{new RecordHeader("v", new byte[]{(byte) 2})});
-
-		// These serialized formats were captured by running version 2.4 code.
-		// They verify that an upgrade from 2.4 will work.
-		// Do not change them.
-		final String toDeleteBinary = "0000000000000000000000000000000000000005746F70696300000000FFFFFFFFFFFFFFFFFFFFFFFF00000006646F6F6D65640000000000000000";
-		final String asdfBinary = "0000000000000001000000000000000000000005746F70696300000000FFFFFFFFFFFFFFFFFFFFFFFF00000004717765720000000000000002";
-		final String zxcvBinary1 = "0000000000000002000000000000000000000005746F70696300000000FFFFFFFF0000000870726576696F75730000000749474E4F52454400000005336F34696D0000000000000001";
-		final String zxcvBinary2 = "0000000000000003000000000000000000000005746F70696300000000FFFFFFFF0000000870726576696F757300000005336F34696D000000046E6578740000000000000001";
-
-		stateRestoreCallback.restoreBatch(asList(
-				new ConsumerRecord<>("changelog-topic",
-						0,
-						0,
-						999,
-						TimestampType.CREATE_TIME,
-						-1,
-						-1,
-						"todelete".getBytes(UTF_8),
-						hexStringToByteArray(toDeleteBinary),
-						headers,
-						Optional.empty()),
-				new ConsumerRecord<>("changelog-topic",
-						0,
-						1,
-						9999,
-						TimestampType.CREATE_TIME,
-						-1,
-						-1,
-						"asdf".getBytes(UTF_8),
-						hexStringToByteArray(asdfBinary),
-						headers,
-						Optional.empty()),
-				new ConsumerRecord<>("changelog-topic",
-						0,
-						2,
-						99,
-						TimestampType.CREATE_TIME,
-						-1,
-						-1,
-						"zxcv".getBytes(UTF_8),
-						hexStringToByteArray(zxcvBinary1),
-						headers,
-						Optional.empty()),
-				new ConsumerRecord<>("changelog-topic",
-						0,
-						2,
-						100,
-						TimestampType.CREATE_TIME,
-						-1,
-						-1,
-						"zxcv".getBytes(UTF_8),
-						hexStringToByteArray(zxcvBinary2),
-						headers,
-						Optional.empty())
-=======
-        final TimeOrderedKeyValueBuffer<String, String, Change<String>> buffer = bufferSupplier.apply(testName);
-        final MockInternalProcessorContext context = makeContext();
-        buffer.init((StateStoreContext) context, buffer);
-
-        final RecordBatchingStateRestoreCallback stateRestoreCallback =
-            (RecordBatchingStateRestoreCallback) context.stateRestoreCallback(testName);
+        final TimeOrderedKeyValueBuffer<String, String, Change<String>> buffer = bufferSupplier.apply(testName);
+        final MockInternalProcessorContext context = makeContext();
+        buffer.init((StateStoreContext) context, buffer);
+
+        final RecordBatchingStateRestoreCallback stateRestoreCallback = (RecordBatchingStateRestoreCallback) context.stateRestoreCallback(testName);
 
         context.setRecordContext(new ProcessorRecordContext(0, 0, 0, "", new RecordHeaders()));
 
-        final RecordHeaders v2FlagHeaders = new RecordHeaders(new Header[] {new RecordHeader("v", new byte[] {(byte) 2})});
+        final RecordHeaders v2FlagHeaders = new RecordHeaders(new Header[]{new RecordHeader("v", new byte[]{(byte) 2})});
 
         // These serialized formats were captured by running version 2.3 code.
         // They verify that an upgrade from 2.3 will work.
@@ -974,215 +484,124 @@
         final String zxcvBinary1 = "0000000000000002000000000000000000000005746F70696300000000FFFFFFFF000000140000000749474E4F52454400000005336F34696D0000000870726576696F75730000000000000001";
         final String zxcvBinary2 = "0000000000000003000000000000000000000005746F70696300000000FFFFFFFF0000001100000005336F34696D000000046E6578740000000870726576696F75730000000000000001";
 
-        stateRestoreCallback.restoreBatch(asList(
-            new ConsumerRecord<>("changelog-topic",
-                                 0,
-                                 0,
-                                 999,
-                                 TimestampType.CREATE_TIME,
-                                 -1,
-                                 -1,
-                                 "todelete".getBytes(UTF_8),
-                                 hexStringToByteArray(toDeleteBinary),
-                                 v2FlagHeaders,
-                                 Optional.empty()),
-            new ConsumerRecord<>("changelog-topic",
-                                 0,
-                                 1,
-                                 9999,
-                                 TimestampType.CREATE_TIME,
-                                 -1,
-                                 -1,
-                                 "asdf".getBytes(UTF_8),
-                                 hexStringToByteArray(asdfBinary),
-                                 v2FlagHeaders,
-                                 Optional.empty()),
-            new ConsumerRecord<>("changelog-topic",
-                                 0,
-                                 2,
-                                 99,
-                                 TimestampType.CREATE_TIME,
-                                 -1,
-                                 -1,
-                                 "zxcv".getBytes(UTF_8),
-                                 hexStringToByteArray(zxcvBinary1),
-                                 v2FlagHeaders,
-                                 Optional.empty()),
-            new ConsumerRecord<>("changelog-topic",
-                                 0,
-                                 2,
-                                 100,
-                                 TimestampType.CREATE_TIME,
-                                 -1,
-                                 -1,
-                                 "zxcv".getBytes(UTF_8),
-                                 hexStringToByteArray(zxcvBinary2),
-                                 v2FlagHeaders,
-                                 Optional.empty())
->>>>>>> 15418db6
-        ));
+        stateRestoreCallback.restoreBatch(asList(new ConsumerRecord<>("changelog-topic", 0, 0, 999, TimestampType.CREATE_TIME, -1, -1, "todelete".getBytes(UTF_8), hexStringToByteArray(toDeleteBinary), v2FlagHeaders, Optional.empty()), new ConsumerRecord<>("changelog-topic", 0, 1, 9999, TimestampType.CREATE_TIME, -1, -1, "asdf".getBytes(UTF_8), hexStringToByteArray(asdfBinary), v2FlagHeaders, Optional.empty()), new ConsumerRecord<>("changelog-topic", 0, 2, 99, TimestampType.CREATE_TIME, -1, -1, "zxcv".getBytes(UTF_8), hexStringToByteArray(zxcvBinary1), v2FlagHeaders, Optional.empty()), new ConsumerRecord<>("changelog-topic", 0, 2, 100, TimestampType.CREATE_TIME, -1, -1, "zxcv".getBytes(UTF_8), hexStringToByteArray(zxcvBinary2), v2FlagHeaders, Optional.empty())));
 
         assertThat(buffer.numRecords(), is(3));
         assertThat(buffer.minTimestamp(), is(0L));
         assertThat(buffer.bufferSize(), is(142L));
 
-<<<<<<< HEAD
-		stateRestoreCallback.restoreBatch(singletonList(
-				new ConsumerRecord<>("changelog-topic",
-						0,
-						3,
-						3,
-						TimestampType.CREATE_TIME,
-						-1,
-						-1,
-						"todelete".getBytes(UTF_8),
-						null,
-						new RecordHeaders(),
-						Optional.empty())
-		));
-
-		assertThat(buffer.numRecords(), is(2));
-		assertThat(buffer.minTimestamp(), is(1L));
-		assertThat(buffer.bufferSize(), is(95L));
-
-		assertThat(buffer.priorValueForBuffered("todelete"), is(Maybe.undefined()));
-		assertThat(buffer.priorValueForBuffered("asdf"), is(Maybe.defined(null)));
-		assertThat(buffer.priorValueForBuffered("zxcv"), is(Maybe.defined(ValueAndTimestamp.make("previous", -1))));
-
-		// flush the buffer into a list in buffer order so we can make assertions about the contents.
-
-		final List<Eviction<String, String>> evicted = new LinkedList<>();
-		buffer.evictWhile(() -> true, evicted::add);
-
-		// Several things to note:
-		// * The buffered records are ordered according to their buffer time (serialized in the value of the changelog)
-		// * The record timestamps are properly restored, and not conflated with the record's buffer time.
-		// * The keys and values are properly restored
-		// * The record topic is set to the original input topic, *not* the changelog topic
-		// * The record offset preserves the original input record's offset, *not* the offset of the changelog record
-
-
-		assertThat(evicted, is(asList(
-				new Eviction<>(
-						"zxcv",
-						new Change<>("next", "3o4im"),
-						getContext(3L)),
-				new Eviction<>(
-						"asdf",
-						new Change<>("qwer", null),
-						getContext(1L)
-				))));
-
-		cleanup(context, buffer);
-	}
-
-	@Test
-	public void shouldRestoreV3Format() {
-		final TimeOrderedKeyValueBuffer<String, String> buffer = bufferSupplier.apply(testName);
-		final MockInternalProcessorContext context = makeContext();
-		buffer.init((StateStoreContext) context, buffer);
-
-		final RecordBatchingStateRestoreCallback stateRestoreCallback =
-				(RecordBatchingStateRestoreCallback) context.stateRestoreCallback(testName);
-
-		context.setRecordContext(new ProcessorRecordContext(0, 0, 0, "", null));
-
-		final RecordHeaders headers = new RecordHeaders(new Header[]{new RecordHeader("v", new byte[]{(byte) 3})});
-
-		// These serialized formats were captured by running version 2.4 code.
-		// They verify that an upgrade from 2.4 will work.
-		// Do not change them.
-		final String toDeleteBinary = "0000000000000000000000000000000000000005746F70696300000000FFFFFFFFFFFFFFFFFFFFFFFF00000006646F6F6D65640000000000000000";
-		final String asdfBinary = "0000000000000001000000000000000000000005746F70696300000000FFFFFFFFFFFFFFFFFFFFFFFF00000004717765720000000000000002";
-		final String zxcvBinary1 = "0000000000000002000000000000000000000005746F70696300000000FFFFFFFF0000000870726576696F75730000000749474E4F52454400000005336F34696D0000000000000001";
-		final String zxcvBinary2 = "0000000000000003000000000000000000000005746F70696300000000FFFFFFFF0000000870726576696F757300000005336F34696D000000046E6578740000000000000001";
-
-		stateRestoreCallback.restoreBatch(asList(
-				new ConsumerRecord<>("changelog-topic",
-						0,
-						0,
-						999,
-						TimestampType.CREATE_TIME,
-						-1,
-						-1,
-						"todelete".getBytes(UTF_8),
-						hexStringToByteArray(toDeleteBinary),
-						headers,
-						Optional.empty()),
-				new ConsumerRecord<>("changelog-topic",
-						0,
-						1,
-						9999,
-						TimestampType.CREATE_TIME,
-						-1,
-						-1,
-						"asdf".getBytes(UTF_8),
-						hexStringToByteArray(asdfBinary),
-						headers,
-						Optional.empty()),
-				new ConsumerRecord<>("changelog-topic",
-						0,
-						2,
-						99,
-						TimestampType.CREATE_TIME,
-						-1,
-						-1,
-						"zxcv".getBytes(UTF_8),
-						hexStringToByteArray(zxcvBinary1),
-						headers,
-						Optional.empty()),
-				new ConsumerRecord<>("changelog-topic",
-						0,
-						2,
-						100,
-						TimestampType.CREATE_TIME,
-						-1,
-						-1,
-						"zxcv".getBytes(UTF_8),
-						hexStringToByteArray(zxcvBinary2),
-						headers,
-						Optional.empty())
-		));
-
-		assertThat(buffer.numRecords(), is(3));
-		assertThat(buffer.minTimestamp(), is(0L));
-		assertThat(buffer.bufferSize(), is(142L));
-
-		stateRestoreCallback.restoreBatch(singletonList(
-				new ConsumerRecord<>("changelog-topic",
-						0,
-						3,
-						3,
-						TimestampType.CREATE_TIME,
-						-1,
-						-1,
-						"todelete".getBytes(UTF_8),
-						null,
-						new RecordHeaders(),
-						Optional.empty())
-		));
-
-		assertThat(buffer.numRecords(), is(2));
-		assertThat(buffer.minTimestamp(), is(1L));
-		assertThat(buffer.bufferSize(), is(95L));
-
-		assertThat(buffer.priorValueForBuffered("todelete"), is(Maybe.undefined()));
-		assertThat(buffer.priorValueForBuffered("asdf"), is(Maybe.defined(null)));
-		assertThat(buffer.priorValueForBuffered("zxcv"), is(Maybe.defined(ValueAndTimestamp.make("previous", -1))));
-=======
-        stateRestoreCallback.restoreBatch(singletonList(
-            new ConsumerRecord<>("changelog-topic",
-                                 0,
-                                 3,
-                                 3,
-                                 TimestampType.CREATE_TIME,
-                                 -1,
-                                 -1,
-                                 "todelete".getBytes(UTF_8),
-                                 null,
-                                 new RecordHeaders(),
-                                 Optional.empty())
-        ));
+        stateRestoreCallback.restoreBatch(singletonList(new ConsumerRecord<>("changelog-topic", 0, 3, 3, TimestampType.CREATE_TIME, -1, -1, "todelete".getBytes(UTF_8), null, new RecordHeaders(), Optional.empty())));
+
+        assertThat(buffer.numRecords(), is(2));
+        assertThat(buffer.minTimestamp(), is(1L));
+        assertThat(buffer.bufferSize(), is(95L));
+
+        assertThat(buffer.priorValueForBuffered("todelete"), is(Maybe.undefined()));
+        assertThat(buffer.priorValueForBuffered("asdf"), is(Maybe.defined(null)));
+        assertThat(buffer.priorValueForBuffered("zxcv"), is(Maybe.defined(ValueAndTimestamp.make("previous", -1))));
+
+        // flush the buffer into a list in buffer order so we can make assertions about the contents.
+
+        final List<Eviction<String, Change<String>>> evicted = new LinkedList<>();
+        buffer.evictWhile(() -> true, evicted::add);
+
+        // Several things to note:
+        // * The buffered records are ordered according to their buffer time (serialized in the value of the changelog)
+        // * The record timestamps are properly restored, and not conflated with the record's buffer time.
+        // * The keys and values are properly restored
+        // * The record topic is set to the original input topic, *not* the changelog topic
+        // * The record offset preserves the original input record's offset, *not* the offset of the changelog record
+
+
+        assertThat(evicted, is(asList(new Eviction<>("zxcv", new Change<>("next", "3o4im"), getContext(3L)), new Eviction<>("asdf", new Change<>("qwer", null), getContext(1L)))));
+
+        cleanup(context, buffer);
+    }
+
+    @Test
+    public void shouldRestoreV3FormatWithV2Header() {
+        // versions 2.4.0, 2.4.1, and 2.5.0 would have erroneously encoded a V3 record with the
+        // V2 header, so we need to be sure to handle this case as well.
+        // Note the data is the same as the V3 test.
+        final TimeOrderedKeyValueBuffer<String, String, Change<String>> buffer = bufferSupplier.apply(testName);
+        final MockInternalProcessorContext context = makeContext();
+        buffer.init((StateStoreContext) context, buffer);
+
+        final RecordBatchingStateRestoreCallback stateRestoreCallback = (RecordBatchingStateRestoreCallback) context.stateRestoreCallback(testName);
+
+        context.setRecordContext(new ProcessorRecordContext(0, 0, 0, "", new RecordHeaders()));
+
+        final RecordHeaders headers = new RecordHeaders(new Header[]{new RecordHeader("v", new byte[]{(byte) 2})});
+
+        // These serialized formats were captured by running version 2.4 code.
+        // They verify that an upgrade from 2.4 will work.
+        // Do not change them.
+        final String toDeleteBinary = "0000000000000000000000000000000000000005746F70696300000000FFFFFFFFFFFFFFFFFFFFFFFF00000006646F6F6D65640000000000000000";
+        final String asdfBinary = "0000000000000001000000000000000000000005746F70696300000000FFFFFFFFFFFFFFFFFFFFFFFF00000004717765720000000000000002";
+        final String zxcvBinary1 = "0000000000000002000000000000000000000005746F70696300000000FFFFFFFF0000000870726576696F75730000000749474E4F52454400000005336F34696D0000000000000001";
+        final String zxcvBinary2 = "0000000000000003000000000000000000000005746F70696300000000FFFFFFFF0000000870726576696F757300000005336F34696D000000046E6578740000000000000001";
+
+        stateRestoreCallback.restoreBatch(asList(new ConsumerRecord<>("changelog-topic", 0, 0, 999, TimestampType.CREATE_TIME, -1, -1, "todelete".getBytes(UTF_8), hexStringToByteArray(toDeleteBinary), headers, Optional.empty()), new ConsumerRecord<>("changelog-topic", 0, 1, 9999, TimestampType.CREATE_TIME, -1, -1, "asdf".getBytes(UTF_8), hexStringToByteArray(asdfBinary), headers, Optional.empty()), new ConsumerRecord<>("changelog-topic", 0, 2, 99, TimestampType.CREATE_TIME, -1, -1, "zxcv".getBytes(UTF_8), hexStringToByteArray(zxcvBinary1), headers, Optional.empty()), new ConsumerRecord<>("changelog-topic", 0, 2, 100, TimestampType.CREATE_TIME, -1, -1, "zxcv".getBytes(UTF_8), hexStringToByteArray(zxcvBinary2), headers, Optional.empty())));
+
+        assertThat(buffer.numRecords(), is(3));
+        assertThat(buffer.minTimestamp(), is(0L));
+        assertThat(buffer.bufferSize(), is(142L));
+
+        stateRestoreCallback.restoreBatch(singletonList(new ConsumerRecord<>("changelog-topic", 0, 3, 3, TimestampType.CREATE_TIME, -1, -1, "todelete".getBytes(UTF_8), null, new RecordHeaders(), Optional.empty())));
+
+        assertThat(buffer.numRecords(), is(2));
+        assertThat(buffer.minTimestamp(), is(1L));
+        assertThat(buffer.bufferSize(), is(95L));
+
+        assertThat(buffer.priorValueForBuffered("todelete"), is(Maybe.undefined()));
+        assertThat(buffer.priorValueForBuffered("asdf"), is(Maybe.defined(null)));
+        assertThat(buffer.priorValueForBuffered("zxcv"), is(Maybe.defined(ValueAndTimestamp.make("previous", -1))));
+
+        // flush the buffer into a list in buffer order so we can make assertions about the contents.
+
+        final List<Eviction<String, Change<String>>> evicted = new LinkedList<>();
+        buffer.evictWhile(() -> true, evicted::add);
+
+        // Several things to note:
+        // * The buffered records are ordered according to their buffer time (serialized in the value of the changelog)
+        // * The record timestamps are properly restored, and not conflated with the record's buffer time.
+        // * The keys and values are properly restored
+        // * The record topic is set to the original input topic, *not* the changelog topic
+        // * The record offset preserves the original input record's offset, *not* the offset of the changelog record
+
+
+        assertThat(evicted, is(asList(new Eviction<>("zxcv", new Change<>("next", "3o4im"), getContext(3L)), new Eviction<>("asdf", new Change<>("qwer", null), getContext(1L)))));
+
+        cleanup(context, buffer);
+    }
+
+    @Test
+    public void shouldRestoreV3Format() {
+        final TimeOrderedKeyValueBuffer<String, String, Change<String>> buffer = bufferSupplier.apply(testName);
+        final MockInternalProcessorContext context = makeContext();
+        buffer.init((StateStoreContext) context, buffer);
+
+        final RecordBatchingStateRestoreCallback stateRestoreCallback = (RecordBatchingStateRestoreCallback) context.stateRestoreCallback(testName);
+
+        context.setRecordContext(new ProcessorRecordContext(0, 0, 0, "", new RecordHeaders()));
+
+        final RecordHeaders headers = new RecordHeaders(new Header[]{new RecordHeader("v", new byte[]{(byte) 3})});
+
+        // These serialized formats were captured by running version 2.4 code.
+        // They verify that an upgrade from 2.4 will work.
+        // Do not change them.
+        final String toDeleteBinary = "0000000000000000000000000000000000000005746F70696300000000FFFFFFFFFFFFFFFFFFFFFFFF00000006646F6F6D65640000000000000000";
+        final String asdfBinary = "0000000000000001000000000000000000000005746F70696300000000FFFFFFFFFFFFFFFFFFFFFFFF00000004717765720000000000000002";
+        final String zxcvBinary1 = "0000000000000002000000000000000000000005746F70696300000000FFFFFFFF0000000870726576696F75730000000749474E4F52454400000005336F34696D0000000000000001";
+        final String zxcvBinary2 = "0000000000000003000000000000000000000005746F70696300000000FFFFFFFF0000000870726576696F757300000005336F34696D000000046E6578740000000000000001";
+
+        stateRestoreCallback.restoreBatch(asList(new ConsumerRecord<>("changelog-topic", 0, 0, 999, TimestampType.CREATE_TIME, -1, -1, "todelete".getBytes(UTF_8), hexStringToByteArray(toDeleteBinary), headers, Optional.empty()), new ConsumerRecord<>("changelog-topic", 0, 1, 9999, TimestampType.CREATE_TIME, -1, -1, "asdf".getBytes(UTF_8), hexStringToByteArray(asdfBinary), headers, Optional.empty()), new ConsumerRecord<>("changelog-topic", 0, 2, 99, TimestampType.CREATE_TIME, -1, -1, "zxcv".getBytes(UTF_8), hexStringToByteArray(zxcvBinary1), headers, Optional.empty()), new ConsumerRecord<>("changelog-topic", 0, 2, 100, TimestampType.CREATE_TIME, -1, -1, "zxcv".getBytes(UTF_8), hexStringToByteArray(zxcvBinary2), headers, Optional.empty())));
+
+        assertThat(buffer.numRecords(), is(3));
+        assertThat(buffer.minTimestamp(), is(0L));
+        assertThat(buffer.bufferSize(), is(142L));
+
+        stateRestoreCallback.restoreBatch(singletonList(new ConsumerRecord<>("changelog-topic", 0, 3, 3, TimestampType.CREATE_TIME, -1, -1, "todelete".getBytes(UTF_8), null, new RecordHeaders(), Optional.empty())));
 
         assertThat(buffer.numRecords(), is(2));
         assertThat(buffer.minTimestamp(), is(1L));
@@ -1220,256 +639,10 @@
     }
 
     @Test
-    public void shouldRestoreV3FormatWithV2Header() {
-        // versions 2.4.0, 2.4.1, and 2.5.0 would have erroneously encoded a V3 record with the
-        // V2 header, so we need to be sure to handle this case as well.
-        // Note the data is the same as the V3 test.
-        final TimeOrderedKeyValueBuffer<String, String, Change<String>> buffer = bufferSupplier.apply(testName);
-        final MockInternalProcessorContext context = makeContext();
-        buffer.init((StateStoreContext) context, buffer);
-
-        final RecordBatchingStateRestoreCallback stateRestoreCallback =
-            (RecordBatchingStateRestoreCallback) context.stateRestoreCallback(testName);
-
-        context.setRecordContext(new ProcessorRecordContext(0, 0, 0, "", new RecordHeaders()));
-
-        final RecordHeaders headers = new RecordHeaders(new Header[] {new RecordHeader("v", new byte[] {(byte) 2})});
-
-        // These serialized formats were captured by running version 2.4 code.
-        // They verify that an upgrade from 2.4 will work.
-        // Do not change them.
-        final String toDeleteBinary = "0000000000000000000000000000000000000005746F70696300000000FFFFFFFFFFFFFFFFFFFFFFFF00000006646F6F6D65640000000000000000";
-        final String asdfBinary = "0000000000000001000000000000000000000005746F70696300000000FFFFFFFFFFFFFFFFFFFFFFFF00000004717765720000000000000002";
-        final String zxcvBinary1 = "0000000000000002000000000000000000000005746F70696300000000FFFFFFFF0000000870726576696F75730000000749474E4F52454400000005336F34696D0000000000000001";
-        final String zxcvBinary2 = "0000000000000003000000000000000000000005746F70696300000000FFFFFFFF0000000870726576696F757300000005336F34696D000000046E6578740000000000000001";
-
-        stateRestoreCallback.restoreBatch(asList(
-            new ConsumerRecord<>("changelog-topic",
-                                 0,
-                                 0,
-                                 999,
-                                 TimestampType.CREATE_TIME,
-                                 -1,
-                                 -1,
-                                 "todelete".getBytes(UTF_8),
-                                 hexStringToByteArray(toDeleteBinary),
-                                 headers,
-                                 Optional.empty()),
-            new ConsumerRecord<>("changelog-topic",
-                                 0,
-                                 1,
-                                 9999,
-                                 TimestampType.CREATE_TIME,
-                                 -1,
-                                 -1,
-                                 "asdf".getBytes(UTF_8),
-                                 hexStringToByteArray(asdfBinary),
-                                 headers,
-                                 Optional.empty()),
-            new ConsumerRecord<>("changelog-topic",
-                                 0,
-                                 2,
-                                 99,
-                                 TimestampType.CREATE_TIME,
-                                 -1,
-                                 -1,
-                                 "zxcv".getBytes(UTF_8),
-                                 hexStringToByteArray(zxcvBinary1),
-                                 headers,
-                                 Optional.empty()),
-            new ConsumerRecord<>("changelog-topic",
-                                 0,
-                                 2,
-                                 100,
-                                 TimestampType.CREATE_TIME,
-                                 -1,
-                                 -1,
-                                 "zxcv".getBytes(UTF_8),
-                                 hexStringToByteArray(zxcvBinary2),
-                                 headers,
-                                 Optional.empty())
-        ));
-
-        assertThat(buffer.numRecords(), is(3));
-        assertThat(buffer.minTimestamp(), is(0L));
-        assertThat(buffer.bufferSize(), is(142L));
-
-        stateRestoreCallback.restoreBatch(singletonList(
-            new ConsumerRecord<>("changelog-topic",
-                                 0,
-                                 3,
-                                 3,
-                                 TimestampType.CREATE_TIME,
-                                 -1,
-                                 -1,
-                                 "todelete".getBytes(UTF_8),
-                                 null,
-                                 new RecordHeaders(),
-                                 Optional.empty())
-        ));
-
-        assertThat(buffer.numRecords(), is(2));
-        assertThat(buffer.minTimestamp(), is(1L));
-        assertThat(buffer.bufferSize(), is(95L));
-
-        assertThat(buffer.priorValueForBuffered("todelete"), is(Maybe.undefined()));
-        assertThat(buffer.priorValueForBuffered("asdf"), is(Maybe.defined(null)));
-        assertThat(buffer.priorValueForBuffered("zxcv"), is(Maybe.defined(ValueAndTimestamp.make("previous", -1))));
-
-        // flush the buffer into a list in buffer order so we can make assertions about the contents.
-
-        final List<Eviction<String, Change<String>>> evicted = new LinkedList<>();
-        buffer.evictWhile(() -> true, evicted::add);
-
-        // Several things to note:
-        // * The buffered records are ordered according to their buffer time (serialized in the value of the changelog)
-        // * The record timestamps are properly restored, and not conflated with the record's buffer time.
-        // * The keys and values are properly restored
-        // * The record topic is set to the original input topic, *not* the changelog topic
-        // * The record offset preserves the original input record's offset, *not* the offset of the changelog record
-
-
-        assertThat(evicted, is(asList(
-            new Eviction<>(
-                "zxcv",
-                new Change<>("next", "3o4im"),
-                getContext(3L)),
-            new Eviction<>(
-                "asdf",
-                new Change<>("qwer", null),
-                getContext(1L)
-            ))));
-
-        cleanup(context, buffer);
-    }
-
-    @Test
-    public void shouldRestoreV3Format() {
-        final TimeOrderedKeyValueBuffer<String, String, Change<String>> buffer = bufferSupplier.apply(testName);
-        final MockInternalProcessorContext context = makeContext();
-        buffer.init((StateStoreContext) context, buffer);
-
-        final RecordBatchingStateRestoreCallback stateRestoreCallback =
-            (RecordBatchingStateRestoreCallback) context.stateRestoreCallback(testName);
-
-        context.setRecordContext(new ProcessorRecordContext(0, 0, 0, "", new RecordHeaders()));
-
-        final RecordHeaders headers = new RecordHeaders(new Header[] {new RecordHeader("v", new byte[] {(byte) 3})});
-
-        // These serialized formats were captured by running version 2.4 code.
-        // They verify that an upgrade from 2.4 will work.
-        // Do not change them.
-        final String toDeleteBinary = "0000000000000000000000000000000000000005746F70696300000000FFFFFFFFFFFFFFFFFFFFFFFF00000006646F6F6D65640000000000000000";
-        final String asdfBinary = "0000000000000001000000000000000000000005746F70696300000000FFFFFFFFFFFFFFFFFFFFFFFF00000004717765720000000000000002";
-        final String zxcvBinary1 = "0000000000000002000000000000000000000005746F70696300000000FFFFFFFF0000000870726576696F75730000000749474E4F52454400000005336F34696D0000000000000001";
-        final String zxcvBinary2 = "0000000000000003000000000000000000000005746F70696300000000FFFFFFFF0000000870726576696F757300000005336F34696D000000046E6578740000000000000001";
-
-        stateRestoreCallback.restoreBatch(asList(
-            new ConsumerRecord<>("changelog-topic",
-                                 0,
-                                 0,
-                                 999,
-                                 TimestampType.CREATE_TIME,
-                                 -1,
-                                 -1,
-                                 "todelete".getBytes(UTF_8),
-                                 hexStringToByteArray(toDeleteBinary),
-                                 headers,
-                                 Optional.empty()),
-            new ConsumerRecord<>("changelog-topic",
-                                 0,
-                                 1,
-                                 9999,
-                                 TimestampType.CREATE_TIME,
-                                 -1,
-                                 -1,
-                                 "asdf".getBytes(UTF_8),
-                                 hexStringToByteArray(asdfBinary),
-                                 headers,
-                                 Optional.empty()),
-            new ConsumerRecord<>("changelog-topic",
-                                 0,
-                                 2,
-                                 99,
-                                 TimestampType.CREATE_TIME,
-                                 -1,
-                                 -1,
-                                 "zxcv".getBytes(UTF_8),
-                                 hexStringToByteArray(zxcvBinary1),
-                                 headers,
-                                 Optional.empty()),
-            new ConsumerRecord<>("changelog-topic",
-                                 0,
-                                 2,
-                                 100,
-                                 TimestampType.CREATE_TIME,
-                                 -1,
-                                 -1,
-                                 "zxcv".getBytes(UTF_8),
-                                 hexStringToByteArray(zxcvBinary2),
-                                 headers,
-                                 Optional.empty())
-        ));
-
-        assertThat(buffer.numRecords(), is(3));
-        assertThat(buffer.minTimestamp(), is(0L));
-        assertThat(buffer.bufferSize(), is(142L));
-
-        stateRestoreCallback.restoreBatch(singletonList(
-            new ConsumerRecord<>("changelog-topic",
-                                 0,
-                                 3,
-                                 3,
-                                 TimestampType.CREATE_TIME,
-                                 -1,
-                                 -1,
-                                 "todelete".getBytes(UTF_8),
-                                 null,
-                                 new RecordHeaders(),
-                                 Optional.empty())
-        ));
-
-        assertThat(buffer.numRecords(), is(2));
-        assertThat(buffer.minTimestamp(), is(1L));
-        assertThat(buffer.bufferSize(), is(95L));
-
-        assertThat(buffer.priorValueForBuffered("todelete"), is(Maybe.undefined()));
-        assertThat(buffer.priorValueForBuffered("asdf"), is(Maybe.defined(null)));
-        assertThat(buffer.priorValueForBuffered("zxcv"), is(Maybe.defined(ValueAndTimestamp.make("previous", -1))));
->>>>>>> 15418db6
-
-        // flush the buffer into a list in buffer order so we can make assertions about the contents.
-
-        final List<Eviction<String, Change<String>>> evicted = new LinkedList<>();
-        buffer.evictWhile(() -> true, evicted::add);
-
-        // Several things to note:
-        // * The buffered records are ordered according to their buffer time (serialized in the value of the changelog)
-        // * The record timestamps are properly restored, and not conflated with the record's buffer time.
-        // * The keys and values are properly restored
-        // * The record topic is set to the original input topic, *not* the changelog topic
-        // * The record offset preserves the original input record's offset, *not* the offset of the changelog record
-
-
-        assertThat(evicted, is(asList(
-            new Eviction<>(
-                "zxcv",
-                new Change<>("next", "3o4im"),
-                getContext(3L)),
-            new Eviction<>(
-                "asdf",
-                new Change<>("qwer", null),
-                getContext(1L)
-            ))));
-
-        cleanup(context, buffer);
-    }
-
-    @Test
     public void shouldNotRestoreUnrecognizedVersionRecord() {
         final TimeOrderedKeyValueBuffer<String, String, Change<String>> buffer = bufferSupplier.apply(testName);
         final MockInternalProcessorContext context = makeContext();
-		buffer.init((StateStoreContext) context, buffer);
+        buffer.init((StateStoreContext) context, buffer);
 
         final RecordBatchingStateRestoreCallback stateRestoreCallback =
             (RecordBatchingStateRestoreCallback) context.stateRestoreCallback(testName);
@@ -1481,17 +654,7 @@
         final byte[] todeleteValue = getBufferValue("doomed", 0).serialize(0).array();
         try {
             stateRestoreCallback.restoreBatch(singletonList(
-                new ConsumerRecord<>("changelog-topic",
-						0,
-						0,
-						999,
-						TimestampType.CREATE_TIME,
-						-1,
-						-1,
-						"todelete".getBytes(UTF_8),
-						ByteBuffer.allocate(Long.BYTES + todeleteValue.length).putLong(0L).put(todeleteValue).array(),
-						unknownFlagHeaders,
-						Optional.empty())
+                new ConsumerRecord<>("changelog-topic", 0, 0, 999, TimestampType.CREATE_TIME, -1, -1, "todelete".getBytes(UTF_8), ByteBuffer.allocate(Long.BYTES + todeleteValue.length).putLong(0L).put(todeleteValue).array(), unknownFlagHeaders, Optional.empty())
             ));
             fail("expected an exception");
         } catch (final IllegalArgumentException expected) {
@@ -1501,56 +664,39 @@
         }
     }
 
-    private static void putRecord(final TimeOrderedKeyValueBuffer<String, String, Change<String>> buffer,
-                                  final MockInternalProcessorContext context,
-                                  final long streamTime,
-                                  final long recordTimestamp,
-                                  final String key,
-                                  final String value) {
+    private static void putRecord(final TimeOrderedKeyValueBuffer<String, String, Change<String>> buffer, final MockInternalProcessorContext context, final long streamTime, final long recordTimestamp, final String key, final String value) {
         final ProcessorRecordContext recordContext = getContext(recordTimestamp);
         context.setRecordContext(recordContext);
         buffer.put(streamTime, new Record<>(key, new Change<>(value, null), 0L), recordContext);
     }
 
     private static BufferValue getBufferValue(final String value, final long timestamp) {
-        return new BufferValue(
-				null,
-				null,
-				Serdes.String().serializer().serialize(null, value),
-				getContext(timestamp)
-		);
-	}
-
-<<<<<<< HEAD
-	private static ProcessorRecordContext getContext(final long recordTimestamp) {
-		return new ProcessorRecordContext(recordTimestamp, 0, 0, "topic", null);
-	}
-=======
+        return new BufferValue(null, null, Serdes.String().serializer().serialize(null, value), getContext(timestamp));
+    }
+
     private static ProcessorRecordContext getContext(final long recordTimestamp) {
         return new ProcessorRecordContext(recordTimestamp, 0, 0, "topic", new RecordHeaders());
     }
->>>>>>> 15418db6
-
-
-	// to be used to generate future hex-encoded values
-//    private static final char[] HEX_ARRAY = "0123456789ABCDEF".toCharArray();
-//    private static String bytesToHex(final byte[] bytes) {
-//        final char[] hexChars = new char[bytes.length * 2];
-//        for (int j = 0; j < bytes.length; j++) {
-//            final int v = bytes[j] & 0xFF;
-//            hexChars[j * 2] = HEX_ARRAY[v >>> 4];
-//            hexChars[j * 2 + 1] = HEX_ARRAY[v & 0x0F];
-//        }
-//        return new String(hexChars);
-//    }
-
-	private static byte[] hexStringToByteArray(final String hexString) {
-		final int len = hexString.length();
-		final byte[] data = new byte[len / 2];
-		for (int i = 0; i < len; i += 2) {
-			data[i / 2] = (byte) ((Character.digit(hexString.charAt(i), 16) << 4)
-					+ Character.digit(hexString.charAt(i + 1), 16));
-		}
-		return data;
-	}
+
+
+    // to be used to generate future hex-encoded values
+    //    private static final char[] HEX_ARRAY = "0123456789ABCDEF".toCharArray();
+    //    private static String bytesToHex(final byte[] bytes) {
+    //        final char[] hexChars = new char[bytes.length * 2];
+    //        for (int j = 0; j < bytes.length; j++) {
+    //            final int v = bytes[j] & 0xFF;
+    //            hexChars[j * 2] = HEX_ARRAY[v >>> 4];
+    //            hexChars[j * 2 + 1] = HEX_ARRAY[v & 0x0F];
+    //        }
+    //        return new String(hexChars);
+    //    }
+
+    private static byte[] hexStringToByteArray(final String hexString) {
+        final int len = hexString.length();
+        final byte[] data = new byte[len / 2];
+        for (int i = 0; i < len; i += 2) {
+            data[i / 2] = (byte) ((Character.digit(hexString.charAt(i), 16) << 4) + Character.digit(hexString.charAt(i + 1), 16));
+        }
+        return data;
+    }
 }