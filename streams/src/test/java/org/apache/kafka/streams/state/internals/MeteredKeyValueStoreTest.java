/*
 * Licensed to the Apache Software Foundation (ASF) under one or more
 * contributor license agreements. See the NOTICE file distributed with
 * this work for additional information regarding copyright ownership.
 * The ASF licenses this file to You under the Apache License, Version 2.0
 * (the "License"); you may not use this file except in compliance with
 * the License. You may obtain a copy of the License at
 *
 *    http://www.apache.org/licenses/LICENSE-2.0
 *
 * Unless required by applicable law or agreed to in writing, software
 * distributed under the License is distributed on an "AS IS" BASIS,
 * WITHOUT WARRANTIES OR CONDITIONS OF ANY KIND, either express or implied.
 * See the License for the specific language governing permissions and
 * limitations under the License.
 */
package org.apache.kafka.streams.state.internals;

import org.apache.kafka.common.MetricName;
import org.apache.kafka.common.metrics.*;
import org.apache.kafka.common.serialization.*;
import org.apache.kafka.common.utils.Bytes;
import org.apache.kafka.common.utils.MockTime;
import org.apache.kafka.streams.KeyValue;
import org.apache.kafka.streams.processor.TaskId;
import org.apache.kafka.streams.processor.internals.InternalProcessorContext;
import org.apache.kafka.streams.processor.internals.ProcessorStateManager;
import org.apache.kafka.streams.processor.internals.metrics.StreamsMetricsImpl;
import org.apache.kafka.streams.state.KeyValueIterator;
import org.apache.kafka.streams.state.KeyValueStore;
import org.apache.kafka.test.KeyValueIteratorStub;

import org.junit.jupiter.api.Test;
import org.junit.jupiter.api.extension.ExtendWith;
import org.mockito.Mock;
import org.mockito.junit.jupiter.MockitoExtension;
import org.mockito.junit.jupiter.MockitoSettings;
import org.mockito.quality.Strictness;

import java.util.Collections;
import java.util.List;
import java.util.Map;
import java.util.concurrent.TimeUnit;
import java.util.stream.Collectors;

import static org.apache.kafka.common.utils.Utils.mkEntry;
import static org.apache.kafka.common.utils.Utils.mkMap;
<<<<<<< HEAD
import static org.easymock.EasyMock.*;
=======
>>>>>>> 9494bebe
import static org.hamcrest.CoreMatchers.equalTo;
import static org.hamcrest.CoreMatchers.nullValue;
import static org.hamcrest.MatcherAssert.assertThat;
import static org.hamcrest.Matchers.not;
<<<<<<< HEAD
import static org.hamcrest.Matchers.*;
import static org.junit.Assert.*;

=======
import static org.junit.jupiter.api.Assertions.assertFalse;
import static org.junit.jupiter.api.Assertions.assertNull;
import static org.junit.jupiter.api.Assertions.assertThrows;
import static org.junit.jupiter.api.Assertions.assertTrue;
import static org.mockito.ArgumentMatchers.any;
import static org.mockito.ArgumentMatchers.eq;
import static org.mockito.Mockito.doNothing;
import static org.mockito.Mockito.doThrow;
import static org.mockito.Mockito.mock;
import static org.mockito.Mockito.when;

@ExtendWith(MockitoExtension.class)
@MockitoSettings(strictness = Strictness.STRICT_STUBS)
>>>>>>> 9494bebe
public class MeteredKeyValueStoreTest {

    private static final String APPLICATION_ID = "test-app";
    private static final String STORE_NAME = "store-name";
    private static final String STORE_TYPE = "scope";
    private static final String STORE_LEVEL_GROUP = "stream-state-metrics";
    private static final String CHANGELOG_TOPIC = "changelog-topic";
    private static final String THREAD_ID_TAG_KEY = "thread-id";
    private static final String KEY = "key";
    private static final Bytes KEY_BYTES = Bytes.wrap(KEY.getBytes());
    private static final String VALUE = "value";
    private static final byte[] VALUE_BYTES = VALUE.getBytes();
    private static final KeyValue<Bytes, byte[]> BYTE_KEY_VALUE_PAIR = KeyValue.pair(KEY_BYTES, VALUE_BYTES);

    private final String threadId = Thread.currentThread().getName();
    private final TaskId taskId = new TaskId(0, 0, "My-Topology");

    @Mock
    private KeyValueStore<Bytes, byte[]> inner;
    @Mock
    private InternalProcessorContext<?, ?> context;

    private MeteredKeyValueStore<String, String> metered;
    private final Metrics metrics = new Metrics();
    private Map<String, String> tags;
    private MockTime mockTime;

<<<<<<< HEAD
    @Before
    public void before() {
        final Time mockTime = new MockTime();
        metered = new MeteredKeyValueStore<>(inner, STORE_TYPE, mockTime, Serdes.String(), Serdes.String());
        metrics.config().recordLevel(Sensor.RecordingLevel.DEBUG);
        expect(context.applicationId()).andStubReturn(APPLICATION_ID);
        expect(context.metrics()).andStubReturn(new StreamsMetricsImpl(metrics, "test", StreamsConfig.METRICS_LATEST, mockTime));
        expect(context.taskId()).andStubReturn(taskId);
        expect(context.changelogFor(STORE_NAME)).andStubReturn(CHANGELOG_TOPIC);
        expect(inner.name()).andStubReturn(STORE_NAME);
        tags = mkMap(mkEntry(THREAD_ID_TAG_KEY, threadId), mkEntry("task-id", taskId.toString()), mkEntry(STORE_TYPE + "-state-id", STORE_NAME));
=======
    public void setUpWithoutContext() {
        final MockTime mockTime = new MockTime();
        this.mockTime = mockTime;
        metered = new MeteredKeyValueStore<>(
                inner,
                STORE_TYPE,
                mockTime,
                Serdes.String(),
                Serdes.String()
        );
        metrics.config().recordLevel(Sensor.RecordingLevel.DEBUG);
        tags = mkMap(
                mkEntry(THREAD_ID_TAG_KEY, threadId),
                mkEntry("task-id", taskId.toString()),
                mkEntry(STORE_TYPE + "-state-id", STORE_NAME)
        );
>>>>>>> 9494bebe
    }

    private void setUp() {
        setUpWithoutContext();
        metrics.config().recordLevel(Sensor.RecordingLevel.DEBUG);
        when(context.applicationId()).thenReturn(APPLICATION_ID);
        when(context.metrics()).thenReturn(
            new StreamsMetricsImpl(metrics, "test", "processId", mockTime)
        );
        when(context.taskId()).thenReturn(taskId);
        when(context.changelogFor(STORE_NAME)).thenReturn(CHANGELOG_TOPIC);
        when(inner.name()).thenReturn(STORE_NAME);
    }

<<<<<<< HEAD
    @SuppressWarnings("deprecation")
    @Test
    public void shouldDelegateDeprecatedInit() {
        final KeyValueStore<Bytes, byte[]> inner = mock(KeyValueStore.class);
        final MeteredKeyValueStore<String, String> outer = new MeteredKeyValueStore<>(inner, STORE_TYPE, new MockTime(), Serdes.String(), Serdes.String());
        expect(inner.name()).andStubReturn("store");
        inner.init((ProcessorContext) context, outer);
        expectLastCall();
        replay(inner, context);
        outer.init((ProcessorContext) context, outer);
        verify(inner);
=======
    private void init() {
        metered.init(context, metered);
>>>>>>> 9494bebe
    }

    @Test
    public void shouldDelegateInit() {
<<<<<<< HEAD
        final KeyValueStore<Bytes, byte[]> inner = mock(KeyValueStore.class);
        final MeteredKeyValueStore<String, String> outer = new MeteredKeyValueStore<>(inner, STORE_TYPE, new MockTime(), Serdes.String(), Serdes.String());
        expect(inner.name()).andStubReturn("store");
        inner.init((StateStoreContext) context, outer);
        expectLastCall();
        replay(inner, context);
        outer.init((StateStoreContext) context, outer);
        verify(inner);
=======
        setUp();
        final MeteredKeyValueStore<String, String> outer = new MeteredKeyValueStore<>(
            inner,
            STORE_TYPE,
            new MockTime(),
            Serdes.String(),
            Serdes.String()
        );
        doNothing().when(inner).init(context, outer);
        outer.init(context, outer);
>>>>>>> 9494bebe
    }

    @Test
    public void shouldPassChangelogTopicNameToStateStoreSerde() {
        setUp();
        doShouldPassChangelogTopicNameToStateStoreSerde(CHANGELOG_TOPIC);
    }

    @Test
    public void shouldPassDefaultChangelogTopicNameToStateStoreSerdeIfLoggingDisabled() {
        setUp();
        final String defaultChangelogTopicName = ProcessorStateManager.storeChangelogTopic(APPLICATION_ID, STORE_NAME, taskId.topologyName());
        when(context.changelogFor(STORE_NAME)).thenReturn(null);
        doShouldPassChangelogTopicNameToStateStoreSerde(defaultChangelogTopicName);
    }

    @SuppressWarnings("unchecked")
    private void doShouldPassChangelogTopicNameToStateStoreSerde(final String topic) {
        final Serde<String> keySerde = mock(Serde.class);
        final Serializer<String> keySerializer = mock(Serializer.class);
        final Serde<String> valueSerde = mock(Serde.class);
        final Deserializer<String> valueDeserializer = mock(Deserializer.class);
        final Serializer<String> valueSerializer = mock(Serializer.class);
<<<<<<< HEAD
        expect(keySerde.serializer()).andStubReturn(keySerializer);
        expect(keySerializer.serialize(topic, KEY)).andStubReturn(KEY.getBytes());
        expect(valueSerde.deserializer()).andStubReturn(valueDeserializer);
        expect(valueDeserializer.deserialize(topic, VALUE_BYTES)).andStubReturn(VALUE);
        expect(valueSerde.serializer()).andStubReturn(valueSerializer);
        expect(valueSerializer.serialize(topic, VALUE)).andStubReturn(VALUE_BYTES);
        expect(inner.get(KEY_BYTES)).andStubReturn(VALUE_BYTES);
        replay(inner, context, keySerializer, keySerde, valueDeserializer, valueSerializer, valueSerde);
        metered = new MeteredKeyValueStore<>(inner, STORE_TYPE, new MockTime(), keySerde, valueSerde);
        metered.init((StateStoreContext) context, metered);
=======
        when(keySerde.serializer()).thenReturn(keySerializer);
        when(keySerializer.serialize(topic, KEY)).thenReturn(KEY.getBytes());
        when(valueSerde.deserializer()).thenReturn(valueDeserializer);
        when(valueDeserializer.deserialize(topic, VALUE_BYTES)).thenReturn(VALUE);
        when(valueSerde.serializer()).thenReturn(valueSerializer);
        when(valueSerializer.serialize(topic, VALUE)).thenReturn(VALUE_BYTES);
        when(inner.get(KEY_BYTES)).thenReturn(VALUE_BYTES);
        metered = new MeteredKeyValueStore<>(
            inner,
            STORE_TYPE,
            new MockTime(),
            keySerde,
            valueSerde
        );
        metered.init(context, metered);
>>>>>>> 9494bebe

        metered.get(KEY);
        metered.put(KEY, VALUE);
    }

    @Test
    public void testMetrics() {
        setUp();
        init();
        final JmxReporter reporter = new JmxReporter();
        final MetricsContext metricsContext = new KafkaMetricsContext("kafka.streams");
        reporter.contextChange(metricsContext);

        metrics.addReporter(reporter);
        assertTrue(reporter.containsMbean(String.format("kafka.streams:type=%s,%s=%s,task-id=%s,%s-state-id=%s", STORE_LEVEL_GROUP, THREAD_ID_TAG_KEY, threadId, taskId, STORE_TYPE, STORE_NAME)));
    }

    @Test
    public void shouldRecordRestoreLatencyOnInit() {
        setUp();
        doNothing().when(inner).init(context, metered);

        init();

        // it suffices to verify one restore metric since all restore metrics are recorded by the same sensor
        // and the sensor is tested elsewhere
        final KafkaMetric metric = metric("restore-rate");
        assertThat((Double) metric.metricValue(), greaterThan(0.0));
    }

    @Test
    public void shouldWriteBytesToInnerStoreAndRecordPutMetric() {
        setUp();
        doNothing().when(inner).put(KEY_BYTES, VALUE_BYTES);
        init();

        metered.put(KEY, VALUE);

        final KafkaMetric metric = metric("put-rate");
        assertTrue((Double) metric.metricValue() > 0);
    }

    @Test
    public void shouldGetBytesFromInnerStoreAndReturnGetMetric() {
        setUp();
        when(inner.get(KEY_BYTES)).thenReturn(VALUE_BYTES);
        init();

        assertThat(metered.get(KEY), equalTo(VALUE));

        final KafkaMetric metric = metric("get-rate");
        assertTrue((Double) metric.metricValue() > 0);
    }

    @Test
    public void shouldPutIfAbsentAndRecordPutIfAbsentMetric() {
        setUp();
        when(inner.putIfAbsent(KEY_BYTES, VALUE_BYTES)).thenReturn(null);
        init();

        metered.putIfAbsent(KEY, VALUE);

        final KafkaMetric metric = metric("put-if-absent-rate");
        assertTrue((Double) metric.metricValue() > 0);
    }

    @SuppressWarnings("unchecked")
    @Test
    public void shouldPutAllToInnerStoreAndRecordPutAllMetric() {
        setUp();
        doNothing().when(inner).putAll(any(List.class));
        init();

        metered.putAll(Collections.singletonList(KeyValue.pair(KEY, VALUE)));

        final KafkaMetric metric = metric("put-all-rate");
        assertTrue((Double) metric.metricValue() > 0);
    }

    @Test
    public void shouldDeleteFromInnerStoreAndRecordDeleteMetric() {
        setUp();
        when(inner.delete(KEY_BYTES)).thenReturn(VALUE_BYTES);
        init();

        metered.delete(KEY);

        final KafkaMetric metric = metric("delete-rate");
        assertTrue((Double) metric.metricValue() > 0);
    }

    @Test
    public void shouldGetRangeFromInnerStoreAndRecordRangeMetric() {
<<<<<<< HEAD
        expect(inner.range(KEY_BYTES, KEY_BYTES)).andReturn(new KeyValueIteratorStub<>(Collections.singletonList(BYTE_KEY_VALUE_PAIR).iterator()));
=======
        setUp();
        when(inner.range(KEY_BYTES, KEY_BYTES))
            .thenReturn(new KeyValueIteratorStub<>(Collections.singletonList(BYTE_KEY_VALUE_PAIR).iterator()));
>>>>>>> 9494bebe
        init();

        final KeyValueIterator<String, String> iterator = metered.range(KEY, KEY);
        assertThat(iterator.next().value, equalTo(VALUE));
        assertFalse(iterator.hasNext());
        iterator.close();

        final KafkaMetric metric = metric("range-rate");
        assertTrue((Double) metric.metricValue() > 0);
    }

    @Test
    public void shouldGetAllFromInnerStoreAndRecordAllMetric() {
        setUp();
        when(inner.all()).thenReturn(new KeyValueIteratorStub<>(Collections.singletonList(BYTE_KEY_VALUE_PAIR).iterator()));
        init();

        final KeyValueIterator<String, String> iterator = metered.all();
        assertThat(iterator.next().value, equalTo(VALUE));
        assertFalse(iterator.hasNext());
        iterator.close();

        final KafkaMetric metric = metric(new MetricName("all-rate", STORE_LEVEL_GROUP, "", tags));
        assertTrue((Double) metric.metricValue() > 0);
    }

    @Test
    public void shouldFlushInnerWhenFlushTimeRecords() {
        setUp();
        doNothing().when(inner).flush();
        init();

        metered.flush();

        final KafkaMetric metric = metric("flush-rate");
        assertTrue((Double) metric.metricValue() > 0);
    }

    private interface CachedKeyValueStore extends KeyValueStore<Bytes, byte[]>, CachedStateStore<byte[], byte[]> { }

    @SuppressWarnings("unchecked")
    @Test
    public void shouldSetFlushListenerOnWrappedCachingStore() {
        setUpWithoutContext();
        final CachedKeyValueStore cachedKeyValueStore = mock(CachedKeyValueStore.class);

        when(cachedKeyValueStore.setFlushListener(any(CacheFlushListener.class), eq(false))).thenReturn(true);

        metered = new MeteredKeyValueStore<>(cachedKeyValueStore, STORE_TYPE, new MockTime(), Serdes.String(), Serdes.String());
        assertTrue(metered.setFlushListener(null, false));
    }

    @Test
    public void shouldNotThrowNullPointerExceptionIfGetReturnsNull() {
        setUp();
        when(inner.get(Bytes.wrap("a".getBytes()))).thenReturn(null);

        init();
        assertNull(metered.get("a"));
    }

    @Test
    public void shouldNotSetFlushListenerOnWrappedNoneCachingStore() {
        setUpWithoutContext();
        assertFalse(metered.setFlushListener(null, false));
    }

    @Test
    public void shouldRemoveMetricsOnClose() {
        setUp();
        doNothing().when(inner).close();
        init(); // replays "inner"

        // There's always a "count" metric registered
        assertThat(storeMetrics(), not(empty()));
        metered.close();
        assertThat(storeMetrics(), empty());
    }

    @Test
    public void shouldRemoveMetricsEvenIfWrappedStoreThrowsOnClose() {
        setUp();
        doThrow(new RuntimeException("Oops!")).when(inner).close();
        init(); // replays "inner"

        assertThat(storeMetrics(), not(empty()));
        assertThrows(RuntimeException.class, metered::close);
        assertThat(storeMetrics(), empty());
    }

    @Test
    public void shouldThrowNullPointerOnGetIfKeyIsNull() {
        setUpWithoutContext();
        assertThrows(NullPointerException.class, () -> metered.get(null));
    }

    @Test
    public void shouldThrowNullPointerOnPutIfKeyIsNull() {
        setUpWithoutContext();
        assertThrows(NullPointerException.class, () -> metered.put(null, VALUE));
    }

    @Test
    public void shouldThrowNullPointerOnPutIfAbsentIfKeyIsNull() {
        setUpWithoutContext();
        assertThrows(NullPointerException.class, () -> metered.putIfAbsent(null, VALUE));
    }

    @Test
    public void shouldThrowNullPointerOnDeleteIfKeyIsNull() {
        setUpWithoutContext();
        assertThrows(NullPointerException.class, () -> metered.delete(null));
    }

    @Test
    public void shouldThrowNullPointerOnPutAllIfAnyKeyIsNull() {
        setUpWithoutContext();
        assertThrows(NullPointerException.class, () -> metered.putAll(Collections.singletonList(KeyValue.pair(null, VALUE))));
    }

    @SuppressWarnings("resource")
    @Test
    public void shouldThrowNullPointerOnPrefixScanIfPrefixIsNull() {
        setUpWithoutContext();
        final StringSerializer stringSerializer = new StringSerializer();
        assertThrows(NullPointerException.class, () -> metered.prefixScan(null, stringSerializer));
    }

    @SuppressWarnings("resource")
    @Test
    public void shouldThrowNullPointerOnRangeIfFromIsNull() {
        setUpWithoutContext();
        assertThrows(NullPointerException.class, () -> metered.range(null, "to"));
    }

    @SuppressWarnings("resource")
    @Test
    public void shouldThrowNullPointerOnRangeIfToIsNull() {
        setUpWithoutContext();
        assertThrows(NullPointerException.class, () -> metered.range("from", null));
    }

    @SuppressWarnings("resource")
    @Test
    public void shouldThrowNullPointerOnReverseRangeIfFromIsNull() {
        setUpWithoutContext();
        assertThrows(NullPointerException.class, () -> metered.reverseRange(null, "to"));
    }

    @SuppressWarnings("resource")
    @Test
    public void shouldThrowNullPointerOnReverseRangeIfToIsNull() {
        setUpWithoutContext();
        assertThrows(NullPointerException.class, () -> metered.reverseRange("from", null));
    }

    @Test
    public void shouldGetRecordsWithPrefixKey() {
        setUp();
        final StringSerializer stringSerializer = new StringSerializer();
<<<<<<< HEAD
        expect(inner.prefixScan(KEY, stringSerializer)).andReturn(new KeyValueIteratorStub<>(Collections.singletonList(BYTE_KEY_VALUE_PAIR).iterator()));
=======
        when(inner.prefixScan(KEY, stringSerializer))
            .thenReturn(new KeyValueIteratorStub<>(Collections.singletonList(BYTE_KEY_VALUE_PAIR).iterator()));
>>>>>>> 9494bebe
        init();

        final KeyValueIterator<String, String> iterator = metered.prefixScan(KEY, stringSerializer);
        assertThat(iterator.next().value, equalTo(VALUE));
        iterator.close();

        final KafkaMetric metric = metrics.metric(new MetricName("prefix-scan-rate", STORE_LEVEL_GROUP, "", tags));
        assertTrue((Double) metric.metricValue() > 0);
    }

    @SuppressWarnings("unused")
    @Test
    public void shouldTrackOpenIteratorsMetric() {
        setUp();
        final StringSerializer stringSerializer = new StringSerializer();
        when(inner.prefixScan(KEY, stringSerializer)).thenReturn(KeyValueIterators.emptyIterator());
        init();

        final KafkaMetric openIteratorsMetric = metric("num-open-iterators");
        assertThat(openIteratorsMetric, not(nullValue()));

        assertThat((Long) openIteratorsMetric.metricValue(), equalTo(0L));

        try (final KeyValueIterator<String, String> unused = metered.prefixScan(KEY, stringSerializer)) {
            assertThat((Long) openIteratorsMetric.metricValue(), equalTo(1L));
        }

        assertThat((Long) openIteratorsMetric.metricValue(), equalTo(0L));
    }

    @SuppressWarnings("unused")
    @Test
    public void shouldTimeIteratorDuration() {
        setUp();
        when(inner.all()).thenReturn(KeyValueIterators.emptyIterator());
        init();

        final KafkaMetric iteratorDurationAvgMetric = metric("iterator-duration-avg");
        final KafkaMetric iteratorDurationMaxMetric = metric("iterator-duration-max");
        assertThat(iteratorDurationAvgMetric, not(nullValue()));
        assertThat(iteratorDurationMaxMetric, not(nullValue()));

        assertThat((Double) iteratorDurationAvgMetric.metricValue(), equalTo(Double.NaN));
        assertThat((Double) iteratorDurationMaxMetric.metricValue(), equalTo(Double.NaN));

        try (final KeyValueIterator<String, String> unused = metered.all()) {
            // nothing to do, just close immediately
            mockTime.sleep(2);
        }

        assertThat((double) iteratorDurationAvgMetric.metricValue(), equalTo(2.0 * TimeUnit.MILLISECONDS.toNanos(1)));
        assertThat((double) iteratorDurationMaxMetric.metricValue(), equalTo(2.0 * TimeUnit.MILLISECONDS.toNanos(1)));

        try (final KeyValueIterator<String, String> iterator = metered.all()) {
            // nothing to do, just close immediately
            mockTime.sleep(3);
        }

        assertThat((double) iteratorDurationAvgMetric.metricValue(), equalTo(2.5 * TimeUnit.MILLISECONDS.toNanos(1)));
        assertThat((double) iteratorDurationMaxMetric.metricValue(), equalTo(3.0 * TimeUnit.MILLISECONDS.toNanos(1)));
    }

    @SuppressWarnings("unused")
    @Test
    public void shouldTrackOldestOpenIteratorTimestamp() {
        setUp();
        when(inner.all()).thenReturn(KeyValueIterators.emptyIterator());
        init();

        final KafkaMetric oldestIteratorTimestampMetric = metric("oldest-iterator-open-since-ms");
        assertThat(oldestIteratorTimestampMetric, not(nullValue()));

        assertThat(oldestIteratorTimestampMetric.metricValue(), nullValue());

        KeyValueIterator<String, String> second = null;
        final long secondTimestamp;
        try {
            try (final KeyValueIterator<String, String> unused = metered.all()) {
                final long oldestTimestamp = mockTime.milliseconds();
                assertThat((Long) oldestIteratorTimestampMetric.metricValue(), equalTo(oldestTimestamp));
                mockTime.sleep(100);

                // open a second iterator before closing the first to test that we still produce the first iterator's timestamp
                second = metered.all();
                secondTimestamp = mockTime.milliseconds();
                assertThat((Long) oldestIteratorTimestampMetric.metricValue(), equalTo(oldestTimestamp));
                mockTime.sleep(100);
            }

            // now that the first iterator is closed, check that the timestamp has advanced to the still open second iterator
            assertThat((Long) oldestIteratorTimestampMetric.metricValue(), equalTo(secondTimestamp));
        } finally {
            if (second != null) {
                second.close();
            }
        }

        assertThat((Integer) oldestIteratorTimestampMetric.metricValue(), nullValue());
    }

    private KafkaMetric metric(final MetricName metricName) {
        return this.metrics.metric(metricName);
    }

    private KafkaMetric metric(final String name) {
        return metrics.metric(new MetricName(name, STORE_LEVEL_GROUP, "", tags));
    }

    private List<MetricName> storeMetrics() {
        return metrics.metrics().keySet().stream().filter(name -> name.group().equals(STORE_LEVEL_GROUP) && name.tags().equals(tags)).collect(Collectors.toList());
    }
}<|MERGE_RESOLUTION|>--- conflicted
+++ resolved
@@ -17,8 +17,17 @@
 package org.apache.kafka.streams.state.internals;
 
 import org.apache.kafka.common.MetricName;
-import org.apache.kafka.common.metrics.*;
-import org.apache.kafka.common.serialization.*;
+import org.apache.kafka.common.metrics.JmxReporter;
+import org.apache.kafka.common.metrics.KafkaMetric;
+import org.apache.kafka.common.metrics.KafkaMetricsContext;
+import org.apache.kafka.common.metrics.Metrics;
+import org.apache.kafka.common.metrics.MetricsContext;
+import org.apache.kafka.common.metrics.Sensor;
+import org.apache.kafka.common.serialization.Deserializer;
+import org.apache.kafka.common.serialization.Serde;
+import org.apache.kafka.common.serialization.Serdes;
+import org.apache.kafka.common.serialization.Serializer;
+import org.apache.kafka.common.serialization.StringSerializer;
 import org.apache.kafka.common.utils.Bytes;
 import org.apache.kafka.common.utils.MockTime;
 import org.apache.kafka.streams.KeyValue;
@@ -45,19 +54,12 @@
 
 import static org.apache.kafka.common.utils.Utils.mkEntry;
 import static org.apache.kafka.common.utils.Utils.mkMap;
-<<<<<<< HEAD
-import static org.easymock.EasyMock.*;
-=======
->>>>>>> 9494bebe
 import static org.hamcrest.CoreMatchers.equalTo;
 import static org.hamcrest.CoreMatchers.nullValue;
 import static org.hamcrest.MatcherAssert.assertThat;
+import static org.hamcrest.Matchers.empty;
+import static org.hamcrest.Matchers.greaterThan;
 import static org.hamcrest.Matchers.not;
-<<<<<<< HEAD
-import static org.hamcrest.Matchers.*;
-import static org.junit.Assert.*;
-
-=======
 import static org.junit.jupiter.api.Assertions.assertFalse;
 import static org.junit.jupiter.api.Assertions.assertNull;
 import static org.junit.jupiter.api.Assertions.assertThrows;
@@ -71,7 +73,6 @@
 
 @ExtendWith(MockitoExtension.class)
 @MockitoSettings(strictness = Strictness.STRICT_STUBS)
->>>>>>> 9494bebe
 public class MeteredKeyValueStoreTest {
 
     private static final String APPLICATION_ID = "test-app";
@@ -99,19 +100,6 @@
     private Map<String, String> tags;
     private MockTime mockTime;
 
-<<<<<<< HEAD
-    @Before
-    public void before() {
-        final Time mockTime = new MockTime();
-        metered = new MeteredKeyValueStore<>(inner, STORE_TYPE, mockTime, Serdes.String(), Serdes.String());
-        metrics.config().recordLevel(Sensor.RecordingLevel.DEBUG);
-        expect(context.applicationId()).andStubReturn(APPLICATION_ID);
-        expect(context.metrics()).andStubReturn(new StreamsMetricsImpl(metrics, "test", StreamsConfig.METRICS_LATEST, mockTime));
-        expect(context.taskId()).andStubReturn(taskId);
-        expect(context.changelogFor(STORE_NAME)).andStubReturn(CHANGELOG_TOPIC);
-        expect(inner.name()).andStubReturn(STORE_NAME);
-        tags = mkMap(mkEntry(THREAD_ID_TAG_KEY, threadId), mkEntry("task-id", taskId.toString()), mkEntry(STORE_TYPE + "-state-id", STORE_NAME));
-=======
     public void setUpWithoutContext() {
         final MockTime mockTime = new MockTime();
         this.mockTime = mockTime;
@@ -128,7 +116,6 @@
                 mkEntry("task-id", taskId.toString()),
                 mkEntry(STORE_TYPE + "-state-id", STORE_NAME)
         );
->>>>>>> 9494bebe
     }
 
     private void setUp() {
@@ -143,36 +130,12 @@
         when(inner.name()).thenReturn(STORE_NAME);
     }
 
-<<<<<<< HEAD
-    @SuppressWarnings("deprecation")
-    @Test
-    public void shouldDelegateDeprecatedInit() {
-        final KeyValueStore<Bytes, byte[]> inner = mock(KeyValueStore.class);
-        final MeteredKeyValueStore<String, String> outer = new MeteredKeyValueStore<>(inner, STORE_TYPE, new MockTime(), Serdes.String(), Serdes.String());
-        expect(inner.name()).andStubReturn("store");
-        inner.init((ProcessorContext) context, outer);
-        expectLastCall();
-        replay(inner, context);
-        outer.init((ProcessorContext) context, outer);
-        verify(inner);
-=======
     private void init() {
         metered.init(context, metered);
->>>>>>> 9494bebe
     }
 
     @Test
     public void shouldDelegateInit() {
-<<<<<<< HEAD
-        final KeyValueStore<Bytes, byte[]> inner = mock(KeyValueStore.class);
-        final MeteredKeyValueStore<String, String> outer = new MeteredKeyValueStore<>(inner, STORE_TYPE, new MockTime(), Serdes.String(), Serdes.String());
-        expect(inner.name()).andStubReturn("store");
-        inner.init((StateStoreContext) context, outer);
-        expectLastCall();
-        replay(inner, context);
-        outer.init((StateStoreContext) context, outer);
-        verify(inner);
-=======
         setUp();
         final MeteredKeyValueStore<String, String> outer = new MeteredKeyValueStore<>(
             inner,
@@ -183,7 +146,6 @@
         );
         doNothing().when(inner).init(context, outer);
         outer.init(context, outer);
->>>>>>> 9494bebe
     }
 
     @Test
@@ -207,18 +169,6 @@
         final Serde<String> valueSerde = mock(Serde.class);
         final Deserializer<String> valueDeserializer = mock(Deserializer.class);
         final Serializer<String> valueSerializer = mock(Serializer.class);
-<<<<<<< HEAD
-        expect(keySerde.serializer()).andStubReturn(keySerializer);
-        expect(keySerializer.serialize(topic, KEY)).andStubReturn(KEY.getBytes());
-        expect(valueSerde.deserializer()).andStubReturn(valueDeserializer);
-        expect(valueDeserializer.deserialize(topic, VALUE_BYTES)).andStubReturn(VALUE);
-        expect(valueSerde.serializer()).andStubReturn(valueSerializer);
-        expect(valueSerializer.serialize(topic, VALUE)).andStubReturn(VALUE_BYTES);
-        expect(inner.get(KEY_BYTES)).andStubReturn(VALUE_BYTES);
-        replay(inner, context, keySerializer, keySerde, valueDeserializer, valueSerializer, valueSerde);
-        metered = new MeteredKeyValueStore<>(inner, STORE_TYPE, new MockTime(), keySerde, valueSerde);
-        metered.init((StateStoreContext) context, metered);
-=======
         when(keySerde.serializer()).thenReturn(keySerializer);
         when(keySerializer.serialize(topic, KEY)).thenReturn(KEY.getBytes());
         when(valueSerde.deserializer()).thenReturn(valueDeserializer);
@@ -234,7 +184,6 @@
             valueSerde
         );
         metered.init(context, metered);
->>>>>>> 9494bebe
 
         metered.get(KEY);
         metered.put(KEY, VALUE);
@@ -249,7 +198,15 @@
         reporter.contextChange(metricsContext);
 
         metrics.addReporter(reporter);
-        assertTrue(reporter.containsMbean(String.format("kafka.streams:type=%s,%s=%s,task-id=%s,%s-state-id=%s", STORE_LEVEL_GROUP, THREAD_ID_TAG_KEY, threadId, taskId, STORE_TYPE, STORE_NAME)));
+        assertTrue(reporter.containsMbean(String.format(
+            "kafka.streams:type=%s,%s=%s,task-id=%s,%s-state-id=%s",
+            STORE_LEVEL_GROUP,
+            THREAD_ID_TAG_KEY,
+            threadId,
+            taskId,
+            STORE_TYPE,
+            STORE_NAME
+        )));
     }
 
     @Test
@@ -328,13 +285,9 @@
 
     @Test
     public void shouldGetRangeFromInnerStoreAndRecordRangeMetric() {
-<<<<<<< HEAD
-        expect(inner.range(KEY_BYTES, KEY_BYTES)).andReturn(new KeyValueIteratorStub<>(Collections.singletonList(BYTE_KEY_VALUE_PAIR).iterator()));
-=======
         setUp();
         when(inner.range(KEY_BYTES, KEY_BYTES))
             .thenReturn(new KeyValueIteratorStub<>(Collections.singletonList(BYTE_KEY_VALUE_PAIR).iterator()));
->>>>>>> 9494bebe
         init();
 
         final KeyValueIterator<String, String> iterator = metered.range(KEY, KEY);
@@ -383,7 +336,13 @@
 
         when(cachedKeyValueStore.setFlushListener(any(CacheFlushListener.class), eq(false))).thenReturn(true);
 
-        metered = new MeteredKeyValueStore<>(cachedKeyValueStore, STORE_TYPE, new MockTime(), Serdes.String(), Serdes.String());
+        metered = new MeteredKeyValueStore<>(
+            cachedKeyValueStore,
+            STORE_TYPE,
+            new MockTime(),
+            Serdes.String(),
+            Serdes.String()
+        );
         assertTrue(metered.setFlushListener(null, false));
     }
 
@@ -495,12 +454,8 @@
     public void shouldGetRecordsWithPrefixKey() {
         setUp();
         final StringSerializer stringSerializer = new StringSerializer();
-<<<<<<< HEAD
-        expect(inner.prefixScan(KEY, stringSerializer)).andReturn(new KeyValueIteratorStub<>(Collections.singletonList(BYTE_KEY_VALUE_PAIR).iterator()));
-=======
         when(inner.prefixScan(KEY, stringSerializer))
             .thenReturn(new KeyValueIteratorStub<>(Collections.singletonList(BYTE_KEY_VALUE_PAIR).iterator()));
->>>>>>> 9494bebe
         init();
 
         final KeyValueIterator<String, String> iterator = metered.prefixScan(KEY, stringSerializer);
@@ -610,6 +565,10 @@
     }
 
     private List<MetricName> storeMetrics() {
-        return metrics.metrics().keySet().stream().filter(name -> name.group().equals(STORE_LEVEL_GROUP) && name.tags().equals(tags)).collect(Collectors.toList());
+        return metrics.metrics()
+                      .keySet()
+                      .stream()
+                      .filter(name -> name.group().equals(STORE_LEVEL_GROUP) && name.tags().equals(tags))
+                      .collect(Collectors.toList());
     }
 }