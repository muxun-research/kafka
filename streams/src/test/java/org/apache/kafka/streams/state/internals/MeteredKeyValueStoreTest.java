/*
 * Licensed to the Apache Software Foundation (ASF) under one or more
 * contributor license agreements. See the NOTICE file distributed with
 * this work for additional information regarding copyright ownership.
 * The ASF licenses this file to You under the Apache License, Version 2.0
 * (the "License"); you may not use this file except in compliance with
 * the License. You may obtain a copy of the License at
 *
 *    http://www.apache.org/licenses/LICENSE-2.0
 *
 * Unless required by applicable law or agreed to in writing, software
 * distributed under the License is distributed on an "AS IS" BASIS,
 * WITHOUT WARRANTIES OR CONDITIONS OF ANY KIND, either express or implied.
 * See the License for the specific language governing permissions and
 * limitations under the License.
 */
package org.apache.kafka.streams.state.internals;

import org.apache.kafka.common.MetricName;
import org.apache.kafka.common.metrics.JmxReporter;
import org.apache.kafka.common.metrics.KafkaMetric;
import org.apache.kafka.common.metrics.KafkaMetricsContext;
import org.apache.kafka.common.metrics.Metrics;
import org.apache.kafka.common.metrics.MetricsContext;
import org.apache.kafka.common.metrics.Sensor;
import org.apache.kafka.common.serialization.Deserializer;
import org.apache.kafka.common.serialization.Serde;
import org.apache.kafka.common.serialization.Serdes;
import org.apache.kafka.common.serialization.Serializer;
import org.apache.kafka.common.serialization.StringSerializer;
import org.apache.kafka.common.utils.Bytes;
import org.apache.kafka.common.utils.MockTime;
import org.apache.kafka.common.utils.Time;
import org.apache.kafka.streams.KeyValue;
import org.apache.kafka.streams.StreamsConfig;
import org.apache.kafka.streams.processor.ProcessorContext;
import org.apache.kafka.streams.processor.StateStoreContext;
import org.apache.kafka.streams.processor.TaskId;
import org.apache.kafka.streams.processor.internals.InternalProcessorContext;
import org.apache.kafka.streams.processor.internals.ProcessorStateManager;
import org.apache.kafka.streams.processor.internals.metrics.StreamsMetricsImpl;
import org.apache.kafka.streams.state.KeyValueIterator;
import org.apache.kafka.streams.state.KeyValueStore;
import org.apache.kafka.test.KeyValueIteratorStub;
import org.easymock.EasyMockRule;
import org.easymock.Mock;
import org.easymock.MockType;
import org.junit.Before;
import org.junit.Rule;
import org.junit.Test;

import java.util.Collections;
import java.util.List;
import java.util.Map;
import java.util.stream.Collectors;

import static org.apache.kafka.common.utils.Utils.mkEntry;
import static org.apache.kafka.common.utils.Utils.mkMap;
import static org.easymock.EasyMock.anyObject;
import static org.easymock.EasyMock.aryEq;
import static org.easymock.EasyMock.eq;
import static org.easymock.EasyMock.expect;
import static org.easymock.EasyMock.expectLastCall;
import static org.easymock.EasyMock.mock;
import static org.easymock.EasyMock.niceMock;
import static org.easymock.EasyMock.replay;
import static org.easymock.EasyMock.verify;
import static org.hamcrest.CoreMatchers.equalTo;
import static org.hamcrest.MatcherAssert.assertThat;
import static org.hamcrest.Matchers.empty;
import static org.hamcrest.Matchers.greaterThan;
import static org.hamcrest.Matchers.not;
import static org.junit.Assert.assertFalse;
import static org.junit.Assert.assertNull;
import static org.junit.Assert.assertThrows;
import static org.junit.Assert.assertTrue;

public class MeteredKeyValueStoreTest {

<<<<<<< HEAD
	@Rule
	public EasyMockRule rule = new EasyMockRule(this);

	private static final String APPLICATION_ID = "test-app";
	private static final String STORE_NAME = "store-name";
	private static final String STORE_TYPE = "scope";
	private static final String STORE_LEVEL_GROUP_FROM_0100_TO_24 = "stream-" + STORE_TYPE + "-state-metrics";
	private static final String STORE_LEVEL_GROUP = "stream-state-metrics";
	private static final String CHANGELOG_TOPIC = "changelog-topic";
	private static final String THREAD_ID_TAG_KEY_FROM_0100_TO_24 = "client-id";
	private static final String THREAD_ID_TAG_KEY = "thread-id";
	private static final String KEY = "key";
	private static final Bytes KEY_BYTES = Bytes.wrap(KEY.getBytes());
	private static final String VALUE = "value";
	private static final byte[] VALUE_BYTES = VALUE.getBytes();
	private static final KeyValue<Bytes, byte[]> BYTE_KEY_VALUE_PAIR = KeyValue.pair(KEY_BYTES, VALUE_BYTES);

	private final String threadId = Thread.currentThread().getName();
	private final TaskId taskId = new TaskId(0, 0);

	@Mock(type = MockType.NICE)
	private KeyValueStore<Bytes, byte[]> inner;
	@Mock(type = MockType.NICE)
	private InternalProcessorContext context;

	private MeteredKeyValueStore<String, String> metered;
	private final Metrics metrics = new Metrics();
	private String storeLevelGroup;
	private String threadIdTagKey;
	private Map<String, String> tags;

	@Parameters(name = "{0}")
	public static Collection<Object[]> data() {
		return Arrays.asList(new Object[][]{
				{StreamsConfig.METRICS_LATEST},
				{StreamsConfig.METRICS_0100_TO_24}
		});
	}

	@Parameter
	public String builtInMetricsVersion;

	@Before
	public void before() {
		final Time mockTime = new MockTime();
		metered = new MeteredKeyValueStore<>(
				inner,
				STORE_TYPE,
				mockTime,
				Serdes.String(),
				Serdes.String()
		);
		metrics.config().recordLevel(Sensor.RecordingLevel.DEBUG);
		expect(context.applicationId()).andStubReturn(APPLICATION_ID);
		expect(context.metrics()).andStubReturn(
				new StreamsMetricsImpl(metrics, "test", builtInMetricsVersion, mockTime)
		);
		expect(context.taskId()).andStubReturn(taskId);
		expect(context.changelogFor(STORE_NAME)).andStubReturn(CHANGELOG_TOPIC);
		expect(inner.name()).andStubReturn(STORE_NAME);
		storeLevelGroup =
				StreamsConfig.METRICS_0100_TO_24.equals(builtInMetricsVersion) ? STORE_LEVEL_GROUP_FROM_0100_TO_24 : STORE_LEVEL_GROUP;
		threadIdTagKey =
				StreamsConfig.METRICS_0100_TO_24.equals(builtInMetricsVersion) ? THREAD_ID_TAG_KEY_FROM_0100_TO_24 : THREAD_ID_TAG_KEY;
		tags = mkMap(
				mkEntry(threadIdTagKey, threadId),
				mkEntry("task-id", taskId.toString()),
				mkEntry(STORE_TYPE + "-state-id", STORE_NAME)
		);
	}

	private void init() {
		replay(inner, context);
		metered.init((StateStoreContext) context, metered);
	}

	@SuppressWarnings("deprecation")
	@Test
	public void shouldDelegateDeprecatedInit() {
		final KeyValueStore<Bytes, byte[]> inner = mock(KeyValueStore.class);
		final MeteredKeyValueStore<String, String> outer = new MeteredKeyValueStore<>(
				inner,
				STORE_TYPE,
				new MockTime(),
				Serdes.String(),
				Serdes.String()
		);
		expect(inner.name()).andStubReturn("store");
		inner.init((ProcessorContext) context, outer);
		expectLastCall();
		replay(inner, context);
		outer.init((ProcessorContext) context, outer);
		verify(inner);
	}

	@Test
	public void shouldDelegateInit() {
		final KeyValueStore<Bytes, byte[]> inner = mock(KeyValueStore.class);
		final MeteredKeyValueStore<String, String> outer = new MeteredKeyValueStore<>(
				inner,
				STORE_TYPE,
				new MockTime(),
				Serdes.String(),
				Serdes.String()
		);
		expect(inner.name()).andStubReturn("store");
		inner.init((StateStoreContext) context, outer);
		expectLastCall();
		replay(inner, context);
		outer.init((StateStoreContext) context, outer);
		verify(inner);
	}

	@Test
	public void shouldPassChangelogTopicNameToStateStoreSerde() {
		doShouldPassChangelogTopicNameToStateStoreSerde(CHANGELOG_TOPIC);
	}

	@Test
	public void shouldPassDefaultChangelogTopicNameToStateStoreSerdeIfLoggingDisabled() {
		final String defaultChangelogTopicName = ProcessorStateManager.storeChangelogTopic(APPLICATION_ID, STORE_NAME);
		expect(context.changelogFor(STORE_NAME)).andReturn(null);
		doShouldPassChangelogTopicNameToStateStoreSerde(defaultChangelogTopicName);
	}

	private void doShouldPassChangelogTopicNameToStateStoreSerde(final String topic) {
		final Serde<String> keySerde = niceMock(Serde.class);
		final Serializer<String> keySerializer = mock(Serializer.class);
		final Serde<String> valueSerde = niceMock(Serde.class);
		final Deserializer<String> valueDeserializer = mock(Deserializer.class);
		final Serializer<String> valueSerializer = mock(Serializer.class);
		expect(keySerde.serializer()).andStubReturn(keySerializer);
		expect(keySerializer.serialize(topic, KEY)).andStubReturn(KEY.getBytes());
		expect(valueSerde.deserializer()).andStubReturn(valueDeserializer);
		expect(valueDeserializer.deserialize(topic, VALUE_BYTES)).andStubReturn(VALUE);
		expect(valueSerde.serializer()).andStubReturn(valueSerializer);
		expect(valueSerializer.serialize(topic, VALUE)).andStubReturn(VALUE_BYTES);
		expect(inner.get(KEY_BYTES)).andStubReturn(VALUE_BYTES);
		replay(inner, context, keySerializer, keySerde, valueDeserializer, valueSerializer, valueSerde);
		metered = new MeteredKeyValueStore<>(
				inner,
				STORE_TYPE,
				new MockTime(),
				keySerde,
				valueSerde
		);
		metered.init((StateStoreContext) context, metered);

		metered.get(KEY);
		metered.put(KEY, VALUE);

		verify(keySerializer, valueDeserializer, valueSerializer);
	}

	@Test
	public void testMetrics() {
		init();
		final JmxReporter reporter = new JmxReporter();
		final MetricsContext metricsContext = new KafkaMetricsContext("kafka.streams");
		reporter.contextChange(metricsContext);

		metrics.addReporter(reporter);
		assertTrue(reporter.containsMbean(String.format(
				"kafka.streams:type=%s,%s=%s,task-id=%s,%s-state-id=%s",
				storeLevelGroup,
				threadIdTagKey,
				threadId,
				taskId.toString(),
				STORE_TYPE,
				STORE_NAME
		)));
		if (StreamsConfig.METRICS_0100_TO_24.equals(builtInMetricsVersion)) {
			assertTrue(reporter.containsMbean(String.format(
					"kafka.streams:type=%s,%s=%s,task-id=%s,%s-state-id=%s",
					storeLevelGroup,
					threadIdTagKey,
					threadId,
					taskId.toString(),
					STORE_TYPE,
					ROLLUP_VALUE
			)));
		}
	}
=======
    @Rule
    public EasyMockRule rule = new EasyMockRule(this);

    private static final String APPLICATION_ID = "test-app";
    private static final String STORE_NAME = "store-name";
    private static final String STORE_TYPE = "scope";
    private static final String STORE_LEVEL_GROUP = "stream-state-metrics";
    private static final String CHANGELOG_TOPIC = "changelog-topic";
    private static final String THREAD_ID_TAG_KEY = "thread-id";
    private static final String KEY = "key";
    private static final Bytes KEY_BYTES = Bytes.wrap(KEY.getBytes());
    private static final String VALUE = "value";
    private static final byte[] VALUE_BYTES = VALUE.getBytes();
    private static final KeyValue<Bytes, byte[]> BYTE_KEY_VALUE_PAIR = KeyValue.pair(KEY_BYTES, VALUE_BYTES);

    private final String threadId = Thread.currentThread().getName();
    private final TaskId taskId = new TaskId(0, 0, "My-Topology");

    @Mock(type = MockType.NICE)
    private KeyValueStore<Bytes, byte[]> inner;
    @Mock(type = MockType.NICE)
    private InternalProcessorContext context;

    private MeteredKeyValueStore<String, String> metered;
    private final Metrics metrics = new Metrics();
    private Map<String, String> tags;

    @Before
    public void before() {
        final Time mockTime = new MockTime();
        metered = new MeteredKeyValueStore<>(
            inner,
            STORE_TYPE,
            mockTime,
            Serdes.String(),
            Serdes.String()
        );
        metrics.config().recordLevel(Sensor.RecordingLevel.DEBUG);
        expect(context.applicationId()).andStubReturn(APPLICATION_ID);
        expect(context.metrics()).andStubReturn(
            new StreamsMetricsImpl(metrics, "test", StreamsConfig.METRICS_LATEST, mockTime)
        );
        expect(context.taskId()).andStubReturn(taskId);
        expect(context.changelogFor(STORE_NAME)).andStubReturn(CHANGELOG_TOPIC);
        expect(inner.name()).andStubReturn(STORE_NAME);
        tags = mkMap(
            mkEntry(THREAD_ID_TAG_KEY, threadId),
            mkEntry("task-id", taskId.toString()),
            mkEntry(STORE_TYPE + "-state-id", STORE_NAME)
        );
    }

    private void init() {
        replay(inner, context);
        metered.init((StateStoreContext) context, metered);
    }

    @SuppressWarnings("deprecation")
    @Test
    public void shouldDelegateDeprecatedInit() {
        final KeyValueStore<Bytes, byte[]> inner = mock(KeyValueStore.class);
        final MeteredKeyValueStore<String, String> outer = new MeteredKeyValueStore<>(
            inner,
            STORE_TYPE,
            new MockTime(),
            Serdes.String(),
            Serdes.String()
        );
        expect(inner.name()).andStubReturn("store");
        inner.init((ProcessorContext) context, outer);
        expectLastCall();
        replay(inner, context);
        outer.init((ProcessorContext) context, outer);
        verify(inner);
    }

    @Test
    public void shouldDelegateInit() {
        final KeyValueStore<Bytes, byte[]> inner = mock(KeyValueStore.class);
        final MeteredKeyValueStore<String, String> outer = new MeteredKeyValueStore<>(
            inner,
            STORE_TYPE,
            new MockTime(),
            Serdes.String(),
            Serdes.String()
        );
        expect(inner.name()).andStubReturn("store");
        inner.init((StateStoreContext) context, outer);
        expectLastCall();
        replay(inner, context);
        outer.init((StateStoreContext) context, outer);
        verify(inner);
    }

    @Test
    public void shouldPassChangelogTopicNameToStateStoreSerde() {
        doShouldPassChangelogTopicNameToStateStoreSerde(CHANGELOG_TOPIC);
    }

    @Test
    public void shouldPassDefaultChangelogTopicNameToStateStoreSerdeIfLoggingDisabled() {
        final String defaultChangelogTopicName = ProcessorStateManager.storeChangelogTopic(APPLICATION_ID, STORE_NAME, taskId.topologyName());
        expect(context.changelogFor(STORE_NAME)).andReturn(null);
        doShouldPassChangelogTopicNameToStateStoreSerde(defaultChangelogTopicName);
    }

    private void doShouldPassChangelogTopicNameToStateStoreSerde(final String topic) {
        final Serde<String> keySerde = niceMock(Serde.class);
        final Serializer<String> keySerializer = mock(Serializer.class);
        final Serde<String> valueSerde = niceMock(Serde.class);
        final Deserializer<String> valueDeserializer = mock(Deserializer.class);
        final Serializer<String> valueSerializer = mock(Serializer.class);
        expect(keySerde.serializer()).andStubReturn(keySerializer);
        expect(keySerializer.serialize(topic, KEY)).andStubReturn(KEY.getBytes());
        expect(valueSerde.deserializer()).andStubReturn(valueDeserializer);
        expect(valueDeserializer.deserialize(topic, VALUE_BYTES)).andStubReturn(VALUE);
        expect(valueSerde.serializer()).andStubReturn(valueSerializer);
        expect(valueSerializer.serialize(topic, VALUE)).andStubReturn(VALUE_BYTES);
        expect(inner.get(KEY_BYTES)).andStubReturn(VALUE_BYTES);
        replay(inner, context, keySerializer, keySerde, valueDeserializer, valueSerializer, valueSerde);
        metered = new MeteredKeyValueStore<>(
            inner,
            STORE_TYPE,
            new MockTime(),
            keySerde,
            valueSerde
        );
        metered.init((StateStoreContext) context, metered);

        metered.get(KEY);
        metered.put(KEY, VALUE);

        verify(keySerializer, valueDeserializer, valueSerializer);
    }

    @Test
    public void testMetrics() {
        init();
        final JmxReporter reporter = new JmxReporter();
        final MetricsContext metricsContext = new KafkaMetricsContext("kafka.streams");
        reporter.contextChange(metricsContext);

        metrics.addReporter(reporter);
        assertTrue(reporter.containsMbean(String.format(
            "kafka.streams:type=%s,%s=%s,task-id=%s,%s-state-id=%s",
            STORE_LEVEL_GROUP,
            THREAD_ID_TAG_KEY,
            threadId,
            taskId,
            STORE_TYPE,
            STORE_NAME
        )));
    }

    @Test
    public void shouldRecordRestoreLatencyOnInit() {
        inner.init((StateStoreContext) context, metered);

        init();

        // it suffices to verify one restore metric since all restore metrics are recorded by the same sensor
        // and the sensor is tested elsewhere
        final KafkaMetric metric = metric("restore-rate");
        assertThat((Double) metric.metricValue(), greaterThan(0.0));
        verify(inner);
    }
>>>>>>> 15418db6

    @Test
    public void shouldWriteBytesToInnerStoreAndRecordPutMetric() {
		inner.put(eq(KEY_BYTES), aryEq(VALUE_BYTES));
		expectLastCall();
        init();

		metered.put(KEY, VALUE);

        final KafkaMetric metric = metric("put-rate");
        assertTrue((Double) metric.metricValue() > 0);
        verify(inner);
    }

    @Test
    public void shouldGetBytesFromInnerStoreAndReturnGetMetric() {
		expect(inner.get(KEY_BYTES)).andReturn(VALUE_BYTES);
		init();

		assertThat(metered.get(KEY), equalTo(VALUE));

        final KafkaMetric metric = metric("get-rate");
        assertTrue((Double) metric.metricValue() > 0);
        verify(inner);
    }

    @Test
    public void shouldPutIfAbsentAndRecordPutIfAbsentMetric() {
		expect(inner.putIfAbsent(eq(KEY_BYTES), aryEq(VALUE_BYTES))).andReturn(null);
		init();

		metered.putIfAbsent(KEY, VALUE);

        final KafkaMetric metric = metric("put-if-absent-rate");
        assertTrue((Double) metric.metricValue() > 0);
        verify(inner);
    }

    @SuppressWarnings("unchecked")
    @Test
    public void shouldPutAllToInnerStoreAndRecordPutAllMetric() {
        inner.putAll(anyObject(List.class));
        expectLastCall();
        init();

		metered.putAll(Collections.singletonList(KeyValue.pair(KEY, VALUE)));

        final KafkaMetric metric = metric("put-all-rate");
        assertTrue((Double) metric.metricValue() > 0);
        verify(inner);
    }

    @Test
    public void shouldDeleteFromInnerStoreAndRecordDeleteMetric() {
		expect(inner.delete(KEY_BYTES)).andReturn(VALUE_BYTES);
		init();

		metered.delete(KEY);

        final KafkaMetric metric = metric("delete-rate");
        assertTrue((Double) metric.metricValue() > 0);
        verify(inner);
    }

    @Test
    public void shouldGetRangeFromInnerStoreAndRecordRangeMetric() {
		expect(inner.range(KEY_BYTES, KEY_BYTES))
				.andReturn(new KeyValueIteratorStub<>(Collections.singletonList(BYTE_KEY_VALUE_PAIR).iterator()));
		init();

		final KeyValueIterator<String, String> iterator = metered.range(KEY, KEY);
		assertThat(iterator.next().value, equalTo(VALUE));
		assertFalse(iterator.hasNext());
		iterator.close();

		final KafkaMetric metric = metric("range-rate");
		assertTrue((Double) metric.metricValue() > 0);
		verify(inner);
	}

    @Test
    public void shouldGetAllFromInnerStoreAndRecordAllMetric() {
		expect(inner.all()).andReturn(new KeyValueIteratorStub<>(Collections.singletonList(BYTE_KEY_VALUE_PAIR).iterator()));
		init();

        final KeyValueIterator<String, String> iterator = metered.all();
		assertThat(iterator.next().value, equalTo(VALUE));
		assertFalse(iterator.hasNext());
        iterator.close();

<<<<<<< HEAD
		final KafkaMetric metric = metric(new MetricName("all-rate", storeLevelGroup, "", tags));
=======
        final KafkaMetric metric = metric(new MetricName("all-rate", STORE_LEVEL_GROUP, "", tags));
>>>>>>> 15418db6
        assertTrue((Double) metric.metricValue() > 0);
        verify(inner);
    }

    @Test
    public void shouldFlushInnerWhenFlushTimeRecords() {
        inner.flush();
        expectLastCall().once();
        init();

        metered.flush();

        final KafkaMetric metric = metric("flush-rate");
        assertTrue((Double) metric.metricValue() > 0);
        verify(inner);
    }

    private interface CachedKeyValueStore extends KeyValueStore<Bytes, byte[]>, CachedStateStore<byte[], byte[]> { }

    @SuppressWarnings("unchecked")
    @Test
    public void shouldSetFlushListenerOnWrappedCachingStore() {
        final CachedKeyValueStore cachedKeyValueStore = mock(CachedKeyValueStore.class);

        expect(cachedKeyValueStore.setFlushListener(anyObject(CacheFlushListener.class), eq(false))).andReturn(true);
        replay(cachedKeyValueStore);

        metered = new MeteredKeyValueStore<>(
				cachedKeyValueStore,
				STORE_TYPE,
				new MockTime(),
				Serdes.String(),
				Serdes.String()
		);
        assertTrue(metered.setFlushListener(null, false));

        verify(cachedKeyValueStore);
    }

    @Test
    public void shouldNotThrowNullPointerExceptionIfGetReturnsNull() {
        expect(inner.get(Bytes.wrap("a".getBytes()))).andReturn(null);

<<<<<<< HEAD
		init();
		assertNull(metered.get("a"));
	}

	@Test
	public void shouldNotSetFlushListenerOnWrappedNoneCachingStore() {
		assertFalse(metered.setFlushListener(null, false));
	}

	@Test
	public void shouldRemoveMetricsOnClose() {
		inner.close();
		expectLastCall();
		init(); // replays "inner"

		// There's always a "count" metric registered
		assertThat(storeMetrics(), not(empty()));
		metered.close();
		assertThat(storeMetrics(), empty());
		verify(inner);
	}

	@Test
	public void shouldRemoveMetricsEvenIfWrappedStoreThrowsOnClose() {
		inner.close();
		expectLastCall().andThrow(new RuntimeException("Oops!"));
		init(); // replays "inner"

		assertThat(storeMetrics(), not(empty()));
		assertThrows(RuntimeException.class, metered::close);
		assertThat(storeMetrics(), empty());
		verify(inner);
	}

	@Test
	public void shouldGetRecordsWithPrefixKey() {
		final StringSerializer stringSerializer = new StringSerializer();
		expect(inner.prefixScan(KEY, stringSerializer))
				.andReturn(new KeyValueIteratorStub<>(Collections.singletonList(BYTE_KEY_VALUE_PAIR).iterator()));
		init();

		final KeyValueIterator<String, String> iterator = metered.prefixScan(KEY, stringSerializer);
		assertThat(iterator.next().value, equalTo(VALUE));
		iterator.close();

		final KafkaMetric metric = metrics.metric(new MetricName("prefix-scan-rate", STORE_LEVEL_GROUP, "", tags));
		assertTrue((Double) metric.metricValue() > 0);
		verify(inner);
	}

	private KafkaMetric metric(final MetricName metricName) {
		return this.metrics.metric(metricName);
	}

	private KafkaMetric metric(final String name) {
		return metrics.metric(new MetricName(name, storeLevelGroup, "", tags));
	}

	private List<MetricName> storeMetrics() {
		return metrics.metrics()
				.keySet()
				.stream()
				.filter(name -> name.group().equals(storeLevelGroup) && name.tags().equals(tags))
				.collect(Collectors.toList());
	}
=======
        init();
        assertNull(metered.get("a"));
    }

    @Test
    public void shouldNotSetFlushListenerOnWrappedNoneCachingStore() {
        assertFalse(metered.setFlushListener(null, false));
    }

    @Test
    public void shouldRemoveMetricsOnClose() {
        inner.close();
        expectLastCall();
        init(); // replays "inner"

        // There's always a "count" metric registered
        assertThat(storeMetrics(), not(empty()));
        metered.close();
        assertThat(storeMetrics(), empty());
        verify(inner);
    }

    @Test
    public void shouldRemoveMetricsEvenIfWrappedStoreThrowsOnClose() {
        inner.close();
        expectLastCall().andThrow(new RuntimeException("Oops!"));
        init(); // replays "inner"

        assertThat(storeMetrics(), not(empty()));
        assertThrows(RuntimeException.class, metered::close);
        assertThat(storeMetrics(), empty());
        verify(inner);
    }

    @Test
    public void shouldThrowNullPointerOnGetIfKeyIsNull() {
        assertThrows(NullPointerException.class, () -> metered.get(null));
    }

    @Test
    public void shouldThrowNullPointerOnPutIfKeyIsNull() {
        assertThrows(NullPointerException.class, () -> metered.put(null, VALUE));
    }

    @Test
    public void shouldThrowNullPointerOnPutIfAbsentIfKeyIsNull() {
        assertThrows(NullPointerException.class, () -> metered.putIfAbsent(null, VALUE));
    }

    @Test
    public void shouldThrowNullPointerOnDeleteIfKeyIsNull() {
        assertThrows(NullPointerException.class, () -> metered.delete(null));
    }

    @Test
    public void shouldThrowNullPointerOnPutAllIfAnyKeyIsNull() {
        assertThrows(NullPointerException.class, () -> metered.putAll(Collections.singletonList(KeyValue.pair(null, VALUE))));
    }

    @Test
    public void shouldThrowNullPointerOnPrefixScanIfPrefixIsNull() {
        final StringSerializer stringSerializer = new StringSerializer();
        assertThrows(NullPointerException.class, () -> metered.prefixScan(null, stringSerializer));
    }

    @Test
    public void shouldThrowNullPointerOnRangeIfFromIsNull() {
        assertThrows(NullPointerException.class, () -> metered.range(null, "to"));
    }

    @Test
    public void shouldThrowNullPointerOnRangeIfToIsNull() {
        assertThrows(NullPointerException.class, () -> metered.range("from", null));
    }

    @Test
    public void shouldThrowNullPointerOnReverseRangeIfFromIsNull() {
        assertThrows(NullPointerException.class, () -> metered.reverseRange(null, "to"));
    }

    @Test
    public void shouldThrowNullPointerOnReverseRangeIfToIsNull() {
        assertThrows(NullPointerException.class, () -> metered.reverseRange("from", null));
    }

    @Test
    public void shouldGetRecordsWithPrefixKey() {
        final StringSerializer stringSerializer = new StringSerializer();
        expect(inner.prefixScan(KEY, stringSerializer))
            .andReturn(new KeyValueIteratorStub<>(Collections.singletonList(BYTE_KEY_VALUE_PAIR).iterator()));
        init();

        final KeyValueIterator<String, String> iterator = metered.prefixScan(KEY, stringSerializer);
        assertThat(iterator.next().value, equalTo(VALUE));
        iterator.close();

        final KafkaMetric metric = metrics.metric(new MetricName("prefix-scan-rate", STORE_LEVEL_GROUP, "", tags));
        assertTrue((Double) metric.metricValue() > 0);
        verify(inner);
    }

    private KafkaMetric metric(final MetricName metricName) {
        return this.metrics.metric(metricName);
    }

    private KafkaMetric metric(final String name) {
        return metrics.metric(new MetricName(name, STORE_LEVEL_GROUP, "", tags));
    }

    private List<MetricName> storeMetrics() {
        return metrics.metrics()
                      .keySet()
                      .stream()
                      .filter(name -> name.group().equals(STORE_LEVEL_GROUP) && name.tags().equals(tags))
                      .collect(Collectors.toList());
    }
>>>>>>> 15418db6
}<|MERGE_RESOLUTION|>--- conflicted
+++ resolved
@@ -17,17 +17,8 @@
 package org.apache.kafka.streams.state.internals;
 
 import org.apache.kafka.common.MetricName;
-import org.apache.kafka.common.metrics.JmxReporter;
-import org.apache.kafka.common.metrics.KafkaMetric;
-import org.apache.kafka.common.metrics.KafkaMetricsContext;
-import org.apache.kafka.common.metrics.Metrics;
-import org.apache.kafka.common.metrics.MetricsContext;
-import org.apache.kafka.common.metrics.Sensor;
-import org.apache.kafka.common.serialization.Deserializer;
-import org.apache.kafka.common.serialization.Serde;
-import org.apache.kafka.common.serialization.Serdes;
-import org.apache.kafka.common.serialization.Serializer;
-import org.apache.kafka.common.serialization.StringSerializer;
+import org.apache.kafka.common.metrics.*;
+import org.apache.kafka.common.serialization.*;
 import org.apache.kafka.common.utils.Bytes;
 import org.apache.kafka.common.utils.MockTime;
 import org.apache.kafka.common.utils.Time;
@@ -56,212 +47,15 @@
 
 import static org.apache.kafka.common.utils.Utils.mkEntry;
 import static org.apache.kafka.common.utils.Utils.mkMap;
-import static org.easymock.EasyMock.anyObject;
-import static org.easymock.EasyMock.aryEq;
-import static org.easymock.EasyMock.eq;
-import static org.easymock.EasyMock.expect;
-import static org.easymock.EasyMock.expectLastCall;
-import static org.easymock.EasyMock.mock;
-import static org.easymock.EasyMock.niceMock;
-import static org.easymock.EasyMock.replay;
-import static org.easymock.EasyMock.verify;
+import static org.easymock.EasyMock.*;
 import static org.hamcrest.CoreMatchers.equalTo;
 import static org.hamcrest.MatcherAssert.assertThat;
-import static org.hamcrest.Matchers.empty;
-import static org.hamcrest.Matchers.greaterThan;
 import static org.hamcrest.Matchers.not;
-import static org.junit.Assert.assertFalse;
-import static org.junit.Assert.assertNull;
-import static org.junit.Assert.assertThrows;
-import static org.junit.Assert.assertTrue;
+import static org.hamcrest.Matchers.*;
+import static org.junit.Assert.*;
 
 public class MeteredKeyValueStoreTest {
 
-<<<<<<< HEAD
-	@Rule
-	public EasyMockRule rule = new EasyMockRule(this);
-
-	private static final String APPLICATION_ID = "test-app";
-	private static final String STORE_NAME = "store-name";
-	private static final String STORE_TYPE = "scope";
-	private static final String STORE_LEVEL_GROUP_FROM_0100_TO_24 = "stream-" + STORE_TYPE + "-state-metrics";
-	private static final String STORE_LEVEL_GROUP = "stream-state-metrics";
-	private static final String CHANGELOG_TOPIC = "changelog-topic";
-	private static final String THREAD_ID_TAG_KEY_FROM_0100_TO_24 = "client-id";
-	private static final String THREAD_ID_TAG_KEY = "thread-id";
-	private static final String KEY = "key";
-	private static final Bytes KEY_BYTES = Bytes.wrap(KEY.getBytes());
-	private static final String VALUE = "value";
-	private static final byte[] VALUE_BYTES = VALUE.getBytes();
-	private static final KeyValue<Bytes, byte[]> BYTE_KEY_VALUE_PAIR = KeyValue.pair(KEY_BYTES, VALUE_BYTES);
-
-	private final String threadId = Thread.currentThread().getName();
-	private final TaskId taskId = new TaskId(0, 0);
-
-	@Mock(type = MockType.NICE)
-	private KeyValueStore<Bytes, byte[]> inner;
-	@Mock(type = MockType.NICE)
-	private InternalProcessorContext context;
-
-	private MeteredKeyValueStore<String, String> metered;
-	private final Metrics metrics = new Metrics();
-	private String storeLevelGroup;
-	private String threadIdTagKey;
-	private Map<String, String> tags;
-
-	@Parameters(name = "{0}")
-	public static Collection<Object[]> data() {
-		return Arrays.asList(new Object[][]{
-				{StreamsConfig.METRICS_LATEST},
-				{StreamsConfig.METRICS_0100_TO_24}
-		});
-	}
-
-	@Parameter
-	public String builtInMetricsVersion;
-
-	@Before
-	public void before() {
-		final Time mockTime = new MockTime();
-		metered = new MeteredKeyValueStore<>(
-				inner,
-				STORE_TYPE,
-				mockTime,
-				Serdes.String(),
-				Serdes.String()
-		);
-		metrics.config().recordLevel(Sensor.RecordingLevel.DEBUG);
-		expect(context.applicationId()).andStubReturn(APPLICATION_ID);
-		expect(context.metrics()).andStubReturn(
-				new StreamsMetricsImpl(metrics, "test", builtInMetricsVersion, mockTime)
-		);
-		expect(context.taskId()).andStubReturn(taskId);
-		expect(context.changelogFor(STORE_NAME)).andStubReturn(CHANGELOG_TOPIC);
-		expect(inner.name()).andStubReturn(STORE_NAME);
-		storeLevelGroup =
-				StreamsConfig.METRICS_0100_TO_24.equals(builtInMetricsVersion) ? STORE_LEVEL_GROUP_FROM_0100_TO_24 : STORE_LEVEL_GROUP;
-		threadIdTagKey =
-				StreamsConfig.METRICS_0100_TO_24.equals(builtInMetricsVersion) ? THREAD_ID_TAG_KEY_FROM_0100_TO_24 : THREAD_ID_TAG_KEY;
-		tags = mkMap(
-				mkEntry(threadIdTagKey, threadId),
-				mkEntry("task-id", taskId.toString()),
-				mkEntry(STORE_TYPE + "-state-id", STORE_NAME)
-		);
-	}
-
-	private void init() {
-		replay(inner, context);
-		metered.init((StateStoreContext) context, metered);
-	}
-
-	@SuppressWarnings("deprecation")
-	@Test
-	public void shouldDelegateDeprecatedInit() {
-		final KeyValueStore<Bytes, byte[]> inner = mock(KeyValueStore.class);
-		final MeteredKeyValueStore<String, String> outer = new MeteredKeyValueStore<>(
-				inner,
-				STORE_TYPE,
-				new MockTime(),
-				Serdes.String(),
-				Serdes.String()
-		);
-		expect(inner.name()).andStubReturn("store");
-		inner.init((ProcessorContext) context, outer);
-		expectLastCall();
-		replay(inner, context);
-		outer.init((ProcessorContext) context, outer);
-		verify(inner);
-	}
-
-	@Test
-	public void shouldDelegateInit() {
-		final KeyValueStore<Bytes, byte[]> inner = mock(KeyValueStore.class);
-		final MeteredKeyValueStore<String, String> outer = new MeteredKeyValueStore<>(
-				inner,
-				STORE_TYPE,
-				new MockTime(),
-				Serdes.String(),
-				Serdes.String()
-		);
-		expect(inner.name()).andStubReturn("store");
-		inner.init((StateStoreContext) context, outer);
-		expectLastCall();
-		replay(inner, context);
-		outer.init((StateStoreContext) context, outer);
-		verify(inner);
-	}
-
-	@Test
-	public void shouldPassChangelogTopicNameToStateStoreSerde() {
-		doShouldPassChangelogTopicNameToStateStoreSerde(CHANGELOG_TOPIC);
-	}
-
-	@Test
-	public void shouldPassDefaultChangelogTopicNameToStateStoreSerdeIfLoggingDisabled() {
-		final String defaultChangelogTopicName = ProcessorStateManager.storeChangelogTopic(APPLICATION_ID, STORE_NAME);
-		expect(context.changelogFor(STORE_NAME)).andReturn(null);
-		doShouldPassChangelogTopicNameToStateStoreSerde(defaultChangelogTopicName);
-	}
-
-	private void doShouldPassChangelogTopicNameToStateStoreSerde(final String topic) {
-		final Serde<String> keySerde = niceMock(Serde.class);
-		final Serializer<String> keySerializer = mock(Serializer.class);
-		final Serde<String> valueSerde = niceMock(Serde.class);
-		final Deserializer<String> valueDeserializer = mock(Deserializer.class);
-		final Serializer<String> valueSerializer = mock(Serializer.class);
-		expect(keySerde.serializer()).andStubReturn(keySerializer);
-		expect(keySerializer.serialize(topic, KEY)).andStubReturn(KEY.getBytes());
-		expect(valueSerde.deserializer()).andStubReturn(valueDeserializer);
-		expect(valueDeserializer.deserialize(topic, VALUE_BYTES)).andStubReturn(VALUE);
-		expect(valueSerde.serializer()).andStubReturn(valueSerializer);
-		expect(valueSerializer.serialize(topic, VALUE)).andStubReturn(VALUE_BYTES);
-		expect(inner.get(KEY_BYTES)).andStubReturn(VALUE_BYTES);
-		replay(inner, context, keySerializer, keySerde, valueDeserializer, valueSerializer, valueSerde);
-		metered = new MeteredKeyValueStore<>(
-				inner,
-				STORE_TYPE,
-				new MockTime(),
-				keySerde,
-				valueSerde
-		);
-		metered.init((StateStoreContext) context, metered);
-
-		metered.get(KEY);
-		metered.put(KEY, VALUE);
-
-		verify(keySerializer, valueDeserializer, valueSerializer);
-	}
-
-	@Test
-	public void testMetrics() {
-		init();
-		final JmxReporter reporter = new JmxReporter();
-		final MetricsContext metricsContext = new KafkaMetricsContext("kafka.streams");
-		reporter.contextChange(metricsContext);
-
-		metrics.addReporter(reporter);
-		assertTrue(reporter.containsMbean(String.format(
-				"kafka.streams:type=%s,%s=%s,task-id=%s,%s-state-id=%s",
-				storeLevelGroup,
-				threadIdTagKey,
-				threadId,
-				taskId.toString(),
-				STORE_TYPE,
-				STORE_NAME
-		)));
-		if (StreamsConfig.METRICS_0100_TO_24.equals(builtInMetricsVersion)) {
-			assertTrue(reporter.containsMbean(String.format(
-					"kafka.streams:type=%s,%s=%s,task-id=%s,%s-state-id=%s",
-					storeLevelGroup,
-					threadIdTagKey,
-					threadId,
-					taskId.toString(),
-					STORE_TYPE,
-					ROLLUP_VALUE
-			)));
-		}
-	}
-=======
     @Rule
     public EasyMockRule rule = new EasyMockRule(this);
 
@@ -292,26 +86,14 @@
     @Before
     public void before() {
         final Time mockTime = new MockTime();
-        metered = new MeteredKeyValueStore<>(
-            inner,
-            STORE_TYPE,
-            mockTime,
-            Serdes.String(),
-            Serdes.String()
-        );
+        metered = new MeteredKeyValueStore<>(inner, STORE_TYPE, mockTime, Serdes.String(), Serdes.String());
         metrics.config().recordLevel(Sensor.RecordingLevel.DEBUG);
         expect(context.applicationId()).andStubReturn(APPLICATION_ID);
-        expect(context.metrics()).andStubReturn(
-            new StreamsMetricsImpl(metrics, "test", StreamsConfig.METRICS_LATEST, mockTime)
-        );
+        expect(context.metrics()).andStubReturn(new StreamsMetricsImpl(metrics, "test", StreamsConfig.METRICS_LATEST, mockTime));
         expect(context.taskId()).andStubReturn(taskId);
         expect(context.changelogFor(STORE_NAME)).andStubReturn(CHANGELOG_TOPIC);
         expect(inner.name()).andStubReturn(STORE_NAME);
-        tags = mkMap(
-            mkEntry(THREAD_ID_TAG_KEY, threadId),
-            mkEntry("task-id", taskId.toString()),
-            mkEntry(STORE_TYPE + "-state-id", STORE_NAME)
-        );
+        tags = mkMap(mkEntry(THREAD_ID_TAG_KEY, threadId), mkEntry("task-id", taskId.toString()), mkEntry(STORE_TYPE + "-state-id", STORE_NAME));
     }
 
     private void init() {
@@ -323,13 +105,7 @@
     @Test
     public void shouldDelegateDeprecatedInit() {
         final KeyValueStore<Bytes, byte[]> inner = mock(KeyValueStore.class);
-        final MeteredKeyValueStore<String, String> outer = new MeteredKeyValueStore<>(
-            inner,
-            STORE_TYPE,
-            new MockTime(),
-            Serdes.String(),
-            Serdes.String()
-        );
+        final MeteredKeyValueStore<String, String> outer = new MeteredKeyValueStore<>(inner, STORE_TYPE, new MockTime(), Serdes.String(), Serdes.String());
         expect(inner.name()).andStubReturn("store");
         inner.init((ProcessorContext) context, outer);
         expectLastCall();
@@ -341,13 +117,7 @@
     @Test
     public void shouldDelegateInit() {
         final KeyValueStore<Bytes, byte[]> inner = mock(KeyValueStore.class);
-        final MeteredKeyValueStore<String, String> outer = new MeteredKeyValueStore<>(
-            inner,
-            STORE_TYPE,
-            new MockTime(),
-            Serdes.String(),
-            Serdes.String()
-        );
+        final MeteredKeyValueStore<String, String> outer = new MeteredKeyValueStore<>(inner, STORE_TYPE, new MockTime(), Serdes.String(), Serdes.String());
         expect(inner.name()).andStubReturn("store");
         inner.init((StateStoreContext) context, outer);
         expectLastCall();
@@ -382,13 +152,7 @@
         expect(valueSerializer.serialize(topic, VALUE)).andStubReturn(VALUE_BYTES);
         expect(inner.get(KEY_BYTES)).andStubReturn(VALUE_BYTES);
         replay(inner, context, keySerializer, keySerde, valueDeserializer, valueSerializer, valueSerde);
-        metered = new MeteredKeyValueStore<>(
-            inner,
-            STORE_TYPE,
-            new MockTime(),
-            keySerde,
-            valueSerde
-        );
+        metered = new MeteredKeyValueStore<>(inner, STORE_TYPE, new MockTime(), keySerde, valueSerde);
         metered.init((StateStoreContext) context, metered);
 
         metered.get(KEY);
@@ -405,15 +169,7 @@
         reporter.contextChange(metricsContext);
 
         metrics.addReporter(reporter);
-        assertTrue(reporter.containsMbean(String.format(
-            "kafka.streams:type=%s,%s=%s,task-id=%s,%s-state-id=%s",
-            STORE_LEVEL_GROUP,
-            THREAD_ID_TAG_KEY,
-            threadId,
-            taskId,
-            STORE_TYPE,
-            STORE_NAME
-        )));
+        assertTrue(reporter.containsMbean(String.format("kafka.streams:type=%s,%s=%s,task-id=%s,%s-state-id=%s", STORE_LEVEL_GROUP, THREAD_ID_TAG_KEY, threadId, taskId, STORE_TYPE, STORE_NAME)));
     }
 
     @Test
@@ -428,15 +184,14 @@
         assertThat((Double) metric.metricValue(), greaterThan(0.0));
         verify(inner);
     }
->>>>>>> 15418db6
 
     @Test
     public void shouldWriteBytesToInnerStoreAndRecordPutMetric() {
-		inner.put(eq(KEY_BYTES), aryEq(VALUE_BYTES));
-		expectLastCall();
-        init();
-
-		metered.put(KEY, VALUE);
+        inner.put(eq(KEY_BYTES), aryEq(VALUE_BYTES));
+        expectLastCall();
+        init();
+
+        metered.put(KEY, VALUE);
 
         final KafkaMetric metric = metric("put-rate");
         assertTrue((Double) metric.metricValue() > 0);
@@ -445,10 +200,10 @@
 
     @Test
     public void shouldGetBytesFromInnerStoreAndReturnGetMetric() {
-		expect(inner.get(KEY_BYTES)).andReturn(VALUE_BYTES);
-		init();
-
-		assertThat(metered.get(KEY), equalTo(VALUE));
+        expect(inner.get(KEY_BYTES)).andReturn(VALUE_BYTES);
+        init();
+
+        assertThat(metered.get(KEY), equalTo(VALUE));
 
         final KafkaMetric metric = metric("get-rate");
         assertTrue((Double) metric.metricValue() > 0);
@@ -457,10 +212,10 @@
 
     @Test
     public void shouldPutIfAbsentAndRecordPutIfAbsentMetric() {
-		expect(inner.putIfAbsent(eq(KEY_BYTES), aryEq(VALUE_BYTES))).andReturn(null);
-		init();
-
-		metered.putIfAbsent(KEY, VALUE);
+        expect(inner.putIfAbsent(eq(KEY_BYTES), aryEq(VALUE_BYTES))).andReturn(null);
+        init();
+
+        metered.putIfAbsent(KEY, VALUE);
 
         final KafkaMetric metric = metric("put-if-absent-rate");
         assertTrue((Double) metric.metricValue() > 0);
@@ -474,7 +229,7 @@
         expectLastCall();
         init();
 
-		metered.putAll(Collections.singletonList(KeyValue.pair(KEY, VALUE)));
+        metered.putAll(Collections.singletonList(KeyValue.pair(KEY, VALUE)));
 
         final KafkaMetric metric = metric("put-all-rate");
         assertTrue((Double) metric.metricValue() > 0);
@@ -483,10 +238,10 @@
 
     @Test
     public void shouldDeleteFromInnerStoreAndRecordDeleteMetric() {
-		expect(inner.delete(KEY_BYTES)).andReturn(VALUE_BYTES);
-		init();
-
-		metered.delete(KEY);
+        expect(inner.delete(KEY_BYTES)).andReturn(VALUE_BYTES);
+        init();
+
+        metered.delete(KEY);
 
         final KafkaMetric metric = metric("delete-rate");
         assertTrue((Double) metric.metricValue() > 0);
@@ -495,35 +250,30 @@
 
     @Test
     public void shouldGetRangeFromInnerStoreAndRecordRangeMetric() {
-		expect(inner.range(KEY_BYTES, KEY_BYTES))
-				.andReturn(new KeyValueIteratorStub<>(Collections.singletonList(BYTE_KEY_VALUE_PAIR).iterator()));
-		init();
-
-		final KeyValueIterator<String, String> iterator = metered.range(KEY, KEY);
-		assertThat(iterator.next().value, equalTo(VALUE));
-		assertFalse(iterator.hasNext());
-		iterator.close();
-
-		final KafkaMetric metric = metric("range-rate");
-		assertTrue((Double) metric.metricValue() > 0);
-		verify(inner);
-	}
+        expect(inner.range(KEY_BYTES, KEY_BYTES)).andReturn(new KeyValueIteratorStub<>(Collections.singletonList(BYTE_KEY_VALUE_PAIR).iterator()));
+        init();
+
+        final KeyValueIterator<String, String> iterator = metered.range(KEY, KEY);
+        assertThat(iterator.next().value, equalTo(VALUE));
+        assertFalse(iterator.hasNext());
+        iterator.close();
+
+        final KafkaMetric metric = metric("range-rate");
+        assertTrue((Double) metric.metricValue() > 0);
+        verify(inner);
+    }
 
     @Test
     public void shouldGetAllFromInnerStoreAndRecordAllMetric() {
-		expect(inner.all()).andReturn(new KeyValueIteratorStub<>(Collections.singletonList(BYTE_KEY_VALUE_PAIR).iterator()));
-		init();
+        expect(inner.all()).andReturn(new KeyValueIteratorStub<>(Collections.singletonList(BYTE_KEY_VALUE_PAIR).iterator()));
+        init();
 
         final KeyValueIterator<String, String> iterator = metered.all();
-		assertThat(iterator.next().value, equalTo(VALUE));
-		assertFalse(iterator.hasNext());
+        assertThat(iterator.next().value, equalTo(VALUE));
+        assertFalse(iterator.hasNext());
         iterator.close();
 
-<<<<<<< HEAD
-		final KafkaMetric metric = metric(new MetricName("all-rate", storeLevelGroup, "", tags));
-=======
         final KafkaMetric metric = metric(new MetricName("all-rate", STORE_LEVEL_GROUP, "", tags));
->>>>>>> 15418db6
         assertTrue((Double) metric.metricValue() > 0);
         verify(inner);
     }
@@ -551,13 +301,7 @@
         expect(cachedKeyValueStore.setFlushListener(anyObject(CacheFlushListener.class), eq(false))).andReturn(true);
         replay(cachedKeyValueStore);
 
-        metered = new MeteredKeyValueStore<>(
-				cachedKeyValueStore,
-				STORE_TYPE,
-				new MockTime(),
-				Serdes.String(),
-				Serdes.String()
-		);
+        metered = new MeteredKeyValueStore<>(cachedKeyValueStore, STORE_TYPE, new MockTime(), Serdes.String(), Serdes.String());
         assertTrue(metered.setFlushListener(null, false));
 
         verify(cachedKeyValueStore);
@@ -567,73 +311,6 @@
     public void shouldNotThrowNullPointerExceptionIfGetReturnsNull() {
         expect(inner.get(Bytes.wrap("a".getBytes()))).andReturn(null);
 
-<<<<<<< HEAD
-		init();
-		assertNull(metered.get("a"));
-	}
-
-	@Test
-	public void shouldNotSetFlushListenerOnWrappedNoneCachingStore() {
-		assertFalse(metered.setFlushListener(null, false));
-	}
-
-	@Test
-	public void shouldRemoveMetricsOnClose() {
-		inner.close();
-		expectLastCall();
-		init(); // replays "inner"
-
-		// There's always a "count" metric registered
-		assertThat(storeMetrics(), not(empty()));
-		metered.close();
-		assertThat(storeMetrics(), empty());
-		verify(inner);
-	}
-
-	@Test
-	public void shouldRemoveMetricsEvenIfWrappedStoreThrowsOnClose() {
-		inner.close();
-		expectLastCall().andThrow(new RuntimeException("Oops!"));
-		init(); // replays "inner"
-
-		assertThat(storeMetrics(), not(empty()));
-		assertThrows(RuntimeException.class, metered::close);
-		assertThat(storeMetrics(), empty());
-		verify(inner);
-	}
-
-	@Test
-	public void shouldGetRecordsWithPrefixKey() {
-		final StringSerializer stringSerializer = new StringSerializer();
-		expect(inner.prefixScan(KEY, stringSerializer))
-				.andReturn(new KeyValueIteratorStub<>(Collections.singletonList(BYTE_KEY_VALUE_PAIR).iterator()));
-		init();
-
-		final KeyValueIterator<String, String> iterator = metered.prefixScan(KEY, stringSerializer);
-		assertThat(iterator.next().value, equalTo(VALUE));
-		iterator.close();
-
-		final KafkaMetric metric = metrics.metric(new MetricName("prefix-scan-rate", STORE_LEVEL_GROUP, "", tags));
-		assertTrue((Double) metric.metricValue() > 0);
-		verify(inner);
-	}
-
-	private KafkaMetric metric(final MetricName metricName) {
-		return this.metrics.metric(metricName);
-	}
-
-	private KafkaMetric metric(final String name) {
-		return metrics.metric(new MetricName(name, storeLevelGroup, "", tags));
-	}
-
-	private List<MetricName> storeMetrics() {
-		return metrics.metrics()
-				.keySet()
-				.stream()
-				.filter(name -> name.group().equals(storeLevelGroup) && name.tags().equals(tags))
-				.collect(Collectors.toList());
-	}
-=======
         init();
         assertNull(metered.get("a"));
     }
@@ -722,8 +399,7 @@
     @Test
     public void shouldGetRecordsWithPrefixKey() {
         final StringSerializer stringSerializer = new StringSerializer();
-        expect(inner.prefixScan(KEY, stringSerializer))
-            .andReturn(new KeyValueIteratorStub<>(Collections.singletonList(BYTE_KEY_VALUE_PAIR).iterator()));
+        expect(inner.prefixScan(KEY, stringSerializer)).andReturn(new KeyValueIteratorStub<>(Collections.singletonList(BYTE_KEY_VALUE_PAIR).iterator()));
         init();
 
         final KeyValueIterator<String, String> iterator = metered.prefixScan(KEY, stringSerializer);
@@ -744,11 +420,6 @@
     }
 
     private List<MetricName> storeMetrics() {
-        return metrics.metrics()
-                      .keySet()
-                      .stream()
-                      .filter(name -> name.group().equals(STORE_LEVEL_GROUP) && name.tags().equals(tags))
-                      .collect(Collectors.toList());
-    }
->>>>>>> 15418db6
+        return metrics.metrics().keySet().stream().filter(name -> name.group().equals(STORE_LEVEL_GROUP) && name.tags().equals(tags)).collect(Collectors.toList());
+    }
 }