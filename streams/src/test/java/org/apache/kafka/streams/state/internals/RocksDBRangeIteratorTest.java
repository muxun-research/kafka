--- conflicted
+++ resolved
@@ -16,453 +16,44 @@
  */
 package org.apache.kafka.streams.state.internals;
 
-import java.util.concurrent.atomic.AtomicBoolean;
 import org.apache.kafka.common.utils.Bytes;
 import org.junit.Test;
 import org.rocksdb.RocksIterator;
 
 import java.util.NoSuchElementException;
-
-import static org.easymock.EasyMock.mock;
-import static org.easymock.EasyMock.expect;
-import static org.easymock.EasyMock.expectLastCall;
-import static org.easymock.EasyMock.replay;
-import static org.easymock.EasyMock.verify;
+import java.util.concurrent.atomic.AtomicBoolean;
+
+import static org.easymock.EasyMock.*;
 import static org.hamcrest.MatcherAssert.assertThat;
 import static org.hamcrest.core.Is.is;
 import static org.junit.Assert.assertThrows;
 
 public class RocksDBRangeIteratorTest {
 
-	private final String storeName = "store";
-	private final String key1 = "a";
-	private final String key2 = "b";
-	private final String key3 = "c";
-	private final String key4 = "d";
-
-	private final String value = "value";
-	private final Bytes key1Bytes = Bytes.wrap(key1.getBytes());
-	private final Bytes key2Bytes = Bytes.wrap(key2.getBytes());
-	private final Bytes key3Bytes = Bytes.wrap(key3.getBytes());
-	private final Bytes key4Bytes = Bytes.wrap(key4.getBytes());
-	private final byte[] valueBytes = value.getBytes();
-
-<<<<<<< HEAD
-	@Test
-	public void shouldReturnAllKeysInTheRangeInForwardDirection() {
-		final RocksIterator rocksIterator = mock(RocksIterator.class);
-		rocksIterator.seek(key1Bytes.get());
-		expect(rocksIterator.isValid())
-				.andReturn(true)
-				.andReturn(true)
-				.andReturn(true)
-				.andReturn(false);
-		expect(rocksIterator.key())
-				.andReturn(key1Bytes.get())
-				.andReturn(key2Bytes.get())
-				.andReturn(key3Bytes.get());
-		expect(rocksIterator.value()).andReturn(valueBytes).times(3);
-		rocksIterator.next();
-		expectLastCall().times(3);
-		replay(rocksIterator);
-		final RocksDBRangeIterator rocksDBRangeIterator = new RocksDBRangeIterator(
-				storeName,
-				rocksIterator,
-				Collections.emptySet(),
-				key1Bytes,
-				key3Bytes,
-				true,
-				true
-		);
-		assertThat(rocksDBRangeIterator.hasNext(), is(true));
-		assertThat(rocksDBRangeIterator.next().key, is(key1Bytes));
-		assertThat(rocksDBRangeIterator.hasNext(), is(true));
-		assertThat(rocksDBRangeIterator.next().key, is(key2Bytes));
-		assertThat(rocksDBRangeIterator.hasNext(), is(true));
-		assertThat(rocksDBRangeIterator.next().key, is(key3Bytes));
-		assertThat(rocksDBRangeIterator.hasNext(), is(false));
-		verify(rocksIterator);
-	}
-
-	@Test
-	public void shouldReturnAllKeysInTheRangeReverseDirection() {
-		final RocksIterator rocksIterator = mock(RocksIterator.class);
-		rocksIterator.seekForPrev(key3Bytes.get());
-		expect(rocksIterator.isValid())
-				.andReturn(true)
-				.andReturn(true)
-				.andReturn(true)
-				.andReturn(false);
-		expect(rocksIterator.key())
-				.andReturn(key3Bytes.get())
-				.andReturn(key2Bytes.get())
-				.andReturn(key1Bytes.get());
-		expect(rocksIterator.value()).andReturn(valueBytes).times(3);
-		rocksIterator.prev();
-		expectLastCall().times(3);
-		replay(rocksIterator);
-		final RocksDBRangeIterator rocksDBRangeIterator = new RocksDBRangeIterator(
-				storeName,
-				rocksIterator,
-				Collections.emptySet(),
-				key1Bytes,
-				key3Bytes,
-				false,
-				true
-		);
-		assertThat(rocksDBRangeIterator.hasNext(), is(true));
-		assertThat(rocksDBRangeIterator.next().key, is(key3Bytes));
-		assertThat(rocksDBRangeIterator.hasNext(), is(true));
-		assertThat(rocksDBRangeIterator.next().key, is(key2Bytes));
-		assertThat(rocksDBRangeIterator.hasNext(), is(true));
-		assertThat(rocksDBRangeIterator.next().key, is(key1Bytes));
-		assertThat(rocksDBRangeIterator.hasNext(), is(false));
-		verify(rocksIterator);
-	}
-
-	@Test
-	public void shouldReturnAllKeysWhenLastKeyIsGreaterThanLargestKeyInStateStoreInForwardDirection() {
-		final Bytes toBytes = Bytes.increment(key4Bytes);
-		final RocksIterator rocksIterator = mock(RocksIterator.class);
-		rocksIterator.seek(key1Bytes.get());
-		expect(rocksIterator.isValid())
-				.andReturn(true)
-				.andReturn(true)
-				.andReturn(true)
-				.andReturn(true)
-				.andReturn(false);
-		expect(rocksIterator.key())
-				.andReturn(key1Bytes.get())
-				.andReturn(key2Bytes.get())
-				.andReturn(key3Bytes.get())
-				.andReturn(key4Bytes.get());
-		expect(rocksIterator.value()).andReturn(valueBytes).times(4);
-		rocksIterator.next();
-		expectLastCall().times(4);
-		replay(rocksIterator);
-		final RocksDBRangeIterator rocksDBRangeIterator = new RocksDBRangeIterator(
-				storeName,
-				rocksIterator,
-				Collections.emptySet(),
-				key1Bytes,
-				toBytes,
-				true,
-				true
-		);
-		assertThat(rocksDBRangeIterator.hasNext(), is(true));
-		assertThat(rocksDBRangeIterator.next().key, is(key1Bytes));
-		assertThat(rocksDBRangeIterator.hasNext(), is(true));
-		assertThat(rocksDBRangeIterator.next().key, is(key2Bytes));
-		assertThat(rocksDBRangeIterator.hasNext(), is(true));
-		assertThat(rocksDBRangeIterator.next().key, is(key3Bytes));
-		assertThat(rocksDBRangeIterator.hasNext(), is(true));
-		assertThat(rocksDBRangeIterator.next().key, is(key4Bytes));
-		assertThat(rocksDBRangeIterator.hasNext(), is(false));
-		verify(rocksIterator);
-	}
-
-
-	@Test
-	public void shouldReturnAllKeysWhenLastKeyIsSmallerThanSmallestKeyInStateStoreInReverseDirection() {
-		final RocksIterator rocksIterator = mock(RocksIterator.class);
-		rocksIterator.seekForPrev(key4Bytes.get());
-		expect(rocksIterator.isValid())
-				.andReturn(true)
-				.andReturn(true)
-				.andReturn(true)
-				.andReturn(true)
-				.andReturn(false);
-		expect(rocksIterator.key())
-				.andReturn(key4Bytes.get())
-				.andReturn(key3Bytes.get())
-				.andReturn(key2Bytes.get())
-				.andReturn(key1Bytes.get());
-		expect(rocksIterator.value()).andReturn(valueBytes).times(4);
-		rocksIterator.prev();
-		expectLastCall().times(4);
-		replay(rocksIterator);
-		final RocksDBRangeIterator rocksDBRangeIterator = new RocksDBRangeIterator(
-				storeName,
-				rocksIterator,
-				Collections.emptySet(),
-				key1Bytes,
-				key4Bytes,
-				false,
-				true
-		);
-		assertThat(rocksDBRangeIterator.hasNext(), is(true));
-		assertThat(rocksDBRangeIterator.next().key, is(key4Bytes));
-		assertThat(rocksDBRangeIterator.hasNext(), is(true));
-		assertThat(rocksDBRangeIterator.next().key, is(key3Bytes));
-		assertThat(rocksDBRangeIterator.hasNext(), is(true));
-		assertThat(rocksDBRangeIterator.next().key, is(key2Bytes));
-		assertThat(rocksDBRangeIterator.hasNext(), is(true));
-		assertThat(rocksDBRangeIterator.next().key, is(key1Bytes));
-		assertThat(rocksDBRangeIterator.hasNext(), is(false));
-		verify(rocksIterator);
-	}
-
-
-	@Test
-	public void shouldReturnNoKeysWhenLastKeyIsSmallerThanSmallestKeyInStateStoreForwardDirection() {
-		// key range in state store: [c-f]
-		final RocksIterator rocksIterator = mock(RocksIterator.class);
-		rocksIterator.seek(key1Bytes.get());
-		expect(rocksIterator.isValid()).andReturn(false);
-		replay(rocksIterator);
-		final RocksDBRangeIterator rocksDBRangeIterator = new RocksDBRangeIterator(
-				storeName,
-				rocksIterator,
-				Collections.emptySet(),
-				key1Bytes,
-				key2Bytes,
-				true,
-				true
-		);
-		assertThat(rocksDBRangeIterator.hasNext(), is(false));
-		verify(rocksIterator);
-	}
-
-	@Test
-	public void shouldReturnNoKeysWhenLastKeyIsLargerThanLargestKeyInStateStoreReverseDirection() {
-		// key range in state store: [c-f]
-		final String from = "g";
-		final String to = "h";
-		final Bytes fromBytes = Bytes.wrap(from.getBytes());
-		final Bytes toBytes = Bytes.wrap(to.getBytes());
-		final RocksIterator rocksIterator = mock(RocksIterator.class);
-		rocksIterator.seekForPrev(toBytes.get());
-		expect(rocksIterator.isValid())
-				.andReturn(false);
-		replay(rocksIterator);
-		final RocksDBRangeIterator rocksDBRangeIterator = new RocksDBRangeIterator(
-				storeName,
-				rocksIterator,
-				Collections.emptySet(),
-				fromBytes,
-				toBytes,
-				false,
-				true
-		);
-		assertThat(rocksDBRangeIterator.hasNext(), is(false));
-		verify(rocksIterator);
-	}
-
-	@Test
-	public void shouldReturnAllKeysInPartiallyOverlappingRangeInForwardDirection() {
-		final RocksIterator rocksIterator = mock(RocksIterator.class);
-		rocksIterator.seek(key1Bytes.get());
-		expect(rocksIterator.isValid())
-				.andReturn(true)
-				.andReturn(true)
-				.andReturn(false);
-		expect(rocksIterator.key())
-				.andReturn(key2Bytes.get())
-				.andReturn(key3Bytes.get());
-		expect(rocksIterator.value()).andReturn(valueBytes).times(2);
-		rocksIterator.next();
-		expectLastCall().times(2);
-		replay(rocksIterator);
-		final RocksDBRangeIterator rocksDBRangeIterator = new RocksDBRangeIterator(
-				storeName,
-				rocksIterator,
-				Collections.emptySet(),
-				key1Bytes,
-				key3Bytes,
-				true,
-				true
-		);
-		assertThat(rocksDBRangeIterator.hasNext(), is(true));
-		assertThat(rocksDBRangeIterator.next().key, is(key2Bytes));
-		assertThat(rocksDBRangeIterator.hasNext(), is(true));
-		assertThat(rocksDBRangeIterator.next().key, is(key3Bytes));
-		assertThat(rocksDBRangeIterator.hasNext(), is(false));
-		verify(rocksIterator);
-	}
-
-	@Test
-	public void shouldReturnAllKeysInPartiallyOverlappingRangeInReverseDirection() {
-		final RocksIterator rocksIterator = mock(RocksIterator.class);
-		final String to = "e";
-		final Bytes toBytes = Bytes.wrap(to.getBytes());
-		rocksIterator.seekForPrev(toBytes.get());
-		expect(rocksIterator.isValid())
-				.andReturn(true)
-				.andReturn(true)
-				.andReturn(false);
-		expect(rocksIterator.key())
-				.andReturn(key4Bytes.get())
-				.andReturn(key3Bytes.get());
-		expect(rocksIterator.value()).andReturn(valueBytes).times(2);
-		rocksIterator.prev();
-		expectLastCall().times(2);
-		replay(rocksIterator);
-		final RocksDBRangeIterator rocksDBRangeIterator = new RocksDBRangeIterator(
-				storeName,
-				rocksIterator,
-				Collections.emptySet(),
-				key3Bytes,
-				toBytes,
-				false,
-				true
-		);
-		assertThat(rocksDBRangeIterator.hasNext(), is(true));
-		assertThat(rocksDBRangeIterator.next().key, is(key4Bytes));
-		assertThat(rocksDBRangeIterator.hasNext(), is(true));
-		assertThat(rocksDBRangeIterator.next().key, is(key3Bytes));
-		assertThat(rocksDBRangeIterator.hasNext(), is(false));
-		verify(rocksIterator);
-	}
-
-	@Test
-	public void shouldReturnTheCurrentKeyOnInvokingPeekNextKeyInForwardDirection() {
-		final RocksIterator rocksIterator = mock(RocksIterator.class);
-		rocksIterator.seek(key1Bytes.get());
-		expect(rocksIterator.isValid())
-				.andReturn(true)
-				.andReturn(true)
-				.andReturn(false);
-		expect(rocksIterator.key())
-				.andReturn(key2Bytes.get())
-				.andReturn(key3Bytes.get());
-		expect(rocksIterator.value()).andReturn(valueBytes).times(2);
-		rocksIterator.next();
-		expectLastCall().times(2);
-		replay(rocksIterator);
-		final RocksDBRangeIterator rocksDBRangeIterator = new RocksDBRangeIterator(
-				storeName,
-				rocksIterator,
-				Collections.emptySet(),
-				key1Bytes,
-				key3Bytes,
-				true,
-				true
-		);
-		assertThat(rocksDBRangeIterator.hasNext(), is(true));
-		assertThat(rocksDBRangeIterator.peekNextKey(), is(key2Bytes));
-		assertThat(rocksDBRangeIterator.peekNextKey(), is(key2Bytes));
-		assertThat(rocksDBRangeIterator.next().key, is(key2Bytes));
-		assertThat(rocksDBRangeIterator.hasNext(), is(true));
-		assertThat(rocksDBRangeIterator.peekNextKey(), is(key3Bytes));
-		assertThat(rocksDBRangeIterator.peekNextKey(), is(key3Bytes));
-		assertThat(rocksDBRangeIterator.next().key, is(key3Bytes));
-		assertThat(rocksDBRangeIterator.hasNext(), is(false));
-		assertThrows(NoSuchElementException.class, rocksDBRangeIterator::peekNextKey);
-		verify(rocksIterator);
-	}
-
-	@Test
-	public void shouldReturnTheCurrentKeyOnInvokingPeekNextKeyInReverseDirection() {
-		final RocksIterator rocksIterator = mock(RocksIterator.class);
-		final Bytes toBytes = Bytes.increment(key4Bytes);
-		rocksIterator.seekForPrev(toBytes.get());
-		expect(rocksIterator.isValid())
-				.andReturn(true)
-				.andReturn(true)
-				.andReturn(false);
-		expect(rocksIterator.key())
-				.andReturn(key4Bytes.get())
-				.andReturn(key3Bytes.get());
-		expect(rocksIterator.value()).andReturn(valueBytes).times(2);
-		rocksIterator.prev();
-		expectLastCall().times(2);
-		replay(rocksIterator);
-		final RocksDBRangeIterator rocksDBRangeIterator = new RocksDBRangeIterator(
-				storeName,
-				rocksIterator,
-				Collections.emptySet(),
-				key3Bytes,
-				toBytes,
-				false,
-				true
-		);
-		assertThat(rocksDBRangeIterator.hasNext(), is(true));
-		assertThat(rocksDBRangeIterator.peekNextKey(), is(key4Bytes));
-		assertThat(rocksDBRangeIterator.peekNextKey(), is(key4Bytes));
-		assertThat(rocksDBRangeIterator.next().key, is(key4Bytes));
-		assertThat(rocksDBRangeIterator.hasNext(), is(true));
-		assertThat(rocksDBRangeIterator.peekNextKey(), is(key3Bytes));
-		assertThat(rocksDBRangeIterator.peekNextKey(), is(key3Bytes));
-		assertThat(rocksDBRangeIterator.next().key, is(key3Bytes));
-		assertThat(rocksDBRangeIterator.hasNext(), is(false));
-		assertThrows(NoSuchElementException.class, rocksDBRangeIterator::peekNextKey);
-		verify(rocksIterator);
-	}
-
-	@Test
-	public void shouldCloseIterator() {
-		final RocksIterator rocksIterator = mock(RocksIterator.class);
-		rocksIterator.seek(key1Bytes.get());
-		rocksIterator.close();
-		expectLastCall().times(1);
-		replay(rocksIterator);
-		final RocksDBRangeIterator rocksDBRangeIterator = new RocksDBRangeIterator(
-				storeName,
-				rocksIterator,
-				Collections.emptySet(),
-				key1Bytes,
-				key2Bytes,
-				true,
-				true
-		);
-		rocksDBRangeIterator.close();
-		verify(rocksIterator);
-	}
-
-	@Test
-	public void shouldExcludeEndOfRange() {
-		final RocksIterator rocksIterator = mock(RocksIterator.class);
-		rocksIterator.seek(key1Bytes.get());
-		expect(rocksIterator.isValid())
-				.andReturn(true)
-				.andReturn(true);
-		expect(rocksIterator.key())
-				.andReturn(key1Bytes.get())
-				.andReturn(key2Bytes.get());
-		expect(rocksIterator.value()).andReturn(valueBytes).times(2);
-		rocksIterator.next();
-		expectLastCall().times(2);
-		replay(rocksIterator);
-		final RocksDBRangeIterator rocksDBRangeIterator = new RocksDBRangeIterator(
-				storeName,
-				rocksIterator,
-				Collections.emptySet(),
-				key1Bytes,
-				key2Bytes,
-				true,
-				false
-		);
-		assertThat(rocksDBRangeIterator.hasNext(), is(true));
-		assertThat(rocksDBRangeIterator.next().key, is(key1Bytes));
-		assertThat(rocksDBRangeIterator.hasNext(), is(false));
-		verify(rocksIterator);
-	}
-=======
+    private final String storeName = "store";
+    private final String key1 = "a";
+    private final String key2 = "b";
+    private final String key3 = "c";
+    private final String key4 = "d";
+
+    private final String value = "value";
+    private final Bytes key1Bytes = Bytes.wrap(key1.getBytes());
+    private final Bytes key2Bytes = Bytes.wrap(key2.getBytes());
+    private final Bytes key3Bytes = Bytes.wrap(key3.getBytes());
+    private final Bytes key4Bytes = Bytes.wrap(key4.getBytes());
+    private final byte[] valueBytes = value.getBytes();
+
     @Test
     public void shouldReturnAllKeysInTheRangeInForwardDirection() {
         final RocksIterator rocksIterator = mock(RocksIterator.class);
         rocksIterator.seek(key1Bytes.get());
-        expect(rocksIterator.isValid())
-            .andReturn(true)
-            .andReturn(true)
-            .andReturn(true)
-            .andReturn(false);
-        expect(rocksIterator.key())
-            .andReturn(key1Bytes.get())
-            .andReturn(key2Bytes.get())
-            .andReturn(key3Bytes.get());
+        expect(rocksIterator.isValid()).andReturn(true).andReturn(true).andReturn(true).andReturn(false);
+        expect(rocksIterator.key()).andReturn(key1Bytes.get()).andReturn(key2Bytes.get()).andReturn(key3Bytes.get());
         expect(rocksIterator.value()).andReturn(valueBytes).times(3);
         rocksIterator.next();
         expectLastCall().times(3);
         replay(rocksIterator);
-        final RocksDBRangeIterator rocksDBRangeIterator = new RocksDBRangeIterator(
-            storeName,
-            rocksIterator,
-            key1Bytes,
-            key3Bytes,
-            true,
-            true
-        );
+        final RocksDBRangeIterator rocksDBRangeIterator = new RocksDBRangeIterator(storeName, rocksIterator, key1Bytes, key3Bytes, true, true);
         assertThat(rocksDBRangeIterator.hasNext(), is(true));
         assertThat(rocksDBRangeIterator.next().key, is(key1Bytes));
         assertThat(rocksDBRangeIterator.hasNext(), is(true));
@@ -477,27 +68,13 @@
     public void shouldReturnAllKeysInTheRangeReverseDirection() {
         final RocksIterator rocksIterator = mock(RocksIterator.class);
         rocksIterator.seekForPrev(key3Bytes.get());
-        expect(rocksIterator.isValid())
-            .andReturn(true)
-            .andReturn(true)
-            .andReturn(true)
-            .andReturn(false);
-        expect(rocksIterator.key())
-            .andReturn(key3Bytes.get())
-            .andReturn(key2Bytes.get())
-            .andReturn(key1Bytes.get());
+        expect(rocksIterator.isValid()).andReturn(true).andReturn(true).andReturn(true).andReturn(false);
+        expect(rocksIterator.key()).andReturn(key3Bytes.get()).andReturn(key2Bytes.get()).andReturn(key1Bytes.get());
         expect(rocksIterator.value()).andReturn(valueBytes).times(3);
         rocksIterator.prev();
         expectLastCall().times(3);
         replay(rocksIterator);
-        final RocksDBRangeIterator rocksDBRangeIterator = new RocksDBRangeIterator(
-            storeName,
-            rocksIterator,
-            key1Bytes,
-            key3Bytes,
-            false,
-            true
-        );
+        final RocksDBRangeIterator rocksDBRangeIterator = new RocksDBRangeIterator(storeName, rocksIterator, key1Bytes, key3Bytes, false, true);
         assertThat(rocksDBRangeIterator.hasNext(), is(true));
         assertThat(rocksDBRangeIterator.next().key, is(key3Bytes));
         assertThat(rocksDBRangeIterator.hasNext(), is(true));
@@ -513,29 +90,13 @@
         final Bytes toBytes = Bytes.increment(key4Bytes);
         final RocksIterator rocksIterator = mock(RocksIterator.class);
         rocksIterator.seek(key1Bytes.get());
-        expect(rocksIterator.isValid())
-            .andReturn(true)
-            .andReturn(true)
-            .andReturn(true)
-            .andReturn(true)
-            .andReturn(false);
-        expect(rocksIterator.key())
-            .andReturn(key1Bytes.get())
-            .andReturn(key2Bytes.get())
-            .andReturn(key3Bytes.get())
-            .andReturn(key4Bytes.get());
+        expect(rocksIterator.isValid()).andReturn(true).andReturn(true).andReturn(true).andReturn(true).andReturn(false);
+        expect(rocksIterator.key()).andReturn(key1Bytes.get()).andReturn(key2Bytes.get()).andReturn(key3Bytes.get()).andReturn(key4Bytes.get());
         expect(rocksIterator.value()).andReturn(valueBytes).times(4);
         rocksIterator.next();
         expectLastCall().times(4);
         replay(rocksIterator);
-        final RocksDBRangeIterator rocksDBRangeIterator = new RocksDBRangeIterator(
-            storeName,
-            rocksIterator,
-            key1Bytes,
-            toBytes,
-            true,
-            true
-        );
+        final RocksDBRangeIterator rocksDBRangeIterator = new RocksDBRangeIterator(storeName, rocksIterator, key1Bytes, toBytes, true, true);
         assertThat(rocksDBRangeIterator.hasNext(), is(true));
         assertThat(rocksDBRangeIterator.next().key, is(key1Bytes));
         assertThat(rocksDBRangeIterator.hasNext(), is(true));
@@ -553,29 +114,13 @@
     public void shouldReturnAllKeysWhenLastKeyIsSmallerThanSmallestKeyInStateStoreInReverseDirection() {
         final RocksIterator rocksIterator = mock(RocksIterator.class);
         rocksIterator.seekForPrev(key4Bytes.get());
-        expect(rocksIterator.isValid())
-            .andReturn(true)
-            .andReturn(true)
-            .andReturn(true)
-            .andReturn(true)
-            .andReturn(false);
-        expect(rocksIterator.key())
-            .andReturn(key4Bytes.get())
-            .andReturn(key3Bytes.get())
-            .andReturn(key2Bytes.get())
-            .andReturn(key1Bytes.get());
+        expect(rocksIterator.isValid()).andReturn(true).andReturn(true).andReturn(true).andReturn(true).andReturn(false);
+        expect(rocksIterator.key()).andReturn(key4Bytes.get()).andReturn(key3Bytes.get()).andReturn(key2Bytes.get()).andReturn(key1Bytes.get());
         expect(rocksIterator.value()).andReturn(valueBytes).times(4);
         rocksIterator.prev();
         expectLastCall().times(4);
         replay(rocksIterator);
-        final RocksDBRangeIterator rocksDBRangeIterator = new RocksDBRangeIterator(
-            storeName,
-            rocksIterator,
-            key1Bytes,
-            key4Bytes,
-            false,
-            true
-        );
+        final RocksDBRangeIterator rocksDBRangeIterator = new RocksDBRangeIterator(storeName, rocksIterator, key1Bytes, key4Bytes, false, true);
         assertThat(rocksDBRangeIterator.hasNext(), is(true));
         assertThat(rocksDBRangeIterator.next().key, is(key4Bytes));
         assertThat(rocksDBRangeIterator.hasNext(), is(true));
@@ -596,14 +141,7 @@
         rocksIterator.seek(key1Bytes.get());
         expect(rocksIterator.isValid()).andReturn(false);
         replay(rocksIterator);
-        final RocksDBRangeIterator rocksDBRangeIterator = new RocksDBRangeIterator(
-            storeName,
-            rocksIterator,
-            key1Bytes,
-            key2Bytes,
-            true,
-            true
-        );
+        final RocksDBRangeIterator rocksDBRangeIterator = new RocksDBRangeIterator(storeName, rocksIterator, key1Bytes, key2Bytes, true, true);
         assertThat(rocksDBRangeIterator.hasNext(), is(false));
         verify(rocksIterator);
     }
@@ -613,21 +151,13 @@
         // key range in state store: [c-f]
         final String from = "g";
         final String to = "h";
-        final  Bytes fromBytes = Bytes.wrap(from.getBytes());
-        final  Bytes toBytes = Bytes.wrap(to.getBytes());
+        final Bytes fromBytes = Bytes.wrap(from.getBytes());
+        final Bytes toBytes = Bytes.wrap(to.getBytes());
         final RocksIterator rocksIterator = mock(RocksIterator.class);
         rocksIterator.seekForPrev(toBytes.get());
-        expect(rocksIterator.isValid())
-            .andReturn(false);
-        replay(rocksIterator);
-        final RocksDBRangeIterator rocksDBRangeIterator = new RocksDBRangeIterator(
-            storeName,
-            rocksIterator,
-            fromBytes,
-            toBytes,
-            false,
-            true
-        );
+        expect(rocksIterator.isValid()).andReturn(false);
+        replay(rocksIterator);
+        final RocksDBRangeIterator rocksDBRangeIterator = new RocksDBRangeIterator(storeName, rocksIterator, fromBytes, toBytes, false, true);
         assertThat(rocksDBRangeIterator.hasNext(), is(false));
         verify(rocksIterator);
     }
@@ -636,25 +166,13 @@
     public void shouldReturnAllKeysInPartiallyOverlappingRangeInForwardDirection() {
         final RocksIterator rocksIterator = mock(RocksIterator.class);
         rocksIterator.seek(key1Bytes.get());
-        expect(rocksIterator.isValid())
-            .andReturn(true)
-            .andReturn(true)
-            .andReturn(false);
-        expect(rocksIterator.key())
-            .andReturn(key2Bytes.get())
-            .andReturn(key3Bytes.get());
-        expect(rocksIterator.value()).andReturn(valueBytes).times(2);
-        rocksIterator.next();
-        expectLastCall().times(2);
-        replay(rocksIterator);
-        final RocksDBRangeIterator rocksDBRangeIterator = new RocksDBRangeIterator(
-            storeName,
-            rocksIterator,
-            key1Bytes,
-            key3Bytes,
-            true,
-            true
-        );
+        expect(rocksIterator.isValid()).andReturn(true).andReturn(true).andReturn(false);
+        expect(rocksIterator.key()).andReturn(key2Bytes.get()).andReturn(key3Bytes.get());
+        expect(rocksIterator.value()).andReturn(valueBytes).times(2);
+        rocksIterator.next();
+        expectLastCall().times(2);
+        replay(rocksIterator);
+        final RocksDBRangeIterator rocksDBRangeIterator = new RocksDBRangeIterator(storeName, rocksIterator, key1Bytes, key3Bytes, true, true);
         assertThat(rocksDBRangeIterator.hasNext(), is(true));
         assertThat(rocksDBRangeIterator.next().key, is(key2Bytes));
         assertThat(rocksDBRangeIterator.hasNext(), is(true));
@@ -669,25 +187,13 @@
         final String to = "e";
         final Bytes toBytes = Bytes.wrap(to.getBytes());
         rocksIterator.seekForPrev(toBytes.get());
-        expect(rocksIterator.isValid())
-            .andReturn(true)
-            .andReturn(true)
-            .andReturn(false);
-        expect(rocksIterator.key())
-            .andReturn(key4Bytes.get())
-            .andReturn(key3Bytes.get());
-        expect(rocksIterator.value()).andReturn(valueBytes).times(2);
-        rocksIterator.prev();
-        expectLastCall().times(2);
-        replay(rocksIterator);
-        final RocksDBRangeIterator rocksDBRangeIterator = new RocksDBRangeIterator(
-            storeName,
-            rocksIterator,
-            key3Bytes,
-            toBytes,
-            false,
-            true
-        );
+        expect(rocksIterator.isValid()).andReturn(true).andReturn(true).andReturn(false);
+        expect(rocksIterator.key()).andReturn(key4Bytes.get()).andReturn(key3Bytes.get());
+        expect(rocksIterator.value()).andReturn(valueBytes).times(2);
+        rocksIterator.prev();
+        expectLastCall().times(2);
+        replay(rocksIterator);
+        final RocksDBRangeIterator rocksDBRangeIterator = new RocksDBRangeIterator(storeName, rocksIterator, key3Bytes, toBytes, false, true);
         assertThat(rocksDBRangeIterator.hasNext(), is(true));
         assertThat(rocksDBRangeIterator.next().key, is(key4Bytes));
         assertThat(rocksDBRangeIterator.hasNext(), is(true));
@@ -700,25 +206,13 @@
     public void shouldReturnTheCurrentKeyOnInvokingPeekNextKeyInForwardDirection() {
         final RocksIterator rocksIterator = mock(RocksIterator.class);
         rocksIterator.seek(key1Bytes.get());
-        expect(rocksIterator.isValid())
-            .andReturn(true)
-            .andReturn(true)
-            .andReturn(false);
-        expect(rocksIterator.key())
-            .andReturn(key2Bytes.get())
-            .andReturn(key3Bytes.get());
-        expect(rocksIterator.value()).andReturn(valueBytes).times(2);
-        rocksIterator.next();
-        expectLastCall().times(2);
-        replay(rocksIterator);
-        final RocksDBRangeIterator rocksDBRangeIterator = new RocksDBRangeIterator(
-            storeName,
-            rocksIterator,
-            key1Bytes,
-            key3Bytes,
-            true,
-            true
-        );
+        expect(rocksIterator.isValid()).andReturn(true).andReturn(true).andReturn(false);
+        expect(rocksIterator.key()).andReturn(key2Bytes.get()).andReturn(key3Bytes.get());
+        expect(rocksIterator.value()).andReturn(valueBytes).times(2);
+        rocksIterator.next();
+        expectLastCall().times(2);
+        replay(rocksIterator);
+        final RocksDBRangeIterator rocksDBRangeIterator = new RocksDBRangeIterator(storeName, rocksIterator, key1Bytes, key3Bytes, true, true);
         assertThat(rocksDBRangeIterator.hasNext(), is(true));
         assertThat(rocksDBRangeIterator.peekNextKey(), is(key2Bytes));
         assertThat(rocksDBRangeIterator.peekNextKey(), is(key2Bytes));
@@ -737,25 +231,13 @@
         final RocksIterator rocksIterator = mock(RocksIterator.class);
         final Bytes toBytes = Bytes.increment(key4Bytes);
         rocksIterator.seekForPrev(toBytes.get());
-        expect(rocksIterator.isValid())
-            .andReturn(true)
-            .andReturn(true)
-            .andReturn(false);
-        expect(rocksIterator.key())
-            .andReturn(key4Bytes.get())
-            .andReturn(key3Bytes.get());
-        expect(rocksIterator.value()).andReturn(valueBytes).times(2);
-        rocksIterator.prev();
-        expectLastCall().times(2);
-        replay(rocksIterator);
-        final RocksDBRangeIterator rocksDBRangeIterator = new RocksDBRangeIterator(
-            storeName,
-            rocksIterator,
-            key3Bytes,
-            toBytes,
-            false,
-            true
-        );
+        expect(rocksIterator.isValid()).andReturn(true).andReturn(true).andReturn(false);
+        expect(rocksIterator.key()).andReturn(key4Bytes.get()).andReturn(key3Bytes.get());
+        expect(rocksIterator.value()).andReturn(valueBytes).times(2);
+        rocksIterator.prev();
+        expectLastCall().times(2);
+        replay(rocksIterator);
+        final RocksDBRangeIterator rocksDBRangeIterator = new RocksDBRangeIterator(storeName, rocksIterator, key3Bytes, toBytes, false, true);
         assertThat(rocksDBRangeIterator.hasNext(), is(true));
         assertThat(rocksDBRangeIterator.peekNextKey(), is(key4Bytes));
         assertThat(rocksDBRangeIterator.peekNextKey(), is(key4Bytes));
@@ -776,15 +258,9 @@
         rocksIterator.close();
         expectLastCall().times(1);
         replay(rocksIterator);
-        final RocksDBRangeIterator rocksDBRangeIterator = new RocksDBRangeIterator(
-            storeName,
-            rocksIterator,
-            key1Bytes,
-            key2Bytes,
-            true,
-            true
-        );
-        rocksDBRangeIterator.onClose(() -> { });
+        final RocksDBRangeIterator rocksDBRangeIterator = new RocksDBRangeIterator(storeName, rocksIterator, key1Bytes, key2Bytes, true, true);
+        rocksDBRangeIterator.onClose(() -> {
+        });
         rocksDBRangeIterator.close();
         verify(rocksIterator);
     }
@@ -792,14 +268,7 @@
     @Test
     public void shouldCallCloseCallbackOnClose() {
         final RocksIterator rocksIterator = mock(RocksIterator.class);
-        final RocksDBRangeIterator rocksDBRangeIterator = new RocksDBRangeIterator(
-            storeName,
-            rocksIterator,
-            key1Bytes,
-            key2Bytes,
-            true,
-            true
-        );
+        final RocksDBRangeIterator rocksDBRangeIterator = new RocksDBRangeIterator(storeName, rocksIterator, key1Bytes, key2Bytes, true, true);
         final AtomicBoolean callbackCalled = new AtomicBoolean(false);
         rocksDBRangeIterator.onClose(() -> callbackCalled.set(true));
         rocksDBRangeIterator.close();
@@ -810,29 +279,17 @@
     public void shouldExcludeEndOfRange() {
         final RocksIterator rocksIterator = mock(RocksIterator.class);
         rocksIterator.seek(key1Bytes.get());
-        expect(rocksIterator.isValid())
-            .andReturn(true)
-            .andReturn(true);
-        expect(rocksIterator.key())
-            .andReturn(key1Bytes.get())
-            .andReturn(key2Bytes.get());
-        expect(rocksIterator.value()).andReturn(valueBytes).times(2);
-        rocksIterator.next();
-        expectLastCall().times(2);
-        replay(rocksIterator);
-        final RocksDBRangeIterator rocksDBRangeIterator = new RocksDBRangeIterator(
-            storeName,
-            rocksIterator,
-            key1Bytes,
-            key2Bytes,
-            true,
-            false
-        );
-        assertThat(rocksDBRangeIterator.hasNext(), is(true));
-        assertThat(rocksDBRangeIterator.next().key, is(key1Bytes));
-        assertThat(rocksDBRangeIterator.hasNext(), is(false));
-        verify(rocksIterator);
-    }
->>>>>>> 15418db6
+        expect(rocksIterator.isValid()).andReturn(true).andReturn(true);
+        expect(rocksIterator.key()).andReturn(key1Bytes.get()).andReturn(key2Bytes.get());
+        expect(rocksIterator.value()).andReturn(valueBytes).times(2);
+        rocksIterator.next();
+        expectLastCall().times(2);
+        replay(rocksIterator);
+        final RocksDBRangeIterator rocksDBRangeIterator = new RocksDBRangeIterator(storeName, rocksIterator, key1Bytes, key2Bytes, true, false);
+        assertThat(rocksDBRangeIterator.hasNext(), is(true));
+        assertThat(rocksDBRangeIterator.next().key, is(key1Bytes));
+        assertThat(rocksDBRangeIterator.hasNext(), is(false));
+        verify(rocksIterator);
+    }
 
 }