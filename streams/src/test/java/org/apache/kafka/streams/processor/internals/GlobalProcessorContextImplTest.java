--- conflicted
+++ resolved
@@ -24,25 +24,14 @@
 import org.apache.kafka.streams.processor.StateStoreContext;
 import org.apache.kafka.streams.processor.To;
 import org.apache.kafka.streams.processor.internals.Task.TaskType;
-import org.apache.kafka.streams.state.KeyValueStore;
-import org.apache.kafka.streams.state.SessionStore;
-import org.apache.kafka.streams.state.TimestampedKeyValueStore;
-import org.apache.kafka.streams.state.TimestampedWindowStore;
-import org.apache.kafka.streams.state.WindowStore;
+import org.apache.kafka.streams.state.*;
 import org.hamcrest.core.IsInstanceOf;
 import org.junit.Before;
 import org.junit.Test;
 
-import static org.easymock.EasyMock.anyObject;
-import static org.easymock.EasyMock.expect;
-import static org.easymock.EasyMock.expectLastCall;
-import static org.easymock.EasyMock.mock;
-import static org.easymock.EasyMock.replay;
-import static org.easymock.EasyMock.verify;
+import static org.easymock.EasyMock.*;
 import static org.hamcrest.MatcherAssert.assertThat;
-import static org.junit.Assert.assertNull;
-import static org.junit.Assert.assertThrows;
-import static org.junit.Assert.fail;
+import static org.junit.Assert.*;
 
 public class GlobalProcessorContextImplTest {
     private static final String GLOBAL_STORE_NAME = "global-store";
@@ -55,8 +44,8 @@
 
     private GlobalProcessorContextImpl globalContext;
 
-	private ProcessorNode<Object, Object, Object, Object> child;
-	private ProcessorRecordContext recordContext;
+    private ProcessorNode<Object, Object, Object, Object> child;
+    private ProcessorRecordContext recordContext;
 
     @Before
     public void setup() {
@@ -66,33 +55,28 @@
         expect(streamsConfig.defaultKeySerde()).andReturn(Serdes.ByteArray());
         replay(streamsConfig);
 
-		final GlobalStateManager stateManager = mock(GlobalStateManager.class);
+        final GlobalStateManager stateManager = mock(GlobalStateManager.class);
         expect(stateManager.getGlobalStore(GLOBAL_STORE_NAME)).andReturn(mock(StateStore.class));
         expect(stateManager.getGlobalStore(GLOBAL_KEY_VALUE_STORE_NAME)).andReturn(mock(KeyValueStore.class));
         expect(stateManager.getGlobalStore(GLOBAL_TIMESTAMPED_KEY_VALUE_STORE_NAME)).andReturn(mock(TimestampedKeyValueStore.class));
         expect(stateManager.getGlobalStore(GLOBAL_WINDOW_STORE_NAME)).andReturn(mock(WindowStore.class));
-		expect(stateManager.getGlobalStore(GLOBAL_TIMESTAMPED_WINDOW_STORE_NAME)).andReturn(mock(TimestampedWindowStore.class));
-		expect(stateManager.getGlobalStore(GLOBAL_SESSION_STORE_NAME)).andReturn(mock(SessionStore.class));
-		expect(stateManager.getGlobalStore(UNKNOWN_STORE)).andReturn(null);
-		expect(stateManager.taskType()).andStubReturn(TaskType.GLOBAL);
-		replay(stateManager);
-
-		globalContext = new GlobalProcessorContextImpl(
-				streamsConfig,
-				stateManager,
-				null,
-				null,
-				Time.SYSTEM);
-
-		final ProcessorNode<Object, Object, Object, Object> processorNode = new ProcessorNode<>("testNode");
-
-		child = mock(ProcessorNode.class);
-		processorNode.addChild(child);
-
-		globalContext.setCurrentNode(processorNode);
-		recordContext = mock(ProcessorRecordContext.class);
-		globalContext.setRecordContext(recordContext);
-	}
+        expect(stateManager.getGlobalStore(GLOBAL_TIMESTAMPED_WINDOW_STORE_NAME)).andReturn(mock(TimestampedWindowStore.class));
+        expect(stateManager.getGlobalStore(GLOBAL_SESSION_STORE_NAME)).andReturn(mock(SessionStore.class));
+        expect(stateManager.getGlobalStore(UNKNOWN_STORE)).andReturn(null);
+        expect(stateManager.taskType()).andStubReturn(TaskType.GLOBAL);
+        replay(stateManager);
+
+        globalContext = new GlobalProcessorContextImpl(streamsConfig, stateManager, null, null, Time.SYSTEM);
+
+        final ProcessorNode<Object, Object, Object, Object> processorNode = new ProcessorNode<>("testNode");
+
+        child = mock(ProcessorNode.class);
+        processorNode.addChild(child);
+
+        globalContext.setCurrentNode(processorNode);
+        recordContext = mock(ProcessorRecordContext.class);
+        globalContext.setRecordContext(recordContext);
+    }
 
     @Test
     public void shouldReturnGlobalOrNullStore() {
@@ -102,19 +86,19 @@
 
     @Test
     public void shouldForwardToSingleChild() {
-		child.process(anyObject());
-		expectLastCall();
-
-		expect(recordContext.timestamp()).andStubReturn(0L);
-		expect(recordContext.headers()).andStubReturn(new RecordHeaders());
-		replay(child, recordContext);
-		globalContext.forward((Object /*forcing a call to the K/V forward*/) null, null);
-		verify(child, recordContext);
-	}
-
-	@Test
+        child.process(anyObject());
+        expectLastCall();
+
+        expect(recordContext.timestamp()).andStubReturn(0L);
+        expect(recordContext.headers()).andStubReturn(new RecordHeaders());
+        replay(child, recordContext);
+        globalContext.forward((Object /*forcing a call to the K/V forward*/) null, null);
+        verify(child, recordContext);
+    }
+
+    @Test
     public void shouldFailToForwardUsingToParameter() {
-		assertThrows(IllegalStateException.class, () -> globalContext.forward(null, null, To.all()));
+        assertThrows(IllegalStateException.class, () -> globalContext.forward(null, null, To.all()));
     }
 
     @Test
@@ -122,27 +106,17 @@
         globalContext.commit();
     }
 
-<<<<<<< HEAD
-	@SuppressWarnings("deprecation")
-	@Test
-    public void shouldNotAllowToSchedulePunctuationsUsingDeprecatedApi() {
-		assertThrows(UnsupportedOperationException.class, () -> globalContext.schedule(0L, null, null));
-    }
-
-	@Test
-=======
-    @Test
->>>>>>> 15418db6
+    @Test
     public void shouldNotAllowToSchedulePunctuations() {
-		assertThrows(UnsupportedOperationException.class, () -> globalContext.schedule(null, null, null));
+        assertThrows(UnsupportedOperationException.class, () -> globalContext.schedule(null, null, null));
     }
 
     @Test
     public void shouldNotAllowInitForKeyValueStore() {
         final StateStore store = globalContext.getStateStore(GLOBAL_KEY_VALUE_STORE_NAME);
         try {
-			store.init((StateStoreContext) null, null);
-			fail("Should have thrown UnsupportedOperationException.");
+            store.init((StateStoreContext) null, null);
+            fail("Should have thrown UnsupportedOperationException.");
         } catch (final UnsupportedOperationException expected) { }
     }
 
@@ -150,8 +124,8 @@
     public void shouldNotAllowInitForTimestampedKeyValueStore() {
         final StateStore store = globalContext.getStateStore(GLOBAL_TIMESTAMPED_KEY_VALUE_STORE_NAME);
         try {
-			store.init((StateStoreContext) null, null);
-			fail("Should have thrown UnsupportedOperationException.");
+            store.init((StateStoreContext) null, null);
+            fail("Should have thrown UnsupportedOperationException.");
         } catch (final UnsupportedOperationException expected) { }
     }
 
@@ -159,8 +133,8 @@
     public void shouldNotAllowInitForWindowStore() {
         final StateStore store = globalContext.getStateStore(GLOBAL_WINDOW_STORE_NAME);
         try {
-			store.init((StateStoreContext) null, null);
-			fail("Should have thrown UnsupportedOperationException.");
+            store.init((StateStoreContext) null, null);
+            fail("Should have thrown UnsupportedOperationException.");
         } catch (final UnsupportedOperationException expected) { }
     }
 
@@ -168,8 +142,8 @@
     public void shouldNotAllowInitForTimestampedWindowStore() {
         final StateStore store = globalContext.getStateStore(GLOBAL_TIMESTAMPED_WINDOW_STORE_NAME);
         try {
-			store.init((StateStoreContext) null, null);
-			fail("Should have thrown UnsupportedOperationException.");
+            store.init((StateStoreContext) null, null);
+            fail("Should have thrown UnsupportedOperationException.");
         } catch (final UnsupportedOperationException expected) { }
     }
 
@@ -177,8 +151,8 @@
     public void shouldNotAllowInitForSessionStore() {
         final StateStore store = globalContext.getStateStore(GLOBAL_SESSION_STORE_NAME);
         try {
-			store.init((StateStoreContext) null, null);
-			fail("Should have thrown UnsupportedOperationException.");
+            store.init((StateStoreContext) null, null);
+            fail("Should have thrown UnsupportedOperationException.");
         } catch (final UnsupportedOperationException expected) { }
     }
 
@@ -215,21 +189,22 @@
         try {
             store.close();
             fail("Should have thrown UnsupportedOperationException.");
-        } catch (final UnsupportedOperationException expected) { }
-	}
-
-	@Test
-	public void shouldNotAllowCloseForSessionStore() {
-		final StateStore store = globalContext.getStateStore(GLOBAL_SESSION_STORE_NAME);
-		try {
-			store.close();
-			fail("Should have thrown UnsupportedOperationException.");
-		} catch (final UnsupportedOperationException expected) {
-		}
-	}
-
-	@Test(expected = UnsupportedOperationException.class)
-	public void shouldThrowOnCurrentStreamTime() {
-		globalContext.currentStreamTimeMs();
-	}
+        } catch (final UnsupportedOperationException expected) {
+        }
+    }
+
+    @Test
+    public void shouldNotAllowCloseForSessionStore() {
+        final StateStore store = globalContext.getStateStore(GLOBAL_SESSION_STORE_NAME);
+        try {
+            store.close();
+            fail("Should have thrown UnsupportedOperationException.");
+        } catch (final UnsupportedOperationException expected) {
+        }
+    }
+
+    @Test(expected = UnsupportedOperationException.class)
+    public void shouldThrowOnCurrentStreamTime() {
+        globalContext.currentStreamTimeMs();
+    }
 }