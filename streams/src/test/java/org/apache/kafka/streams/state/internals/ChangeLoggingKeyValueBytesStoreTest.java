--- conflicted
+++ resolved
@@ -49,12 +49,22 @@
 import org.mockito.quality.Strictness;
 
 import java.nio.ByteBuffer;
-import java.util.*;
-
-import static org.hamcrest.CoreMatchers.*;
+import java.util.ArrayList;
+import java.util.Arrays;
+import java.util.Collections;
+import java.util.HashMap;
+import java.util.List;
+import java.util.Map;
+
+import static org.hamcrest.CoreMatchers.equalTo;
+import static org.hamcrest.CoreMatchers.is;
+import static org.hamcrest.CoreMatchers.notNullValue;
+import static org.hamcrest.CoreMatchers.nullValue;
 import static org.hamcrest.MatcherAssert.assertThat;
 import static org.hamcrest.Matchers.hasEntry;
-import static org.mockito.Mockito.*;
+import static org.mockito.Mockito.mock;
+import static org.mockito.Mockito.verify;
+import static org.mockito.Mockito.when;
 
 @SuppressWarnings("rawtypes")
 @ExtendWith(MockitoExtension.class)
@@ -83,9 +93,6 @@
     }
 
     private InternalMockProcessorContext mockContext() {
-<<<<<<< HEAD
-        return new InternalMockProcessorContext<>(TestUtils.tempDirectory(), Serdes.String(), Serdes.Long(), new StreamsMetricsImpl(new Metrics(), "mock", StreamsConfig.METRICS_LATEST, new MockTime()), streamsConfig, () -> collector, new ThreadCache(new LogContext("testCache "), 0, new MockStreamsMetrics(new Metrics())), Time.SYSTEM);
-=======
         return new InternalMockProcessorContext<>(
             TestUtils.tempDirectory(),
             Serdes.String(),
@@ -96,7 +103,6 @@
             new ThreadCache(new LogContext("testCache "), 0, new MockStreamsMetrics(new Metrics())),
             Time.SYSTEM
         );
->>>>>>> 9494bebe
     }
 
     @AfterEach
@@ -124,7 +130,8 @@
 
     @Test
     public void shouldWriteAllKeyValueToInnerStoreOnPutAll() {
-        store.putAll(Arrays.asList(KeyValue.pair(hi, there), KeyValue.pair(hello, world)));
+        store.putAll(Arrays.asList(KeyValue.pair(hi, there),
+                                   KeyValue.pair(hello, world)));
         assertThat(inner.get(hi), equalTo(there));
         assertThat(inner.get(hello), equalTo(world));
 
