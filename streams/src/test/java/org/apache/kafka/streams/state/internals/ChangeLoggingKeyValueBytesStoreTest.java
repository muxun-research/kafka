/*
 * Licensed to the Apache Software Foundation (ASF) under one or more
 * contributor license agreements. See the NOTICE file distributed with
 * this work for additional information regarding copyright ownership.
 * The ASF licenses this file to You under the Apache License, Version 2.0
 * (the "License"); you may not use this file except in compliance with
 * the License. You may obtain a copy of the License at
 *
 *    http://www.apache.org/licenses/LICENSE-2.0
 *
 * Unless required by applicable law or agreed to in writing, software
 * distributed under the License is distributed on an "AS IS" BASIS,
 * WITHOUT WARRANTIES OR CONDITIONS OF ANY KIND, either express or implied.
 * See the License for the specific language governing permissions and
 * limitations under the License.
 */
package org.apache.kafka.streams.state.internals;

import org.apache.kafka.common.header.Header;
import org.apache.kafka.common.header.internals.RecordHeaders;
import org.apache.kafka.common.metrics.Metrics;
import org.apache.kafka.common.serialization.Serdes;
import org.apache.kafka.common.serialization.StringSerializer;
import org.apache.kafka.common.utils.Bytes;
import org.apache.kafka.common.utils.LogContext;
import org.apache.kafka.common.utils.MockTime;
import org.apache.kafka.common.utils.Time;
import org.apache.kafka.streams.KeyValue;
import org.apache.kafka.streams.StreamsConfig;
import org.apache.kafka.streams.StreamsConfig.InternalConfig;
import org.apache.kafka.streams.processor.ProcessorContext;
import org.apache.kafka.streams.processor.StateStore;
import org.apache.kafka.streams.processor.StateStoreContext;
import org.apache.kafka.streams.processor.internals.ChangelogRecordDeserializationHelper;
import org.apache.kafka.streams.processor.internals.MockStreamsMetrics;
import org.apache.kafka.streams.processor.internals.ProcessorRecordContext;
import org.apache.kafka.streams.processor.internals.metrics.StreamsMetricsImpl;
import org.apache.kafka.streams.query.Position;
import org.apache.kafka.streams.state.KeyValueIterator;
import org.apache.kafka.streams.state.KeyValueStore;
import org.apache.kafka.test.InternalMockProcessorContext;
import org.apache.kafka.test.MockRecordCollector;
import org.apache.kafka.test.TestUtils;
import org.junit.After;
import org.junit.Before;
import org.junit.Test;
import org.junit.runner.RunWith;
import org.mockito.junit.MockitoJUnitRunner;

import java.nio.ByteBuffer;
import java.util.ArrayList;
import java.util.Arrays;
import java.util.Collections;
import java.util.HashMap;
import java.util.List;
import java.util.Map;

import static org.hamcrest.CoreMatchers.equalTo;
import static org.hamcrest.CoreMatchers.is;
import static org.hamcrest.CoreMatchers.notNullValue;
import static org.hamcrest.CoreMatchers.nullValue;
import static org.hamcrest.MatcherAssert.assertThat;
import static org.hamcrest.Matchers.hasEntry;
import static org.mockito.Mockito.mock;
import static org.mockito.Mockito.verify;
import static org.mockito.Mockito.when;

@SuppressWarnings("rawtypes")
@RunWith(MockitoJUnitRunner.StrictStubs.class)
public class ChangeLoggingKeyValueBytesStoreTest {

<<<<<<< HEAD
	private final MockRecordCollector collector = new MockRecordCollector();
	private final InMemoryKeyValueStore inner = new InMemoryKeyValueStore("kv");
	private final ChangeLoggingKeyValueBytesStore store = new ChangeLoggingKeyValueBytesStore(inner);
	private final Bytes hi = Bytes.wrap("hi".getBytes());
	private final Bytes hello = Bytes.wrap("hello".getBytes());
	private final byte[] there = "there".getBytes();
	private final byte[] world = "world".getBytes();

	@Before
	public void before() {
		final InternalMockProcessorContext context = mockContext();
		context.setTime(0);
		store.init((StateStoreContext) context, store);
	}

	private InternalMockProcessorContext mockContext() {
		return new InternalMockProcessorContext(
				TestUtils.tempDirectory(),
				Serdes.String(),
				Serdes.Long(),
				collector,
				new ThreadCache(new LogContext("testCache "), 0, new MockStreamsMetrics(new Metrics()))
		);
	}

	@After
	public void after() {
		store.close();
	}

	@SuppressWarnings("deprecation")
	@Test
	public void shouldDelegateDeprecatedInit() {
		final InternalMockProcessorContext context = mockContext();
		final KeyValueStore<Bytes, byte[]> innerMock = EasyMock.mock(InMemoryKeyValueStore.class);
		final StateStore outer = new ChangeLoggingKeyValueBytesStore(innerMock);
		innerMock.init((ProcessorContext) context, outer);
		EasyMock.expectLastCall();
		EasyMock.replay(innerMock);
		outer.init((ProcessorContext) context, outer);
		EasyMock.verify(innerMock);
	}

	@Test
	public void shouldDelegateInit() {
		final InternalMockProcessorContext context = mockContext();
		final KeyValueStore<Bytes, byte[]> innerMock = EasyMock.mock(InMemoryKeyValueStore.class);
		final StateStore outer = new ChangeLoggingKeyValueBytesStore(innerMock);
		innerMock.init((StateStoreContext) context, outer);
		EasyMock.expectLastCall();
		EasyMock.replay(innerMock);
		outer.init((StateStoreContext) context, outer);
		EasyMock.verify(innerMock);
	}

	@Test
	public void shouldWriteKeyValueBytesToInnerStoreOnPut() {
		store.put(hi, there);
		assertThat(inner.get(hi), equalTo(there));
		assertThat(collector.collected().size(), equalTo(1));
		assertThat(collector.collected().get(0).key(), equalTo(hi));
		assertThat(collector.collected().get(0).value(), equalTo(there));
	}
=======
    private final MockRecordCollector collector = new MockRecordCollector();
    private final InMemoryKeyValueStore inner = new InMemoryKeyValueStore("kv");
    private final ChangeLoggingKeyValueBytesStore store = new ChangeLoggingKeyValueBytesStore(inner);
    private InternalMockProcessorContext context;
    private final StreamsConfig streamsConfig = streamsConfigMock();
    private final Bytes hi = Bytes.wrap("hi".getBytes());
    private final Bytes hello = Bytes.wrap("hello".getBytes());
    private final byte[] there = "there".getBytes();
    private final byte[] world = "world".getBytes();

    private static final String INPUT_TOPIC_NAME = "input-topic";
    private static final Integer INPUT_PARTITION = 0;
    private static final Long INPUT_OFFSET = 100L;

    @Before
    public void before() {
        context = mockContext();
        context.setTime(0);
        store.init((StateStoreContext) context, store);
    }

    private InternalMockProcessorContext mockContext() {
        return new InternalMockProcessorContext<>(
            TestUtils.tempDirectory(),
            Serdes.String(),
            Serdes.Long(),
            new StreamsMetricsImpl(new Metrics(), "mock", StreamsConfig.METRICS_LATEST, new MockTime()),
            streamsConfig,
            () -> collector,
            new ThreadCache(new LogContext("testCache "), 0, new MockStreamsMetrics(new Metrics())),
            Time.SYSTEM
        );
    }

    @After
    public void after() {
        store.close();
    }

    @SuppressWarnings("deprecation")
    @Test
    public void shouldDelegateDeprecatedInit() {
        final InternalMockProcessorContext context = mockContext();
        final KeyValueStore<Bytes, byte[]> innerMock = mock(InMemoryKeyValueStore.class);
        final StateStore outer = new ChangeLoggingKeyValueBytesStore(innerMock);
        outer.init((ProcessorContext) context, outer);
        verify(innerMock).init((ProcessorContext) context, outer);
    }

    @Test
    public void shouldDelegateInit() {
        final InternalMockProcessorContext context = mockContext();
        final KeyValueStore<Bytes, byte[]> innerMock = mock(InMemoryKeyValueStore.class);
        final StateStore outer = new ChangeLoggingKeyValueBytesStore(innerMock);
        outer.init((StateStoreContext) context, outer);
        verify(innerMock).init((StateStoreContext) context, outer);
    }

    @Test
    public void shouldWriteKeyValueBytesToInnerStoreOnPut() {
        store.put(hi, there);
        assertThat(inner.get(hi), equalTo(there));
        assertThat(collector.collected().size(), equalTo(1));
        assertThat(collector.collected().get(0).key(), equalTo(hi));
        assertThat(collector.collected().get(0).value(), equalTo(there));
    }
>>>>>>> 15418db6

    @Test
    public void shouldWriteAllKeyValueToInnerStoreOnPutAll() {
		store.putAll(Arrays.asList(KeyValue.pair(hi, there),
				KeyValue.pair(hello, world)));
		assertThat(inner.get(hi), equalTo(there));
		assertThat(inner.get(hello), equalTo(world));

		assertThat(collector.collected().size(), equalTo(2));
		assertThat(collector.collected().get(0).key(), equalTo(hi));
		assertThat(collector.collected().get(0).value(), equalTo(there));
		assertThat(collector.collected().get(1).key(), equalTo(hello));
		assertThat(collector.collected().get(1).value(), equalTo(world));
	}

    @Test
    public void shouldPropagateDelete() {
        store.put(hi, there);
        store.delete(hi);
        assertThat(inner.approximateNumEntries(), equalTo(0L));
        assertThat(inner.get(hi), nullValue());
    }

    @Test
    public void shouldReturnOldValueOnDelete() {
        store.put(hi, there);
        assertThat(store.delete(hi), equalTo(there));
    }

    @Test
    public void shouldLogKeyNullOnDelete() {
		store.put(hi, there);
		assertThat(store.delete(hi), equalTo(there));

		assertThat(collector.collected().size(), equalTo(2));
		assertThat(collector.collected().get(0).key(), equalTo(hi));
		assertThat(collector.collected().get(0).value(), equalTo(there));
		assertThat(collector.collected().get(1).key(), equalTo(hi));
		assertThat(collector.collected().get(1).value(), nullValue());
	}

    @Test
    public void shouldWriteToInnerOnPutIfAbsentNoPreviousValue() {
        store.putIfAbsent(hi, there);
        assertThat(inner.get(hi), equalTo(there));
    }

    @Test
    public void shouldNotWriteToInnerOnPutIfAbsentWhenValueForKeyExists() {
        store.put(hi, there);
        store.putIfAbsent(hi, world);
        assertThat(inner.get(hi), equalTo(there));
    }

    @Test
    public void shouldWriteToChangelogOnPutIfAbsentWhenNoPreviousValue() {
		store.putIfAbsent(hi, there);

		assertThat(collector.collected().size(), equalTo(1));
		assertThat(collector.collected().get(0).key(), equalTo(hi));
		assertThat(collector.collected().get(0).value(), equalTo(there));
	}

    @Test
    public void shouldNotWriteToChangeLogOnPutIfAbsentWhenValueForKeyExists() {
		store.put(hi, there);
		store.putIfAbsent(hi, world);

		assertThat(collector.collected().size(), equalTo(1));
		assertThat(collector.collected().get(0).key(), equalTo(hi));
		assertThat(collector.collected().get(0).value(), equalTo(there));
	}

    @Test
    public void shouldReturnCurrentValueOnPutIfAbsent() {
        store.put(hi, there);
        assertThat(store.putIfAbsent(hi, world), equalTo(there));
    }

    @Test
<<<<<<< HEAD
	public void shouldReturnNullOnPutIfAbsentWhenNoPreviousValue() {
		assertThat(store.putIfAbsent(hi, there), is(nullValue()));
	}

	@Test
	public void shouldReturnValueOnGetWhenExists() {
		store.put(hello, world);
		assertThat(store.get(hello), equalTo(world));
	}

	@Test
	public void shouldGetRecordsWithPrefixKey() {
		store.put(hi, there);
		store.put(Bytes.increment(hi), world);
		final KeyValueIterator<Bytes, byte[]> keysWithPrefix = store.prefixScan(hi.toString(), new StringSerializer());
		final List<Bytes> keys = new ArrayList<>();
		final List<Bytes> values = new ArrayList<>();
		int numberOfKeysReturned = 0;

		while (keysWithPrefix.hasNext()) {
			final KeyValue<Bytes, byte[]> next = keysWithPrefix.next();
			keys.add(next.key);
			values.add(Bytes.wrap(next.value));
			numberOfKeysReturned++;
		}
		assertThat(numberOfKeysReturned, is(1));
		assertThat(keys, is(Collections.singletonList(hi)));
		assertThat(values, is(Collections.singletonList(Bytes.wrap(there))));
	}

	@Test
	public void shouldReturnNullOnGetWhenDoesntExist() {
		assertThat(store.get(hello), is(nullValue()));
	}
=======
    public void shouldReturnNullOnPutIfAbsentWhenNoPreviousValue() {
        assertThat(store.putIfAbsent(hi, there), is(nullValue()));
    }

    @Test
    public void shouldReturnValueOnGetWhenExists() {
        store.put(hello, world);
        assertThat(store.get(hello), equalTo(world));
    }

    @Test
    public void shouldGetRecordsWithPrefixKey() {
        store.put(hi, there);
        store.put(Bytes.increment(hi), world);

        final List<Bytes> keys = new ArrayList<>();
        final List<Bytes> values = new ArrayList<>();
        int numberOfKeysReturned = 0;

        try (final KeyValueIterator<Bytes, byte[]> keysWithPrefix = store.prefixScan(hi.toString(), new StringSerializer())) {
            while (keysWithPrefix.hasNext()) {
                final KeyValue<Bytes, byte[]> next = keysWithPrefix.next();
                keys.add(next.key);
                values.add(Bytes.wrap(next.value));
                numberOfKeysReturned++;
            }
        }

        assertThat(numberOfKeysReturned, is(1));
        assertThat(keys, is(Collections.singletonList(hi)));
        assertThat(values, is(Collections.singletonList(Bytes.wrap(there))));
    }

    @Test
    public void shouldReturnNullOnGetWhenDoesntExist() {
        assertThat(store.get(hello), is(nullValue()));
    }

    @Test
    public void shouldLogPositionOnPut() {
        context.setRecordContext(new ProcessorRecordContext(-1, INPUT_OFFSET, INPUT_PARTITION, INPUT_TOPIC_NAME, new RecordHeaders()));
        context.setTime(1L);
        store.put(hi, there);
        assertThat(collector.collected().size(), equalTo(1));
        assertThat(collector.collected().get(0).headers(), is(notNullValue()));
        final Header versionHeader = collector.collected().get(0).headers().lastHeader(ChangelogRecordDeserializationHelper.CHANGELOG_VERSION_HEADER_KEY);
        assertThat(versionHeader, is(notNullValue()));
        assertThat(versionHeader.equals(ChangelogRecordDeserializationHelper.CHANGELOG_VERSION_HEADER_RECORD_CONSISTENCY), is(true));
        final Header vectorHeader = collector.collected().get(0).headers().lastHeader(ChangelogRecordDeserializationHelper.CHANGELOG_POSITION_HEADER_KEY);
        assertThat(vectorHeader, is(notNullValue()));
        final Position position = PositionSerde.deserialize(ByteBuffer.wrap(vectorHeader.value()));
        assertThat(position.getPartitionPositions(INPUT_TOPIC_NAME), is(notNullValue()));
        assertThat(position.getPartitionPositions(INPUT_TOPIC_NAME), hasEntry(0, 100L));

    }

    private StreamsConfig streamsConfigMock() {
        final StreamsConfig streamsConfig = mock(StreamsConfig.class);

        final Map<String, Object> myValues = new HashMap<>();
        myValues.put(InternalConfig.IQ_CONSISTENCY_OFFSET_VECTOR_ENABLED, true);
        when(streamsConfig.originals()).thenReturn(myValues);
        when(streamsConfig.values()).thenReturn(Collections.emptyMap());
        when(streamsConfig.getString(StreamsConfig.APPLICATION_ID_CONFIG)).thenReturn("add-id");
        return streamsConfig;
    }
>>>>>>> 15418db6
}<|MERGE_RESOLUTION|>--- conflicted
+++ resolved
@@ -48,92 +48,17 @@
 import org.mockito.junit.MockitoJUnitRunner;
 
 import java.nio.ByteBuffer;
-import java.util.ArrayList;
-import java.util.Arrays;
-import java.util.Collections;
-import java.util.HashMap;
-import java.util.List;
-import java.util.Map;
-
-import static org.hamcrest.CoreMatchers.equalTo;
-import static org.hamcrest.CoreMatchers.is;
-import static org.hamcrest.CoreMatchers.notNullValue;
-import static org.hamcrest.CoreMatchers.nullValue;
+import java.util.*;
+
+import static org.hamcrest.CoreMatchers.*;
 import static org.hamcrest.MatcherAssert.assertThat;
 import static org.hamcrest.Matchers.hasEntry;
-import static org.mockito.Mockito.mock;
-import static org.mockito.Mockito.verify;
-import static org.mockito.Mockito.when;
+import static org.mockito.Mockito.*;
 
 @SuppressWarnings("rawtypes")
 @RunWith(MockitoJUnitRunner.StrictStubs.class)
 public class ChangeLoggingKeyValueBytesStoreTest {
 
-<<<<<<< HEAD
-	private final MockRecordCollector collector = new MockRecordCollector();
-	private final InMemoryKeyValueStore inner = new InMemoryKeyValueStore("kv");
-	private final ChangeLoggingKeyValueBytesStore store = new ChangeLoggingKeyValueBytesStore(inner);
-	private final Bytes hi = Bytes.wrap("hi".getBytes());
-	private final Bytes hello = Bytes.wrap("hello".getBytes());
-	private final byte[] there = "there".getBytes();
-	private final byte[] world = "world".getBytes();
-
-	@Before
-	public void before() {
-		final InternalMockProcessorContext context = mockContext();
-		context.setTime(0);
-		store.init((StateStoreContext) context, store);
-	}
-
-	private InternalMockProcessorContext mockContext() {
-		return new InternalMockProcessorContext(
-				TestUtils.tempDirectory(),
-				Serdes.String(),
-				Serdes.Long(),
-				collector,
-				new ThreadCache(new LogContext("testCache "), 0, new MockStreamsMetrics(new Metrics()))
-		);
-	}
-
-	@After
-	public void after() {
-		store.close();
-	}
-
-	@SuppressWarnings("deprecation")
-	@Test
-	public void shouldDelegateDeprecatedInit() {
-		final InternalMockProcessorContext context = mockContext();
-		final KeyValueStore<Bytes, byte[]> innerMock = EasyMock.mock(InMemoryKeyValueStore.class);
-		final StateStore outer = new ChangeLoggingKeyValueBytesStore(innerMock);
-		innerMock.init((ProcessorContext) context, outer);
-		EasyMock.expectLastCall();
-		EasyMock.replay(innerMock);
-		outer.init((ProcessorContext) context, outer);
-		EasyMock.verify(innerMock);
-	}
-
-	@Test
-	public void shouldDelegateInit() {
-		final InternalMockProcessorContext context = mockContext();
-		final KeyValueStore<Bytes, byte[]> innerMock = EasyMock.mock(InMemoryKeyValueStore.class);
-		final StateStore outer = new ChangeLoggingKeyValueBytesStore(innerMock);
-		innerMock.init((StateStoreContext) context, outer);
-		EasyMock.expectLastCall();
-		EasyMock.replay(innerMock);
-		outer.init((StateStoreContext) context, outer);
-		EasyMock.verify(innerMock);
-	}
-
-	@Test
-	public void shouldWriteKeyValueBytesToInnerStoreOnPut() {
-		store.put(hi, there);
-		assertThat(inner.get(hi), equalTo(there));
-		assertThat(collector.collected().size(), equalTo(1));
-		assertThat(collector.collected().get(0).key(), equalTo(hi));
-		assertThat(collector.collected().get(0).value(), equalTo(there));
-	}
-=======
     private final MockRecordCollector collector = new MockRecordCollector();
     private final InMemoryKeyValueStore inner = new InMemoryKeyValueStore("kv");
     private final ChangeLoggingKeyValueBytesStore store = new ChangeLoggingKeyValueBytesStore(inner);
@@ -156,16 +81,7 @@
     }
 
     private InternalMockProcessorContext mockContext() {
-        return new InternalMockProcessorContext<>(
-            TestUtils.tempDirectory(),
-            Serdes.String(),
-            Serdes.Long(),
-            new StreamsMetricsImpl(new Metrics(), "mock", StreamsConfig.METRICS_LATEST, new MockTime()),
-            streamsConfig,
-            () -> collector,
-            new ThreadCache(new LogContext("testCache "), 0, new MockStreamsMetrics(new Metrics())),
-            Time.SYSTEM
-        );
+        return new InternalMockProcessorContext<>(TestUtils.tempDirectory(), Serdes.String(), Serdes.Long(), new StreamsMetricsImpl(new Metrics(), "mock", StreamsConfig.METRICS_LATEST, new MockTime()), streamsConfig, () -> collector, new ThreadCache(new LogContext("testCache "), 0, new MockStreamsMetrics(new Metrics())), Time.SYSTEM);
     }
 
     @After
@@ -200,21 +116,19 @@
         assertThat(collector.collected().get(0).key(), equalTo(hi));
         assertThat(collector.collected().get(0).value(), equalTo(there));
     }
->>>>>>> 15418db6
 
     @Test
     public void shouldWriteAllKeyValueToInnerStoreOnPutAll() {
-		store.putAll(Arrays.asList(KeyValue.pair(hi, there),
-				KeyValue.pair(hello, world)));
-		assertThat(inner.get(hi), equalTo(there));
-		assertThat(inner.get(hello), equalTo(world));
-
-		assertThat(collector.collected().size(), equalTo(2));
-		assertThat(collector.collected().get(0).key(), equalTo(hi));
-		assertThat(collector.collected().get(0).value(), equalTo(there));
-		assertThat(collector.collected().get(1).key(), equalTo(hello));
-		assertThat(collector.collected().get(1).value(), equalTo(world));
-	}
+        store.putAll(Arrays.asList(KeyValue.pair(hi, there), KeyValue.pair(hello, world)));
+        assertThat(inner.get(hi), equalTo(there));
+        assertThat(inner.get(hello), equalTo(world));
+
+        assertThat(collector.collected().size(), equalTo(2));
+        assertThat(collector.collected().get(0).key(), equalTo(hi));
+        assertThat(collector.collected().get(0).value(), equalTo(there));
+        assertThat(collector.collected().get(1).key(), equalTo(hello));
+        assertThat(collector.collected().get(1).value(), equalTo(world));
+    }
 
     @Test
     public void shouldPropagateDelete() {
@@ -232,15 +146,15 @@
 
     @Test
     public void shouldLogKeyNullOnDelete() {
-		store.put(hi, there);
-		assertThat(store.delete(hi), equalTo(there));
-
-		assertThat(collector.collected().size(), equalTo(2));
-		assertThat(collector.collected().get(0).key(), equalTo(hi));
-		assertThat(collector.collected().get(0).value(), equalTo(there));
-		assertThat(collector.collected().get(1).key(), equalTo(hi));
-		assertThat(collector.collected().get(1).value(), nullValue());
-	}
+        store.put(hi, there);
+        assertThat(store.delete(hi), equalTo(there));
+
+        assertThat(collector.collected().size(), equalTo(2));
+        assertThat(collector.collected().get(0).key(), equalTo(hi));
+        assertThat(collector.collected().get(0).value(), equalTo(there));
+        assertThat(collector.collected().get(1).key(), equalTo(hi));
+        assertThat(collector.collected().get(1).value(), nullValue());
+    }
 
     @Test
     public void shouldWriteToInnerOnPutIfAbsentNoPreviousValue() {
@@ -257,22 +171,22 @@
 
     @Test
     public void shouldWriteToChangelogOnPutIfAbsentWhenNoPreviousValue() {
-		store.putIfAbsent(hi, there);
-
-		assertThat(collector.collected().size(), equalTo(1));
-		assertThat(collector.collected().get(0).key(), equalTo(hi));
-		assertThat(collector.collected().get(0).value(), equalTo(there));
-	}
+        store.putIfAbsent(hi, there);
+
+        assertThat(collector.collected().size(), equalTo(1));
+        assertThat(collector.collected().get(0).key(), equalTo(hi));
+        assertThat(collector.collected().get(0).value(), equalTo(there));
+    }
 
     @Test
     public void shouldNotWriteToChangeLogOnPutIfAbsentWhenValueForKeyExists() {
-		store.put(hi, there);
-		store.putIfAbsent(hi, world);
-
-		assertThat(collector.collected().size(), equalTo(1));
-		assertThat(collector.collected().get(0).key(), equalTo(hi));
-		assertThat(collector.collected().get(0).value(), equalTo(there));
-	}
+        store.put(hi, there);
+        store.putIfAbsent(hi, world);
+
+        assertThat(collector.collected().size(), equalTo(1));
+        assertThat(collector.collected().get(0).key(), equalTo(hi));
+        assertThat(collector.collected().get(0).value(), equalTo(there));
+    }
 
     @Test
     public void shouldReturnCurrentValueOnPutIfAbsent() {
@@ -281,42 +195,6 @@
     }
 
     @Test
-<<<<<<< HEAD
-	public void shouldReturnNullOnPutIfAbsentWhenNoPreviousValue() {
-		assertThat(store.putIfAbsent(hi, there), is(nullValue()));
-	}
-
-	@Test
-	public void shouldReturnValueOnGetWhenExists() {
-		store.put(hello, world);
-		assertThat(store.get(hello), equalTo(world));
-	}
-
-	@Test
-	public void shouldGetRecordsWithPrefixKey() {
-		store.put(hi, there);
-		store.put(Bytes.increment(hi), world);
-		final KeyValueIterator<Bytes, byte[]> keysWithPrefix = store.prefixScan(hi.toString(), new StringSerializer());
-		final List<Bytes> keys = new ArrayList<>();
-		final List<Bytes> values = new ArrayList<>();
-		int numberOfKeysReturned = 0;
-
-		while (keysWithPrefix.hasNext()) {
-			final KeyValue<Bytes, byte[]> next = keysWithPrefix.next();
-			keys.add(next.key);
-			values.add(Bytes.wrap(next.value));
-			numberOfKeysReturned++;
-		}
-		assertThat(numberOfKeysReturned, is(1));
-		assertThat(keys, is(Collections.singletonList(hi)));
-		assertThat(values, is(Collections.singletonList(Bytes.wrap(there))));
-	}
-
-	@Test
-	public void shouldReturnNullOnGetWhenDoesntExist() {
-		assertThat(store.get(hello), is(nullValue()));
-	}
-=======
     public void shouldReturnNullOnPutIfAbsentWhenNoPreviousValue() {
         assertThat(store.putIfAbsent(hi, there), is(nullValue()));
     }
@@ -383,5 +261,4 @@
         when(streamsConfig.getString(StreamsConfig.APPLICATION_ID_CONFIG)).thenReturn("add-id");
         return streamsConfig;
     }
->>>>>>> 15418db6
 }