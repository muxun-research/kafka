/*
 * Licensed to the Apache Software Foundation (ASF) under one or more
 * contributor license agreements. See the NOTICE file distributed with
 * this work for additional information regarding copyright ownership.
 * The ASF licenses this file to You under the Apache License, Version 2.0
 * (the "License"); you may not use this file except in compliance with
 * the License. You may obtain a copy of the License at
 *
 *    http://www.apache.org/licenses/LICENSE-2.0
 *
 * Unless required by applicable law or agreed to in writing, software
 * distributed under the License is distributed on an "AS IS" BASIS,
 * WITHOUT WARRANTIES OR CONDITIONS OF ANY KIND, either express or implied.
 * See the License for the specific language governing permissions and
 * limitations under the License.
 */
package org.apache.kafka.streams.state.internals;

import org.apache.kafka.common.metrics.Metrics;
import org.apache.kafka.common.serialization.Serdes;
import org.apache.kafka.common.utils.Bytes;
import org.apache.kafka.common.utils.LogContext;
import org.apache.kafka.streams.KeyValue;
import org.apache.kafka.streams.processor.internals.MockStreamsMetrics;
import org.apache.kafka.streams.state.KeyValueIterator;
import org.apache.kafka.streams.state.StateSerdes;
import org.apache.kafka.streams.state.internals.PrefixedWindowKeySchemas.KeyFirstWindowKeySchema;
import org.apache.kafka.streams.state.internals.PrefixedWindowKeySchemas.TimeFirstWindowKeySchema;
import org.apache.kafka.test.KeyValueIteratorStub;
<<<<<<< HEAD
import org.junit.Before;
import org.junit.Test;
import org.junit.runner.RunWith;
import org.junit.runners.Parameterized;
import org.junit.runners.Parameterized.Parameter;
=======

import org.junit.jupiter.params.ParameterizedTest;
import org.junit.jupiter.params.provider.EnumSource;
>>>>>>> 9494bebe

import java.util.ArrayList;
import java.util.Collection;
import java.util.Collections;
import java.util.List;
import java.util.function.Function;

import static org.hamcrest.CoreMatchers.equalTo;
import static org.hamcrest.MatcherAssert.assertThat;
import static org.junit.jupiter.api.Assertions.assertArrayEquals;
import static org.junit.jupiter.api.Assertions.assertEquals;

public class MergedSortedCacheWrappedWindowStoreIteratorTest {

    private static final SegmentedCacheFunction SINGLE_SEGMENT_CACHE_FUNCTION = new SegmentedCacheFunction(null, -1) {
        @Override
        public long segmentId(final Bytes key) {
            return 0;
        }
    };

    @FunctionalInterface
    private interface StoreKeySerializer<K> {
        Bytes serialize(final K key, final long ts, final int seq, final StateSerdes<K, ?> serdes);
    }

    private final List<KeyValue<Long, byte[]>> windowStoreKvPairs = new ArrayList<>();
    private final ThreadCache cache = new ThreadCache(new LogContext("testCache "), 1000000L, new MockStreamsMetrics(new Metrics()));
    private final String namespace = "0.0-one";
    private final StateSerdes<String, String> stateSerdes = new StateSerdes<>("foo", Serdes.String(), Serdes.String());
    private Function<byte[], Long> tsExtractor;
    private StoreKeySerializer<String> storeKeySerializer;

    private enum SchemaType {
        WINDOW_KEY_SCHEMA, KEY_FIRST_SCHEMA, TIME_FIRST_SCHEMA
    }

<<<<<<< HEAD
    @Parameter
    public SchemaType schemaType;

    @Parameterized.Parameters(name = "{0}")
    public static Collection<Object[]> data() {
        return asList(new Object[][]{{SchemaType.WINDOW_KEY_SCHEMA}, {SchemaType.KEY_FIRST_SCHEMA}, {SchemaType.TIME_FIRST_SCHEMA},});
    }

    @Before
    public void setUp() {
=======
    public void setUp(final SchemaType schemaType) {
>>>>>>> 9494bebe
        switch (schemaType) {
            case KEY_FIRST_SCHEMA:
                tsExtractor = KeyFirstWindowKeySchema::extractStoreTimestamp;
                storeKeySerializer = KeyFirstWindowKeySchema::toStoreKeyBinary;
                break;
            case WINDOW_KEY_SCHEMA:
                tsExtractor = WindowKeySchema::extractStoreTimestamp;
                storeKeySerializer = WindowKeySchema::toStoreKeyBinary;
                break;
            case TIME_FIRST_SCHEMA:
                tsExtractor = TimeFirstWindowKeySchema::extractStoreTimestamp;
                storeKeySerializer = TimeFirstWindowKeySchema::toStoreKeyBinary;
                break;
            default:
                throw new IllegalStateException("Unknown schemaType: " + schemaType);
        }
    }

    @ParameterizedTest
    @EnumSource(SchemaType.class)
    public void shouldIterateOverValueFromBothIterators(final SchemaType schemaType) {
        setUp(schemaType);
        final List<KeyValue<Long, byte[]>> expectedKvPairs = new ArrayList<>();
        for (long t = 0; t < 100; t += 20) {
            final byte[] v1Bytes = String.valueOf(t).getBytes();
            final KeyValue<Long, byte[]> v1 = KeyValue.pair(t, v1Bytes);
            windowStoreKvPairs.add(v1);
            expectedKvPairs.add(KeyValue.pair(t, v1Bytes));
            final Bytes keyBytes = storeKeySerializer.serialize("a", t + 10, 0, stateSerdes);
            final byte[] valBytes = String.valueOf(t + 10).getBytes();
            expectedKvPairs.add(KeyValue.pair(t + 10, valBytes));
            cache.put(namespace, SINGLE_SEGMENT_CACHE_FUNCTION.cacheKey(keyBytes), new LRUCacheEntry(valBytes));
        }

        final Bytes fromBytes = storeKeySerializer.serialize("a", 0, 0, stateSerdes);
        final Bytes toBytes = storeKeySerializer.serialize("a", 100, 0, stateSerdes);
        final KeyValueIterator<Long, byte[]> storeIterator = new DelegatingPeekingKeyValueIterator<>("store", new KeyValueIteratorStub<>(windowStoreKvPairs.iterator()));

        final ThreadCache.MemoryLRUCacheBytesIterator cacheIterator = cache.range(namespace, SINGLE_SEGMENT_CACHE_FUNCTION.cacheKey(fromBytes), SINGLE_SEGMENT_CACHE_FUNCTION.cacheKey(toBytes));

        final MergedSortedCacheWindowStoreIterator iterator = new MergedSortedCacheWindowStoreIterator(cacheIterator, storeIterator, true, tsExtractor);
        int index = 0;
        while (iterator.hasNext()) {
            final KeyValue<Long, byte[]> next = iterator.next();
            final KeyValue<Long, byte[]> expected = expectedKvPairs.get(index++);
            assertArrayEquals(expected.value, next.value);
            assertEquals(expected.key, next.key);
        }
        iterator.close();
    }


    @ParameterizedTest
    @EnumSource(SchemaType.class)
    public void shouldReverseIterateOverValueFromBothIterators(final SchemaType schemaType) {
        setUp(schemaType);
        final List<KeyValue<Long, byte[]>> expectedKvPairs = new ArrayList<>();
        for (long t = 0; t < 100; t += 20) {
            final byte[] v1Bytes = String.valueOf(t).getBytes();
            final KeyValue<Long, byte[]> v1 = KeyValue.pair(t, v1Bytes);
            windowStoreKvPairs.add(v1);
            expectedKvPairs.add(KeyValue.pair(t, v1Bytes));
            final Bytes keyBytes = storeKeySerializer.serialize("a", t + 10, 0, stateSerdes);
            final byte[] valBytes = String.valueOf(t + 10).getBytes();
            expectedKvPairs.add(KeyValue.pair(t + 10, valBytes));
            cache.put(namespace, SINGLE_SEGMENT_CACHE_FUNCTION.cacheKey(keyBytes), new LRUCacheEntry(valBytes));
        }

        final Bytes fromBytes = storeKeySerializer.serialize("a", 0, 0, stateSerdes);
        final Bytes toBytes = storeKeySerializer.serialize("a", 100, 0, stateSerdes);
        Collections.reverse(windowStoreKvPairs);
        final KeyValueIterator<Long, byte[]> storeIterator = new DelegatingPeekingKeyValueIterator<>("store", new KeyValueIteratorStub<>(windowStoreKvPairs.iterator()));

        final ThreadCache.MemoryLRUCacheBytesIterator cacheIterator = cache.reverseRange(namespace, SINGLE_SEGMENT_CACHE_FUNCTION.cacheKey(fromBytes), SINGLE_SEGMENT_CACHE_FUNCTION.cacheKey(toBytes));

        final MergedSortedCacheWindowStoreIterator iterator = new MergedSortedCacheWindowStoreIterator(cacheIterator, storeIterator, false, tsExtractor);
        int index = 0;
        Collections.reverse(expectedKvPairs);
        while (iterator.hasNext()) {
            final KeyValue<Long, byte[]> next = iterator.next();
            final KeyValue<Long, byte[]> expected = expectedKvPairs.get(index++);
            assertArrayEquals(expected.value, next.value);
            assertEquals(expected.key, next.key);
        }
        iterator.close();
    }

    @ParameterizedTest
    @EnumSource(SchemaType.class)
    public void shouldPeekNextStoreKey(final SchemaType schemaType) {
        setUp(schemaType);
        windowStoreKvPairs.add(KeyValue.pair(10L, "a".getBytes()));
        cache.put(namespace, SINGLE_SEGMENT_CACHE_FUNCTION.cacheKey(storeKeySerializer.serialize("a", 0, 0, stateSerdes)), new LRUCacheEntry("b".getBytes()));
        final Bytes fromBytes = storeKeySerializer.serialize("a", 0, 0, stateSerdes);
        final Bytes toBytes = storeKeySerializer.serialize("a", 100, 0, stateSerdes);
        final KeyValueIterator<Long, byte[]> storeIterator = new DelegatingPeekingKeyValueIterator<>("store", new KeyValueIteratorStub<>(windowStoreKvPairs.iterator()));
        final ThreadCache.MemoryLRUCacheBytesIterator cacheIterator = cache.range(namespace, SINGLE_SEGMENT_CACHE_FUNCTION.cacheKey(fromBytes), SINGLE_SEGMENT_CACHE_FUNCTION.cacheKey(toBytes));
        final MergedSortedCacheWindowStoreIterator iterator = new MergedSortedCacheWindowStoreIterator(cacheIterator, storeIterator, true, tsExtractor);
        assertThat(iterator.peekNextKey(), equalTo(0L));
        iterator.next();
        assertThat(iterator.peekNextKey(), equalTo(10L));
        iterator.close();
    }

    @ParameterizedTest
    @EnumSource(SchemaType.class)
    public void shouldPeekNextStoreKeyReverse(final SchemaType schemaType) {
        setUp(schemaType);
        windowStoreKvPairs.add(KeyValue.pair(10L, "a".getBytes()));
        cache.put(namespace, SINGLE_SEGMENT_CACHE_FUNCTION.cacheKey(storeKeySerializer.serialize("a", 0, 0, stateSerdes)), new LRUCacheEntry("b".getBytes()));
        final Bytes fromBytes = storeKeySerializer.serialize("a", 0, 0, stateSerdes);
        final Bytes toBytes = storeKeySerializer.serialize("a", 100, 0, stateSerdes);
        final KeyValueIterator<Long, byte[]> storeIterator = new DelegatingPeekingKeyValueIterator<>("store", new KeyValueIteratorStub<>(windowStoreKvPairs.iterator()));
        final ThreadCache.MemoryLRUCacheBytesIterator cacheIterator = cache.reverseRange(namespace, SINGLE_SEGMENT_CACHE_FUNCTION.cacheKey(fromBytes), SINGLE_SEGMENT_CACHE_FUNCTION.cacheKey(toBytes));
        final MergedSortedCacheWindowStoreIterator iterator = new MergedSortedCacheWindowStoreIterator(cacheIterator, storeIterator, false, tsExtractor);
        assertThat(iterator.peekNextKey(), equalTo(10L));
        iterator.next();
        assertThat(iterator.peekNextKey(), equalTo(0L));
        iterator.close();
    }

    @ParameterizedTest
    @EnumSource(SchemaType.class)
    public void shouldPeekNextCacheKey(final SchemaType schemaType) {
        setUp(schemaType);
        windowStoreKvPairs.add(KeyValue.pair(0L, "a".getBytes()));
        cache.put(namespace, SINGLE_SEGMENT_CACHE_FUNCTION.cacheKey(storeKeySerializer.serialize("a", 10L, 0, stateSerdes)), new LRUCacheEntry("b".getBytes()));
        final Bytes fromBytes = storeKeySerializer.serialize("a", 0, 0, stateSerdes);
        final Bytes toBytes = storeKeySerializer.serialize("a", 100, 0, stateSerdes);
        final KeyValueIterator<Long, byte[]> storeIterator = new DelegatingPeekingKeyValueIterator<>("store", new KeyValueIteratorStub<>(windowStoreKvPairs.iterator()));
        final ThreadCache.MemoryLRUCacheBytesIterator cacheIterator = cache.range(namespace, SINGLE_SEGMENT_CACHE_FUNCTION.cacheKey(fromBytes), SINGLE_SEGMENT_CACHE_FUNCTION.cacheKey(toBytes));
        final MergedSortedCacheWindowStoreIterator iterator = new MergedSortedCacheWindowStoreIterator(cacheIterator, storeIterator, true, tsExtractor);
        assertThat(iterator.peekNextKey(), equalTo(0L));
        iterator.next();
        assertThat(iterator.peekNextKey(), equalTo(10L));
        iterator.close();
    }

    @ParameterizedTest
    @EnumSource(SchemaType.class)
    public void shouldPeekNextCacheKeyReverse(final SchemaType schemaType) {
        setUp(schemaType);
        windowStoreKvPairs.add(KeyValue.pair(0L, "a".getBytes()));
        cache.put(namespace, SINGLE_SEGMENT_CACHE_FUNCTION.cacheKey(storeKeySerializer.serialize("a", 10L, 0, stateSerdes)), new LRUCacheEntry("b".getBytes()));
        final Bytes fromBytes = storeKeySerializer.serialize("a", 0, 0, stateSerdes);
        final Bytes toBytes = storeKeySerializer.serialize("a", 100, 0, stateSerdes);
        final KeyValueIterator<Long, byte[]> storeIterator = new DelegatingPeekingKeyValueIterator<>("store", new KeyValueIteratorStub<>(windowStoreKvPairs.iterator()));
        final ThreadCache.MemoryLRUCacheBytesIterator cacheIterator = cache.reverseRange(namespace, SINGLE_SEGMENT_CACHE_FUNCTION.cacheKey(fromBytes), SINGLE_SEGMENT_CACHE_FUNCTION.cacheKey(toBytes));
        final MergedSortedCacheWindowStoreIterator iterator = new MergedSortedCacheWindowStoreIterator(cacheIterator, storeIterator, false, tsExtractor);
        assertThat(iterator.peekNextKey(), equalTo(10L));
        iterator.next();
        assertThat(iterator.peekNextKey(), equalTo(0L));
        iterator.close();
    }
}<|MERGE_RESOLUTION|>--- conflicted
+++ resolved
@@ -27,20 +27,11 @@
 import org.apache.kafka.streams.state.internals.PrefixedWindowKeySchemas.KeyFirstWindowKeySchema;
 import org.apache.kafka.streams.state.internals.PrefixedWindowKeySchemas.TimeFirstWindowKeySchema;
 import org.apache.kafka.test.KeyValueIteratorStub;
-<<<<<<< HEAD
-import org.junit.Before;
-import org.junit.Test;
-import org.junit.runner.RunWith;
-import org.junit.runners.Parameterized;
-import org.junit.runners.Parameterized.Parameter;
-=======
 
 import org.junit.jupiter.params.ParameterizedTest;
 import org.junit.jupiter.params.provider.EnumSource;
->>>>>>> 9494bebe
 
 import java.util.ArrayList;
-import java.util.Collection;
 import java.util.Collections;
 import java.util.List;
 import java.util.function.Function;
@@ -65,30 +56,19 @@
     }
 
     private final List<KeyValue<Long, byte[]>> windowStoreKvPairs = new ArrayList<>();
-    private final ThreadCache cache = new ThreadCache(new LogContext("testCache "), 1000000L, new MockStreamsMetrics(new Metrics()));
+    private final ThreadCache cache = new ThreadCache(new LogContext("testCache "), 1000000L,  new MockStreamsMetrics(new Metrics()));
     private final String namespace = "0.0-one";
     private final StateSerdes<String, String> stateSerdes = new StateSerdes<>("foo", Serdes.String(), Serdes.String());
     private Function<byte[], Long> tsExtractor;
     private StoreKeySerializer<String> storeKeySerializer;
 
     private enum SchemaType {
-        WINDOW_KEY_SCHEMA, KEY_FIRST_SCHEMA, TIME_FIRST_SCHEMA
-    }
-
-<<<<<<< HEAD
-    @Parameter
-    public SchemaType schemaType;
-
-    @Parameterized.Parameters(name = "{0}")
-    public static Collection<Object[]> data() {
-        return asList(new Object[][]{{SchemaType.WINDOW_KEY_SCHEMA}, {SchemaType.KEY_FIRST_SCHEMA}, {SchemaType.TIME_FIRST_SCHEMA},});
-    }
-
-    @Before
-    public void setUp() {
-=======
+        WINDOW_KEY_SCHEMA,
+        KEY_FIRST_SCHEMA,
+        TIME_FIRST_SCHEMA
+    }
+
     public void setUp(final SchemaType schemaType) {
->>>>>>> 9494bebe
         switch (schemaType) {
             case KEY_FIRST_SCHEMA:
                 tsExtractor = KeyFirstWindowKeySchema::extractStoreTimestamp;
@@ -127,9 +107,13 @@
         final Bytes toBytes = storeKeySerializer.serialize("a", 100, 0, stateSerdes);
         final KeyValueIterator<Long, byte[]> storeIterator = new DelegatingPeekingKeyValueIterator<>("store", new KeyValueIteratorStub<>(windowStoreKvPairs.iterator()));
 
-        final ThreadCache.MemoryLRUCacheBytesIterator cacheIterator = cache.range(namespace, SINGLE_SEGMENT_CACHE_FUNCTION.cacheKey(fromBytes), SINGLE_SEGMENT_CACHE_FUNCTION.cacheKey(toBytes));
-
-        final MergedSortedCacheWindowStoreIterator iterator = new MergedSortedCacheWindowStoreIterator(cacheIterator, storeIterator, true, tsExtractor);
+        final ThreadCache.MemoryLRUCacheBytesIterator cacheIterator = cache.range(
+            namespace, SINGLE_SEGMENT_CACHE_FUNCTION.cacheKey(fromBytes), SINGLE_SEGMENT_CACHE_FUNCTION.cacheKey(toBytes)
+        );
+
+        final MergedSortedCacheWindowStoreIterator iterator = new MergedSortedCacheWindowStoreIterator(
+            cacheIterator, storeIterator, true, tsExtractor
+        );
         int index = 0;
         while (iterator.hasNext()) {
             final KeyValue<Long, byte[]> next = iterator.next();
@@ -160,11 +144,16 @@
         final Bytes fromBytes = storeKeySerializer.serialize("a", 0, 0, stateSerdes);
         final Bytes toBytes = storeKeySerializer.serialize("a", 100, 0, stateSerdes);
         Collections.reverse(windowStoreKvPairs);
-        final KeyValueIterator<Long, byte[]> storeIterator = new DelegatingPeekingKeyValueIterator<>("store", new KeyValueIteratorStub<>(windowStoreKvPairs.iterator()));
-
-        final ThreadCache.MemoryLRUCacheBytesIterator cacheIterator = cache.reverseRange(namespace, SINGLE_SEGMENT_CACHE_FUNCTION.cacheKey(fromBytes), SINGLE_SEGMENT_CACHE_FUNCTION.cacheKey(toBytes));
-
-        final MergedSortedCacheWindowStoreIterator iterator = new MergedSortedCacheWindowStoreIterator(cacheIterator, storeIterator, false, tsExtractor);
+        final KeyValueIterator<Long, byte[]> storeIterator =
+            new DelegatingPeekingKeyValueIterator<>("store", new KeyValueIteratorStub<>(windowStoreKvPairs.iterator()));
+
+        final ThreadCache.MemoryLRUCacheBytesIterator cacheIterator = cache.reverseRange(
+            namespace, SINGLE_SEGMENT_CACHE_FUNCTION.cacheKey(fromBytes), SINGLE_SEGMENT_CACHE_FUNCTION.cacheKey(toBytes)
+        );
+
+        final MergedSortedCacheWindowStoreIterator iterator = new MergedSortedCacheWindowStoreIterator(
+            cacheIterator, storeIterator, false, tsExtractor
+        );
         int index = 0;
         Collections.reverse(expectedKvPairs);
         while (iterator.hasNext()) {
@@ -185,8 +174,12 @@
         final Bytes fromBytes = storeKeySerializer.serialize("a", 0, 0, stateSerdes);
         final Bytes toBytes = storeKeySerializer.serialize("a", 100, 0, stateSerdes);
         final KeyValueIterator<Long, byte[]> storeIterator = new DelegatingPeekingKeyValueIterator<>("store", new KeyValueIteratorStub<>(windowStoreKvPairs.iterator()));
-        final ThreadCache.MemoryLRUCacheBytesIterator cacheIterator = cache.range(namespace, SINGLE_SEGMENT_CACHE_FUNCTION.cacheKey(fromBytes), SINGLE_SEGMENT_CACHE_FUNCTION.cacheKey(toBytes));
-        final MergedSortedCacheWindowStoreIterator iterator = new MergedSortedCacheWindowStoreIterator(cacheIterator, storeIterator, true, tsExtractor);
+        final ThreadCache.MemoryLRUCacheBytesIterator cacheIterator = cache.range(
+            namespace, SINGLE_SEGMENT_CACHE_FUNCTION.cacheKey(fromBytes), SINGLE_SEGMENT_CACHE_FUNCTION.cacheKey(toBytes)
+        );
+        final MergedSortedCacheWindowStoreIterator iterator = new MergedSortedCacheWindowStoreIterator(
+            cacheIterator, storeIterator, true, tsExtractor
+        );
         assertThat(iterator.peekNextKey(), equalTo(0L));
         iterator.next();
         assertThat(iterator.peekNextKey(), equalTo(10L));
@@ -201,9 +194,15 @@
         cache.put(namespace, SINGLE_SEGMENT_CACHE_FUNCTION.cacheKey(storeKeySerializer.serialize("a", 0, 0, stateSerdes)), new LRUCacheEntry("b".getBytes()));
         final Bytes fromBytes = storeKeySerializer.serialize("a", 0, 0, stateSerdes);
         final Bytes toBytes = storeKeySerializer.serialize("a", 100, 0, stateSerdes);
-        final KeyValueIterator<Long, byte[]> storeIterator = new DelegatingPeekingKeyValueIterator<>("store", new KeyValueIteratorStub<>(windowStoreKvPairs.iterator()));
-        final ThreadCache.MemoryLRUCacheBytesIterator cacheIterator = cache.reverseRange(namespace, SINGLE_SEGMENT_CACHE_FUNCTION.cacheKey(fromBytes), SINGLE_SEGMENT_CACHE_FUNCTION.cacheKey(toBytes));
-        final MergedSortedCacheWindowStoreIterator iterator = new MergedSortedCacheWindowStoreIterator(cacheIterator, storeIterator, false, tsExtractor);
+        final KeyValueIterator<Long, byte[]> storeIterator =
+            new DelegatingPeekingKeyValueIterator<>("store", new KeyValueIteratorStub<>(windowStoreKvPairs.iterator()));
+        final ThreadCache.MemoryLRUCacheBytesIterator cacheIterator = cache.reverseRange(
+            namespace, SINGLE_SEGMENT_CACHE_FUNCTION.cacheKey(fromBytes),
+            SINGLE_SEGMENT_CACHE_FUNCTION.cacheKey(toBytes)
+        );
+        final MergedSortedCacheWindowStoreIterator iterator = new MergedSortedCacheWindowStoreIterator(
+            cacheIterator, storeIterator, false, tsExtractor
+        );
         assertThat(iterator.peekNextKey(), equalTo(10L));
         iterator.next();
         assertThat(iterator.peekNextKey(), equalTo(0L));
@@ -218,9 +217,19 @@
         cache.put(namespace, SINGLE_SEGMENT_CACHE_FUNCTION.cacheKey(storeKeySerializer.serialize("a", 10L, 0, stateSerdes)), new LRUCacheEntry("b".getBytes()));
         final Bytes fromBytes = storeKeySerializer.serialize("a", 0, 0, stateSerdes);
         final Bytes toBytes = storeKeySerializer.serialize("a", 100, 0, stateSerdes);
-        final KeyValueIterator<Long, byte[]> storeIterator = new DelegatingPeekingKeyValueIterator<>("store", new KeyValueIteratorStub<>(windowStoreKvPairs.iterator()));
-        final ThreadCache.MemoryLRUCacheBytesIterator cacheIterator = cache.range(namespace, SINGLE_SEGMENT_CACHE_FUNCTION.cacheKey(fromBytes), SINGLE_SEGMENT_CACHE_FUNCTION.cacheKey(toBytes));
-        final MergedSortedCacheWindowStoreIterator iterator = new MergedSortedCacheWindowStoreIterator(cacheIterator, storeIterator, true, tsExtractor);
+        final KeyValueIterator<Long, byte[]> storeIterator =
+            new DelegatingPeekingKeyValueIterator<>("store", new KeyValueIteratorStub<>(windowStoreKvPairs.iterator()));
+        final ThreadCache.MemoryLRUCacheBytesIterator cacheIterator = cache.range(
+            namespace,
+            SINGLE_SEGMENT_CACHE_FUNCTION.cacheKey(fromBytes),
+            SINGLE_SEGMENT_CACHE_FUNCTION.cacheKey(toBytes)
+        );
+        final MergedSortedCacheWindowStoreIterator iterator = new MergedSortedCacheWindowStoreIterator(
+            cacheIterator,
+            storeIterator,
+            true,
+            tsExtractor
+        );
         assertThat(iterator.peekNextKey(), equalTo(0L));
         iterator.next();
         assertThat(iterator.peekNextKey(), equalTo(10L));
@@ -235,9 +244,19 @@
         cache.put(namespace, SINGLE_SEGMENT_CACHE_FUNCTION.cacheKey(storeKeySerializer.serialize("a", 10L, 0, stateSerdes)), new LRUCacheEntry("b".getBytes()));
         final Bytes fromBytes = storeKeySerializer.serialize("a", 0, 0, stateSerdes);
         final Bytes toBytes = storeKeySerializer.serialize("a", 100, 0, stateSerdes);
-        final KeyValueIterator<Long, byte[]> storeIterator = new DelegatingPeekingKeyValueIterator<>("store", new KeyValueIteratorStub<>(windowStoreKvPairs.iterator()));
-        final ThreadCache.MemoryLRUCacheBytesIterator cacheIterator = cache.reverseRange(namespace, SINGLE_SEGMENT_CACHE_FUNCTION.cacheKey(fromBytes), SINGLE_SEGMENT_CACHE_FUNCTION.cacheKey(toBytes));
-        final MergedSortedCacheWindowStoreIterator iterator = new MergedSortedCacheWindowStoreIterator(cacheIterator, storeIterator, false, tsExtractor);
+        final KeyValueIterator<Long, byte[]> storeIterator =
+            new DelegatingPeekingKeyValueIterator<>("store", new KeyValueIteratorStub<>(windowStoreKvPairs.iterator()));
+        final ThreadCache.MemoryLRUCacheBytesIterator cacheIterator = cache.reverseRange(
+            namespace,
+            SINGLE_SEGMENT_CACHE_FUNCTION.cacheKey(fromBytes),
+            SINGLE_SEGMENT_CACHE_FUNCTION.cacheKey(toBytes)
+        );
+        final MergedSortedCacheWindowStoreIterator iterator = new MergedSortedCacheWindowStoreIterator(
+            cacheIterator,
+            storeIterator,
+            false,
+            tsExtractor
+        );
         assertThat(iterator.peekNextKey(), equalTo(10L));
         iterator.next();
         assertThat(iterator.peekNextKey(), equalTo(0L));
