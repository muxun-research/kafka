/*
 * Licensed to the Apache Software Foundation (ASF) under one or more
 * contributor license agreements. See the NOTICE file distributed with
 * this work for additional information regarding copyright ownership.
 * The ASF licenses this file to You under the Apache License, Version 2.0
 * (the "License"); you may not use this file except in compliance with
 * the License. You may obtain a copy of the License at
 *
 *    http://www.apache.org/licenses/LICENSE-2.0
 *
 * Unless required by applicable law or agreed to in writing, software
 * distributed under the License is distributed on an "AS IS" BASIS,
 * WITHOUT WARRANTIES OR CONDITIONS OF ANY KIND, either express or implied.
 * See the License for the specific language governing permissions and
 * limitations under the License.
 */
package org.apache.kafka.streams.state.internals;

import java.util.Collection;
import java.util.function.Function;
import org.apache.kafka.common.metrics.Metrics;
import org.apache.kafka.common.serialization.Serdes;
import org.apache.kafka.common.utils.Bytes;
import org.apache.kafka.common.utils.LogContext;
import org.apache.kafka.streams.KeyValue;
import org.apache.kafka.streams.processor.internals.MockStreamsMetrics;
import org.apache.kafka.streams.state.KeyValueIterator;
import org.apache.kafka.streams.state.StateSerdes;
import org.apache.kafka.streams.state.internals.PrefixedWindowKeySchemas.KeyFirstWindowKeySchema;
import org.apache.kafka.streams.state.internals.PrefixedWindowKeySchemas.TimeFirstWindowKeySchema;
import org.apache.kafka.test.KeyValueIteratorStub;
import org.junit.Before;
import org.junit.Test;

import java.util.ArrayList;
import java.util.Collections;
import java.util.List;
import org.junit.runner.RunWith;
import org.junit.runners.Parameterized;
import org.junit.runners.Parameterized.Parameter;

import static java.util.Arrays.asList;
import static org.hamcrest.CoreMatchers.equalTo;
import static org.hamcrest.MatcherAssert.assertThat;
import static org.junit.Assert.assertArrayEquals;
import static org.junit.Assert.assertEquals;

@RunWith(Parameterized.class)
public class MergedSortedCacheWrappedWindowStoreIteratorTest {

    private static final SegmentedCacheFunction SINGLE_SEGMENT_CACHE_FUNCTION = new SegmentedCacheFunction(null, -1) {
        @Override
        public long segmentId(final Bytes key) {
            return 0;
        }
    };

    @FunctionalInterface
    private interface StoreKeySerializer<K> {
        Bytes serialize(final K key, final long ts, final int seq, final StateSerdes<K, ?> serdes);
    }

    private final List<KeyValue<Long, byte[]>> windowStoreKvPairs = new ArrayList<>();
    private final ThreadCache cache = new ThreadCache(new LogContext("testCache "), 1000000L,  new MockStreamsMetrics(new Metrics()));
    private final String namespace = "0.0-one";
    private final StateSerdes<String, String> stateSerdes = new StateSerdes<>("foo", Serdes.String(), Serdes.String());
    private Function<byte[], Long> tsExtractor;
    private StoreKeySerializer<String> storeKeySerializer;

    private enum SchemaType {
        WINDOW_KEY_SCHEMA,
        KEY_FIRST_SCHEMA,
        TIME_FIRST_SCHEMA
    }

    @Parameter
    public SchemaType schemaType;

    @Parameterized.Parameters(name = "{0}")
    public static Collection<Object[]> data() {
        return asList(new Object[][] {
            {SchemaType.WINDOW_KEY_SCHEMA},
            {SchemaType.KEY_FIRST_SCHEMA},
            {SchemaType.TIME_FIRST_SCHEMA},
        });
    }

    @Before
    public void setUp() {
        switch (schemaType) {
            case KEY_FIRST_SCHEMA:
                tsExtractor = KeyFirstWindowKeySchema::extractStoreTimestamp;
                storeKeySerializer = KeyFirstWindowKeySchema::toStoreKeyBinary;
                break;
            case WINDOW_KEY_SCHEMA:
                tsExtractor = WindowKeySchema::extractStoreTimestamp;
                storeKeySerializer = WindowKeySchema::toStoreKeyBinary;
                break;
            case TIME_FIRST_SCHEMA:
                tsExtractor = TimeFirstWindowKeySchema::extractStoreTimestamp;
                storeKeySerializer = TimeFirstWindowKeySchema::toStoreKeyBinary;
                break;
            default:
                throw new IllegalStateException("Unknown schemaType: " + schemaType);
        }
    }

    @Test
    public void shouldIterateOverValueFromBothIterators() {
        final List<KeyValue<Long, byte[]>> expectedKvPairs = new ArrayList<>();
        for (long t = 0; t < 100; t += 20) {
            final byte[] v1Bytes = String.valueOf(t).getBytes();
            final KeyValue<Long, byte[]> v1 = KeyValue.pair(t, v1Bytes);
            windowStoreKvPairs.add(v1);
            expectedKvPairs.add(KeyValue.pair(t, v1Bytes));
            final Bytes keyBytes = storeKeySerializer.serialize("a", t + 10, 0, stateSerdes);
            final byte[] valBytes = String.valueOf(t + 10).getBytes();
            expectedKvPairs.add(KeyValue.pair(t + 10, valBytes));
            cache.put(namespace, SINGLE_SEGMENT_CACHE_FUNCTION.cacheKey(keyBytes), new LRUCacheEntry(valBytes));
        }

        final Bytes fromBytes = storeKeySerializer.serialize("a", 0, 0, stateSerdes);
        final Bytes toBytes = storeKeySerializer.serialize("a", 100, 0, stateSerdes);
        final KeyValueIterator<Long, byte[]> storeIterator = new DelegatingPeekingKeyValueIterator<>("store", new KeyValueIteratorStub<>(windowStoreKvPairs.iterator()));

        final ThreadCache.MemoryLRUCacheBytesIterator cacheIterator = cache.range(
            namespace, SINGLE_SEGMENT_CACHE_FUNCTION.cacheKey(fromBytes), SINGLE_SEGMENT_CACHE_FUNCTION.cacheKey(toBytes)
        );

        final MergedSortedCacheWindowStoreIterator iterator = new MergedSortedCacheWindowStoreIterator(
<<<<<<< HEAD
				cacheIterator, storeIterator, true
		);
		int index = 0;
		while (iterator.hasNext()) {
			final KeyValue<Long, byte[]> next = iterator.next();
			final KeyValue<Long, byte[]> expected = expectedKvPairs.get(index++);
			assertArrayEquals(expected.value, next.value);
			assertEquals(expected.key, next.key);
		}
		iterator.close();
	}


	@Test
	public void shouldReverseIterateOverValueFromBothIterators() {
		final List<KeyValue<Long, byte[]>> expectedKvPairs = new ArrayList<>();
		for (long t = 0; t < 100; t += 20) {
			final byte[] v1Bytes = String.valueOf(t).getBytes();
			final KeyValue<Long, byte[]> v1 = KeyValue.pair(t, v1Bytes);
			windowStoreKvPairs.add(v1);
			expectedKvPairs.add(KeyValue.pair(t, v1Bytes));
			final Bytes keyBytes = WindowKeySchema.toStoreKeyBinary("a", t + 10, 0, stateSerdes);
			final byte[] valBytes = String.valueOf(t + 10).getBytes();
			expectedKvPairs.add(KeyValue.pair(t + 10, valBytes));
			cache.put(namespace, SINGLE_SEGMENT_CACHE_FUNCTION.cacheKey(keyBytes), new LRUCacheEntry(valBytes));
		}

		final Bytes fromBytes = WindowKeySchema.toStoreKeyBinary("a", 0, 0, stateSerdes);
		final Bytes toBytes = WindowKeySchema.toStoreKeyBinary("a", 100, 0, stateSerdes);
		Collections.reverse(windowStoreKvPairs);
		final KeyValueIterator<Long, byte[]> storeIterator =
				new DelegatingPeekingKeyValueIterator<>("store", new KeyValueIteratorStub<>(windowStoreKvPairs.iterator()));

		final ThreadCache.MemoryLRUCacheBytesIterator cacheIterator = cache.reverseRange(
				namespace, SINGLE_SEGMENT_CACHE_FUNCTION.cacheKey(fromBytes), SINGLE_SEGMENT_CACHE_FUNCTION.cacheKey(toBytes)
		);

		final MergedSortedCacheWindowStoreIterator iterator = new MergedSortedCacheWindowStoreIterator(
				cacheIterator, storeIterator, false
		);
		int index = 0;
		Collections.reverse(expectedKvPairs);
		while (iterator.hasNext()) {
			final KeyValue<Long, byte[]> next = iterator.next();
			final KeyValue<Long, byte[]> expected = expectedKvPairs.get(index++);
			assertArrayEquals(expected.value, next.value);
			assertEquals(expected.key, next.key);
		}
		iterator.close();
	}

	@Test
	public void shouldPeekNextStoreKey() {
		windowStoreKvPairs.add(KeyValue.pair(10L, "a".getBytes()));
		cache.put(namespace, SINGLE_SEGMENT_CACHE_FUNCTION.cacheKey(WindowKeySchema.toStoreKeyBinary("a", 0, 0, stateSerdes)), new LRUCacheEntry("b".getBytes()));
		final Bytes fromBytes = WindowKeySchema.toStoreKeyBinary("a", 0, 0, stateSerdes);
		final Bytes toBytes = WindowKeySchema.toStoreKeyBinary("a", 100, 0, stateSerdes);
		final KeyValueIterator<Long, byte[]> storeIterator = new DelegatingPeekingKeyValueIterator<>("store", new KeyValueIteratorStub<>(windowStoreKvPairs.iterator()));
		final ThreadCache.MemoryLRUCacheBytesIterator cacheIterator = cache.range(
				namespace, SINGLE_SEGMENT_CACHE_FUNCTION.cacheKey(fromBytes), SINGLE_SEGMENT_CACHE_FUNCTION.cacheKey(toBytes)
		);
		final MergedSortedCacheWindowStoreIterator iterator = new MergedSortedCacheWindowStoreIterator(
				cacheIterator, storeIterator, true
		);
		assertThat(iterator.peekNextKey(), equalTo(0L));
		iterator.next();
		assertThat(iterator.peekNextKey(), equalTo(10L));
		iterator.close();
	}

	@Test
	public void shouldPeekNextStoreKeyReverse() {
		windowStoreKvPairs.add(KeyValue.pair(10L, "a".getBytes()));
		cache.put(namespace, SINGLE_SEGMENT_CACHE_FUNCTION.cacheKey(WindowKeySchema.toStoreKeyBinary("a", 0, 0, stateSerdes)), new LRUCacheEntry("b".getBytes()));
		final Bytes fromBytes = WindowKeySchema.toStoreKeyBinary("a", 0, 0, stateSerdes);
		final Bytes toBytes = WindowKeySchema.toStoreKeyBinary("a", 100, 0, stateSerdes);
		final KeyValueIterator<Long, byte[]> storeIterator =
				new DelegatingPeekingKeyValueIterator<>("store", new KeyValueIteratorStub<>(windowStoreKvPairs.iterator()));
		final ThreadCache.MemoryLRUCacheBytesIterator cacheIterator = cache.reverseRange(
				namespace, SINGLE_SEGMENT_CACHE_FUNCTION.cacheKey(fromBytes),
				SINGLE_SEGMENT_CACHE_FUNCTION.cacheKey(toBytes)
		);
		final MergedSortedCacheWindowStoreIterator iterator = new MergedSortedCacheWindowStoreIterator(
				cacheIterator, storeIterator, false
		);
		assertThat(iterator.peekNextKey(), equalTo(10L));
		iterator.next();
		assertThat(iterator.peekNextKey(), equalTo(0L));
		iterator.close();
	}

	@Test
	public void shouldPeekNextCacheKey() {
		windowStoreKvPairs.add(KeyValue.pair(0L, "a".getBytes()));
		cache.put(namespace, SINGLE_SEGMENT_CACHE_FUNCTION.cacheKey(WindowKeySchema.toStoreKeyBinary("a", 10L, 0, stateSerdes)), new LRUCacheEntry("b".getBytes()));
		final Bytes fromBytes = WindowKeySchema.toStoreKeyBinary("a", 0, 0, stateSerdes);
		final Bytes toBytes = WindowKeySchema.toStoreKeyBinary("a", 100, 0, stateSerdes);
		final KeyValueIterator<Long, byte[]> storeIterator =
				new DelegatingPeekingKeyValueIterator<>("store", new KeyValueIteratorStub<>(windowStoreKvPairs.iterator()));
		final ThreadCache.MemoryLRUCacheBytesIterator cacheIterator = cache.range(
				namespace,
				SINGLE_SEGMENT_CACHE_FUNCTION.cacheKey(fromBytes),
				SINGLE_SEGMENT_CACHE_FUNCTION.cacheKey(toBytes)
		);
		final MergedSortedCacheWindowStoreIterator iterator = new MergedSortedCacheWindowStoreIterator(
				cacheIterator,
				storeIterator,
				true
		);
		assertThat(iterator.peekNextKey(), equalTo(0L));
		iterator.next();
		assertThat(iterator.peekNextKey(), equalTo(10L));
		iterator.close();
	}

	@Test
	public void shouldPeekNextCacheKeyReverse() {
		windowStoreKvPairs.add(KeyValue.pair(0L, "a".getBytes()));
		cache.put(namespace, SINGLE_SEGMENT_CACHE_FUNCTION.cacheKey(WindowKeySchema.toStoreKeyBinary("a", 10L, 0, stateSerdes)), new LRUCacheEntry("b".getBytes()));
		final Bytes fromBytes = WindowKeySchema.toStoreKeyBinary("a", 0, 0, stateSerdes);
		final Bytes toBytes = WindowKeySchema.toStoreKeyBinary("a", 100, 0, stateSerdes);
		final KeyValueIterator<Long, byte[]> storeIterator =
				new DelegatingPeekingKeyValueIterator<>("store", new KeyValueIteratorStub<>(windowStoreKvPairs.iterator()));
		final ThreadCache.MemoryLRUCacheBytesIterator cacheIterator = cache.reverseRange(
				namespace,
				SINGLE_SEGMENT_CACHE_FUNCTION.cacheKey(fromBytes),
				SINGLE_SEGMENT_CACHE_FUNCTION.cacheKey(toBytes)
		);
		final MergedSortedCacheWindowStoreIterator iterator = new MergedSortedCacheWindowStoreIterator(
				cacheIterator,
				storeIterator,
				false
		);
		assertThat(iterator.peekNextKey(), equalTo(10L));
		iterator.next();
		assertThat(iterator.peekNextKey(), equalTo(0L));
		iterator.close();
	}
=======
            cacheIterator, storeIterator, true, tsExtractor
        );
        int index = 0;
        while (iterator.hasNext()) {
            final KeyValue<Long, byte[]> next = iterator.next();
            final KeyValue<Long, byte[]> expected = expectedKvPairs.get(index++);
            assertArrayEquals(expected.value, next.value);
            assertEquals(expected.key, next.key);
        }
        iterator.close();
    }


    @Test
    public void shouldReverseIterateOverValueFromBothIterators() {
        final List<KeyValue<Long, byte[]>> expectedKvPairs = new ArrayList<>();
        for (long t = 0; t < 100; t += 20) {
            final byte[] v1Bytes = String.valueOf(t).getBytes();
            final KeyValue<Long, byte[]> v1 = KeyValue.pair(t, v1Bytes);
            windowStoreKvPairs.add(v1);
            expectedKvPairs.add(KeyValue.pair(t, v1Bytes));
            final Bytes keyBytes = storeKeySerializer.serialize("a", t + 10, 0, stateSerdes);
            final byte[] valBytes = String.valueOf(t + 10).getBytes();
            expectedKvPairs.add(KeyValue.pair(t + 10, valBytes));
            cache.put(namespace, SINGLE_SEGMENT_CACHE_FUNCTION.cacheKey(keyBytes), new LRUCacheEntry(valBytes));
        }

        final Bytes fromBytes = storeKeySerializer.serialize("a", 0, 0, stateSerdes);
        final Bytes toBytes = storeKeySerializer.serialize("a", 100, 0, stateSerdes);
        Collections.reverse(windowStoreKvPairs);
        final KeyValueIterator<Long, byte[]> storeIterator =
            new DelegatingPeekingKeyValueIterator<>("store", new KeyValueIteratorStub<>(windowStoreKvPairs.iterator()));

        final ThreadCache.MemoryLRUCacheBytesIterator cacheIterator = cache.reverseRange(
            namespace, SINGLE_SEGMENT_CACHE_FUNCTION.cacheKey(fromBytes), SINGLE_SEGMENT_CACHE_FUNCTION.cacheKey(toBytes)
        );

        final MergedSortedCacheWindowStoreIterator iterator = new MergedSortedCacheWindowStoreIterator(
            cacheIterator, storeIterator, false, tsExtractor
        );
        int index = 0;
        Collections.reverse(expectedKvPairs);
        while (iterator.hasNext()) {
            final KeyValue<Long, byte[]> next = iterator.next();
            final KeyValue<Long, byte[]> expected = expectedKvPairs.get(index++);
            assertArrayEquals(expected.value, next.value);
            assertEquals(expected.key, next.key);
        }
        iterator.close();
    }

    @Test
    public void shouldPeekNextStoreKey() {
        windowStoreKvPairs.add(KeyValue.pair(10L, "a".getBytes()));
        cache.put(namespace, SINGLE_SEGMENT_CACHE_FUNCTION.cacheKey(storeKeySerializer.serialize("a", 0, 0, stateSerdes)), new LRUCacheEntry("b".getBytes()));
        final Bytes fromBytes = storeKeySerializer.serialize("a", 0, 0, stateSerdes);
        final Bytes toBytes = storeKeySerializer.serialize("a", 100, 0, stateSerdes);
        final KeyValueIterator<Long, byte[]> storeIterator = new DelegatingPeekingKeyValueIterator<>("store", new KeyValueIteratorStub<>(windowStoreKvPairs.iterator()));
        final ThreadCache.MemoryLRUCacheBytesIterator cacheIterator = cache.range(
            namespace, SINGLE_SEGMENT_CACHE_FUNCTION.cacheKey(fromBytes), SINGLE_SEGMENT_CACHE_FUNCTION.cacheKey(toBytes)
        );
        final MergedSortedCacheWindowStoreIterator iterator = new MergedSortedCacheWindowStoreIterator(
            cacheIterator, storeIterator, true, tsExtractor
        );
        assertThat(iterator.peekNextKey(), equalTo(0L));
        iterator.next();
        assertThat(iterator.peekNextKey(), equalTo(10L));
        iterator.close();
    }

    @Test
    public void shouldPeekNextStoreKeyReverse() {
        windowStoreKvPairs.add(KeyValue.pair(10L, "a".getBytes()));
        cache.put(namespace, SINGLE_SEGMENT_CACHE_FUNCTION.cacheKey(storeKeySerializer.serialize("a", 0, 0, stateSerdes)), new LRUCacheEntry("b".getBytes()));
        final Bytes fromBytes = storeKeySerializer.serialize("a", 0, 0, stateSerdes);
        final Bytes toBytes = storeKeySerializer.serialize("a", 100, 0, stateSerdes);
        final KeyValueIterator<Long, byte[]> storeIterator =
            new DelegatingPeekingKeyValueIterator<>("store", new KeyValueIteratorStub<>(windowStoreKvPairs.iterator()));
        final ThreadCache.MemoryLRUCacheBytesIterator cacheIterator = cache.reverseRange(
            namespace, SINGLE_SEGMENT_CACHE_FUNCTION.cacheKey(fromBytes),
            SINGLE_SEGMENT_CACHE_FUNCTION.cacheKey(toBytes)
        );
        final MergedSortedCacheWindowStoreIterator iterator = new MergedSortedCacheWindowStoreIterator(
            cacheIterator, storeIterator, false, tsExtractor
        );
        assertThat(iterator.peekNextKey(), equalTo(10L));
        iterator.next();
        assertThat(iterator.peekNextKey(), equalTo(0L));
        iterator.close();
    }

    @Test
    public void shouldPeekNextCacheKey() {
        windowStoreKvPairs.add(KeyValue.pair(0L, "a".getBytes()));
        cache.put(namespace, SINGLE_SEGMENT_CACHE_FUNCTION.cacheKey(storeKeySerializer.serialize("a", 10L, 0, stateSerdes)), new LRUCacheEntry("b".getBytes()));
        final Bytes fromBytes = storeKeySerializer.serialize("a", 0, 0, stateSerdes);
        final Bytes toBytes = storeKeySerializer.serialize("a", 100, 0, stateSerdes);
        final KeyValueIterator<Long, byte[]> storeIterator =
            new DelegatingPeekingKeyValueIterator<>("store", new KeyValueIteratorStub<>(windowStoreKvPairs.iterator()));
        final ThreadCache.MemoryLRUCacheBytesIterator cacheIterator = cache.range(
            namespace,
            SINGLE_SEGMENT_CACHE_FUNCTION.cacheKey(fromBytes),
            SINGLE_SEGMENT_CACHE_FUNCTION.cacheKey(toBytes)
        );
        final MergedSortedCacheWindowStoreIterator iterator = new MergedSortedCacheWindowStoreIterator(
            cacheIterator,
            storeIterator,
            true,
            tsExtractor
        );
        assertThat(iterator.peekNextKey(), equalTo(0L));
        iterator.next();
        assertThat(iterator.peekNextKey(), equalTo(10L));
        iterator.close();
    }

    @Test
    public void shouldPeekNextCacheKeyReverse() {
        windowStoreKvPairs.add(KeyValue.pair(0L, "a".getBytes()));
        cache.put(namespace, SINGLE_SEGMENT_CACHE_FUNCTION.cacheKey(storeKeySerializer.serialize("a", 10L, 0, stateSerdes)), new LRUCacheEntry("b".getBytes()));
        final Bytes fromBytes = storeKeySerializer.serialize("a", 0, 0, stateSerdes);
        final Bytes toBytes = storeKeySerializer.serialize("a", 100, 0, stateSerdes);
        final KeyValueIterator<Long, byte[]> storeIterator =
            new DelegatingPeekingKeyValueIterator<>("store", new KeyValueIteratorStub<>(windowStoreKvPairs.iterator()));
        final ThreadCache.MemoryLRUCacheBytesIterator cacheIterator = cache.reverseRange(
            namespace,
            SINGLE_SEGMENT_CACHE_FUNCTION.cacheKey(fromBytes),
            SINGLE_SEGMENT_CACHE_FUNCTION.cacheKey(toBytes)
        );
        final MergedSortedCacheWindowStoreIterator iterator = new MergedSortedCacheWindowStoreIterator(
            cacheIterator,
            storeIterator,
            false,
            tsExtractor
        );
        assertThat(iterator.peekNextKey(), equalTo(10L));
        iterator.next();
        assertThat(iterator.peekNextKey(), equalTo(0L));
        iterator.close();
    }
>>>>>>> 15418db6
}<|MERGE_RESOLUTION|>--- conflicted
+++ resolved
@@ -16,8 +16,6 @@
  */
 package org.apache.kafka.streams.state.internals;
 
-import java.util.Collection;
-import java.util.function.Function;
 import org.apache.kafka.common.metrics.Metrics;
 import org.apache.kafka.common.serialization.Serdes;
 import org.apache.kafka.common.utils.Bytes;
@@ -31,13 +29,15 @@
 import org.apache.kafka.test.KeyValueIteratorStub;
 import org.junit.Before;
 import org.junit.Test;
-
-import java.util.ArrayList;
-import java.util.Collections;
-import java.util.List;
 import org.junit.runner.RunWith;
 import org.junit.runners.Parameterized;
 import org.junit.runners.Parameterized.Parameter;
+
+import java.util.ArrayList;
+import java.util.Collection;
+import java.util.Collections;
+import java.util.List;
+import java.util.function.Function;
 
 import static java.util.Arrays.asList;
 import static org.hamcrest.CoreMatchers.equalTo;
@@ -61,16 +61,14 @@
     }
 
     private final List<KeyValue<Long, byte[]>> windowStoreKvPairs = new ArrayList<>();
-    private final ThreadCache cache = new ThreadCache(new LogContext("testCache "), 1000000L,  new MockStreamsMetrics(new Metrics()));
+    private final ThreadCache cache = new ThreadCache(new LogContext("testCache "), 1000000L, new MockStreamsMetrics(new Metrics()));
     private final String namespace = "0.0-one";
     private final StateSerdes<String, String> stateSerdes = new StateSerdes<>("foo", Serdes.String(), Serdes.String());
     private Function<byte[], Long> tsExtractor;
     private StoreKeySerializer<String> storeKeySerializer;
 
     private enum SchemaType {
-        WINDOW_KEY_SCHEMA,
-        KEY_FIRST_SCHEMA,
-        TIME_FIRST_SCHEMA
+        WINDOW_KEY_SCHEMA, KEY_FIRST_SCHEMA, TIME_FIRST_SCHEMA
     }
 
     @Parameter
@@ -78,11 +76,7 @@
 
     @Parameterized.Parameters(name = "{0}")
     public static Collection<Object[]> data() {
-        return asList(new Object[][] {
-            {SchemaType.WINDOW_KEY_SCHEMA},
-            {SchemaType.KEY_FIRST_SCHEMA},
-            {SchemaType.TIME_FIRST_SCHEMA},
-        });
+        return asList(new Object[][]{{SchemaType.WINDOW_KEY_SCHEMA}, {SchemaType.KEY_FIRST_SCHEMA}, {SchemaType.TIME_FIRST_SCHEMA},});
     }
 
     @Before
@@ -123,153 +117,9 @@
         final Bytes toBytes = storeKeySerializer.serialize("a", 100, 0, stateSerdes);
         final KeyValueIterator<Long, byte[]> storeIterator = new DelegatingPeekingKeyValueIterator<>("store", new KeyValueIteratorStub<>(windowStoreKvPairs.iterator()));
 
-        final ThreadCache.MemoryLRUCacheBytesIterator cacheIterator = cache.range(
-            namespace, SINGLE_SEGMENT_CACHE_FUNCTION.cacheKey(fromBytes), SINGLE_SEGMENT_CACHE_FUNCTION.cacheKey(toBytes)
-        );
-
-        final MergedSortedCacheWindowStoreIterator iterator = new MergedSortedCacheWindowStoreIterator(
-<<<<<<< HEAD
-				cacheIterator, storeIterator, true
-		);
-		int index = 0;
-		while (iterator.hasNext()) {
-			final KeyValue<Long, byte[]> next = iterator.next();
-			final KeyValue<Long, byte[]> expected = expectedKvPairs.get(index++);
-			assertArrayEquals(expected.value, next.value);
-			assertEquals(expected.key, next.key);
-		}
-		iterator.close();
-	}
-
-
-	@Test
-	public void shouldReverseIterateOverValueFromBothIterators() {
-		final List<KeyValue<Long, byte[]>> expectedKvPairs = new ArrayList<>();
-		for (long t = 0; t < 100; t += 20) {
-			final byte[] v1Bytes = String.valueOf(t).getBytes();
-			final KeyValue<Long, byte[]> v1 = KeyValue.pair(t, v1Bytes);
-			windowStoreKvPairs.add(v1);
-			expectedKvPairs.add(KeyValue.pair(t, v1Bytes));
-			final Bytes keyBytes = WindowKeySchema.toStoreKeyBinary("a", t + 10, 0, stateSerdes);
-			final byte[] valBytes = String.valueOf(t + 10).getBytes();
-			expectedKvPairs.add(KeyValue.pair(t + 10, valBytes));
-			cache.put(namespace, SINGLE_SEGMENT_CACHE_FUNCTION.cacheKey(keyBytes), new LRUCacheEntry(valBytes));
-		}
-
-		final Bytes fromBytes = WindowKeySchema.toStoreKeyBinary("a", 0, 0, stateSerdes);
-		final Bytes toBytes = WindowKeySchema.toStoreKeyBinary("a", 100, 0, stateSerdes);
-		Collections.reverse(windowStoreKvPairs);
-		final KeyValueIterator<Long, byte[]> storeIterator =
-				new DelegatingPeekingKeyValueIterator<>("store", new KeyValueIteratorStub<>(windowStoreKvPairs.iterator()));
-
-		final ThreadCache.MemoryLRUCacheBytesIterator cacheIterator = cache.reverseRange(
-				namespace, SINGLE_SEGMENT_CACHE_FUNCTION.cacheKey(fromBytes), SINGLE_SEGMENT_CACHE_FUNCTION.cacheKey(toBytes)
-		);
-
-		final MergedSortedCacheWindowStoreIterator iterator = new MergedSortedCacheWindowStoreIterator(
-				cacheIterator, storeIterator, false
-		);
-		int index = 0;
-		Collections.reverse(expectedKvPairs);
-		while (iterator.hasNext()) {
-			final KeyValue<Long, byte[]> next = iterator.next();
-			final KeyValue<Long, byte[]> expected = expectedKvPairs.get(index++);
-			assertArrayEquals(expected.value, next.value);
-			assertEquals(expected.key, next.key);
-		}
-		iterator.close();
-	}
-
-	@Test
-	public void shouldPeekNextStoreKey() {
-		windowStoreKvPairs.add(KeyValue.pair(10L, "a".getBytes()));
-		cache.put(namespace, SINGLE_SEGMENT_CACHE_FUNCTION.cacheKey(WindowKeySchema.toStoreKeyBinary("a", 0, 0, stateSerdes)), new LRUCacheEntry("b".getBytes()));
-		final Bytes fromBytes = WindowKeySchema.toStoreKeyBinary("a", 0, 0, stateSerdes);
-		final Bytes toBytes = WindowKeySchema.toStoreKeyBinary("a", 100, 0, stateSerdes);
-		final KeyValueIterator<Long, byte[]> storeIterator = new DelegatingPeekingKeyValueIterator<>("store", new KeyValueIteratorStub<>(windowStoreKvPairs.iterator()));
-		final ThreadCache.MemoryLRUCacheBytesIterator cacheIterator = cache.range(
-				namespace, SINGLE_SEGMENT_CACHE_FUNCTION.cacheKey(fromBytes), SINGLE_SEGMENT_CACHE_FUNCTION.cacheKey(toBytes)
-		);
-		final MergedSortedCacheWindowStoreIterator iterator = new MergedSortedCacheWindowStoreIterator(
-				cacheIterator, storeIterator, true
-		);
-		assertThat(iterator.peekNextKey(), equalTo(0L));
-		iterator.next();
-		assertThat(iterator.peekNextKey(), equalTo(10L));
-		iterator.close();
-	}
-
-	@Test
-	public void shouldPeekNextStoreKeyReverse() {
-		windowStoreKvPairs.add(KeyValue.pair(10L, "a".getBytes()));
-		cache.put(namespace, SINGLE_SEGMENT_CACHE_FUNCTION.cacheKey(WindowKeySchema.toStoreKeyBinary("a", 0, 0, stateSerdes)), new LRUCacheEntry("b".getBytes()));
-		final Bytes fromBytes = WindowKeySchema.toStoreKeyBinary("a", 0, 0, stateSerdes);
-		final Bytes toBytes = WindowKeySchema.toStoreKeyBinary("a", 100, 0, stateSerdes);
-		final KeyValueIterator<Long, byte[]> storeIterator =
-				new DelegatingPeekingKeyValueIterator<>("store", new KeyValueIteratorStub<>(windowStoreKvPairs.iterator()));
-		final ThreadCache.MemoryLRUCacheBytesIterator cacheIterator = cache.reverseRange(
-				namespace, SINGLE_SEGMENT_CACHE_FUNCTION.cacheKey(fromBytes),
-				SINGLE_SEGMENT_CACHE_FUNCTION.cacheKey(toBytes)
-		);
-		final MergedSortedCacheWindowStoreIterator iterator = new MergedSortedCacheWindowStoreIterator(
-				cacheIterator, storeIterator, false
-		);
-		assertThat(iterator.peekNextKey(), equalTo(10L));
-		iterator.next();
-		assertThat(iterator.peekNextKey(), equalTo(0L));
-		iterator.close();
-	}
-
-	@Test
-	public void shouldPeekNextCacheKey() {
-		windowStoreKvPairs.add(KeyValue.pair(0L, "a".getBytes()));
-		cache.put(namespace, SINGLE_SEGMENT_CACHE_FUNCTION.cacheKey(WindowKeySchema.toStoreKeyBinary("a", 10L, 0, stateSerdes)), new LRUCacheEntry("b".getBytes()));
-		final Bytes fromBytes = WindowKeySchema.toStoreKeyBinary("a", 0, 0, stateSerdes);
-		final Bytes toBytes = WindowKeySchema.toStoreKeyBinary("a", 100, 0, stateSerdes);
-		final KeyValueIterator<Long, byte[]> storeIterator =
-				new DelegatingPeekingKeyValueIterator<>("store", new KeyValueIteratorStub<>(windowStoreKvPairs.iterator()));
-		final ThreadCache.MemoryLRUCacheBytesIterator cacheIterator = cache.range(
-				namespace,
-				SINGLE_SEGMENT_CACHE_FUNCTION.cacheKey(fromBytes),
-				SINGLE_SEGMENT_CACHE_FUNCTION.cacheKey(toBytes)
-		);
-		final MergedSortedCacheWindowStoreIterator iterator = new MergedSortedCacheWindowStoreIterator(
-				cacheIterator,
-				storeIterator,
-				true
-		);
-		assertThat(iterator.peekNextKey(), equalTo(0L));
-		iterator.next();
-		assertThat(iterator.peekNextKey(), equalTo(10L));
-		iterator.close();
-	}
-
-	@Test
-	public void shouldPeekNextCacheKeyReverse() {
-		windowStoreKvPairs.add(KeyValue.pair(0L, "a".getBytes()));
-		cache.put(namespace, SINGLE_SEGMENT_CACHE_FUNCTION.cacheKey(WindowKeySchema.toStoreKeyBinary("a", 10L, 0, stateSerdes)), new LRUCacheEntry("b".getBytes()));
-		final Bytes fromBytes = WindowKeySchema.toStoreKeyBinary("a", 0, 0, stateSerdes);
-		final Bytes toBytes = WindowKeySchema.toStoreKeyBinary("a", 100, 0, stateSerdes);
-		final KeyValueIterator<Long, byte[]> storeIterator =
-				new DelegatingPeekingKeyValueIterator<>("store", new KeyValueIteratorStub<>(windowStoreKvPairs.iterator()));
-		final ThreadCache.MemoryLRUCacheBytesIterator cacheIterator = cache.reverseRange(
-				namespace,
-				SINGLE_SEGMENT_CACHE_FUNCTION.cacheKey(fromBytes),
-				SINGLE_SEGMENT_CACHE_FUNCTION.cacheKey(toBytes)
-		);
-		final MergedSortedCacheWindowStoreIterator iterator = new MergedSortedCacheWindowStoreIterator(
-				cacheIterator,
-				storeIterator,
-				false
-		);
-		assertThat(iterator.peekNextKey(), equalTo(10L));
-		iterator.next();
-		assertThat(iterator.peekNextKey(), equalTo(0L));
-		iterator.close();
-	}
-=======
-            cacheIterator, storeIterator, true, tsExtractor
-        );
+        final ThreadCache.MemoryLRUCacheBytesIterator cacheIterator = cache.range(namespace, SINGLE_SEGMENT_CACHE_FUNCTION.cacheKey(fromBytes), SINGLE_SEGMENT_CACHE_FUNCTION.cacheKey(toBytes));
+
+        final MergedSortedCacheWindowStoreIterator iterator = new MergedSortedCacheWindowStoreIterator(cacheIterator, storeIterator, true, tsExtractor);
         int index = 0;
         while (iterator.hasNext()) {
             final KeyValue<Long, byte[]> next = iterator.next();
@@ -298,16 +148,11 @@
         final Bytes fromBytes = storeKeySerializer.serialize("a", 0, 0, stateSerdes);
         final Bytes toBytes = storeKeySerializer.serialize("a", 100, 0, stateSerdes);
         Collections.reverse(windowStoreKvPairs);
-        final KeyValueIterator<Long, byte[]> storeIterator =
-            new DelegatingPeekingKeyValueIterator<>("store", new KeyValueIteratorStub<>(windowStoreKvPairs.iterator()));
-
-        final ThreadCache.MemoryLRUCacheBytesIterator cacheIterator = cache.reverseRange(
-            namespace, SINGLE_SEGMENT_CACHE_FUNCTION.cacheKey(fromBytes), SINGLE_SEGMENT_CACHE_FUNCTION.cacheKey(toBytes)
-        );
-
-        final MergedSortedCacheWindowStoreIterator iterator = new MergedSortedCacheWindowStoreIterator(
-            cacheIterator, storeIterator, false, tsExtractor
-        );
+        final KeyValueIterator<Long, byte[]> storeIterator = new DelegatingPeekingKeyValueIterator<>("store", new KeyValueIteratorStub<>(windowStoreKvPairs.iterator()));
+
+        final ThreadCache.MemoryLRUCacheBytesIterator cacheIterator = cache.reverseRange(namespace, SINGLE_SEGMENT_CACHE_FUNCTION.cacheKey(fromBytes), SINGLE_SEGMENT_CACHE_FUNCTION.cacheKey(toBytes));
+
+        final MergedSortedCacheWindowStoreIterator iterator = new MergedSortedCacheWindowStoreIterator(cacheIterator, storeIterator, false, tsExtractor);
         int index = 0;
         Collections.reverse(expectedKvPairs);
         while (iterator.hasNext()) {
@@ -326,12 +171,8 @@
         final Bytes fromBytes = storeKeySerializer.serialize("a", 0, 0, stateSerdes);
         final Bytes toBytes = storeKeySerializer.serialize("a", 100, 0, stateSerdes);
         final KeyValueIterator<Long, byte[]> storeIterator = new DelegatingPeekingKeyValueIterator<>("store", new KeyValueIteratorStub<>(windowStoreKvPairs.iterator()));
-        final ThreadCache.MemoryLRUCacheBytesIterator cacheIterator = cache.range(
-            namespace, SINGLE_SEGMENT_CACHE_FUNCTION.cacheKey(fromBytes), SINGLE_SEGMENT_CACHE_FUNCTION.cacheKey(toBytes)
-        );
-        final MergedSortedCacheWindowStoreIterator iterator = new MergedSortedCacheWindowStoreIterator(
-            cacheIterator, storeIterator, true, tsExtractor
-        );
+        final ThreadCache.MemoryLRUCacheBytesIterator cacheIterator = cache.range(namespace, SINGLE_SEGMENT_CACHE_FUNCTION.cacheKey(fromBytes), SINGLE_SEGMENT_CACHE_FUNCTION.cacheKey(toBytes));
+        final MergedSortedCacheWindowStoreIterator iterator = new MergedSortedCacheWindowStoreIterator(cacheIterator, storeIterator, true, tsExtractor);
         assertThat(iterator.peekNextKey(), equalTo(0L));
         iterator.next();
         assertThat(iterator.peekNextKey(), equalTo(10L));
@@ -344,15 +185,9 @@
         cache.put(namespace, SINGLE_SEGMENT_CACHE_FUNCTION.cacheKey(storeKeySerializer.serialize("a", 0, 0, stateSerdes)), new LRUCacheEntry("b".getBytes()));
         final Bytes fromBytes = storeKeySerializer.serialize("a", 0, 0, stateSerdes);
         final Bytes toBytes = storeKeySerializer.serialize("a", 100, 0, stateSerdes);
-        final KeyValueIterator<Long, byte[]> storeIterator =
-            new DelegatingPeekingKeyValueIterator<>("store", new KeyValueIteratorStub<>(windowStoreKvPairs.iterator()));
-        final ThreadCache.MemoryLRUCacheBytesIterator cacheIterator = cache.reverseRange(
-            namespace, SINGLE_SEGMENT_CACHE_FUNCTION.cacheKey(fromBytes),
-            SINGLE_SEGMENT_CACHE_FUNCTION.cacheKey(toBytes)
-        );
-        final MergedSortedCacheWindowStoreIterator iterator = new MergedSortedCacheWindowStoreIterator(
-            cacheIterator, storeIterator, false, tsExtractor
-        );
+        final KeyValueIterator<Long, byte[]> storeIterator = new DelegatingPeekingKeyValueIterator<>("store", new KeyValueIteratorStub<>(windowStoreKvPairs.iterator()));
+        final ThreadCache.MemoryLRUCacheBytesIterator cacheIterator = cache.reverseRange(namespace, SINGLE_SEGMENT_CACHE_FUNCTION.cacheKey(fromBytes), SINGLE_SEGMENT_CACHE_FUNCTION.cacheKey(toBytes));
+        final MergedSortedCacheWindowStoreIterator iterator = new MergedSortedCacheWindowStoreIterator(cacheIterator, storeIterator, false, tsExtractor);
         assertThat(iterator.peekNextKey(), equalTo(10L));
         iterator.next();
         assertThat(iterator.peekNextKey(), equalTo(0L));
@@ -365,19 +200,9 @@
         cache.put(namespace, SINGLE_SEGMENT_CACHE_FUNCTION.cacheKey(storeKeySerializer.serialize("a", 10L, 0, stateSerdes)), new LRUCacheEntry("b".getBytes()));
         final Bytes fromBytes = storeKeySerializer.serialize("a", 0, 0, stateSerdes);
         final Bytes toBytes = storeKeySerializer.serialize("a", 100, 0, stateSerdes);
-        final KeyValueIterator<Long, byte[]> storeIterator =
-            new DelegatingPeekingKeyValueIterator<>("store", new KeyValueIteratorStub<>(windowStoreKvPairs.iterator()));
-        final ThreadCache.MemoryLRUCacheBytesIterator cacheIterator = cache.range(
-            namespace,
-            SINGLE_SEGMENT_CACHE_FUNCTION.cacheKey(fromBytes),
-            SINGLE_SEGMENT_CACHE_FUNCTION.cacheKey(toBytes)
-        );
-        final MergedSortedCacheWindowStoreIterator iterator = new MergedSortedCacheWindowStoreIterator(
-            cacheIterator,
-            storeIterator,
-            true,
-            tsExtractor
-        );
+        final KeyValueIterator<Long, byte[]> storeIterator = new DelegatingPeekingKeyValueIterator<>("store", new KeyValueIteratorStub<>(windowStoreKvPairs.iterator()));
+        final ThreadCache.MemoryLRUCacheBytesIterator cacheIterator = cache.range(namespace, SINGLE_SEGMENT_CACHE_FUNCTION.cacheKey(fromBytes), SINGLE_SEGMENT_CACHE_FUNCTION.cacheKey(toBytes));
+        final MergedSortedCacheWindowStoreIterator iterator = new MergedSortedCacheWindowStoreIterator(cacheIterator, storeIterator, true, tsExtractor);
         assertThat(iterator.peekNextKey(), equalTo(0L));
         iterator.next();
         assertThat(iterator.peekNextKey(), equalTo(10L));
@@ -390,23 +215,12 @@
         cache.put(namespace, SINGLE_SEGMENT_CACHE_FUNCTION.cacheKey(storeKeySerializer.serialize("a", 10L, 0, stateSerdes)), new LRUCacheEntry("b".getBytes()));
         final Bytes fromBytes = storeKeySerializer.serialize("a", 0, 0, stateSerdes);
         final Bytes toBytes = storeKeySerializer.serialize("a", 100, 0, stateSerdes);
-        final KeyValueIterator<Long, byte[]> storeIterator =
-            new DelegatingPeekingKeyValueIterator<>("store", new KeyValueIteratorStub<>(windowStoreKvPairs.iterator()));
-        final ThreadCache.MemoryLRUCacheBytesIterator cacheIterator = cache.reverseRange(
-            namespace,
-            SINGLE_SEGMENT_CACHE_FUNCTION.cacheKey(fromBytes),
-            SINGLE_SEGMENT_CACHE_FUNCTION.cacheKey(toBytes)
-        );
-        final MergedSortedCacheWindowStoreIterator iterator = new MergedSortedCacheWindowStoreIterator(
-            cacheIterator,
-            storeIterator,
-            false,
-            tsExtractor
-        );
-        assertThat(iterator.peekNextKey(), equalTo(10L));
-        iterator.next();
-        assertThat(iterator.peekNextKey(), equalTo(0L));
-        iterator.close();
-    }
->>>>>>> 15418db6
+        final KeyValueIterator<Long, byte[]> storeIterator = new DelegatingPeekingKeyValueIterator<>("store", new KeyValueIteratorStub<>(windowStoreKvPairs.iterator()));
+        final ThreadCache.MemoryLRUCacheBytesIterator cacheIterator = cache.reverseRange(namespace, SINGLE_SEGMENT_CACHE_FUNCTION.cacheKey(fromBytes), SINGLE_SEGMENT_CACHE_FUNCTION.cacheKey(toBytes));
+        final MergedSortedCacheWindowStoreIterator iterator = new MergedSortedCacheWindowStoreIterator(cacheIterator, storeIterator, false, tsExtractor);
+        assertThat(iterator.peekNextKey(), equalTo(10L));
+        iterator.next();
+        assertThat(iterator.peekNextKey(), equalTo(0L));
+        iterator.close();
+    }
 }