/*
 * Licensed to the Apache Software Foundation (ASF) under one or more
 * contributor license agreements. See the NOTICE file distributed with
 * this work for additional information regarding copyright ownership.
 * The ASF licenses this file to You under the Apache License, Version 2.0
 * (the "License"); you may not use this file except in compliance with
 * the License. You may obtain a copy of the License at
 *
 *    http://www.apache.org/licenses/LICENSE-2.0
 *
 * Unless required by applicable law or agreed to in writing, software
 * distributed under the License is distributed on an "AS IS" BASIS,
 * WITHOUT WARRANTIES OR CONDITIONS OF ANY KIND, either express or implied.
 * See the License for the specific language governing permissions and
 * limitations under the License.
 */
package org.apache.kafka.streams.state.internals;

import org.apache.kafka.clients.producer.ProducerRecord;
import org.apache.kafka.common.Metric;
import org.apache.kafka.common.MetricName;
import org.apache.kafka.common.header.internals.RecordHeaders;
import org.apache.kafka.common.metrics.Metrics;
import org.apache.kafka.common.serialization.Serde;
import org.apache.kafka.common.serialization.Serdes;
<<<<<<< HEAD
import org.apache.kafka.common.utils.*;
=======
import org.apache.kafka.common.utils.Bytes;
import org.apache.kafka.common.utils.LogCaptureAppender;
import org.apache.kafka.common.utils.LogContext;
import org.apache.kafka.common.utils.Time;
>>>>>>> 9494bebe
import org.apache.kafka.streams.KeyValue;
import org.apache.kafka.streams.StreamsConfig;
import org.apache.kafka.streams.kstream.Windowed;
import org.apache.kafka.streams.processor.internals.MockStreamsMetrics;
import org.apache.kafka.streams.processor.internals.ProcessorRecordContext;
import org.apache.kafka.streams.state.KeyValueIterator;
import org.apache.kafka.streams.state.StateSerdes;
import org.apache.kafka.streams.state.WindowStore;
import org.apache.kafka.streams.state.WindowStoreIterator;
import org.apache.kafka.test.InternalMockProcessorContext;
import org.apache.kafka.test.MockRecordCollector;
import org.apache.kafka.test.StreamsTestUtils;
import org.apache.kafka.test.TestUtils;

import org.junit.jupiter.api.AfterEach;
import org.junit.jupiter.api.BeforeEach;
import org.junit.jupiter.api.Test;

import java.io.File;
import java.util.*;

import static java.time.Instant.ofEpochMilli;
import static java.util.Arrays.asList;
import static org.apache.kafka.common.utils.Utils.mkEntry;
import static org.apache.kafka.common.utils.Utils.mkMap;
<<<<<<< HEAD
import static org.apache.kafka.test.StreamsTestUtils.*;
import static org.hamcrest.CoreMatchers.equalTo;
import static org.hamcrest.CoreMatchers.hasItem;
import static org.hamcrest.MatcherAssert.assertThat;
import static org.junit.Assert.*;
=======
import static org.apache.kafka.test.StreamsTestUtils.toListAndCloseIterator;
import static org.apache.kafka.test.StreamsTestUtils.toSet;
import static org.apache.kafka.test.StreamsTestUtils.valuesToSetAndCloseIterator;
import static org.hamcrest.CoreMatchers.equalTo;
import static org.hamcrest.CoreMatchers.hasItem;
import static org.hamcrest.MatcherAssert.assertThat;
import static org.junit.jupiter.api.Assertions.assertEquals;
import static org.junit.jupiter.api.Assertions.assertFalse;
import static org.junit.jupiter.api.Assertions.assertNotEquals;
import static org.junit.jupiter.api.Assertions.assertNull;
import static org.junit.jupiter.api.Assertions.assertThrows;
import static org.junit.jupiter.api.Assertions.assertTrue;
>>>>>>> 9494bebe

public abstract class AbstractWindowBytesStoreTest {

    static final long WINDOW_SIZE = 3L;
    static final long SEGMENT_INTERVAL = 60_000L;
    static final long RETENTION_PERIOD = 2 * SEGMENT_INTERVAL;

    final long defaultStartTime = SEGMENT_INTERVAL - 4L;

    final KeyValue<Windowed<Integer>, String> zero = windowedPair(0, "zero", defaultStartTime);
    final KeyValue<Windowed<Integer>, String> one = windowedPair(1, "one", defaultStartTime + 1);
    final KeyValue<Windowed<Integer>, String> two = windowedPair(2, "two", defaultStartTime + 2);
    final KeyValue<Windowed<Integer>, String> three = windowedPair(3, "three", defaultStartTime + 2);
    final KeyValue<Windowed<Integer>, String> four = windowedPair(4, "four", defaultStartTime + 4);
    final KeyValue<Windowed<Integer>, String> five = windowedPair(5, "five", defaultStartTime + 5);

    WindowStore<Integer, String> windowStore;
    InternalMockProcessorContext<?, ?> context;
    MockRecordCollector recordCollector;

    final File baseDir = TestUtils.tempDirectory("test");
    private final StateSerdes<Integer, String> serdes = new StateSerdes<>("", Serdes.Integer(), Serdes.String());

<<<<<<< HEAD
    abstract <K, V> WindowStore<K, V> buildWindowStore(final long retentionPeriod, final long windowSize, final boolean retainDuplicates, final Serde<K> keySerde, final Serde<V> valueSerde);

    @Before
    public void setup() {
=======
    abstract <K, V> WindowStore<K, V> buildWindowStore(final long retentionPeriod,
                                                       final long windowSize,
                                                       final boolean retainDuplicates,
                                                       final Serde<K> keySerde,
                                                       final Serde<V> valueSerde);
    @BeforeEach
    protected void setup() {
        
>>>>>>> 9494bebe
        windowStore = buildWindowStore(RETENTION_PERIOD, WINDOW_SIZE, false, Serdes.Integer(), Serdes.String());

        recordCollector = new MockRecordCollector();
        context = new InternalMockProcessorContext<>(baseDir, Serdes.String(), Serdes.Integer(), recordCollector, new ThreadCache(new LogContext("testCache"), 0, new MockStreamsMetrics(new Metrics())));
        context.setTime(1L);

        windowStore.init(context, windowStore);
    }

    @AfterEach
    public void after() {
        windowStore.close();
    }

    @Test
    public void testRangeAndSinglePointFetch() {
        putFirstBatch(windowStore, defaultStartTime, context);

<<<<<<< HEAD
        assertEquals(new HashSet<>(Collections.singletonList("zero")), valuesToSet(windowStore.fetch(0, ofEpochMilli(defaultStartTime + 0 - WINDOW_SIZE), ofEpochMilli(defaultStartTime + 0 + WINDOW_SIZE))));
=======
        assertEquals(
            new HashSet<>(Collections.singletonList("zero")),
            valuesToSetAndCloseIterator(windowStore.fetch(
                0,
                ofEpochMilli(defaultStartTime - WINDOW_SIZE),
                ofEpochMilli(defaultStartTime + WINDOW_SIZE))));
>>>>>>> 9494bebe

        putSecondBatch(windowStore, defaultStartTime);

        assertEquals("two+1", windowStore.fetch(2, defaultStartTime + 3L));
        assertEquals("two+2", windowStore.fetch(2, defaultStartTime + 4L));
        assertEquals("two+3", windowStore.fetch(2, defaultStartTime + 5L));
        assertEquals("two+4", windowStore.fetch(2, defaultStartTime + 6L));
        assertEquals("two+5", windowStore.fetch(2, defaultStartTime + 7L));
        assertEquals("two+6", windowStore.fetch(2, defaultStartTime + 8L));

<<<<<<< HEAD
        assertEquals(new HashSet<>(Collections.emptyList()), valuesToSet(windowStore.fetch(2, ofEpochMilli(defaultStartTime - 2L - WINDOW_SIZE), ofEpochMilli(defaultStartTime - 2L + WINDOW_SIZE))));
        assertEquals(new HashSet<>(Collections.singletonList("two")), valuesToSet(windowStore.fetch(2, ofEpochMilli(defaultStartTime - 1L - WINDOW_SIZE), ofEpochMilli(defaultStartTime - 1L + WINDOW_SIZE))));
        assertEquals(new HashSet<>(asList("two", "two+1")), valuesToSet(windowStore.fetch(2, ofEpochMilli(defaultStartTime - WINDOW_SIZE), ofEpochMilli(defaultStartTime + WINDOW_SIZE))));
        assertEquals(new HashSet<>(asList("two", "two+1", "two+2")), valuesToSet(windowStore.fetch(2, ofEpochMilli(defaultStartTime + 1L - WINDOW_SIZE), ofEpochMilli(defaultStartTime + 1L + WINDOW_SIZE))));
        assertEquals(new HashSet<>(asList("two", "two+1", "two+2", "two+3")), valuesToSet(windowStore.fetch(2, ofEpochMilli(defaultStartTime + 2L - WINDOW_SIZE), ofEpochMilli(defaultStartTime + 2L + WINDOW_SIZE))));
        assertEquals(new HashSet<>(asList("two", "two+1", "two+2", "two+3", "two+4")), valuesToSet(windowStore.fetch(2, ofEpochMilli(defaultStartTime + 3L - WINDOW_SIZE), ofEpochMilli(defaultStartTime + 3L + WINDOW_SIZE))));
        assertEquals(new HashSet<>(asList("two", "two+1", "two+2", "two+3", "two+4", "two+5")), valuesToSet(windowStore.fetch(2, ofEpochMilli(defaultStartTime + 4L - WINDOW_SIZE), ofEpochMilli(defaultStartTime + 4L + WINDOW_SIZE))));
        assertEquals(new HashSet<>(asList("two", "two+1", "two+2", "two+3", "two+4", "two+5", "two+6")), valuesToSet(windowStore.fetch(2, ofEpochMilli(defaultStartTime + 5L - WINDOW_SIZE), ofEpochMilli(defaultStartTime + 5L + WINDOW_SIZE))));
        assertEquals(new HashSet<>(asList("two+1", "two+2", "two+3", "two+4", "two+5", "two+6")), valuesToSet(windowStore.fetch(2, ofEpochMilli(defaultStartTime + 6L - WINDOW_SIZE), ofEpochMilli(defaultStartTime + 6L + WINDOW_SIZE))));
        assertEquals(new HashSet<>(asList("two+2", "two+3", "two+4", "two+5", "two+6")), valuesToSet(windowStore.fetch(2, ofEpochMilli(defaultStartTime + 7L - WINDOW_SIZE), ofEpochMilli(defaultStartTime + 7L + WINDOW_SIZE))));
        assertEquals(new HashSet<>(asList("two+3", "two+4", "two+5", "two+6")), valuesToSet(windowStore.fetch(2, ofEpochMilli(defaultStartTime + 8L - WINDOW_SIZE), ofEpochMilli(defaultStartTime + 8L + WINDOW_SIZE))));
        assertEquals(new HashSet<>(asList("two+4", "two+5", "two+6")), valuesToSet(windowStore.fetch(2, ofEpochMilli(defaultStartTime + 9L - WINDOW_SIZE), ofEpochMilli(defaultStartTime + 9L + WINDOW_SIZE))));
        assertEquals(new HashSet<>(asList("two+5", "two+6")), valuesToSet(windowStore.fetch(2, ofEpochMilli(defaultStartTime + 10L - WINDOW_SIZE), ofEpochMilli(defaultStartTime + 10L + WINDOW_SIZE))));
        assertEquals(new HashSet<>(Collections.singletonList("two+6")), valuesToSet(windowStore.fetch(2, ofEpochMilli(defaultStartTime + 11L - WINDOW_SIZE), ofEpochMilli(defaultStartTime + 11L + WINDOW_SIZE))));
        assertEquals(new HashSet<>(Collections.emptyList()), valuesToSet(windowStore.fetch(2, ofEpochMilli(defaultStartTime + 12L - WINDOW_SIZE), ofEpochMilli(defaultStartTime + 12L + WINDOW_SIZE))));
=======
        assertEquals(
            new HashSet<>(Collections.emptyList()),
            valuesToSetAndCloseIterator(windowStore.fetch(
                2,
                ofEpochMilli(defaultStartTime - 2L - WINDOW_SIZE),
                ofEpochMilli(defaultStartTime - 2L + WINDOW_SIZE))));
        assertEquals(
            new HashSet<>(Collections.singletonList("two")),
            valuesToSetAndCloseIterator(windowStore.fetch(
                2,
                ofEpochMilli(defaultStartTime - 1L - WINDOW_SIZE),
                ofEpochMilli(defaultStartTime - 1L + WINDOW_SIZE))));
        assertEquals(
            new HashSet<>(asList("two", "two+1")),
            valuesToSetAndCloseIterator(windowStore.fetch(
                2,
                ofEpochMilli(defaultStartTime - WINDOW_SIZE),
                ofEpochMilli(defaultStartTime + WINDOW_SIZE))));
        assertEquals(
            new HashSet<>(asList("two", "two+1", "two+2")),
            valuesToSetAndCloseIterator(windowStore.fetch(
                2,
                ofEpochMilli(defaultStartTime + 1L - WINDOW_SIZE),
                ofEpochMilli(defaultStartTime + 1L + WINDOW_SIZE))));
        assertEquals(
            new HashSet<>(asList("two", "two+1", "two+2", "two+3")),
            valuesToSetAndCloseIterator(windowStore.fetch(
                2,
                ofEpochMilli(defaultStartTime + 2L - WINDOW_SIZE),
                ofEpochMilli(defaultStartTime + 2L + WINDOW_SIZE))));
        assertEquals(
            new HashSet<>(asList("two", "two+1", "two+2", "two+3", "two+4")),
            valuesToSetAndCloseIterator(windowStore.fetch(
                2,
                ofEpochMilli(defaultStartTime + 3L - WINDOW_SIZE),
                ofEpochMilli(defaultStartTime + 3L + WINDOW_SIZE))));
        assertEquals(
            new HashSet<>(asList("two", "two+1", "two+2", "two+3", "two+4", "two+5")),
            valuesToSetAndCloseIterator(windowStore.fetch(
                2,
                ofEpochMilli(defaultStartTime + 4L - WINDOW_SIZE),
                ofEpochMilli(defaultStartTime + 4L + WINDOW_SIZE))));
        assertEquals(
            new HashSet<>(asList("two", "two+1", "two+2", "two+3", "two+4", "two+5", "two+6")),
            valuesToSetAndCloseIterator(windowStore.fetch(
                2,
                ofEpochMilli(defaultStartTime + 5L - WINDOW_SIZE),
                ofEpochMilli(defaultStartTime + 5L + WINDOW_SIZE))));
        assertEquals(
            new HashSet<>(asList("two+1", "two+2", "two+3", "two+4", "two+5", "two+6")),
            valuesToSetAndCloseIterator(windowStore.fetch(
                2,
                ofEpochMilli(defaultStartTime + 6L - WINDOW_SIZE),
                ofEpochMilli(defaultStartTime + 6L + WINDOW_SIZE))));
        assertEquals(
            new HashSet<>(asList("two+2", "two+3", "two+4", "two+5", "two+6")),
            valuesToSetAndCloseIterator(windowStore.fetch(
                2,
                ofEpochMilli(defaultStartTime + 7L - WINDOW_SIZE),
                ofEpochMilli(defaultStartTime + 7L + WINDOW_SIZE))));
        assertEquals(
            new HashSet<>(asList("two+3", "two+4", "two+5", "two+6")),
            valuesToSetAndCloseIterator(windowStore.fetch(
                2,
                ofEpochMilli(defaultStartTime + 8L - WINDOW_SIZE),
                ofEpochMilli(defaultStartTime + 8L + WINDOW_SIZE))));
        assertEquals(
            new HashSet<>(asList("two+4", "two+5", "two+6")),
            valuesToSetAndCloseIterator(windowStore.fetch(
                2,
                ofEpochMilli(defaultStartTime + 9L - WINDOW_SIZE),
                ofEpochMilli(defaultStartTime + 9L + WINDOW_SIZE))));
        assertEquals(
            new HashSet<>(asList("two+5", "two+6")),
            valuesToSetAndCloseIterator(windowStore.fetch(
                2,
                ofEpochMilli(defaultStartTime + 10L - WINDOW_SIZE),
                ofEpochMilli(defaultStartTime + 10L + WINDOW_SIZE))));
        assertEquals(
            new HashSet<>(Collections.singletonList("two+6")),
            valuesToSetAndCloseIterator(windowStore.fetch(
                2,
                ofEpochMilli(defaultStartTime + 11L - WINDOW_SIZE),
                ofEpochMilli(defaultStartTime + 11L + WINDOW_SIZE))));
        assertEquals(
            new HashSet<>(Collections.emptyList()),
            valuesToSetAndCloseIterator(windowStore.fetch(
                2,
                ofEpochMilli(defaultStartTime + 12L - WINDOW_SIZE),
                ofEpochMilli(defaultStartTime + 12L + WINDOW_SIZE))));
>>>>>>> 9494bebe

        // Flush the store and verify all current entries were properly flushed ...
        windowStore.flush();

        final List<KeyValue<byte[], byte[]>> changeLog = new ArrayList<>();
        for (final ProducerRecord<Object, Object> record : recordCollector.collected()) {
            changeLog.add(new KeyValue<>(((Bytes) record.key()).get(), (byte[]) record.value()));
        }

        final Map<Integer, Set<String>> entriesByKey = entriesByKey(changeLog, defaultStartTime);

<<<<<<< HEAD
        assertEquals(Utils.mkSet("zero@0"), entriesByKey.get(0));
        assertEquals(Utils.mkSet("one@1"), entriesByKey.get(1));
        assertEquals(Utils.mkSet("two@2", "two+1@3", "two+2@4", "two+3@5", "two+4@6", "two+5@7", "two+6@8"), entriesByKey.get(2));
        assertEquals(Utils.mkSet("three@2"), entriesByKey.get(3));
        assertEquals(Utils.mkSet("four@4"), entriesByKey.get(4));
        assertEquals(Utils.mkSet("five@5"), entriesByKey.get(5));
=======
        assertEquals(Set.of("zero@0"), entriesByKey.get(0));
        assertEquals(Set.of("one@1"), entriesByKey.get(1));
        assertEquals(
            Set.of("two@2", "two+1@3", "two+2@4", "two+3@5", "two+4@6", "two+5@7", "two+6@8"),
            entriesByKey.get(2));
        assertEquals(Set.of("three@2"), entriesByKey.get(3));
        assertEquals(Set.of("four@4"), entriesByKey.get(4));
        assertEquals(Set.of("five@5"), entriesByKey.get(5));
>>>>>>> 9494bebe
        assertNull(entriesByKey.get(6));
    }

    @Test
    public void shouldGetAll() {
        
        putFirstBatch(windowStore, defaultStartTime, context);

<<<<<<< HEAD
        assertEquals(asList(zero, one, two, three, four, five), toList(windowStore.all()));
=======
        assertEquals(
            asList(zero, one, two, three, four, five),
            toListAndCloseIterator(windowStore.all())
        );
>>>>>>> 9494bebe
    }

    @Test
    public void shouldGetAllNonDeletedRecords() {
        // Add some records
        windowStore.put(0, "zero", defaultStartTime);
        windowStore.put(1, "one", defaultStartTime + 1);
        windowStore.put(2, "two", defaultStartTime + 2);
        windowStore.put(3, "three", defaultStartTime + 3);
        windowStore.put(4, "four", defaultStartTime + 4);

        // Delete some records
        windowStore.put(1, null, defaultStartTime + 1);
        windowStore.put(3, null, defaultStartTime + 3);

        // Only non-deleted records should appear in the all() iterator
<<<<<<< HEAD
        assertEquals(asList(zero, two, four), toList(windowStore.all()));
=======
        assertEquals(
            asList(zero, two, four),
            toListAndCloseIterator(windowStore.all())
        );
>>>>>>> 9494bebe
    }

    @Test
    public void shouldGetAllReturnTimestampOrderedRecords() {
        // Add some records in different order
        windowStore.put(4, "four", defaultStartTime + 4);
        windowStore.put(0, "zero", defaultStartTime);
        windowStore.put(2, "two", defaultStartTime + 2);
        windowStore.put(3, "three", defaultStartTime + 3);
        windowStore.put(1, "one", defaultStartTime + 1);

        // Only non-deleted records should appear in the all() iterator
        final KeyValue<Windowed<Integer>, String> three = windowedPair(3, "three", defaultStartTime + 3);

<<<<<<< HEAD
        assertEquals(asList(zero, one, two, three, four), toList(windowStore.all()));
=======
        assertEquals(
            asList(zero, one, two, three, four),
            toListAndCloseIterator(windowStore.all())
        );
>>>>>>> 9494bebe
    }

    @Test
    public void shouldEarlyClosedIteratorStillGetAllRecords() {
        windowStore.put(0, "zero", defaultStartTime);
        windowStore.put(1, "one", defaultStartTime + 1);

        final KeyValueIterator<Windowed<Integer>, String> it = windowStore.all();
        assertEquals(zero, it.next());
        it.close();

        // A new all() iterator after a previous all() iterator was closed should return all elements.
<<<<<<< HEAD
        assertEquals(asList(zero, one), toList(windowStore.all()));
=======
        assertEquals(
            asList(zero, one),
            toListAndCloseIterator(windowStore.all())
        );
>>>>>>> 9494bebe
    }

    @Test
    public void shouldGetBackwardAll() {
        putFirstBatch(windowStore, defaultStartTime, context);

<<<<<<< HEAD
        assertEquals(asList(five, four, three, two, one, zero), toList(windowStore.backwardAll()));
=======
        assertEquals(
            asList(five, four, three, two, one, zero),
            toListAndCloseIterator(windowStore.backwardAll())
        );
>>>>>>> 9494bebe
    }

    @Test
    public void shouldFetchAllInTimeRange() {
        putFirstBatch(windowStore, defaultStartTime, context);

<<<<<<< HEAD
        assertEquals(asList(one, two, three, four), toList(windowStore.fetchAll(ofEpochMilli(defaultStartTime + 1), ofEpochMilli(defaultStartTime + 4))));
        assertEquals(asList(zero, one, two, three), toList(windowStore.fetchAll(ofEpochMilli(defaultStartTime), ofEpochMilli(defaultStartTime + 3))));
        assertEquals(asList(one, two, three, four, five), toList(windowStore.fetchAll(ofEpochMilli(defaultStartTime + 1), ofEpochMilli(defaultStartTime + 5))));
=======
        assertEquals(
            asList(one, two, three, four),
            toListAndCloseIterator(windowStore.fetchAll(ofEpochMilli(defaultStartTime + 1), ofEpochMilli(defaultStartTime + 4)))
        );
        assertEquals(
            asList(zero, one, two, three),
            toListAndCloseIterator(windowStore.fetchAll(ofEpochMilli(defaultStartTime), ofEpochMilli(defaultStartTime + 3)))
        );
        assertEquals(
            asList(one, two, three, four, five),
            toListAndCloseIterator(windowStore.fetchAll(ofEpochMilli(defaultStartTime + 1), ofEpochMilli(defaultStartTime + 5)))
        );
>>>>>>> 9494bebe
    }

    @Test
    public void shouldBackwardFetchAllInTimeRange() {
        putFirstBatch(windowStore, defaultStartTime, context);

<<<<<<< HEAD
        assertEquals(asList(four, three, two, one), toList(windowStore.backwardFetchAll(ofEpochMilli(defaultStartTime + 1), ofEpochMilli(defaultStartTime + 4))));
        assertEquals(asList(three, two, one, zero), toList(windowStore.backwardFetchAll(ofEpochMilli(defaultStartTime), ofEpochMilli(defaultStartTime + 3))));
        assertEquals(asList(five, four, three, two, one), toList(windowStore.backwardFetchAll(ofEpochMilli(defaultStartTime + 1), ofEpochMilli(defaultStartTime + 5))));
=======
        assertEquals(
            asList(four, three, two, one),
            toListAndCloseIterator(windowStore.backwardFetchAll(ofEpochMilli(defaultStartTime + 1), ofEpochMilli(defaultStartTime + 4)))
        );
        assertEquals(
            asList(three, two, one, zero),
            toListAndCloseIterator(windowStore.backwardFetchAll(ofEpochMilli(defaultStartTime), ofEpochMilli(defaultStartTime + 3)))
        );
        assertEquals(
            asList(five, four, three, two, one),
            toListAndCloseIterator(windowStore.backwardFetchAll(ofEpochMilli(defaultStartTime + 1), ofEpochMilli(defaultStartTime + 5)))
        );
>>>>>>> 9494bebe
    }

    @Test
    public void testFetchRange() {
        putFirstBatch(windowStore, defaultStartTime, context);

<<<<<<< HEAD
        assertEquals(asList(zero, one), toList(windowStore.fetch(0, 1, ofEpochMilli(defaultStartTime + 0L - WINDOW_SIZE), ofEpochMilli(defaultStartTime + 0L + WINDOW_SIZE))));
        assertEquals(Collections.singletonList(one), toList(windowStore.fetch(1, 1, ofEpochMilli(defaultStartTime + 0L - WINDOW_SIZE), ofEpochMilli(defaultStartTime + 0L + WINDOW_SIZE))));
        assertEquals(asList(one, two, three), toList(windowStore.fetch(1, 3, ofEpochMilli(defaultStartTime + 0L - WINDOW_SIZE), ofEpochMilli(defaultStartTime + 0L + WINDOW_SIZE))));
        assertEquals(asList(zero, one, two, three), toList(windowStore.fetch(0, 5, ofEpochMilli(defaultStartTime + 0L - WINDOW_SIZE), ofEpochMilli(defaultStartTime + 0L + WINDOW_SIZE))));
        assertEquals(asList(zero, one, two, three, four, five), toList(windowStore.fetch(0, 5, ofEpochMilli(defaultStartTime + 0L - WINDOW_SIZE), ofEpochMilli(defaultStartTime + 0L + WINDOW_SIZE + 5L))));
        assertEquals(asList(two, three, four, five), toList(windowStore.fetch(0, 5, ofEpochMilli(defaultStartTime + 2L), ofEpochMilli(defaultStartTime + 0L + WINDOW_SIZE + 5L))));
        assertEquals(Collections.emptyList(), toList(windowStore.fetch(4, 5, ofEpochMilli(defaultStartTime + 2L), ofEpochMilli(defaultStartTime + WINDOW_SIZE))));
        assertEquals(Collections.emptyList(), toList(windowStore.fetch(0, 3, ofEpochMilli(defaultStartTime + 3L), ofEpochMilli(defaultStartTime + WINDOW_SIZE + 5))));
        assertEquals(asList(zero, one, two), toList(windowStore.fetch(null, 2, ofEpochMilli(defaultStartTime + 0L - WINDOW_SIZE), ofEpochMilli(defaultStartTime + WINDOW_SIZE + 2L))));
        assertEquals(asList(two, three, four, five), toList(windowStore.fetch(2, null, ofEpochMilli(defaultStartTime + 0L - WINDOW_SIZE), ofEpochMilli(defaultStartTime + WINDOW_SIZE + 5L))));
        assertEquals(asList(zero, one, two, three, four, five), toList(windowStore.fetch(null, null, ofEpochMilli(defaultStartTime + 0L - WINDOW_SIZE), ofEpochMilli(defaultStartTime + WINDOW_SIZE + 5L))));
=======
        assertEquals(
            asList(zero, one),
            toListAndCloseIterator(windowStore.fetch(
                0,
                1,
                ofEpochMilli(defaultStartTime - WINDOW_SIZE),
                ofEpochMilli(defaultStartTime + WINDOW_SIZE)))
        );
        assertEquals(
            Collections.singletonList(one),
            toListAndCloseIterator(windowStore.fetch(
                1,
                1,
                ofEpochMilli(defaultStartTime - WINDOW_SIZE),
                ofEpochMilli(defaultStartTime + WINDOW_SIZE)))
        );
        assertEquals(
            asList(one, two, three),
            toListAndCloseIterator(windowStore.fetch(
                1,
                3,
                ofEpochMilli(defaultStartTime - WINDOW_SIZE),
                ofEpochMilli(defaultStartTime + WINDOW_SIZE)))
        );
        assertEquals(
            asList(zero, one, two, three),
            toListAndCloseIterator(windowStore.fetch(
                0,
                5,
                ofEpochMilli(defaultStartTime - WINDOW_SIZE),
                ofEpochMilli(defaultStartTime + WINDOW_SIZE)))
        );
        assertEquals(
            asList(zero, one, two, three, four, five),
            toListAndCloseIterator(windowStore.fetch(
                0,
                5,
                ofEpochMilli(defaultStartTime - WINDOW_SIZE),
                ofEpochMilli(defaultStartTime + WINDOW_SIZE + 5L)))
        );
        assertEquals(
            asList(two, three, four, five),
            toListAndCloseIterator(windowStore.fetch(
                0,
                5,
                ofEpochMilli(defaultStartTime + 2L),
                ofEpochMilli(defaultStartTime + WINDOW_SIZE + 5L)))
        );
        assertEquals(
            Collections.emptyList(),
            toListAndCloseIterator(windowStore.fetch(
                4,
                5,
                ofEpochMilli(defaultStartTime + 2L),
                ofEpochMilli(defaultStartTime + WINDOW_SIZE)))
        );
        assertEquals(
            Collections.emptyList(),
            toListAndCloseIterator(windowStore.fetch(
                0,
                3,
                ofEpochMilli(defaultStartTime + 3L),
                ofEpochMilli(defaultStartTime + WINDOW_SIZE + 5)))
        );
        assertEquals(
            asList(zero, one, two),
            toListAndCloseIterator(windowStore.fetch(
                null,
                2,
                ofEpochMilli(defaultStartTime - WINDOW_SIZE),
                ofEpochMilli(defaultStartTime + WINDOW_SIZE + 2L)))
        );
        assertEquals(
            asList(two, three, four, five),
            toListAndCloseIterator(windowStore.fetch(
                2,
                null,
                ofEpochMilli(defaultStartTime - WINDOW_SIZE),
                ofEpochMilli(defaultStartTime + WINDOW_SIZE + 5L)))
        );
        assertEquals(
            asList(zero, one, two, three, four, five),
            toListAndCloseIterator(windowStore.fetch(
                null,
                null,
                ofEpochMilli(defaultStartTime - WINDOW_SIZE),
                ofEpochMilli(defaultStartTime + WINDOW_SIZE + 5L)))
        );
>>>>>>> 9494bebe
    }

    @Test
    public void testBackwardFetchRange() {
        
        putFirstBatch(windowStore, defaultStartTime, context);

<<<<<<< HEAD
        assertEquals(asList(one, zero), toList(windowStore.backwardFetch(0, 1, ofEpochMilli(defaultStartTime + 0L - WINDOW_SIZE), ofEpochMilli(defaultStartTime + 0L + WINDOW_SIZE))));
        assertEquals(Collections.singletonList(one), toList(windowStore.backwardFetch(1, 1, ofEpochMilli(defaultStartTime + 0L - WINDOW_SIZE), ofEpochMilli(defaultStartTime + 0L + WINDOW_SIZE))));
        assertEquals(asList(three, two, one), toList(windowStore.backwardFetch(1, 3, ofEpochMilli(defaultStartTime + 0L - WINDOW_SIZE), ofEpochMilli(defaultStartTime + 0L + WINDOW_SIZE))));
        assertEquals(asList(three, two, one, zero), toList(windowStore.backwardFetch(0, 5, ofEpochMilli(defaultStartTime + 0L - WINDOW_SIZE), ofEpochMilli(defaultStartTime + 0L + WINDOW_SIZE))));
        assertEquals(asList(five, four, three, two, one, zero), toList(windowStore.backwardFetch(0, 5, ofEpochMilli(defaultStartTime + 0L - WINDOW_SIZE), ofEpochMilli(defaultStartTime + 0L + WINDOW_SIZE + 5L))));
        assertEquals(asList(five, four, three, two), toList(windowStore.backwardFetch(0, 5, ofEpochMilli(defaultStartTime + 2L), ofEpochMilli(defaultStartTime + 0L + WINDOW_SIZE + 5L))));
        assertEquals(Collections.emptyList(), toList(windowStore.backwardFetch(4, 5, ofEpochMilli(defaultStartTime + 2L), ofEpochMilli(defaultStartTime + WINDOW_SIZE))));
        assertEquals(Collections.emptyList(), toList(windowStore.backwardFetch(0, 3, ofEpochMilli(defaultStartTime + 3L), ofEpochMilli(defaultStartTime + WINDOW_SIZE + 5))));
        assertEquals(asList(two, one, zero), toList(windowStore.backwardFetch(null, 2, ofEpochMilli(defaultStartTime + 0L - WINDOW_SIZE), ofEpochMilli(defaultStartTime + WINDOW_SIZE + 2L))));
        assertEquals(asList(five, four, three, two), toList(windowStore.backwardFetch(2, null, ofEpochMilli(defaultStartTime + 0L - WINDOW_SIZE), ofEpochMilli(defaultStartTime + WINDOW_SIZE + 5L))));
        assertEquals(asList(five, four, three, two, one, zero), toList(windowStore.backwardFetch(null, null, ofEpochMilli(defaultStartTime + 0L - WINDOW_SIZE), ofEpochMilli(defaultStartTime + WINDOW_SIZE + 5L))));
=======
        assertEquals(
            asList(one, zero),
            toListAndCloseIterator(windowStore.backwardFetch(
                0,
                1,
                ofEpochMilli(defaultStartTime - WINDOW_SIZE),
                ofEpochMilli(defaultStartTime + WINDOW_SIZE)))
        );
        assertEquals(
            Collections.singletonList(one),
            toListAndCloseIterator(windowStore.backwardFetch(
                1,
                1,
                ofEpochMilli(defaultStartTime - WINDOW_SIZE),
                ofEpochMilli(defaultStartTime + WINDOW_SIZE)))
        );
        assertEquals(
            asList(three, two, one),
            toListAndCloseIterator(windowStore.backwardFetch(
                1,
                3,
                ofEpochMilli(defaultStartTime - WINDOW_SIZE),
                ofEpochMilli(defaultStartTime + WINDOW_SIZE)))
        );
        assertEquals(
            asList(three, two, one, zero),
            toListAndCloseIterator(windowStore.backwardFetch(
                0,
                5,
                ofEpochMilli(defaultStartTime - WINDOW_SIZE),
                ofEpochMilli(defaultStartTime + WINDOW_SIZE)))
        );
        assertEquals(
            asList(five, four, three, two, one, zero),
            toListAndCloseIterator(windowStore.backwardFetch(
                0,
                5,
                ofEpochMilli(defaultStartTime - WINDOW_SIZE),
                ofEpochMilli(defaultStartTime + WINDOW_SIZE + 5L)))
        );
        assertEquals(
            asList(five, four, three, two),
            toListAndCloseIterator(windowStore.backwardFetch(
                0,
                5,
                ofEpochMilli(defaultStartTime + 2L),
                ofEpochMilli(defaultStartTime + WINDOW_SIZE + 5L)))
        );
        assertEquals(
            Collections.emptyList(),
            toListAndCloseIterator(windowStore.backwardFetch(
                4,
                5,
                ofEpochMilli(defaultStartTime + 2L),
                ofEpochMilli(defaultStartTime + WINDOW_SIZE)))
        );
        assertEquals(
            Collections.emptyList(),
            toListAndCloseIterator(windowStore.backwardFetch(
                0,
                3,
                ofEpochMilli(defaultStartTime + 3L),
                ofEpochMilli(defaultStartTime + WINDOW_SIZE + 5)))
        );
        assertEquals(
            asList(two, one, zero),
            toListAndCloseIterator(windowStore.backwardFetch(
                null,
                2,
                ofEpochMilli(defaultStartTime - WINDOW_SIZE),
                ofEpochMilli(defaultStartTime + WINDOW_SIZE + 2L)))
        );
        assertEquals(
            asList(five, four, three, two),
            toListAndCloseIterator(windowStore.backwardFetch(
                2,
                null,
                ofEpochMilli(defaultStartTime - WINDOW_SIZE),
                ofEpochMilli(defaultStartTime + WINDOW_SIZE + 5L)))
        );
        assertEquals(
            asList(five, four, three, two, one, zero),
            toListAndCloseIterator(windowStore.backwardFetch(
                null,
                null,
                ofEpochMilli(defaultStartTime - WINDOW_SIZE),
                ofEpochMilli(defaultStartTime + WINDOW_SIZE + 5L)))
        );
>>>>>>> 9494bebe
    }

    @Test
    public void testPutAndFetchBefore() {
        putFirstBatch(windowStore, defaultStartTime, context);

<<<<<<< HEAD
        assertEquals(new HashSet<>(Collections.singletonList("zero")), valuesToSet(windowStore.fetch(0, ofEpochMilli(defaultStartTime + 0L - WINDOW_SIZE), ofEpochMilli(defaultStartTime + 0L))));
        assertEquals(new HashSet<>(Collections.singletonList("one")), valuesToSet(windowStore.fetch(1, ofEpochMilli(defaultStartTime + 1L - WINDOW_SIZE), ofEpochMilli(defaultStartTime + 1L))));
        assertEquals(new HashSet<>(Collections.singletonList("two")), valuesToSet(windowStore.fetch(2, ofEpochMilli(defaultStartTime + 2L - WINDOW_SIZE), ofEpochMilli(defaultStartTime + 2L))));
        assertEquals(new HashSet<>(Collections.singletonList("three")), valuesToSet(windowStore.fetch(3, ofEpochMilli(defaultStartTime + 3L - WINDOW_SIZE), ofEpochMilli(defaultStartTime + 3L))));
        assertEquals(new HashSet<>(Collections.singletonList("four")), valuesToSet(windowStore.fetch(4, ofEpochMilli(defaultStartTime + 4L - WINDOW_SIZE), ofEpochMilli(defaultStartTime + 4L))));
        assertEquals(new HashSet<>(Collections.singletonList("five")), valuesToSet(windowStore.fetch(5, ofEpochMilli(defaultStartTime + 5L - WINDOW_SIZE), ofEpochMilli(defaultStartTime + 5L))));
=======
        assertEquals(
            new HashSet<>(Collections.singletonList("zero")),
            valuesToSetAndCloseIterator(windowStore.fetch(0, ofEpochMilli(defaultStartTime - WINDOW_SIZE), ofEpochMilli(defaultStartTime))));
        assertEquals(
            new HashSet<>(Collections.singletonList("one")),
            valuesToSetAndCloseIterator(windowStore.fetch(1, ofEpochMilli(defaultStartTime + 1L - WINDOW_SIZE), ofEpochMilli(defaultStartTime + 1L))));
        assertEquals(
            new HashSet<>(Collections.singletonList("two")),
            valuesToSetAndCloseIterator(windowStore.fetch(2, ofEpochMilli(defaultStartTime + 2L - WINDOW_SIZE), ofEpochMilli(defaultStartTime + 2L))));
        assertEquals(
            new HashSet<>(Collections.singletonList("three")),
            valuesToSetAndCloseIterator(windowStore.fetch(3, ofEpochMilli(defaultStartTime + 3L - WINDOW_SIZE), ofEpochMilli(defaultStartTime + 3L))));
        assertEquals(
            new HashSet<>(Collections.singletonList("four")),
            valuesToSetAndCloseIterator(windowStore.fetch(4, ofEpochMilli(defaultStartTime + 4L - WINDOW_SIZE), ofEpochMilli(defaultStartTime + 4L))));
        assertEquals(
            new HashSet<>(Collections.singletonList("five")),
            valuesToSetAndCloseIterator(windowStore.fetch(5, ofEpochMilli(defaultStartTime + 5L - WINDOW_SIZE), ofEpochMilli(defaultStartTime + 5L))));
>>>>>>> 9494bebe

        putSecondBatch(windowStore, defaultStartTime);

<<<<<<< HEAD
        assertEquals(new HashSet<>(Collections.emptyList()), valuesToSet(windowStore.fetch(2, ofEpochMilli(defaultStartTime - 1L - WINDOW_SIZE), ofEpochMilli(defaultStartTime - 1L))));
        assertEquals(new HashSet<>(Collections.emptyList()), valuesToSet(windowStore.fetch(2, ofEpochMilli(defaultStartTime + 0L - WINDOW_SIZE), ofEpochMilli(defaultStartTime + 0L))));
        assertEquals(new HashSet<>(Collections.emptyList()), valuesToSet(windowStore.fetch(2, ofEpochMilli(defaultStartTime + 1L - WINDOW_SIZE), ofEpochMilli(defaultStartTime + 1L))));
        assertEquals(new HashSet<>(Collections.singletonList("two")), valuesToSet(windowStore.fetch(2, ofEpochMilli(defaultStartTime + 2L - WINDOW_SIZE), ofEpochMilli(defaultStartTime + 2L))));
        assertEquals(new HashSet<>(asList("two", "two+1")), valuesToSet(windowStore.fetch(2, ofEpochMilli(defaultStartTime + 3L - WINDOW_SIZE), ofEpochMilli(defaultStartTime + 3L))));
        assertEquals(new HashSet<>(asList("two", "two+1", "two+2")), valuesToSet(windowStore.fetch(2, ofEpochMilli(defaultStartTime + 4L - WINDOW_SIZE), ofEpochMilli(defaultStartTime + 4L))));
        assertEquals(new HashSet<>(asList("two", "two+1", "two+2", "two+3")), valuesToSet(windowStore.fetch(2, ofEpochMilli(defaultStartTime + 5L - WINDOW_SIZE), ofEpochMilli(defaultStartTime + 5L))));
        assertEquals(new HashSet<>(asList("two+1", "two+2", "two+3", "two+4")), valuesToSet(windowStore.fetch(2, ofEpochMilli(defaultStartTime + 6L - WINDOW_SIZE), ofEpochMilli(defaultStartTime + 6L))));
        assertEquals(new HashSet<>(asList("two+2", "two+3", "two+4", "two+5")), valuesToSet(windowStore.fetch(2, ofEpochMilli(defaultStartTime + 7L - WINDOW_SIZE), ofEpochMilli(defaultStartTime + 7L))));
        assertEquals(new HashSet<>(asList("two+3", "two+4", "two+5", "two+6")), valuesToSet(windowStore.fetch(2, ofEpochMilli(defaultStartTime + 8L - WINDOW_SIZE), ofEpochMilli(defaultStartTime + 8L))));
        assertEquals(new HashSet<>(asList("two+4", "two+5", "two+6")), valuesToSet(windowStore.fetch(2, ofEpochMilli(defaultStartTime + 9L - WINDOW_SIZE), ofEpochMilli(defaultStartTime + 9L))));
        assertEquals(new HashSet<>(asList("two+5", "two+6")), valuesToSet(windowStore.fetch(2, ofEpochMilli(defaultStartTime + 10L - WINDOW_SIZE), ofEpochMilli(defaultStartTime + 10L))));
        assertEquals(new HashSet<>(Collections.singletonList("two+6")), valuesToSet(windowStore.fetch(2, ofEpochMilli(defaultStartTime + 11L - WINDOW_SIZE), ofEpochMilli(defaultStartTime + 11L))));
        assertEquals(new HashSet<>(Collections.emptyList()), valuesToSet(windowStore.fetch(2, ofEpochMilli(defaultStartTime + 12L - WINDOW_SIZE), ofEpochMilli(defaultStartTime + 12L))));
        assertEquals(new HashSet<>(Collections.emptyList()), valuesToSet(windowStore.fetch(2, ofEpochMilli(defaultStartTime + 13L - WINDOW_SIZE), ofEpochMilli(defaultStartTime + 13L))));
=======
        assertEquals(
            new HashSet<>(Collections.emptyList()),
            valuesToSetAndCloseIterator(windowStore.fetch(2, ofEpochMilli(defaultStartTime - 1L - WINDOW_SIZE), ofEpochMilli(defaultStartTime - 1L))));
        assertEquals(
            new HashSet<>(Collections.emptyList()),
            valuesToSetAndCloseIterator(windowStore.fetch(2, ofEpochMilli(defaultStartTime - WINDOW_SIZE), ofEpochMilli(defaultStartTime))));
        assertEquals(
            new HashSet<>(Collections.emptyList()),
            valuesToSetAndCloseIterator(windowStore.fetch(2, ofEpochMilli(defaultStartTime + 1L - WINDOW_SIZE), ofEpochMilli(defaultStartTime + 1L))));
        assertEquals(
            new HashSet<>(Collections.singletonList("two")),
            valuesToSetAndCloseIterator(windowStore.fetch(2, ofEpochMilli(defaultStartTime + 2L - WINDOW_SIZE), ofEpochMilli(defaultStartTime + 2L))));
        assertEquals(
            new HashSet<>(asList("two", "two+1")),
            valuesToSetAndCloseIterator(windowStore.fetch(2, ofEpochMilli(defaultStartTime + 3L - WINDOW_SIZE), ofEpochMilli(defaultStartTime + 3L))));
        assertEquals(
            new HashSet<>(asList("two", "two+1", "two+2")),
            valuesToSetAndCloseIterator(windowStore.fetch(2, ofEpochMilli(defaultStartTime + 4L - WINDOW_SIZE), ofEpochMilli(defaultStartTime + 4L))));
        assertEquals(
            new HashSet<>(asList("two", "two+1", "two+2", "two+3")),
            valuesToSetAndCloseIterator(windowStore.fetch(2, ofEpochMilli(defaultStartTime + 5L - WINDOW_SIZE), ofEpochMilli(defaultStartTime + 5L))));
        assertEquals(
            new HashSet<>(asList("two+1", "two+2", "two+3", "two+4")),
            valuesToSetAndCloseIterator(windowStore.fetch(2, ofEpochMilli(defaultStartTime + 6L - WINDOW_SIZE), ofEpochMilli(defaultStartTime + 6L))));
        assertEquals(
            new HashSet<>(asList("two+2", "two+3", "two+4", "two+5")),
            valuesToSetAndCloseIterator(windowStore.fetch(2, ofEpochMilli(defaultStartTime + 7L - WINDOW_SIZE), ofEpochMilli(defaultStartTime + 7L))));
        assertEquals(
            new HashSet<>(asList("two+3", "two+4", "two+5", "two+6")),
            valuesToSetAndCloseIterator(windowStore.fetch(2, ofEpochMilli(defaultStartTime + 8L - WINDOW_SIZE), ofEpochMilli(defaultStartTime + 8L))));
        assertEquals(
            new HashSet<>(asList("two+4", "two+5", "two+6")),
            valuesToSetAndCloseIterator(windowStore.fetch(2, ofEpochMilli(defaultStartTime + 9L - WINDOW_SIZE), ofEpochMilli(defaultStartTime + 9L))));
        assertEquals(
            new HashSet<>(asList("two+5", "two+6")),
            valuesToSetAndCloseIterator(windowStore.fetch(2, ofEpochMilli(defaultStartTime + 10L - WINDOW_SIZE), ofEpochMilli(defaultStartTime + 10L))));
        assertEquals(
            new HashSet<>(Collections.singletonList("two+6")),
            valuesToSetAndCloseIterator(windowStore.fetch(2, ofEpochMilli(defaultStartTime + 11L - WINDOW_SIZE), ofEpochMilli(defaultStartTime + 11L))));
        assertEquals(
            new HashSet<>(Collections.emptyList()),
            valuesToSetAndCloseIterator(windowStore.fetch(2, ofEpochMilli(defaultStartTime + 12L - WINDOW_SIZE), ofEpochMilli(defaultStartTime + 12L))));
        assertEquals(
            new HashSet<>(Collections.emptyList()),
            valuesToSetAndCloseIterator(windowStore.fetch(2, ofEpochMilli(defaultStartTime + 13L - WINDOW_SIZE), ofEpochMilli(defaultStartTime + 13L))));
>>>>>>> 9494bebe

        // Flush the store and verify all current entries were properly flushed ...
        windowStore.flush();

        final List<KeyValue<byte[], byte[]>> changeLog = new ArrayList<>();
        for (final ProducerRecord<Object, Object> record : recordCollector.collected()) {
            changeLog.add(new KeyValue<>(((Bytes) record.key()).get(), (byte[]) record.value()));
        }

        final Map<Integer, Set<String>> entriesByKey = entriesByKey(changeLog, defaultStartTime);
        assertEquals(Set.of("zero@0"), entriesByKey.get(0));
        assertEquals(Set.of("one@1"), entriesByKey.get(1));
        assertEquals(Set.of("two@2", "two+1@3", "two+2@4", "two+3@5", "two+4@6", "two+5@7", "two+6@8"), entriesByKey.get(2));
        assertEquals(Set.of("three@2"), entriesByKey.get(3));
        assertEquals(Set.of("four@4"), entriesByKey.get(4));
        assertEquals(Set.of("five@5"), entriesByKey.get(5));
        assertNull(entriesByKey.get(6));
    }

    @Test
    public void testPutAndFetchAfter() {
        putFirstBatch(windowStore, defaultStartTime, context);

<<<<<<< HEAD
        assertEquals(new HashSet<>(Collections.singletonList("zero")), valuesToSet(windowStore.fetch(0, ofEpochMilli(defaultStartTime + 0L), ofEpochMilli(defaultStartTime + 0L + WINDOW_SIZE))));
        assertEquals(new HashSet<>(Collections.singletonList("one")), valuesToSet(windowStore.fetch(1, ofEpochMilli(defaultStartTime + 1L), ofEpochMilli(defaultStartTime + 1L + WINDOW_SIZE))));
        assertEquals(new HashSet<>(Collections.singletonList("two")), valuesToSet(windowStore.fetch(2, ofEpochMilli(defaultStartTime + 2L), ofEpochMilli(defaultStartTime + 2L + WINDOW_SIZE))));
        assertEquals(new HashSet<>(Collections.emptyList()), valuesToSet(windowStore.fetch(3, ofEpochMilli(defaultStartTime + 3L), ofEpochMilli(defaultStartTime + 3L + WINDOW_SIZE))));
        assertEquals(new HashSet<>(Collections.singletonList("four")), valuesToSet(windowStore.fetch(4, ofEpochMilli(defaultStartTime + 4L), ofEpochMilli(defaultStartTime + 4L + WINDOW_SIZE))));
        assertEquals(new HashSet<>(Collections.singletonList("five")), valuesToSet(windowStore.fetch(5, ofEpochMilli(defaultStartTime + 5L), ofEpochMilli(defaultStartTime + 5L + WINDOW_SIZE))));
=======
        assertEquals(
            new HashSet<>(Collections.singletonList("zero")),
            valuesToSetAndCloseIterator(windowStore.fetch(0, ofEpochMilli(defaultStartTime),
                ofEpochMilli(defaultStartTime + WINDOW_SIZE))));
        assertEquals(
            new HashSet<>(Collections.singletonList("one")),
            valuesToSetAndCloseIterator(windowStore.fetch(1, ofEpochMilli(defaultStartTime + 1L),
                ofEpochMilli(defaultStartTime + 1L + WINDOW_SIZE))));
        assertEquals(
            new HashSet<>(Collections.singletonList("two")),
            valuesToSetAndCloseIterator(windowStore.fetch(2, ofEpochMilli(defaultStartTime + 2L),
                ofEpochMilli(defaultStartTime + 2L + WINDOW_SIZE))));
        assertEquals(
            new HashSet<>(Collections.emptyList()),
            valuesToSetAndCloseIterator(windowStore.fetch(3, ofEpochMilli(defaultStartTime + 3L),
                ofEpochMilli(defaultStartTime + 3L + WINDOW_SIZE))));
        assertEquals(
            new HashSet<>(Collections.singletonList("four")),
            valuesToSetAndCloseIterator(windowStore.fetch(4, ofEpochMilli(defaultStartTime + 4L),
                ofEpochMilli(defaultStartTime + 4L + WINDOW_SIZE))));
        assertEquals(
            new HashSet<>(Collections.singletonList("five")),
            valuesToSetAndCloseIterator(windowStore.fetch(5, ofEpochMilli(defaultStartTime + 5L),
                ofEpochMilli(defaultStartTime + 5L + WINDOW_SIZE))));
>>>>>>> 9494bebe

        putSecondBatch(windowStore, defaultStartTime);

<<<<<<< HEAD
        assertEquals(new HashSet<>(Collections.emptyList()), valuesToSet(windowStore.fetch(2, ofEpochMilli(defaultStartTime - 2L), ofEpochMilli(defaultStartTime - 2L + WINDOW_SIZE))));
        assertEquals(new HashSet<>(Collections.singletonList("two")), valuesToSet(windowStore.fetch(2, ofEpochMilli(defaultStartTime - 1L), ofEpochMilli(defaultStartTime - 1L + WINDOW_SIZE))));
        assertEquals(new HashSet<>(asList("two", "two+1")), valuesToSet(windowStore.fetch(2, ofEpochMilli(defaultStartTime), ofEpochMilli(defaultStartTime + WINDOW_SIZE))));
        assertEquals(new HashSet<>(asList("two", "two+1", "two+2")), valuesToSet(windowStore.fetch(2, ofEpochMilli(defaultStartTime + 1L), ofEpochMilli(defaultStartTime + 1L + WINDOW_SIZE))));
        assertEquals(new HashSet<>(asList("two", "two+1", "two+2", "two+3")), valuesToSet(windowStore.fetch(2, ofEpochMilli(defaultStartTime + 2L), ofEpochMilli(defaultStartTime + 2L + WINDOW_SIZE))));
        assertEquals(new HashSet<>(asList("two+1", "two+2", "two+3", "two+4")), valuesToSet(windowStore.fetch(2, ofEpochMilli(defaultStartTime + 3L), ofEpochMilli(defaultStartTime + 3L + WINDOW_SIZE))));
        assertEquals(new HashSet<>(asList("two+2", "two+3", "two+4", "two+5")), valuesToSet(windowStore.fetch(2, ofEpochMilli(defaultStartTime + 4L), ofEpochMilli(defaultStartTime + 4L + WINDOW_SIZE))));
        assertEquals(new HashSet<>(asList("two+3", "two+4", "two+5", "two+6")), valuesToSet(windowStore.fetch(2, ofEpochMilli(defaultStartTime + 5L), ofEpochMilli(defaultStartTime + 5L + WINDOW_SIZE))));
        assertEquals(new HashSet<>(asList("two+4", "two+5", "two+6")), valuesToSet(windowStore.fetch(2, ofEpochMilli(defaultStartTime + 6L), ofEpochMilli(defaultStartTime + 6L + WINDOW_SIZE))));
        assertEquals(new HashSet<>(asList("two+5", "two+6")), valuesToSet(windowStore.fetch(2, ofEpochMilli(defaultStartTime + 7L), ofEpochMilli(defaultStartTime + 7L + WINDOW_SIZE))));
        assertEquals(new HashSet<>(Collections.singletonList("two+6")), valuesToSet(windowStore.fetch(2, ofEpochMilli(defaultStartTime + 8L), ofEpochMilli(defaultStartTime + 8L + WINDOW_SIZE))));
        assertEquals(new HashSet<>(Collections.emptyList()), valuesToSet(windowStore.fetch(2, ofEpochMilli(defaultStartTime + 9L), ofEpochMilli(defaultStartTime + 9L + WINDOW_SIZE))));
        assertEquals(new HashSet<>(Collections.emptyList()), valuesToSet(windowStore.fetch(2, ofEpochMilli(defaultStartTime + 10L), ofEpochMilli(defaultStartTime + 10L + WINDOW_SIZE))));
        assertEquals(new HashSet<>(Collections.emptyList()), valuesToSet(windowStore.fetch(2, ofEpochMilli(defaultStartTime + 11L), ofEpochMilli(defaultStartTime + 11L + WINDOW_SIZE))));
        assertEquals(new HashSet<>(Collections.emptyList()), valuesToSet(windowStore.fetch(2, ofEpochMilli(defaultStartTime + 12L), ofEpochMilli(defaultStartTime + 12L + WINDOW_SIZE))));
=======
        assertEquals(
            new HashSet<>(Collections.emptyList()),
            valuesToSetAndCloseIterator(windowStore.fetch(2, ofEpochMilli(defaultStartTime - 2L),
                ofEpochMilli(defaultStartTime - 2L + WINDOW_SIZE))));
        assertEquals(
            new HashSet<>(Collections.singletonList("two")),
            valuesToSetAndCloseIterator(windowStore.fetch(2, ofEpochMilli(defaultStartTime - 1L),
                ofEpochMilli(defaultStartTime - 1L + WINDOW_SIZE))));
        assertEquals(
            new HashSet<>(asList("two", "two+1")),
            valuesToSetAndCloseIterator(windowStore
                .fetch(2, ofEpochMilli(defaultStartTime), ofEpochMilli(defaultStartTime + WINDOW_SIZE))));
        assertEquals(
            new HashSet<>(asList("two", "two+1", "two+2")),
            valuesToSetAndCloseIterator(windowStore.fetch(2, ofEpochMilli(defaultStartTime + 1L),
                ofEpochMilli(defaultStartTime + 1L + WINDOW_SIZE))));
        assertEquals(
            new HashSet<>(asList("two", "two+1", "two+2", "two+3")),
            valuesToSetAndCloseIterator(windowStore.fetch(2, ofEpochMilli(defaultStartTime + 2L),
                ofEpochMilli(defaultStartTime + 2L + WINDOW_SIZE))));
        assertEquals(
            new HashSet<>(asList("two+1", "two+2", "two+3", "two+4")),
            valuesToSetAndCloseIterator(windowStore.fetch(2, ofEpochMilli(defaultStartTime + 3L),
                ofEpochMilli(defaultStartTime + 3L + WINDOW_SIZE))));
        assertEquals(
            new HashSet<>(asList("two+2", "two+3", "two+4", "two+5")),
            valuesToSetAndCloseIterator(windowStore.fetch(2, ofEpochMilli(defaultStartTime + 4L),
                ofEpochMilli(defaultStartTime + 4L + WINDOW_SIZE))));
        assertEquals(
            new HashSet<>(asList("two+3", "two+4", "two+5", "two+6")),
            valuesToSetAndCloseIterator(windowStore.fetch(2, ofEpochMilli(defaultStartTime + 5L),
                ofEpochMilli(defaultStartTime + 5L + WINDOW_SIZE))));
        assertEquals(
            new HashSet<>(asList("two+4", "two+5", "two+6")),
            valuesToSetAndCloseIterator(windowStore.fetch(2, ofEpochMilli(defaultStartTime + 6L),
                ofEpochMilli(defaultStartTime + 6L + WINDOW_SIZE))));
        assertEquals(
            new HashSet<>(asList("two+5", "two+6")),
            valuesToSetAndCloseIterator(windowStore.fetch(2, ofEpochMilli(defaultStartTime + 7L),
                ofEpochMilli(defaultStartTime + 7L + WINDOW_SIZE))));
        assertEquals(
            new HashSet<>(Collections.singletonList("two+6")),
            valuesToSetAndCloseIterator(windowStore.fetch(2, ofEpochMilli(defaultStartTime + 8L),
                ofEpochMilli(defaultStartTime + 8L + WINDOW_SIZE))));
        assertEquals(
            new HashSet<>(Collections.emptyList()),
            valuesToSetAndCloseIterator(windowStore.fetch(2, ofEpochMilli(defaultStartTime + 9L),
                ofEpochMilli(defaultStartTime + 9L + WINDOW_SIZE))));
        assertEquals(
            new HashSet<>(Collections.emptyList()),
            valuesToSetAndCloseIterator(windowStore.fetch(2, ofEpochMilli(defaultStartTime + 10L),
                ofEpochMilli(defaultStartTime + 10L + WINDOW_SIZE))));
        assertEquals(
            new HashSet<>(Collections.emptyList()),
            valuesToSetAndCloseIterator(windowStore.fetch(2, ofEpochMilli(defaultStartTime + 11L),
                ofEpochMilli(defaultStartTime + 11L + WINDOW_SIZE))));
        assertEquals(
            new HashSet<>(Collections.emptyList()),
            valuesToSetAndCloseIterator(windowStore.fetch(2, ofEpochMilli(defaultStartTime + 12L),
                ofEpochMilli(defaultStartTime + 12L + WINDOW_SIZE))));
>>>>>>> 9494bebe

        // Flush the store and verify all current entries were properly flushed ...
        windowStore.flush();

        final List<KeyValue<byte[], byte[]>> changeLog = new ArrayList<>();
        for (final ProducerRecord<Object, Object> record : recordCollector.collected()) {
            changeLog.add(new KeyValue<>(((Bytes) record.key()).get(), (byte[]) record.value()));
        }

        final Map<Integer, Set<String>> entriesByKey = entriesByKey(changeLog, defaultStartTime);

<<<<<<< HEAD
        assertEquals(Utils.mkSet("zero@0"), entriesByKey.get(0));
        assertEquals(Utils.mkSet("one@1"), entriesByKey.get(1));
        assertEquals(Utils.mkSet("two@2", "two+1@3", "two+2@4", "two+3@5", "two+4@6", "two+5@7", "two+6@8"), entriesByKey.get(2));
        assertEquals(Utils.mkSet("three@2"), entriesByKey.get(3));
        assertEquals(Utils.mkSet("four@4"), entriesByKey.get(4));
        assertEquals(Utils.mkSet("five@5"), entriesByKey.get(5));
=======
        assertEquals(Set.of("zero@0"), entriesByKey.get(0));
        assertEquals(Set.of("one@1"), entriesByKey.get(1));
        assertEquals(
            Set.of("two@2", "two+1@3", "two+2@4", "two+3@5", "two+4@6", "two+5@7", "two+6@8"),
            entriesByKey.get(2));
        assertEquals(Set.of("three@2"), entriesByKey.get(3));
        assertEquals(Set.of("four@4"), entriesByKey.get(4));
        assertEquals(Set.of("five@5"), entriesByKey.get(5));
>>>>>>> 9494bebe
        assertNull(entriesByKey.get(6));
    }

    @Test
    public void testPutSameKeyTimestamp() {
        windowStore.close();
        windowStore = buildWindowStore(RETENTION_PERIOD, WINDOW_SIZE, true, Serdes.Integer(), Serdes.String());
        windowStore.init(context, windowStore);

        windowStore.put(0, "zero", defaultStartTime);

<<<<<<< HEAD
        assertEquals(new HashSet<>(Collections.singletonList("zero")), valuesToSet(windowStore.fetch(0, ofEpochMilli(defaultStartTime - WINDOW_SIZE), ofEpochMilli(defaultStartTime + WINDOW_SIZE))));
=======
        assertEquals(
            new HashSet<>(Collections.singletonList("zero")),
            valuesToSetAndCloseIterator(windowStore.fetch(0, ofEpochMilli(defaultStartTime - WINDOW_SIZE),
                ofEpochMilli(defaultStartTime + WINDOW_SIZE))));
>>>>>>> 9494bebe

        windowStore.put(0, "zero", defaultStartTime);
        windowStore.put(0, "zero+", defaultStartTime);
        windowStore.put(0, "zero++", defaultStartTime);

<<<<<<< HEAD
        assertEquals(new HashSet<>(asList("zero", "zero", "zero+", "zero++")), valuesToSet(windowStore.fetch(0, ofEpochMilli(defaultStartTime - WINDOW_SIZE), ofEpochMilli(defaultStartTime + WINDOW_SIZE))));
        assertEquals(new HashSet<>(asList("zero", "zero", "zero+", "zero++")), valuesToSet(windowStore.fetch(0, ofEpochMilli(defaultStartTime + 1L - WINDOW_SIZE), ofEpochMilli(defaultStartTime + 1L + WINDOW_SIZE))));
        assertEquals(new HashSet<>(asList("zero", "zero", "zero+", "zero++")), valuesToSet(windowStore.fetch(0, ofEpochMilli(defaultStartTime + 2L - WINDOW_SIZE), ofEpochMilli(defaultStartTime + 2L + WINDOW_SIZE))));
        assertEquals(new HashSet<>(asList("zero", "zero", "zero+", "zero++")), valuesToSet(windowStore.fetch(0, ofEpochMilli(defaultStartTime + 3L - WINDOW_SIZE), ofEpochMilli(defaultStartTime + 3L + WINDOW_SIZE))));
        assertEquals(new HashSet<>(Collections.emptyList()), valuesToSet(windowStore.fetch(0, ofEpochMilli(defaultStartTime + 4L - WINDOW_SIZE), ofEpochMilli(defaultStartTime + 4L + WINDOW_SIZE))));
=======
        assertEquals(
            new HashSet<>(asList("zero", "zero", "zero+", "zero++")),
            valuesToSetAndCloseIterator(windowStore.fetch(
                0,
                ofEpochMilli(defaultStartTime - WINDOW_SIZE),
                ofEpochMilli(defaultStartTime + WINDOW_SIZE))));
        assertEquals(
            new HashSet<>(asList("zero", "zero", "zero+", "zero++")),
            valuesToSetAndCloseIterator(windowStore.fetch(
                0,
                ofEpochMilli(defaultStartTime + 1L - WINDOW_SIZE),
                ofEpochMilli(defaultStartTime + 1L + WINDOW_SIZE))));
        assertEquals(
            new HashSet<>(asList("zero", "zero", "zero+", "zero++")),
            valuesToSetAndCloseIterator(windowStore.fetch(
                0,
                ofEpochMilli(defaultStartTime + 2L - WINDOW_SIZE),
                ofEpochMilli(defaultStartTime + 2L + WINDOW_SIZE))));
        assertEquals(
            new HashSet<>(asList("zero", "zero", "zero+", "zero++")),
            valuesToSetAndCloseIterator(windowStore.fetch(
                0,
                ofEpochMilli(defaultStartTime + 3L - WINDOW_SIZE),
                ofEpochMilli(defaultStartTime + 3L + WINDOW_SIZE))));
        assertEquals(
            new HashSet<>(Collections.emptyList()),
            valuesToSetAndCloseIterator(windowStore.fetch(
                0,
                ofEpochMilli(defaultStartTime + 4L - WINDOW_SIZE),
                ofEpochMilli(defaultStartTime + 4L + WINDOW_SIZE))));
>>>>>>> 9494bebe

        // Flush the store and verify all current entries were properly flushed ...
        windowStore.flush();

        final List<KeyValue<byte[], byte[]>> changeLog = new ArrayList<>();
        for (final ProducerRecord<Object, Object> record : recordCollector.collected()) {
            changeLog.add(new KeyValue<>(((Bytes) record.key()).get(), (byte[]) record.value()));
        }

        final Map<Integer, Set<String>> entriesByKey = entriesByKey(changeLog, defaultStartTime);

        assertEquals(new HashSet<>(asList("zero@0", "zero@0", "zero+@0", "zero++@0")), entriesByKey.get(0));
    }

    @Test
    public void shouldCloseOpenIteratorsWhenStoreIsClosedAndNotThrowInvalidStateStoreExceptionOnHasNext() {
        
        windowStore.put(1, "one", 1L);
        windowStore.put(1, "two", 2L);
        windowStore.put(1, "three", 3L);

        try (final WindowStoreIterator<String> iterator = windowStore.fetch(1, ofEpochMilli(1L), ofEpochMilli(3L))) {
            assertTrue(iterator.hasNext());
            windowStore.close();

            assertFalse(iterator.hasNext());
        }
    }

    @Test
    public void shouldFetchAndIterateOverExactKeys() {
        final long windowSize = 0x7a00000000000000L;
        final long retentionPeriod = 0x7a00000000000000L;
        final WindowStore<String, String> windowStore = buildWindowStore(retentionPeriod, windowSize, false, Serdes.String(), Serdes.String());

        windowStore.init(context, windowStore);

        windowStore.put("a", "0001", 0);
        windowStore.put("aa", "0002", 0);
        windowStore.put("a", "0003", 1);
        windowStore.put("aa", "0004", 1);
        windowStore.put("a", "0005", 0x7a00000000000000L - 1);

        final Set<String> expected = new HashSet<>(asList("0001", "0003", "0005"));
<<<<<<< HEAD
        assertThat(valuesToSet(windowStore.fetch("a", ofEpochMilli(0), ofEpochMilli(Long.MAX_VALUE))), equalTo(expected));

        Set<KeyValue<Windowed<String>, String>> set = toSet(windowStore.fetch("a", "a", ofEpochMilli(0), ofEpochMilli(Long.MAX_VALUE)));
        assertThat(set, equalTo(new HashSet<>(asList(windowedPair("a", "0001", 0, windowSize), windowedPair("a", "0003", 1, windowSize), windowedPair("a", "0005", 0x7a00000000000000L - 1, windowSize)))));
=======
        assertThat(
            valuesToSetAndCloseIterator(windowStore.fetch("a", ofEpochMilli(0), ofEpochMilli(Long.MAX_VALUE))),
            equalTo(expected)
        );

        Set<KeyValue<Windowed<String>, String>> set =
            toSet(windowStore.fetch("a", "a", ofEpochMilli(0), ofEpochMilli(Long.MAX_VALUE)));
        assertThat(
            set,
            equalTo(new HashSet<>(asList(
                windowedPair("a", "0001", 0, windowSize),
                windowedPair("a", "0003", 1, windowSize),
                windowedPair("a", "0005", 0x7a00000000000000L - 1, windowSize)
            )))
        );
>>>>>>> 9494bebe

        set = toSet(windowStore.fetch("aa", "aa", ofEpochMilli(0), ofEpochMilli(Long.MAX_VALUE)));
        assertThat(set, equalTo(new HashSet<>(asList(windowedPair("aa", "0002", 0, windowSize), windowedPair("aa", "0004", 1, windowSize)))));
        windowStore.close();
    }

    @Test
    public void testDeleteAndUpdate() {
        final long currentTime = 0;
        windowStore.put(1, "one", currentTime);
        windowStore.put(1, "one v2", currentTime);

        try (final WindowStoreIterator<String> iterator = windowStore.fetch(1, 0, currentTime)) {
            assertEquals(new KeyValue<>(currentTime, "one v2"), iterator.next());
        }

        windowStore.put(1, null, currentTime);
        try (final WindowStoreIterator<String> iterator = windowStore.fetch(1, 0, currentTime)) {
            assertFalse(iterator.hasNext());
        }
    }

    @Test
    public void shouldReturnNullOnWindowNotFound() {
        assertNull(windowStore.fetch(1, 0L));
    }

    @Test
    public void shouldThrowNullPointerExceptionOnPutNullKey() {
        assertThrows(NullPointerException.class, () -> windowStore.put(null, "anyValue", 0L));
    }

    @SuppressWarnings("resource")
    @Test
    public void shouldThrowNullPointerExceptionOnGetNullKey() {
        assertThrows(NullPointerException.class, () -> windowStore.fetch(null, ofEpochMilli(1L), ofEpochMilli(2L)));
    }

    @Test
    public void shouldFetchAndIterateOverExactBinaryKeys() {
<<<<<<< HEAD
        final WindowStore<Bytes, String> windowStore = buildWindowStore(RETENTION_PERIOD, WINDOW_SIZE, true, Serdes.Bytes(), Serdes.String());
        windowStore.init((StateStoreContext) context, windowStore);
=======
        final WindowStore<Bytes, String> windowStore = buildWindowStore(RETENTION_PERIOD,
            WINDOW_SIZE,
            true,
            Serdes.Bytes(),
            Serdes.String());
        windowStore.init(context, windowStore);
>>>>>>> 9494bebe

        final Bytes key1 = Bytes.wrap(new byte[]{0});
        final Bytes key2 = Bytes.wrap(new byte[]{0, 0});
        final Bytes key3 = Bytes.wrap(new byte[]{0, 0, 0});
        windowStore.put(key1, "1", 0);
        windowStore.put(key2, "2", 0);
        windowStore.put(key3, "3", 0);
        windowStore.put(key1, "4", 1);
        windowStore.put(key2, "5", 1);
        windowStore.put(key3, "6", 59999);
        windowStore.put(key1, "7", 59999);
        windowStore.put(key2, "8", 59999);
        windowStore.put(key3, "9", 59999);

        final Set<String> expectedKey1 = new HashSet<>(asList("1", "4", "7"));
<<<<<<< HEAD
        assertThat(valuesToSet(windowStore.fetch(key1, ofEpochMilli(0), ofEpochMilli(Long.MAX_VALUE))), equalTo(expectedKey1));
        final Set<String> expectedKey2 = new HashSet<>(asList("2", "5", "8"));
        assertThat(valuesToSet(windowStore.fetch(key2, ofEpochMilli(0), ofEpochMilli(Long.MAX_VALUE))), equalTo(expectedKey2));
        final Set<String> expectedKey3 = new HashSet<>(asList("3", "6", "9"));
        assertThat(valuesToSet(windowStore.fetch(key3, ofEpochMilli(0), ofEpochMilli(Long.MAX_VALUE))), equalTo(expectedKey3));
=======
        assertThat(
            valuesToSetAndCloseIterator(windowStore.fetch(key1, ofEpochMilli(0), ofEpochMilli(Long.MAX_VALUE))),
            equalTo(expectedKey1)
        );
        final Set<String> expectedKey2 = new HashSet<>(asList("2", "5", "8"));
        assertThat(
            valuesToSetAndCloseIterator(windowStore.fetch(key2, ofEpochMilli(0), ofEpochMilli(Long.MAX_VALUE))),
            equalTo(expectedKey2)
        );
        final Set<String> expectedKey3 = new HashSet<>(asList("3", "6", "9"));
        assertThat(
            valuesToSetAndCloseIterator(windowStore.fetch(key3, ofEpochMilli(0), ofEpochMilli(Long.MAX_VALUE))),
            equalTo(expectedKey3)
        );
>>>>>>> 9494bebe

        windowStore.close();
    }

    @Test
    public void shouldReturnSameResultsForSingleKeyFetchAndEqualKeyRangeFetch() {
        windowStore.put(1, "one", 0L);
        windowStore.put(2, "two", 1L);
        windowStore.put(2, "two", 2L);
        windowStore.put(3, "three", 3L);

        try (final WindowStoreIterator<String> singleKeyIterator = windowStore.fetch(2, 0L, 5L); final KeyValueIterator<Windowed<Integer>, String> keyRangeIterator = windowStore.fetch(2, 2, 0L, 5L)) {

            assertEquals(singleKeyIterator.next().value, keyRangeIterator.next().value);
            assertEquals(singleKeyIterator.next().value, keyRangeIterator.next().value);
            assertFalse(singleKeyIterator.hasNext());
            assertFalse(keyRangeIterator.hasNext());
        }
    }

    @Test
    public void shouldNotThrowInvalidRangeExceptionWithNegativeFromKey() {
        try (final LogCaptureAppender appender = LogCaptureAppender.createAndRegister(); final KeyValueIterator<Windowed<Integer>, String> iterator = windowStore.fetch(-1, 1, 0L, 10L)) {
            assertFalse(iterator.hasNext());

            final List<String> messages = appender.getMessages();
            assertThat(messages, hasItem("Returning empty iterator for fetch with invalid key range: from > to." + " This may be due to range arguments set in the wrong order, " + "or serdes that don't preserve ordering when lexicographically comparing the serialized bytes." + " Note that the built-in numerical serdes do not follow this for negative numbers"));
        }
    }

    @Test
    public void shouldMeasureExpiredRecords() {
        final Properties streamsConfig = StreamsTestUtils.getStreamsConfig();
<<<<<<< HEAD
        final WindowStore<Integer, String> windowStore = buildWindowStore(RETENTION_PERIOD, WINDOW_SIZE, false, Serdes.Integer(), Serdes.String());
        final InternalMockProcessorContext context = new InternalMockProcessorContext(TestUtils.tempDirectory(), new StreamsConfig(streamsConfig), recordCollector);
        final Time time = new SystemTime();
=======
        final WindowStore<Integer, String> windowStore =
            buildWindowStore(RETENTION_PERIOD, WINDOW_SIZE, false, Serdes.Integer(), Serdes.String());
        final InternalMockProcessorContext<?, ?> context = new InternalMockProcessorContext<>(
            TestUtils.tempDirectory(),
            new StreamsConfig(streamsConfig),
            recordCollector
        );
        final Time time = Time.SYSTEM;
>>>>>>> 9494bebe
        context.setSystemTimeMs(time.milliseconds());
        context.setTime(1L);
        windowStore.init(context, windowStore);

        // Advance stream time by inserting record with large enough timestamp that records with timestamp 0 are expired
        windowStore.put(1, "initial record", 2 * RETENTION_PERIOD);

        // Try inserting a record with timestamp 0 -- should be dropped
        windowStore.put(1, "late record", 0L);
        windowStore.put(1, "another on-time record", RETENTION_PERIOD + 1);

        final Map<MetricName, ? extends Metric> metrics = context.metrics().metrics();

        final String threadId = Thread.currentThread().getName();
        final Metric dropTotal;
        final Metric dropRate;
        dropTotal = metrics.get(new MetricName("dropped-records-total", "stream-task-metrics", "", mkMap(mkEntry("thread-id", threadId), mkEntry("task-id", "0_0"))));

        dropRate = metrics.get(new MetricName("dropped-records-rate", "stream-task-metrics", "", mkMap(mkEntry("thread-id", threadId), mkEntry("task-id", "0_0"))));
        assertEquals(1.0, dropTotal.metricValue());
        assertNotEquals(0.0, dropRate.metricValue());

        windowStore.close();
    }

    @Test
    public void shouldNotThrowExceptionWhenFetchRangeIsExpired() {
        windowStore.put(1, "one", 0L);
        windowStore.put(1, "two", 4 * RETENTION_PERIOD);

        try (final WindowStoreIterator<String> iterator = windowStore.fetch(1, 0L, 10L)) {

            assertFalse(iterator.hasNext());
        }
    }

    @Test
    public void testWindowIteratorPeek() {
        final long currentTime = 0;
        windowStore.put(1, "one", currentTime);

        try (final KeyValueIterator<Windowed<Integer>, String> iterator = windowStore.fetchAll(0L, currentTime)) {

            assertTrue(iterator.hasNext());
            final Windowed<Integer> nextKey = iterator.peekNextKey();

            assertEquals(iterator.peekNextKey(), nextKey);
            assertEquals(iterator.peekNextKey(), iterator.next().key);
            assertFalse(iterator.hasNext());
        }
    }

    @Test
    public void testValueIteratorPeek() {
        windowStore.put(1, "one", 0L);

        try (final WindowStoreIterator<String> iterator = windowStore.fetch(1, 0L, 10L)) {

            assertTrue(iterator.hasNext());
            final Long nextKey = iterator.peekNextKey();

            assertEquals(iterator.peekNextKey(), nextKey);
            assertEquals(iterator.peekNextKey(), iterator.next().key);
            assertFalse(iterator.hasNext());
        }
    }

    @Test
    public void shouldNotThrowConcurrentModificationException() {
        long currentTime = 0;
        windowStore.put(1, "one", currentTime);

        currentTime += WINDOW_SIZE * 10;
        windowStore.put(1, "two", currentTime);

        try (final KeyValueIterator<Windowed<Integer>, String> iterator = windowStore.all()) {

            currentTime += WINDOW_SIZE * 10;
            windowStore.put(1, "three", currentTime);

            currentTime += WINDOW_SIZE * 10;
            windowStore.put(2, "four", currentTime);

            // Iterator should return all records in store and not throw exception b/c some were added after fetch
            assertEquals(windowedPair(1, "one", 0), iterator.next());
            assertEquals(windowedPair(1, "two", WINDOW_SIZE * 10), iterator.next());
            assertEquals(windowedPair(1, "three", WINDOW_SIZE * 20), iterator.next());
            assertEquals(windowedPair(2, "four", WINDOW_SIZE * 30), iterator.next());
            assertFalse(iterator.hasNext());
        }
    }

    @Test
    public void testFetchDuplicates() {
        windowStore.close();
        windowStore = buildWindowStore(RETENTION_PERIOD, WINDOW_SIZE, true, Serdes.Integer(), Serdes.String());
        windowStore.init(context, windowStore);

        long currentTime = 0;
        windowStore.put(1, "one", currentTime);
        windowStore.put(1, "one-2", currentTime);

        currentTime += WINDOW_SIZE * 10;
        windowStore.put(1, "two", currentTime);
        windowStore.put(1, "two-2", currentTime);

        currentTime += WINDOW_SIZE * 10;
        windowStore.put(1, "three", currentTime);
        windowStore.put(1, "three-2", currentTime);

        try (final WindowStoreIterator<String> iterator = windowStore.fetch(1, 0, WINDOW_SIZE * 10)) {

            assertEquals(new KeyValue<>(0L, "one"), iterator.next());
            assertEquals(new KeyValue<>(0L, "one-2"), iterator.next());
            assertEquals(new KeyValue<>(WINDOW_SIZE * 10, "two"), iterator.next());
            assertEquals(new KeyValue<>(WINDOW_SIZE * 10, "two-2"), iterator.next());
            assertFalse(iterator.hasNext());
        }
    }


<<<<<<< HEAD
    private void putFirstBatch(final WindowStore<Integer, String> store, @SuppressWarnings("SameParameterValue") final long startTime, final InternalMockProcessorContext context) {
=======
    private void putFirstBatch(final WindowStore<Integer, String> store,
                               @SuppressWarnings("SameParameterValue") final long startTime,
                               final InternalMockProcessorContext<?, ?> context) {
>>>>>>> 9494bebe
        context.setRecordContext(createRecordContext(startTime));
        store.put(0, "zero", startTime);
        store.put(1, "one", startTime + 1L);
        store.put(2, "two", startTime + 2L);
        store.put(3, "three", startTime + 2L);
        store.put(4, "four", startTime + 4L);
        store.put(5, "five", startTime + 5L);
    }

<<<<<<< HEAD
    private void putSecondBatch(final WindowStore<Integer, String> store, @SuppressWarnings("SameParameterValue") final long startTime, final InternalMockProcessorContext context) {
=======
    private void putSecondBatch(final WindowStore<Integer, String> store,
                                @SuppressWarnings("SameParameterValue") final long startTime) {
>>>>>>> 9494bebe
        store.put(2, "two+1", startTime + 3L);
        store.put(2, "two+2", startTime + 4L);
        store.put(2, "two+3", startTime + 5L);
        store.put(2, "two+4", startTime + 6L);
        store.put(2, "two+5", startTime + 7L);
        store.put(2, "two+6", startTime + 8L);
    }

    long extractStoreTimestamp(final byte[] binaryKey) {
        return WindowKeySchema.extractStoreTimestamp(binaryKey);
    }

    <K> K extractStoreKey(final byte[] binaryKey, final StateSerdes<K, ?> serdes) {
        return WindowKeySchema.extractStoreKey(binaryKey, serdes);
    }

    private Map<Integer, Set<String>> entriesByKey(final List<KeyValue<byte[], byte[]>> changeLog, @SuppressWarnings("SameParameterValue") final long startTime) {
        final HashMap<Integer, Set<String>> entriesByKey = new HashMap<>();

        for (final KeyValue<byte[], byte[]> entry : changeLog) {
            final long timestamp = extractStoreTimestamp(entry.key);

            final Integer key = extractStoreKey(entry.key, serdes);
            final String value = entry.value == null ? null : serdes.valueFrom(entry.value);

            final Set<String> entries = entriesByKey.computeIfAbsent(key, k -> new HashSet<>());
            entries.add(value + "@" + (timestamp - startTime));
        }

        return entriesByKey;
    }

    protected static <K, V> KeyValue<Windowed<K>, V> windowedPair(final K key, final V value, final long timestamp) {
        return windowedPair(key, value, timestamp, WINDOW_SIZE);
    }

    private static <K, V> KeyValue<Windowed<K>, V> windowedPair(final K key, final V value, final long timestamp, final long windowSize) {
        return KeyValue.pair(new Windowed<>(key, WindowKeySchema.timeWindowForSize(timestamp, windowSize)), value);
    }

    private ProcessorRecordContext createRecordContext(final long time) {
        return new ProcessorRecordContext(time, 0, 0, "topic", new RecordHeaders());
    }
}<|MERGE_RESOLUTION|>--- conflicted
+++ resolved
@@ -23,14 +23,10 @@
 import org.apache.kafka.common.metrics.Metrics;
 import org.apache.kafka.common.serialization.Serde;
 import org.apache.kafka.common.serialization.Serdes;
-<<<<<<< HEAD
-import org.apache.kafka.common.utils.*;
-=======
 import org.apache.kafka.common.utils.Bytes;
 import org.apache.kafka.common.utils.LogCaptureAppender;
 import org.apache.kafka.common.utils.LogContext;
 import org.apache.kafka.common.utils.Time;
->>>>>>> 9494bebe
 import org.apache.kafka.streams.KeyValue;
 import org.apache.kafka.streams.StreamsConfig;
 import org.apache.kafka.streams.kstream.Windowed;
@@ -50,19 +46,19 @@
 import org.junit.jupiter.api.Test;
 
 import java.io.File;
-import java.util.*;
+import java.util.ArrayList;
+import java.util.Collections;
+import java.util.HashMap;
+import java.util.HashSet;
+import java.util.List;
+import java.util.Map;
+import java.util.Properties;
+import java.util.Set;
 
 import static java.time.Instant.ofEpochMilli;
 import static java.util.Arrays.asList;
 import static org.apache.kafka.common.utils.Utils.mkEntry;
 import static org.apache.kafka.common.utils.Utils.mkMap;
-<<<<<<< HEAD
-import static org.apache.kafka.test.StreamsTestUtils.*;
-import static org.hamcrest.CoreMatchers.equalTo;
-import static org.hamcrest.CoreMatchers.hasItem;
-import static org.hamcrest.MatcherAssert.assertThat;
-import static org.junit.Assert.*;
-=======
 import static org.apache.kafka.test.StreamsTestUtils.toListAndCloseIterator;
 import static org.apache.kafka.test.StreamsTestUtils.toSet;
 import static org.apache.kafka.test.StreamsTestUtils.valuesToSetAndCloseIterator;
@@ -75,7 +71,6 @@
 import static org.junit.jupiter.api.Assertions.assertNull;
 import static org.junit.jupiter.api.Assertions.assertThrows;
 import static org.junit.jupiter.api.Assertions.assertTrue;
->>>>>>> 9494bebe
 
 public abstract class AbstractWindowBytesStoreTest {
 
@@ -99,12 +94,6 @@
     final File baseDir = TestUtils.tempDirectory("test");
     private final StateSerdes<Integer, String> serdes = new StateSerdes<>("", Serdes.Integer(), Serdes.String());
 
-<<<<<<< HEAD
-    abstract <K, V> WindowStore<K, V> buildWindowStore(final long retentionPeriod, final long windowSize, final boolean retainDuplicates, final Serde<K> keySerde, final Serde<V> valueSerde);
-
-    @Before
-    public void setup() {
-=======
     abstract <K, V> WindowStore<K, V> buildWindowStore(final long retentionPeriod,
                                                        final long windowSize,
                                                        final boolean retainDuplicates,
@@ -113,11 +102,18 @@
     @BeforeEach
     protected void setup() {
         
->>>>>>> 9494bebe
         windowStore = buildWindowStore(RETENTION_PERIOD, WINDOW_SIZE, false, Serdes.Integer(), Serdes.String());
 
         recordCollector = new MockRecordCollector();
-        context = new InternalMockProcessorContext<>(baseDir, Serdes.String(), Serdes.Integer(), recordCollector, new ThreadCache(new LogContext("testCache"), 0, new MockStreamsMetrics(new Metrics())));
+        context = new InternalMockProcessorContext<>(
+            baseDir,
+            Serdes.String(),
+            Serdes.Integer(),
+            recordCollector,
+            new ThreadCache(
+                new LogContext("testCache"),
+                0,
+                new MockStreamsMetrics(new Metrics())));
         context.setTime(1L);
 
         windowStore.init(context, windowStore);
@@ -132,16 +128,12 @@
     public void testRangeAndSinglePointFetch() {
         putFirstBatch(windowStore, defaultStartTime, context);
 
-<<<<<<< HEAD
-        assertEquals(new HashSet<>(Collections.singletonList("zero")), valuesToSet(windowStore.fetch(0, ofEpochMilli(defaultStartTime + 0 - WINDOW_SIZE), ofEpochMilli(defaultStartTime + 0 + WINDOW_SIZE))));
-=======
         assertEquals(
             new HashSet<>(Collections.singletonList("zero")),
             valuesToSetAndCloseIterator(windowStore.fetch(
                 0,
                 ofEpochMilli(defaultStartTime - WINDOW_SIZE),
                 ofEpochMilli(defaultStartTime + WINDOW_SIZE))));
->>>>>>> 9494bebe
 
         putSecondBatch(windowStore, defaultStartTime);
 
@@ -152,23 +144,6 @@
         assertEquals("two+5", windowStore.fetch(2, defaultStartTime + 7L));
         assertEquals("two+6", windowStore.fetch(2, defaultStartTime + 8L));
 
-<<<<<<< HEAD
-        assertEquals(new HashSet<>(Collections.emptyList()), valuesToSet(windowStore.fetch(2, ofEpochMilli(defaultStartTime - 2L - WINDOW_SIZE), ofEpochMilli(defaultStartTime - 2L + WINDOW_SIZE))));
-        assertEquals(new HashSet<>(Collections.singletonList("two")), valuesToSet(windowStore.fetch(2, ofEpochMilli(defaultStartTime - 1L - WINDOW_SIZE), ofEpochMilli(defaultStartTime - 1L + WINDOW_SIZE))));
-        assertEquals(new HashSet<>(asList("two", "two+1")), valuesToSet(windowStore.fetch(2, ofEpochMilli(defaultStartTime - WINDOW_SIZE), ofEpochMilli(defaultStartTime + WINDOW_SIZE))));
-        assertEquals(new HashSet<>(asList("two", "two+1", "two+2")), valuesToSet(windowStore.fetch(2, ofEpochMilli(defaultStartTime + 1L - WINDOW_SIZE), ofEpochMilli(defaultStartTime + 1L + WINDOW_SIZE))));
-        assertEquals(new HashSet<>(asList("two", "two+1", "two+2", "two+3")), valuesToSet(windowStore.fetch(2, ofEpochMilli(defaultStartTime + 2L - WINDOW_SIZE), ofEpochMilli(defaultStartTime + 2L + WINDOW_SIZE))));
-        assertEquals(new HashSet<>(asList("two", "two+1", "two+2", "two+3", "two+4")), valuesToSet(windowStore.fetch(2, ofEpochMilli(defaultStartTime + 3L - WINDOW_SIZE), ofEpochMilli(defaultStartTime + 3L + WINDOW_SIZE))));
-        assertEquals(new HashSet<>(asList("two", "two+1", "two+2", "two+3", "two+4", "two+5")), valuesToSet(windowStore.fetch(2, ofEpochMilli(defaultStartTime + 4L - WINDOW_SIZE), ofEpochMilli(defaultStartTime + 4L + WINDOW_SIZE))));
-        assertEquals(new HashSet<>(asList("two", "two+1", "two+2", "two+3", "two+4", "two+5", "two+6")), valuesToSet(windowStore.fetch(2, ofEpochMilli(defaultStartTime + 5L - WINDOW_SIZE), ofEpochMilli(defaultStartTime + 5L + WINDOW_SIZE))));
-        assertEquals(new HashSet<>(asList("two+1", "two+2", "two+3", "two+4", "two+5", "two+6")), valuesToSet(windowStore.fetch(2, ofEpochMilli(defaultStartTime + 6L - WINDOW_SIZE), ofEpochMilli(defaultStartTime + 6L + WINDOW_SIZE))));
-        assertEquals(new HashSet<>(asList("two+2", "two+3", "two+4", "two+5", "two+6")), valuesToSet(windowStore.fetch(2, ofEpochMilli(defaultStartTime + 7L - WINDOW_SIZE), ofEpochMilli(defaultStartTime + 7L + WINDOW_SIZE))));
-        assertEquals(new HashSet<>(asList("two+3", "two+4", "two+5", "two+6")), valuesToSet(windowStore.fetch(2, ofEpochMilli(defaultStartTime + 8L - WINDOW_SIZE), ofEpochMilli(defaultStartTime + 8L + WINDOW_SIZE))));
-        assertEquals(new HashSet<>(asList("two+4", "two+5", "two+6")), valuesToSet(windowStore.fetch(2, ofEpochMilli(defaultStartTime + 9L - WINDOW_SIZE), ofEpochMilli(defaultStartTime + 9L + WINDOW_SIZE))));
-        assertEquals(new HashSet<>(asList("two+5", "two+6")), valuesToSet(windowStore.fetch(2, ofEpochMilli(defaultStartTime + 10L - WINDOW_SIZE), ofEpochMilli(defaultStartTime + 10L + WINDOW_SIZE))));
-        assertEquals(new HashSet<>(Collections.singletonList("two+6")), valuesToSet(windowStore.fetch(2, ofEpochMilli(defaultStartTime + 11L - WINDOW_SIZE), ofEpochMilli(defaultStartTime + 11L + WINDOW_SIZE))));
-        assertEquals(new HashSet<>(Collections.emptyList()), valuesToSet(windowStore.fetch(2, ofEpochMilli(defaultStartTime + 12L - WINDOW_SIZE), ofEpochMilli(defaultStartTime + 12L + WINDOW_SIZE))));
-=======
         assertEquals(
             new HashSet<>(Collections.emptyList()),
             valuesToSetAndCloseIterator(windowStore.fetch(
@@ -259,7 +234,6 @@
                 2,
                 ofEpochMilli(defaultStartTime + 12L - WINDOW_SIZE),
                 ofEpochMilli(defaultStartTime + 12L + WINDOW_SIZE))));
->>>>>>> 9494bebe
 
         // Flush the store and verify all current entries were properly flushed ...
         windowStore.flush();
@@ -271,14 +245,6 @@
 
         final Map<Integer, Set<String>> entriesByKey = entriesByKey(changeLog, defaultStartTime);
 
-<<<<<<< HEAD
-        assertEquals(Utils.mkSet("zero@0"), entriesByKey.get(0));
-        assertEquals(Utils.mkSet("one@1"), entriesByKey.get(1));
-        assertEquals(Utils.mkSet("two@2", "two+1@3", "two+2@4", "two+3@5", "two+4@6", "two+5@7", "two+6@8"), entriesByKey.get(2));
-        assertEquals(Utils.mkSet("three@2"), entriesByKey.get(3));
-        assertEquals(Utils.mkSet("four@4"), entriesByKey.get(4));
-        assertEquals(Utils.mkSet("five@5"), entriesByKey.get(5));
-=======
         assertEquals(Set.of("zero@0"), entriesByKey.get(0));
         assertEquals(Set.of("one@1"), entriesByKey.get(1));
         assertEquals(
@@ -287,7 +253,6 @@
         assertEquals(Set.of("three@2"), entriesByKey.get(3));
         assertEquals(Set.of("four@4"), entriesByKey.get(4));
         assertEquals(Set.of("five@5"), entriesByKey.get(5));
->>>>>>> 9494bebe
         assertNull(entriesByKey.get(6));
     }
 
@@ -296,14 +261,10 @@
         
         putFirstBatch(windowStore, defaultStartTime, context);
 
-<<<<<<< HEAD
-        assertEquals(asList(zero, one, two, three, four, five), toList(windowStore.all()));
-=======
         assertEquals(
             asList(zero, one, two, three, four, five),
             toListAndCloseIterator(windowStore.all())
         );
->>>>>>> 9494bebe
     }
 
     @Test
@@ -320,14 +281,10 @@
         windowStore.put(3, null, defaultStartTime + 3);
 
         // Only non-deleted records should appear in the all() iterator
-<<<<<<< HEAD
-        assertEquals(asList(zero, two, four), toList(windowStore.all()));
-=======
         assertEquals(
             asList(zero, two, four),
             toListAndCloseIterator(windowStore.all())
         );
->>>>>>> 9494bebe
     }
 
     @Test
@@ -342,14 +299,10 @@
         // Only non-deleted records should appear in the all() iterator
         final KeyValue<Windowed<Integer>, String> three = windowedPair(3, "three", defaultStartTime + 3);
 
-<<<<<<< HEAD
-        assertEquals(asList(zero, one, two, three, four), toList(windowStore.all()));
-=======
         assertEquals(
             asList(zero, one, two, three, four),
             toListAndCloseIterator(windowStore.all())
         );
->>>>>>> 9494bebe
     }
 
     @Test
@@ -362,39 +315,26 @@
         it.close();
 
         // A new all() iterator after a previous all() iterator was closed should return all elements.
-<<<<<<< HEAD
-        assertEquals(asList(zero, one), toList(windowStore.all()));
-=======
         assertEquals(
             asList(zero, one),
             toListAndCloseIterator(windowStore.all())
         );
->>>>>>> 9494bebe
     }
 
     @Test
     public void shouldGetBackwardAll() {
         putFirstBatch(windowStore, defaultStartTime, context);
 
-<<<<<<< HEAD
-        assertEquals(asList(five, four, three, two, one, zero), toList(windowStore.backwardAll()));
-=======
         assertEquals(
             asList(five, four, three, two, one, zero),
             toListAndCloseIterator(windowStore.backwardAll())
         );
->>>>>>> 9494bebe
     }
 
     @Test
     public void shouldFetchAllInTimeRange() {
         putFirstBatch(windowStore, defaultStartTime, context);
 
-<<<<<<< HEAD
-        assertEquals(asList(one, two, three, four), toList(windowStore.fetchAll(ofEpochMilli(defaultStartTime + 1), ofEpochMilli(defaultStartTime + 4))));
-        assertEquals(asList(zero, one, two, three), toList(windowStore.fetchAll(ofEpochMilli(defaultStartTime), ofEpochMilli(defaultStartTime + 3))));
-        assertEquals(asList(one, two, three, four, five), toList(windowStore.fetchAll(ofEpochMilli(defaultStartTime + 1), ofEpochMilli(defaultStartTime + 5))));
-=======
         assertEquals(
             asList(one, two, three, four),
             toListAndCloseIterator(windowStore.fetchAll(ofEpochMilli(defaultStartTime + 1), ofEpochMilli(defaultStartTime + 4)))
@@ -407,18 +347,12 @@
             asList(one, two, three, four, five),
             toListAndCloseIterator(windowStore.fetchAll(ofEpochMilli(defaultStartTime + 1), ofEpochMilli(defaultStartTime + 5)))
         );
->>>>>>> 9494bebe
     }
 
     @Test
     public void shouldBackwardFetchAllInTimeRange() {
         putFirstBatch(windowStore, defaultStartTime, context);
 
-<<<<<<< HEAD
-        assertEquals(asList(four, three, two, one), toList(windowStore.backwardFetchAll(ofEpochMilli(defaultStartTime + 1), ofEpochMilli(defaultStartTime + 4))));
-        assertEquals(asList(three, two, one, zero), toList(windowStore.backwardFetchAll(ofEpochMilli(defaultStartTime), ofEpochMilli(defaultStartTime + 3))));
-        assertEquals(asList(five, four, three, two, one), toList(windowStore.backwardFetchAll(ofEpochMilli(defaultStartTime + 1), ofEpochMilli(defaultStartTime + 5))));
-=======
         assertEquals(
             asList(four, three, two, one),
             toListAndCloseIterator(windowStore.backwardFetchAll(ofEpochMilli(defaultStartTime + 1), ofEpochMilli(defaultStartTime + 4)))
@@ -431,26 +365,12 @@
             asList(five, four, three, two, one),
             toListAndCloseIterator(windowStore.backwardFetchAll(ofEpochMilli(defaultStartTime + 1), ofEpochMilli(defaultStartTime + 5)))
         );
->>>>>>> 9494bebe
     }
 
     @Test
     public void testFetchRange() {
         putFirstBatch(windowStore, defaultStartTime, context);
 
-<<<<<<< HEAD
-        assertEquals(asList(zero, one), toList(windowStore.fetch(0, 1, ofEpochMilli(defaultStartTime + 0L - WINDOW_SIZE), ofEpochMilli(defaultStartTime + 0L + WINDOW_SIZE))));
-        assertEquals(Collections.singletonList(one), toList(windowStore.fetch(1, 1, ofEpochMilli(defaultStartTime + 0L - WINDOW_SIZE), ofEpochMilli(defaultStartTime + 0L + WINDOW_SIZE))));
-        assertEquals(asList(one, two, three), toList(windowStore.fetch(1, 3, ofEpochMilli(defaultStartTime + 0L - WINDOW_SIZE), ofEpochMilli(defaultStartTime + 0L + WINDOW_SIZE))));
-        assertEquals(asList(zero, one, two, three), toList(windowStore.fetch(0, 5, ofEpochMilli(defaultStartTime + 0L - WINDOW_SIZE), ofEpochMilli(defaultStartTime + 0L + WINDOW_SIZE))));
-        assertEquals(asList(zero, one, two, three, four, five), toList(windowStore.fetch(0, 5, ofEpochMilli(defaultStartTime + 0L - WINDOW_SIZE), ofEpochMilli(defaultStartTime + 0L + WINDOW_SIZE + 5L))));
-        assertEquals(asList(two, three, four, five), toList(windowStore.fetch(0, 5, ofEpochMilli(defaultStartTime + 2L), ofEpochMilli(defaultStartTime + 0L + WINDOW_SIZE + 5L))));
-        assertEquals(Collections.emptyList(), toList(windowStore.fetch(4, 5, ofEpochMilli(defaultStartTime + 2L), ofEpochMilli(defaultStartTime + WINDOW_SIZE))));
-        assertEquals(Collections.emptyList(), toList(windowStore.fetch(0, 3, ofEpochMilli(defaultStartTime + 3L), ofEpochMilli(defaultStartTime + WINDOW_SIZE + 5))));
-        assertEquals(asList(zero, one, two), toList(windowStore.fetch(null, 2, ofEpochMilli(defaultStartTime + 0L - WINDOW_SIZE), ofEpochMilli(defaultStartTime + WINDOW_SIZE + 2L))));
-        assertEquals(asList(two, three, four, five), toList(windowStore.fetch(2, null, ofEpochMilli(defaultStartTime + 0L - WINDOW_SIZE), ofEpochMilli(defaultStartTime + WINDOW_SIZE + 5L))));
-        assertEquals(asList(zero, one, two, three, four, five), toList(windowStore.fetch(null, null, ofEpochMilli(defaultStartTime + 0L - WINDOW_SIZE), ofEpochMilli(defaultStartTime + WINDOW_SIZE + 5L))));
-=======
         assertEquals(
             asList(zero, one),
             toListAndCloseIterator(windowStore.fetch(
@@ -539,7 +459,6 @@
                 ofEpochMilli(defaultStartTime - WINDOW_SIZE),
                 ofEpochMilli(defaultStartTime + WINDOW_SIZE + 5L)))
         );
->>>>>>> 9494bebe
     }
 
     @Test
@@ -547,19 +466,6 @@
         
         putFirstBatch(windowStore, defaultStartTime, context);
 
-<<<<<<< HEAD
-        assertEquals(asList(one, zero), toList(windowStore.backwardFetch(0, 1, ofEpochMilli(defaultStartTime + 0L - WINDOW_SIZE), ofEpochMilli(defaultStartTime + 0L + WINDOW_SIZE))));
-        assertEquals(Collections.singletonList(one), toList(windowStore.backwardFetch(1, 1, ofEpochMilli(defaultStartTime + 0L - WINDOW_SIZE), ofEpochMilli(defaultStartTime + 0L + WINDOW_SIZE))));
-        assertEquals(asList(three, two, one), toList(windowStore.backwardFetch(1, 3, ofEpochMilli(defaultStartTime + 0L - WINDOW_SIZE), ofEpochMilli(defaultStartTime + 0L + WINDOW_SIZE))));
-        assertEquals(asList(three, two, one, zero), toList(windowStore.backwardFetch(0, 5, ofEpochMilli(defaultStartTime + 0L - WINDOW_SIZE), ofEpochMilli(defaultStartTime + 0L + WINDOW_SIZE))));
-        assertEquals(asList(five, four, three, two, one, zero), toList(windowStore.backwardFetch(0, 5, ofEpochMilli(defaultStartTime + 0L - WINDOW_SIZE), ofEpochMilli(defaultStartTime + 0L + WINDOW_SIZE + 5L))));
-        assertEquals(asList(five, four, three, two), toList(windowStore.backwardFetch(0, 5, ofEpochMilli(defaultStartTime + 2L), ofEpochMilli(defaultStartTime + 0L + WINDOW_SIZE + 5L))));
-        assertEquals(Collections.emptyList(), toList(windowStore.backwardFetch(4, 5, ofEpochMilli(defaultStartTime + 2L), ofEpochMilli(defaultStartTime + WINDOW_SIZE))));
-        assertEquals(Collections.emptyList(), toList(windowStore.backwardFetch(0, 3, ofEpochMilli(defaultStartTime + 3L), ofEpochMilli(defaultStartTime + WINDOW_SIZE + 5))));
-        assertEquals(asList(two, one, zero), toList(windowStore.backwardFetch(null, 2, ofEpochMilli(defaultStartTime + 0L - WINDOW_SIZE), ofEpochMilli(defaultStartTime + WINDOW_SIZE + 2L))));
-        assertEquals(asList(five, four, three, two), toList(windowStore.backwardFetch(2, null, ofEpochMilli(defaultStartTime + 0L - WINDOW_SIZE), ofEpochMilli(defaultStartTime + WINDOW_SIZE + 5L))));
-        assertEquals(asList(five, four, three, two, one, zero), toList(windowStore.backwardFetch(null, null, ofEpochMilli(defaultStartTime + 0L - WINDOW_SIZE), ofEpochMilli(defaultStartTime + WINDOW_SIZE + 5L))));
-=======
         assertEquals(
             asList(one, zero),
             toListAndCloseIterator(windowStore.backwardFetch(
@@ -648,21 +554,12 @@
                 ofEpochMilli(defaultStartTime - WINDOW_SIZE),
                 ofEpochMilli(defaultStartTime + WINDOW_SIZE + 5L)))
         );
->>>>>>> 9494bebe
     }
 
     @Test
     public void testPutAndFetchBefore() {
         putFirstBatch(windowStore, defaultStartTime, context);
 
-<<<<<<< HEAD
-        assertEquals(new HashSet<>(Collections.singletonList("zero")), valuesToSet(windowStore.fetch(0, ofEpochMilli(defaultStartTime + 0L - WINDOW_SIZE), ofEpochMilli(defaultStartTime + 0L))));
-        assertEquals(new HashSet<>(Collections.singletonList("one")), valuesToSet(windowStore.fetch(1, ofEpochMilli(defaultStartTime + 1L - WINDOW_SIZE), ofEpochMilli(defaultStartTime + 1L))));
-        assertEquals(new HashSet<>(Collections.singletonList("two")), valuesToSet(windowStore.fetch(2, ofEpochMilli(defaultStartTime + 2L - WINDOW_SIZE), ofEpochMilli(defaultStartTime + 2L))));
-        assertEquals(new HashSet<>(Collections.singletonList("three")), valuesToSet(windowStore.fetch(3, ofEpochMilli(defaultStartTime + 3L - WINDOW_SIZE), ofEpochMilli(defaultStartTime + 3L))));
-        assertEquals(new HashSet<>(Collections.singletonList("four")), valuesToSet(windowStore.fetch(4, ofEpochMilli(defaultStartTime + 4L - WINDOW_SIZE), ofEpochMilli(defaultStartTime + 4L))));
-        assertEquals(new HashSet<>(Collections.singletonList("five")), valuesToSet(windowStore.fetch(5, ofEpochMilli(defaultStartTime + 5L - WINDOW_SIZE), ofEpochMilli(defaultStartTime + 5L))));
-=======
         assertEquals(
             new HashSet<>(Collections.singletonList("zero")),
             valuesToSetAndCloseIterator(windowStore.fetch(0, ofEpochMilli(defaultStartTime - WINDOW_SIZE), ofEpochMilli(defaultStartTime))));
@@ -681,27 +578,9 @@
         assertEquals(
             new HashSet<>(Collections.singletonList("five")),
             valuesToSetAndCloseIterator(windowStore.fetch(5, ofEpochMilli(defaultStartTime + 5L - WINDOW_SIZE), ofEpochMilli(defaultStartTime + 5L))));
->>>>>>> 9494bebe
 
         putSecondBatch(windowStore, defaultStartTime);
 
-<<<<<<< HEAD
-        assertEquals(new HashSet<>(Collections.emptyList()), valuesToSet(windowStore.fetch(2, ofEpochMilli(defaultStartTime - 1L - WINDOW_SIZE), ofEpochMilli(defaultStartTime - 1L))));
-        assertEquals(new HashSet<>(Collections.emptyList()), valuesToSet(windowStore.fetch(2, ofEpochMilli(defaultStartTime + 0L - WINDOW_SIZE), ofEpochMilli(defaultStartTime + 0L))));
-        assertEquals(new HashSet<>(Collections.emptyList()), valuesToSet(windowStore.fetch(2, ofEpochMilli(defaultStartTime + 1L - WINDOW_SIZE), ofEpochMilli(defaultStartTime + 1L))));
-        assertEquals(new HashSet<>(Collections.singletonList("two")), valuesToSet(windowStore.fetch(2, ofEpochMilli(defaultStartTime + 2L - WINDOW_SIZE), ofEpochMilli(defaultStartTime + 2L))));
-        assertEquals(new HashSet<>(asList("two", "two+1")), valuesToSet(windowStore.fetch(2, ofEpochMilli(defaultStartTime + 3L - WINDOW_SIZE), ofEpochMilli(defaultStartTime + 3L))));
-        assertEquals(new HashSet<>(asList("two", "two+1", "two+2")), valuesToSet(windowStore.fetch(2, ofEpochMilli(defaultStartTime + 4L - WINDOW_SIZE), ofEpochMilli(defaultStartTime + 4L))));
-        assertEquals(new HashSet<>(asList("two", "two+1", "two+2", "two+3")), valuesToSet(windowStore.fetch(2, ofEpochMilli(defaultStartTime + 5L - WINDOW_SIZE), ofEpochMilli(defaultStartTime + 5L))));
-        assertEquals(new HashSet<>(asList("two+1", "two+2", "two+3", "two+4")), valuesToSet(windowStore.fetch(2, ofEpochMilli(defaultStartTime + 6L - WINDOW_SIZE), ofEpochMilli(defaultStartTime + 6L))));
-        assertEquals(new HashSet<>(asList("two+2", "two+3", "two+4", "two+5")), valuesToSet(windowStore.fetch(2, ofEpochMilli(defaultStartTime + 7L - WINDOW_SIZE), ofEpochMilli(defaultStartTime + 7L))));
-        assertEquals(new HashSet<>(asList("two+3", "two+4", "two+5", "two+6")), valuesToSet(windowStore.fetch(2, ofEpochMilli(defaultStartTime + 8L - WINDOW_SIZE), ofEpochMilli(defaultStartTime + 8L))));
-        assertEquals(new HashSet<>(asList("two+4", "two+5", "two+6")), valuesToSet(windowStore.fetch(2, ofEpochMilli(defaultStartTime + 9L - WINDOW_SIZE), ofEpochMilli(defaultStartTime + 9L))));
-        assertEquals(new HashSet<>(asList("two+5", "two+6")), valuesToSet(windowStore.fetch(2, ofEpochMilli(defaultStartTime + 10L - WINDOW_SIZE), ofEpochMilli(defaultStartTime + 10L))));
-        assertEquals(new HashSet<>(Collections.singletonList("two+6")), valuesToSet(windowStore.fetch(2, ofEpochMilli(defaultStartTime + 11L - WINDOW_SIZE), ofEpochMilli(defaultStartTime + 11L))));
-        assertEquals(new HashSet<>(Collections.emptyList()), valuesToSet(windowStore.fetch(2, ofEpochMilli(defaultStartTime + 12L - WINDOW_SIZE), ofEpochMilli(defaultStartTime + 12L))));
-        assertEquals(new HashSet<>(Collections.emptyList()), valuesToSet(windowStore.fetch(2, ofEpochMilli(defaultStartTime + 13L - WINDOW_SIZE), ofEpochMilli(defaultStartTime + 13L))));
-=======
         assertEquals(
             new HashSet<>(Collections.emptyList()),
             valuesToSetAndCloseIterator(windowStore.fetch(2, ofEpochMilli(defaultStartTime - 1L - WINDOW_SIZE), ofEpochMilli(defaultStartTime - 1L))));
@@ -747,7 +626,6 @@
         assertEquals(
             new HashSet<>(Collections.emptyList()),
             valuesToSetAndCloseIterator(windowStore.fetch(2, ofEpochMilli(defaultStartTime + 13L - WINDOW_SIZE), ofEpochMilli(defaultStartTime + 13L))));
->>>>>>> 9494bebe
 
         // Flush the store and verify all current entries were properly flushed ...
         windowStore.flush();
@@ -771,14 +649,6 @@
     public void testPutAndFetchAfter() {
         putFirstBatch(windowStore, defaultStartTime, context);
 
-<<<<<<< HEAD
-        assertEquals(new HashSet<>(Collections.singletonList("zero")), valuesToSet(windowStore.fetch(0, ofEpochMilli(defaultStartTime + 0L), ofEpochMilli(defaultStartTime + 0L + WINDOW_SIZE))));
-        assertEquals(new HashSet<>(Collections.singletonList("one")), valuesToSet(windowStore.fetch(1, ofEpochMilli(defaultStartTime + 1L), ofEpochMilli(defaultStartTime + 1L + WINDOW_SIZE))));
-        assertEquals(new HashSet<>(Collections.singletonList("two")), valuesToSet(windowStore.fetch(2, ofEpochMilli(defaultStartTime + 2L), ofEpochMilli(defaultStartTime + 2L + WINDOW_SIZE))));
-        assertEquals(new HashSet<>(Collections.emptyList()), valuesToSet(windowStore.fetch(3, ofEpochMilli(defaultStartTime + 3L), ofEpochMilli(defaultStartTime + 3L + WINDOW_SIZE))));
-        assertEquals(new HashSet<>(Collections.singletonList("four")), valuesToSet(windowStore.fetch(4, ofEpochMilli(defaultStartTime + 4L), ofEpochMilli(defaultStartTime + 4L + WINDOW_SIZE))));
-        assertEquals(new HashSet<>(Collections.singletonList("five")), valuesToSet(windowStore.fetch(5, ofEpochMilli(defaultStartTime + 5L), ofEpochMilli(defaultStartTime + 5L + WINDOW_SIZE))));
-=======
         assertEquals(
             new HashSet<>(Collections.singletonList("zero")),
             valuesToSetAndCloseIterator(windowStore.fetch(0, ofEpochMilli(defaultStartTime),
@@ -803,27 +673,9 @@
             new HashSet<>(Collections.singletonList("five")),
             valuesToSetAndCloseIterator(windowStore.fetch(5, ofEpochMilli(defaultStartTime + 5L),
                 ofEpochMilli(defaultStartTime + 5L + WINDOW_SIZE))));
->>>>>>> 9494bebe
 
         putSecondBatch(windowStore, defaultStartTime);
 
-<<<<<<< HEAD
-        assertEquals(new HashSet<>(Collections.emptyList()), valuesToSet(windowStore.fetch(2, ofEpochMilli(defaultStartTime - 2L), ofEpochMilli(defaultStartTime - 2L + WINDOW_SIZE))));
-        assertEquals(new HashSet<>(Collections.singletonList("two")), valuesToSet(windowStore.fetch(2, ofEpochMilli(defaultStartTime - 1L), ofEpochMilli(defaultStartTime - 1L + WINDOW_SIZE))));
-        assertEquals(new HashSet<>(asList("two", "two+1")), valuesToSet(windowStore.fetch(2, ofEpochMilli(defaultStartTime), ofEpochMilli(defaultStartTime + WINDOW_SIZE))));
-        assertEquals(new HashSet<>(asList("two", "two+1", "two+2")), valuesToSet(windowStore.fetch(2, ofEpochMilli(defaultStartTime + 1L), ofEpochMilli(defaultStartTime + 1L + WINDOW_SIZE))));
-        assertEquals(new HashSet<>(asList("two", "two+1", "two+2", "two+3")), valuesToSet(windowStore.fetch(2, ofEpochMilli(defaultStartTime + 2L), ofEpochMilli(defaultStartTime + 2L + WINDOW_SIZE))));
-        assertEquals(new HashSet<>(asList("two+1", "two+2", "two+3", "two+4")), valuesToSet(windowStore.fetch(2, ofEpochMilli(defaultStartTime + 3L), ofEpochMilli(defaultStartTime + 3L + WINDOW_SIZE))));
-        assertEquals(new HashSet<>(asList("two+2", "two+3", "two+4", "two+5")), valuesToSet(windowStore.fetch(2, ofEpochMilli(defaultStartTime + 4L), ofEpochMilli(defaultStartTime + 4L + WINDOW_SIZE))));
-        assertEquals(new HashSet<>(asList("two+3", "two+4", "two+5", "two+6")), valuesToSet(windowStore.fetch(2, ofEpochMilli(defaultStartTime + 5L), ofEpochMilli(defaultStartTime + 5L + WINDOW_SIZE))));
-        assertEquals(new HashSet<>(asList("two+4", "two+5", "two+6")), valuesToSet(windowStore.fetch(2, ofEpochMilli(defaultStartTime + 6L), ofEpochMilli(defaultStartTime + 6L + WINDOW_SIZE))));
-        assertEquals(new HashSet<>(asList("two+5", "two+6")), valuesToSet(windowStore.fetch(2, ofEpochMilli(defaultStartTime + 7L), ofEpochMilli(defaultStartTime + 7L + WINDOW_SIZE))));
-        assertEquals(new HashSet<>(Collections.singletonList("two+6")), valuesToSet(windowStore.fetch(2, ofEpochMilli(defaultStartTime + 8L), ofEpochMilli(defaultStartTime + 8L + WINDOW_SIZE))));
-        assertEquals(new HashSet<>(Collections.emptyList()), valuesToSet(windowStore.fetch(2, ofEpochMilli(defaultStartTime + 9L), ofEpochMilli(defaultStartTime + 9L + WINDOW_SIZE))));
-        assertEquals(new HashSet<>(Collections.emptyList()), valuesToSet(windowStore.fetch(2, ofEpochMilli(defaultStartTime + 10L), ofEpochMilli(defaultStartTime + 10L + WINDOW_SIZE))));
-        assertEquals(new HashSet<>(Collections.emptyList()), valuesToSet(windowStore.fetch(2, ofEpochMilli(defaultStartTime + 11L), ofEpochMilli(defaultStartTime + 11L + WINDOW_SIZE))));
-        assertEquals(new HashSet<>(Collections.emptyList()), valuesToSet(windowStore.fetch(2, ofEpochMilli(defaultStartTime + 12L), ofEpochMilli(defaultStartTime + 12L + WINDOW_SIZE))));
-=======
         assertEquals(
             new HashSet<>(Collections.emptyList()),
             valuesToSetAndCloseIterator(windowStore.fetch(2, ofEpochMilli(defaultStartTime - 2L),
@@ -884,7 +736,6 @@
             new HashSet<>(Collections.emptyList()),
             valuesToSetAndCloseIterator(windowStore.fetch(2, ofEpochMilli(defaultStartTime + 12L),
                 ofEpochMilli(defaultStartTime + 12L + WINDOW_SIZE))));
->>>>>>> 9494bebe
 
         // Flush the store and verify all current entries were properly flushed ...
         windowStore.flush();
@@ -896,14 +747,6 @@
 
         final Map<Integer, Set<String>> entriesByKey = entriesByKey(changeLog, defaultStartTime);
 
-<<<<<<< HEAD
-        assertEquals(Utils.mkSet("zero@0"), entriesByKey.get(0));
-        assertEquals(Utils.mkSet("one@1"), entriesByKey.get(1));
-        assertEquals(Utils.mkSet("two@2", "two+1@3", "two+2@4", "two+3@5", "two+4@6", "two+5@7", "two+6@8"), entriesByKey.get(2));
-        assertEquals(Utils.mkSet("three@2"), entriesByKey.get(3));
-        assertEquals(Utils.mkSet("four@4"), entriesByKey.get(4));
-        assertEquals(Utils.mkSet("five@5"), entriesByKey.get(5));
-=======
         assertEquals(Set.of("zero@0"), entriesByKey.get(0));
         assertEquals(Set.of("one@1"), entriesByKey.get(1));
         assertEquals(
@@ -912,7 +755,6 @@
         assertEquals(Set.of("three@2"), entriesByKey.get(3));
         assertEquals(Set.of("four@4"), entriesByKey.get(4));
         assertEquals(Set.of("five@5"), entriesByKey.get(5));
->>>>>>> 9494bebe
         assertNull(entriesByKey.get(6));
     }
 
@@ -924,26 +766,15 @@
 
         windowStore.put(0, "zero", defaultStartTime);
 
-<<<<<<< HEAD
-        assertEquals(new HashSet<>(Collections.singletonList("zero")), valuesToSet(windowStore.fetch(0, ofEpochMilli(defaultStartTime - WINDOW_SIZE), ofEpochMilli(defaultStartTime + WINDOW_SIZE))));
-=======
         assertEquals(
             new HashSet<>(Collections.singletonList("zero")),
             valuesToSetAndCloseIterator(windowStore.fetch(0, ofEpochMilli(defaultStartTime - WINDOW_SIZE),
                 ofEpochMilli(defaultStartTime + WINDOW_SIZE))));
->>>>>>> 9494bebe
 
         windowStore.put(0, "zero", defaultStartTime);
         windowStore.put(0, "zero+", defaultStartTime);
         windowStore.put(0, "zero++", defaultStartTime);
 
-<<<<<<< HEAD
-        assertEquals(new HashSet<>(asList("zero", "zero", "zero+", "zero++")), valuesToSet(windowStore.fetch(0, ofEpochMilli(defaultStartTime - WINDOW_SIZE), ofEpochMilli(defaultStartTime + WINDOW_SIZE))));
-        assertEquals(new HashSet<>(asList("zero", "zero", "zero+", "zero++")), valuesToSet(windowStore.fetch(0, ofEpochMilli(defaultStartTime + 1L - WINDOW_SIZE), ofEpochMilli(defaultStartTime + 1L + WINDOW_SIZE))));
-        assertEquals(new HashSet<>(asList("zero", "zero", "zero+", "zero++")), valuesToSet(windowStore.fetch(0, ofEpochMilli(defaultStartTime + 2L - WINDOW_SIZE), ofEpochMilli(defaultStartTime + 2L + WINDOW_SIZE))));
-        assertEquals(new HashSet<>(asList("zero", "zero", "zero+", "zero++")), valuesToSet(windowStore.fetch(0, ofEpochMilli(defaultStartTime + 3L - WINDOW_SIZE), ofEpochMilli(defaultStartTime + 3L + WINDOW_SIZE))));
-        assertEquals(new HashSet<>(Collections.emptyList()), valuesToSet(windowStore.fetch(0, ofEpochMilli(defaultStartTime + 4L - WINDOW_SIZE), ofEpochMilli(defaultStartTime + 4L + WINDOW_SIZE))));
-=======
         assertEquals(
             new HashSet<>(asList("zero", "zero", "zero+", "zero++")),
             valuesToSetAndCloseIterator(windowStore.fetch(
@@ -974,7 +805,6 @@
                 0,
                 ofEpochMilli(defaultStartTime + 4L - WINDOW_SIZE),
                 ofEpochMilli(defaultStartTime + 4L + WINDOW_SIZE))));
->>>>>>> 9494bebe
 
         // Flush the store and verify all current entries were properly flushed ...
         windowStore.flush();
@@ -1008,7 +838,11 @@
     public void shouldFetchAndIterateOverExactKeys() {
         final long windowSize = 0x7a00000000000000L;
         final long retentionPeriod = 0x7a00000000000000L;
-        final WindowStore<String, String> windowStore = buildWindowStore(retentionPeriod, windowSize, false, Serdes.String(), Serdes.String());
+        final WindowStore<String, String> windowStore = buildWindowStore(retentionPeriod,
+            windowSize,
+            false,
+            Serdes.String(),
+            Serdes.String());
 
         windowStore.init(context, windowStore);
 
@@ -1019,12 +853,6 @@
         windowStore.put("a", "0005", 0x7a00000000000000L - 1);
 
         final Set<String> expected = new HashSet<>(asList("0001", "0003", "0005"));
-<<<<<<< HEAD
-        assertThat(valuesToSet(windowStore.fetch("a", ofEpochMilli(0), ofEpochMilli(Long.MAX_VALUE))), equalTo(expected));
-
-        Set<KeyValue<Windowed<String>, String>> set = toSet(windowStore.fetch("a", "a", ofEpochMilli(0), ofEpochMilli(Long.MAX_VALUE)));
-        assertThat(set, equalTo(new HashSet<>(asList(windowedPair("a", "0001", 0, windowSize), windowedPair("a", "0003", 1, windowSize), windowedPair("a", "0005", 0x7a00000000000000L - 1, windowSize)))));
-=======
         assertThat(
             valuesToSetAndCloseIterator(windowStore.fetch("a", ofEpochMilli(0), ofEpochMilli(Long.MAX_VALUE))),
             equalTo(expected)
@@ -1040,10 +868,15 @@
                 windowedPair("a", "0005", 0x7a00000000000000L - 1, windowSize)
             )))
         );
->>>>>>> 9494bebe
 
         set = toSet(windowStore.fetch("aa", "aa", ofEpochMilli(0), ofEpochMilli(Long.MAX_VALUE)));
-        assertThat(set, equalTo(new HashSet<>(asList(windowedPair("aa", "0002", 0, windowSize), windowedPair("aa", "0004", 1, windowSize)))));
+        assertThat(
+            set,
+            equalTo(new HashSet<>(asList(
+                windowedPair("aa", "0002", 0, windowSize),
+                windowedPair("aa", "0004", 1, windowSize)
+            )))
+        );
         windowStore.close();
     }
 
@@ -1081,21 +914,16 @@
 
     @Test
     public void shouldFetchAndIterateOverExactBinaryKeys() {
-<<<<<<< HEAD
-        final WindowStore<Bytes, String> windowStore = buildWindowStore(RETENTION_PERIOD, WINDOW_SIZE, true, Serdes.Bytes(), Serdes.String());
-        windowStore.init((StateStoreContext) context, windowStore);
-=======
         final WindowStore<Bytes, String> windowStore = buildWindowStore(RETENTION_PERIOD,
             WINDOW_SIZE,
             true,
             Serdes.Bytes(),
             Serdes.String());
         windowStore.init(context, windowStore);
->>>>>>> 9494bebe
-
-        final Bytes key1 = Bytes.wrap(new byte[]{0});
-        final Bytes key2 = Bytes.wrap(new byte[]{0, 0});
-        final Bytes key3 = Bytes.wrap(new byte[]{0, 0, 0});
+
+        final Bytes key1 = Bytes.wrap(new byte[] {0});
+        final Bytes key2 = Bytes.wrap(new byte[] {0, 0});
+        final Bytes key3 = Bytes.wrap(new byte[] {0, 0, 0});
         windowStore.put(key1, "1", 0);
         windowStore.put(key2, "2", 0);
         windowStore.put(key3, "3", 0);
@@ -1107,13 +935,6 @@
         windowStore.put(key3, "9", 59999);
 
         final Set<String> expectedKey1 = new HashSet<>(asList("1", "4", "7"));
-<<<<<<< HEAD
-        assertThat(valuesToSet(windowStore.fetch(key1, ofEpochMilli(0), ofEpochMilli(Long.MAX_VALUE))), equalTo(expectedKey1));
-        final Set<String> expectedKey2 = new HashSet<>(asList("2", "5", "8"));
-        assertThat(valuesToSet(windowStore.fetch(key2, ofEpochMilli(0), ofEpochMilli(Long.MAX_VALUE))), equalTo(expectedKey2));
-        final Set<String> expectedKey3 = new HashSet<>(asList("3", "6", "9"));
-        assertThat(valuesToSet(windowStore.fetch(key3, ofEpochMilli(0), ofEpochMilli(Long.MAX_VALUE))), equalTo(expectedKey3));
-=======
         assertThat(
             valuesToSetAndCloseIterator(windowStore.fetch(key1, ofEpochMilli(0), ofEpochMilli(Long.MAX_VALUE))),
             equalTo(expectedKey1)
@@ -1128,7 +949,6 @@
             valuesToSetAndCloseIterator(windowStore.fetch(key3, ofEpochMilli(0), ofEpochMilli(Long.MAX_VALUE))),
             equalTo(expectedKey3)
         );
->>>>>>> 9494bebe
 
         windowStore.close();
     }
@@ -1140,7 +960,8 @@
         windowStore.put(2, "two", 2L);
         windowStore.put(3, "three", 3L);
 
-        try (final WindowStoreIterator<String> singleKeyIterator = windowStore.fetch(2, 0L, 5L); final KeyValueIterator<Windowed<Integer>, String> keyRangeIterator = windowStore.fetch(2, 2, 0L, 5L)) {
+        try (final WindowStoreIterator<String> singleKeyIterator = windowStore.fetch(2, 0L, 5L);
+             final KeyValueIterator<Windowed<Integer>, String> keyRangeIterator = windowStore.fetch(2, 2, 0L, 5L)) {
 
             assertEquals(singleKeyIterator.next().value, keyRangeIterator.next().value);
             assertEquals(singleKeyIterator.next().value, keyRangeIterator.next().value);
@@ -1151,22 +972,24 @@
 
     @Test
     public void shouldNotThrowInvalidRangeExceptionWithNegativeFromKey() {
-        try (final LogCaptureAppender appender = LogCaptureAppender.createAndRegister(); final KeyValueIterator<Windowed<Integer>, String> iterator = windowStore.fetch(-1, 1, 0L, 10L)) {
+        try (final LogCaptureAppender appender = LogCaptureAppender.createAndRegister();
+             final KeyValueIterator<Windowed<Integer>, String> iterator = windowStore.fetch(-1, 1, 0L, 10L)) {
             assertFalse(iterator.hasNext());
 
             final List<String> messages = appender.getMessages();
-            assertThat(messages, hasItem("Returning empty iterator for fetch with invalid key range: from > to." + " This may be due to range arguments set in the wrong order, " + "or serdes that don't preserve ordering when lexicographically comparing the serialized bytes." + " Note that the built-in numerical serdes do not follow this for negative numbers"));
+            assertThat(
+                messages,
+                hasItem("Returning empty iterator for fetch with invalid key range: from > to." +
+                    " This may be due to range arguments set in the wrong order, " +
+                    "or serdes that don't preserve ordering when lexicographically comparing the serialized bytes." +
+                    " Note that the built-in numerical serdes do not follow this for negative numbers")
+            );
         }
     }
 
     @Test
     public void shouldMeasureExpiredRecords() {
         final Properties streamsConfig = StreamsTestUtils.getStreamsConfig();
-<<<<<<< HEAD
-        final WindowStore<Integer, String> windowStore = buildWindowStore(RETENTION_PERIOD, WINDOW_SIZE, false, Serdes.Integer(), Serdes.String());
-        final InternalMockProcessorContext context = new InternalMockProcessorContext(TestUtils.tempDirectory(), new StreamsConfig(streamsConfig), recordCollector);
-        final Time time = new SystemTime();
-=======
         final WindowStore<Integer, String> windowStore =
             buildWindowStore(RETENTION_PERIOD, WINDOW_SIZE, false, Serdes.Integer(), Serdes.String());
         final InternalMockProcessorContext<?, ?> context = new InternalMockProcessorContext<>(
@@ -1175,7 +998,6 @@
             recordCollector
         );
         final Time time = Time.SYSTEM;
->>>>>>> 9494bebe
         context.setSystemTimeMs(time.milliseconds());
         context.setTime(1L);
         windowStore.init(context, windowStore);
@@ -1192,9 +1014,25 @@
         final String threadId = Thread.currentThread().getName();
         final Metric dropTotal;
         final Metric dropRate;
-        dropTotal = metrics.get(new MetricName("dropped-records-total", "stream-task-metrics", "", mkMap(mkEntry("thread-id", threadId), mkEntry("task-id", "0_0"))));
-
-        dropRate = metrics.get(new MetricName("dropped-records-rate", "stream-task-metrics", "", mkMap(mkEntry("thread-id", threadId), mkEntry("task-id", "0_0"))));
+        dropTotal = metrics.get(new MetricName(
+            "dropped-records-total",
+            "stream-task-metrics",
+            "",
+            mkMap(
+                mkEntry("thread-id", threadId),
+                mkEntry("task-id", "0_0")
+            )
+        ));
+
+        dropRate = metrics.get(new MetricName(
+            "dropped-records-rate",
+            "stream-task-metrics",
+            "",
+            mkMap(
+                mkEntry("thread-id", threadId),
+                mkEntry("task-id", "0_0")
+            )
+        ));
         assertEquals(1.0, dropTotal.metricValue());
         assertNotEquals(0.0, dropRate.metricValue());
 
@@ -1297,13 +1135,9 @@
     }
 
 
-<<<<<<< HEAD
-    private void putFirstBatch(final WindowStore<Integer, String> store, @SuppressWarnings("SameParameterValue") final long startTime, final InternalMockProcessorContext context) {
-=======
     private void putFirstBatch(final WindowStore<Integer, String> store,
                                @SuppressWarnings("SameParameterValue") final long startTime,
                                final InternalMockProcessorContext<?, ?> context) {
->>>>>>> 9494bebe
         context.setRecordContext(createRecordContext(startTime));
         store.put(0, "zero", startTime);
         store.put(1, "one", startTime + 1L);
@@ -1313,12 +1147,8 @@
         store.put(5, "five", startTime + 5L);
     }
 
-<<<<<<< HEAD
-    private void putSecondBatch(final WindowStore<Integer, String> store, @SuppressWarnings("SameParameterValue") final long startTime, final InternalMockProcessorContext context) {
-=======
     private void putSecondBatch(final WindowStore<Integer, String> store,
                                 @SuppressWarnings("SameParameterValue") final long startTime) {
->>>>>>> 9494bebe
         store.put(2, "two+1", startTime + 3L);
         store.put(2, "two+2", startTime + 4L);
         store.put(2, "two+3", startTime + 5L);
@@ -1331,11 +1161,13 @@
         return WindowKeySchema.extractStoreTimestamp(binaryKey);
     }
 
-    <K> K extractStoreKey(final byte[] binaryKey, final StateSerdes<K, ?> serdes) {
+    <K> K extractStoreKey(final byte[] binaryKey,
+                          final StateSerdes<K, ?> serdes) {
         return WindowKeySchema.extractStoreKey(binaryKey, serdes);
     }
 
-    private Map<Integer, Set<String>> entriesByKey(final List<KeyValue<byte[], byte[]>> changeLog, @SuppressWarnings("SameParameterValue") final long startTime) {
+    private Map<Integer, Set<String>> entriesByKey(final List<KeyValue<byte[], byte[]>> changeLog,
+                                                   @SuppressWarnings("SameParameterValue") final long startTime) {
         final HashMap<Integer, Set<String>> entriesByKey = new HashMap<>();
 
         for (final KeyValue<byte[], byte[]> entry : changeLog) {
