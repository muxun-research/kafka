/*
 * Licensed to the Apache Software Foundation (ASF) under one or more
 * contributor license agreements. See the NOTICE file distributed with
 * this work for additional information regarding copyright ownership.
 * The ASF licenses this file to You under the Apache License, Version 2.0
 * (the "License"); you may not use this file except in compliance with
 * the License. You may obtain a copy of the License at
 *
 *    http://www.apache.org/licenses/LICENSE-2.0
 *
 * Unless required by applicable law or agreed to in writing, software
 * distributed under the License is distributed on an "AS IS" BASIS,
 * WITHOUT WARRANTIES OR CONDITIONS OF ANY KIND, either express or implied.
 * See the License for the specific language governing permissions and
 * limitations under the License.
 */
package org.apache.kafka.streams.tests;

import org.apache.kafka.clients.consumer.ConsumerConfig;
import org.apache.kafka.clients.consumer.ConsumerRecord;
import org.apache.kafka.clients.consumer.ConsumerRecords;
import org.apache.kafka.clients.consumer.KafkaConsumer;
import org.apache.kafka.clients.producer.KafkaProducer;
import org.apache.kafka.clients.producer.ProducerConfig;
import org.apache.kafka.clients.producer.ProducerRecord;
import org.apache.kafka.common.PartitionInfo;
import org.apache.kafka.common.TopicPartition;
<<<<<<< HEAD
import org.apache.kafka.common.serialization.*;
import org.apache.kafka.streams.*;
import org.apache.kafka.streams.kstream.*;
=======
import org.apache.kafka.common.serialization.ByteArrayDeserializer;
import org.apache.kafka.common.serialization.ByteArraySerializer;
import org.apache.kafka.common.serialization.Deserializer;
import org.apache.kafka.common.serialization.IntegerDeserializer;
import org.apache.kafka.common.serialization.IntegerSerializer;
import org.apache.kafka.common.serialization.Serde;
import org.apache.kafka.common.serialization.Serdes;
import org.apache.kafka.common.serialization.Serializer;
import org.apache.kafka.streams.KafkaStreams;
import org.apache.kafka.streams.KeyValue;
import org.apache.kafka.streams.StreamsBuilder;
import org.apache.kafka.streams.StreamsConfig;
import org.apache.kafka.streams.Topology;
import org.apache.kafka.streams.kstream.Consumed;
import org.apache.kafka.streams.kstream.Grouped;
import org.apache.kafka.streams.kstream.KTable;
import org.apache.kafka.streams.kstream.Materialized;
import org.apache.kafka.streams.kstream.ValueJoiner;

>>>>>>> 9494bebe
import org.slf4j.Logger;
import org.slf4j.LoggerFactory;

import java.nio.ByteBuffer;
import java.time.Duration;
import java.time.Instant;
import java.util.*;
import java.util.concurrent.CountDownLatch;
import java.util.concurrent.atomic.AtomicBoolean;
import java.util.stream.Stream;

import static java.util.stream.Collectors.toList;
import static org.apache.kafka.common.utils.Utils.*;

/**
 * This test builds on a basic relational data caricature:
 * a set of articles, each with a set of comments on them.
 * <p>
 * The particular relation in this data is that each Comment
 * has an articleId foreign-key reference to an Article.
 * <p>
 * We traverse this relation in both directions to verify
 * correct operation of Kafka Streams:
 * - Embed on each Comment a prefix of the text in the Article it references
 * aka SELECT * FROM Comment JOIN Article ON Comment.ArticleID = Article.ID
 * - Embed on each Article a count of all the Comments it has
 */
public class RelationalSmokeTest extends SmokeTestUtil {
    private static final Logger LOG = LoggerFactory.getLogger(RelationalSmokeTest.class);

    static final String ARTICLE_SOURCE = "in-article";
    static final String COMMENT_SOURCE = "in-comment";
    static final String ARTICLE_RESULT_SINK = "out-augmented-article";
    static final String COMMENT_RESULT_SINK = "out-augmented-comment";
    private static final String[] TOPICS = {ARTICLE_SOURCE, COMMENT_SOURCE, ARTICLE_RESULT_SINK, COMMENT_RESULT_SINK};

    public static String[] topics() {
        return Arrays.copyOf(TOPICS, TOPICS.length);
    }

    public static class Article {
        private final int key;
        private final long timestamp;
        private final String text;

        private Article(final int key, final long timestamp, final String text) {
            this.key = key;
            this.timestamp = timestamp;
            this.text = text;
        }

        public int getKey() {
            return key;
        }

        public long getTimestamp() {
            return timestamp;
        }

        public String getText() {
            return text;
        }

        @Override
        public String toString() {
            return "Article{" + "key=" + key + ", timestamp=" + Instant.ofEpochMilli(timestamp) + ", text='" + text + '\'' + '}';
        }

        public static class ArticleSerializer implements Serializer<Article> {
            @Override
            public byte[] serialize(final String topic, final Article data) {
                final byte[] serialText = stringSerde.serializer().serialize(topic, data.getText());

                final int length = Integer.BYTES + Long.BYTES + Integer.BYTES + serialText.length;

                final ByteBuffer buffer = ByteBuffer.allocate(length).putInt(data.getKey()).putLong(data.getTimestamp()).putInt(serialText.length).put(serialText);

                return Serdes.ByteBuffer().serializer().serialize(topic, buffer);
            }
        }

        public static class ArticleDeserializer implements Deserializer<Article> {

            public static Article deserialize(final String topic, final ByteBuffer buffer) {
                final int key = buffer.getInt();
                final long timestamp = buffer.getLong();
                final int textLength = buffer.getInt();
                final byte[] serialText = new byte[textLength];
                buffer.get(serialText);
                final String text = stringSerde.deserializer().deserialize(topic, serialText);
                return new Article(key, timestamp, text);
            }

            @Override
            public Article deserialize(final String topic, final byte[] data) {
                final ByteBuffer buffer = Serdes.ByteBuffer().deserializer().deserialize(topic, data);
                return deserialize(topic, buffer);
            }
        }

        public static class ArticleSerde implements Serde<Article> {
            @Override
            public Serializer<Article> serializer() {
                return new ArticleSerializer();
            }

            @Override
            public Deserializer<Article> deserializer() {
                return new ArticleDeserializer();
            }
        }
    }

    public static class Comment {
        private final int key;
        private final long timestamp;
        private final String text;
        private final int articleId;

        private Comment(final int key, final long timestamp, final String text, final int articleId) {
            this.key = key;
            this.timestamp = timestamp;
            this.text = text;
            this.articleId = articleId;
        }

        public int getKey() {
            return key;
        }

        public long getTimestamp() {
            return timestamp;
        }

        public String getText() {
            return text;
        }

        public int getArticleId() {
            return articleId;
        }

        @Override
        public String toString() {
            return "Comment{" + "key=" + key + ", timestamp=" + Instant.ofEpochMilli(timestamp) + ", text='" + text + '\'' + ", articleId=" + articleId + '}';
        }

        public static class CommentSerializer implements Serializer<Comment> {

            @Override
            public byte[] serialize(final String topic, final Comment data) {
                final byte[] serialText = stringSerde.serializer().serialize(topic, data.text);

                final int length = Integer.BYTES + Long.BYTES + (Integer.BYTES + serialText.length) + Integer.BYTES;

                final ByteBuffer buffer = ByteBuffer.allocate(length).putInt(data.key).putLong(data.timestamp).putInt(serialText.length).put(serialText).putInt(data.articleId);

                return Serdes.ByteBuffer().serializer().serialize(topic, buffer);
            }
        }

        public static class CommentDeserializer implements Deserializer<Comment> {

            public static Comment deserialize(final String topic, final ByteBuffer buffer) {
                final int key = buffer.getInt();
                final long timestamp = buffer.getLong();
                final int textLength = buffer.getInt();
                final byte[] textBytes = new byte[textLength];
                buffer.get(textBytes);
                final String text = stringSerde.deserializer().deserialize(topic, textBytes);
                final int articleId = buffer.getInt();

                return new Comment(key, timestamp, text, articleId);
            }

            @Override
            public Comment deserialize(final String topic, final byte[] data) {
                final ByteBuffer buffer = Serdes.ByteBuffer().deserializer().deserialize(topic, data);
                return deserialize(topic, buffer);
            }
        }

        public static class CommentSerde implements Serde<Comment> {

            @Override
            public Serializer<Comment> serializer() {
                return new CommentSerializer();
            }

            @Override
            public Deserializer<Comment> deserializer() {
                return new CommentDeserializer();
            }
        }
    }

    public static final class DataSet {
        private final Article[] articles;
        private final Comment[] comments;

        private DataSet(final Article[] articles, final Comment[] comments) {
            this.articles = articles;
            this.comments = comments;
        }

        public Article[] getArticles() {
            return articles;
        }

        public Comment[] getComments() {
            return comments;
        }

        @Override
        public String toString() {
            final StringBuilder stringBuilder = new StringBuilder();
            stringBuilder.append(articles.length).append(" Articles").append('\n');
            for (final Article article : articles) {
                stringBuilder.append("  ").append(article).append('\n');
            }
            stringBuilder.append(comments.length).append(" Comments").append("\n");
            for (final Comment comment : comments) {
                stringBuilder.append("  ").append(comment).append('\n');
            }
            return stringBuilder.toString();
        }

        public static DataSet generate(final int numArticles, final int numComments) {
            // generate four days' worth of data, starting 4 days in the past (avoiding future records)
            final int timeSpan = 1000 * 60 * 60 * 24 * 4;
            final long dataStartTime = System.currentTimeMillis() - timeSpan;
            final long dataEndTime = System.currentTimeMillis();

            // Explicitly create a seed so we can we can log.
            // If we are debugging a failed run, we can deterministically produce the same dataset
            // by plugging in the seed from that run.
            final long seed = new Random().nextLong();
            final Random random = new Random(seed);
            LOG.info("Dataset PRNG seed: {}", seed);
            final Iterator<Integer> articlesToCommentOnSequence = zipfNormal(random, numArticles);

            final Article[] articles = new Article[numArticles];
            final Comment[] comments = new Comment[numComments];

            // first generate the articles (note: out of order)
            for (int i = 0; i < numArticles; i++) {
                final long timestamp = random.nextInt(timeSpan) + dataStartTime;
                final String text = randomText(random, 2000);
                articles[i] = new Article(i, timestamp, text);
            }

            // then spend the rest of the time generating the comments
            for (int i = 0; i < numComments; i++) {
                final int articleId = articlesToCommentOnSequence.next();
                final long articleTimestamp = articles[articleId].getTimestamp();
                // comments get written after articles
                final long timestamp = random.nextInt((int) (dataEndTime - articleTimestamp)) + articleTimestamp;
                final String text = randomText(random, 200);
                final Comment comment = new Comment(i, timestamp, text, articleId);
                comments[i] = comment;
            }
            return new DataSet(articles, comments);
        }

        /**
         * Rough-and-ready random text generator. Creates a text with a length normally
         * distributed about {@code avgLength} with a standard deviation of 1/3rd {@code avgLength}.
         * Each letter is drawn uniformly from a-z.
         */
        private static String randomText(final Random random, final int avgLength) {
            final int lowChar = 97; // letter 'a'
            final int highChar = 122; // letter 'z'

            final int length = Math.max(0, (int) (random.nextGaussian() * avgLength / 3.0) + avgLength);
            final char[] chars = new char[length];
            for (int i = 0; i < chars.length; i++) {
                chars[i] = (char) (random.nextInt(highChar - lowChar) + lowChar);
            }
            return new String(chars);
        }

        /**
         * Generates a keySpace number of unique keys normally distributed,
         * with the mean at 0 and stdDev 1/3 of the way through the keySpace
         * any sample more than 3 standard deviations from the mean are assigned to the 0 key.
         * <p>
         * This is designed to roughly balance the key properties of two dominant real-world
         * data distribution: Zipfian and Normal, while also being efficient to generate.
         */
        private static Iterator<Integer> zipfNormal(final Random random, final int keySpace) {
            return new Iterator<Integer>() {
                @Override
                public boolean hasNext() {
                    return true;
                }

                @Override
                public Integer next() {
                    final double gaussian = Math.abs(random.nextGaussian());
                    final double scaled = gaussian / 3.0; //
                    final double sample = scaled > 1.0 ? 0.0 : scaled;
                    final double keyDouble = sample * keySpace;
                    return (int) keyDouble;
                }
            };
        }

        public void produce(final String kafka, final Duration timeToSpend) throws InterruptedException {
            final Properties producerProps = new Properties();
            final String id = "RelationalSmokeTestProducer" + UUID.randomUUID();
            producerProps.put(ProducerConfig.CLIENT_ID_CONFIG, id);
            producerProps.put(ProducerConfig.BOOTSTRAP_SERVERS_CONFIG, kafka);
            producerProps.put(ProducerConfig.KEY_SERIALIZER_CLASS_CONFIG, IntegerSerializer.class);
            producerProps.put(ProducerConfig.VALUE_SERIALIZER_CLASS_CONFIG, ByteArraySerializer.class);
            producerProps.put(ProducerConfig.ACKS_CONFIG, "-1");

            final Article.ArticleSerializer articleSerializer = new Article.ArticleSerializer();
            final Comment.CommentSerializer commentSerializer = new Comment.CommentSerializer();

            final long pauseTime = timeToSpend.toMillis() / (articles.length + comments.length);

            try (final KafkaProducer<Integer, byte[]> producer = new KafkaProducer<>(producerProps)) {
                int a = 0;
                int c = 0;
                while (a < articles.length || c < comments.length) {
                    final ProducerRecord<Integer, byte[]> producerRecord;
                    if (a < articles.length && c >= comments.length || a < articles.length && articles[a].getTimestamp() <= comments[c].timestamp) {
                        producerRecord = new ProducerRecord<>(ARTICLE_SOURCE, null, articles[a].getTimestamp(), articles[a].getKey(), articleSerializer.serialize("", articles[a]));
                        a++;
                    } else {
                        producerRecord = new ProducerRecord<>(COMMENT_SOURCE, null, comments[c].getTimestamp(), comments[c].getKey(), commentSerializer.serialize("", comments[c]));
                        c++;
                    }
                    producer.send(producerRecord);
                    producer.flush();
                    LOG.info("sent {} {}", producerRecord.topic(), producerRecord.key());
                    Thread.sleep(pauseTime);
                }
            }
        }
    }

    public static final class AugmentedArticle extends Article {
        private final long commentCount;

        private AugmentedArticle(final int key, final long timestamp, final String text, final long commentCount) {
            super(key, timestamp, text);
            this.commentCount = commentCount;
        }

        public long getCommentCount() {
            return commentCount;
        }

        @Override
        public String toString() {
            return "AugmentedArticle{" + "key=" + super.key + ", timestamp=" + getTimestamp() + ", text='" + getText() + '\'' + ", commentCount=" + commentCount + '}';
        }

        public static class AugmentedArticleSerializer implements Serializer<AugmentedArticle> {
            private final ArticleSerializer articleSerializer = new ArticleSerializer();

            @Override
            public byte[] serialize(final String topic, final AugmentedArticle data) {
                final byte[] serializedArticle = articleSerializer.serialize(topic, data);
                final int length = serializedArticle.length + Long.BYTES;
                final ByteBuffer buffer = ByteBuffer.allocate(length).put(serializedArticle).putLong(data.getCommentCount());
                return Serdes.ByteBuffer().serializer().serialize(topic, buffer);
            }
        }

        public static class AugmentedArticleDeserializer implements Deserializer<AugmentedArticle> {
            @Override
            public AugmentedArticle deserialize(final String topic, final byte[] data) {
                final ByteBuffer wrap = ByteBuffer.wrap(data);

                final Article article = ArticleDeserializer.deserialize(topic, wrap);
                final long commentCount = wrap.getLong();
                return new AugmentedArticle(article.key, article.getTimestamp(), article.getText(), commentCount);
            }
        }

        public static class AugmentedArticleSerde implements Serde<AugmentedArticle> {

            @Override
            public Serializer<AugmentedArticle> serializer() {
                return new AugmentedArticleSerializer();
            }

            @Override
            public Deserializer<AugmentedArticle> deserializer() {
                return new AugmentedArticleDeserializer();
            }
        }

        public static ValueJoiner<Article, Long, AugmentedArticle> joiner() {
            return (article, commentCount) -> new AugmentedArticle(article.getKey(), article.getTimestamp(), article.getText(), commentCount == null ? 0 : commentCount);
        }
    }

    public static final class AugmentedComment extends Comment {
        private final String articlePrefix;

        private AugmentedComment(final int key, final long timestamp, final String text, final int articleId, final String articlePrefix) {
            super(key, timestamp, text, articleId);
            this.articlePrefix = articlePrefix;
        }

        public String getArticlePrefix() {
            return articlePrefix;
        }

        @Override
        public String toString() {
            return "AugmentedComment{" + "key=" + super.key + ", timestamp=" + getTimestamp() + ", text='" + getText() + '\'' + ", articleId=" + getArticleId() + ", articlePrefix='" + articlePrefix + '\'' + '}';
        }

        public static class AugmentedCommentSerializer implements Serializer<AugmentedComment> {
            private final CommentSerializer commentSerializer = new CommentSerializer();

            @Override
            public byte[] serialize(final String topic, final AugmentedComment data) {
                final byte[] serializedComment = commentSerializer.serialize(topic, data);
                final byte[] serializedPrefix = stringSerde.serializer().serialize(topic, data.getArticlePrefix());
                final int length = serializedComment.length + Integer.BYTES + serializedPrefix.length;
                final ByteBuffer buffer = ByteBuffer.allocate(length).put(serializedComment).putInt(serializedPrefix.length).put(serializedPrefix);
                return Serdes.ByteBuffer().serializer().serialize(topic, buffer);
            }
        }

        public static class AugmentedCommentDeserializer implements Deserializer<AugmentedComment> {
            @Override
            public AugmentedComment deserialize(final String topic, final byte[] data) {
                final ByteBuffer wrap = ByteBuffer.wrap(data);

                final Comment comment = CommentDeserializer.deserialize(topic, wrap);
                final int prefixLength = wrap.getInt();
                final byte[] serializedPrefix = new byte[prefixLength];
                wrap.get(serializedPrefix);
                final String articlePrefix = stringSerde.deserializer().deserialize(topic, serializedPrefix);
                return new AugmentedComment(comment.key, comment.getTimestamp(), comment.getText(), comment.getArticleId(), articlePrefix);
            }
        }

        public static class AugmentedCommentSerde implements Serde<AugmentedComment> {

            @Override
            public Serializer<AugmentedComment> serializer() {
                return new AugmentedCommentSerializer();
            }

            @Override
            public Deserializer<AugmentedComment> deserializer() {
                return new AugmentedCommentDeserializer();
            }
        }

        private static String prefix(final String text, final int length) {
            return text.length() < length ? text : text.substring(0, length);
        }

        public static ValueJoiner<Comment, Article, AugmentedComment> joiner() {
            return (comment, article) -> new AugmentedComment(comment.key, comment.getTimestamp(), comment.getText(), comment.getArticleId(), prefix(article.getText(), 10));
        }
    }

    public static final class App {
        public static Topology getTopology() {
            final StreamsBuilder streamsBuilder = new StreamsBuilder();
            final KTable<Integer, Article> articles = streamsBuilder.table(ARTICLE_SOURCE, Consumed.with(intSerde, new Article.ArticleSerde()));

            final KTable<Integer, Comment> comments = streamsBuilder.table(COMMENT_SOURCE, Consumed.with(intSerde, new Comment.CommentSerde()));


            final KTable<Integer, Long> commentCounts = comments.groupBy((key, value) -> new KeyValue<>(value.getArticleId(), (short) 1), Grouped.with(Serdes.Integer(), Serdes.Short())).count();

            articles.leftJoin(commentCounts, AugmentedArticle.joiner(), Materialized.with(null, new AugmentedArticle.AugmentedArticleSerde())).toStream().to(ARTICLE_RESULT_SINK);

            comments.join(articles, Comment::getArticleId, AugmentedComment.joiner(), Materialized.with(null, new AugmentedComment.AugmentedCommentSerde())).toStream().to(COMMENT_RESULT_SINK);

            return streamsBuilder.build();
        }

        public static Properties getConfig(final String broker, final String application, final String id, final String processingGuarantee, final String stateDir) {
            final Properties properties = mkProperties(mkMap(mkEntry(StreamsConfig.BOOTSTRAP_SERVERS_CONFIG, broker), mkEntry(StreamsConfig.APPLICATION_ID_CONFIG, application), mkEntry(StreamsConfig.CLIENT_ID_CONFIG, id), mkEntry(StreamsConfig.PROCESSING_GUARANTEE_CONFIG, processingGuarantee), mkEntry(ConsumerConfig.AUTO_OFFSET_RESET_CONFIG, "earliest"), mkEntry(StreamsConfig.STATE_DIR_CONFIG, stateDir)));
            properties.put(StreamsConfig.COMMIT_INTERVAL_MS_CONFIG, 1000L);
            properties.put(StreamsConfig.WINDOW_STORE_CHANGE_LOG_ADDITIONAL_RETENTION_MS_CONFIG, Duration.ofDays(5).toMillis());
            return properties;
        }

        public static KafkaStreams startSync(final String broker, final String application, final String id, final String processingGuarantee, final String stateDir) throws InterruptedException {
            final KafkaStreams kafkaStreams = new KafkaStreams(getTopology(), getConfig(broker, application, id, processingGuarantee, stateDir));
            final CountDownLatch startUpLatch = new CountDownLatch(1);
            kafkaStreams.setStateListener((newState, oldState) -> {
                if (oldState == KafkaStreams.State.REBALANCING && newState == KafkaStreams.State.RUNNING) {
                    startUpLatch.countDown();
                }
            });
            kafkaStreams.start();
            startUpLatch.await();
            LOG.info("Streams has started.");
            return kafkaStreams;
        }

        public static boolean verifySync(final String broker, final Instant deadline) throws InterruptedException {
            final Deserializer<Integer> keyDeserializer = intSerde.deserializer();

            final Deserializer<Article> articleDeserializer = new Article.ArticleDeserializer();

            final Deserializer<AugmentedArticle> augmentedArticleDeserializer = new AugmentedArticle.AugmentedArticleDeserializer();

            final Deserializer<Comment> commentDeserializer = new Comment.CommentDeserializer();

            final Deserializer<AugmentedComment> augmentedCommentDeserializer = new AugmentedComment.AugmentedCommentDeserializer();


            final Properties consumerProperties = new Properties();
            final String id = "RelationalSmokeTestConsumer" + UUID.randomUUID();
            consumerProperties.put(ConsumerConfig.CLIENT_ID_CONFIG, id);
            consumerProperties.put(ConsumerConfig.GROUP_ID_CONFIG, id);
            consumerProperties.put(ConsumerConfig.BOOTSTRAP_SERVERS_CONFIG, broker);
            consumerProperties.put(ConsumerConfig.KEY_DESERIALIZER_CLASS_CONFIG, IntegerDeserializer.class);
            consumerProperties.put(ConsumerConfig.VALUE_DESERIALIZER_CLASS_CONFIG, ByteArrayDeserializer.class);
            consumerProperties.put(ConsumerConfig.ISOLATION_LEVEL_CONFIG, "read_committed");
            consumerProperties.put(ConsumerConfig.ENABLE_AUTO_COMMIT_CONFIG, false);

            try (final KafkaConsumer<Integer, byte[]> consumer = new KafkaConsumer<>(consumerProperties)) {
                final List<PartitionInfo> articlePartitions = consumer.partitionsFor(ARTICLE_SOURCE);
                final List<PartitionInfo> augmentedArticlePartitions = consumer.partitionsFor(ARTICLE_RESULT_SINK);
                final List<PartitionInfo> commentPartitions = consumer.partitionsFor(COMMENT_SOURCE);
                final List<PartitionInfo> augmentedCommentPartitions = consumer.partitionsFor(COMMENT_RESULT_SINK);
                final List<TopicPartition> assignment = Stream.concat(Stream.concat(articlePartitions.stream().map(p -> new TopicPartition(p.topic(), p.partition())), augmentedArticlePartitions.stream().map(p -> new TopicPartition(p.topic(), p.partition()))), Stream.concat(commentPartitions.stream().map(p -> new TopicPartition(p.topic(), p.partition())), augmentedCommentPartitions.stream().map(p -> new TopicPartition(p.topic(), p.partition())))).collect(toList());
                consumer.assign(assignment);
                consumer.seekToBeginning(assignment);

                final Map<Integer, Article> consumedArticles = new TreeMap<>();
                final Map<Integer, AugmentedArticle> consumedAugmentedArticles = new TreeMap<>();
                final Map<Integer, Comment> consumedComments = new TreeMap<>();
                final Map<Integer, AugmentedComment> consumedAugmentedComments = new TreeMap<>();

                boolean printedConsumedArticle = false;
                boolean printedConsumedAugmentedArticle = false;
                boolean printedConsumedComment = false;
                boolean printedConsumedAugmentedComment = false;
                boolean passed = false;

                while (!passed && Instant.now().isBefore(deadline)) {
                    boolean lastPollWasEmpty = false;
                    while (!lastPollWasEmpty) {
                        final ConsumerRecords<Integer, byte[]> poll = consumer.poll(Duration.ofSeconds(1));
                        lastPollWasEmpty = poll.isEmpty();
                        for (final ConsumerRecord<Integer, byte[]> record : poll) {
                            final Integer key = record.key();
                            switch (record.topic()) {
                                case ARTICLE_SOURCE: {
                                    final Article article = articleDeserializer.deserialize("", record.value());
                                    if (consumedArticles.containsKey(key)) {
                                        LOG.warn("Duplicate article: {} and {}", consumedArticles.get(key), article);
                                    }
                                    consumedArticles.put(key, article);
                                    break;
                                }
                                case COMMENT_SOURCE: {
                                    final Comment comment = commentDeserializer.deserialize("", record.value());
                                    if (consumedComments.containsKey(key)) {
                                        LOG.warn("Duplicate comment: {} and {}", consumedComments.get(key), comment);
                                    }
                                    consumedComments.put(key, comment);
                                    break;
                                }
                                case ARTICLE_RESULT_SINK: {
                                    final AugmentedArticle article = augmentedArticleDeserializer.deserialize("", record.value());
                                    consumedAugmentedArticles.put(key, article);
                                    break;
                                }
                                case COMMENT_RESULT_SINK: {
                                    final AugmentedComment comment = augmentedCommentDeserializer.deserialize("", record.value());
                                    consumedAugmentedComments.put(key, comment);
                                    break;
                                }
                                default:
                                    throw new IllegalArgumentException(record.toString());
                            }
                        }
                        consumer.commitSync();
                    }

                    if (!printedConsumedArticle && !consumedArticles.isEmpty()) {
                        LOG.info("Consumed first Article");
                        printedConsumedArticle = true;
                    }
                    if (!printedConsumedComment && !consumedComments.isEmpty()) {
                        LOG.info("Consumed first Comment");
                        printedConsumedComment = true;
                    }
                    if (!printedConsumedAugmentedArticle && !consumedAugmentedArticles.isEmpty()) {
                        LOG.info("Consumed first AugmentedArticle");
                        printedConsumedAugmentedArticle = true;
                    }
                    if (!printedConsumedAugmentedComment && !consumedAugmentedComments.isEmpty()) {
                        LOG.info("Consumed first AugmentedComment");
                        printedConsumedAugmentedComment = true;
                    }

                    passed = verifySync(false, consumedArticles, consumedComments, consumedAugmentedArticles, consumedAugmentedComments);
                    if (!passed) {
                        LOG.info("Verification has not passed yet. ");
                        Thread.sleep(500);
                    }
                }
                return verifySync(true, consumedArticles, consumedComments, consumedAugmentedArticles, consumedAugmentedComments);
            }
        }

        public static void assertThat(final AtomicBoolean pass, final StringBuilder failures, final String message, final boolean passed) {
            if (!passed) {
                if (failures != null) {
                    failures.append("\n").append(message);
                }
                pass.set(false);
            }
        }

        static boolean verifySync(final boolean logResults, final Map<Integer, Article> consumedArticles, final Map<Integer, Comment> consumedComments, final Map<Integer, AugmentedArticle> consumedAugmentedArticles, final Map<Integer, AugmentedComment> consumedAugmentedComments) {
            final AtomicBoolean pass = new AtomicBoolean(true);
            final StringBuilder report = logResults ? new StringBuilder() : null;

            assertThat(pass, report, "Expected 1 article, got " + consumedArticles.size(), consumedArticles.size() > 0);
            assertThat(pass, report, "Expected 1 comment, got " + consumedComments.size(), consumedComments.size() > 0);

            assertThat(pass, report, "Mismatched article size between augmented articles (size " + consumedAugmentedArticles.size() + ") and consumed articles (size " + consumedArticles.size() + ")", consumedAugmentedArticles.size() == consumedArticles.size());
            assertThat(pass, report, "Mismatched comments size between augmented comments (size " + consumedAugmentedComments.size() + ") and consumed comments (size " + consumedComments.size() + ")", consumedAugmentedComments.size() == consumedComments.size());

            final Map<Integer, Long> commentCounts = new TreeMap<>();

            for (final RelationalSmokeTest.AugmentedComment augmentedComment : consumedAugmentedComments.values()) {
                final int key = augmentedComment.getKey();
                assertThat(pass, report, "comment missing, but found in augmentedComment: " + key, consumedComments.containsKey(key));

                final Comment comment = consumedComments.get(key);
                if (comment != null) {
                    assertThat(pass, report, "comment missing, but found in augmentedComment: " + key, consumedComments.containsKey(key));
                }
                commentCounts.put(augmentedComment.getArticleId(), commentCounts.getOrDefault(augmentedComment.getArticleId(), 0L) + 1);

                assertThat(pass, report, "augmentedArticle [" + augmentedComment.getArticleId() + "] " + "missing for augmentedComment [" + augmentedComment.getKey() + "]", consumedAugmentedArticles.containsKey(augmentedComment.getArticleId()));
                final AugmentedArticle augmentedArticle = consumedAugmentedArticles.get(augmentedComment.getArticleId());
                if (augmentedArticle != null) {
                    assertThat(pass, report, "articlePrefix didn't match augmentedArticle: " + augmentedArticle.getText(), augmentedArticle.getText().startsWith(augmentedComment.getArticlePrefix()));
                }

                assertThat(pass, report, "article " + augmentedComment.getArticleId() + " missing from consumedArticles", consumedArticles.containsKey(augmentedComment.getArticleId()));
                final Article article = consumedArticles.get(augmentedComment.getArticleId());
                if (article != null) {
                    assertThat(pass, report, "articlePrefix didn't match article: " + article.getText(), article.getText().startsWith(augmentedComment.getArticlePrefix()));
                }
            }


            for (final RelationalSmokeTest.AugmentedArticle augmentedArticle : consumedAugmentedArticles.values()) {
                assertThat(pass, report, "article " + augmentedArticle.getKey() + " comment count mismatch", augmentedArticle.getCommentCount() == commentCounts.getOrDefault(augmentedArticle.getKey(), 0L));
            }

            if (logResults) {
                if (pass.get()) {
                    LOG.info("Evaluation passed ({}/{}) articles and ({}/{}) comments", consumedAugmentedArticles.size(), consumedArticles.size(), consumedAugmentedComments.size(), consumedComments.size());
                } else {
                    LOG.error("Evaluation failed\nReport: {}\n" + "Consumed Input Articles: {}\n" + "Consumed Input Comments: {}\n" + "Consumed Augmented Articles: {}\n" + "Consumed Augmented Comments: {}", report, consumedArticles, consumedComments, consumedAugmentedArticles, consumedAugmentedComments);
                }
            }

            return pass.get();
        }
    }

    /*
     * Used by the smoke tests.
     */
    public static void main(final String[] args) {
        System.out.println(Arrays.toString(args));
        final String mode = args[0];
        final String kafka = args[1];

        try {
            switch (mode) {
                case "driver": {
                    // this starts the driver (data generation and result verification)
                    final int numArticles = 1_000;
                    final int numComments = 10_000;
                    final DataSet dataSet = DataSet.generate(numArticles, numComments);
                    // publish the data for at least one minute
                    dataSet.produce(kafka, Duration.ofMinutes(1));
                    LOG.info("Smoke test finished producing");
                    // let it soak in
                    Thread.sleep(1000);
                    LOG.info("Smoke test starting verification");
                    // wait for at most 10 minutes to get a passing result
                    final boolean pass = App.verifySync(kafka, Instant.now().plus(Duration.ofMinutes(10)));
                    if (pass) {
                        LOG.info("Smoke test complete: passed");
                    } else {
                        LOG.error("Smoke test complete: failed");
                    }
                    break;
                }
                case "application": {
                    final String nodeId = args[2];
                    final String processingGuarantee = args[3];
                    final String stateDir = args[4];
                    App.startSync(kafka, UUID.randomUUID().toString(), nodeId, processingGuarantee, stateDir);
                    break;
                }
                default:
                    LOG.error("Unknown command: {}", mode);
                    throw new RuntimeException("Unknown command: " + mode);
            }
        } catch (final InterruptedException e) {
            LOG.error("Interrupted", e);
        }
    }
}<|MERGE_RESOLUTION|>--- conflicted
+++ resolved
@@ -25,11 +25,6 @@
 import org.apache.kafka.clients.producer.ProducerRecord;
 import org.apache.kafka.common.PartitionInfo;
 import org.apache.kafka.common.TopicPartition;
-<<<<<<< HEAD
-import org.apache.kafka.common.serialization.*;
-import org.apache.kafka.streams.*;
-import org.apache.kafka.streams.kstream.*;
-=======
 import org.apache.kafka.common.serialization.ByteArrayDeserializer;
 import org.apache.kafka.common.serialization.ByteArraySerializer;
 import org.apache.kafka.common.serialization.Deserializer;
@@ -49,20 +44,28 @@
 import org.apache.kafka.streams.kstream.Materialized;
 import org.apache.kafka.streams.kstream.ValueJoiner;
 
->>>>>>> 9494bebe
 import org.slf4j.Logger;
 import org.slf4j.LoggerFactory;
 
 import java.nio.ByteBuffer;
 import java.time.Duration;
 import java.time.Instant;
-import java.util.*;
+import java.util.Arrays;
+import java.util.Iterator;
+import java.util.List;
+import java.util.Map;
+import java.util.Properties;
+import java.util.Random;
+import java.util.TreeMap;
+import java.util.UUID;
 import java.util.concurrent.CountDownLatch;
 import java.util.concurrent.atomic.AtomicBoolean;
 import java.util.stream.Stream;
 
 import static java.util.stream.Collectors.toList;
-import static org.apache.kafka.common.utils.Utils.*;
+import static org.apache.kafka.common.utils.Utils.mkEntry;
+import static org.apache.kafka.common.utils.Utils.mkMap;
+import static org.apache.kafka.common.utils.Utils.mkProperties;
 
 /**
  * This test builds on a basic relational data caricature:
@@ -84,7 +87,12 @@
     static final String COMMENT_SOURCE = "in-comment";
     static final String ARTICLE_RESULT_SINK = "out-augmented-article";
     static final String COMMENT_RESULT_SINK = "out-augmented-comment";
-    private static final String[] TOPICS = {ARTICLE_SOURCE, COMMENT_SOURCE, ARTICLE_RESULT_SINK, COMMENT_RESULT_SINK};
+    private static final String[] TOPICS = {
+        ARTICLE_SOURCE,
+        COMMENT_SOURCE,
+        ARTICLE_RESULT_SINK,
+        COMMENT_RESULT_SINK
+    };
 
     public static String[] topics() {
         return Arrays.copyOf(TOPICS, TOPICS.length);
@@ -115,7 +123,11 @@
 
         @Override
         public String toString() {
-            return "Article{" + "key=" + key + ", timestamp=" + Instant.ofEpochMilli(timestamp) + ", text='" + text + '\'' + '}';
+            return "Article{" +
+                "key=" + key +
+                ", timestamp=" + Instant.ofEpochMilli(timestamp) +
+                ", text='" + text + '\'' +
+                '}';
         }
 
         public static class ArticleSerializer implements Serializer<Article> {
@@ -125,7 +137,12 @@
 
                 final int length = Integer.BYTES + Long.BYTES + Integer.BYTES + serialText.length;
 
-                final ByteBuffer buffer = ByteBuffer.allocate(length).putInt(data.getKey()).putLong(data.getTimestamp()).putInt(serialText.length).put(serialText);
+                final ByteBuffer buffer =
+                    ByteBuffer.allocate(length)
+                        .putInt(data.getKey())
+                        .putLong(data.getTimestamp())
+                        .putInt(serialText.length)
+                        .put(serialText);
 
                 return Serdes.ByteBuffer().serializer().serialize(topic, buffer);
             }
@@ -194,7 +211,12 @@
 
         @Override
         public String toString() {
-            return "Comment{" + "key=" + key + ", timestamp=" + Instant.ofEpochMilli(timestamp) + ", text='" + text + '\'' + ", articleId=" + articleId + '}';
+            return "Comment{" +
+                "key=" + key +
+                ", timestamp=" + Instant.ofEpochMilli(timestamp) +
+                ", text='" + text + '\'' +
+                ", articleId=" + articleId +
+                '}';
         }
 
         public static class CommentSerializer implements Serializer<Comment> {
@@ -205,7 +227,13 @@
 
                 final int length = Integer.BYTES + Long.BYTES + (Integer.BYTES + serialText.length) + Integer.BYTES;
 
-                final ByteBuffer buffer = ByteBuffer.allocate(length).putInt(data.key).putLong(data.timestamp).putInt(serialText.length).put(serialText).putInt(data.articleId);
+                final ByteBuffer buffer =
+                    ByteBuffer.allocate(length)
+                        .putInt(data.key)
+                        .putLong(data.timestamp)
+                        .putInt(serialText.length)
+                        .put(serialText)
+                        .putInt(data.articleId);
 
                 return Serdes.ByteBuffer().serializer().serialize(topic, buffer);
             }
@@ -376,11 +404,24 @@
                 int c = 0;
                 while (a < articles.length || c < comments.length) {
                     final ProducerRecord<Integer, byte[]> producerRecord;
-                    if (a < articles.length && c >= comments.length || a < articles.length && articles[a].getTimestamp() <= comments[c].timestamp) {
-                        producerRecord = new ProducerRecord<>(ARTICLE_SOURCE, null, articles[a].getTimestamp(), articles[a].getKey(), articleSerializer.serialize("", articles[a]));
+                    if (a < articles.length && c >= comments.length ||
+                        a < articles.length && articles[a].getTimestamp() <= comments[c].timestamp) {
+                        producerRecord = new ProducerRecord<>(
+                            ARTICLE_SOURCE,
+                            null,
+                            articles[a].getTimestamp(),
+                            articles[a].getKey(),
+                            articleSerializer.serialize("", articles[a])
+                        );
                         a++;
                     } else {
-                        producerRecord = new ProducerRecord<>(COMMENT_SOURCE, null, comments[c].getTimestamp(), comments[c].getKey(), commentSerializer.serialize("", comments[c]));
+                        producerRecord = new ProducerRecord<>(
+                            COMMENT_SOURCE,
+                            null,
+                            comments[c].getTimestamp(),
+                            comments[c].getKey(),
+                            commentSerializer.serialize("", comments[c])
+                        );
                         c++;
                     }
                     producer.send(producerRecord);
@@ -406,7 +447,12 @@
 
         @Override
         public String toString() {
-            return "AugmentedArticle{" + "key=" + super.key + ", timestamp=" + getTimestamp() + ", text='" + getText() + '\'' + ", commentCount=" + commentCount + '}';
+            return "AugmentedArticle{" +
+                "key=" + super.key +
+                ", timestamp=" + getTimestamp() +
+                ", text='" + getText() + '\'' +
+                ", commentCount=" + commentCount +
+                '}';
         }
 
         public static class AugmentedArticleSerializer implements Serializer<AugmentedArticle> {
@@ -416,7 +462,10 @@
             public byte[] serialize(final String topic, final AugmentedArticle data) {
                 final byte[] serializedArticle = articleSerializer.serialize(topic, data);
                 final int length = serializedArticle.length + Long.BYTES;
-                final ByteBuffer buffer = ByteBuffer.allocate(length).put(serializedArticle).putLong(data.getCommentCount());
+                final ByteBuffer buffer =
+                    ByteBuffer.allocate(length)
+                        .put(serializedArticle)
+                        .putLong(data.getCommentCount());
                 return Serdes.ByteBuffer().serializer().serialize(topic, buffer);
             }
         }
@@ -446,14 +495,22 @@
         }
 
         public static ValueJoiner<Article, Long, AugmentedArticle> joiner() {
-            return (article, commentCount) -> new AugmentedArticle(article.getKey(), article.getTimestamp(), article.getText(), commentCount == null ? 0 : commentCount);
+            return (article, commentCount) -> new AugmentedArticle(
+                article.getKey(),
+                article.getTimestamp(),
+                article.getText(), commentCount == null ? 0 : commentCount
+            );
         }
     }
 
     public static final class AugmentedComment extends Comment {
         private final String articlePrefix;
 
-        private AugmentedComment(final int key, final long timestamp, final String text, final int articleId, final String articlePrefix) {
+        private AugmentedComment(final int key,
+                                 final long timestamp,
+                                 final String text,
+                                 final int articleId,
+                                 final String articlePrefix) {
             super(key, timestamp, text, articleId);
             this.articlePrefix = articlePrefix;
         }
@@ -464,7 +521,13 @@
 
         @Override
         public String toString() {
-            return "AugmentedComment{" + "key=" + super.key + ", timestamp=" + getTimestamp() + ", text='" + getText() + '\'' + ", articleId=" + getArticleId() + ", articlePrefix='" + articlePrefix + '\'' + '}';
+            return "AugmentedComment{" +
+                "key=" + super.key +
+                ", timestamp=" + getTimestamp() +
+                ", text='" + getText() + '\'' +
+                ", articleId=" + getArticleId() +
+                ", articlePrefix='" + articlePrefix + '\'' +
+                '}';
         }
 
         public static class AugmentedCommentSerializer implements Serializer<AugmentedComment> {
@@ -475,7 +538,11 @@
                 final byte[] serializedComment = commentSerializer.serialize(topic, data);
                 final byte[] serializedPrefix = stringSerde.serializer().serialize(topic, data.getArticlePrefix());
                 final int length = serializedComment.length + Integer.BYTES + serializedPrefix.length;
-                final ByteBuffer buffer = ByteBuffer.allocate(length).put(serializedComment).putInt(serializedPrefix.length).put(serializedPrefix);
+                final ByteBuffer buffer =
+                    ByteBuffer.allocate(length)
+                        .put(serializedComment)
+                        .putInt(serializedPrefix.length)
+                        .put(serializedPrefix);
                 return Serdes.ByteBuffer().serializer().serialize(topic, buffer);
             }
         }
@@ -490,7 +557,13 @@
                 final byte[] serializedPrefix = new byte[prefixLength];
                 wrap.get(serializedPrefix);
                 final String articlePrefix = stringSerde.deserializer().deserialize(topic, serializedPrefix);
-                return new AugmentedComment(comment.key, comment.getTimestamp(), comment.getText(), comment.getArticleId(), articlePrefix);
+                return new AugmentedComment(
+                    comment.key,
+                    comment.getTimestamp(),
+                    comment.getText(),
+                    comment.getArticleId(),
+                    articlePrefix
+                );
             }
         }
 
@@ -512,36 +585,80 @@
         }
 
         public static ValueJoiner<Comment, Article, AugmentedComment> joiner() {
-            return (comment, article) -> new AugmentedComment(comment.key, comment.getTimestamp(), comment.getText(), comment.getArticleId(), prefix(article.getText(), 10));
+            return (comment, article) -> new AugmentedComment(
+                comment.key,
+                comment.getTimestamp(),
+                comment.getText(),
+                comment.getArticleId(),
+                prefix(article.getText(), 10)
+            );
         }
     }
 
     public static final class App {
         public static Topology getTopology() {
             final StreamsBuilder streamsBuilder = new StreamsBuilder();
-            final KTable<Integer, Article> articles = streamsBuilder.table(ARTICLE_SOURCE, Consumed.with(intSerde, new Article.ArticleSerde()));
-
-            final KTable<Integer, Comment> comments = streamsBuilder.table(COMMENT_SOURCE, Consumed.with(intSerde, new Comment.CommentSerde()));
-
-
-            final KTable<Integer, Long> commentCounts = comments.groupBy((key, value) -> new KeyValue<>(value.getArticleId(), (short) 1), Grouped.with(Serdes.Integer(), Serdes.Short())).count();
-
-            articles.leftJoin(commentCounts, AugmentedArticle.joiner(), Materialized.with(null, new AugmentedArticle.AugmentedArticleSerde())).toStream().to(ARTICLE_RESULT_SINK);
-
-            comments.join(articles, Comment::getArticleId, AugmentedComment.joiner(), Materialized.with(null, new AugmentedComment.AugmentedCommentSerde())).toStream().to(COMMENT_RESULT_SINK);
+            final KTable<Integer, Article> articles =
+                streamsBuilder.table(ARTICLE_SOURCE, Consumed.with(intSerde, new Article.ArticleSerde()));
+
+            final KTable<Integer, Comment> comments =
+                streamsBuilder.table(COMMENT_SOURCE, Consumed.with(intSerde, new Comment.CommentSerde()));
+
+
+            final KTable<Integer, Long> commentCounts =
+                comments.groupBy(
+                    (key, value) -> new KeyValue<>(value.getArticleId(), (short) 1),
+                    Grouped.with(Serdes.Integer(), Serdes.Short())
+                )
+                .count();
+
+            articles
+                .leftJoin(
+                    commentCounts,
+                    AugmentedArticle.joiner(),
+                    Materialized.with(null, new AugmentedArticle.AugmentedArticleSerde())
+                )
+                .toStream()
+                .to(ARTICLE_RESULT_SINK);
+
+            comments.join(articles,
+                          Comment::getArticleId,
+                          AugmentedComment.joiner(),
+                          Materialized.with(null, new AugmentedComment.AugmentedCommentSerde()))
+                .toStream()
+                .to(COMMENT_RESULT_SINK);
 
             return streamsBuilder.build();
         }
 
-        public static Properties getConfig(final String broker, final String application, final String id, final String processingGuarantee, final String stateDir) {
-            final Properties properties = mkProperties(mkMap(mkEntry(StreamsConfig.BOOTSTRAP_SERVERS_CONFIG, broker), mkEntry(StreamsConfig.APPLICATION_ID_CONFIG, application), mkEntry(StreamsConfig.CLIENT_ID_CONFIG, id), mkEntry(StreamsConfig.PROCESSING_GUARANTEE_CONFIG, processingGuarantee), mkEntry(ConsumerConfig.AUTO_OFFSET_RESET_CONFIG, "earliest"), mkEntry(StreamsConfig.STATE_DIR_CONFIG, stateDir)));
+        public static Properties getConfig(final String broker,
+                                           final String application,
+                                           final String id,
+                                           final String processingGuarantee,
+                                           final String stateDir) {
+            final Properties properties =
+                mkProperties(
+                    mkMap(
+                        mkEntry(StreamsConfig.BOOTSTRAP_SERVERS_CONFIG, broker),
+                        mkEntry(StreamsConfig.APPLICATION_ID_CONFIG, application),
+                        mkEntry(StreamsConfig.CLIENT_ID_CONFIG, id),
+                        mkEntry(StreamsConfig.PROCESSING_GUARANTEE_CONFIG, processingGuarantee),
+                        mkEntry(ConsumerConfig.AUTO_OFFSET_RESET_CONFIG, "earliest"),
+                        mkEntry(StreamsConfig.STATE_DIR_CONFIG, stateDir)
+                    )
+                );
             properties.put(StreamsConfig.COMMIT_INTERVAL_MS_CONFIG, 1000L);
             properties.put(StreamsConfig.WINDOW_STORE_CHANGE_LOG_ADDITIONAL_RETENTION_MS_CONFIG, Duration.ofDays(5).toMillis());
             return properties;
         }
 
-        public static KafkaStreams startSync(final String broker, final String application, final String id, final String processingGuarantee, final String stateDir) throws InterruptedException {
-            final KafkaStreams kafkaStreams = new KafkaStreams(getTopology(), getConfig(broker, application, id, processingGuarantee, stateDir));
+        public static KafkaStreams startSync(final String broker,
+                                             final String application,
+                                             final String id,
+                                             final String processingGuarantee,
+                                             final String stateDir) throws InterruptedException {
+            final KafkaStreams kafkaStreams =
+                new KafkaStreams(getTopology(), getConfig(broker, application, id, processingGuarantee, stateDir));
             final CountDownLatch startUpLatch = new CountDownLatch(1);
             kafkaStreams.setStateListener((newState, oldState) -> {
                 if (oldState == KafkaStreams.State.REBALANCING && newState == KafkaStreams.State.RUNNING) {
@@ -559,11 +676,13 @@
 
             final Deserializer<Article> articleDeserializer = new Article.ArticleDeserializer();
 
-            final Deserializer<AugmentedArticle> augmentedArticleDeserializer = new AugmentedArticle.AugmentedArticleDeserializer();
+            final Deserializer<AugmentedArticle> augmentedArticleDeserializer =
+                new AugmentedArticle.AugmentedArticleDeserializer();
 
             final Deserializer<Comment> commentDeserializer = new Comment.CommentDeserializer();
 
-            final Deserializer<AugmentedComment> augmentedCommentDeserializer = new AugmentedComment.AugmentedCommentDeserializer();
+            final Deserializer<AugmentedComment> augmentedCommentDeserializer =
+                new AugmentedComment.AugmentedCommentDeserializer();
 
 
             final Properties consumerProperties = new Properties();
@@ -581,7 +700,17 @@
                 final List<PartitionInfo> augmentedArticlePartitions = consumer.partitionsFor(ARTICLE_RESULT_SINK);
                 final List<PartitionInfo> commentPartitions = consumer.partitionsFor(COMMENT_SOURCE);
                 final List<PartitionInfo> augmentedCommentPartitions = consumer.partitionsFor(COMMENT_RESULT_SINK);
-                final List<TopicPartition> assignment = Stream.concat(Stream.concat(articlePartitions.stream().map(p -> new TopicPartition(p.topic(), p.partition())), augmentedArticlePartitions.stream().map(p -> new TopicPartition(p.topic(), p.partition()))), Stream.concat(commentPartitions.stream().map(p -> new TopicPartition(p.topic(), p.partition())), augmentedCommentPartitions.stream().map(p -> new TopicPartition(p.topic(), p.partition())))).collect(toList());
+                final List<TopicPartition> assignment =
+                    Stream.concat(
+                        Stream.concat(
+                            articlePartitions.stream().map(p -> new TopicPartition(p.topic(), p.partition())),
+                            augmentedArticlePartitions.stream().map(p -> new TopicPartition(p.topic(), p.partition()))
+                        ), 
+                        Stream.concat(
+                            commentPartitions.stream().map(p -> new TopicPartition(p.topic(), p.partition())),
+                            augmentedCommentPartitions.stream().map(p -> new TopicPartition(p.topic(), p.partition()))
+                        )
+                    ).collect(toList());
                 consumer.assign(assignment);
                 consumer.seekToBeginning(assignment);
 
@@ -621,12 +750,14 @@
                                     break;
                                 }
                                 case ARTICLE_RESULT_SINK: {
-                                    final AugmentedArticle article = augmentedArticleDeserializer.deserialize("", record.value());
+                                    final AugmentedArticle article =
+                                        augmentedArticleDeserializer.deserialize("", record.value());
                                     consumedAugmentedArticles.put(key, article);
                                     break;
                                 }
                                 case COMMENT_RESULT_SINK: {
-                                    final AugmentedComment comment = augmentedCommentDeserializer.deserialize("", record.value());
+                                    final AugmentedComment comment =
+                                        augmentedCommentDeserializer.deserialize("", record.value());
                                     consumedAugmentedComments.put(key, comment);
                                     break;
                                 }
@@ -654,17 +785,32 @@
                         printedConsumedAugmentedComment = true;
                     }
 
-                    passed = verifySync(false, consumedArticles, consumedComments, consumedAugmentedArticles, consumedAugmentedComments);
+                    passed = verifySync(
+                        false,
+                        consumedArticles,
+                        consumedComments,
+                        consumedAugmentedArticles,
+                        consumedAugmentedComments
+                    );
                     if (!passed) {
                         LOG.info("Verification has not passed yet. ");
                         Thread.sleep(500);
                     }
                 }
-                return verifySync(true, consumedArticles, consumedComments, consumedAugmentedArticles, consumedAugmentedComments);
-            }
-        }
-
-        public static void assertThat(final AtomicBoolean pass, final StringBuilder failures, final String message, final boolean passed) {
+                return verifySync(
+                    true,
+                    consumedArticles,
+                    consumedComments,
+                    consumedAugmentedArticles,
+                    consumedAugmentedComments
+                );
+            }
+        }
+
+        public static void assertThat(final AtomicBoolean pass,
+                                      final StringBuilder failures,
+                                      final String message,
+                                      final boolean passed) {
             if (!passed) {
                 if (failures != null) {
                     failures.append("\n").append(message);
@@ -673,51 +819,138 @@
             }
         }
 
-        static boolean verifySync(final boolean logResults, final Map<Integer, Article> consumedArticles, final Map<Integer, Comment> consumedComments, final Map<Integer, AugmentedArticle> consumedAugmentedArticles, final Map<Integer, AugmentedComment> consumedAugmentedComments) {
+        static boolean verifySync(final boolean logResults,
+                                  final Map<Integer, Article> consumedArticles,
+                                  final Map<Integer, Comment> consumedComments,
+                                  final Map<Integer, AugmentedArticle> consumedAugmentedArticles,
+                                  final Map<Integer, AugmentedComment> consumedAugmentedComments) {
             final AtomicBoolean pass = new AtomicBoolean(true);
             final StringBuilder report = logResults ? new StringBuilder() : null;
 
-            assertThat(pass, report, "Expected 1 article, got " + consumedArticles.size(), consumedArticles.size() > 0);
-            assertThat(pass, report, "Expected 1 comment, got " + consumedComments.size(), consumedComments.size() > 0);
-
-            assertThat(pass, report, "Mismatched article size between augmented articles (size " + consumedAugmentedArticles.size() + ") and consumed articles (size " + consumedArticles.size() + ")", consumedAugmentedArticles.size() == consumedArticles.size());
-            assertThat(pass, report, "Mismatched comments size between augmented comments (size " + consumedAugmentedComments.size() + ") and consumed comments (size " + consumedComments.size() + ")", consumedAugmentedComments.size() == consumedComments.size());
+            assertThat(
+                pass,
+                report,
+                "Expected 1 article, got " + consumedArticles.size(),
+                consumedArticles.size() > 0
+            );
+            assertThat(
+                pass,
+                report,
+                "Expected 1 comment, got " + consumedComments.size(),
+                consumedComments.size() > 0
+            );
+
+            assertThat(
+                pass,
+                report,
+                "Mismatched article size between augmented articles (size "
+                    + consumedAugmentedArticles.size() +
+                    ") and consumed articles (size "
+                    + consumedArticles.size() + ")",
+                consumedAugmentedArticles.size() == consumedArticles.size()
+            );
+            assertThat(
+                pass,
+                report,
+                "Mismatched comments size between augmented comments (size "
+                    + consumedAugmentedComments.size() +
+                    ") and consumed comments (size " +
+                    consumedComments.size() + ")", 
+                consumedAugmentedComments.size() == consumedComments.size()
+            );
 
             final Map<Integer, Long> commentCounts = new TreeMap<>();
 
             for (final RelationalSmokeTest.AugmentedComment augmentedComment : consumedAugmentedComments.values()) {
                 final int key = augmentedComment.getKey();
-                assertThat(pass, report, "comment missing, but found in augmentedComment: " + key, consumedComments.containsKey(key));
+                assertThat(
+                    pass,
+                    report,
+                    "comment missing, but found in augmentedComment: " + key,
+                    consumedComments.containsKey(key)
+                );
 
                 final Comment comment = consumedComments.get(key);
                 if (comment != null) {
-                    assertThat(pass, report, "comment missing, but found in augmentedComment: " + key, consumedComments.containsKey(key));
-                }
-                commentCounts.put(augmentedComment.getArticleId(), commentCounts.getOrDefault(augmentedComment.getArticleId(), 0L) + 1);
-
-                assertThat(pass, report, "augmentedArticle [" + augmentedComment.getArticleId() + "] " + "missing for augmentedComment [" + augmentedComment.getKey() + "]", consumedAugmentedArticles.containsKey(augmentedComment.getArticleId()));
-                final AugmentedArticle augmentedArticle = consumedAugmentedArticles.get(augmentedComment.getArticleId());
+                    assertThat(
+                        pass,
+                        report,
+                        "comment missing, but found in augmentedComment: " + key,
+                        consumedComments.containsKey(key)
+                    );
+                }
+                commentCounts.put(
+                    augmentedComment.getArticleId(),
+                    commentCounts.getOrDefault(augmentedComment.getArticleId(), 0L) + 1
+                );
+
+                assertThat(
+                    pass,
+                    report,
+                    "augmentedArticle [" + augmentedComment.getArticleId() + "] " +
+                        "missing for augmentedComment [" + augmentedComment.getKey() + "]",
+                    consumedAugmentedArticles.containsKey(augmentedComment.getArticleId())
+                );
+                final AugmentedArticle augmentedArticle =
+                        consumedAugmentedArticles.get(augmentedComment.getArticleId());
                 if (augmentedArticle != null) {
-                    assertThat(pass, report, "articlePrefix didn't match augmentedArticle: " + augmentedArticle.getText(), augmentedArticle.getText().startsWith(augmentedComment.getArticlePrefix()));
-                }
-
-                assertThat(pass, report, "article " + augmentedComment.getArticleId() + " missing from consumedArticles", consumedArticles.containsKey(augmentedComment.getArticleId()));
+                    assertThat(
+                        pass,
+                        report,
+                        "articlePrefix didn't match augmentedArticle: " + augmentedArticle.getText(),
+                        augmentedArticle.getText().startsWith(augmentedComment.getArticlePrefix())
+                    );
+                }
+
+                assertThat(
+                    pass,
+                    report,
+                    "article " + augmentedComment.getArticleId() + " missing from consumedArticles",
+                    consumedArticles.containsKey(augmentedComment.getArticleId())
+                );
                 final Article article = consumedArticles.get(augmentedComment.getArticleId());
                 if (article != null) {
-                    assertThat(pass, report, "articlePrefix didn't match article: " + article.getText(), article.getText().startsWith(augmentedComment.getArticlePrefix()));
+                    assertThat(
+                        pass,
+                        report,
+                        "articlePrefix didn't match article: " + article.getText(),
+                        article.getText().startsWith(augmentedComment.getArticlePrefix())
+                    );
                 }
             }
 
 
             for (final RelationalSmokeTest.AugmentedArticle augmentedArticle : consumedAugmentedArticles.values()) {
-                assertThat(pass, report, "article " + augmentedArticle.getKey() + " comment count mismatch", augmentedArticle.getCommentCount() == commentCounts.getOrDefault(augmentedArticle.getKey(), 0L));
+                assertThat(
+                    pass,
+                    report,
+                    "article " + augmentedArticle.getKey() + " comment count mismatch",
+                    augmentedArticle.getCommentCount() == commentCounts.getOrDefault(augmentedArticle.getKey(), 0L)
+                );
             }
 
             if (logResults) {
                 if (pass.get()) {
-                    LOG.info("Evaluation passed ({}/{}) articles and ({}/{}) comments", consumedAugmentedArticles.size(), consumedArticles.size(), consumedAugmentedComments.size(), consumedComments.size());
+                    LOG.info(
+                        "Evaluation passed ({}/{}) articles and ({}/{}) comments",
+                        consumedAugmentedArticles.size(),
+                        consumedArticles.size(),
+                        consumedAugmentedComments.size(),
+                        consumedComments.size()
+                    );
                 } else {
-                    LOG.error("Evaluation failed\nReport: {}\n" + "Consumed Input Articles: {}\n" + "Consumed Input Comments: {}\n" + "Consumed Augmented Articles: {}\n" + "Consumed Augmented Comments: {}", report, consumedArticles, consumedComments, consumedAugmentedArticles, consumedAugmentedComments);
+                    LOG.error(
+                        "Evaluation failed\nReport: {}\n" +
+                            "Consumed Input Articles: {}\n" +
+                            "Consumed Input Comments: {}\n" +
+                            "Consumed Augmented Articles: {}\n" +
+                            "Consumed Augmented Comments: {}",
+                        report,
+                        consumedArticles,
+                        consumedComments,
+                        consumedAugmentedArticles,
+                        consumedAugmentedComments
+                    );
                 }
             }
 
