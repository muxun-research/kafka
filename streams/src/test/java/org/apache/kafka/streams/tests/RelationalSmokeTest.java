/*
 * Licensed to the Apache Software Foundation (ASF) under one or more
 * contributor license agreements. See the NOTICE file distributed with
 * this work for additional information regarding copyright ownership.
 * The ASF licenses this file to You under the Apache License, Version 2.0
 * (the "License"); you may not use this file except in compliance with
 * the License. You may obtain a copy of the License at
 *
 *    http://www.apache.org/licenses/LICENSE-2.0
 *
 * Unless required by applicable law or agreed to in writing, software
 * distributed under the License is distributed on an "AS IS" BASIS,
 * WITHOUT WARRANTIES OR CONDITIONS OF ANY KIND, either express or implied.
 * See the License for the specific language governing permissions and
 * limitations under the License.
 */
package org.apache.kafka.streams.tests;

import org.apache.kafka.clients.consumer.ConsumerConfig;
import org.apache.kafka.clients.consumer.ConsumerRecord;
import org.apache.kafka.clients.consumer.ConsumerRecords;
import org.apache.kafka.clients.consumer.KafkaConsumer;
import org.apache.kafka.clients.producer.KafkaProducer;
import org.apache.kafka.clients.producer.ProducerConfig;
import org.apache.kafka.clients.producer.ProducerRecord;
import org.apache.kafka.common.PartitionInfo;
import org.apache.kafka.common.TopicPartition;
import org.apache.kafka.common.serialization.ByteArrayDeserializer;
import org.apache.kafka.common.serialization.ByteArraySerializer;
import org.apache.kafka.common.serialization.Deserializer;
import org.apache.kafka.common.serialization.IntegerDeserializer;
import org.apache.kafka.common.serialization.IntegerSerializer;
import org.apache.kafka.common.serialization.Serde;
import org.apache.kafka.common.serialization.Serdes;
import org.apache.kafka.common.serialization.Serializer;
import org.apache.kafka.streams.KafkaStreams;
import org.apache.kafka.streams.KeyValue;
import org.apache.kafka.streams.StreamsBuilder;
import org.apache.kafka.streams.StreamsConfig;
import org.apache.kafka.streams.Topology;
import org.apache.kafka.streams.kstream.Consumed;
import org.apache.kafka.streams.kstream.Grouped;
import org.apache.kafka.streams.kstream.KTable;
import org.apache.kafka.streams.kstream.Materialized;
import org.apache.kafka.streams.kstream.ValueJoiner;
import org.slf4j.Logger;
import org.slf4j.LoggerFactory;

import java.nio.ByteBuffer;
import java.time.Duration;
import java.time.Instant;
import java.util.Arrays;
import java.util.Iterator;
import java.util.List;
import java.util.Map;
import java.util.Properties;
import java.util.Random;
import java.util.TreeMap;
import java.util.UUID;
import java.util.concurrent.CountDownLatch;
import java.util.concurrent.atomic.AtomicBoolean;
import java.util.stream.Stream;

import static java.util.stream.Collectors.toList;
import static org.apache.kafka.common.utils.Utils.mkEntry;
import static org.apache.kafka.common.utils.Utils.mkMap;
import static org.apache.kafka.common.utils.Utils.mkProperties;

/**
 * This test builds on a basic relational data caricature:
 * a set of articles, each with a set of comments on them.
 * <p>
 * The particular relation in this data is that each Comment
 * has an articleId foreign-key reference to an Article.
 * <p>
 * We traverse this relation in both directions to verify
 * correct operation of Kafka Streams:
 * - Embed on each Comment a prefix of the text in the Article it references
 * aka SELECT * FROM Comment JOIN Article ON Comment.ArticleID = Article.ID
 * - Embed on each Article a count of all the Comments it has
 */
public class RelationalSmokeTest extends SmokeTestUtil {
<<<<<<< HEAD
	private static final Logger LOG = LoggerFactory.getLogger(RelationalSmokeTest.class);

	static final String ARTICLE_SOURCE = "in-article";
	static final String COMMENT_SOURCE = "in-comment";
	static final String ARTICLE_RESULT_SINK = "out-augmented-article";
	static final String COMMENT_RESULT_SINK = "out-augmented-comment";
	private static final String[] TOPICS = {
			ARTICLE_SOURCE,
			COMMENT_SOURCE,
			ARTICLE_RESULT_SINK,
			COMMENT_RESULT_SINK
	};

	public static String[] topics() {
		return Arrays.copyOf(TOPICS, TOPICS.length);
	}

	public static class Article {
		private final int key;
		private final long timestamp;
		private final String text;

		private Article(final int key, final long timestamp, final String text) {
			this.key = key;
			this.timestamp = timestamp;
			this.text = text;
		}

		public int getKey() {
			return key;
		}

		public long getTimestamp() {
			return timestamp;
		}

		public String getText() {
			return text;
		}

		@Override
		public String toString() {
			return "Article{" +
					"key=" + key +
					", timestamp=" + Instant.ofEpochMilli(timestamp) +
					", text='" + text + '\'' +
					'}';
		}

		public static class ArticleSerializer implements Serializer<Article> {
			@Override
			public byte[] serialize(final String topic, final Article data) {
				final byte[] serialText = stringSerde.serializer().serialize(topic, data.getText());

				final int length = Integer.BYTES + Long.BYTES + Integer.BYTES + serialText.length;

				final ByteBuffer buffer =
						ByteBuffer.allocate(length)
								.putInt(data.getKey())
								.putLong(data.getTimestamp())
								.putInt(serialText.length)
								.put(serialText);

				return Serdes.ByteBuffer().serializer().serialize(topic, buffer);
			}
		}

		public static class ArticleDeserializer implements Deserializer<Article> {

			public static Article deserialize(final String topic, final ByteBuffer buffer) {
				final int key = buffer.getInt();
				final long timestamp = buffer.getLong();
				final int textLength = buffer.getInt();
				final byte[] serialText = new byte[textLength];
				buffer.get(serialText);
				final String text = stringSerde.deserializer().deserialize(topic, serialText);
				return new Article(key, timestamp, text);
			}

			@Override
			public Article deserialize(final String topic, final byte[] data) {
				final ByteBuffer buffer = Serdes.ByteBuffer().deserializer().deserialize(topic, data);
				return deserialize(topic, buffer);
			}
		}

		public static class ArticleSerde implements Serde<Article> {
			@Override
			public Serializer<Article> serializer() {
				return new ArticleSerializer();
			}

			@Override
			public Deserializer<Article> deserializer() {
				return new ArticleDeserializer();
			}
		}
	}

	public static class Comment {
		private final int key;
		private final long timestamp;
		private final String text;
		private final int articleId;

		private Comment(final int key, final long timestamp, final String text, final int articleId) {
			this.key = key;
			this.timestamp = timestamp;
			this.text = text;
			this.articleId = articleId;
		}

		public int getKey() {
			return key;
		}

		public long getTimestamp() {
			return timestamp;
		}

		public String getText() {
			return text;
		}

		public int getArticleId() {
			return articleId;
		}

		@Override
		public String toString() {
			return "Comment{" +
					"key=" + key +
					", timestamp=" + Instant.ofEpochMilli(timestamp) +
					", text='" + text + '\'' +
					", articleId=" + articleId +
					'}';
		}

		public static class CommentSerializer implements Serializer<Comment> {

			@Override
			public byte[] serialize(final String topic, final Comment data) {
				final byte[] serialText = stringSerde.serializer().serialize(topic, data.text);

				final int length = Integer.BYTES + Long.BYTES + (Integer.BYTES + serialText.length) + Integer.BYTES;

				final ByteBuffer buffer =
						ByteBuffer.allocate(length)
								.putInt(data.key)
								.putLong(data.timestamp)
								.putInt(serialText.length)
								.put(serialText)
								.putInt(data.articleId);

				return Serdes.ByteBuffer().serializer().serialize(topic, buffer);
			}
		}

		public static class CommentDeserializer implements Deserializer<Comment> {

			public static Comment deserialize(final String topic, final ByteBuffer buffer) {
				final int key = buffer.getInt();
				final long timestamp = buffer.getLong();
				final int textLength = buffer.getInt();
				final byte[] textBytes = new byte[textLength];
				buffer.get(textBytes);
				final String text = stringSerde.deserializer().deserialize(topic, textBytes);
				final int articleId = buffer.getInt();

				return new Comment(key, timestamp, text, articleId);
			}

			@Override
			public Comment deserialize(final String topic, final byte[] data) {
				final ByteBuffer buffer = Serdes.ByteBuffer().deserializer().deserialize(topic, data);
				return deserialize(topic, buffer);
			}
		}

		public static class CommentSerde implements Serde<Comment> {

			@Override
			public Serializer<Comment> serializer() {
				return new CommentSerializer();
			}

			@Override
			public Deserializer<Comment> deserializer() {
				return new CommentDeserializer();
			}
		}
	}

	public static final class DataSet {
		private final Article[] articles;
		private final Comment[] comments;

		private DataSet(final Article[] articles, final Comment[] comments) {

			this.articles = articles;
			this.comments = comments;
		}

		public Article[] getArticles() {
			return articles;
		}

		public Comment[] getComments() {
			return comments;
		}

		@Override
		public String toString() {
			final StringBuilder stringBuilder = new StringBuilder();
			stringBuilder.append(articles.length).append(" Articles").append('\n');
			for (final Article article : articles) {
				stringBuilder.append("  ").append(article).append('\n');
			}
			stringBuilder.append(comments.length).append(" Comments").append("\n");
			for (final Comment comment : comments) {
				stringBuilder.append("  ").append(comment).append('\n');
			}
			return stringBuilder.toString();
		}

		public static DataSet generate(final int numArticles, final int numComments) {
			// generate four days' worth of data, starting right now (to avoid broker retention/compaction)
			final int timeSpan = 1000 * 60 * 60 * 24 * 4;
			final long dataStartTime = System.currentTimeMillis();
			final long dataEndTime = dataStartTime + timeSpan;

			// Explicitly create a seed so we can we can log.
			// If we are debugging a failed run, we can deterministically produce the same dataset
			// by plugging in the seed from that run.
			final long seed = new Random().nextLong();
			final Random random = new Random(seed);
			LOG.info("Dataset PRNG seed: {}", seed);
			final Iterator<Integer> articlesToCommentOnSequence = zipfNormal(random, numArticles);

			final Article[] articles = new Article[numArticles];
			final Comment[] comments = new Comment[numComments];

			// first generate the articles (note: out of order)
			for (int i = 0; i < numArticles; i++) {
				final long timestamp = random.nextInt(timeSpan) + dataStartTime;
				final String text = randomText(random, 2000);
				articles[i] = new Article(i, timestamp, text);
			}

			// then spend the rest of the time generating the comments
			for (int i = 0; i < numComments; i++) {
				final int articleId = articlesToCommentOnSequence.next();
				final long articleTimestamp = articles[articleId].getTimestamp();
				// comments get written after articles
				final long timestamp = random.nextInt((int) (dataEndTime - articleTimestamp)) + articleTimestamp;
				final String text = randomText(random, 200);
				final Comment comment = new Comment(i, timestamp, text, articleId);
				comments[i] = comment;
			}
			return new DataSet(articles, comments);
		}

		/**
		 * Rough-and-ready random text generator. Creates a text with a length normally
		 * distributed about {@code avgLength} with a standard deviation of 1/3rd {@code avgLength}.
		 * Each letter is drawn uniformly from a-z.
		 */
		private static String randomText(final Random random, final int avgLength) {
			final int lowChar = 97; // letter 'a'
			final int highChar = 122; // letter 'z'

			final int length = Math.max(0, (int) (random.nextGaussian() * avgLength / 3.0) + avgLength);
			final char[] chars = new char[length];
			for (int i = 0; i < chars.length; i++) {
				chars[i] = (char) (random.nextInt(highChar - lowChar) + lowChar);
			}
			return new String(chars);
		}

		/**
		 * Generates a keySpace number of unique keys normally distributed,
		 * with the mean at 0 and stdDev 1/3 of the way through the keySpace
		 * any sample more than 3 standard deviations from the mean are assigned to the 0 key.
		 * <p>
		 * This is designed to roughly balance the key properties of two dominant real-world
		 * data distribution: Zipfian and Normal, while also being efficient to generate.
		 */
		private static Iterator<Integer> zipfNormal(final Random random, final int keySpace) {
			return new Iterator<Integer>() {
				@Override
				public boolean hasNext() {
					return true;
				}

				@Override
				public Integer next() {
					final double gaussian = Math.abs(random.nextGaussian());
					final double scaled = gaussian / 3.0; //
					final double sample = scaled > 1.0 ? 0.0 : scaled;
					final double keyDouble = sample * keySpace;
					return (int) keyDouble;
				}
			};
		}

		public void produce(final String kafka, final Duration timeToSpend) throws InterruptedException {
			final Properties producerProps = new Properties();
			final String id = "RelationalSmokeTestProducer" + UUID.randomUUID();
			producerProps.put(ProducerConfig.CLIENT_ID_CONFIG, id);
			producerProps.put(ProducerConfig.BOOTSTRAP_SERVERS_CONFIG, kafka);
			producerProps.put(ProducerConfig.KEY_SERIALIZER_CLASS_CONFIG, IntegerSerializer.class);
			producerProps.put(ProducerConfig.VALUE_SERIALIZER_CLASS_CONFIG, ByteArraySerializer.class);
			producerProps.put(ProducerConfig.ACKS_CONFIG, "-1");

			final Article.ArticleSerializer articleSerializer = new Article.ArticleSerializer();
			final Comment.CommentSerializer commentSerializer = new Comment.CommentSerializer();

			final long pauseTime = timeToSpend.toMillis() / (articles.length + comments.length);

			try (final KafkaProducer<Integer, byte[]> producer = new KafkaProducer<>(producerProps)) {
				int a = 0;
				int c = 0;
				while (a < articles.length || c < comments.length) {
					final ProducerRecord<Integer, byte[]> producerRecord;
					if (a < articles.length && c >= comments.length ||
							a < articles.length && articles[a].getTimestamp() <= comments[c].timestamp) {
						producerRecord = new ProducerRecord<>(
								ARTICLE_SOURCE,
								null,
								articles[a].getTimestamp(),
								articles[a].getKey(),
								articleSerializer.serialize("", articles[a])
						);
						a++;
					} else {
						producerRecord = new ProducerRecord<>(
								COMMENT_SOURCE,
								null,
								comments[c].getTimestamp(),
								comments[c].getKey(),
								commentSerializer.serialize("", comments[c])
						);
						c++;
					}
					producer.send(producerRecord);
					producer.flush();
					LOG.info("sent {} {}", producerRecord.topic(), producerRecord.key());
					Thread.sleep(pauseTime);
				}
			}
		}
	}

	public static final class AugmentedArticle extends Article {
		private final long commentCount;

		private AugmentedArticle(final int key, final long timestamp, final String text, final long commentCount) {
			super(key, timestamp, text);
			this.commentCount = commentCount;
		}

		public long getCommentCount() {
			return commentCount;
		}

		@Override
		public String toString() {
			return "AugmentedArticle{" +
					"key=" + super.key +
					", timestamp=" + getTimestamp() +
					", text='" + getText() + '\'' +
					", commentCount=" + commentCount +
					'}';
		}

		public static class AugmentedArticleSerializer implements Serializer<AugmentedArticle> {
			private final ArticleSerializer articleSerializer = new ArticleSerializer();

			@Override
			public byte[] serialize(final String topic, final AugmentedArticle data) {
				final byte[] serializedArticle = articleSerializer.serialize(topic, data);
				final int length = serializedArticle.length + Long.BYTES;
				final ByteBuffer buffer =
						ByteBuffer.allocate(length)
								.put(serializedArticle)
								.putLong(data.getCommentCount());
				return Serdes.ByteBuffer().serializer().serialize(topic, buffer);
			}
		}

		public static class AugmentedArticleDeserializer implements Deserializer<AugmentedArticle> {
			@Override
			public AugmentedArticle deserialize(final String topic, final byte[] data) {
				final ByteBuffer wrap = ByteBuffer.wrap(data);

				final Article article = ArticleDeserializer.deserialize(topic, wrap);
				final long commentCount = wrap.getLong();
				return new AugmentedArticle(article.key, article.getTimestamp(), article.getText(), commentCount);
			}
		}

		public static class AugmentedArticleSerde implements Serde<AugmentedArticle> {

			@Override
			public Serializer<AugmentedArticle> serializer() {
				return new AugmentedArticleSerializer();
			}

			@Override
			public Deserializer<AugmentedArticle> deserializer() {
				return new AugmentedArticleDeserializer();
			}
		}

		public static ValueJoiner<Article, Long, AugmentedArticle> joiner() {
			return (article, commentCount) -> new AugmentedArticle(
					article.getKey(),
					article.getTimestamp(),
					article.getText(), commentCount == null ? 0 : commentCount
			);
		}
	}

	public static final class AugmentedComment extends Comment {
		private final String articlePrefix;

		private AugmentedComment(final int key,
								 final long timestamp,
								 final String text,
								 final int articleId,
								 final String articlePrefix) {
			super(key, timestamp, text, articleId);
			this.articlePrefix = articlePrefix;
		}

		public String getArticlePrefix() {
			return articlePrefix;
		}

		@Override
		public String toString() {
			return "AugmentedComment{" +
					"key=" + super.key +
					", timestamp=" + getTimestamp() +
					", text='" + getText() + '\'' +
					", articleId=" + getArticleId() +
					", articlePrefix='" + articlePrefix + '\'' +
					'}';
		}

		public static class AugmentedCommentSerializer implements Serializer<AugmentedComment> {
			private final CommentSerializer commentSerializer = new CommentSerializer();

			@Override
			public byte[] serialize(final String topic, final AugmentedComment data) {
				final byte[] serializedComment = commentSerializer.serialize(topic, data);
				final byte[] serializedPrefix = stringSerde.serializer().serialize(topic, data.getArticlePrefix());
				final int length = serializedComment.length + Integer.BYTES + serializedPrefix.length;
				final ByteBuffer buffer =
						ByteBuffer.allocate(length)
								.put(serializedComment)
								.putInt(serializedPrefix.length)
								.put(serializedPrefix);
				return Serdes.ByteBuffer().serializer().serialize(topic, buffer);
			}
		}

		public static class AugmentedCommentDeserializer implements Deserializer<AugmentedComment> {
			@Override
			public AugmentedComment deserialize(final String topic, final byte[] data) {
				final ByteBuffer wrap = ByteBuffer.wrap(data);

				final Comment comment = CommentDeserializer.deserialize(topic, wrap);
				final int prefixLength = wrap.getInt();
				final byte[] serializedPrefix = new byte[prefixLength];
				wrap.get(serializedPrefix);
				final String articlePrefix = stringSerde.deserializer().deserialize(topic, serializedPrefix);
				return new AugmentedComment(
						comment.key,
						comment.getTimestamp(),
						comment.getText(),
						comment.getArticleId(),
						articlePrefix
				);
			}
		}

		public static class AugmentedCommentSerde implements Serde<AugmentedComment> {

			@Override
			public Serializer<AugmentedComment> serializer() {
				return new AugmentedCommentSerializer();
			}

			@Override
			public Deserializer<AugmentedComment> deserializer() {
				return new AugmentedCommentDeserializer();
			}
		}

		private static String prefix(final String text, final int length) {
			return text.length() < length ? text : text.substring(0, length);
		}

		public static ValueJoiner<Comment, Article, AugmentedComment> joiner() {
			return (comment, article) -> new AugmentedComment(
					comment.key,
					comment.getTimestamp(),
					comment.getText(),
					comment.getArticleId(),
					prefix(article.getText(), 10)
			);
		}
	}

	public static final class App {
		public static Topology getTopology() {
			final StreamsBuilder streamsBuilder = new StreamsBuilder();
			final KTable<Integer, Article> articles =
					streamsBuilder.table(ARTICLE_SOURCE, Consumed.with(intSerde, new Article.ArticleSerde()));

			final KTable<Integer, Comment> comments =
					streamsBuilder.table(COMMENT_SOURCE, Consumed.with(intSerde, new Comment.CommentSerde()));


			final KTable<Integer, Long> commentCounts =
					comments.groupBy((key, value) -> new KeyValue<>(value.getArticleId(), (short) 1),
							Grouped.with(Serdes.Integer(), Serdes.Short()))
							.count();

			articles
					.leftJoin(commentCounts,
							AugmentedArticle.joiner(),
							Materialized.with(null, new AugmentedArticle.AugmentedArticleSerde()))
					.toStream()
					.to(ARTICLE_RESULT_SINK);

			comments.join(articles,
					Comment::getArticleId,
					AugmentedComment.joiner(),
					Materialized.with(null, new AugmentedComment.AugmentedCommentSerde()))
					.toStream()
					.to(COMMENT_RESULT_SINK);

			return streamsBuilder.build();
		}

		public static Properties getConfig(final String broker,
										   final String application,
										   final String id,
										   final String processingGuarantee,
										   final String stateDir) {
			return mkProperties(
					mkMap(
							mkEntry(StreamsConfig.BOOTSTRAP_SERVERS_CONFIG, broker),
							mkEntry(StreamsConfig.APPLICATION_ID_CONFIG, application),
							mkEntry(StreamsConfig.CLIENT_ID_CONFIG, id),
							mkEntry(StreamsConfig.PROCESSING_GUARANTEE_CONFIG, processingGuarantee),
							mkEntry(StreamsConfig.COMMIT_INTERVAL_MS_CONFIG, "1000"),
							mkEntry(ConsumerConfig.AUTO_OFFSET_RESET_CONFIG, "earliest"),
							mkEntry(StreamsConfig.STATE_DIR_CONFIG, stateDir)
					)
			);
		}

		public static KafkaStreams startSync(final String broker,
											 final String application,
											 final String id,
											 final String processingGuarantee,
											 final String stateDir) throws InterruptedException {
			final KafkaStreams kafkaStreams =
					new KafkaStreams(getTopology(), getConfig(broker, application, id, processingGuarantee, stateDir));
			final CountDownLatch startUpLatch = new CountDownLatch(1);
			kafkaStreams.setStateListener((newState, oldState) -> {
				if (oldState == KafkaStreams.State.REBALANCING && newState == KafkaStreams.State.RUNNING) {
					startUpLatch.countDown();
				}
			});
			kafkaStreams.start();
			startUpLatch.await();
			LOG.info("Streams has started.");
			return kafkaStreams;
		}

		public static boolean verifySync(final String broker, final Instant deadline) throws InterruptedException {
			final Deserializer<Integer> keyDeserializer = intSerde.deserializer();

			final Deserializer<Article> articleDeserializer = new Article.ArticleDeserializer();

			final Deserializer<AugmentedArticle> augmentedArticleDeserializer =
					new AugmentedArticle.AugmentedArticleDeserializer();

			final Deserializer<Comment> commentDeserializer = new Comment.CommentDeserializer();

			final Deserializer<AugmentedComment> augmentedCommentDeserializer =
					new AugmentedComment.AugmentedCommentDeserializer();


			final Properties consumerProperties = new Properties();
			final String id = "RelationalSmokeTestConsumer" + UUID.randomUUID();
			consumerProperties.put(ConsumerConfig.CLIENT_ID_CONFIG, id);
			consumerProperties.put(ConsumerConfig.GROUP_ID_CONFIG, id);
			consumerProperties.put(ConsumerConfig.BOOTSTRAP_SERVERS_CONFIG, broker);
			consumerProperties.put(ConsumerConfig.KEY_DESERIALIZER_CLASS_CONFIG, IntegerDeserializer.class);
			consumerProperties.put(ConsumerConfig.VALUE_DESERIALIZER_CLASS_CONFIG, ByteArrayDeserializer.class);
			consumerProperties.put(ConsumerConfig.ISOLATION_LEVEL_CONFIG, "read_committed");
			consumerProperties.put(ConsumerConfig.ENABLE_AUTO_COMMIT_CONFIG, false);

			try (final KafkaConsumer<Integer, byte[]> consumer = new KafkaConsumer<>(consumerProperties)) {
				final List<PartitionInfo> articlePartitions = consumer.partitionsFor(ARTICLE_SOURCE);
				final List<PartitionInfo> augmentedArticlePartitions = consumer.partitionsFor(ARTICLE_RESULT_SINK);
				final List<PartitionInfo> commentPartitions = consumer.partitionsFor(COMMENT_SOURCE);
				final List<PartitionInfo> augmentedCommentPartitions = consumer.partitionsFor(COMMENT_RESULT_SINK);
				final List<TopicPartition> assignment =
						Stream.concat(
								Stream.concat(
										articlePartitions.stream().map(p -> new TopicPartition(p.topic(), p.partition())),
										augmentedArticlePartitions.stream().map(p -> new TopicPartition(p.topic(), p.partition()))
								), Stream.concat(
										commentPartitions.stream().map(p -> new TopicPartition(p.topic(), p.partition())),
										augmentedCommentPartitions.stream().map(p -> new TopicPartition(p.topic(), p.partition()))
								)
						).collect(toList());
				consumer.assign(assignment);
				consumer.seekToBeginning(assignment);

				final Map<Integer, Article> consumedArticles = new TreeMap<>();
				final Map<Integer, AugmentedArticle> consumedAugmentedArticles = new TreeMap<>();
				final Map<Integer, Comment> consumedComments = new TreeMap<>();
				final Map<Integer, AugmentedComment> consumedAugmentedComments = new TreeMap<>();

				boolean printedConsumedArticle = false;
				boolean printedConsumedAugmentedArticle = false;
				boolean printedConsumedComment = false;
				boolean printedConsumedAugmentedComment = false;
				boolean passed = false;

				while (!passed && Instant.now().isBefore(deadline)) {
					boolean lastPollWasEmpty = false;
					while (!lastPollWasEmpty) {
						final ConsumerRecords<Integer, byte[]> poll = consumer.poll(Duration.ofSeconds(1));
						lastPollWasEmpty = poll.isEmpty();
						for (final ConsumerRecord<Integer, byte[]> record : poll) {
							final Integer key = record.key();
							switch (record.topic()) {
								case ARTICLE_SOURCE: {
									final Article article = articleDeserializer.deserialize("", record.value());
									if (consumedArticles.containsKey(key)) {
										LOG.warn("Duplicate article: {} and {}", consumedArticles.get(key), article);
									}
									consumedArticles.put(key, article);
									break;
								}
								case COMMENT_SOURCE: {
									final Comment comment = commentDeserializer.deserialize("", record.value());
									if (consumedComments.containsKey(key)) {
										LOG.warn("Duplicate comment: {} and {}", consumedComments.get(key), comment);
									}
									consumedComments.put(key, comment);
									break;
								}
								case ARTICLE_RESULT_SINK: {
									final AugmentedArticle article =
											augmentedArticleDeserializer.deserialize("", record.value());
									consumedAugmentedArticles.put(key, article);
									break;
								}
								case COMMENT_RESULT_SINK: {
									final AugmentedComment comment =
											augmentedCommentDeserializer.deserialize("", record.value());
									consumedAugmentedComments.put(key, comment);
									break;
								}
								default:
									throw new IllegalArgumentException(record.toString());
							}
						}
						consumer.commitSync();
					}

					if (!printedConsumedArticle && !consumedArticles.isEmpty()) {
						LOG.info("Consumed first Article");
						printedConsumedArticle = true;
					}
					if (!printedConsumedComment && !consumedComments.isEmpty()) {
						LOG.info("Consumed first Comment");
						printedConsumedComment = true;
					}
					if (!printedConsumedAugmentedArticle && !consumedAugmentedArticles.isEmpty()) {
						LOG.info("Consumed first AugmentedArticle");
						printedConsumedAugmentedArticle = true;
					}
					if (!printedConsumedAugmentedComment && !consumedAugmentedComments.isEmpty()) {
						LOG.info("Consumed first AugmentedComment");
						printedConsumedAugmentedComment = true;
					}

					passed = verifySync(
							false,
							consumedArticles,
							consumedComments,
							consumedAugmentedArticles,
							consumedAugmentedComments
					);
					if (!passed) {
						LOG.info("Verification has not passed yet. ");
						Thread.sleep(500);
					}
				}
				return verifySync(
						true,
						consumedArticles,
						consumedComments,
						consumedAugmentedArticles,
						consumedAugmentedComments
				);
			}
		}

		public static <T> void assertThat(final AtomicBoolean pass,
										  final StringBuilder failures,
										  final String message,
										  final T actual,
										  final Matcher<? super T> matcher) {
			if (!matcher.matches(actual)) {
				if (failures != null) {
					final Description description = new StringDescription(failures);
					description.appendText("\n" + message)
							.appendText("\nExpected: ")
							.appendDescriptionOf(matcher)
							.appendText("\n     but: ");
					matcher.describeMismatch(actual, description);
					description.appendText("\n");
				}
				pass.set(false);
			}
		}

		static boolean verifySync(final boolean logResults,
								  final Map<Integer, Article> consumedArticles,
								  final Map<Integer, Comment> consumedComments,
								  final Map<Integer, AugmentedArticle> consumedAugmentedArticles,
								  final Map<Integer, AugmentedComment> consumedAugmentedComments) {
			final AtomicBoolean pass = new AtomicBoolean(true);
			final StringBuilder report = logResults ? new StringBuilder() : null;

			assertThat(pass, report, "one article", consumedArticles.size(), greaterThan(0));
			assertThat(pass, report, "one comment", consumedComments.size(), greaterThan(0));

			assertThat(
					pass,
					report,
					"article size",
					consumedAugmentedArticles.size(),
					is(consumedArticles.size())
			);
			assertThat(
					pass,
					report,
					"comment size",
					consumedAugmentedComments.size(),
					is(consumedComments.size())
			);

			final Map<Integer, Long> commentCounts = new TreeMap<>();

			for (final RelationalSmokeTest.AugmentedComment augmentedComment : consumedAugmentedComments.values()) {
				final int key = augmentedComment.getKey();
				assertThat(pass,
						report,
						"comment missing, but found in augmentedComment: " + key,
						consumedComments,
						hasKey(key));

				final Comment comment = consumedComments.get(key);
				if (comment != null) {
					assertThat(
							pass,
							report,
							"comment articleId [" + comment.getArticleId() + "] didn't match " +
									"augmentedComment articleId [" + augmentedComment.getArticleId() + "]",
							comment.getArticleId(),
							is(augmentedComment.getArticleId())
					);
				}
				commentCounts.put(augmentedComment.getArticleId(),
						commentCounts.getOrDefault(augmentedComment.getArticleId(), 0L) + 1);

				assertThat(
						pass,
						report,
						"augmentedArticle [" + augmentedComment.getArticleId() + "] " +
								"missing for augmentedComment [" + augmentedComment.getKey() + "]",
						consumedAugmentedArticles,
						hasKey(augmentedComment.getArticleId())
				);
				final AugmentedArticle augmentedArticle = consumedAugmentedArticles.get(augmentedComment.getArticleId());
				if (augmentedArticle != null) {
					assertThat(
							pass,
							report,
							"articlePrefix didn't match augmentedArticle: " + augmentedArticle.getText(),
							augmentedArticle.getText(),
							startsWith(augmentedComment.getArticlePrefix())
					);
				}

				assertThat(
						pass,
						report,
						"article " + augmentedComment.getArticleId() + " missing from consumedArticles",
						consumedArticles,
						hasKey(augmentedComment.getArticleId())
				);
				final Article article = consumedArticles.get(augmentedComment.getArticleId());
				if (article != null) {
					assertThat(
							pass,
							report,
							"articlePrefix didn't match article: " + article.getText(),
							article.getText(),
							startsWith(augmentedComment.getArticlePrefix())
					);
				}
			}


			for (final RelationalSmokeTest.AugmentedArticle augmentedArticle : consumedAugmentedArticles.values()) {
				assertThat(
						pass,
						report,
						"article " + augmentedArticle.getKey() + " comment count mismatch",
						augmentedArticle.getCommentCount(),
						is(commentCounts.getOrDefault(augmentedArticle.getKey(), 0L))
				);
			}

			if (logResults) {
				if (pass.get()) {
					LOG.info(
							"Evaluation passed ({}/{}) articles and ({}/{}) comments",
							consumedAugmentedArticles.size(),
							consumedArticles.size(),
							consumedAugmentedComments.size(),
							consumedComments.size()
					);
				} else {
					LOG.error(
							"Evaluation failed\nReport: {}\n" +
									"Consumed Input Articles: {}\n" +
									"Consumed Input Comments: {}\n" +
									"Consumed Augmented Articles: {}\n" +
									"Consumed Augmented Comments: {}",
							report,
							consumedArticles,
							consumedComments,
							consumedAugmentedArticles,
							consumedAugmentedComments
					);
				}
			}

			return pass.get();
		}
	}

	/*
	 * Used by the smoke tests.
	 */
	public static void main(final String[] args) {
		System.out.println(Arrays.toString(args));
		final String mode = args[0];
		final String kafka = args[1];

		try {
			switch (mode) {
				case "driver": {
					// this starts the driver (data generation and result verification)
					final int numArticles = 1_000;
					final int numComments = 10_000;
					final DataSet dataSet = DataSet.generate(numArticles, numComments);
					// publish the data for at least one minute
					dataSet.produce(kafka, Duration.ofMinutes(1));
					LOG.info("Smoke test finished producing");
					// let it soak in
					Thread.sleep(1000);
					LOG.info("Smoke test starting verification");
					// wait for at most 10 minutes to get a passing result
					final boolean pass = App.verifySync(kafka, Instant.now().plus(Duration.ofMinutes(10)));
					if (pass) {
						LOG.info("Smoke test complete: passed");
					} else {
						LOG.error("Smoke test complete: failed");
					}
					break;
				}
				case "application": {
					final String nodeId = args[2];
					final String processingGuarantee = args[3];
					final String stateDir = args[4];
					App.startSync(kafka, UUID.randomUUID().toString(), nodeId, processingGuarantee, stateDir);
					break;
				}
				default:
					LOG.error("Unknown command: {}", mode);
					throw new RuntimeException("Unknown command: " + mode);
			}
		} catch (final InterruptedException e) {
			LOG.error("Interrupted", e);
		}
	}
=======
    private static final Logger LOG = LoggerFactory.getLogger(RelationalSmokeTest.class);

    static final String ARTICLE_SOURCE = "in-article";
    static final String COMMENT_SOURCE = "in-comment";
    static final String ARTICLE_RESULT_SINK = "out-augmented-article";
    static final String COMMENT_RESULT_SINK = "out-augmented-comment";
    private static final String[] TOPICS = {
        ARTICLE_SOURCE,
        COMMENT_SOURCE,
        ARTICLE_RESULT_SINK,
        COMMENT_RESULT_SINK
    };

    public static String[] topics() {
        return Arrays.copyOf(TOPICS, TOPICS.length);
    }

    public static class Article {
        private final int key;
        private final long timestamp;
        private final String text;

        private Article(final int key, final long timestamp, final String text) {
            this.key = key;
            this.timestamp = timestamp;
            this.text = text;
        }

        public int getKey() {
            return key;
        }

        public long getTimestamp() {
            return timestamp;
        }

        public String getText() {
            return text;
        }

        @Override
        public String toString() {
            return "Article{" +
                "key=" + key +
                ", timestamp=" + Instant.ofEpochMilli(timestamp) +
                ", text='" + text + '\'' +
                '}';
        }

        public static class ArticleSerializer implements Serializer<Article> {
            @Override
            public byte[] serialize(final String topic, final Article data) {
                final byte[] serialText = stringSerde.serializer().serialize(topic, data.getText());

                final int length = Integer.BYTES + Long.BYTES + Integer.BYTES + serialText.length;

                final ByteBuffer buffer =
                    ByteBuffer.allocate(length)
                        .putInt(data.getKey())
                        .putLong(data.getTimestamp())
                        .putInt(serialText.length)
                        .put(serialText);

                return Serdes.ByteBuffer().serializer().serialize(topic, buffer);
            }
        }

        public static class ArticleDeserializer implements Deserializer<Article> {

            public static Article deserialize(final String topic, final ByteBuffer buffer) {
                final int key = buffer.getInt();
                final long timestamp = buffer.getLong();
                final int textLength = buffer.getInt();
                final byte[] serialText = new byte[textLength];
                buffer.get(serialText);
                final String text = stringSerde.deserializer().deserialize(topic, serialText);
                return new Article(key, timestamp, text);
            }

            @Override
            public Article deserialize(final String topic, final byte[] data) {
                final ByteBuffer buffer = Serdes.ByteBuffer().deserializer().deserialize(topic, data);
                return deserialize(topic, buffer);
            }
        }

        public static class ArticleSerde implements Serde<Article> {
            @Override
            public Serializer<Article> serializer() {
                return new ArticleSerializer();
            }

            @Override
            public Deserializer<Article> deserializer() {
                return new ArticleDeserializer();
            }
        }
    }

    public static class Comment {
        private final int key;
        private final long timestamp;
        private final String text;
        private final int articleId;

        private Comment(final int key, final long timestamp, final String text, final int articleId) {
            this.key = key;
            this.timestamp = timestamp;
            this.text = text;
            this.articleId = articleId;
        }

        public int getKey() {
            return key;
        }

        public long getTimestamp() {
            return timestamp;
        }

        public String getText() {
            return text;
        }

        public int getArticleId() {
            return articleId;
        }

        @Override
        public String toString() {
            return "Comment{" +
                "key=" + key +
                ", timestamp=" + Instant.ofEpochMilli(timestamp) +
                ", text='" + text + '\'' +
                ", articleId=" + articleId +
                '}';
        }

        public static class CommentSerializer implements Serializer<Comment> {

            @Override
            public byte[] serialize(final String topic, final Comment data) {
                final byte[] serialText = stringSerde.serializer().serialize(topic, data.text);

                final int length = Integer.BYTES + Long.BYTES + (Integer.BYTES + serialText.length) + Integer.BYTES;

                final ByteBuffer buffer =
                    ByteBuffer.allocate(length)
                        .putInt(data.key)
                        .putLong(data.timestamp)
                        .putInt(serialText.length)
                        .put(serialText)
                        .putInt(data.articleId);

                return Serdes.ByteBuffer().serializer().serialize(topic, buffer);
            }
        }

        public static class CommentDeserializer implements Deserializer<Comment> {

            public static Comment deserialize(final String topic, final ByteBuffer buffer) {
                final int key = buffer.getInt();
                final long timestamp = buffer.getLong();
                final int textLength = buffer.getInt();
                final byte[] textBytes = new byte[textLength];
                buffer.get(textBytes);
                final String text = stringSerde.deserializer().deserialize(topic, textBytes);
                final int articleId = buffer.getInt();

                return new Comment(key, timestamp, text, articleId);
            }

            @Override
            public Comment deserialize(final String topic, final byte[] data) {
                final ByteBuffer buffer = Serdes.ByteBuffer().deserializer().deserialize(topic, data);
                return deserialize(topic, buffer);
            }
        }

        public static class CommentSerde implements Serde<Comment> {

            @Override
            public Serializer<Comment> serializer() {
                return new CommentSerializer();
            }

            @Override
            public Deserializer<Comment> deserializer() {
                return new CommentDeserializer();
            }
        }
    }

    public static final class DataSet {
        private final Article[] articles;
        private final Comment[] comments;

        private DataSet(final Article[] articles, final Comment[] comments) {
            this.articles = articles;
            this.comments = comments;
        }

        public Article[] getArticles() {
            return articles;
        }

        public Comment[] getComments() {
            return comments;
        }

        @Override
        public String toString() {
            final StringBuilder stringBuilder = new StringBuilder();
            stringBuilder.append(articles.length).append(" Articles").append('\n');
            for (final Article article : articles) {
                stringBuilder.append("  ").append(article).append('\n');
            }
            stringBuilder.append(comments.length).append(" Comments").append("\n");
            for (final Comment comment : comments) {
                stringBuilder.append("  ").append(comment).append('\n');
            }
            return stringBuilder.toString();
        }

        public static DataSet generate(final int numArticles, final int numComments) {
            // generate four days' worth of data, starting right now (to avoid broker retention/compaction)
            final int timeSpan = 1000 * 60 * 60 * 24 * 4;
            final long dataStartTime = System.currentTimeMillis();
            final long dataEndTime = dataStartTime + timeSpan;

            // Explicitly create a seed so we can we can log.
            // If we are debugging a failed run, we can deterministically produce the same dataset
            // by plugging in the seed from that run.
            final long seed = new Random().nextLong();
            final Random random = new Random(seed);
            LOG.info("Dataset PRNG seed: {}", seed);
            final Iterator<Integer> articlesToCommentOnSequence = zipfNormal(random, numArticles);

            final Article[] articles = new Article[numArticles];
            final Comment[] comments = new Comment[numComments];

            // first generate the articles (note: out of order)
            for (int i = 0; i < numArticles; i++) {
                final long timestamp = random.nextInt(timeSpan) + dataStartTime;
                final String text = randomText(random, 2000);
                articles[i] = new Article(i, timestamp, text);
            }

            // then spend the rest of the time generating the comments
            for (int i = 0; i < numComments; i++) {
                final int articleId = articlesToCommentOnSequence.next();
                final long articleTimestamp = articles[articleId].getTimestamp();
                // comments get written after articles
                final long timestamp = random.nextInt((int) (dataEndTime - articleTimestamp)) + articleTimestamp;
                final String text = randomText(random, 200);
                final Comment comment = new Comment(i, timestamp, text, articleId);
                comments[i] = comment;
            }
            return new DataSet(articles, comments);
        }

        /**
         * Rough-and-ready random text generator. Creates a text with a length normally
         * distributed about {@code avgLength} with a standard deviation of 1/3rd {@code avgLength}.
         * Each letter is drawn uniformly from a-z.
         */
        private static String randomText(final Random random, final int avgLength) {
            final int lowChar = 97; // letter 'a'
            final int highChar = 122; // letter 'z'

            final int length = Math.max(0, (int) (random.nextGaussian() * avgLength / 3.0) + avgLength);
            final char[] chars = new char[length];
            for (int i = 0; i < chars.length; i++) {
                chars[i] = (char) (random.nextInt(highChar - lowChar) + lowChar);
            }
            return new String(chars);
        }

        /**
         * Generates a keySpace number of unique keys normally distributed,
         * with the mean at 0 and stdDev 1/3 of the way through the keySpace
         * any sample more than 3 standard deviations from the mean are assigned to the 0 key.
         * <p>
         * This is designed to roughly balance the key properties of two dominant real-world
         * data distribution: Zipfian and Normal, while also being efficient to generate.
         */
        private static Iterator<Integer> zipfNormal(final Random random, final int keySpace) {
            return new Iterator<Integer>() {
                @Override
                public boolean hasNext() {
                    return true;
                }

                @Override
                public Integer next() {
                    final double gaussian = Math.abs(random.nextGaussian());
                    final double scaled = gaussian / 3.0; //
                    final double sample = scaled > 1.0 ? 0.0 : scaled;
                    final double keyDouble = sample * keySpace;
                    return (int) keyDouble;
                }
            };
        }

        public void produce(final String kafka, final Duration timeToSpend) throws InterruptedException {
            final Properties producerProps = new Properties();
            final String id = "RelationalSmokeTestProducer" + UUID.randomUUID();
            producerProps.put(ProducerConfig.CLIENT_ID_CONFIG, id);
            producerProps.put(ProducerConfig.BOOTSTRAP_SERVERS_CONFIG, kafka);
            producerProps.put(ProducerConfig.KEY_SERIALIZER_CLASS_CONFIG, IntegerSerializer.class);
            producerProps.put(ProducerConfig.VALUE_SERIALIZER_CLASS_CONFIG, ByteArraySerializer.class);
            producerProps.put(ProducerConfig.ACKS_CONFIG, "-1");

            final Article.ArticleSerializer articleSerializer = new Article.ArticleSerializer();
            final Comment.CommentSerializer commentSerializer = new Comment.CommentSerializer();

            final long pauseTime = timeToSpend.toMillis() / (articles.length + comments.length);

            try (final KafkaProducer<Integer, byte[]> producer = new KafkaProducer<>(producerProps)) {
                int a = 0;
                int c = 0;
                while (a < articles.length || c < comments.length) {
                    final ProducerRecord<Integer, byte[]> producerRecord;
                    if (a < articles.length && c >= comments.length ||
                        a < articles.length && articles[a].getTimestamp() <= comments[c].timestamp) {
                        producerRecord = new ProducerRecord<>(
                            ARTICLE_SOURCE,
                            null,
                            articles[a].getTimestamp(),
                            articles[a].getKey(),
                            articleSerializer.serialize("", articles[a])
                        );
                        a++;
                    } else {
                        producerRecord = new ProducerRecord<>(
                            COMMENT_SOURCE,
                            null,
                            comments[c].getTimestamp(),
                            comments[c].getKey(),
                            commentSerializer.serialize("", comments[c])
                        );
                        c++;
                    }
                    producer.send(producerRecord);
                    producer.flush();
                    LOG.info("sent {} {}", producerRecord.topic(), producerRecord.key());
                    Thread.sleep(pauseTime);
                }
            }
        }
    }

    public static final class AugmentedArticle extends Article {
        private final long commentCount;

        private AugmentedArticle(final int key, final long timestamp, final String text, final long commentCount) {
            super(key, timestamp, text);
            this.commentCount = commentCount;
        }

        public long getCommentCount() {
            return commentCount;
        }

        @Override
        public String toString() {
            return "AugmentedArticle{" +
                "key=" + super.key +
                ", timestamp=" + getTimestamp() +
                ", text='" + getText() + '\'' +
                ", commentCount=" + commentCount +
                '}';
        }

        public static class AugmentedArticleSerializer implements Serializer<AugmentedArticle> {
            private final ArticleSerializer articleSerializer = new ArticleSerializer();

            @Override
            public byte[] serialize(final String topic, final AugmentedArticle data) {
                final byte[] serializedArticle = articleSerializer.serialize(topic, data);
                final int length = serializedArticle.length + Long.BYTES;
                final ByteBuffer buffer =
                    ByteBuffer.allocate(length)
                        .put(serializedArticle)
                        .putLong(data.getCommentCount());
                return Serdes.ByteBuffer().serializer().serialize(topic, buffer);
            }
        }

        public static class AugmentedArticleDeserializer implements Deserializer<AugmentedArticle> {
            @Override
            public AugmentedArticle deserialize(final String topic, final byte[] data) {
                final ByteBuffer wrap = ByteBuffer.wrap(data);

                final Article article = ArticleDeserializer.deserialize(topic, wrap);
                final long commentCount = wrap.getLong();
                return new AugmentedArticle(article.key, article.getTimestamp(), article.getText(), commentCount);
            }
        }

        public static class AugmentedArticleSerde implements Serde<AugmentedArticle> {

            @Override
            public Serializer<AugmentedArticle> serializer() {
                return new AugmentedArticleSerializer();
            }

            @Override
            public Deserializer<AugmentedArticle> deserializer() {
                return new AugmentedArticleDeserializer();
            }
        }

        public static ValueJoiner<Article, Long, AugmentedArticle> joiner() {
            return (article, commentCount) -> new AugmentedArticle(
                article.getKey(),
                article.getTimestamp(),
                article.getText(), commentCount == null ? 0 : commentCount
            );
        }
    }

    public static final class AugmentedComment extends Comment {
        private final String articlePrefix;

        private AugmentedComment(final int key,
                                 final long timestamp,
                                 final String text,
                                 final int articleId,
                                 final String articlePrefix) {
            super(key, timestamp, text, articleId);
            this.articlePrefix = articlePrefix;
        }

        public String getArticlePrefix() {
            return articlePrefix;
        }

        @Override
        public String toString() {
            return "AugmentedComment{" +
                "key=" + super.key +
                ", timestamp=" + getTimestamp() +
                ", text='" + getText() + '\'' +
                ", articleId=" + getArticleId() +
                ", articlePrefix='" + articlePrefix + '\'' +
                '}';
        }

        public static class AugmentedCommentSerializer implements Serializer<AugmentedComment> {
            private final CommentSerializer commentSerializer = new CommentSerializer();

            @Override
            public byte[] serialize(final String topic, final AugmentedComment data) {
                final byte[] serializedComment = commentSerializer.serialize(topic, data);
                final byte[] serializedPrefix = stringSerde.serializer().serialize(topic, data.getArticlePrefix());
                final int length = serializedComment.length + Integer.BYTES + serializedPrefix.length;
                final ByteBuffer buffer =
                    ByteBuffer.allocate(length)
                        .put(serializedComment)
                        .putInt(serializedPrefix.length)
                        .put(serializedPrefix);
                return Serdes.ByteBuffer().serializer().serialize(topic, buffer);
            }
        }

        public static class AugmentedCommentDeserializer implements Deserializer<AugmentedComment> {
            @Override
            public AugmentedComment deserialize(final String topic, final byte[] data) {
                final ByteBuffer wrap = ByteBuffer.wrap(data);

                final Comment comment = CommentDeserializer.deserialize(topic, wrap);
                final int prefixLength = wrap.getInt();
                final byte[] serializedPrefix = new byte[prefixLength];
                wrap.get(serializedPrefix);
                final String articlePrefix = stringSerde.deserializer().deserialize(topic, serializedPrefix);
                return new AugmentedComment(
                    comment.key,
                    comment.getTimestamp(),
                    comment.getText(),
                    comment.getArticleId(),
                    articlePrefix
                );
            }
        }

        public static class AugmentedCommentSerde implements Serde<AugmentedComment> {

            @Override
            public Serializer<AugmentedComment> serializer() {
                return new AugmentedCommentSerializer();
            }

            @Override
            public Deserializer<AugmentedComment> deserializer() {
                return new AugmentedCommentDeserializer();
            }
        }

        private static String prefix(final String text, final int length) {
            return text.length() < length ? text : text.substring(0, length);
        }

        public static ValueJoiner<Comment, Article, AugmentedComment> joiner() {
            return (comment, article) -> new AugmentedComment(
                comment.key,
                comment.getTimestamp(),
                comment.getText(),
                comment.getArticleId(),
                prefix(article.getText(), 10)
            );
        }
    }

    public static final class App {
        public static Topology getTopology() {
            final StreamsBuilder streamsBuilder = new StreamsBuilder();
            final KTable<Integer, Article> articles =
                streamsBuilder.table(ARTICLE_SOURCE, Consumed.with(intSerde, new Article.ArticleSerde()));

            final KTable<Integer, Comment> comments =
                streamsBuilder.table(COMMENT_SOURCE, Consumed.with(intSerde, new Comment.CommentSerde()));


            final KTable<Integer, Long> commentCounts =
                comments.groupBy(
                    (key, value) -> new KeyValue<>(value.getArticleId(), (short) 1),
                    Grouped.with(Serdes.Integer(), Serdes.Short())
                )
                .count();

            articles
                .leftJoin(
                    commentCounts,
                    AugmentedArticle.joiner(),
                    Materialized.with(null, new AugmentedArticle.AugmentedArticleSerde())
                )
                .toStream()
                .to(ARTICLE_RESULT_SINK);

            comments.join(articles,
                          Comment::getArticleId,
                          AugmentedComment.joiner(),
                          Materialized.with(null, new AugmentedComment.AugmentedCommentSerde()))
                .toStream()
                .to(COMMENT_RESULT_SINK);

            return streamsBuilder.build();
        }

        public static Properties getConfig(final String broker,
                                           final String application,
                                           final String id,
                                           final String processingGuarantee,
                                           final String stateDir) {
            final Properties properties =
                mkProperties(
                    mkMap(
                        mkEntry(StreamsConfig.BOOTSTRAP_SERVERS_CONFIG, broker),
                        mkEntry(StreamsConfig.APPLICATION_ID_CONFIG, application),
                        mkEntry(StreamsConfig.CLIENT_ID_CONFIG, id),
                        mkEntry(StreamsConfig.PROCESSING_GUARANTEE_CONFIG, processingGuarantee),
                        mkEntry(ConsumerConfig.AUTO_OFFSET_RESET_CONFIG, "earliest"),
                        mkEntry(StreamsConfig.STATE_DIR_CONFIG, stateDir)
                    )
                );
            properties.put(StreamsConfig.COMMIT_INTERVAL_MS_CONFIG, 1000L);
            return properties;
        }

        public static KafkaStreams startSync(final String broker,
                                             final String application,
                                             final String id,
                                             final String processingGuarantee,
                                             final String stateDir) throws InterruptedException {
            final KafkaStreams kafkaStreams =
                new KafkaStreams(getTopology(), getConfig(broker, application, id, processingGuarantee, stateDir));
            final CountDownLatch startUpLatch = new CountDownLatch(1);
            kafkaStreams.setStateListener((newState, oldState) -> {
                if (oldState == KafkaStreams.State.REBALANCING && newState == KafkaStreams.State.RUNNING) {
                    startUpLatch.countDown();
                }
            });
            kafkaStreams.start();
            startUpLatch.await();
            LOG.info("Streams has started.");
            return kafkaStreams;
        }

        public static boolean verifySync(final String broker, final Instant deadline) throws InterruptedException {
            final Deserializer<Integer> keyDeserializer = intSerde.deserializer();

            final Deserializer<Article> articleDeserializer = new Article.ArticleDeserializer();

            final Deserializer<AugmentedArticle> augmentedArticleDeserializer =
                new AugmentedArticle.AugmentedArticleDeserializer();

            final Deserializer<Comment> commentDeserializer = new Comment.CommentDeserializer();

            final Deserializer<AugmentedComment> augmentedCommentDeserializer =
                new AugmentedComment.AugmentedCommentDeserializer();


            final Properties consumerProperties = new Properties();
            final String id = "RelationalSmokeTestConsumer" + UUID.randomUUID();
            consumerProperties.put(ConsumerConfig.CLIENT_ID_CONFIG, id);
            consumerProperties.put(ConsumerConfig.GROUP_ID_CONFIG, id);
            consumerProperties.put(ConsumerConfig.BOOTSTRAP_SERVERS_CONFIG, broker);
            consumerProperties.put(ConsumerConfig.KEY_DESERIALIZER_CLASS_CONFIG, IntegerDeserializer.class);
            consumerProperties.put(ConsumerConfig.VALUE_DESERIALIZER_CLASS_CONFIG, ByteArrayDeserializer.class);
            consumerProperties.put(ConsumerConfig.ISOLATION_LEVEL_CONFIG, "read_committed");
            consumerProperties.put(ConsumerConfig.ENABLE_AUTO_COMMIT_CONFIG, false);

            try (final KafkaConsumer<Integer, byte[]> consumer = new KafkaConsumer<>(consumerProperties)) {
                final List<PartitionInfo> articlePartitions = consumer.partitionsFor(ARTICLE_SOURCE);
                final List<PartitionInfo> augmentedArticlePartitions = consumer.partitionsFor(ARTICLE_RESULT_SINK);
                final List<PartitionInfo> commentPartitions = consumer.partitionsFor(COMMENT_SOURCE);
                final List<PartitionInfo> augmentedCommentPartitions = consumer.partitionsFor(COMMENT_RESULT_SINK);
                final List<TopicPartition> assignment =
                    Stream.concat(
                        Stream.concat(
                            articlePartitions.stream().map(p -> new TopicPartition(p.topic(), p.partition())),
                            augmentedArticlePartitions.stream().map(p -> new TopicPartition(p.topic(), p.partition()))
                        ), 
                        Stream.concat(
                            commentPartitions.stream().map(p -> new TopicPartition(p.topic(), p.partition())),
                            augmentedCommentPartitions.stream().map(p -> new TopicPartition(p.topic(), p.partition()))
                        )
                    ).collect(toList());
                consumer.assign(assignment);
                consumer.seekToBeginning(assignment);

                final Map<Integer, Article> consumedArticles = new TreeMap<>();
                final Map<Integer, AugmentedArticle> consumedAugmentedArticles = new TreeMap<>();
                final Map<Integer, Comment> consumedComments = new TreeMap<>();
                final Map<Integer, AugmentedComment> consumedAugmentedComments = new TreeMap<>();

                boolean printedConsumedArticle = false;
                boolean printedConsumedAugmentedArticle = false;
                boolean printedConsumedComment = false;
                boolean printedConsumedAugmentedComment = false;
                boolean passed = false;

                while (!passed && Instant.now().isBefore(deadline)) {
                    boolean lastPollWasEmpty = false;
                    while (!lastPollWasEmpty) {
                        final ConsumerRecords<Integer, byte[]> poll = consumer.poll(Duration.ofSeconds(1));
                        lastPollWasEmpty = poll.isEmpty();
                        for (final ConsumerRecord<Integer, byte[]> record : poll) {
                            final Integer key = record.key();
                            switch (record.topic()) {
                                case ARTICLE_SOURCE: {
                                    final Article article = articleDeserializer.deserialize("", record.value());
                                    if (consumedArticles.containsKey(key)) {
                                        LOG.warn("Duplicate article: {} and {}", consumedArticles.get(key), article);
                                    }
                                    consumedArticles.put(key, article);
                                    break;
                                }
                                case COMMENT_SOURCE: {
                                    final Comment comment = commentDeserializer.deserialize("", record.value());
                                    if (consumedComments.containsKey(key)) {
                                        LOG.warn("Duplicate comment: {} and {}", consumedComments.get(key), comment);
                                    }
                                    consumedComments.put(key, comment);
                                    break;
                                }
                                case ARTICLE_RESULT_SINK: {
                                    final AugmentedArticle article =
                                        augmentedArticleDeserializer.deserialize("", record.value());
                                    consumedAugmentedArticles.put(key, article);
                                    break;
                                }
                                case COMMENT_RESULT_SINK: {
                                    final AugmentedComment comment =
                                        augmentedCommentDeserializer.deserialize("", record.value());
                                    consumedAugmentedComments.put(key, comment);
                                    break;
                                }
                                default:
                                    throw new IllegalArgumentException(record.toString());
                            }
                        }
                        consumer.commitSync();
                    }

                    if (!printedConsumedArticle && !consumedArticles.isEmpty()) {
                        LOG.info("Consumed first Article");
                        printedConsumedArticle = true;
                    }
                    if (!printedConsumedComment && !consumedComments.isEmpty()) {
                        LOG.info("Consumed first Comment");
                        printedConsumedComment = true;
                    }
                    if (!printedConsumedAugmentedArticle && !consumedAugmentedArticles.isEmpty()) {
                        LOG.info("Consumed first AugmentedArticle");
                        printedConsumedAugmentedArticle = true;
                    }
                    if (!printedConsumedAugmentedComment && !consumedAugmentedComments.isEmpty()) {
                        LOG.info("Consumed first AugmentedComment");
                        printedConsumedAugmentedComment = true;
                    }

                    passed = verifySync(
                        false,
                        consumedArticles,
                        consumedComments,
                        consumedAugmentedArticles,
                        consumedAugmentedComments
                    );
                    if (!passed) {
                        LOG.info("Verification has not passed yet. ");
                        Thread.sleep(500);
                    }
                }
                return verifySync(
                    true,
                    consumedArticles,
                    consumedComments,
                    consumedAugmentedArticles,
                    consumedAugmentedComments
                );
            }
        }

        public static void assertThat(final AtomicBoolean pass,
                                      final StringBuilder failures,
                                      final String message,
                                      final boolean passed) {
            if (!passed) {
                if (failures != null) {
                    failures.append("\n").append(message);
                }
                pass.set(false);
            }
        }

        static boolean verifySync(final boolean logResults,
                                  final Map<Integer, Article> consumedArticles,
                                  final Map<Integer, Comment> consumedComments,
                                  final Map<Integer, AugmentedArticle> consumedAugmentedArticles,
                                  final Map<Integer, AugmentedComment> consumedAugmentedComments) {
            final AtomicBoolean pass = new AtomicBoolean(true);
            final StringBuilder report = logResults ? new StringBuilder() : null;

            assertThat(
                pass,
                report,
                "Expected 1 article, got " + consumedArticles.size(),
                consumedArticles.size() > 0
            );
            assertThat(
                pass,
                report,
                "Expected 1 comment, got " + consumedComments.size(),
                consumedComments.size() > 0
            );

            assertThat(
                pass,
                report,
                "Mismatched article size between augmented articles (size "
                    + consumedAugmentedArticles.size() +
                    ") and consumed articles (size "
                    + consumedArticles.size() + ")",
                consumedAugmentedArticles.size() == consumedArticles.size()
            );
            assertThat(
                pass,
                report,
                "Mismatched comments size between augmented comments (size "
                    + consumedAugmentedComments.size() +
                    ") and consumed comments (size " +
                    consumedComments.size() + ")", 
                consumedAugmentedComments.size() == consumedComments.size()
            );

            final Map<Integer, Long> commentCounts = new TreeMap<>();

            for (final RelationalSmokeTest.AugmentedComment augmentedComment : consumedAugmentedComments.values()) {
                final int key = augmentedComment.getKey();
                assertThat(
                    pass,
                    report,
                    "comment missing, but found in augmentedComment: " + key,
                    consumedComments.containsKey(key)
                );

                final Comment comment = consumedComments.get(key);
                if (comment != null) {
                    assertThat(
                        pass,
                        report,
                        "comment missing, but found in augmentedComment: " + key,
                        consumedComments.containsKey(key)
                    );
                }
                commentCounts.put(
                    augmentedComment.getArticleId(),
                    commentCounts.getOrDefault(augmentedComment.getArticleId(), 0L) + 1
                );

                assertThat(
                    pass,
                    report,
                    "augmentedArticle [" + augmentedComment.getArticleId() + "] " +
                        "missing for augmentedComment [" + augmentedComment.getKey() + "]",
                    consumedAugmentedArticles.containsKey(augmentedComment.getArticleId())
                );
                final AugmentedArticle augmentedArticle =
                        consumedAugmentedArticles.get(augmentedComment.getArticleId());
                if (augmentedArticle != null) {
                    assertThat(
                        pass,
                        report,
                        "articlePrefix didn't match augmentedArticle: " + augmentedArticle.getText(),
                        augmentedArticle.getText().startsWith(augmentedComment.getArticlePrefix())
                    );
                }

                assertThat(
                    pass,
                    report,
                    "article " + augmentedComment.getArticleId() + " missing from consumedArticles",
                    consumedArticles.containsKey(augmentedComment.getArticleId())
                );
                final Article article = consumedArticles.get(augmentedComment.getArticleId());
                if (article != null) {
                    assertThat(
                        pass,
                        report,
                        "articlePrefix didn't match article: " + article.getText(),
                        article.getText().startsWith(augmentedComment.getArticlePrefix())
                    );
                }
            }


            for (final RelationalSmokeTest.AugmentedArticle augmentedArticle : consumedAugmentedArticles.values()) {
                assertThat(
                    pass,
                    report,
                    "article " + augmentedArticle.getKey() + " comment count mismatch",
                    augmentedArticle.getCommentCount() == commentCounts.getOrDefault(augmentedArticle.getKey(), 0L)
                );
            }

            if (logResults) {
                if (pass.get()) {
                    LOG.info(
                        "Evaluation passed ({}/{}) articles and ({}/{}) comments",
                        consumedAugmentedArticles.size(),
                        consumedArticles.size(),
                        consumedAugmentedComments.size(),
                        consumedComments.size()
                    );
                } else {
                    LOG.error(
                        "Evaluation failed\nReport: {}\n" +
                            "Consumed Input Articles: {}\n" +
                            "Consumed Input Comments: {}\n" +
                            "Consumed Augmented Articles: {}\n" +
                            "Consumed Augmented Comments: {}",
                        report,
                        consumedArticles,
                        consumedComments,
                        consumedAugmentedArticles,
                        consumedAugmentedComments
                    );
                }
            }

            return pass.get();
        }
    }

    /*
     * Used by the smoke tests.
     */
    public static void main(final String[] args) {
        System.out.println(Arrays.toString(args));
        final String mode = args[0];
        final String kafka = args[1];

        try {
            switch (mode) {
                case "driver": {
                    // this starts the driver (data generation and result verification)
                    final int numArticles = 1_000;
                    final int numComments = 10_000;
                    final DataSet dataSet = DataSet.generate(numArticles, numComments);
                    // publish the data for at least one minute
                    dataSet.produce(kafka, Duration.ofMinutes(1));
                    LOG.info("Smoke test finished producing");
                    // let it soak in
                    Thread.sleep(1000);
                    LOG.info("Smoke test starting verification");
                    // wait for at most 10 minutes to get a passing result
                    final boolean pass = App.verifySync(kafka, Instant.now().plus(Duration.ofMinutes(10)));
                    if (pass) {
                        LOG.info("Smoke test complete: passed");
                    } else {
                        LOG.error("Smoke test complete: failed");
                    }
                    break;
                }
                case "application": {
                    final String nodeId = args[2];
                    final String processingGuarantee = args[3];
                    final String stateDir = args[4];
                    App.startSync(kafka, UUID.randomUUID().toString(), nodeId, processingGuarantee, stateDir);
                    break;
                }
                default:
                    LOG.error("Unknown command: {}", mode);
                    throw new RuntimeException("Unknown command: " + mode);
            }
        } catch (final InterruptedException e) {
            LOG.error("Interrupted", e);
        }
    }
>>>>>>> 15418db6
}<|MERGE_RESOLUTION|>--- conflicted
+++ resolved
@@ -25,46 +25,22 @@
 import org.apache.kafka.clients.producer.ProducerRecord;
 import org.apache.kafka.common.PartitionInfo;
 import org.apache.kafka.common.TopicPartition;
-import org.apache.kafka.common.serialization.ByteArrayDeserializer;
-import org.apache.kafka.common.serialization.ByteArraySerializer;
-import org.apache.kafka.common.serialization.Deserializer;
-import org.apache.kafka.common.serialization.IntegerDeserializer;
-import org.apache.kafka.common.serialization.IntegerSerializer;
-import org.apache.kafka.common.serialization.Serde;
-import org.apache.kafka.common.serialization.Serdes;
-import org.apache.kafka.common.serialization.Serializer;
-import org.apache.kafka.streams.KafkaStreams;
-import org.apache.kafka.streams.KeyValue;
-import org.apache.kafka.streams.StreamsBuilder;
-import org.apache.kafka.streams.StreamsConfig;
-import org.apache.kafka.streams.Topology;
-import org.apache.kafka.streams.kstream.Consumed;
-import org.apache.kafka.streams.kstream.Grouped;
-import org.apache.kafka.streams.kstream.KTable;
-import org.apache.kafka.streams.kstream.Materialized;
-import org.apache.kafka.streams.kstream.ValueJoiner;
+import org.apache.kafka.common.serialization.*;
+import org.apache.kafka.streams.*;
+import org.apache.kafka.streams.kstream.*;
 import org.slf4j.Logger;
 import org.slf4j.LoggerFactory;
 
 import java.nio.ByteBuffer;
 import java.time.Duration;
 import java.time.Instant;
-import java.util.Arrays;
-import java.util.Iterator;
-import java.util.List;
-import java.util.Map;
-import java.util.Properties;
-import java.util.Random;
-import java.util.TreeMap;
-import java.util.UUID;
+import java.util.*;
 import java.util.concurrent.CountDownLatch;
 import java.util.concurrent.atomic.AtomicBoolean;
 import java.util.stream.Stream;
 
 import static java.util.stream.Collectors.toList;
-import static org.apache.kafka.common.utils.Utils.mkEntry;
-import static org.apache.kafka.common.utils.Utils.mkMap;
-import static org.apache.kafka.common.utils.Utils.mkProperties;
+import static org.apache.kafka.common.utils.Utils.*;
 
 /**
  * This test builds on a basic relational data caricature:
@@ -80,931 +56,13 @@
  * - Embed on each Article a count of all the Comments it has
  */
 public class RelationalSmokeTest extends SmokeTestUtil {
-<<<<<<< HEAD
-	private static final Logger LOG = LoggerFactory.getLogger(RelationalSmokeTest.class);
-
-	static final String ARTICLE_SOURCE = "in-article";
-	static final String COMMENT_SOURCE = "in-comment";
-	static final String ARTICLE_RESULT_SINK = "out-augmented-article";
-	static final String COMMENT_RESULT_SINK = "out-augmented-comment";
-	private static final String[] TOPICS = {
-			ARTICLE_SOURCE,
-			COMMENT_SOURCE,
-			ARTICLE_RESULT_SINK,
-			COMMENT_RESULT_SINK
-	};
-
-	public static String[] topics() {
-		return Arrays.copyOf(TOPICS, TOPICS.length);
-	}
-
-	public static class Article {
-		private final int key;
-		private final long timestamp;
-		private final String text;
-
-		private Article(final int key, final long timestamp, final String text) {
-			this.key = key;
-			this.timestamp = timestamp;
-			this.text = text;
-		}
-
-		public int getKey() {
-			return key;
-		}
-
-		public long getTimestamp() {
-			return timestamp;
-		}
-
-		public String getText() {
-			return text;
-		}
-
-		@Override
-		public String toString() {
-			return "Article{" +
-					"key=" + key +
-					", timestamp=" + Instant.ofEpochMilli(timestamp) +
-					", text='" + text + '\'' +
-					'}';
-		}
-
-		public static class ArticleSerializer implements Serializer<Article> {
-			@Override
-			public byte[] serialize(final String topic, final Article data) {
-				final byte[] serialText = stringSerde.serializer().serialize(topic, data.getText());
-
-				final int length = Integer.BYTES + Long.BYTES + Integer.BYTES + serialText.length;
-
-				final ByteBuffer buffer =
-						ByteBuffer.allocate(length)
-								.putInt(data.getKey())
-								.putLong(data.getTimestamp())
-								.putInt(serialText.length)
-								.put(serialText);
-
-				return Serdes.ByteBuffer().serializer().serialize(topic, buffer);
-			}
-		}
-
-		public static class ArticleDeserializer implements Deserializer<Article> {
-
-			public static Article deserialize(final String topic, final ByteBuffer buffer) {
-				final int key = buffer.getInt();
-				final long timestamp = buffer.getLong();
-				final int textLength = buffer.getInt();
-				final byte[] serialText = new byte[textLength];
-				buffer.get(serialText);
-				final String text = stringSerde.deserializer().deserialize(topic, serialText);
-				return new Article(key, timestamp, text);
-			}
-
-			@Override
-			public Article deserialize(final String topic, final byte[] data) {
-				final ByteBuffer buffer = Serdes.ByteBuffer().deserializer().deserialize(topic, data);
-				return deserialize(topic, buffer);
-			}
-		}
-
-		public static class ArticleSerde implements Serde<Article> {
-			@Override
-			public Serializer<Article> serializer() {
-				return new ArticleSerializer();
-			}
-
-			@Override
-			public Deserializer<Article> deserializer() {
-				return new ArticleDeserializer();
-			}
-		}
-	}
-
-	public static class Comment {
-		private final int key;
-		private final long timestamp;
-		private final String text;
-		private final int articleId;
-
-		private Comment(final int key, final long timestamp, final String text, final int articleId) {
-			this.key = key;
-			this.timestamp = timestamp;
-			this.text = text;
-			this.articleId = articleId;
-		}
-
-		public int getKey() {
-			return key;
-		}
-
-		public long getTimestamp() {
-			return timestamp;
-		}
-
-		public String getText() {
-			return text;
-		}
-
-		public int getArticleId() {
-			return articleId;
-		}
-
-		@Override
-		public String toString() {
-			return "Comment{" +
-					"key=" + key +
-					", timestamp=" + Instant.ofEpochMilli(timestamp) +
-					", text='" + text + '\'' +
-					", articleId=" + articleId +
-					'}';
-		}
-
-		public static class CommentSerializer implements Serializer<Comment> {
-
-			@Override
-			public byte[] serialize(final String topic, final Comment data) {
-				final byte[] serialText = stringSerde.serializer().serialize(topic, data.text);
-
-				final int length = Integer.BYTES + Long.BYTES + (Integer.BYTES + serialText.length) + Integer.BYTES;
-
-				final ByteBuffer buffer =
-						ByteBuffer.allocate(length)
-								.putInt(data.key)
-								.putLong(data.timestamp)
-								.putInt(serialText.length)
-								.put(serialText)
-								.putInt(data.articleId);
-
-				return Serdes.ByteBuffer().serializer().serialize(topic, buffer);
-			}
-		}
-
-		public static class CommentDeserializer implements Deserializer<Comment> {
-
-			public static Comment deserialize(final String topic, final ByteBuffer buffer) {
-				final int key = buffer.getInt();
-				final long timestamp = buffer.getLong();
-				final int textLength = buffer.getInt();
-				final byte[] textBytes = new byte[textLength];
-				buffer.get(textBytes);
-				final String text = stringSerde.deserializer().deserialize(topic, textBytes);
-				final int articleId = buffer.getInt();
-
-				return new Comment(key, timestamp, text, articleId);
-			}
-
-			@Override
-			public Comment deserialize(final String topic, final byte[] data) {
-				final ByteBuffer buffer = Serdes.ByteBuffer().deserializer().deserialize(topic, data);
-				return deserialize(topic, buffer);
-			}
-		}
-
-		public static class CommentSerde implements Serde<Comment> {
-
-			@Override
-			public Serializer<Comment> serializer() {
-				return new CommentSerializer();
-			}
-
-			@Override
-			public Deserializer<Comment> deserializer() {
-				return new CommentDeserializer();
-			}
-		}
-	}
-
-	public static final class DataSet {
-		private final Article[] articles;
-		private final Comment[] comments;
-
-		private DataSet(final Article[] articles, final Comment[] comments) {
-
-			this.articles = articles;
-			this.comments = comments;
-		}
-
-		public Article[] getArticles() {
-			return articles;
-		}
-
-		public Comment[] getComments() {
-			return comments;
-		}
-
-		@Override
-		public String toString() {
-			final StringBuilder stringBuilder = new StringBuilder();
-			stringBuilder.append(articles.length).append(" Articles").append('\n');
-			for (final Article article : articles) {
-				stringBuilder.append("  ").append(article).append('\n');
-			}
-			stringBuilder.append(comments.length).append(" Comments").append("\n");
-			for (final Comment comment : comments) {
-				stringBuilder.append("  ").append(comment).append('\n');
-			}
-			return stringBuilder.toString();
-		}
-
-		public static DataSet generate(final int numArticles, final int numComments) {
-			// generate four days' worth of data, starting right now (to avoid broker retention/compaction)
-			final int timeSpan = 1000 * 60 * 60 * 24 * 4;
-			final long dataStartTime = System.currentTimeMillis();
-			final long dataEndTime = dataStartTime + timeSpan;
-
-			// Explicitly create a seed so we can we can log.
-			// If we are debugging a failed run, we can deterministically produce the same dataset
-			// by plugging in the seed from that run.
-			final long seed = new Random().nextLong();
-			final Random random = new Random(seed);
-			LOG.info("Dataset PRNG seed: {}", seed);
-			final Iterator<Integer> articlesToCommentOnSequence = zipfNormal(random, numArticles);
-
-			final Article[] articles = new Article[numArticles];
-			final Comment[] comments = new Comment[numComments];
-
-			// first generate the articles (note: out of order)
-			for (int i = 0; i < numArticles; i++) {
-				final long timestamp = random.nextInt(timeSpan) + dataStartTime;
-				final String text = randomText(random, 2000);
-				articles[i] = new Article(i, timestamp, text);
-			}
-
-			// then spend the rest of the time generating the comments
-			for (int i = 0; i < numComments; i++) {
-				final int articleId = articlesToCommentOnSequence.next();
-				final long articleTimestamp = articles[articleId].getTimestamp();
-				// comments get written after articles
-				final long timestamp = random.nextInt((int) (dataEndTime - articleTimestamp)) + articleTimestamp;
-				final String text = randomText(random, 200);
-				final Comment comment = new Comment(i, timestamp, text, articleId);
-				comments[i] = comment;
-			}
-			return new DataSet(articles, comments);
-		}
-
-		/**
-		 * Rough-and-ready random text generator. Creates a text with a length normally
-		 * distributed about {@code avgLength} with a standard deviation of 1/3rd {@code avgLength}.
-		 * Each letter is drawn uniformly from a-z.
-		 */
-		private static String randomText(final Random random, final int avgLength) {
-			final int lowChar = 97; // letter 'a'
-			final int highChar = 122; // letter 'z'
-
-			final int length = Math.max(0, (int) (random.nextGaussian() * avgLength / 3.0) + avgLength);
-			final char[] chars = new char[length];
-			for (int i = 0; i < chars.length; i++) {
-				chars[i] = (char) (random.nextInt(highChar - lowChar) + lowChar);
-			}
-			return new String(chars);
-		}
-
-		/**
-		 * Generates a keySpace number of unique keys normally distributed,
-		 * with the mean at 0 and stdDev 1/3 of the way through the keySpace
-		 * any sample more than 3 standard deviations from the mean are assigned to the 0 key.
-		 * <p>
-		 * This is designed to roughly balance the key properties of two dominant real-world
-		 * data distribution: Zipfian and Normal, while also being efficient to generate.
-		 */
-		private static Iterator<Integer> zipfNormal(final Random random, final int keySpace) {
-			return new Iterator<Integer>() {
-				@Override
-				public boolean hasNext() {
-					return true;
-				}
-
-				@Override
-				public Integer next() {
-					final double gaussian = Math.abs(random.nextGaussian());
-					final double scaled = gaussian / 3.0; //
-					final double sample = scaled > 1.0 ? 0.0 : scaled;
-					final double keyDouble = sample * keySpace;
-					return (int) keyDouble;
-				}
-			};
-		}
-
-		public void produce(final String kafka, final Duration timeToSpend) throws InterruptedException {
-			final Properties producerProps = new Properties();
-			final String id = "RelationalSmokeTestProducer" + UUID.randomUUID();
-			producerProps.put(ProducerConfig.CLIENT_ID_CONFIG, id);
-			producerProps.put(ProducerConfig.BOOTSTRAP_SERVERS_CONFIG, kafka);
-			producerProps.put(ProducerConfig.KEY_SERIALIZER_CLASS_CONFIG, IntegerSerializer.class);
-			producerProps.put(ProducerConfig.VALUE_SERIALIZER_CLASS_CONFIG, ByteArraySerializer.class);
-			producerProps.put(ProducerConfig.ACKS_CONFIG, "-1");
-
-			final Article.ArticleSerializer articleSerializer = new Article.ArticleSerializer();
-			final Comment.CommentSerializer commentSerializer = new Comment.CommentSerializer();
-
-			final long pauseTime = timeToSpend.toMillis() / (articles.length + comments.length);
-
-			try (final KafkaProducer<Integer, byte[]> producer = new KafkaProducer<>(producerProps)) {
-				int a = 0;
-				int c = 0;
-				while (a < articles.length || c < comments.length) {
-					final ProducerRecord<Integer, byte[]> producerRecord;
-					if (a < articles.length && c >= comments.length ||
-							a < articles.length && articles[a].getTimestamp() <= comments[c].timestamp) {
-						producerRecord = new ProducerRecord<>(
-								ARTICLE_SOURCE,
-								null,
-								articles[a].getTimestamp(),
-								articles[a].getKey(),
-								articleSerializer.serialize("", articles[a])
-						);
-						a++;
-					} else {
-						producerRecord = new ProducerRecord<>(
-								COMMENT_SOURCE,
-								null,
-								comments[c].getTimestamp(),
-								comments[c].getKey(),
-								commentSerializer.serialize("", comments[c])
-						);
-						c++;
-					}
-					producer.send(producerRecord);
-					producer.flush();
-					LOG.info("sent {} {}", producerRecord.topic(), producerRecord.key());
-					Thread.sleep(pauseTime);
-				}
-			}
-		}
-	}
-
-	public static final class AugmentedArticle extends Article {
-		private final long commentCount;
-
-		private AugmentedArticle(final int key, final long timestamp, final String text, final long commentCount) {
-			super(key, timestamp, text);
-			this.commentCount = commentCount;
-		}
-
-		public long getCommentCount() {
-			return commentCount;
-		}
-
-		@Override
-		public String toString() {
-			return "AugmentedArticle{" +
-					"key=" + super.key +
-					", timestamp=" + getTimestamp() +
-					", text='" + getText() + '\'' +
-					", commentCount=" + commentCount +
-					'}';
-		}
-
-		public static class AugmentedArticleSerializer implements Serializer<AugmentedArticle> {
-			private final ArticleSerializer articleSerializer = new ArticleSerializer();
-
-			@Override
-			public byte[] serialize(final String topic, final AugmentedArticle data) {
-				final byte[] serializedArticle = articleSerializer.serialize(topic, data);
-				final int length = serializedArticle.length + Long.BYTES;
-				final ByteBuffer buffer =
-						ByteBuffer.allocate(length)
-								.put(serializedArticle)
-								.putLong(data.getCommentCount());
-				return Serdes.ByteBuffer().serializer().serialize(topic, buffer);
-			}
-		}
-
-		public static class AugmentedArticleDeserializer implements Deserializer<AugmentedArticle> {
-			@Override
-			public AugmentedArticle deserialize(final String topic, final byte[] data) {
-				final ByteBuffer wrap = ByteBuffer.wrap(data);
-
-				final Article article = ArticleDeserializer.deserialize(topic, wrap);
-				final long commentCount = wrap.getLong();
-				return new AugmentedArticle(article.key, article.getTimestamp(), article.getText(), commentCount);
-			}
-		}
-
-		public static class AugmentedArticleSerde implements Serde<AugmentedArticle> {
-
-			@Override
-			public Serializer<AugmentedArticle> serializer() {
-				return new AugmentedArticleSerializer();
-			}
-
-			@Override
-			public Deserializer<AugmentedArticle> deserializer() {
-				return new AugmentedArticleDeserializer();
-			}
-		}
-
-		public static ValueJoiner<Article, Long, AugmentedArticle> joiner() {
-			return (article, commentCount) -> new AugmentedArticle(
-					article.getKey(),
-					article.getTimestamp(),
-					article.getText(), commentCount == null ? 0 : commentCount
-			);
-		}
-	}
-
-	public static final class AugmentedComment extends Comment {
-		private final String articlePrefix;
-
-		private AugmentedComment(final int key,
-								 final long timestamp,
-								 final String text,
-								 final int articleId,
-								 final String articlePrefix) {
-			super(key, timestamp, text, articleId);
-			this.articlePrefix = articlePrefix;
-		}
-
-		public String getArticlePrefix() {
-			return articlePrefix;
-		}
-
-		@Override
-		public String toString() {
-			return "AugmentedComment{" +
-					"key=" + super.key +
-					", timestamp=" + getTimestamp() +
-					", text='" + getText() + '\'' +
-					", articleId=" + getArticleId() +
-					", articlePrefix='" + articlePrefix + '\'' +
-					'}';
-		}
-
-		public static class AugmentedCommentSerializer implements Serializer<AugmentedComment> {
-			private final CommentSerializer commentSerializer = new CommentSerializer();
-
-			@Override
-			public byte[] serialize(final String topic, final AugmentedComment data) {
-				final byte[] serializedComment = commentSerializer.serialize(topic, data);
-				final byte[] serializedPrefix = stringSerde.serializer().serialize(topic, data.getArticlePrefix());
-				final int length = serializedComment.length + Integer.BYTES + serializedPrefix.length;
-				final ByteBuffer buffer =
-						ByteBuffer.allocate(length)
-								.put(serializedComment)
-								.putInt(serializedPrefix.length)
-								.put(serializedPrefix);
-				return Serdes.ByteBuffer().serializer().serialize(topic, buffer);
-			}
-		}
-
-		public static class AugmentedCommentDeserializer implements Deserializer<AugmentedComment> {
-			@Override
-			public AugmentedComment deserialize(final String topic, final byte[] data) {
-				final ByteBuffer wrap = ByteBuffer.wrap(data);
-
-				final Comment comment = CommentDeserializer.deserialize(topic, wrap);
-				final int prefixLength = wrap.getInt();
-				final byte[] serializedPrefix = new byte[prefixLength];
-				wrap.get(serializedPrefix);
-				final String articlePrefix = stringSerde.deserializer().deserialize(topic, serializedPrefix);
-				return new AugmentedComment(
-						comment.key,
-						comment.getTimestamp(),
-						comment.getText(),
-						comment.getArticleId(),
-						articlePrefix
-				);
-			}
-		}
-
-		public static class AugmentedCommentSerde implements Serde<AugmentedComment> {
-
-			@Override
-			public Serializer<AugmentedComment> serializer() {
-				return new AugmentedCommentSerializer();
-			}
-
-			@Override
-			public Deserializer<AugmentedComment> deserializer() {
-				return new AugmentedCommentDeserializer();
-			}
-		}
-
-		private static String prefix(final String text, final int length) {
-			return text.length() < length ? text : text.substring(0, length);
-		}
-
-		public static ValueJoiner<Comment, Article, AugmentedComment> joiner() {
-			return (comment, article) -> new AugmentedComment(
-					comment.key,
-					comment.getTimestamp(),
-					comment.getText(),
-					comment.getArticleId(),
-					prefix(article.getText(), 10)
-			);
-		}
-	}
-
-	public static final class App {
-		public static Topology getTopology() {
-			final StreamsBuilder streamsBuilder = new StreamsBuilder();
-			final KTable<Integer, Article> articles =
-					streamsBuilder.table(ARTICLE_SOURCE, Consumed.with(intSerde, new Article.ArticleSerde()));
-
-			final KTable<Integer, Comment> comments =
-					streamsBuilder.table(COMMENT_SOURCE, Consumed.with(intSerde, new Comment.CommentSerde()));
-
-
-			final KTable<Integer, Long> commentCounts =
-					comments.groupBy((key, value) -> new KeyValue<>(value.getArticleId(), (short) 1),
-							Grouped.with(Serdes.Integer(), Serdes.Short()))
-							.count();
-
-			articles
-					.leftJoin(commentCounts,
-							AugmentedArticle.joiner(),
-							Materialized.with(null, new AugmentedArticle.AugmentedArticleSerde()))
-					.toStream()
-					.to(ARTICLE_RESULT_SINK);
-
-			comments.join(articles,
-					Comment::getArticleId,
-					AugmentedComment.joiner(),
-					Materialized.with(null, new AugmentedComment.AugmentedCommentSerde()))
-					.toStream()
-					.to(COMMENT_RESULT_SINK);
-
-			return streamsBuilder.build();
-		}
-
-		public static Properties getConfig(final String broker,
-										   final String application,
-										   final String id,
-										   final String processingGuarantee,
-										   final String stateDir) {
-			return mkProperties(
-					mkMap(
-							mkEntry(StreamsConfig.BOOTSTRAP_SERVERS_CONFIG, broker),
-							mkEntry(StreamsConfig.APPLICATION_ID_CONFIG, application),
-							mkEntry(StreamsConfig.CLIENT_ID_CONFIG, id),
-							mkEntry(StreamsConfig.PROCESSING_GUARANTEE_CONFIG, processingGuarantee),
-							mkEntry(StreamsConfig.COMMIT_INTERVAL_MS_CONFIG, "1000"),
-							mkEntry(ConsumerConfig.AUTO_OFFSET_RESET_CONFIG, "earliest"),
-							mkEntry(StreamsConfig.STATE_DIR_CONFIG, stateDir)
-					)
-			);
-		}
-
-		public static KafkaStreams startSync(final String broker,
-											 final String application,
-											 final String id,
-											 final String processingGuarantee,
-											 final String stateDir) throws InterruptedException {
-			final KafkaStreams kafkaStreams =
-					new KafkaStreams(getTopology(), getConfig(broker, application, id, processingGuarantee, stateDir));
-			final CountDownLatch startUpLatch = new CountDownLatch(1);
-			kafkaStreams.setStateListener((newState, oldState) -> {
-				if (oldState == KafkaStreams.State.REBALANCING && newState == KafkaStreams.State.RUNNING) {
-					startUpLatch.countDown();
-				}
-			});
-			kafkaStreams.start();
-			startUpLatch.await();
-			LOG.info("Streams has started.");
-			return kafkaStreams;
-		}
-
-		public static boolean verifySync(final String broker, final Instant deadline) throws InterruptedException {
-			final Deserializer<Integer> keyDeserializer = intSerde.deserializer();
-
-			final Deserializer<Article> articleDeserializer = new Article.ArticleDeserializer();
-
-			final Deserializer<AugmentedArticle> augmentedArticleDeserializer =
-					new AugmentedArticle.AugmentedArticleDeserializer();
-
-			final Deserializer<Comment> commentDeserializer = new Comment.CommentDeserializer();
-
-			final Deserializer<AugmentedComment> augmentedCommentDeserializer =
-					new AugmentedComment.AugmentedCommentDeserializer();
-
-
-			final Properties consumerProperties = new Properties();
-			final String id = "RelationalSmokeTestConsumer" + UUID.randomUUID();
-			consumerProperties.put(ConsumerConfig.CLIENT_ID_CONFIG, id);
-			consumerProperties.put(ConsumerConfig.GROUP_ID_CONFIG, id);
-			consumerProperties.put(ConsumerConfig.BOOTSTRAP_SERVERS_CONFIG, broker);
-			consumerProperties.put(ConsumerConfig.KEY_DESERIALIZER_CLASS_CONFIG, IntegerDeserializer.class);
-			consumerProperties.put(ConsumerConfig.VALUE_DESERIALIZER_CLASS_CONFIG, ByteArrayDeserializer.class);
-			consumerProperties.put(ConsumerConfig.ISOLATION_LEVEL_CONFIG, "read_committed");
-			consumerProperties.put(ConsumerConfig.ENABLE_AUTO_COMMIT_CONFIG, false);
-
-			try (final KafkaConsumer<Integer, byte[]> consumer = new KafkaConsumer<>(consumerProperties)) {
-				final List<PartitionInfo> articlePartitions = consumer.partitionsFor(ARTICLE_SOURCE);
-				final List<PartitionInfo> augmentedArticlePartitions = consumer.partitionsFor(ARTICLE_RESULT_SINK);
-				final List<PartitionInfo> commentPartitions = consumer.partitionsFor(COMMENT_SOURCE);
-				final List<PartitionInfo> augmentedCommentPartitions = consumer.partitionsFor(COMMENT_RESULT_SINK);
-				final List<TopicPartition> assignment =
-						Stream.concat(
-								Stream.concat(
-										articlePartitions.stream().map(p -> new TopicPartition(p.topic(), p.partition())),
-										augmentedArticlePartitions.stream().map(p -> new TopicPartition(p.topic(), p.partition()))
-								), Stream.concat(
-										commentPartitions.stream().map(p -> new TopicPartition(p.topic(), p.partition())),
-										augmentedCommentPartitions.stream().map(p -> new TopicPartition(p.topic(), p.partition()))
-								)
-						).collect(toList());
-				consumer.assign(assignment);
-				consumer.seekToBeginning(assignment);
-
-				final Map<Integer, Article> consumedArticles = new TreeMap<>();
-				final Map<Integer, AugmentedArticle> consumedAugmentedArticles = new TreeMap<>();
-				final Map<Integer, Comment> consumedComments = new TreeMap<>();
-				final Map<Integer, AugmentedComment> consumedAugmentedComments = new TreeMap<>();
-
-				boolean printedConsumedArticle = false;
-				boolean printedConsumedAugmentedArticle = false;
-				boolean printedConsumedComment = false;
-				boolean printedConsumedAugmentedComment = false;
-				boolean passed = false;
-
-				while (!passed && Instant.now().isBefore(deadline)) {
-					boolean lastPollWasEmpty = false;
-					while (!lastPollWasEmpty) {
-						final ConsumerRecords<Integer, byte[]> poll = consumer.poll(Duration.ofSeconds(1));
-						lastPollWasEmpty = poll.isEmpty();
-						for (final ConsumerRecord<Integer, byte[]> record : poll) {
-							final Integer key = record.key();
-							switch (record.topic()) {
-								case ARTICLE_SOURCE: {
-									final Article article = articleDeserializer.deserialize("", record.value());
-									if (consumedArticles.containsKey(key)) {
-										LOG.warn("Duplicate article: {} and {}", consumedArticles.get(key), article);
-									}
-									consumedArticles.put(key, article);
-									break;
-								}
-								case COMMENT_SOURCE: {
-									final Comment comment = commentDeserializer.deserialize("", record.value());
-									if (consumedComments.containsKey(key)) {
-										LOG.warn("Duplicate comment: {} and {}", consumedComments.get(key), comment);
-									}
-									consumedComments.put(key, comment);
-									break;
-								}
-								case ARTICLE_RESULT_SINK: {
-									final AugmentedArticle article =
-											augmentedArticleDeserializer.deserialize("", record.value());
-									consumedAugmentedArticles.put(key, article);
-									break;
-								}
-								case COMMENT_RESULT_SINK: {
-									final AugmentedComment comment =
-											augmentedCommentDeserializer.deserialize("", record.value());
-									consumedAugmentedComments.put(key, comment);
-									break;
-								}
-								default:
-									throw new IllegalArgumentException(record.toString());
-							}
-						}
-						consumer.commitSync();
-					}
-
-					if (!printedConsumedArticle && !consumedArticles.isEmpty()) {
-						LOG.info("Consumed first Article");
-						printedConsumedArticle = true;
-					}
-					if (!printedConsumedComment && !consumedComments.isEmpty()) {
-						LOG.info("Consumed first Comment");
-						printedConsumedComment = true;
-					}
-					if (!printedConsumedAugmentedArticle && !consumedAugmentedArticles.isEmpty()) {
-						LOG.info("Consumed first AugmentedArticle");
-						printedConsumedAugmentedArticle = true;
-					}
-					if (!printedConsumedAugmentedComment && !consumedAugmentedComments.isEmpty()) {
-						LOG.info("Consumed first AugmentedComment");
-						printedConsumedAugmentedComment = true;
-					}
-
-					passed = verifySync(
-							false,
-							consumedArticles,
-							consumedComments,
-							consumedAugmentedArticles,
-							consumedAugmentedComments
-					);
-					if (!passed) {
-						LOG.info("Verification has not passed yet. ");
-						Thread.sleep(500);
-					}
-				}
-				return verifySync(
-						true,
-						consumedArticles,
-						consumedComments,
-						consumedAugmentedArticles,
-						consumedAugmentedComments
-				);
-			}
-		}
-
-		public static <T> void assertThat(final AtomicBoolean pass,
-										  final StringBuilder failures,
-										  final String message,
-										  final T actual,
-										  final Matcher<? super T> matcher) {
-			if (!matcher.matches(actual)) {
-				if (failures != null) {
-					final Description description = new StringDescription(failures);
-					description.appendText("\n" + message)
-							.appendText("\nExpected: ")
-							.appendDescriptionOf(matcher)
-							.appendText("\n     but: ");
-					matcher.describeMismatch(actual, description);
-					description.appendText("\n");
-				}
-				pass.set(false);
-			}
-		}
-
-		static boolean verifySync(final boolean logResults,
-								  final Map<Integer, Article> consumedArticles,
-								  final Map<Integer, Comment> consumedComments,
-								  final Map<Integer, AugmentedArticle> consumedAugmentedArticles,
-								  final Map<Integer, AugmentedComment> consumedAugmentedComments) {
-			final AtomicBoolean pass = new AtomicBoolean(true);
-			final StringBuilder report = logResults ? new StringBuilder() : null;
-
-			assertThat(pass, report, "one article", consumedArticles.size(), greaterThan(0));
-			assertThat(pass, report, "one comment", consumedComments.size(), greaterThan(0));
-
-			assertThat(
-					pass,
-					report,
-					"article size",
-					consumedAugmentedArticles.size(),
-					is(consumedArticles.size())
-			);
-			assertThat(
-					pass,
-					report,
-					"comment size",
-					consumedAugmentedComments.size(),
-					is(consumedComments.size())
-			);
-
-			final Map<Integer, Long> commentCounts = new TreeMap<>();
-
-			for (final RelationalSmokeTest.AugmentedComment augmentedComment : consumedAugmentedComments.values()) {
-				final int key = augmentedComment.getKey();
-				assertThat(pass,
-						report,
-						"comment missing, but found in augmentedComment: " + key,
-						consumedComments,
-						hasKey(key));
-
-				final Comment comment = consumedComments.get(key);
-				if (comment != null) {
-					assertThat(
-							pass,
-							report,
-							"comment articleId [" + comment.getArticleId() + "] didn't match " +
-									"augmentedComment articleId [" + augmentedComment.getArticleId() + "]",
-							comment.getArticleId(),
-							is(augmentedComment.getArticleId())
-					);
-				}
-				commentCounts.put(augmentedComment.getArticleId(),
-						commentCounts.getOrDefault(augmentedComment.getArticleId(), 0L) + 1);
-
-				assertThat(
-						pass,
-						report,
-						"augmentedArticle [" + augmentedComment.getArticleId() + "] " +
-								"missing for augmentedComment [" + augmentedComment.getKey() + "]",
-						consumedAugmentedArticles,
-						hasKey(augmentedComment.getArticleId())
-				);
-				final AugmentedArticle augmentedArticle = consumedAugmentedArticles.get(augmentedComment.getArticleId());
-				if (augmentedArticle != null) {
-					assertThat(
-							pass,
-							report,
-							"articlePrefix didn't match augmentedArticle: " + augmentedArticle.getText(),
-							augmentedArticle.getText(),
-							startsWith(augmentedComment.getArticlePrefix())
-					);
-				}
-
-				assertThat(
-						pass,
-						report,
-						"article " + augmentedComment.getArticleId() + " missing from consumedArticles",
-						consumedArticles,
-						hasKey(augmentedComment.getArticleId())
-				);
-				final Article article = consumedArticles.get(augmentedComment.getArticleId());
-				if (article != null) {
-					assertThat(
-							pass,
-							report,
-							"articlePrefix didn't match article: " + article.getText(),
-							article.getText(),
-							startsWith(augmentedComment.getArticlePrefix())
-					);
-				}
-			}
-
-
-			for (final RelationalSmokeTest.AugmentedArticle augmentedArticle : consumedAugmentedArticles.values()) {
-				assertThat(
-						pass,
-						report,
-						"article " + augmentedArticle.getKey() + " comment count mismatch",
-						augmentedArticle.getCommentCount(),
-						is(commentCounts.getOrDefault(augmentedArticle.getKey(), 0L))
-				);
-			}
-
-			if (logResults) {
-				if (pass.get()) {
-					LOG.info(
-							"Evaluation passed ({}/{}) articles and ({}/{}) comments",
-							consumedAugmentedArticles.size(),
-							consumedArticles.size(),
-							consumedAugmentedComments.size(),
-							consumedComments.size()
-					);
-				} else {
-					LOG.error(
-							"Evaluation failed\nReport: {}\n" +
-									"Consumed Input Articles: {}\n" +
-									"Consumed Input Comments: {}\n" +
-									"Consumed Augmented Articles: {}\n" +
-									"Consumed Augmented Comments: {}",
-							report,
-							consumedArticles,
-							consumedComments,
-							consumedAugmentedArticles,
-							consumedAugmentedComments
-					);
-				}
-			}
-
-			return pass.get();
-		}
-	}
-
-	/*
-	 * Used by the smoke tests.
-	 */
-	public static void main(final String[] args) {
-		System.out.println(Arrays.toString(args));
-		final String mode = args[0];
-		final String kafka = args[1];
-
-		try {
-			switch (mode) {
-				case "driver": {
-					// this starts the driver (data generation and result verification)
-					final int numArticles = 1_000;
-					final int numComments = 10_000;
-					final DataSet dataSet = DataSet.generate(numArticles, numComments);
-					// publish the data for at least one minute
-					dataSet.produce(kafka, Duration.ofMinutes(1));
-					LOG.info("Smoke test finished producing");
-					// let it soak in
-					Thread.sleep(1000);
-					LOG.info("Smoke test starting verification");
-					// wait for at most 10 minutes to get a passing result
-					final boolean pass = App.verifySync(kafka, Instant.now().plus(Duration.ofMinutes(10)));
-					if (pass) {
-						LOG.info("Smoke test complete: passed");
-					} else {
-						LOG.error("Smoke test complete: failed");
-					}
-					break;
-				}
-				case "application": {
-					final String nodeId = args[2];
-					final String processingGuarantee = args[3];
-					final String stateDir = args[4];
-					App.startSync(kafka, UUID.randomUUID().toString(), nodeId, processingGuarantee, stateDir);
-					break;
-				}
-				default:
-					LOG.error("Unknown command: {}", mode);
-					throw new RuntimeException("Unknown command: " + mode);
-			}
-		} catch (final InterruptedException e) {
-			LOG.error("Interrupted", e);
-		}
-	}
-=======
     private static final Logger LOG = LoggerFactory.getLogger(RelationalSmokeTest.class);
 
     static final String ARTICLE_SOURCE = "in-article";
     static final String COMMENT_SOURCE = "in-comment";
     static final String ARTICLE_RESULT_SINK = "out-augmented-article";
     static final String COMMENT_RESULT_SINK = "out-augmented-comment";
-    private static final String[] TOPICS = {
-        ARTICLE_SOURCE,
-        COMMENT_SOURCE,
-        ARTICLE_RESULT_SINK,
-        COMMENT_RESULT_SINK
-    };
+    private static final String[] TOPICS = {ARTICLE_SOURCE, COMMENT_SOURCE, ARTICLE_RESULT_SINK, COMMENT_RESULT_SINK};
 
     public static String[] topics() {
         return Arrays.copyOf(TOPICS, TOPICS.length);
@@ -1035,11 +93,7 @@
 
         @Override
         public String toString() {
-            return "Article{" +
-                "key=" + key +
-                ", timestamp=" + Instant.ofEpochMilli(timestamp) +
-                ", text='" + text + '\'' +
-                '}';
+            return "Article{" + "key=" + key + ", timestamp=" + Instant.ofEpochMilli(timestamp) + ", text='" + text + '\'' + '}';
         }
 
         public static class ArticleSerializer implements Serializer<Article> {
@@ -1049,12 +103,7 @@
 
                 final int length = Integer.BYTES + Long.BYTES + Integer.BYTES + serialText.length;
 
-                final ByteBuffer buffer =
-                    ByteBuffer.allocate(length)
-                        .putInt(data.getKey())
-                        .putLong(data.getTimestamp())
-                        .putInt(serialText.length)
-                        .put(serialText);
+                final ByteBuffer buffer = ByteBuffer.allocate(length).putInt(data.getKey()).putLong(data.getTimestamp()).putInt(serialText.length).put(serialText);
 
                 return Serdes.ByteBuffer().serializer().serialize(topic, buffer);
             }
@@ -1123,12 +172,7 @@
 
         @Override
         public String toString() {
-            return "Comment{" +
-                "key=" + key +
-                ", timestamp=" + Instant.ofEpochMilli(timestamp) +
-                ", text='" + text + '\'' +
-                ", articleId=" + articleId +
-                '}';
+            return "Comment{" + "key=" + key + ", timestamp=" + Instant.ofEpochMilli(timestamp) + ", text='" + text + '\'' + ", articleId=" + articleId + '}';
         }
 
         public static class CommentSerializer implements Serializer<Comment> {
@@ -1139,13 +183,7 @@
 
                 final int length = Integer.BYTES + Long.BYTES + (Integer.BYTES + serialText.length) + Integer.BYTES;
 
-                final ByteBuffer buffer =
-                    ByteBuffer.allocate(length)
-                        .putInt(data.key)
-                        .putLong(data.timestamp)
-                        .putInt(serialText.length)
-                        .put(serialText)
-                        .putInt(data.articleId);
+                final ByteBuffer buffer = ByteBuffer.allocate(length).putInt(data.key).putLong(data.timestamp).putInt(serialText.length).put(serialText).putInt(data.articleId);
 
                 return Serdes.ByteBuffer().serializer().serialize(topic, buffer);
             }
@@ -1316,24 +354,11 @@
                 int c = 0;
                 while (a < articles.length || c < comments.length) {
                     final ProducerRecord<Integer, byte[]> producerRecord;
-                    if (a < articles.length && c >= comments.length ||
-                        a < articles.length && articles[a].getTimestamp() <= comments[c].timestamp) {
-                        producerRecord = new ProducerRecord<>(
-                            ARTICLE_SOURCE,
-                            null,
-                            articles[a].getTimestamp(),
-                            articles[a].getKey(),
-                            articleSerializer.serialize("", articles[a])
-                        );
+                    if (a < articles.length && c >= comments.length || a < articles.length && articles[a].getTimestamp() <= comments[c].timestamp) {
+                        producerRecord = new ProducerRecord<>(ARTICLE_SOURCE, null, articles[a].getTimestamp(), articles[a].getKey(), articleSerializer.serialize("", articles[a]));
                         a++;
                     } else {
-                        producerRecord = new ProducerRecord<>(
-                            COMMENT_SOURCE,
-                            null,
-                            comments[c].getTimestamp(),
-                            comments[c].getKey(),
-                            commentSerializer.serialize("", comments[c])
-                        );
+                        producerRecord = new ProducerRecord<>(COMMENT_SOURCE, null, comments[c].getTimestamp(), comments[c].getKey(), commentSerializer.serialize("", comments[c]));
                         c++;
                     }
                     producer.send(producerRecord);
@@ -1359,12 +384,7 @@
 
         @Override
         public String toString() {
-            return "AugmentedArticle{" +
-                "key=" + super.key +
-                ", timestamp=" + getTimestamp() +
-                ", text='" + getText() + '\'' +
-                ", commentCount=" + commentCount +
-                '}';
+            return "AugmentedArticle{" + "key=" + super.key + ", timestamp=" + getTimestamp() + ", text='" + getText() + '\'' + ", commentCount=" + commentCount + '}';
         }
 
         public static class AugmentedArticleSerializer implements Serializer<AugmentedArticle> {
@@ -1374,10 +394,7 @@
             public byte[] serialize(final String topic, final AugmentedArticle data) {
                 final byte[] serializedArticle = articleSerializer.serialize(topic, data);
                 final int length = serializedArticle.length + Long.BYTES;
-                final ByteBuffer buffer =
-                    ByteBuffer.allocate(length)
-                        .put(serializedArticle)
-                        .putLong(data.getCommentCount());
+                final ByteBuffer buffer = ByteBuffer.allocate(length).put(serializedArticle).putLong(data.getCommentCount());
                 return Serdes.ByteBuffer().serializer().serialize(topic, buffer);
             }
         }
@@ -1407,22 +424,14 @@
         }
 
         public static ValueJoiner<Article, Long, AugmentedArticle> joiner() {
-            return (article, commentCount) -> new AugmentedArticle(
-                article.getKey(),
-                article.getTimestamp(),
-                article.getText(), commentCount == null ? 0 : commentCount
-            );
+            return (article, commentCount) -> new AugmentedArticle(article.getKey(), article.getTimestamp(), article.getText(), commentCount == null ? 0 : commentCount);
         }
     }
 
     public static final class AugmentedComment extends Comment {
         private final String articlePrefix;
 
-        private AugmentedComment(final int key,
-                                 final long timestamp,
-                                 final String text,
-                                 final int articleId,
-                                 final String articlePrefix) {
+        private AugmentedComment(final int key, final long timestamp, final String text, final int articleId, final String articlePrefix) {
             super(key, timestamp, text, articleId);
             this.articlePrefix = articlePrefix;
         }
@@ -1433,13 +442,7 @@
 
         @Override
         public String toString() {
-            return "AugmentedComment{" +
-                "key=" + super.key +
-                ", timestamp=" + getTimestamp() +
-                ", text='" + getText() + '\'' +
-                ", articleId=" + getArticleId() +
-                ", articlePrefix='" + articlePrefix + '\'' +
-                '}';
+            return "AugmentedComment{" + "key=" + super.key + ", timestamp=" + getTimestamp() + ", text='" + getText() + '\'' + ", articleId=" + getArticleId() + ", articlePrefix='" + articlePrefix + '\'' + '}';
         }
 
         public static class AugmentedCommentSerializer implements Serializer<AugmentedComment> {
@@ -1450,11 +453,7 @@
                 final byte[] serializedComment = commentSerializer.serialize(topic, data);
                 final byte[] serializedPrefix = stringSerde.serializer().serialize(topic, data.getArticlePrefix());
                 final int length = serializedComment.length + Integer.BYTES + serializedPrefix.length;
-                final ByteBuffer buffer =
-                    ByteBuffer.allocate(length)
-                        .put(serializedComment)
-                        .putInt(serializedPrefix.length)
-                        .put(serializedPrefix);
+                final ByteBuffer buffer = ByteBuffer.allocate(length).put(serializedComment).putInt(serializedPrefix.length).put(serializedPrefix);
                 return Serdes.ByteBuffer().serializer().serialize(topic, buffer);
             }
         }
@@ -1469,13 +468,7 @@
                 final byte[] serializedPrefix = new byte[prefixLength];
                 wrap.get(serializedPrefix);
                 final String articlePrefix = stringSerde.deserializer().deserialize(topic, serializedPrefix);
-                return new AugmentedComment(
-                    comment.key,
-                    comment.getTimestamp(),
-                    comment.getText(),
-                    comment.getArticleId(),
-                    articlePrefix
-                );
+                return new AugmentedComment(comment.key, comment.getTimestamp(), comment.getText(), comment.getArticleId(), articlePrefix);
             }
         }
 
@@ -1497,79 +490,35 @@
         }
 
         public static ValueJoiner<Comment, Article, AugmentedComment> joiner() {
-            return (comment, article) -> new AugmentedComment(
-                comment.key,
-                comment.getTimestamp(),
-                comment.getText(),
-                comment.getArticleId(),
-                prefix(article.getText(), 10)
-            );
+            return (comment, article) -> new AugmentedComment(comment.key, comment.getTimestamp(), comment.getText(), comment.getArticleId(), prefix(article.getText(), 10));
         }
     }
 
     public static final class App {
         public static Topology getTopology() {
             final StreamsBuilder streamsBuilder = new StreamsBuilder();
-            final KTable<Integer, Article> articles =
-                streamsBuilder.table(ARTICLE_SOURCE, Consumed.with(intSerde, new Article.ArticleSerde()));
-
-            final KTable<Integer, Comment> comments =
-                streamsBuilder.table(COMMENT_SOURCE, Consumed.with(intSerde, new Comment.CommentSerde()));
-
-
-            final KTable<Integer, Long> commentCounts =
-                comments.groupBy(
-                    (key, value) -> new KeyValue<>(value.getArticleId(), (short) 1),
-                    Grouped.with(Serdes.Integer(), Serdes.Short())
-                )
-                .count();
-
-            articles
-                .leftJoin(
-                    commentCounts,
-                    AugmentedArticle.joiner(),
-                    Materialized.with(null, new AugmentedArticle.AugmentedArticleSerde())
-                )
-                .toStream()
-                .to(ARTICLE_RESULT_SINK);
-
-            comments.join(articles,
-                          Comment::getArticleId,
-                          AugmentedComment.joiner(),
-                          Materialized.with(null, new AugmentedComment.AugmentedCommentSerde()))
-                .toStream()
-                .to(COMMENT_RESULT_SINK);
+            final KTable<Integer, Article> articles = streamsBuilder.table(ARTICLE_SOURCE, Consumed.with(intSerde, new Article.ArticleSerde()));
+
+            final KTable<Integer, Comment> comments = streamsBuilder.table(COMMENT_SOURCE, Consumed.with(intSerde, new Comment.CommentSerde()));
+
+
+            final KTable<Integer, Long> commentCounts = comments.groupBy((key, value) -> new KeyValue<>(value.getArticleId(), (short) 1), Grouped.with(Serdes.Integer(), Serdes.Short())).count();
+
+            articles.leftJoin(commentCounts, AugmentedArticle.joiner(), Materialized.with(null, new AugmentedArticle.AugmentedArticleSerde())).toStream().to(ARTICLE_RESULT_SINK);
+
+            comments.join(articles, Comment::getArticleId, AugmentedComment.joiner(), Materialized.with(null, new AugmentedComment.AugmentedCommentSerde())).toStream().to(COMMENT_RESULT_SINK);
 
             return streamsBuilder.build();
         }
 
-        public static Properties getConfig(final String broker,
-                                           final String application,
-                                           final String id,
-                                           final String processingGuarantee,
-                                           final String stateDir) {
-            final Properties properties =
-                mkProperties(
-                    mkMap(
-                        mkEntry(StreamsConfig.BOOTSTRAP_SERVERS_CONFIG, broker),
-                        mkEntry(StreamsConfig.APPLICATION_ID_CONFIG, application),
-                        mkEntry(StreamsConfig.CLIENT_ID_CONFIG, id),
-                        mkEntry(StreamsConfig.PROCESSING_GUARANTEE_CONFIG, processingGuarantee),
-                        mkEntry(ConsumerConfig.AUTO_OFFSET_RESET_CONFIG, "earliest"),
-                        mkEntry(StreamsConfig.STATE_DIR_CONFIG, stateDir)
-                    )
-                );
+        public static Properties getConfig(final String broker, final String application, final String id, final String processingGuarantee, final String stateDir) {
+            final Properties properties = mkProperties(mkMap(mkEntry(StreamsConfig.BOOTSTRAP_SERVERS_CONFIG, broker), mkEntry(StreamsConfig.APPLICATION_ID_CONFIG, application), mkEntry(StreamsConfig.CLIENT_ID_CONFIG, id), mkEntry(StreamsConfig.PROCESSING_GUARANTEE_CONFIG, processingGuarantee), mkEntry(ConsumerConfig.AUTO_OFFSET_RESET_CONFIG, "earliest"), mkEntry(StreamsConfig.STATE_DIR_CONFIG, stateDir)));
             properties.put(StreamsConfig.COMMIT_INTERVAL_MS_CONFIG, 1000L);
             return properties;
         }
 
-        public static KafkaStreams startSync(final String broker,
-                                             final String application,
-                                             final String id,
-                                             final String processingGuarantee,
-                                             final String stateDir) throws InterruptedException {
-            final KafkaStreams kafkaStreams =
-                new KafkaStreams(getTopology(), getConfig(broker, application, id, processingGuarantee, stateDir));
+        public static KafkaStreams startSync(final String broker, final String application, final String id, final String processingGuarantee, final String stateDir) throws InterruptedException {
+            final KafkaStreams kafkaStreams = new KafkaStreams(getTopology(), getConfig(broker, application, id, processingGuarantee, stateDir));
             final CountDownLatch startUpLatch = new CountDownLatch(1);
             kafkaStreams.setStateListener((newState, oldState) -> {
                 if (oldState == KafkaStreams.State.REBALANCING && newState == KafkaStreams.State.RUNNING) {
@@ -1587,13 +536,11 @@
 
             final Deserializer<Article> articleDeserializer = new Article.ArticleDeserializer();
 
-            final Deserializer<AugmentedArticle> augmentedArticleDeserializer =
-                new AugmentedArticle.AugmentedArticleDeserializer();
+            final Deserializer<AugmentedArticle> augmentedArticleDeserializer = new AugmentedArticle.AugmentedArticleDeserializer();
 
             final Deserializer<Comment> commentDeserializer = new Comment.CommentDeserializer();
 
-            final Deserializer<AugmentedComment> augmentedCommentDeserializer =
-                new AugmentedComment.AugmentedCommentDeserializer();
+            final Deserializer<AugmentedComment> augmentedCommentDeserializer = new AugmentedComment.AugmentedCommentDeserializer();
 
 
             final Properties consumerProperties = new Properties();
@@ -1611,17 +558,7 @@
                 final List<PartitionInfo> augmentedArticlePartitions = consumer.partitionsFor(ARTICLE_RESULT_SINK);
                 final List<PartitionInfo> commentPartitions = consumer.partitionsFor(COMMENT_SOURCE);
                 final List<PartitionInfo> augmentedCommentPartitions = consumer.partitionsFor(COMMENT_RESULT_SINK);
-                final List<TopicPartition> assignment =
-                    Stream.concat(
-                        Stream.concat(
-                            articlePartitions.stream().map(p -> new TopicPartition(p.topic(), p.partition())),
-                            augmentedArticlePartitions.stream().map(p -> new TopicPartition(p.topic(), p.partition()))
-                        ), 
-                        Stream.concat(
-                            commentPartitions.stream().map(p -> new TopicPartition(p.topic(), p.partition())),
-                            augmentedCommentPartitions.stream().map(p -> new TopicPartition(p.topic(), p.partition()))
-                        )
-                    ).collect(toList());
+                final List<TopicPartition> assignment = Stream.concat(Stream.concat(articlePartitions.stream().map(p -> new TopicPartition(p.topic(), p.partition())), augmentedArticlePartitions.stream().map(p -> new TopicPartition(p.topic(), p.partition()))), Stream.concat(commentPartitions.stream().map(p -> new TopicPartition(p.topic(), p.partition())), augmentedCommentPartitions.stream().map(p -> new TopicPartition(p.topic(), p.partition())))).collect(toList());
                 consumer.assign(assignment);
                 consumer.seekToBeginning(assignment);
 
@@ -1661,14 +598,12 @@
                                     break;
                                 }
                                 case ARTICLE_RESULT_SINK: {
-                                    final AugmentedArticle article =
-                                        augmentedArticleDeserializer.deserialize("", record.value());
+                                    final AugmentedArticle article = augmentedArticleDeserializer.deserialize("", record.value());
                                     consumedAugmentedArticles.put(key, article);
                                     break;
                                 }
                                 case COMMENT_RESULT_SINK: {
-                                    final AugmentedComment comment =
-                                        augmentedCommentDeserializer.deserialize("", record.value());
+                                    final AugmentedComment comment = augmentedCommentDeserializer.deserialize("", record.value());
                                     consumedAugmentedComments.put(key, comment);
                                     break;
                                 }
@@ -1696,32 +631,17 @@
                         printedConsumedAugmentedComment = true;
                     }
 
-                    passed = verifySync(
-                        false,
-                        consumedArticles,
-                        consumedComments,
-                        consumedAugmentedArticles,
-                        consumedAugmentedComments
-                    );
+                    passed = verifySync(false, consumedArticles, consumedComments, consumedAugmentedArticles, consumedAugmentedComments);
                     if (!passed) {
                         LOG.info("Verification has not passed yet. ");
                         Thread.sleep(500);
                     }
                 }
-                return verifySync(
-                    true,
-                    consumedArticles,
-                    consumedComments,
-                    consumedAugmentedArticles,
-                    consumedAugmentedComments
-                );
-            }
-        }
-
-        public static void assertThat(final AtomicBoolean pass,
-                                      final StringBuilder failures,
-                                      final String message,
-                                      final boolean passed) {
+                return verifySync(true, consumedArticles, consumedComments, consumedAugmentedArticles, consumedAugmentedComments);
+            }
+        }
+
+        public static void assertThat(final AtomicBoolean pass, final StringBuilder failures, final String message, final boolean passed) {
             if (!passed) {
                 if (failures != null) {
                     failures.append("\n").append(message);
@@ -1730,138 +650,51 @@
             }
         }
 
-        static boolean verifySync(final boolean logResults,
-                                  final Map<Integer, Article> consumedArticles,
-                                  final Map<Integer, Comment> consumedComments,
-                                  final Map<Integer, AugmentedArticle> consumedAugmentedArticles,
-                                  final Map<Integer, AugmentedComment> consumedAugmentedComments) {
+        static boolean verifySync(final boolean logResults, final Map<Integer, Article> consumedArticles, final Map<Integer, Comment> consumedComments, final Map<Integer, AugmentedArticle> consumedAugmentedArticles, final Map<Integer, AugmentedComment> consumedAugmentedComments) {
             final AtomicBoolean pass = new AtomicBoolean(true);
             final StringBuilder report = logResults ? new StringBuilder() : null;
 
-            assertThat(
-                pass,
-                report,
-                "Expected 1 article, got " + consumedArticles.size(),
-                consumedArticles.size() > 0
-            );
-            assertThat(
-                pass,
-                report,
-                "Expected 1 comment, got " + consumedComments.size(),
-                consumedComments.size() > 0
-            );
-
-            assertThat(
-                pass,
-                report,
-                "Mismatched article size between augmented articles (size "
-                    + consumedAugmentedArticles.size() +
-                    ") and consumed articles (size "
-                    + consumedArticles.size() + ")",
-                consumedAugmentedArticles.size() == consumedArticles.size()
-            );
-            assertThat(
-                pass,
-                report,
-                "Mismatched comments size between augmented comments (size "
-                    + consumedAugmentedComments.size() +
-                    ") and consumed comments (size " +
-                    consumedComments.size() + ")", 
-                consumedAugmentedComments.size() == consumedComments.size()
-            );
+            assertThat(pass, report, "Expected 1 article, got " + consumedArticles.size(), consumedArticles.size() > 0);
+            assertThat(pass, report, "Expected 1 comment, got " + consumedComments.size(), consumedComments.size() > 0);
+
+            assertThat(pass, report, "Mismatched article size between augmented articles (size " + consumedAugmentedArticles.size() + ") and consumed articles (size " + consumedArticles.size() + ")", consumedAugmentedArticles.size() == consumedArticles.size());
+            assertThat(pass, report, "Mismatched comments size between augmented comments (size " + consumedAugmentedComments.size() + ") and consumed comments (size " + consumedComments.size() + ")", consumedAugmentedComments.size() == consumedComments.size());
 
             final Map<Integer, Long> commentCounts = new TreeMap<>();
 
             for (final RelationalSmokeTest.AugmentedComment augmentedComment : consumedAugmentedComments.values()) {
                 final int key = augmentedComment.getKey();
-                assertThat(
-                    pass,
-                    report,
-                    "comment missing, but found in augmentedComment: " + key,
-                    consumedComments.containsKey(key)
-                );
+                assertThat(pass, report, "comment missing, but found in augmentedComment: " + key, consumedComments.containsKey(key));
 
                 final Comment comment = consumedComments.get(key);
                 if (comment != null) {
-                    assertThat(
-                        pass,
-                        report,
-                        "comment missing, but found in augmentedComment: " + key,
-                        consumedComments.containsKey(key)
-                    );
-                }
-                commentCounts.put(
-                    augmentedComment.getArticleId(),
-                    commentCounts.getOrDefault(augmentedComment.getArticleId(), 0L) + 1
-                );
-
-                assertThat(
-                    pass,
-                    report,
-                    "augmentedArticle [" + augmentedComment.getArticleId() + "] " +
-                        "missing for augmentedComment [" + augmentedComment.getKey() + "]",
-                    consumedAugmentedArticles.containsKey(augmentedComment.getArticleId())
-                );
-                final AugmentedArticle augmentedArticle =
-                        consumedAugmentedArticles.get(augmentedComment.getArticleId());
+                    assertThat(pass, report, "comment missing, but found in augmentedComment: " + key, consumedComments.containsKey(key));
+                }
+                commentCounts.put(augmentedComment.getArticleId(), commentCounts.getOrDefault(augmentedComment.getArticleId(), 0L) + 1);
+
+                assertThat(pass, report, "augmentedArticle [" + augmentedComment.getArticleId() + "] " + "missing for augmentedComment [" + augmentedComment.getKey() + "]", consumedAugmentedArticles.containsKey(augmentedComment.getArticleId()));
+                final AugmentedArticle augmentedArticle = consumedAugmentedArticles.get(augmentedComment.getArticleId());
                 if (augmentedArticle != null) {
-                    assertThat(
-                        pass,
-                        report,
-                        "articlePrefix didn't match augmentedArticle: " + augmentedArticle.getText(),
-                        augmentedArticle.getText().startsWith(augmentedComment.getArticlePrefix())
-                    );
-                }
-
-                assertThat(
-                    pass,
-                    report,
-                    "article " + augmentedComment.getArticleId() + " missing from consumedArticles",
-                    consumedArticles.containsKey(augmentedComment.getArticleId())
-                );
+                    assertThat(pass, report, "articlePrefix didn't match augmentedArticle: " + augmentedArticle.getText(), augmentedArticle.getText().startsWith(augmentedComment.getArticlePrefix()));
+                }
+
+                assertThat(pass, report, "article " + augmentedComment.getArticleId() + " missing from consumedArticles", consumedArticles.containsKey(augmentedComment.getArticleId()));
                 final Article article = consumedArticles.get(augmentedComment.getArticleId());
                 if (article != null) {
-                    assertThat(
-                        pass,
-                        report,
-                        "articlePrefix didn't match article: " + article.getText(),
-                        article.getText().startsWith(augmentedComment.getArticlePrefix())
-                    );
+                    assertThat(pass, report, "articlePrefix didn't match article: " + article.getText(), article.getText().startsWith(augmentedComment.getArticlePrefix()));
                 }
             }
 
 
             for (final RelationalSmokeTest.AugmentedArticle augmentedArticle : consumedAugmentedArticles.values()) {
-                assertThat(
-                    pass,
-                    report,
-                    "article " + augmentedArticle.getKey() + " comment count mismatch",
-                    augmentedArticle.getCommentCount() == commentCounts.getOrDefault(augmentedArticle.getKey(), 0L)
-                );
+                assertThat(pass, report, "article " + augmentedArticle.getKey() + " comment count mismatch", augmentedArticle.getCommentCount() == commentCounts.getOrDefault(augmentedArticle.getKey(), 0L));
             }
 
             if (logResults) {
                 if (pass.get()) {
-                    LOG.info(
-                        "Evaluation passed ({}/{}) articles and ({}/{}) comments",
-                        consumedAugmentedArticles.size(),
-                        consumedArticles.size(),
-                        consumedAugmentedComments.size(),
-                        consumedComments.size()
-                    );
+                    LOG.info("Evaluation passed ({}/{}) articles and ({}/{}) comments", consumedAugmentedArticles.size(), consumedArticles.size(), consumedAugmentedComments.size(), consumedComments.size());
                 } else {
-                    LOG.error(
-                        "Evaluation failed\nReport: {}\n" +
-                            "Consumed Input Articles: {}\n" +
-                            "Consumed Input Comments: {}\n" +
-                            "Consumed Augmented Articles: {}\n" +
-                            "Consumed Augmented Comments: {}",
-                        report,
-                        consumedArticles,
-                        consumedComments,
-                        consumedAugmentedArticles,
-                        consumedAugmentedComments
-                    );
+                    LOG.error("Evaluation failed\nReport: {}\n" + "Consumed Input Articles: {}\n" + "Consumed Input Comments: {}\n" + "Consumed Augmented Articles: {}\n" + "Consumed Augmented Comments: {}", report, consumedArticles, consumedComments, consumedAugmentedArticles, consumedAugmentedComments);
                 }
             }
 
@@ -1914,5 +747,4 @@
             LOG.error("Interrupted", e);
         }
     }
->>>>>>> 15418db6
 }