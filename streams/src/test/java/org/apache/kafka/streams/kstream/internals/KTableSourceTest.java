/*
 * Licensed to the Apache Software Foundation (ASF) under one or more
 * contributor license agreements. See the NOTICE file distributed with
 * this work for additional information regarding copyright ownership.
 * The ASF licenses this file to You under the Apache License, Version 2.0
 * (the "License"); you may not use this file except in compliance with
 * the License. You may obtain a copy of the License at
 *
 *    http://www.apache.org/licenses/LICENSE-2.0
 *
 * Unless required by applicable law or agreed to in writing, software
 * distributed under the License is distributed on an "AS IS" BASIS,
 * WITHOUT WARRANTIES OR CONDITIONS OF ANY KIND, either express or implied.
 * See the License for the specific language governing permissions and
 * limitations under the License.
 */
package org.apache.kafka.streams.kstream.internals;

import org.apache.kafka.common.serialization.IntegerDeserializer;
import org.apache.kafka.common.serialization.IntegerSerializer;
import org.apache.kafka.common.serialization.Serdes;
import org.apache.kafka.common.serialization.StringDeserializer;
import org.apache.kafka.common.serialization.StringSerializer;
import org.apache.kafka.streams.KeyValueTimestamp;
import org.apache.kafka.streams.StreamsBuilder;
import org.apache.kafka.streams.TestInputTopic;
import org.apache.kafka.streams.TestOutputTopic;
import org.apache.kafka.streams.Topology;
import org.apache.kafka.streams.TopologyTestDriver;
import org.apache.kafka.streams.TopologyTestDriverWrapper;
import org.apache.kafka.streams.TopologyWrapper;
import org.apache.kafka.streams.kstream.Consumed;
import org.apache.kafka.streams.kstream.KTable;
import org.apache.kafka.streams.kstream.Materialized;
import org.apache.kafka.streams.processor.internals.InternalTopologyBuilder;
import org.apache.kafka.common.utils.LogCaptureAppender;
import org.apache.kafka.common.utils.LogCaptureAppender.Event;
import org.apache.kafka.streams.state.ValueAndTimestamp;
import org.apache.kafka.streams.test.TestRecord;
import org.apache.kafka.test.MockApiProcessor;
import org.apache.kafka.test.MockApiProcessorSupplier;
import org.apache.kafka.test.StreamsTestUtils;
import org.junit.Ignore;
import org.junit.Test;

import java.time.Duration;
import java.time.Instant;
import java.util.Properties;
import java.util.stream.Collectors;

import static java.util.Arrays.asList;
import static org.apache.kafka.test.StreamsTestUtils.getMetricByName;
import static org.hamcrest.CoreMatchers.hasItem;
import static org.hamcrest.MatcherAssert.assertThat;
import static org.junit.Assert.assertEquals;
import static org.junit.Assert.assertNull;
import static org.junit.Assert.assertTrue;

public class KTableSourceTest {
    private final Consumed<String, String> stringConsumed = Consumed.with(Serdes.String(), Serdes.String());
    private final Properties props = StreamsTestUtils.getStreamsConfig(Serdes.String(), Serdes.String());

    @Test
    public void testKTable() {
        final StreamsBuilder builder = new StreamsBuilder();
        final String topic1 = "topic1";

        final KTable<String, Integer> table1 = builder.table(topic1, Consumed.with(Serdes.String(), Serdes.Integer()));

        final MockApiProcessorSupplier<String, Integer, Void, Void> supplier = new MockApiProcessorSupplier<>();
        table1.toStream().process(supplier);

        try (final TopologyTestDriver driver = new TopologyTestDriver(builder.build(), props)) {
<<<<<<< HEAD
			final TestInputTopic<String, Integer> inputTopic =
					driver.createInputTopic(topic1, new StringSerializer(), new IntegerSerializer());
			inputTopic.pipeInput("A", 1, 10L);
			inputTopic.pipeInput("B", 2, 11L);
			inputTopic.pipeInput("C", 3, 12L);
			inputTopic.pipeInput("D", 4, 13L);
			inputTopic.pipeInput("A", null, 14L);
			inputTopic.pipeInput("B", null, 15L);
		}

		assertEquals(
				asList(new KeyValueTimestamp<>("A", 1, 10L),
						new KeyValueTimestamp<>("B", 2, 11L),
						new KeyValueTimestamp<>("C", 3, 12L),
						new KeyValueTimestamp<>("D", 4, 13L),
						new KeyValueTimestamp<>("A", null, 14L),
						new KeyValueTimestamp<>("B", null, 15L)),
				supplier.theCapturedProcessor().processed());
	}

	@Ignore // we have disabled KIP-557 until KAFKA-12508 can be properly addressed
	@Test
	public void testKTableSourceEmitOnChange() {
		final StreamsBuilder builder = new StreamsBuilder();
		final String topic1 = "topic1";

		builder.table(topic1, Consumed.with(Serdes.String(), Serdes.Integer()), Materialized.as("store"))
				.toStream()
				.to("output");

		try (final TopologyTestDriver driver = new TopologyTestDriver(builder.build(), props)) {
			final TestInputTopic<String, Integer> inputTopic =
					driver.createInputTopic(topic1, new StringSerializer(), new IntegerSerializer());
			final TestOutputTopic<String, Integer> outputTopic =
					driver.createOutputTopic("output", new StringDeserializer(), new IntegerDeserializer());

			inputTopic.pipeInput("A", 1, 10L);
			inputTopic.pipeInput("B", 2, 11L);
			inputTopic.pipeInput("A", 1, 12L);
			inputTopic.pipeInput("B", 3, 13L);
			// this record should be kept since this is out of order, so the timestamp
			// should be updated in this scenario
			inputTopic.pipeInput("A", 1, 9L);

			assertEquals(
					1.0,
					getMetricByName(driver.metrics(), "idempotent-update-skip-total", "stream-processor-node-metrics").metricValue()
			);

			assertEquals(
					asList(new TestRecord<>("A", 1, Instant.ofEpochMilli(10L)),
							new TestRecord<>("B", 2, Instant.ofEpochMilli(11L)),
							new TestRecord<>("B", 3, Instant.ofEpochMilli(13L)),
							new TestRecord<>("A", 1, Instant.ofEpochMilli(9L))),
					outputTopic.readRecordsToList()
			);
		}
	}

	@Test
	public void kTableShouldLogAndMeterOnSkippedRecordsWithBuiltInMetrics0100To24() {
		kTableShouldLogAndMeterOnSkippedRecords(StreamsConfig.METRICS_0100_TO_24);
	}

	@Test
	public void kTableShouldLogAndMeterOnSkippedRecordsWithBuiltInMetricsLatest() {
		kTableShouldLogAndMeterOnSkippedRecords(StreamsConfig.METRICS_LATEST);
	}

	private void kTableShouldLogAndMeterOnSkippedRecords(final String builtInMetricsVersion) {
		final StreamsBuilder builder = new StreamsBuilder();
		final String topic = "topic";
		builder.table(topic, stringConsumed);

		props.setProperty(StreamsConfig.BUILT_IN_METRICS_VERSION_CONFIG, builtInMetricsVersion);

		try (final LogCaptureAppender appender = LogCaptureAppender.createAndRegister(KTableSource.class);
			 final TopologyTestDriver driver = new TopologyTestDriver(builder.build(), props)) {

			final TestInputTopic<String, String> inputTopic =
					driver.createInputTopic(
							topic,
							new StringSerializer(),
							new StringSerializer(),
							Instant.ofEpochMilli(0L),
							Duration.ZERO
					);
			inputTopic.pipeInput(null, "value");

			if (StreamsConfig.METRICS_0100_TO_24.equals(builtInMetricsVersion)) {
				assertEquals(
						1.0,
						getMetricByName(driver.metrics(), "skipped-records-total", "stream-metrics").metricValue()
				);
			}

			assertThat(
					appender.getMessages(),
					hasItem("Skipping record due to null key. topic=[topic] partition=[0] offset=[0]")
			);
		}
	}

	@Test
	public void kTableShouldLogAndMeterOnSkippedRecords() {
		final StreamsBuilder builder = new StreamsBuilder();
		final String topic = "topic";
		builder.table(topic, stringConsumed);

		props.setProperty(StreamsConfig.BUILT_IN_METRICS_VERSION_CONFIG, StreamsConfig.METRICS_0100_TO_24);

		try (final LogCaptureAppender appender = LogCaptureAppender.createAndRegister(KTableSource.class);
			 final TopologyTestDriver driver = new TopologyTestDriver(builder.build(), props)) {

			final TestInputTopic<String, String> inputTopic =
					driver.createInputTopic(
							topic,
							new StringSerializer(),
							new StringSerializer(),
							Instant.ofEpochMilli(0L),
							Duration.ZERO
					);
			inputTopic.pipeInput(null, "value");

			assertThat(
					getMetricByName(driver.metrics(), "skipped-records-total", "stream-metrics").metricValue(),
					equalTo(1.0)
			);

			assertThat(
					appender.getMessages(),
					hasItem("Skipping record due to null key. topic=[topic] partition=[0] offset=[0]")
			);
		}
=======
            final TestInputTopic<String, Integer> inputTopic =
                    driver.createInputTopic(topic1, new StringSerializer(), new IntegerSerializer());
            inputTopic.pipeInput("A", 1, 10L);
            inputTopic.pipeInput("B", 2, 11L);
            inputTopic.pipeInput("C", 3, 12L);
            inputTopic.pipeInput("D", 4, 13L);
            inputTopic.pipeInput("A", null, 14L);
            inputTopic.pipeInput("B", null, 15L);
        }

        assertEquals(
            asList(new KeyValueTimestamp<>("A", 1, 10L),
                new KeyValueTimestamp<>("B", 2, 11L),
                new KeyValueTimestamp<>("C", 3, 12L),
                new KeyValueTimestamp<>("D", 4, 13L),
                new KeyValueTimestamp<>("A", null, 14L),
                new KeyValueTimestamp<>("B", null, 15L)),
            supplier.theCapturedProcessor().processed());
    }

    @Ignore // we have disabled KIP-557 until KAFKA-12508 can be properly addressed
    @Test
    public void testKTableSourceEmitOnChange() {
        final StreamsBuilder builder = new StreamsBuilder();
        final String topic1 = "topic1";

        builder.table(topic1, Consumed.with(Serdes.String(), Serdes.Integer()), Materialized.as("store"))
               .toStream()
               .to("output");

        try (final TopologyTestDriver driver = new TopologyTestDriver(builder.build(), props)) {
            final TestInputTopic<String, Integer> inputTopic =
                driver.createInputTopic(topic1, new StringSerializer(), new IntegerSerializer());
            final TestOutputTopic<String, Integer> outputTopic =
                driver.createOutputTopic("output", new StringDeserializer(), new IntegerDeserializer());

            inputTopic.pipeInput("A", 1, 10L);
            inputTopic.pipeInput("B", 2, 11L);
            inputTopic.pipeInput("A", 1, 12L);
            inputTopic.pipeInput("B", 3, 13L);
            // this record should be kept since this is out of order, so the timestamp
            // should be updated in this scenario
            inputTopic.pipeInput("A", 1, 9L);

            assertEquals(
                1.0,
                getMetricByName(driver.metrics(), "idempotent-update-skip-total", "stream-processor-node-metrics").metricValue()
            );

            assertEquals(
                asList(new TestRecord<>("A", 1, Instant.ofEpochMilli(10L)),
                           new TestRecord<>("B", 2, Instant.ofEpochMilli(11L)),
                           new TestRecord<>("B", 3, Instant.ofEpochMilli(13L)),
                           new TestRecord<>("A", 1, Instant.ofEpochMilli(9L))),
                outputTopic.readRecordsToList()
            );
        }
    }

    @Test
    public void kTableShouldLogAndMeterOnSkippedRecords() {
        final StreamsBuilder builder = new StreamsBuilder();
        final String topic = "topic";
        builder.table(topic, stringConsumed);

        try (final LogCaptureAppender appender = LogCaptureAppender.createAndRegister(KTableSource.class);
             final TopologyTestDriver driver = new TopologyTestDriver(builder.build(), props)) {

            final TestInputTopic<String, String> inputTopic =
                driver.createInputTopic(
                    topic,
                    new StringSerializer(),
                    new StringSerializer(),
                    Instant.ofEpochMilli(0L),
                    Duration.ZERO
                );
            inputTopic.pipeInput(null, "value");

            assertThat(
                appender.getEvents().stream()
                    .filter(e -> e.getLevel().equals("WARN"))
                    .map(Event::getMessage)
                    .collect(Collectors.toList()),
                hasItem("Skipping record due to null key. topic=[topic] partition=[0] offset=[0]")
            );
        }
    }

    @Test
    public void kTableShouldLogOnOutOfOrder() {
        final StreamsBuilder builder = new StreamsBuilder();
        final String topic = "topic";
        builder.table(topic, stringConsumed, Materialized.as("store"));

        try (final LogCaptureAppender appender = LogCaptureAppender.createAndRegister(KTableSource.class);
            final TopologyTestDriver driver = new TopologyTestDriver(builder.build(), props)) {

            final TestInputTopic<String, String> inputTopic =
                driver.createInputTopic(
                    topic,
                    new StringSerializer(),
                    new StringSerializer(),
                    Instant.ofEpochMilli(0L),
                    Duration.ZERO
                );
            inputTopic.pipeInput("key", "value", 10L);
            inputTopic.pipeInput("key", "value", 5L);

            assertThat(
                appender.getEvents().stream()
                    .filter(e -> e.getLevel().equals("WARN"))
                    .map(Event::getMessage)
                    .collect(Collectors.toList()),
                hasItem("Detected out-of-order KTable update for store, old timestamp=[10] new timestamp=[5]. topic=[topic] partition=[0] offset=[1].")
            );
        }
>>>>>>> 15418db6
    }

    @Test
    public void testValueGetter() {
        final StreamsBuilder builder = new StreamsBuilder();
        final String topic1 = "topic1";

        @SuppressWarnings("unchecked")
        final KTableImpl<String, String, String> table1 =
            (KTableImpl<String, String, String>) builder.table(topic1, stringConsumed, Materialized.as("store"));

        final Topology topology = builder.build();
        final KTableValueGetterSupplier<String, String> getterSupplier1 = table1.valueGetterSupplier();

        final InternalTopologyBuilder topologyBuilder = TopologyWrapper.getInternalTopologyBuilder(topology);
        topologyBuilder.connectProcessorAndStateStores(table1.name, getterSupplier1.storeNames());

        try (final TopologyTestDriverWrapper driver = new TopologyTestDriverWrapper(builder.build(), props)) {
			final TestInputTopic<String, String> inputTopic1 =
					driver.createInputTopic(
							topic1,
							new StringSerializer(),
							new StringSerializer(),
							Instant.ofEpochMilli(0L),
							Duration.ZERO
					);
			final KTableValueGetter<String, String> getter1 = getterSupplier1.get();
			getter1.init(driver.setCurrentNodeForProcessorContext(table1.name));

			inputTopic1.pipeInput("A", "01", 10L);
			inputTopic1.pipeInput("B", "01", 20L);
			inputTopic1.pipeInput("C", "01", 15L);

			assertEquals(ValueAndTimestamp.make("01", 10L), getter1.get("A"));
			assertEquals(ValueAndTimestamp.make("01", 20L), getter1.get("B"));
			assertEquals(ValueAndTimestamp.make("01", 15L), getter1.get("C"));

			inputTopic1.pipeInput("A", "02", 30L);
			inputTopic1.pipeInput("B", "02", 5L);

			assertEquals(ValueAndTimestamp.make("02", 30L), getter1.get("A"));
			assertEquals(ValueAndTimestamp.make("02", 5L), getter1.get("B"));
			assertEquals(ValueAndTimestamp.make("01", 15L), getter1.get("C"));

			inputTopic1.pipeInput("A", "03", 29L);

			assertEquals(ValueAndTimestamp.make("03", 29L), getter1.get("A"));
			assertEquals(ValueAndTimestamp.make("02", 5L), getter1.get("B"));
			assertEquals(ValueAndTimestamp.make("01", 15L), getter1.get("C"));

			inputTopic1.pipeInput("A", null, 50L);
			inputTopic1.pipeInput("B", null, 3L);

			assertNull(getter1.get("A"));
			assertNull(getter1.get("B"));
			assertEquals(ValueAndTimestamp.make("01", 15L), getter1.get("C"));
		}
    }

    @Test
    public void testNotSendingOldValue() {
        final StreamsBuilder builder = new StreamsBuilder();
        final String topic1 = "topic1";

		@SuppressWarnings("unchecked") final KTableImpl<String, String, String> table1 =
				(KTableImpl<String, String, String>) builder.table(topic1, stringConsumed);

		final MockApiProcessorSupplier<String, Integer, Void, Void> supplier = new MockApiProcessorSupplier<>();
		final Topology topology = builder.build().addProcessor("proc1", supplier, table1.name);

        try (final TopologyTestDriver driver = new TopologyTestDriver(topology, props)) {
			final TestInputTopic<String, String> inputTopic1 =
					driver.createInputTopic(
							topic1,
							new StringSerializer(),
							new StringSerializer(),
							Instant.ofEpochMilli(0L),
							Duration.ZERO
					);
			final MockApiProcessor<String, Integer, Void, Void> proc1 = supplier.theCapturedProcessor();

			inputTopic1.pipeInput("A", "01", 10L);
			inputTopic1.pipeInput("B", "01", 20L);
			inputTopic1.pipeInput("C", "01", 15L);
			proc1.checkAndClearProcessResult(
					new KeyValueTimestamp<>("A", new Change<>("01", null), 10),
					new KeyValueTimestamp<>("B", new Change<>("01", null), 20),
					new KeyValueTimestamp<>("C", new Change<>("01", null), 15)
			);

			inputTopic1.pipeInput("A", "02", 8L);
			inputTopic1.pipeInput("B", "02", 22L);
			proc1.checkAndClearProcessResult(
					new KeyValueTimestamp<>("A", new Change<>("02", null), 8),
					new KeyValueTimestamp<>("B", new Change<>("02", null), 22)
			);

			inputTopic1.pipeInput("A", "03", 12L);
			proc1.checkAndClearProcessResult(
					new KeyValueTimestamp<>("A", new Change<>("03", null), 12)
			);

			inputTopic1.pipeInput("A", null, 15L);
			inputTopic1.pipeInput("B", null, 20L);
			proc1.checkAndClearProcessResult(
					new KeyValueTimestamp<>("A", new Change<>(null, null), 15),
					new KeyValueTimestamp<>("B", new Change<>(null, null), 20)
			);
		}
    }

    @Test
    public void testSendingOldValue() {
		final StreamsBuilder builder = new StreamsBuilder();
		final String topic1 = "topic1";

		@SuppressWarnings("unchecked") final KTableImpl<String, String, String> table1 =
				(KTableImpl<String, String, String>) builder.table(topic1, stringConsumed);
		table1.enableSendingOldValues(true);
		assertTrue(table1.sendingOldValueEnabled());

		final MockApiProcessorSupplier<String, Integer, Void, Void> supplier = new MockApiProcessorSupplier<>();
		final Topology topology = builder.build().addProcessor("proc1", supplier, table1.name);

		try (final TopologyTestDriver driver = new TopologyTestDriver(topology, props)) {
			final TestInputTopic<String, String> inputTopic1 =
					driver.createInputTopic(
							topic1,
							new StringSerializer(),
							new StringSerializer(),
							Instant.ofEpochMilli(0L),
							Duration.ZERO
					);
			final MockApiProcessor<String, Integer, Void, Void> proc1 = supplier.theCapturedProcessor();

			inputTopic1.pipeInput("A", "01", 10L);
			inputTopic1.pipeInput("B", "01", 20L);
			inputTopic1.pipeInput("C", "01", 15L);
			proc1.checkAndClearProcessResult(
					new KeyValueTimestamp<>("A", new Change<>("01", null), 10),
					new KeyValueTimestamp<>("B", new Change<>("01", null), 20),
					new KeyValueTimestamp<>("C", new Change<>("01", null), 15)
			);

			inputTopic1.pipeInput("A", "02", 8L);
			inputTopic1.pipeInput("B", "02", 22L);
			proc1.checkAndClearProcessResult(
					new KeyValueTimestamp<>("A", new Change<>("02", "01"), 8),
					new KeyValueTimestamp<>("B", new Change<>("02", "01"), 22)
			);

			inputTopic1.pipeInput("A", "03", 12L);
			proc1.checkAndClearProcessResult(
					new KeyValueTimestamp<>("A", new Change<>("03", "02"), 12)
			);

			inputTopic1.pipeInput("A", null, 15L);
			inputTopic1.pipeInput("B", null, 20L);
			proc1.checkAndClearProcessResult(
					new KeyValueTimestamp<>("A", new Change<>(null, "03"), 15),
					new KeyValueTimestamp<>("B", new Change<>(null, "02"), 20)
			);
		}
    }
}<|MERGE_RESOLUTION|>--- conflicted
+++ resolved
@@ -16,25 +16,14 @@
  */
 package org.apache.kafka.streams.kstream.internals;
 
-import org.apache.kafka.common.serialization.IntegerDeserializer;
-import org.apache.kafka.common.serialization.IntegerSerializer;
-import org.apache.kafka.common.serialization.Serdes;
-import org.apache.kafka.common.serialization.StringDeserializer;
-import org.apache.kafka.common.serialization.StringSerializer;
-import org.apache.kafka.streams.KeyValueTimestamp;
-import org.apache.kafka.streams.StreamsBuilder;
-import org.apache.kafka.streams.TestInputTopic;
-import org.apache.kafka.streams.TestOutputTopic;
-import org.apache.kafka.streams.Topology;
-import org.apache.kafka.streams.TopologyTestDriver;
-import org.apache.kafka.streams.TopologyTestDriverWrapper;
-import org.apache.kafka.streams.TopologyWrapper;
+import org.apache.kafka.common.serialization.*;
+import org.apache.kafka.common.utils.LogCaptureAppender;
+import org.apache.kafka.common.utils.LogCaptureAppender.Event;
+import org.apache.kafka.streams.*;
 import org.apache.kafka.streams.kstream.Consumed;
 import org.apache.kafka.streams.kstream.KTable;
 import org.apache.kafka.streams.kstream.Materialized;
 import org.apache.kafka.streams.processor.internals.InternalTopologyBuilder;
-import org.apache.kafka.common.utils.LogCaptureAppender;
-import org.apache.kafka.common.utils.LogCaptureAppender.Event;
 import org.apache.kafka.streams.state.ValueAndTimestamp;
 import org.apache.kafka.streams.test.TestRecord;
 import org.apache.kafka.test.MockApiProcessor;
@@ -52,9 +41,7 @@
 import static org.apache.kafka.test.StreamsTestUtils.getMetricByName;
 import static org.hamcrest.CoreMatchers.hasItem;
 import static org.hamcrest.MatcherAssert.assertThat;
-import static org.junit.Assert.assertEquals;
-import static org.junit.Assert.assertNull;
-import static org.junit.Assert.assertTrue;
+import static org.junit.Assert.*;
 
 public class KTableSourceTest {
     private final Consumed<String, String> stringConsumed = Consumed.with(Serdes.String(), Serdes.String());
@@ -71,144 +58,7 @@
         table1.toStream().process(supplier);
 
         try (final TopologyTestDriver driver = new TopologyTestDriver(builder.build(), props)) {
-<<<<<<< HEAD
-			final TestInputTopic<String, Integer> inputTopic =
-					driver.createInputTopic(topic1, new StringSerializer(), new IntegerSerializer());
-			inputTopic.pipeInput("A", 1, 10L);
-			inputTopic.pipeInput("B", 2, 11L);
-			inputTopic.pipeInput("C", 3, 12L);
-			inputTopic.pipeInput("D", 4, 13L);
-			inputTopic.pipeInput("A", null, 14L);
-			inputTopic.pipeInput("B", null, 15L);
-		}
-
-		assertEquals(
-				asList(new KeyValueTimestamp<>("A", 1, 10L),
-						new KeyValueTimestamp<>("B", 2, 11L),
-						new KeyValueTimestamp<>("C", 3, 12L),
-						new KeyValueTimestamp<>("D", 4, 13L),
-						new KeyValueTimestamp<>("A", null, 14L),
-						new KeyValueTimestamp<>("B", null, 15L)),
-				supplier.theCapturedProcessor().processed());
-	}
-
-	@Ignore // we have disabled KIP-557 until KAFKA-12508 can be properly addressed
-	@Test
-	public void testKTableSourceEmitOnChange() {
-		final StreamsBuilder builder = new StreamsBuilder();
-		final String topic1 = "topic1";
-
-		builder.table(topic1, Consumed.with(Serdes.String(), Serdes.Integer()), Materialized.as("store"))
-				.toStream()
-				.to("output");
-
-		try (final TopologyTestDriver driver = new TopologyTestDriver(builder.build(), props)) {
-			final TestInputTopic<String, Integer> inputTopic =
-					driver.createInputTopic(topic1, new StringSerializer(), new IntegerSerializer());
-			final TestOutputTopic<String, Integer> outputTopic =
-					driver.createOutputTopic("output", new StringDeserializer(), new IntegerDeserializer());
-
-			inputTopic.pipeInput("A", 1, 10L);
-			inputTopic.pipeInput("B", 2, 11L);
-			inputTopic.pipeInput("A", 1, 12L);
-			inputTopic.pipeInput("B", 3, 13L);
-			// this record should be kept since this is out of order, so the timestamp
-			// should be updated in this scenario
-			inputTopic.pipeInput("A", 1, 9L);
-
-			assertEquals(
-					1.0,
-					getMetricByName(driver.metrics(), "idempotent-update-skip-total", "stream-processor-node-metrics").metricValue()
-			);
-
-			assertEquals(
-					asList(new TestRecord<>("A", 1, Instant.ofEpochMilli(10L)),
-							new TestRecord<>("B", 2, Instant.ofEpochMilli(11L)),
-							new TestRecord<>("B", 3, Instant.ofEpochMilli(13L)),
-							new TestRecord<>("A", 1, Instant.ofEpochMilli(9L))),
-					outputTopic.readRecordsToList()
-			);
-		}
-	}
-
-	@Test
-	public void kTableShouldLogAndMeterOnSkippedRecordsWithBuiltInMetrics0100To24() {
-		kTableShouldLogAndMeterOnSkippedRecords(StreamsConfig.METRICS_0100_TO_24);
-	}
-
-	@Test
-	public void kTableShouldLogAndMeterOnSkippedRecordsWithBuiltInMetricsLatest() {
-		kTableShouldLogAndMeterOnSkippedRecords(StreamsConfig.METRICS_LATEST);
-	}
-
-	private void kTableShouldLogAndMeterOnSkippedRecords(final String builtInMetricsVersion) {
-		final StreamsBuilder builder = new StreamsBuilder();
-		final String topic = "topic";
-		builder.table(topic, stringConsumed);
-
-		props.setProperty(StreamsConfig.BUILT_IN_METRICS_VERSION_CONFIG, builtInMetricsVersion);
-
-		try (final LogCaptureAppender appender = LogCaptureAppender.createAndRegister(KTableSource.class);
-			 final TopologyTestDriver driver = new TopologyTestDriver(builder.build(), props)) {
-
-			final TestInputTopic<String, String> inputTopic =
-					driver.createInputTopic(
-							topic,
-							new StringSerializer(),
-							new StringSerializer(),
-							Instant.ofEpochMilli(0L),
-							Duration.ZERO
-					);
-			inputTopic.pipeInput(null, "value");
-
-			if (StreamsConfig.METRICS_0100_TO_24.equals(builtInMetricsVersion)) {
-				assertEquals(
-						1.0,
-						getMetricByName(driver.metrics(), "skipped-records-total", "stream-metrics").metricValue()
-				);
-			}
-
-			assertThat(
-					appender.getMessages(),
-					hasItem("Skipping record due to null key. topic=[topic] partition=[0] offset=[0]")
-			);
-		}
-	}
-
-	@Test
-	public void kTableShouldLogAndMeterOnSkippedRecords() {
-		final StreamsBuilder builder = new StreamsBuilder();
-		final String topic = "topic";
-		builder.table(topic, stringConsumed);
-
-		props.setProperty(StreamsConfig.BUILT_IN_METRICS_VERSION_CONFIG, StreamsConfig.METRICS_0100_TO_24);
-
-		try (final LogCaptureAppender appender = LogCaptureAppender.createAndRegister(KTableSource.class);
-			 final TopologyTestDriver driver = new TopologyTestDriver(builder.build(), props)) {
-
-			final TestInputTopic<String, String> inputTopic =
-					driver.createInputTopic(
-							topic,
-							new StringSerializer(),
-							new StringSerializer(),
-							Instant.ofEpochMilli(0L),
-							Duration.ZERO
-					);
-			inputTopic.pipeInput(null, "value");
-
-			assertThat(
-					getMetricByName(driver.metrics(), "skipped-records-total", "stream-metrics").metricValue(),
-					equalTo(1.0)
-			);
-
-			assertThat(
-					appender.getMessages(),
-					hasItem("Skipping record due to null key. topic=[topic] partition=[0] offset=[0]")
-			);
-		}
-=======
-            final TestInputTopic<String, Integer> inputTopic =
-                    driver.createInputTopic(topic1, new StringSerializer(), new IntegerSerializer());
+            final TestInputTopic<String, Integer> inputTopic = driver.createInputTopic(topic1, new StringSerializer(), new IntegerSerializer());
             inputTopic.pipeInput("A", 1, 10L);
             inputTopic.pipeInput("B", 2, 11L);
             inputTopic.pipeInput("C", 3, 12L);
@@ -217,14 +67,7 @@
             inputTopic.pipeInput("B", null, 15L);
         }
 
-        assertEquals(
-            asList(new KeyValueTimestamp<>("A", 1, 10L),
-                new KeyValueTimestamp<>("B", 2, 11L),
-                new KeyValueTimestamp<>("C", 3, 12L),
-                new KeyValueTimestamp<>("D", 4, 13L),
-                new KeyValueTimestamp<>("A", null, 14L),
-                new KeyValueTimestamp<>("B", null, 15L)),
-            supplier.theCapturedProcessor().processed());
+        assertEquals(asList(new KeyValueTimestamp<>("A", 1, 10L), new KeyValueTimestamp<>("B", 2, 11L), new KeyValueTimestamp<>("C", 3, 12L), new KeyValueTimestamp<>("D", 4, 13L), new KeyValueTimestamp<>("A", null, 14L), new KeyValueTimestamp<>("B", null, 15L)), supplier.theCapturedProcessor().processed());
     }
 
     @Ignore // we have disabled KIP-557 until KAFKA-12508 can be properly addressed
@@ -233,15 +76,11 @@
         final StreamsBuilder builder = new StreamsBuilder();
         final String topic1 = "topic1";
 
-        builder.table(topic1, Consumed.with(Serdes.String(), Serdes.Integer()), Materialized.as("store"))
-               .toStream()
-               .to("output");
+        builder.table(topic1, Consumed.with(Serdes.String(), Serdes.Integer()), Materialized.as("store")).toStream().to("output");
 
         try (final TopologyTestDriver driver = new TopologyTestDriver(builder.build(), props)) {
-            final TestInputTopic<String, Integer> inputTopic =
-                driver.createInputTopic(topic1, new StringSerializer(), new IntegerSerializer());
-            final TestOutputTopic<String, Integer> outputTopic =
-                driver.createOutputTopic("output", new StringDeserializer(), new IntegerDeserializer());
+            final TestInputTopic<String, Integer> inputTopic = driver.createInputTopic(topic1, new StringSerializer(), new IntegerSerializer());
+            final TestOutputTopic<String, Integer> outputTopic = driver.createOutputTopic("output", new StringDeserializer(), new IntegerDeserializer());
 
             inputTopic.pipeInput("A", 1, 10L);
             inputTopic.pipeInput("B", 2, 11L);
@@ -251,18 +90,9 @@
             // should be updated in this scenario
             inputTopic.pipeInput("A", 1, 9L);
 
-            assertEquals(
-                1.0,
-                getMetricByName(driver.metrics(), "idempotent-update-skip-total", "stream-processor-node-metrics").metricValue()
-            );
-
-            assertEquals(
-                asList(new TestRecord<>("A", 1, Instant.ofEpochMilli(10L)),
-                           new TestRecord<>("B", 2, Instant.ofEpochMilli(11L)),
-                           new TestRecord<>("B", 3, Instant.ofEpochMilli(13L)),
-                           new TestRecord<>("A", 1, Instant.ofEpochMilli(9L))),
-                outputTopic.readRecordsToList()
-            );
+            assertEquals(1.0, getMetricByName(driver.metrics(), "idempotent-update-skip-total", "stream-processor-node-metrics").metricValue());
+
+            assertEquals(asList(new TestRecord<>("A", 1, Instant.ofEpochMilli(10L)), new TestRecord<>("B", 2, Instant.ofEpochMilli(11L)), new TestRecord<>("B", 3, Instant.ofEpochMilli(13L)), new TestRecord<>("A", 1, Instant.ofEpochMilli(9L))), outputTopic.readRecordsToList());
         }
     }
 
@@ -272,26 +102,12 @@
         final String topic = "topic";
         builder.table(topic, stringConsumed);
 
-        try (final LogCaptureAppender appender = LogCaptureAppender.createAndRegister(KTableSource.class);
-             final TopologyTestDriver driver = new TopologyTestDriver(builder.build(), props)) {
-
-            final TestInputTopic<String, String> inputTopic =
-                driver.createInputTopic(
-                    topic,
-                    new StringSerializer(),
-                    new StringSerializer(),
-                    Instant.ofEpochMilli(0L),
-                    Duration.ZERO
-                );
+        try (final LogCaptureAppender appender = LogCaptureAppender.createAndRegister(KTableSource.class); final TopologyTestDriver driver = new TopologyTestDriver(builder.build(), props)) {
+
+            final TestInputTopic<String, String> inputTopic = driver.createInputTopic(topic, new StringSerializer(), new StringSerializer(), Instant.ofEpochMilli(0L), Duration.ZERO);
             inputTopic.pipeInput(null, "value");
 
-            assertThat(
-                appender.getEvents().stream()
-                    .filter(e -> e.getLevel().equals("WARN"))
-                    .map(Event::getMessage)
-                    .collect(Collectors.toList()),
-                hasItem("Skipping record due to null key. topic=[topic] partition=[0] offset=[0]")
-            );
+            assertThat(appender.getEvents().stream().filter(e -> e.getLevel().equals("WARN")).map(Event::getMessage).collect(Collectors.toList()), hasItem("Skipping record due to null key. topic=[topic] partition=[0] offset=[0]"));
         }
     }
 
@@ -301,29 +117,14 @@
         final String topic = "topic";
         builder.table(topic, stringConsumed, Materialized.as("store"));
 
-        try (final LogCaptureAppender appender = LogCaptureAppender.createAndRegister(KTableSource.class);
-            final TopologyTestDriver driver = new TopologyTestDriver(builder.build(), props)) {
-
-            final TestInputTopic<String, String> inputTopic =
-                driver.createInputTopic(
-                    topic,
-                    new StringSerializer(),
-                    new StringSerializer(),
-                    Instant.ofEpochMilli(0L),
-                    Duration.ZERO
-                );
+        try (final LogCaptureAppender appender = LogCaptureAppender.createAndRegister(KTableSource.class); final TopologyTestDriver driver = new TopologyTestDriver(builder.build(), props)) {
+
+            final TestInputTopic<String, String> inputTopic = driver.createInputTopic(topic, new StringSerializer(), new StringSerializer(), Instant.ofEpochMilli(0L), Duration.ZERO);
             inputTopic.pipeInput("key", "value", 10L);
             inputTopic.pipeInput("key", "value", 5L);
 
-            assertThat(
-                appender.getEvents().stream()
-                    .filter(e -> e.getLevel().equals("WARN"))
-                    .map(Event::getMessage)
-                    .collect(Collectors.toList()),
-                hasItem("Detected out-of-order KTable update for store, old timestamp=[10] new timestamp=[5]. topic=[topic] partition=[0] offset=[1].")
-            );
-        }
->>>>>>> 15418db6
+            assertThat(appender.getEvents().stream().filter(e -> e.getLevel().equals("WARN")).map(Event::getMessage).collect(Collectors.toList()), hasItem("Detected out-of-order KTable update for store, old timestamp=[10] new timestamp=[5]. topic=[topic] partition=[0] offset=[1]."));
+        }
     }
 
     @Test
@@ -342,45 +143,38 @@
         topologyBuilder.connectProcessorAndStateStores(table1.name, getterSupplier1.storeNames());
 
         try (final TopologyTestDriverWrapper driver = new TopologyTestDriverWrapper(builder.build(), props)) {
-			final TestInputTopic<String, String> inputTopic1 =
-					driver.createInputTopic(
-							topic1,
-							new StringSerializer(),
-							new StringSerializer(),
-							Instant.ofEpochMilli(0L),
-							Duration.ZERO
-					);
-			final KTableValueGetter<String, String> getter1 = getterSupplier1.get();
-			getter1.init(driver.setCurrentNodeForProcessorContext(table1.name));
-
-			inputTopic1.pipeInput("A", "01", 10L);
-			inputTopic1.pipeInput("B", "01", 20L);
-			inputTopic1.pipeInput("C", "01", 15L);
-
-			assertEquals(ValueAndTimestamp.make("01", 10L), getter1.get("A"));
-			assertEquals(ValueAndTimestamp.make("01", 20L), getter1.get("B"));
-			assertEquals(ValueAndTimestamp.make("01", 15L), getter1.get("C"));
-
-			inputTopic1.pipeInput("A", "02", 30L);
-			inputTopic1.pipeInput("B", "02", 5L);
-
-			assertEquals(ValueAndTimestamp.make("02", 30L), getter1.get("A"));
-			assertEquals(ValueAndTimestamp.make("02", 5L), getter1.get("B"));
-			assertEquals(ValueAndTimestamp.make("01", 15L), getter1.get("C"));
-
-			inputTopic1.pipeInput("A", "03", 29L);
-
-			assertEquals(ValueAndTimestamp.make("03", 29L), getter1.get("A"));
-			assertEquals(ValueAndTimestamp.make("02", 5L), getter1.get("B"));
-			assertEquals(ValueAndTimestamp.make("01", 15L), getter1.get("C"));
-
-			inputTopic1.pipeInput("A", null, 50L);
-			inputTopic1.pipeInput("B", null, 3L);
-
-			assertNull(getter1.get("A"));
-			assertNull(getter1.get("B"));
-			assertEquals(ValueAndTimestamp.make("01", 15L), getter1.get("C"));
-		}
+            final TestInputTopic<String, String> inputTopic1 = driver.createInputTopic(topic1, new StringSerializer(), new StringSerializer(), Instant.ofEpochMilli(0L), Duration.ZERO);
+            final KTableValueGetter<String, String> getter1 = getterSupplier1.get();
+            getter1.init(driver.setCurrentNodeForProcessorContext(table1.name));
+
+            inputTopic1.pipeInput("A", "01", 10L);
+            inputTopic1.pipeInput("B", "01", 20L);
+            inputTopic1.pipeInput("C", "01", 15L);
+
+            assertEquals(ValueAndTimestamp.make("01", 10L), getter1.get("A"));
+            assertEquals(ValueAndTimestamp.make("01", 20L), getter1.get("B"));
+            assertEquals(ValueAndTimestamp.make("01", 15L), getter1.get("C"));
+
+            inputTopic1.pipeInput("A", "02", 30L);
+            inputTopic1.pipeInput("B", "02", 5L);
+
+            assertEquals(ValueAndTimestamp.make("02", 30L), getter1.get("A"));
+            assertEquals(ValueAndTimestamp.make("02", 5L), getter1.get("B"));
+            assertEquals(ValueAndTimestamp.make("01", 15L), getter1.get("C"));
+
+            inputTopic1.pipeInput("A", "03", 29L);
+
+            assertEquals(ValueAndTimestamp.make("03", 29L), getter1.get("A"));
+            assertEquals(ValueAndTimestamp.make("02", 5L), getter1.get("B"));
+            assertEquals(ValueAndTimestamp.make("01", 15L), getter1.get("C"));
+
+            inputTopic1.pipeInput("A", null, 50L);
+            inputTopic1.pipeInput("B", null, 3L);
+
+            assertNull(getter1.get("A"));
+            assertNull(getter1.get("B"));
+            assertEquals(ValueAndTimestamp.make("01", 15L), getter1.get("C"));
+        }
     }
 
     @Test
@@ -388,104 +182,64 @@
         final StreamsBuilder builder = new StreamsBuilder();
         final String topic1 = "topic1";
 
-		@SuppressWarnings("unchecked") final KTableImpl<String, String, String> table1 =
-				(KTableImpl<String, String, String>) builder.table(topic1, stringConsumed);
-
-		final MockApiProcessorSupplier<String, Integer, Void, Void> supplier = new MockApiProcessorSupplier<>();
-		final Topology topology = builder.build().addProcessor("proc1", supplier, table1.name);
+        @SuppressWarnings("unchecked") final KTableImpl<String, String, String> table1 = (KTableImpl<String, String, String>) builder.table(topic1, stringConsumed);
+
+        final MockApiProcessorSupplier<String, Integer, Void, Void> supplier = new MockApiProcessorSupplier<>();
+        final Topology topology = builder.build().addProcessor("proc1", supplier, table1.name);
 
         try (final TopologyTestDriver driver = new TopologyTestDriver(topology, props)) {
-			final TestInputTopic<String, String> inputTopic1 =
-					driver.createInputTopic(
-							topic1,
-							new StringSerializer(),
-							new StringSerializer(),
-							Instant.ofEpochMilli(0L),
-							Duration.ZERO
-					);
-			final MockApiProcessor<String, Integer, Void, Void> proc1 = supplier.theCapturedProcessor();
-
-			inputTopic1.pipeInput("A", "01", 10L);
-			inputTopic1.pipeInput("B", "01", 20L);
-			inputTopic1.pipeInput("C", "01", 15L);
-			proc1.checkAndClearProcessResult(
-					new KeyValueTimestamp<>("A", new Change<>("01", null), 10),
-					new KeyValueTimestamp<>("B", new Change<>("01", null), 20),
-					new KeyValueTimestamp<>("C", new Change<>("01", null), 15)
-			);
-
-			inputTopic1.pipeInput("A", "02", 8L);
-			inputTopic1.pipeInput("B", "02", 22L);
-			proc1.checkAndClearProcessResult(
-					new KeyValueTimestamp<>("A", new Change<>("02", null), 8),
-					new KeyValueTimestamp<>("B", new Change<>("02", null), 22)
-			);
-
-			inputTopic1.pipeInput("A", "03", 12L);
-			proc1.checkAndClearProcessResult(
-					new KeyValueTimestamp<>("A", new Change<>("03", null), 12)
-			);
-
-			inputTopic1.pipeInput("A", null, 15L);
-			inputTopic1.pipeInput("B", null, 20L);
-			proc1.checkAndClearProcessResult(
-					new KeyValueTimestamp<>("A", new Change<>(null, null), 15),
-					new KeyValueTimestamp<>("B", new Change<>(null, null), 20)
-			);
-		}
+            final TestInputTopic<String, String> inputTopic1 = driver.createInputTopic(topic1, new StringSerializer(), new StringSerializer(), Instant.ofEpochMilli(0L), Duration.ZERO);
+            final MockApiProcessor<String, Integer, Void, Void> proc1 = supplier.theCapturedProcessor();
+
+            inputTopic1.pipeInput("A", "01", 10L);
+            inputTopic1.pipeInput("B", "01", 20L);
+            inputTopic1.pipeInput("C", "01", 15L);
+            proc1.checkAndClearProcessResult(new KeyValueTimestamp<>("A", new Change<>("01", null), 10), new KeyValueTimestamp<>("B", new Change<>("01", null), 20), new KeyValueTimestamp<>("C", new Change<>("01", null), 15));
+
+            inputTopic1.pipeInput("A", "02", 8L);
+            inputTopic1.pipeInput("B", "02", 22L);
+            proc1.checkAndClearProcessResult(new KeyValueTimestamp<>("A", new Change<>("02", null), 8), new KeyValueTimestamp<>("B", new Change<>("02", null), 22));
+
+            inputTopic1.pipeInput("A", "03", 12L);
+            proc1.checkAndClearProcessResult(new KeyValueTimestamp<>("A", new Change<>("03", null), 12));
+
+            inputTopic1.pipeInput("A", null, 15L);
+            inputTopic1.pipeInput("B", null, 20L);
+            proc1.checkAndClearProcessResult(new KeyValueTimestamp<>("A", new Change<>(null, null), 15), new KeyValueTimestamp<>("B", new Change<>(null, null), 20));
+        }
     }
 
     @Test
     public void testSendingOldValue() {
-		final StreamsBuilder builder = new StreamsBuilder();
-		final String topic1 = "topic1";
-
-		@SuppressWarnings("unchecked") final KTableImpl<String, String, String> table1 =
-				(KTableImpl<String, String, String>) builder.table(topic1, stringConsumed);
-		table1.enableSendingOldValues(true);
-		assertTrue(table1.sendingOldValueEnabled());
-
-		final MockApiProcessorSupplier<String, Integer, Void, Void> supplier = new MockApiProcessorSupplier<>();
-		final Topology topology = builder.build().addProcessor("proc1", supplier, table1.name);
-
-		try (final TopologyTestDriver driver = new TopologyTestDriver(topology, props)) {
-			final TestInputTopic<String, String> inputTopic1 =
-					driver.createInputTopic(
-							topic1,
-							new StringSerializer(),
-							new StringSerializer(),
-							Instant.ofEpochMilli(0L),
-							Duration.ZERO
-					);
-			final MockApiProcessor<String, Integer, Void, Void> proc1 = supplier.theCapturedProcessor();
-
-			inputTopic1.pipeInput("A", "01", 10L);
-			inputTopic1.pipeInput("B", "01", 20L);
-			inputTopic1.pipeInput("C", "01", 15L);
-			proc1.checkAndClearProcessResult(
-					new KeyValueTimestamp<>("A", new Change<>("01", null), 10),
-					new KeyValueTimestamp<>("B", new Change<>("01", null), 20),
-					new KeyValueTimestamp<>("C", new Change<>("01", null), 15)
-			);
-
-			inputTopic1.pipeInput("A", "02", 8L);
-			inputTopic1.pipeInput("B", "02", 22L);
-			proc1.checkAndClearProcessResult(
-					new KeyValueTimestamp<>("A", new Change<>("02", "01"), 8),
-					new KeyValueTimestamp<>("B", new Change<>("02", "01"), 22)
-			);
-
-			inputTopic1.pipeInput("A", "03", 12L);
-			proc1.checkAndClearProcessResult(
-					new KeyValueTimestamp<>("A", new Change<>("03", "02"), 12)
-			);
-
-			inputTopic1.pipeInput("A", null, 15L);
-			inputTopic1.pipeInput("B", null, 20L);
-			proc1.checkAndClearProcessResult(
-					new KeyValueTimestamp<>("A", new Change<>(null, "03"), 15),
-					new KeyValueTimestamp<>("B", new Change<>(null, "02"), 20)
-			);
-		}
+        final StreamsBuilder builder = new StreamsBuilder();
+        final String topic1 = "topic1";
+
+        @SuppressWarnings("unchecked") final KTableImpl<String, String, String> table1 = (KTableImpl<String, String, String>) builder.table(topic1, stringConsumed);
+        table1.enableSendingOldValues(true);
+        assertTrue(table1.sendingOldValueEnabled());
+
+        final MockApiProcessorSupplier<String, Integer, Void, Void> supplier = new MockApiProcessorSupplier<>();
+        final Topology topology = builder.build().addProcessor("proc1", supplier, table1.name);
+
+        try (final TopologyTestDriver driver = new TopologyTestDriver(topology, props)) {
+            final TestInputTopic<String, String> inputTopic1 = driver.createInputTopic(topic1, new StringSerializer(), new StringSerializer(), Instant.ofEpochMilli(0L), Duration.ZERO);
+            final MockApiProcessor<String, Integer, Void, Void> proc1 = supplier.theCapturedProcessor();
+
+            inputTopic1.pipeInput("A", "01", 10L);
+            inputTopic1.pipeInput("B", "01", 20L);
+            inputTopic1.pipeInput("C", "01", 15L);
+            proc1.checkAndClearProcessResult(new KeyValueTimestamp<>("A", new Change<>("01", null), 10), new KeyValueTimestamp<>("B", new Change<>("01", null), 20), new KeyValueTimestamp<>("C", new Change<>("01", null), 15));
+
+            inputTopic1.pipeInput("A", "02", 8L);
+            inputTopic1.pipeInput("B", "02", 22L);
+            proc1.checkAndClearProcessResult(new KeyValueTimestamp<>("A", new Change<>("02", "01"), 8), new KeyValueTimestamp<>("B", new Change<>("02", "01"), 22));
+
+            inputTopic1.pipeInput("A", "03", 12L);
+            proc1.checkAndClearProcessResult(new KeyValueTimestamp<>("A", new Change<>("03", "02"), 12));
+
+            inputTopic1.pipeInput("A", null, 15L);
+            inputTopic1.pipeInput("B", null, 20L);
+            proc1.checkAndClearProcessResult(new KeyValueTimestamp<>("A", new Change<>(null, "03"), 15), new KeyValueTimestamp<>("B", new Change<>(null, "02"), 20));
+        }
     }
 }