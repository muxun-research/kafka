--- conflicted
+++ resolved
@@ -16,12 +16,6 @@
  */
 package org.apache.kafka.streams.kstream.internals;
 
-<<<<<<< HEAD
-import org.apache.kafka.common.serialization.*;
-import org.apache.kafka.common.utils.LogCaptureAppender;
-import org.apache.kafka.common.utils.LogCaptureAppender.Event;
-import org.apache.kafka.streams.*;
-=======
 import org.apache.kafka.common.serialization.IntegerDeserializer;
 import org.apache.kafka.common.serialization.IntegerSerializer;
 import org.apache.kafka.common.serialization.Serdes;
@@ -37,7 +31,6 @@
 import org.apache.kafka.streams.TopologyTestDriver;
 import org.apache.kafka.streams.TopologyTestDriverWrapper;
 import org.apache.kafka.streams.TopologyWrapper;
->>>>>>> 9494bebe
 import org.apache.kafka.streams.kstream.Consumed;
 import org.apache.kafka.streams.kstream.KTable;
 import org.apache.kafka.streams.kstream.Materialized;
@@ -60,13 +53,9 @@
 import static org.apache.kafka.test.StreamsTestUtils.getMetricByName;
 import static org.hamcrest.CoreMatchers.hasItem;
 import static org.hamcrest.MatcherAssert.assertThat;
-<<<<<<< HEAD
-import static org.junit.Assert.*;
-=======
 import static org.junit.jupiter.api.Assertions.assertEquals;
 import static org.junit.jupiter.api.Assertions.assertNull;
 import static org.junit.jupiter.api.Assertions.assertTrue;
->>>>>>> 9494bebe
 
 public class KTableSourceTest {
     private final Consumed<String, String> stringConsumed = Consumed.with(Serdes.String(), Serdes.String());
@@ -83,7 +72,8 @@
         table1.toStream().process(supplier);
 
         try (final TopologyTestDriver driver = new TopologyTestDriver(builder.build(), props)) {
-            final TestInputTopic<String, Integer> inputTopic = driver.createInputTopic(topic1, new StringSerializer(), new IntegerSerializer());
+            final TestInputTopic<String, Integer> inputTopic =
+                    driver.createInputTopic(topic1, new StringSerializer(), new IntegerSerializer());
             inputTopic.pipeInput("A", 1, 10L);
             inputTopic.pipeInput("B", 2, 11L);
             inputTopic.pipeInput("C", 3, 12L);
@@ -92,7 +82,14 @@
             inputTopic.pipeInput("B", null, 15L);
         }
 
-        assertEquals(asList(new KeyValueTimestamp<>("A", 1, 10L), new KeyValueTimestamp<>("B", 2, 11L), new KeyValueTimestamp<>("C", 3, 12L), new KeyValueTimestamp<>("D", 4, 13L), new KeyValueTimestamp<>("A", null, 14L), new KeyValueTimestamp<>("B", null, 15L)), supplier.theCapturedProcessor().processed());
+        assertEquals(
+            asList(new KeyValueTimestamp<>("A", 1, 10L),
+                new KeyValueTimestamp<>("B", 2, 11L),
+                new KeyValueTimestamp<>("C", 3, 12L),
+                new KeyValueTimestamp<>("D", 4, 13L),
+                new KeyValueTimestamp<>("A", null, 14L),
+                new KeyValueTimestamp<>("B", null, 15L)),
+            supplier.theCapturedProcessor().processed());
     }
 
     @Disabled // we have disabled KIP-557 until KAFKA-12508 can be properly addressed
@@ -101,11 +98,15 @@
         final StreamsBuilder builder = new StreamsBuilder();
         final String topic1 = "topic1";
 
-        builder.table(topic1, Consumed.with(Serdes.String(), Serdes.Integer()), Materialized.as("store")).toStream().to("output");
+        builder.table(topic1, Consumed.with(Serdes.String(), Serdes.Integer()), Materialized.as("store"))
+               .toStream()
+               .to("output");
 
         try (final TopologyTestDriver driver = new TopologyTestDriver(builder.build(), props)) {
-            final TestInputTopic<String, Integer> inputTopic = driver.createInputTopic(topic1, new StringSerializer(), new IntegerSerializer());
-            final TestOutputTopic<String, Integer> outputTopic = driver.createOutputTopic("output", new StringDeserializer(), new IntegerDeserializer());
+            final TestInputTopic<String, Integer> inputTopic =
+                driver.createInputTopic(topic1, new StringSerializer(), new IntegerSerializer());
+            final TestOutputTopic<String, Integer> outputTopic =
+                driver.createOutputTopic("output", new StringDeserializer(), new IntegerDeserializer());
 
             inputTopic.pipeInput("A", 1, 10L);
             inputTopic.pipeInput("B", 2, 11L);
@@ -115,9 +116,18 @@
             // should be updated in this scenario
             inputTopic.pipeInput("A", 1, 9L);
 
-            assertEquals(1.0, getMetricByName(driver.metrics(), "idempotent-update-skip-total", "stream-processor-node-metrics").metricValue());
-
-            assertEquals(asList(new TestRecord<>("A", 1, Instant.ofEpochMilli(10L)), new TestRecord<>("B", 2, Instant.ofEpochMilli(11L)), new TestRecord<>("B", 3, Instant.ofEpochMilli(13L)), new TestRecord<>("A", 1, Instant.ofEpochMilli(9L))), outputTopic.readRecordsToList());
+            assertEquals(
+                1.0,
+                getMetricByName(driver.metrics(), "idempotent-update-skip-total", "stream-processor-node-metrics").metricValue()
+            );
+
+            assertEquals(
+                asList(new TestRecord<>("A", 1, Instant.ofEpochMilli(10L)),
+                           new TestRecord<>("B", 2, Instant.ofEpochMilli(11L)),
+                           new TestRecord<>("B", 3, Instant.ofEpochMilli(13L)),
+                           new TestRecord<>("A", 1, Instant.ofEpochMilli(9L))),
+                outputTopic.readRecordsToList()
+            );
         }
     }
 
@@ -127,12 +137,26 @@
         final String topic = "topic";
         builder.table(topic, stringConsumed);
 
-        try (final LogCaptureAppender appender = LogCaptureAppender.createAndRegister(KTableSource.class); final TopologyTestDriver driver = new TopologyTestDriver(builder.build(), props)) {
-
-            final TestInputTopic<String, String> inputTopic = driver.createInputTopic(topic, new StringSerializer(), new StringSerializer(), Instant.ofEpochMilli(0L), Duration.ZERO);
+        try (final LogCaptureAppender appender = LogCaptureAppender.createAndRegister(KTableSource.class);
+             final TopologyTestDriver driver = new TopologyTestDriver(builder.build(), props)) {
+
+            final TestInputTopic<String, String> inputTopic =
+                driver.createInputTopic(
+                    topic,
+                    new StringSerializer(),
+                    new StringSerializer(),
+                    Instant.ofEpochMilli(0L),
+                    Duration.ZERO
+                );
             inputTopic.pipeInput(null, "value");
 
-            assertThat(appender.getEvents().stream().filter(e -> e.getLevel().equals("WARN")).map(Event::getMessage).collect(Collectors.toList()), hasItem("Skipping record due to null key. topic=[topic] partition=[0] offset=[0]"));
+            assertThat(
+                appender.getEvents().stream()
+                    .filter(e -> e.getLevel().equals("WARN"))
+                    .map(Event::getMessage)
+                    .collect(Collectors.toList()),
+                hasItem("Skipping record due to null key. topic=[topic] partition=[0] offset=[0]")
+            );
         }
     }
 
@@ -142,13 +166,27 @@
         final String topic = "topic";
         builder.table(topic, stringConsumed, Materialized.as("store"));
 
-        try (final LogCaptureAppender appender = LogCaptureAppender.createAndRegister(KTableSource.class); final TopologyTestDriver driver = new TopologyTestDriver(builder.build(), props)) {
-
-            final TestInputTopic<String, String> inputTopic = driver.createInputTopic(topic, new StringSerializer(), new StringSerializer(), Instant.ofEpochMilli(0L), Duration.ZERO);
+        try (final LogCaptureAppender appender = LogCaptureAppender.createAndRegister(KTableSource.class);
+            final TopologyTestDriver driver = new TopologyTestDriver(builder.build(), props)) {
+
+            final TestInputTopic<String, String> inputTopic =
+                driver.createInputTopic(
+                    topic,
+                    new StringSerializer(),
+                    new StringSerializer(),
+                    Instant.ofEpochMilli(0L),
+                    Duration.ZERO
+                );
             inputTopic.pipeInput("key", "value", 10L);
             inputTopic.pipeInput("key", "value", 5L);
 
-            assertThat(appender.getEvents().stream().filter(e -> e.getLevel().equals("WARN")).map(Event::getMessage).collect(Collectors.toList()), hasItem("Detected out-of-order KTable update for store, old timestamp=[10] new timestamp=[5]. topic=[topic] partition=[0] offset=[1]."));
+            assertThat(
+                appender.getEvents().stream()
+                    .filter(e -> e.getLevel().equals("WARN"))
+                    .map(Event::getMessage)
+                    .collect(Collectors.toList()),
+                hasItem("Detected out-of-order KTable update for store, old timestamp=[10] new timestamp=[5]. topic=[topic] partition=[0] offset=[1].")
+            );
         }
     }
 
@@ -168,7 +206,14 @@
         topologyBuilder.connectProcessorAndStateStores(table1.name, getterSupplier1.storeNames());
 
         try (final TopologyTestDriverWrapper driver = new TopologyTestDriverWrapper(builder.build(), props)) {
-            final TestInputTopic<String, String> inputTopic1 = driver.createInputTopic(topic1, new StringSerializer(), new StringSerializer(), Instant.ofEpochMilli(0L), Duration.ZERO);
+            final TestInputTopic<String, String> inputTopic1 =
+                driver.createInputTopic(
+                    topic1,
+                    new StringSerializer(),
+                    new StringSerializer(),
+                    Instant.ofEpochMilli(0L),
+                    Duration.ZERO
+                );
             final KTableValueGetter<String, String> getter1 = getterSupplier1.get();
             getter1.init(driver.setCurrentNodeForProcessorContext(table1.name));
 
@@ -207,30 +252,51 @@
         final StreamsBuilder builder = new StreamsBuilder();
         final String topic1 = "topic1";
 
-        @SuppressWarnings("unchecked") final KTableImpl<String, String, String> table1 = (KTableImpl<String, String, String>) builder.table(topic1, stringConsumed);
+        @SuppressWarnings("unchecked")
+        final KTableImpl<String, String, String> table1 =
+            (KTableImpl<String, String, String>) builder.table(topic1, stringConsumed);
 
         final MockApiProcessorSupplier<String, Integer, Void, Void> supplier = new MockApiProcessorSupplier<>();
         final Topology topology = builder.build().addProcessor("proc1", supplier, table1.name);
 
         try (final TopologyTestDriver driver = new TopologyTestDriver(topology, props)) {
-            final TestInputTopic<String, String> inputTopic1 = driver.createInputTopic(topic1, new StringSerializer(), new StringSerializer(), Instant.ofEpochMilli(0L), Duration.ZERO);
+            final TestInputTopic<String, String> inputTopic1 =
+                driver.createInputTopic(
+                    topic1,
+                    new StringSerializer(),
+                    new StringSerializer(),
+                    Instant.ofEpochMilli(0L),
+                    Duration.ZERO
+                );
             final MockApiProcessor<String, Integer, Void, Void> proc1 = supplier.theCapturedProcessor();
 
             inputTopic1.pipeInput("A", "01", 10L);
             inputTopic1.pipeInput("B", "01", 20L);
             inputTopic1.pipeInput("C", "01", 15L);
-            proc1.checkAndClearProcessResult(new KeyValueTimestamp<>("A", new Change<>("01", null), 10), new KeyValueTimestamp<>("B", new Change<>("01", null), 20), new KeyValueTimestamp<>("C", new Change<>("01", null), 15));
+            proc1.checkAndClearProcessResult(
+                new KeyValueTimestamp<>("A", new Change<>("01", null), 10),
+                new KeyValueTimestamp<>("B", new Change<>("01", null), 20),
+                new KeyValueTimestamp<>("C", new Change<>("01", null), 15)
+            );
 
             inputTopic1.pipeInput("A", "02", 8L);
             inputTopic1.pipeInput("B", "02", 22L);
-            proc1.checkAndClearProcessResult(new KeyValueTimestamp<>("A", new Change<>("02", null), 8), new KeyValueTimestamp<>("B", new Change<>("02", null), 22));
+            proc1.checkAndClearProcessResult(
+                new KeyValueTimestamp<>("A", new Change<>("02", null), 8),
+                new KeyValueTimestamp<>("B", new Change<>("02", null), 22)
+            );
 
             inputTopic1.pipeInput("A", "03", 12L);
-            proc1.checkAndClearProcessResult(new KeyValueTimestamp<>("A", new Change<>("03", null), 12));
+            proc1.checkAndClearProcessResult(
+                new KeyValueTimestamp<>("A", new Change<>("03", null), 12)
+            );
 
             inputTopic1.pipeInput("A", null, 15L);
             inputTopic1.pipeInput("B", null, 20L);
-            proc1.checkAndClearProcessResult(new KeyValueTimestamp<>("A", new Change<>(null, null), 15), new KeyValueTimestamp<>("B", new Change<>(null, null), 20));
+            proc1.checkAndClearProcessResult(
+                new KeyValueTimestamp<>("A", new Change<>(null, null), 15),
+                new KeyValueTimestamp<>("B", new Change<>(null, null), 20)
+            );
         }
     }
 
@@ -239,7 +305,9 @@
         final StreamsBuilder builder = new StreamsBuilder();
         final String topic1 = "topic1";
 
-        @SuppressWarnings("unchecked") final KTableImpl<String, String, String> table1 = (KTableImpl<String, String, String>) builder.table(topic1, stringConsumed);
+        @SuppressWarnings("unchecked")
+        final KTableImpl<String, String, String> table1 =
+            (KTableImpl<String, String, String>) builder.table(topic1, stringConsumed);
         table1.enableSendingOldValues(true);
         assertTrue(table1.sendingOldValueEnabled());
 
@@ -247,24 +315,43 @@
         final Topology topology = builder.build().addProcessor("proc1", supplier, table1.name);
 
         try (final TopologyTestDriver driver = new TopologyTestDriver(topology, props)) {
-            final TestInputTopic<String, String> inputTopic1 = driver.createInputTopic(topic1, new StringSerializer(), new StringSerializer(), Instant.ofEpochMilli(0L), Duration.ZERO);
+            final TestInputTopic<String, String> inputTopic1 =
+                driver.createInputTopic(
+                    topic1,
+                    new StringSerializer(),
+                    new StringSerializer(),
+                    Instant.ofEpochMilli(0L),
+                    Duration.ZERO
+                );
             final MockApiProcessor<String, Integer, Void, Void> proc1 = supplier.theCapturedProcessor();
 
             inputTopic1.pipeInput("A", "01", 10L);
             inputTopic1.pipeInput("B", "01", 20L);
             inputTopic1.pipeInput("C", "01", 15L);
-            proc1.checkAndClearProcessResult(new KeyValueTimestamp<>("A", new Change<>("01", null), 10), new KeyValueTimestamp<>("B", new Change<>("01", null), 20), new KeyValueTimestamp<>("C", new Change<>("01", null), 15));
+            proc1.checkAndClearProcessResult(
+                new KeyValueTimestamp<>("A", new Change<>("01", null), 10),
+                new KeyValueTimestamp<>("B", new Change<>("01", null), 20),
+                new KeyValueTimestamp<>("C", new Change<>("01", null), 15)
+            );
 
             inputTopic1.pipeInput("A", "02", 8L);
             inputTopic1.pipeInput("B", "02", 22L);
-            proc1.checkAndClearProcessResult(new KeyValueTimestamp<>("A", new Change<>("02", "01"), 8), new KeyValueTimestamp<>("B", new Change<>("02", "01"), 22));
+            proc1.checkAndClearProcessResult(
+                new KeyValueTimestamp<>("A", new Change<>("02", "01"), 8),
+                new KeyValueTimestamp<>("B", new Change<>("02", "01"), 22)
+            );
 
             inputTopic1.pipeInput("A", "03", 12L);
-            proc1.checkAndClearProcessResult(new KeyValueTimestamp<>("A", new Change<>("03", "02"), 12));
+            proc1.checkAndClearProcessResult(
+                new KeyValueTimestamp<>("A", new Change<>("03", "02"), 12)
+            );
 
             inputTopic1.pipeInput("A", null, 15L);
             inputTopic1.pipeInput("B", null, 20L);
-            proc1.checkAndClearProcessResult(new KeyValueTimestamp<>("A", new Change<>(null, "03"), 15), new KeyValueTimestamp<>("B", new Change<>(null, "02"), 20));
+            proc1.checkAndClearProcessResult(
+                new KeyValueTimestamp<>("A", new Change<>(null, "03"), 15),
+                new KeyValueTimestamp<>("B", new Change<>(null, "02"), 20)
+            );
         }
     }
 }