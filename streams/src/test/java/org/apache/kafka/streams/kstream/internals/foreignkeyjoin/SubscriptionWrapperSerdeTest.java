--- conflicted
+++ resolved
@@ -16,93 +16,30 @@
  */
 package org.apache.kafka.streams.kstream.internals.foreignkeyjoin;
 
-import java.util.Collections;
 import org.apache.kafka.common.errors.UnsupportedVersionException;
 import org.apache.kafka.common.serialization.Serdes;
 import org.apache.kafka.streams.StreamsConfig;
 import org.apache.kafka.streams.state.internals.Murmur3;
 import org.junit.Test;
 
-import static org.junit.Assert.assertArrayEquals;
-import static org.junit.Assert.assertEquals;
-import static org.junit.Assert.assertNull;
-import static org.junit.Assert.assertThrows;
+import java.util.Collections;
+
+import static org.junit.Assert.*;
 
 @SuppressWarnings({"unchecked", "rawtypes"})
 public class SubscriptionWrapperSerdeTest {
 
-<<<<<<< HEAD
-	@Test
-	@SuppressWarnings("unchecked")
-	public void shouldSerdeTest() {
-		final String originalKey = "originalKey";
-		final SubscriptionWrapperSerde swSerde = new SubscriptionWrapperSerde<>(() -> "pkTopic", Serdes.String());
-		final long[] hashedValue = Murmur3.hash128(new byte[]{(byte) 0xFF, (byte) 0xAA, (byte) 0x00, (byte) 0x19});
-		final SubscriptionWrapper wrapper = new SubscriptionWrapper<>(hashedValue, SubscriptionWrapper.Instruction.DELETE_KEY_AND_PROPAGATE, originalKey);
-		final byte[] serialized = swSerde.serializer().serialize(null, wrapper);
-		final SubscriptionWrapper deserialized = (SubscriptionWrapper) swSerde.deserializer().deserialize(null, serialized);
-
-		assertEquals(SubscriptionWrapper.Instruction.DELETE_KEY_AND_PROPAGATE, deserialized.getInstruction());
-		assertArrayEquals(hashedValue, deserialized.getHash());
-		assertEquals(originalKey, deserialized.getPrimaryKey());
-	}
-
-	@Test
-	@SuppressWarnings("unchecked")
-	public void shouldSerdeNullHashTest() {
-		final String originalKey = "originalKey";
-		final SubscriptionWrapperSerde swSerde = new SubscriptionWrapperSerde<>(() -> "pkTopic", Serdes.String());
-		final long[] hashedValue = null;
-		final SubscriptionWrapper wrapper = new SubscriptionWrapper<>(hashedValue, SubscriptionWrapper.Instruction.PROPAGATE_ONLY_IF_FK_VAL_AVAILABLE, originalKey);
-		final byte[] serialized = swSerde.serializer().serialize(null, wrapper);
-		final SubscriptionWrapper deserialized = (SubscriptionWrapper) swSerde.deserializer().deserialize(null, serialized);
-
-		assertEquals(SubscriptionWrapper.Instruction.PROPAGATE_ONLY_IF_FK_VAL_AVAILABLE, deserialized.getInstruction());
-		assertArrayEquals(hashedValue, deserialized.getHash());
-		assertEquals(originalKey, deserialized.getPrimaryKey());
-	}
-
-	@Test
-	@SuppressWarnings("unchecked")
-	public void shouldThrowExceptionOnNullKeyTest() {
-		final String originalKey = null;
-		final long[] hashedValue = Murmur3.hash128(new byte[]{(byte) 0xFF, (byte) 0xAA, (byte) 0x00, (byte) 0x19});
-		assertThrows(NullPointerException.class, () -> new SubscriptionWrapper<>(hashedValue,
-				SubscriptionWrapper.Instruction.PROPAGATE_ONLY_IF_FK_VAL_AVAILABLE, originalKey));
-	}
-
-	@Test
-	@SuppressWarnings("unchecked")
-	public void shouldThrowExceptionOnNullInstructionTest() {
-		final String originalKey = "originalKey";
-		final long[] hashedValue = Murmur3.hash128(new byte[]{(byte) 0xFF, (byte) 0xAA, (byte) 0x00, (byte) 0x19});
-		assertThrows(NullPointerException.class, () -> new SubscriptionWrapper<>(hashedValue, null, originalKey));
-	}
-
-	@Test(expected = UnsupportedVersionException.class)
-	public void shouldThrowExceptionOnUnsupportedVersionTest() {
-		final String originalKey = "originalKey";
-		final long[] hashedValue = null;
-		new SubscriptionWrapper<>(hashedValue, SubscriptionWrapper.Instruction.PROPAGATE_ONLY_IF_FK_VAL_AVAILABLE, originalKey, (byte) 0x80);
-	}
-=======
     @Test
     @SuppressWarnings("unchecked")
     public void shouldSerdeV0Test() {
         final byte version = SubscriptionWrapper.VERSION_0;
         final String originalKey = "originalKey";
         final SubscriptionWrapperSerde swSerde = new SubscriptionWrapperSerde<>(() -> "pkTopic", Serdes.String());
-        final long[] hashedValue = Murmur3.hash128(new byte[] {(byte) 0xFF, (byte) 0xAA, (byte) 0x00, (byte) 0x19});
+        final long[] hashedValue = Murmur3.hash128(new byte[]{(byte) 0xFF, (byte) 0xAA, (byte) 0x00, (byte) 0x19});
         final Integer primaryPartition = null;
-        final SubscriptionWrapper wrapper = new SubscriptionWrapper<>(
-            hashedValue,
-            SubscriptionWrapper.Instruction.DELETE_KEY_AND_PROPAGATE,
-            originalKey,
-            version,
-            primaryPartition);
+        final SubscriptionWrapper wrapper = new SubscriptionWrapper<>(hashedValue, SubscriptionWrapper.Instruction.DELETE_KEY_AND_PROPAGATE, originalKey, version, primaryPartition);
         final byte[] serialized = swSerde.serializer().serialize(null, wrapper);
-        final SubscriptionWrapper deserialized = (SubscriptionWrapper) swSerde.deserializer()
-            .deserialize(null, serialized);
+        final SubscriptionWrapper deserialized = (SubscriptionWrapper) swSerde.deserializer().deserialize(null, serialized);
 
         assertEquals(SubscriptionWrapper.Instruction.DELETE_KEY_AND_PROPAGATE, deserialized.getInstruction());
         assertArrayEquals(hashedValue, deserialized.getHash());
@@ -117,17 +54,11 @@
         final byte version = SubscriptionWrapper.VERSION_1;
         final String originalKey = "originalKey";
         final SubscriptionWrapperSerde swSerde = new SubscriptionWrapperSerde<>(() -> "pkTopic", Serdes.String());
-        final long[] hashedValue = Murmur3.hash128(new byte[] {(byte) 0xFF, (byte) 0xAA, (byte) 0x00, (byte) 0x19});
+        final long[] hashedValue = Murmur3.hash128(new byte[]{(byte) 0xFF, (byte) 0xAA, (byte) 0x00, (byte) 0x19});
         final Integer primaryPartition = 10;
-        final SubscriptionWrapper wrapper = new SubscriptionWrapper<>(
-            hashedValue,
-            SubscriptionWrapper.Instruction.DELETE_KEY_AND_PROPAGATE,
-            originalKey,
-            version,
-            primaryPartition);
+        final SubscriptionWrapper wrapper = new SubscriptionWrapper<>(hashedValue, SubscriptionWrapper.Instruction.DELETE_KEY_AND_PROPAGATE, originalKey, version, primaryPartition);
         final byte[] serialized = swSerde.serializer().serialize(null, wrapper);
-        final SubscriptionWrapper deserialized = (SubscriptionWrapper) swSerde.deserializer()
-            .deserialize(null, serialized);
+        final SubscriptionWrapper deserialized = (SubscriptionWrapper) swSerde.deserializer().deserialize(null, serialized);
 
         assertEquals(SubscriptionWrapper.Instruction.DELETE_KEY_AND_PROPAGATE, deserialized.getInstruction());
         assertArrayEquals(hashedValue, deserialized.getHash());
@@ -142,20 +73,12 @@
         final byte version = SubscriptionWrapper.VERSION_1;
         final String originalKey = "originalKey";
         final SubscriptionWrapperSerde swSerde = new SubscriptionWrapperSerde<>(() -> "pkTopic", Serdes.String());
-        swSerde.configure(
-            Collections.singletonMap(StreamsConfig.UPGRADE_FROM_CONFIG, StreamsConfig.UPGRADE_FROM_32),
-            true);
-        final long[] hashedValue = Murmur3.hash128(new byte[] {(byte) 0xFF, (byte) 0xAA, (byte) 0x00, (byte) 0x19});
+        swSerde.configure(Collections.singletonMap(StreamsConfig.UPGRADE_FROM_CONFIG, StreamsConfig.UPGRADE_FROM_32), true);
+        final long[] hashedValue = Murmur3.hash128(new byte[]{(byte) 0xFF, (byte) 0xAA, (byte) 0x00, (byte) 0x19});
         final Integer primaryPartition = 10;
-        final SubscriptionWrapper wrapper = new SubscriptionWrapper<>(
-            hashedValue,
-            SubscriptionWrapper.Instruction.DELETE_KEY_AND_PROPAGATE,
-            originalKey,
-            version,
-            primaryPartition);
+        final SubscriptionWrapper wrapper = new SubscriptionWrapper<>(hashedValue, SubscriptionWrapper.Instruction.DELETE_KEY_AND_PROPAGATE, originalKey, version, primaryPartition);
         final byte[] serialized = swSerde.serializer().serialize(null, wrapper);
-        final SubscriptionWrapper deserialized = (SubscriptionWrapper) swSerde.deserializer()
-            .deserialize(null, serialized);
+        final SubscriptionWrapper deserialized = (SubscriptionWrapper) swSerde.deserializer().deserialize(null, serialized);
 
         assertEquals(SubscriptionWrapper.Instruction.DELETE_KEY_AND_PROPAGATE, deserialized.getInstruction());
         assertArrayEquals(hashedValue, deserialized.getHash());
@@ -172,12 +95,7 @@
         final SubscriptionWrapperSerde swSerde = new SubscriptionWrapperSerde<>(() -> "pkTopic", Serdes.String());
         final long[] hashedValue = null;
         final Integer primaryPartition = null;
-        final SubscriptionWrapper wrapper = new SubscriptionWrapper<>(
-            hashedValue,
-            SubscriptionWrapper.Instruction.PROPAGATE_ONLY_IF_FK_VAL_AVAILABLE,
-            originalKey,
-            version,
-            primaryPartition);
+        final SubscriptionWrapper wrapper = new SubscriptionWrapper<>(hashedValue, SubscriptionWrapper.Instruction.PROPAGATE_ONLY_IF_FK_VAL_AVAILABLE, originalKey, version, primaryPartition);
         final byte[] serialized = swSerde.serializer().serialize(null, wrapper);
         final SubscriptionWrapper deserialized = (SubscriptionWrapper) swSerde.deserializer().deserialize(null, serialized);
 
@@ -196,15 +114,9 @@
         final SubscriptionWrapperSerde swSerde = new SubscriptionWrapperSerde<>(() -> "pkTopic", Serdes.String());
         final long[] hashedValue = null;
         final Integer primaryPartition = 10;
-        final SubscriptionWrapper wrapper = new SubscriptionWrapper<>(
-            hashedValue,
-            SubscriptionWrapper.Instruction.PROPAGATE_ONLY_IF_FK_VAL_AVAILABLE,
-            originalKey,
-            version,
-            primaryPartition);
+        final SubscriptionWrapper wrapper = new SubscriptionWrapper<>(hashedValue, SubscriptionWrapper.Instruction.PROPAGATE_ONLY_IF_FK_VAL_AVAILABLE, originalKey, version, primaryPartition);
         final byte[] serialized = swSerde.serializer().serialize(null, wrapper);
-        final SubscriptionWrapper deserialized = (SubscriptionWrapper) swSerde.deserializer()
-            .deserialize(null, serialized);
+        final SubscriptionWrapper deserialized = (SubscriptionWrapper) swSerde.deserializer().deserialize(null, serialized);
 
         assertEquals(SubscriptionWrapper.Instruction.PROPAGATE_ONLY_IF_FK_VAL_AVAILABLE, deserialized.getInstruction());
         assertArrayEquals(hashedValue, deserialized.getHash());
@@ -217,15 +129,10 @@
     public void shouldSerdeNullPrimaryPartitionOnV0Test() {
         final String originalKey = "originalKey";
         final SubscriptionWrapperSerde swSerde = new SubscriptionWrapperSerde<>(() -> "pkTopic", Serdes.String());
-        final long[] hashedValue = Murmur3.hash128(new byte[] {(byte) 0xFF, (byte) 0xAA, (byte) 0x00, (byte) 0x19});
+        final long[] hashedValue = Murmur3.hash128(new byte[]{(byte) 0xFF, (byte) 0xAA, (byte) 0x00, (byte) 0x19});
         final Integer primaryPartition = null;
         final byte version = SubscriptionWrapper.VERSION_0;
-        final SubscriptionWrapper wrapper = new SubscriptionWrapper<>(
-            hashedValue,
-            SubscriptionWrapper.Instruction.PROPAGATE_ONLY_IF_FK_VAL_AVAILABLE,
-            originalKey,
-            version,
-            primaryPartition);
+        final SubscriptionWrapper wrapper = new SubscriptionWrapper<>(hashedValue, SubscriptionWrapper.Instruction.PROPAGATE_ONLY_IF_FK_VAL_AVAILABLE, originalKey, version, primaryPartition);
         final byte[] serialized = swSerde.serializer().serialize(null, wrapper);
         final SubscriptionWrapper deserialized = (SubscriptionWrapper) swSerde.deserializer().deserialize(null, serialized);
 
@@ -239,79 +146,50 @@
     @Test
     public void shouldThrowExceptionOnNullKeyV0Test() {
         final String originalKey = null;
-        final long[] hashedValue = Murmur3.hash128(new byte[] {(byte) 0xFF, (byte) 0xAA, (byte) 0x00, (byte) 0x19});
+        final long[] hashedValue = Murmur3.hash128(new byte[]{(byte) 0xFF, (byte) 0xAA, (byte) 0x00, (byte) 0x19});
         final Integer primaryPartition = 10;
-        assertThrows(NullPointerException.class, () -> new SubscriptionWrapper<>(hashedValue,
-            SubscriptionWrapper.Instruction.PROPAGATE_ONLY_IF_FK_VAL_AVAILABLE,
-            originalKey,
-            SubscriptionWrapper.VERSION_0,
-            primaryPartition));
+        assertThrows(NullPointerException.class, () -> new SubscriptionWrapper<>(hashedValue, SubscriptionWrapper.Instruction.PROPAGATE_ONLY_IF_FK_VAL_AVAILABLE, originalKey, SubscriptionWrapper.VERSION_0, primaryPartition));
     }
 
     @Test
     public void shouldThrowExceptionOnNullKeyV1Test() {
         final String originalKey = null;
-        final long[] hashedValue = Murmur3.hash128(new byte[] {(byte) 0xFF, (byte) 0xAA, (byte) 0x00, (byte) 0x19});
+        final long[] hashedValue = Murmur3.hash128(new byte[]{(byte) 0xFF, (byte) 0xAA, (byte) 0x00, (byte) 0x19});
         final Integer primaryPartition = 10;
-        assertThrows(NullPointerException.class, () -> new SubscriptionWrapper<>(hashedValue,
-            SubscriptionWrapper.Instruction.PROPAGATE_ONLY_IF_FK_VAL_AVAILABLE,
-            originalKey,
-            SubscriptionWrapper.VERSION_1,
-            primaryPartition));
+        assertThrows(NullPointerException.class, () -> new SubscriptionWrapper<>(hashedValue, SubscriptionWrapper.Instruction.PROPAGATE_ONLY_IF_FK_VAL_AVAILABLE, originalKey, SubscriptionWrapper.VERSION_1, primaryPartition));
     }
 
     @Test
     public void shouldThrowExceptionOnNullInstructionV0Test() {
         final String originalKey = "originalKey";
-        final long[] hashedValue = Murmur3.hash128(new byte[] {(byte) 0xFF, (byte) 0xAA, (byte) 0x00, (byte) 0x19});
+        final long[] hashedValue = Murmur3.hash128(new byte[]{(byte) 0xFF, (byte) 0xAA, (byte) 0x00, (byte) 0x19});
         final Integer primaryPartition = 10;
-        assertThrows(NullPointerException.class, () -> new SubscriptionWrapper<>(
-            hashedValue,
-            null,
-            originalKey,
-            SubscriptionWrapper.VERSION_0,
-            primaryPartition));
+        assertThrows(NullPointerException.class, () -> new SubscriptionWrapper<>(hashedValue, null, originalKey, SubscriptionWrapper.VERSION_0, primaryPartition));
     }
 
     @Test
     public void shouldThrowExceptionOnNullInstructionV1Test() {
         final String originalKey = "originalKey";
-        final long[] hashedValue = Murmur3.hash128(new byte[] {(byte) 0xFF, (byte) 0xAA, (byte) 0x00, (byte) 0x19});
+        final long[] hashedValue = Murmur3.hash128(new byte[]{(byte) 0xFF, (byte) 0xAA, (byte) 0x00, (byte) 0x19});
         final Integer primaryPartition = 10;
-        assertThrows(NullPointerException.class, () -> new SubscriptionWrapper<>(
-            hashedValue,
-            null,
-            originalKey,
-            SubscriptionWrapper.VERSION_0,
-            primaryPartition));
+        assertThrows(NullPointerException.class, () -> new SubscriptionWrapper<>(hashedValue, null, originalKey, SubscriptionWrapper.VERSION_0, primaryPartition));
     }
 
     @Test
     public void shouldThrowExceptionOnNullPrimaryPartitionV1Test() {
         final SubscriptionWrapperSerde swSerde = new SubscriptionWrapperSerde<>(() -> "pkTopic", Serdes.String());
         final String originalKey = "originalKey";
-        final long[] hashedValue = Murmur3.hash128(new byte[] {(byte) 0xFF, (byte) 0xAA, (byte) 0x00, (byte) 0x19});
+        final long[] hashedValue = Murmur3.hash128(new byte[]{(byte) 0xFF, (byte) 0xAA, (byte) 0x00, (byte) 0x19});
         final Integer primaryPartition = null;
-        final SubscriptionWrapper wrapper = new SubscriptionWrapper<>(
-            hashedValue,
-            SubscriptionWrapper.Instruction.PROPAGATE_ONLY_IF_FK_VAL_AVAILABLE,
-            originalKey,
-            SubscriptionWrapper.VERSION_1,
-            primaryPartition);
+        final SubscriptionWrapper wrapper = new SubscriptionWrapper<>(hashedValue, SubscriptionWrapper.Instruction.PROPAGATE_ONLY_IF_FK_VAL_AVAILABLE, originalKey, SubscriptionWrapper.VERSION_1, primaryPartition);
         assertThrows(NullPointerException.class, () -> swSerde.serializer().serialize(null, wrapper));
     }
 
-    @Test (expected = UnsupportedVersionException.class)
+    @Test(expected = UnsupportedVersionException.class)
     public void shouldThrowExceptionOnUnsupportedVersionTest() {
         final String originalKey = "originalKey";
         final long[] hashedValue = null;
         final Integer primaryPartition = 10;
-        new SubscriptionWrapper<>(
-            hashedValue,
-            SubscriptionWrapper.Instruction.PROPAGATE_ONLY_IF_FK_VAL_AVAILABLE,
-            originalKey,
-            (byte) 0x80,
-            primaryPartition);
+        new SubscriptionWrapper<>(hashedValue, SubscriptionWrapper.Instruction.PROPAGATE_ONLY_IF_FK_VAL_AVAILABLE, originalKey, (byte) 0x80, primaryPartition);
     }
->>>>>>> 15418db6
 }