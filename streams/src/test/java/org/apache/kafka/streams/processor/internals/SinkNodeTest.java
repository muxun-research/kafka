--- conflicted
+++ resolved
@@ -30,42 +30,28 @@
 import static org.junit.Assert.fail;
 
 public class SinkNodeTest {
-<<<<<<< HEAD
-	private final StateSerdes<Bytes, Bytes> anyStateSerde = StateSerdes.withBuiltinTypes("anyName", Bytes.class, Bytes.class);
-	private final Serializer<byte[]> anySerializer = Serdes.ByteArray().serializer();
-	private final RecordCollector recordCollector = new MockRecordCollector();
-	private final InternalMockProcessorContext context = new InternalMockProcessorContext(anyStateSerde, recordCollector);
-	private final SinkNode<byte[], byte[], ?, ?> sink = new SinkNode<>("anyNodeName",
-			new StaticTopicNameExtractor<>("any-output-topic"), anySerializer, anySerializer, null);
-
-	// Used to verify that the correct exceptions are thrown if the compiler checks are bypassed
-	@SuppressWarnings("unchecked")
-	private final SinkNode<Object, Object, ?, ?> illTypedSink = (SinkNode) sink;
-=======
     private final StateSerdes<Bytes, Bytes> anyStateSerde = StateSerdes.withBuiltinTypes("anyName", Bytes.class, Bytes.class);
     private final Serializer<byte[]> anySerializer = Serdes.ByteArray().serializer();
     private final RecordCollector recordCollector = new MockRecordCollector();
     private final InternalMockProcessorContext<Void, Void> context = new InternalMockProcessorContext<>(anyStateSerde, recordCollector);
-    private final SinkNode<byte[], byte[]> sink = new SinkNode<>("anyNodeName",
-            new StaticTopicNameExtractor<>("any-output-topic"), anySerializer, anySerializer, null);
+    private final SinkNode<byte[], byte[]> sink = new SinkNode<>("anyNodeName", new StaticTopicNameExtractor<>("any-output-topic"), anySerializer, anySerializer, null);
 
     // Used to verify that the correct exceptions are thrown if the compiler checks are bypassed
     @SuppressWarnings({"unchecked", "rawtypes"})
     private final SinkNode<Object, Object> illTypedSink = (SinkNode) sink;
->>>>>>> 15418db6
 
-	@Before
-	public void before() {
-		sink.init(context);
-	}
+    @Before
+    public void before() {
+        sink.init(context);
+    }
 
     @Test
     public void shouldThrowStreamsExceptionOnInputRecordWithInvalidTimestamp() {
         // When/Then
         context.setTime(-1); // ensures a negative timestamp is set for the record we send next
         try {
-			illTypedSink.process(new Record<>("any key".getBytes(), "any value".getBytes(), -1));
-			fail("Should have thrown StreamsException");
+            illTypedSink.process(new Record<>("any key".getBytes(), "any value".getBytes(), -1));
+            fail("Should have thrown StreamsException");
         } catch (final StreamsException ignored) {
             // expected
         }
