--- conflicted
+++ resolved
@@ -24,30 +24,17 @@
 import org.junit.jupiter.api.BeforeEach;
 import org.junit.jupiter.api.Test;
 
-<<<<<<< HEAD
-import java.util.*;
-=======
 import java.util.Arrays;
 import java.util.HashMap;
 import java.util.List;
 import java.util.Map;
 import java.util.Optional;
 import java.util.Set;
->>>>>>> 9494bebe
 import java.util.stream.Collectors;
 import java.util.stream.Stream;
 
 import static java.util.Arrays.asList;
 import static java.util.Collections.singletonList;
-<<<<<<< HEAD
-import static org.apache.kafka.common.utils.Utils.*;
-import static org.apache.kafka.streams.processor.internals.assignment.AssignmentTestUtils.*;
-import static org.apache.kafka.streams.processor.internals.assignment.ClientTagAwareStandbyTaskAssignor.assignStandbyTasksToClientsWithDifferentTags;
-import static org.apache.kafka.streams.processor.internals.assignment.ClientTagAwareStandbyTaskAssignor.fillClientsTagStatistics;
-import static org.apache.kafka.streams.processor.internals.assignment.StandbyTaskAssignmentUtils.computeTasksToRemainingStandbys;
-import static org.apache.kafka.streams.processor.internals.assignment.StandbyTaskAssignmentUtils.createLeastLoadedPrioritySetConstrainedByAssignedTask;
-import static org.junit.Assert.*;
-=======
 import static org.apache.kafka.common.utils.Utils.mkEntry;
 import static org.apache.kafka.common.utils.Utils.mkMap;
 import static org.apache.kafka.streams.processor.internals.assignment.AssignmentTestUtils.PID_1;
@@ -74,7 +61,6 @@
 import static org.mockito.Mockito.times;
 import static org.mockito.Mockito.verify;
 import static org.mockito.Mockito.when;
->>>>>>> 9494bebe
 
 public class ClientTagAwareStandbyTaskAssignorTest {
     private static final String ZONE_TAG = "zone";
@@ -97,15 +83,6 @@
 
     @Test
     public void shouldNotAssignStatelessTasksToAnyClients() {
-<<<<<<< HEAD
-        final Set<TaskId> statefulTasks = mkSet(TASK_1_0, TASK_1_1, TASK_1_2);
-
-        final Map<UUID, ClientState> clientStates = mkMap(mkEntry(UUID_1, createClientStateWithCapacity(2, mkMap(mkEntry(ZONE_TAG, ZONE_1), mkEntry(CLUSTER_TAG, CLUSTER_1)), TASK_0_0, TASK_1_0)), mkEntry(UUID_2, createClientStateWithCapacity(2, mkMap(mkEntry(ZONE_TAG, ZONE_2), mkEntry(CLUSTER_TAG, CLUSTER_1)))), mkEntry(UUID_3, createClientStateWithCapacity(2, mkMap(mkEntry(ZONE_TAG, ZONE_3), mkEntry(CLUSTER_TAG, CLUSTER_1)))),
-
-                mkEntry(UUID_4, createClientStateWithCapacity(2, mkMap(mkEntry(ZONE_TAG, ZONE_1), mkEntry(CLUSTER_TAG, CLUSTER_2)), TASK_0_1, TASK_1_1)), mkEntry(UUID_5, createClientStateWithCapacity(2, mkMap(mkEntry(ZONE_TAG, ZONE_2), mkEntry(CLUSTER_TAG, CLUSTER_2)))), mkEntry(UUID_6, createClientStateWithCapacity(2, mkMap(mkEntry(ZONE_TAG, ZONE_3), mkEntry(CLUSTER_TAG, CLUSTER_2)))),
-
-                mkEntry(UUID_7, createClientStateWithCapacity(2, mkMap(mkEntry(ZONE_TAG, ZONE_1), mkEntry(CLUSTER_TAG, CLUSTER_3)), TASK_0_2, TASK_1_2)), mkEntry(UUID_8, createClientStateWithCapacity(2, mkMap(mkEntry(ZONE_TAG, ZONE_2), mkEntry(CLUSTER_TAG, CLUSTER_3)))), mkEntry(UUID_9, createClientStateWithCapacity(2, mkMap(mkEntry(ZONE_TAG, ZONE_3), mkEntry(CLUSTER_TAG, CLUSTER_3)))));
-=======
         final Set<TaskId> statefulTasks = Set.of(
             TASK_1_0,
             TASK_1_1,
@@ -125,7 +102,6 @@
             mkEntry(PID_8, createClientStateWithCapacity(PID_8, 2, mkMap(mkEntry(ZONE_TAG, ZONE_2), mkEntry(CLUSTER_TAG, CLUSTER_3)))),
             mkEntry(PID_9, createClientStateWithCapacity(PID_9, 2, mkMap(mkEntry(ZONE_TAG, ZONE_3), mkEntry(CLUSTER_TAG, CLUSTER_3))))
         );
->>>>>>> 9494bebe
 
         final Set<TaskId> allActiveTasks = findAllActiveTasks(clientStates);
 
@@ -134,20 +110,14 @@
         standbyTaskAssignor.assign(clientStates, allActiveTasks, statefulTasks, assignmentConfigs);
 
         final Set<TaskId> statelessTasks = allActiveTasks.stream().filter(taskId -> !statefulTasks.contains(taskId)).collect(Collectors.toSet());
-        assertTrue(clientStates.values().stream().allMatch(clientState -> statelessTasks.stream().noneMatch(clientState::hasStandbyTask)));
+        assertTrue(
+            clientStates.values().stream().allMatch(clientState -> statelessTasks.stream().noneMatch(clientState::hasStandbyTask))
+        );
     }
 
     @Test
     public void shouldRemoveClientToRemainingStandbysAndNotPopulatePendingStandbyTasksToClientIdWhenAllStandbyTasksWereAssigned() {
         final int numStandbyReplicas = 2;
-<<<<<<< HEAD
-        final Set<String> rackAwareAssignmentTags = mkSet(ZONE_TAG, CLUSTER_TAG);
-        final Map<UUID, ClientState> clientStates = mkMap(mkEntry(UUID_1, createClientStateWithCapacity(2, mkMap(mkEntry(ZONE_TAG, ZONE_1), mkEntry(CLUSTER_TAG, CLUSTER_1)), TASK_0_0)), mkEntry(UUID_2, createClientStateWithCapacity(2, mkMap(mkEntry(ZONE_TAG, ZONE_1), mkEntry(CLUSTER_TAG, CLUSTER_2)), TASK_0_1)), mkEntry(UUID_3, createClientStateWithCapacity(2, mkMap(mkEntry(ZONE_TAG, ZONE_1), mkEntry(CLUSTER_TAG, CLUSTER_3)), TASK_0_2)));
-
-        final ConstrainedPrioritySet constrainedPrioritySet = createLeastLoadedPrioritySetConstrainedByAssignedTask(clientStates);
-        final Set<TaskId> allActiveTasks = findAllActiveTasks(clientStates);
-        final Map<TaskId, UUID> taskToClientId = mkMap(mkEntry(TASK_0_0, UUID_1), mkEntry(TASK_0_1, UUID_2), mkEntry(TASK_0_2, UUID_3));
-=======
         final Set<String> rackAwareAssignmentTags = Set.of(ZONE_TAG, CLUSTER_TAG);
         final Map<ProcessId, ClientState> clientStates = mkMap(
             mkEntry(PID_1, createClientStateWithCapacity(PID_1, 2, mkMap(mkEntry(ZONE_TAG, ZONE_1), mkEntry(CLUSTER_TAG, CLUSTER_1)), TASK_0_0)),
@@ -160,7 +130,6 @@
         final Map<TaskId, ProcessId> taskToClientId = mkMap(mkEntry(TASK_0_0, PID_1),
                                                        mkEntry(TASK_0_1, PID_2),
                                                        mkEntry(TASK_0_2, PID_3));
->>>>>>> 9494bebe
 
         final Map<String, Set<String>> tagKeyToValues = new HashMap<>();
         final Map<TagEntry, Set<ProcessId>> tagEntryToClients = new HashMap<>();
@@ -171,9 +140,6 @@
         final Map<TaskId, Integer> tasksToRemainingStandbys = computeTasksToRemainingStandbys(numStandbyReplicas, allActiveTasks);
 
         for (final TaskId activeTaskId : allActiveTasks) {
-<<<<<<< HEAD
-            assignStandbyTasksToClientsWithDifferentTags(numStandbyReplicas, constrainedPrioritySet, activeTaskId, taskToClientId.get(activeTaskId), rackAwareAssignmentTags, clientStates, tasksToRemainingStandbys, tagKeyToValues, tagEntryToClients, pendingStandbyTasksToClientId);
-=======
             new ClientTagAwareStandbyTaskAssignor().assignStandbyTasksToClientsWithDifferentTags(
                 numStandbyReplicas,
                 constrainedPrioritySet,
@@ -186,7 +152,6 @@
                 tagEntryToClients,
                 pendingStandbyTasksToClientId
             );
->>>>>>> 9494bebe
         }
 
         assertTrue(tasksToRemainingStandbys.isEmpty());
@@ -195,28 +160,19 @@
 
     @Test
     public void shouldUpdateClientToRemainingStandbysAndPendingStandbyTasksToClientIdWhenNotAllStandbyTasksWereAssigned() {
-<<<<<<< HEAD
-        final Set<String> rackAwareAssignmentTags = mkSet(ZONE_TAG, CLUSTER_TAG);
-        final Map<UUID, ClientState> clientStates = mkMap(mkEntry(UUID_1, createClientStateWithCapacity(2, mkMap(mkEntry(ZONE_TAG, ZONE_1), mkEntry(CLUSTER_TAG, CLUSTER_1)), TASK_0_0)), mkEntry(UUID_2, createClientStateWithCapacity(2, mkMap(mkEntry(ZONE_TAG, ZONE_1), mkEntry(CLUSTER_TAG, CLUSTER_2)), TASK_0_1)), mkEntry(UUID_3, createClientStateWithCapacity(2, mkMap(mkEntry(ZONE_TAG, ZONE_1), mkEntry(CLUSTER_TAG, CLUSTER_3)), TASK_0_2)));
-=======
         final Set<String> rackAwareAssignmentTags = Set.of(ZONE_TAG, CLUSTER_TAG);
         final Map<ProcessId, ClientState> clientStates = mkMap(
             mkEntry(PID_1, createClientStateWithCapacity(PID_1, 2, mkMap(mkEntry(ZONE_TAG, ZONE_1), mkEntry(CLUSTER_TAG, CLUSTER_1)), TASK_0_0)),
             mkEntry(PID_2, createClientStateWithCapacity(PID_2, 2, mkMap(mkEntry(ZONE_TAG, ZONE_1), mkEntry(CLUSTER_TAG, CLUSTER_2)), TASK_0_1)),
             mkEntry(PID_3, createClientStateWithCapacity(PID_3, 2, mkMap(mkEntry(ZONE_TAG, ZONE_1), mkEntry(CLUSTER_TAG, CLUSTER_3)), TASK_0_2))
         );
->>>>>>> 9494bebe
 
         final ConstrainedPrioritySet constrainedPrioritySet = createLeastLoadedPrioritySetConstrainedByAssignedTask(clientStates);
         final int numStandbyReplicas = 3;
         final Set<TaskId> allActiveTasks = findAllActiveTasks(clientStates);
-<<<<<<< HEAD
-        final Map<TaskId, UUID> taskToClientId = mkMap(mkEntry(TASK_0_0, UUID_1), mkEntry(TASK_0_1, UUID_2), mkEntry(TASK_0_2, UUID_3));
-=======
         final Map<TaskId, ProcessId> taskToClientId = mkMap(mkEntry(TASK_0_0, PID_1),
                                                        mkEntry(TASK_0_1, PID_2),
                                                        mkEntry(TASK_0_2, PID_3));
->>>>>>> 9494bebe
 
         final Map<String, Set<String>> tagKeyToValues = new HashMap<>();
         final Map<TagEntry, Set<ProcessId>> tagEntryToClients = new HashMap<>();
@@ -227,14 +183,6 @@
         final Map<TaskId, Integer> tasksToRemainingStandbys = computeTasksToRemainingStandbys(numStandbyReplicas, allActiveTasks);
 
         for (final TaskId activeTaskId : allActiveTasks) {
-<<<<<<< HEAD
-            assignStandbyTasksToClientsWithDifferentTags(numStandbyReplicas, constrainedPrioritySet, activeTaskId, taskToClientId.get(activeTaskId), rackAwareAssignmentTags, clientStates, tasksToRemainingStandbys, tagKeyToValues, tagEntryToClients, pendingStandbyTasksToClientId);
-        }
-
-        allActiveTasks.forEach(activeTaskId -> assertEquals(String.format("Active task with id [%s] didn't match expected number " + "of remaining standbys value.", activeTaskId), 1, tasksToRemainingStandbys.get(activeTaskId).longValue()));
-
-        allActiveTasks.forEach(activeTaskId -> assertEquals(String.format("Active task with id [%s] didn't match expected " + "client ID value.", activeTaskId), taskToClientId.get(activeTaskId), pendingStandbyTasksToClientId.get(activeTaskId)));
-=======
             new ClientTagAwareStandbyTaskAssignor().assignStandbyTasksToClientsWithDifferentTags(
                 numStandbyReplicas,
                 constrainedPrioritySet,
@@ -264,7 +212,6 @@
                 String.format("Active task with id [%s] didn't match expected client ID value.", activeTaskId)
             )
         );
->>>>>>> 9494bebe
     }
 
     @Test
@@ -337,13 +284,6 @@
 
     @Test
     public void shouldDistributeStandbyTasksWhenActiveTasksAreLocatedOnSameZone() {
-<<<<<<< HEAD
-        final Map<UUID, ClientState> clientStates = mkMap(mkEntry(UUID_1, createClientStateWithCapacity(2, mkMap(mkEntry(ZONE_TAG, ZONE_1), mkEntry(CLUSTER_TAG, CLUSTER_1)), TASK_0_0, TASK_1_0)), mkEntry(UUID_2, createClientStateWithCapacity(2, mkMap(mkEntry(ZONE_TAG, ZONE_2), mkEntry(CLUSTER_TAG, CLUSTER_1)))), mkEntry(UUID_3, createClientStateWithCapacity(2, mkMap(mkEntry(ZONE_TAG, ZONE_3), mkEntry(CLUSTER_TAG, CLUSTER_1)))),
-
-                mkEntry(UUID_4, createClientStateWithCapacity(2, mkMap(mkEntry(ZONE_TAG, ZONE_1), mkEntry(CLUSTER_TAG, CLUSTER_2)), TASK_0_1, TASK_1_1)), mkEntry(UUID_5, createClientStateWithCapacity(2, mkMap(mkEntry(ZONE_TAG, ZONE_2), mkEntry(CLUSTER_TAG, CLUSTER_2)))), mkEntry(UUID_6, createClientStateWithCapacity(2, mkMap(mkEntry(ZONE_TAG, ZONE_3), mkEntry(CLUSTER_TAG, CLUSTER_2)))),
-
-                mkEntry(UUID_7, createClientStateWithCapacity(2, mkMap(mkEntry(ZONE_TAG, ZONE_1), mkEntry(CLUSTER_TAG, CLUSTER_3)), TASK_0_2, TASK_1_2)), mkEntry(UUID_8, createClientStateWithCapacity(2, mkMap(mkEntry(ZONE_TAG, ZONE_2), mkEntry(CLUSTER_TAG, CLUSTER_3)))), mkEntry(UUID_9, createClientStateWithCapacity(2, mkMap(mkEntry(ZONE_TAG, ZONE_3), mkEntry(CLUSTER_TAG, CLUSTER_3)))));
-=======
         final Map<ProcessId, ClientState> clientStates = mkMap(
             mkEntry(PID_1, createClientStateWithCapacity(PID_1, 2, mkMap(mkEntry(ZONE_TAG, ZONE_1), mkEntry(CLUSTER_TAG, CLUSTER_1)), TASK_0_0, TASK_1_0)),
             mkEntry(PID_2, createClientStateWithCapacity(PID_2, 2, mkMap(mkEntry(ZONE_TAG, ZONE_2), mkEntry(CLUSTER_TAG, CLUSTER_1)))),
@@ -357,7 +297,6 @@
             mkEntry(PID_8, createClientStateWithCapacity(PID_8, 2, mkMap(mkEntry(ZONE_TAG, ZONE_2), mkEntry(CLUSTER_TAG, CLUSTER_3)))),
             mkEntry(PID_9, createClientStateWithCapacity(PID_9, 2, mkMap(mkEntry(ZONE_TAG, ZONE_3), mkEntry(CLUSTER_TAG, CLUSTER_3))))
         );
->>>>>>> 9494bebe
 
         final Set<TaskId> allActiveTasks = findAllActiveTasks(clientStates);
         final AssignmentConfigs assignmentConfigs = newAssignmentConfigs(2, ZONE_TAG, CLUSTER_TAG);
@@ -370,16 +309,6 @@
         Stream.of(PID_2, PID_3, PID_5, PID_6, PID_8, PID_9).forEach(client -> assertStandbyTaskCountForClientEqualsTo(clientStates, client, 2));
         assertTotalNumberOfStandbyTasksEqualsTo(clientStates, 12);
 
-<<<<<<< HEAD
-        assertTrue(standbyClientsHonorRackAwareness(TASK_0_0, clientStates, asList(mkSet(UUID_9, UUID_5), mkSet(UUID_6, UUID_8))));
-        assertTrue(standbyClientsHonorRackAwareness(TASK_1_0, clientStates, asList(mkSet(UUID_9, UUID_5), mkSet(UUID_6, UUID_8))));
-
-        assertTrue(standbyClientsHonorRackAwareness(TASK_0_1, clientStates, asList(mkSet(UUID_2, UUID_9), mkSet(UUID_3, UUID_8))));
-        assertTrue(standbyClientsHonorRackAwareness(TASK_1_1, clientStates, asList(mkSet(UUID_2, UUID_9), mkSet(UUID_3, UUID_8))));
-
-        assertTrue(standbyClientsHonorRackAwareness(TASK_0_2, clientStates, asList(mkSet(UUID_5, UUID_3), mkSet(UUID_2, UUID_6))));
-        assertTrue(standbyClientsHonorRackAwareness(TASK_1_2, clientStates, asList(mkSet(UUID_5, UUID_3), mkSet(UUID_2, UUID_6))));
-=======
         assertTrue(
             standbyClientsHonorRackAwareness(
                 TASK_0_0,
@@ -436,7 +365,6 @@
                 )
             )
         );
->>>>>>> 9494bebe
     }
 
     @Test
@@ -554,13 +482,6 @@
 
     @Test
     public void shouldDistributeStandbyTasksWhenActiveTasksAreLocatedOnSameCluster() {
-<<<<<<< HEAD
-        final Map<UUID, ClientState> clientStates = mkMap(mkEntry(UUID_1, createClientStateWithCapacity(2, mkMap(mkEntry(ZONE_TAG, ZONE_1), mkEntry(CLUSTER_TAG, CLUSTER_1)), TASK_0_0, TASK_1_0)), mkEntry(UUID_2, createClientStateWithCapacity(2, mkMap(mkEntry(ZONE_TAG, ZONE_2), mkEntry(CLUSTER_TAG, CLUSTER_1)), TASK_0_1, TASK_1_1)), mkEntry(UUID_3, createClientStateWithCapacity(2, mkMap(mkEntry(ZONE_TAG, ZONE_3), mkEntry(CLUSTER_TAG, CLUSTER_1)), TASK_0_2, TASK_1_2)),
-
-                mkEntry(UUID_4, createClientStateWithCapacity(2, mkMap(mkEntry(ZONE_TAG, ZONE_1), mkEntry(CLUSTER_TAG, CLUSTER_2)))), mkEntry(UUID_5, createClientStateWithCapacity(2, mkMap(mkEntry(ZONE_TAG, ZONE_2), mkEntry(CLUSTER_TAG, CLUSTER_2)))), mkEntry(UUID_6, createClientStateWithCapacity(2, mkMap(mkEntry(ZONE_TAG, ZONE_3), mkEntry(CLUSTER_TAG, CLUSTER_2)))),
-
-                mkEntry(UUID_7, createClientStateWithCapacity(2, mkMap(mkEntry(ZONE_TAG, ZONE_1), mkEntry(CLUSTER_TAG, CLUSTER_3)))), mkEntry(UUID_8, createClientStateWithCapacity(2, mkMap(mkEntry(ZONE_TAG, ZONE_2), mkEntry(CLUSTER_TAG, CLUSTER_3)))), mkEntry(UUID_9, createClientStateWithCapacity(2, mkMap(mkEntry(ZONE_TAG, ZONE_3), mkEntry(CLUSTER_TAG, CLUSTER_3)))));
-=======
         final Map<ProcessId, ClientState> clientStates = mkMap(
             mkEntry(PID_1, createClientStateWithCapacity(PID_1, 2, mkMap(mkEntry(ZONE_TAG, ZONE_1), mkEntry(CLUSTER_TAG, CLUSTER_1)), TASK_0_0, TASK_1_0)),
             mkEntry(PID_2, createClientStateWithCapacity(PID_2, 2, mkMap(mkEntry(ZONE_TAG, ZONE_2), mkEntry(CLUSTER_TAG, CLUSTER_1)), TASK_0_1, TASK_1_1)),
@@ -574,7 +495,6 @@
             mkEntry(PID_8, createClientStateWithCapacity(PID_8, 2, mkMap(mkEntry(ZONE_TAG, ZONE_2), mkEntry(CLUSTER_TAG, CLUSTER_3)))),
             mkEntry(PID_9, createClientStateWithCapacity(PID_9, 2, mkMap(mkEntry(ZONE_TAG, ZONE_3), mkEntry(CLUSTER_TAG, CLUSTER_3))))
         );
->>>>>>> 9494bebe
 
         final Set<TaskId> allActiveTasks = findAllActiveTasks(clientStates);
         final AssignmentConfigs assignmentConfigs = newAssignmentConfigs(2, ZONE_TAG, CLUSTER_TAG);
@@ -587,16 +507,6 @@
         Stream.of(PID_4, PID_5, PID_6, PID_7, PID_8, PID_9).forEach(client -> assertStandbyTaskCountForClientEqualsTo(clientStates, client, 2));
         assertTotalNumberOfStandbyTasksEqualsTo(clientStates, 12);
 
-<<<<<<< HEAD
-        assertTrue(standbyClientsHonorRackAwareness(TASK_0_0, clientStates, asList(mkSet(UUID_9, UUID_5), mkSet(UUID_6, UUID_8))));
-        assertTrue(standbyClientsHonorRackAwareness(TASK_1_0, clientStates, asList(mkSet(UUID_9, UUID_5), mkSet(UUID_6, UUID_8))));
-
-        assertTrue(standbyClientsHonorRackAwareness(TASK_0_1, clientStates, asList(mkSet(UUID_4, UUID_9), mkSet(UUID_6, UUID_7))));
-        assertTrue(standbyClientsHonorRackAwareness(TASK_1_1, clientStates, asList(mkSet(UUID_4, UUID_9), mkSet(UUID_6, UUID_7))));
-
-        assertTrue(standbyClientsHonorRackAwareness(TASK_0_2, clientStates, asList(mkSet(UUID_5, UUID_7), mkSet(UUID_4, UUID_8))));
-        assertTrue(standbyClientsHonorRackAwareness(TASK_1_2, clientStates, asList(mkSet(UUID_5, UUID_7), mkSet(UUID_4, UUID_8))));
-=======
         assertTrue(
             standbyClientsHonorRackAwareness(
                 TASK_0_0,
@@ -653,16 +563,10 @@
                 )
             )
         );
->>>>>>> 9494bebe
     }
 
     @Test
     public void shouldDoThePartialRackAwareness() {
-<<<<<<< HEAD
-        final Map<UUID, ClientState> clientStates = mkMap(mkEntry(UUID_1, createClientStateWithCapacity(1, mkMap(mkEntry(CLUSTER_TAG, CLUSTER_1), mkEntry(ZONE_TAG, ZONE_1)), TASK_0_0)), mkEntry(UUID_2, createClientStateWithCapacity(1, mkMap(mkEntry(CLUSTER_TAG, CLUSTER_1), mkEntry(ZONE_TAG, ZONE_2)))), mkEntry(UUID_3, createClientStateWithCapacity(1, mkMap(mkEntry(CLUSTER_TAG, CLUSTER_1), mkEntry(ZONE_TAG, ZONE_3)))),
-
-                mkEntry(UUID_4, createClientStateWithCapacity(1, mkMap(mkEntry(CLUSTER_TAG, CLUSTER_2), mkEntry(ZONE_TAG, ZONE_1)))), mkEntry(UUID_5, createClientStateWithCapacity(1, mkMap(mkEntry(CLUSTER_TAG, CLUSTER_2), mkEntry(ZONE_TAG, ZONE_2)))), mkEntry(UUID_6, createClientStateWithCapacity(1, mkMap(mkEntry(CLUSTER_TAG, CLUSTER_2), mkEntry(ZONE_TAG, ZONE_3)), TASK_1_0)));
-=======
         final Map<ProcessId, ClientState> clientStates = mkMap(
             mkEntry(PID_1, createClientStateWithCapacity(PID_1, 1, mkMap(mkEntry(CLUSTER_TAG, CLUSTER_1), mkEntry(ZONE_TAG, ZONE_1)), TASK_0_0)),
             mkEntry(PID_2, createClientStateWithCapacity(PID_2, 1, mkMap(mkEntry(CLUSTER_TAG, CLUSTER_1), mkEntry(ZONE_TAG, ZONE_2)))),
@@ -672,7 +576,6 @@
             mkEntry(PID_5, createClientStateWithCapacity(PID_5, 1, mkMap(mkEntry(CLUSTER_TAG, CLUSTER_2), mkEntry(ZONE_TAG, ZONE_2)))),
             mkEntry(PID_6, createClientStateWithCapacity(PID_6, 1, mkMap(mkEntry(CLUSTER_TAG, CLUSTER_2), mkEntry(ZONE_TAG, ZONE_3)), TASK_1_0))
         );
->>>>>>> 9494bebe
 
         final Set<TaskId> allActiveTasks = findAllActiveTasks(clientStates);
         final AssignmentConfigs assignmentConfigs = newAssignmentConfigs(2, CLUSTER_TAG, ZONE_TAG);
@@ -696,21 +599,6 @@
         Stream.of(PID_1, PID_3, PID_4, PID_6).forEach(client -> assertStandbyTaskCountForClientEqualsTo(clientStates, client, 0, 1));
         assertTotalNumberOfStandbyTasksEqualsTo(clientStates, 4);
 
-<<<<<<< HEAD
-        assertTrue(standbyClientsHonorRackAwareness(TASK_0_0, clientStates, asList(
-                // Since it's located on a different `cluster` and `zone` tag dimensions,
-                // `UUID_5` is the "ideal" distribution for the 1st standby task assignment.
-                // For the 2nd standby, either `UUID_3` or `UUID_6` are valid destinations as
-                // we need to distribute the clients on different `zone`
-                // tags without considering the `cluster` tag value.
-                mkSet(UUID_5, UUID_3), mkSet(UUID_5, UUID_6))));
-        assertTrue(standbyClientsHonorRackAwareness(TASK_1_0, clientStates, asList(
-                // The same comment as above applies here too.
-                // `UUID_2` is the ideal distribution on different `cluster`
-                // and `zone` tag dimensions. In contrast, `UUID_4` and `UUID_1`
-                // satisfy only the partial rack awareness as they are located on a different `zone` tag dimension.
-                mkSet(UUID_2, UUID_4), mkSet(UUID_2, UUID_1))));
-=======
         assertTrue(
             standbyClientsHonorRackAwareness(
                 TASK_0_0,
@@ -740,14 +628,10 @@
                 )
             )
         );
->>>>>>> 9494bebe
     }
 
     @Test
     public void shouldDistributeClientsOnDifferentZoneTagsEvenWhenClientsReachedCapacity() {
-<<<<<<< HEAD
-        final Map<UUID, ClientState> clientStates = mkMap(mkEntry(UUID_1, createClientStateWithCapacity(1, mkMap(mkEntry(ZONE_TAG, ZONE_1), mkEntry(CLUSTER_TAG, CLUSTER_1)), TASK_0_0)), mkEntry(UUID_2, createClientStateWithCapacity(1, mkMap(mkEntry(ZONE_TAG, ZONE_2), mkEntry(CLUSTER_TAG, CLUSTER_1)), TASK_0_1)), mkEntry(UUID_3, createClientStateWithCapacity(1, mkMap(mkEntry(ZONE_TAG, ZONE_3), mkEntry(CLUSTER_TAG, CLUSTER_1)), TASK_0_2)), mkEntry(UUID_4, createClientStateWithCapacity(1, mkMap(mkEntry(ZONE_TAG, ZONE_1), mkEntry(CLUSTER_TAG, CLUSTER_1)), TASK_1_0)), mkEntry(UUID_5, createClientStateWithCapacity(1, mkMap(mkEntry(ZONE_TAG, ZONE_2), mkEntry(CLUSTER_TAG, CLUSTER_1)), TASK_1_1)), mkEntry(UUID_6, createClientStateWithCapacity(1, mkMap(mkEntry(ZONE_TAG, ZONE_3), mkEntry(CLUSTER_TAG, CLUSTER_1)), TASK_1_2)));
-=======
         final Map<ProcessId, ClientState> clientStates = mkMap(
             mkEntry(PID_1, createClientStateWithCapacity(PID_1, 1, mkMap(mkEntry(ZONE_TAG, ZONE_1), mkEntry(CLUSTER_TAG, CLUSTER_1)), TASK_0_0)),
             mkEntry(PID_2, createClientStateWithCapacity(PID_2, 1, mkMap(mkEntry(ZONE_TAG, ZONE_2), mkEntry(CLUSTER_TAG, CLUSTER_1)), TASK_0_1)),
@@ -756,7 +640,6 @@
             mkEntry(PID_5, createClientStateWithCapacity(PID_5, 1, mkMap(mkEntry(ZONE_TAG, ZONE_2), mkEntry(CLUSTER_TAG, CLUSTER_1)), TASK_1_1)),
             mkEntry(PID_6, createClientStateWithCapacity(PID_6, 1, mkMap(mkEntry(ZONE_TAG, ZONE_3), mkEntry(CLUSTER_TAG, CLUSTER_1)), TASK_1_2))
         );
->>>>>>> 9494bebe
 
         final Set<TaskId> allActiveTasks = findAllActiveTasks(clientStates);
         final AssignmentConfigs assignmentConfigs = newAssignmentConfigs(1, ZONE_TAG, CLUSTER_TAG);
@@ -766,16 +649,6 @@
         clientStates.keySet().forEach(client -> assertStandbyTaskCountForClientEqualsTo(clientStates, client, 1));
         assertTotalNumberOfStandbyTasksEqualsTo(clientStates, 6);
 
-<<<<<<< HEAD
-        assertTrue(standbyClientsHonorRackAwareness(TASK_0_0, clientStates, asList(mkSet(UUID_2), mkSet(UUID_5), mkSet(UUID_3), mkSet(UUID_6))));
-        assertTrue(standbyClientsHonorRackAwareness(TASK_1_0, clientStates, asList(mkSet(UUID_2), mkSet(UUID_5), mkSet(UUID_3), mkSet(UUID_6))));
-
-        assertTrue(standbyClientsHonorRackAwareness(TASK_0_1, clientStates, asList(mkSet(UUID_1), mkSet(UUID_4), mkSet(UUID_3), mkSet(UUID_6))));
-        assertTrue(standbyClientsHonorRackAwareness(TASK_1_1, clientStates, asList(mkSet(UUID_1), mkSet(UUID_4), mkSet(UUID_3), mkSet(UUID_6))));
-
-        assertTrue(standbyClientsHonorRackAwareness(TASK_0_2, clientStates, asList(mkSet(UUID_1), mkSet(UUID_4), mkSet(UUID_2), mkSet(UUID_5))));
-        assertTrue(standbyClientsHonorRackAwareness(TASK_1_2, clientStates, asList(mkSet(UUID_1), mkSet(UUID_4), mkSet(UUID_2), mkSet(UUID_5))));
-=======
         assertTrue(
             standbyClientsHonorRackAwareness(
                 TASK_0_0,
@@ -832,23 +705,16 @@
                 )
             )
         );
->>>>>>> 9494bebe
     }
 
     @Test
     public void shouldIgnoreTagsThatAreNotPresentInRackAwareness() {
-<<<<<<< HEAD
-        final Map<UUID, ClientState> clientStates = mkMap(mkEntry(UUID_1, createClientStateWithCapacity(1, mkMap(mkEntry(CLUSTER_TAG, CLUSTER_1), mkEntry(ZONE_TAG, ZONE_1)), TASK_0_0)), mkEntry(UUID_2, createClientStateWithCapacity(2, mkMap(mkEntry(CLUSTER_TAG, CLUSTER_1), mkEntry(ZONE_TAG, ZONE_2)))),
-
-                mkEntry(UUID_3, createClientStateWithCapacity(1, mkMap(mkEntry(CLUSTER_TAG, CLUSTER_2), mkEntry(ZONE_TAG, ZONE_1)))));
-=======
         final Map<ProcessId, ClientState> clientStates = mkMap(
             mkEntry(PID_1, createClientStateWithCapacity(PID_1, 1, mkMap(mkEntry(CLUSTER_TAG, CLUSTER_1), mkEntry(ZONE_TAG, ZONE_1)), TASK_0_0)),
             mkEntry(PID_2, createClientStateWithCapacity(PID_2, 2, mkMap(mkEntry(CLUSTER_TAG, CLUSTER_1), mkEntry(ZONE_TAG, ZONE_2)))),
 
             mkEntry(PID_3, createClientStateWithCapacity(PID_3, 1, mkMap(mkEntry(CLUSTER_TAG, CLUSTER_2), mkEntry(ZONE_TAG, ZONE_1))))
         );
->>>>>>> 9494bebe
 
         final Set<TaskId> allActiveTasks = findAllActiveTasks(clientStates);
         final AssignmentConfigs assignmentConfigs = newAssignmentConfigs(1, CLUSTER_TAG);
@@ -861,14 +727,10 @@
 
     @Test
     public void shouldHandleOverlappingTagValuesBetweenDifferentTagKeys() {
-<<<<<<< HEAD
-        final Map<UUID, ClientState> clientStates = mkMap(mkEntry(UUID_1, createClientStateWithCapacity(2, mkMap(mkEntry(ZONE_TAG, ZONE_1), mkEntry(CLUSTER_TAG, CLUSTER_1)), TASK_0_0)), mkEntry(UUID_2, createClientStateWithCapacity(2, mkMap(mkEntry(ZONE_TAG, CLUSTER_1), mkEntry(CLUSTER_TAG, CLUSTER_3)))));
-=======
         final Map<ProcessId, ClientState> clientStates = mkMap(
             mkEntry(PID_1, createClientStateWithCapacity(PID_1, 2, mkMap(mkEntry(ZONE_TAG, ZONE_1), mkEntry(CLUSTER_TAG, CLUSTER_1)), TASK_0_0)),
             mkEntry(PID_2, createClientStateWithCapacity(PID_2, 2, mkMap(mkEntry(ZONE_TAG, CLUSTER_1), mkEntry(CLUSTER_TAG, CLUSTER_3))))
         );
->>>>>>> 9494bebe
 
         final Set<TaskId> allActiveTasks = findAllActiveTasks(clientStates);
         final AssignmentConfigs assignmentConfigs = newAssignmentConfigs(1, ZONE_TAG, CLUSTER_TAG);
@@ -876,9 +738,6 @@
         standbyTaskAssignor.assign(clientStates, allActiveTasks, allActiveTasks, assignmentConfigs);
 
         assertTotalNumberOfStandbyTasksEqualsTo(clientStates, 1);
-<<<<<<< HEAD
-        assertTrue(standbyClientsHonorRackAwareness(TASK_0_0, clientStates, singletonList(mkSet(UUID_2))));
-=======
         assertTrue(
             standbyClientsHonorRackAwareness(
                 TASK_0_0,
@@ -888,21 +747,16 @@
                 )
             )
         );
->>>>>>> 9494bebe
     }
 
     @Test
     public void shouldDistributeStandbyTasksOnLeastLoadedClientsWhenClientsAreNotOnDifferentTagDimensions() {
-<<<<<<< HEAD
-        final Map<UUID, ClientState> clientStates = mkMap(mkEntry(UUID_1, createClientStateWithCapacity(3, mkMap(mkEntry(CLUSTER_TAG, CLUSTER_1), mkEntry(ZONE_TAG, ZONE_1)), TASK_0_0)), mkEntry(UUID_2, createClientStateWithCapacity(3, mkMap(mkEntry(CLUSTER_TAG, CLUSTER_1), mkEntry(ZONE_TAG, ZONE_1)), TASK_0_1)), mkEntry(UUID_3, createClientStateWithCapacity(3, mkMap(mkEntry(CLUSTER_TAG, CLUSTER_1), mkEntry(ZONE_TAG, ZONE_1)), TASK_0_2)), mkEntry(UUID_4, createClientStateWithCapacity(3, mkMap(mkEntry(CLUSTER_TAG, CLUSTER_1), mkEntry(ZONE_TAG, ZONE_1)), TASK_1_0)));
-=======
         final Map<ProcessId, ClientState> clientStates = mkMap(
             mkEntry(PID_1, createClientStateWithCapacity(PID_1, 3, mkMap(mkEntry(CLUSTER_TAG, CLUSTER_1), mkEntry(ZONE_TAG, ZONE_1)), TASK_0_0)),
             mkEntry(PID_2, createClientStateWithCapacity(PID_2, 3, mkMap(mkEntry(CLUSTER_TAG, CLUSTER_1), mkEntry(ZONE_TAG, ZONE_1)), TASK_0_1)),
             mkEntry(PID_3, createClientStateWithCapacity(PID_3, 3, mkMap(mkEntry(CLUSTER_TAG, CLUSTER_1), mkEntry(ZONE_TAG, ZONE_1)), TASK_0_2)),
             mkEntry(PID_4, createClientStateWithCapacity(PID_4, 3, mkMap(mkEntry(CLUSTER_TAG, CLUSTER_1), mkEntry(ZONE_TAG, ZONE_1)), TASK_1_0))
         );
->>>>>>> 9494bebe
 
         final Set<TaskId> allActiveTasks = findAllActiveTasks(clientStates);
         final AssignmentConfigs assignmentConfigs = newAssignmentConfigs(1, CLUSTER_TAG, ZONE_TAG);
@@ -918,13 +772,9 @@
 
     @Test
     public void shouldNotAssignStandbyTasksIfThereAreNoEnoughClients() {
-<<<<<<< HEAD
-        final Map<UUID, ClientState> clientStates = mkMap(mkEntry(UUID_1, createClientStateWithCapacity(3, mkMap(mkEntry(CLUSTER_TAG, CLUSTER_1), mkEntry(ZONE_TAG, ZONE_1)), TASK_0_0)));
-=======
         final Map<ProcessId, ClientState> clientStates = mkMap(
             mkEntry(PID_1, createClientStateWithCapacity(PID_1, 3, mkMap(mkEntry(CLUSTER_TAG, CLUSTER_1), mkEntry(ZONE_TAG, ZONE_1)), TASK_0_0))
         );
->>>>>>> 9494bebe
 
         final Set<TaskId> allActiveTasks = findAllActiveTasks(clientStates);
         final AssignmentConfigs assignmentConfigs = newAssignmentConfigs(1, CLUSTER_TAG, ZONE_TAG);
@@ -940,36 +790,27 @@
         assertEquals(expectedTotalNumberOfStandbyTasks, actualTotalNumberOfStandbyTasks);
     }
 
-<<<<<<< HEAD
-    private static void assertStandbyTaskCountForClientEqualsTo(final Map<UUID, ClientState> clientStates, final UUID client, final int... expectedStandbyTaskCounts) {
-=======
     private static void assertStandbyTaskCountForClientEqualsTo(final Map<ProcessId, ClientState> clientStates,
                                                                 final ProcessId client,
                                                                 final int... expectedStandbyTaskCounts) {
->>>>>>> 9494bebe
         final int standbyTaskCount = clientStates.get(client).standbyTaskCount();
-        final String msg = String.format("Client [%s] doesn't have expected number of standby tasks. " + "Expected any of %s, actual [%s]", client, Arrays.toString(expectedStandbyTaskCounts), standbyTaskCount);
+        final String msg = String.format("Client [%s] doesn't have expected number of standby tasks. " +
+                                         "Expected any of %s, actual [%s]",
+                                         client, Arrays.toString(expectedStandbyTaskCounts), standbyTaskCount);
 
         assertTrue(Arrays.stream(expectedStandbyTaskCounts).anyMatch(expectedStandbyTaskCount -> expectedStandbyTaskCount == standbyTaskCount), msg);
     }
 
-<<<<<<< HEAD
-    private static boolean standbyClientsHonorRackAwareness(final TaskId activeTaskId, final Map<UUID, ClientState> clientStates, final List<Set<UUID>> validClientIdsBasedOnRackAwareAssignmentTags) {
-        final Set<UUID> standbyTaskClientIds = findAllStandbyTaskClients(clientStates, activeTaskId);
-=======
     private static boolean standbyClientsHonorRackAwareness(final TaskId activeTaskId,
                                                             final Map<ProcessId, ClientState> clientStates,
                                                             final List<Set<ProcessId>> validClientIdsBasedOnRackAwareAssignmentTags) {
         final Set<ProcessId> standbyTaskClientIds = findAllStandbyTaskClients(clientStates, activeTaskId);
->>>>>>> 9494bebe
-
-        return validClientIdsBasedOnRackAwareAssignmentTags.stream().filter(it -> it.equals(standbyTaskClientIds)).count() == 1;
-    }
-
-<<<<<<< HEAD
-    private static Set<UUID> findAllStandbyTaskClients(final Map<UUID, ClientState> clientStates, final TaskId task) {
-        return clientStates.keySet().stream().filter(clientId -> clientStates.get(clientId).standbyTasks().contains(task)).collect(Collectors.toSet());
-=======
+
+        return validClientIdsBasedOnRackAwareAssignmentTags.stream()
+                                                           .filter(it -> it.equals(standbyTaskClientIds))
+                                                           .count() == 1;
+    }
+
     private static boolean containsStandbyTasks(final TaskId activeTaskId,
                                                 final Map<ProcessId, ClientState> clientStates,
                                                 final Set<ProcessId> validClientIdsBasedOnRackAwareAssignmentTags) {
@@ -982,38 +823,32 @@
                            .stream()
                            .filter(clientId -> clientStates.get(clientId).standbyTasks().contains(task))
                            .collect(Collectors.toSet());
->>>>>>> 9494bebe
-    }
-
-    private static AssignmentConfigs newAssignmentConfigs(final int numStandbyReplicas, final String... rackAwareAssignmentTags) {
-        return new AssignmentConfigs(0L, 1, numStandbyReplicas, 60000L, asList(rackAwareAssignmentTags));
-    }
-
-<<<<<<< HEAD
-    private static ClientState createClientStateWithCapacity(final int capacity, final Map<String, String> clientTags, final TaskId... tasks) {
-        final ClientState clientState = new ClientState(capacity, clientTags);
-=======
+    }
+
+    private static AssignmentConfigs newAssignmentConfigs(final int numStandbyReplicas,
+                                                          final String... rackAwareAssignmentTags) {
+        return new AssignmentConfigs(0L,
+                                     1,
+                                     numStandbyReplicas,
+                                     60000L,
+                                     asList(rackAwareAssignmentTags));
+    }
+
     private static ClientState createClientStateWithCapacity(final ProcessId processId,
                                                              final int capacity,
                                                              final Map<String, String> clientTags,
                                                              final TaskId... tasks) {
         final ClientState clientState = new ClientState(processId, capacity, clientTags);
->>>>>>> 9494bebe
 
         Optional.ofNullable(tasks).ifPresent(t -> clientState.assignActiveTasks(asList(t)));
 
         return clientState;
     }
 
-<<<<<<< HEAD
-    private static Set<TaskId> findAllActiveTasks(final Map<UUID, ClientState> clientStates) {
-        return clientStates.entrySet().stream().flatMap(clientStateEntry -> clientStateEntry.getValue().activeTasks().stream()).collect(Collectors.toSet());
-=======
     private static Set<TaskId> findAllActiveTasks(final Map<ProcessId, ClientState> clientStates) {
         return clientStates.entrySet()
                            .stream()
                            .flatMap(clientStateEntry -> clientStateEntry.getValue().activeTasks().stream())
                            .collect(Collectors.toSet());
->>>>>>> 9494bebe
     }
 }