/*
 * Licensed to the Apache Software Foundation (ASF) under one or more
 * contributor license agreements. See the NOTICE file distributed with
 * this work for additional information regarding copyright ownership.
 * The ASF licenses this file to You under the Apache License, Version 2.0
 * (the "License"); you may not use this file except in compliance with
 * the License. You may obtain a copy of the License at
 *
 *    http://www.apache.org/licenses/LICENSE-2.0
 *
 * Unless required by applicable law or agreed to in writing, software
 * distributed under the License is distributed on an "AS IS" BASIS,
 * WITHOUT WARRANTIES OR CONDITIONS OF ANY KIND, either express or implied.
 * See the License for the specific language governing permissions and
 * limitations under the License.
 */
package org.apache.kafka.streams.state.internals;

import org.apache.kafka.streams.KeyValue;
import org.apache.kafka.streams.StoreQueryParameters;
import org.apache.kafka.streams.errors.InvalidStateStoreException;
import org.apache.kafka.streams.kstream.Windowed;
import org.apache.kafka.streams.kstream.internals.TimeWindow;
import org.apache.kafka.streams.state.QueryableStoreTypes;
import org.apache.kafka.streams.state.WindowStoreIterator;
import org.apache.kafka.test.StateStoreProviderStub;
import org.apache.kafka.test.StreamsTestUtils;

import org.junit.jupiter.api.BeforeEach;
import org.junit.jupiter.api.Test;
import org.junit.jupiter.api.extension.ExtendWith;
import org.mockito.junit.jupiter.MockitoExtension;
import org.mockito.junit.jupiter.MockitoSettings;
import org.mockito.quality.Strictness;

import java.util.Arrays;
import java.util.Collections;
import java.util.List;
import java.util.NoSuchElementException;

import static java.time.Instant.ofEpochMilli;
import static java.util.Arrays.asList;
import static java.util.Collections.emptyList;
import static java.util.Collections.singletonList;
import static org.hamcrest.MatcherAssert.assertThat;
import static org.hamcrest.core.IsEqual.equalTo;
<<<<<<< HEAD
import static org.junit.Assert.*;
=======
import static org.junit.jupiter.api.Assertions.assertEquals;
import static org.junit.jupiter.api.Assertions.assertFalse;
import static org.junit.jupiter.api.Assertions.assertThrows;
import static org.junit.jupiter.api.Assertions.fail;
>>>>>>> 9494bebe
import static org.mockito.ArgumentMatchers.any;
import static org.mockito.ArgumentMatchers.anyString;
import static org.mockito.Mockito.mock;
import static org.mockito.Mockito.when;

@ExtendWith(MockitoExtension.class)
@MockitoSettings(strictness = Strictness.STRICT_STUBS)
public class CompositeReadOnlyWindowStoreTest {

    private static final long WINDOW_SIZE = 30_000;

    private final String storeName = "window-store";
    private StateStoreProviderStub stubProviderOne;
    private StateStoreProviderStub stubProviderTwo;
    private CompositeReadOnlyWindowStore<String, String> windowStore;
    private ReadOnlyWindowStoreStub<String, String> underlyingWindowStore;
    private ReadOnlyWindowStoreStub<String, String> otherUnderlyingStore;

    @BeforeEach
    public void before() {
        stubProviderOne = new StateStoreProviderStub(false);
        stubProviderTwo = new StateStoreProviderStub(false);
        underlyingWindowStore = new ReadOnlyWindowStoreStub<>(WINDOW_SIZE);
        stubProviderOne.addStore(storeName, underlyingWindowStore);

        otherUnderlyingStore = new ReadOnlyWindowStoreStub<>(WINDOW_SIZE);
        stubProviderOne.addStore("other-window-store", otherUnderlyingStore);

        windowStore = new CompositeReadOnlyWindowStore<>(new WrappingStoreProvider(asList(stubProviderOne, stubProviderTwo), StoreQueryParameters.fromNameAndType(storeName, QueryableStoreTypes.windowStore())), QueryableStoreTypes.windowStore(), storeName);
    }

    @Test
    public void shouldFetchValuesFromWindowStore() {
        underlyingWindowStore.put("my-key", "my-value", 0L);
        underlyingWindowStore.put("my-key", "my-later-value", 10L);

<<<<<<< HEAD
        assertEquals(asList(new KeyValue<>(0L, "my-value"), new KeyValue<>(10L, "my-later-value")), StreamsTestUtils.toList(windowStore.fetch("my-key", ofEpochMilli(0L), ofEpochMilli(25L))));
=======
        assertEquals(
                asList(new KeyValue<>(0L, "my-value"), new KeyValue<>(10L, "my-later-value")),
                StreamsTestUtils.toListAndCloseIterator(windowStore.fetch("my-key", ofEpochMilli(0L), ofEpochMilli(25L)))
        );
>>>>>>> 9494bebe
    }


    @Test
    public void shouldBackwardFetchValuesFromWindowStore() {
        underlyingWindowStore.put("my-key", "my-value", 0L);
        underlyingWindowStore.put("my-key", "my-later-value", 10L);

<<<<<<< HEAD
        assertEquals(asList(new KeyValue<>(10L, "my-later-value"), new KeyValue<>(0L, "my-value")), StreamsTestUtils.toList(windowStore.backwardFetch("my-key", ofEpochMilli(0L), ofEpochMilli(25L))));
=======
        assertEquals(
                asList(new KeyValue<>(10L, "my-later-value"), new KeyValue<>(0L, "my-value")),
                StreamsTestUtils.toListAndCloseIterator(windowStore.backwardFetch("my-key", ofEpochMilli(0L), ofEpochMilli(25L)))
        );
>>>>>>> 9494bebe
    }

    @Test
    public void shouldReturnEmptyIteratorIfNoData() {
        try (final WindowStoreIterator<String> iterator = windowStore.fetch("my-key", ofEpochMilli(0L), ofEpochMilli(25L))) {
            assertFalse(iterator.hasNext());
        }
    }

    @Test
    public void shouldReturnBackwardEmptyIteratorIfNoData() {
        try (final WindowStoreIterator<String> iterator = windowStore.backwardFetch("my-key", ofEpochMilli(0L), ofEpochMilli(25L))) {
            assertFalse(iterator.hasNext());
        }
    }

    @Test
    public void shouldFindValueForKeyWhenMultiStores() {
        final ReadOnlyWindowStoreStub<String, String> secondUnderlying = new ReadOnlyWindowStoreStub<>(WINDOW_SIZE);
        stubProviderTwo.addStore(storeName, secondUnderlying);

        underlyingWindowStore.put("key-one", "value-one", 0L);
        secondUnderlying.put("key-two", "value-two", 10L);

<<<<<<< HEAD
        final List<KeyValue<Long, String>> keyOneResults = StreamsTestUtils.toList(windowStore.fetch("key-one", ofEpochMilli(0L), ofEpochMilli(1L)));
        final List<KeyValue<Long, String>> keyTwoResults = StreamsTestUtils.toList(windowStore.fetch("key-two", ofEpochMilli(10L), ofEpochMilli(11L)));
=======
        final List<KeyValue<Long, String>> keyOneResults =
            StreamsTestUtils.toListAndCloseIterator(windowStore.fetch("key-one", ofEpochMilli(0L), ofEpochMilli(1L)));
        final List<KeyValue<Long, String>> keyTwoResults =
            StreamsTestUtils.toListAndCloseIterator(windowStore.fetch("key-two", ofEpochMilli(10L), ofEpochMilli(11L)));
>>>>>>> 9494bebe

        assertEquals(Collections.singletonList(KeyValue.pair(0L, "value-one")), keyOneResults);
        assertEquals(Collections.singletonList(KeyValue.pair(10L, "value-two")), keyTwoResults);
    }

    @Test
    public void shouldFindValueForKeyWhenMultiStoresBackwards() {
        final ReadOnlyWindowStoreStub<String, String> secondUnderlying = new ReadOnlyWindowStoreStub<>(WINDOW_SIZE);
        stubProviderTwo.addStore(storeName, secondUnderlying);

        underlyingWindowStore.put("key-one", "value-one", 0L);
        secondUnderlying.put("key-two", "value-two", 10L);

<<<<<<< HEAD
        final List<KeyValue<Long, String>> keyOneResults = StreamsTestUtils.toList(windowStore.backwardFetch("key-one", ofEpochMilli(0L), ofEpochMilli(1L)));
        final List<KeyValue<Long, String>> keyTwoResults = StreamsTestUtils.toList(windowStore.backwardFetch("key-two", ofEpochMilli(10L), ofEpochMilli(11L)));
=======
        final List<KeyValue<Long, String>> keyOneResults =
            StreamsTestUtils.toListAndCloseIterator(windowStore.backwardFetch("key-one", ofEpochMilli(0L), ofEpochMilli(1L)));
        final List<KeyValue<Long, String>> keyTwoResults =
            StreamsTestUtils.toListAndCloseIterator(windowStore.backwardFetch("key-two", ofEpochMilli(10L), ofEpochMilli(11L)));
>>>>>>> 9494bebe

        assertEquals(Collections.singletonList(KeyValue.pair(0L, "value-one")), keyOneResults);
        assertEquals(Collections.singletonList(KeyValue.pair(10L, "value-two")), keyTwoResults);
    }

    @Test
    public void shouldNotGetValuesFromOtherStores() {
        otherUnderlyingStore.put("some-key", "some-value", 0L);
        underlyingWindowStore.put("some-key", "my-value", 1L);

<<<<<<< HEAD
        final List<KeyValue<Long, String>> results = StreamsTestUtils.toList(windowStore.fetch("some-key", ofEpochMilli(0L), ofEpochMilli(2L)));
=======
        final List<KeyValue<Long, String>> results =
            StreamsTestUtils.toListAndCloseIterator(windowStore.fetch("some-key", ofEpochMilli(0L), ofEpochMilli(2L)));
>>>>>>> 9494bebe
        assertEquals(Collections.singletonList(new KeyValue<>(1L, "my-value")), results);
    }

    @Test
    public void shouldNotGetValuesBackwardFromOtherStores() {
        otherUnderlyingStore.put("some-key", "some-value", 0L);
        underlyingWindowStore.put("some-key", "my-value", 1L);

<<<<<<< HEAD
        final List<KeyValue<Long, String>> results = StreamsTestUtils.toList(windowStore.backwardFetch("some-key", ofEpochMilli(0L), ofEpochMilli(2L)));
=======
        final List<KeyValue<Long, String>> results =
            StreamsTestUtils.toListAndCloseIterator(windowStore.backwardFetch("some-key", ofEpochMilli(0L), ofEpochMilli(2L)));
>>>>>>> 9494bebe
        assertEquals(Collections.singletonList(new KeyValue<>(1L, "my-value")), results);
    }

    @Test
    public void shouldThrowInvalidStateStoreExceptionOnRebalance() {
        final StateStoreProvider storeProvider = mock(StateStoreProvider.class);
        when(storeProvider.stores(anyString(), any())).thenThrow(new InvalidStateStoreException("store is unavailable"));

        final CompositeReadOnlyWindowStore<Object, Object> store = new CompositeReadOnlyWindowStore<>(storeProvider, QueryableStoreTypes.windowStore(), "foo");

        assertThrows(InvalidStateStoreException.class, () -> store.fetch("key", ofEpochMilli(1), ofEpochMilli(10)));
    }

    @Test
    public void shouldThrowInvalidStateStoreExceptionOnRebalanceWhenBackwards() {
        final StateStoreProvider storeProvider = mock(StateStoreProvider.class);
        when(storeProvider.stores(anyString(), any())).thenThrow(new InvalidStateStoreException("store is unavailable"));

        final CompositeReadOnlyWindowStore<Object, Object> store = new CompositeReadOnlyWindowStore<>(storeProvider, QueryableStoreTypes.windowStore(), "foo");
        assertThrows(InvalidStateStoreException.class, () -> store.backwardFetch("key", ofEpochMilli(1), ofEpochMilli(10)));
    }

    @Test
    public void shouldThrowInvalidStateStoreExceptionIfFetchThrows() {
        underlyingWindowStore.setOpen(false);
        final CompositeReadOnlyWindowStore<Object, Object> store = new CompositeReadOnlyWindowStore<>(new WrappingStoreProvider(singletonList(stubProviderOne), StoreQueryParameters.fromNameAndType("window-store", QueryableStoreTypes.windowStore())), QueryableStoreTypes.windowStore(), "window-store");
        try {
            store.fetch("key", ofEpochMilli(1), ofEpochMilli(10));
            fail("InvalidStateStoreException was expected");
        } catch (final InvalidStateStoreException e) {
<<<<<<< HEAD
            Assert.assertEquals("State store is not available anymore and may have been migrated to another instance; " + "please re-discover its location from the state metadata.", e.getMessage());
=======
            assertEquals("State store is not available anymore and may have been migrated to another instance; " +
                "please re-discover its location from the state metadata.", e.getMessage());
>>>>>>> 9494bebe
        }
    }

    @Test
    public void shouldThrowInvalidStateStoreExceptionIfBackwardFetchThrows() {
        underlyingWindowStore.setOpen(false);
        final CompositeReadOnlyWindowStore<Object, Object> store = new CompositeReadOnlyWindowStore<>(new WrappingStoreProvider(singletonList(stubProviderOne), StoreQueryParameters.fromNameAndType("window-store", QueryableStoreTypes.windowStore())), QueryableStoreTypes.windowStore(), "window-store");
        try {
            store.backwardFetch("key", ofEpochMilli(1), ofEpochMilli(10));
            fail("InvalidStateStoreException was expected");
        } catch (final InvalidStateStoreException e) {
<<<<<<< HEAD
            Assert.assertEquals("State store is not available anymore and may have been migrated to another instance; " + "please re-discover its location from the state metadata.", e.getMessage());
=======
            assertEquals("State store is not available anymore and may have been migrated to another instance; " +
                "please re-discover its location from the state metadata.", e.getMessage());
>>>>>>> 9494bebe
        }
    }

    @Test
    public void emptyBackwardIteratorAlwaysReturnsFalse() {
        final StateStoreProvider storeProvider = mock(StateStoreProvider.class);
        when(storeProvider.stores(anyString(), any())).thenReturn(emptyList());

        final CompositeReadOnlyWindowStore<Object, Object> store = new CompositeReadOnlyWindowStore<>(storeProvider, QueryableStoreTypes.windowStore(), "foo");
        try (final WindowStoreIterator<Object> windowStoreIterator = store.backwardFetch("key", ofEpochMilli(1), ofEpochMilli(10))) {

            assertFalse(windowStoreIterator.hasNext());
        }
    }

    @Test
    public void emptyIteratorAlwaysReturnsFalse() {
        final StateStoreProvider storeProvider = mock(StateStoreProvider.class);
        when(storeProvider.stores(anyString(), any())).thenReturn(emptyList());

        final CompositeReadOnlyWindowStore<Object, Object> store = new CompositeReadOnlyWindowStore<>(storeProvider, QueryableStoreTypes.windowStore(), "foo");
        try (final WindowStoreIterator<Object> windowStoreIterator = store.fetch("key", ofEpochMilli(1), ofEpochMilli(10))) {

            assertFalse(windowStoreIterator.hasNext());
        }
    }

    @Test
    public void emptyBackwardIteratorPeekNextKeyShouldThrowNoSuchElementException() {
        final StateStoreProvider storeProvider = mock(StateStoreProvider.class);
        when(storeProvider.stores(anyString(), any())).thenReturn(emptyList());

        final CompositeReadOnlyWindowStore<Object, Object> store = new CompositeReadOnlyWindowStore<>(storeProvider, QueryableStoreTypes.windowStore(), "foo");
        try (final WindowStoreIterator<Object> windowStoreIterator = store.backwardFetch("key", ofEpochMilli(1), ofEpochMilli(10))) {
            assertThrows(NoSuchElementException.class, windowStoreIterator::peekNextKey);
        }
    }


    @Test
    public void emptyIteratorPeekNextKeyShouldThrowNoSuchElementException() {
        final StateStoreProvider storeProvider = mock(StateStoreProvider.class);
        when(storeProvider.stores(anyString(), any())).thenReturn(emptyList());

        final CompositeReadOnlyWindowStore<Object, Object> store = new CompositeReadOnlyWindowStore<>(storeProvider, QueryableStoreTypes.windowStore(), "foo");
        try (final WindowStoreIterator<Object> windowStoreIterator = store.fetch("key", ofEpochMilli(1), ofEpochMilli(10))) {
            assertThrows(NoSuchElementException.class, windowStoreIterator::peekNextKey);
        }
    }

    @Test
    public void emptyIteratorNextShouldThrowNoSuchElementException() {
        final StateStoreProvider storeProvider = mock(StateStoreProvider.class);
        when(storeProvider.stores(anyString(), any())).thenReturn(emptyList());

        final CompositeReadOnlyWindowStore<Object, Object> store = new CompositeReadOnlyWindowStore<>(storeProvider, QueryableStoreTypes.windowStore(), "foo");
        try (final WindowStoreIterator<Object> windowStoreIterator = store.fetch("key", ofEpochMilli(1), ofEpochMilli(10))) {
            assertThrows(NoSuchElementException.class, windowStoreIterator::next);
        }
    }

    @Test
    public void emptyBackwardIteratorNextShouldThrowNoSuchElementException() {
        final StateStoreProvider storeProvider = mock(StateStoreProvider.class);
        when(storeProvider.stores(anyString(), any())).thenReturn(emptyList());

        final CompositeReadOnlyWindowStore<Object, Object> store = new CompositeReadOnlyWindowStore<>(storeProvider, QueryableStoreTypes.windowStore(), "foo");
        try (final WindowStoreIterator<Object> windowStoreIterator = store.backwardFetch("key", ofEpochMilli(1), ofEpochMilli(10))) {
            assertThrows(NoSuchElementException.class, windowStoreIterator::next);
        }
    }

    @Test
    public void shouldFetchKeyRangeAcrossStores() {
        final ReadOnlyWindowStoreStub<String, String> secondUnderlying = new ReadOnlyWindowStoreStub<>(WINDOW_SIZE);
        stubProviderTwo.addStore(storeName, secondUnderlying);
        underlyingWindowStore.put("a", "a", 0L);
        secondUnderlying.put("b", "b", 10L);
<<<<<<< HEAD
        final List<KeyValue<Windowed<String>, String>> results = StreamsTestUtils.toList(windowStore.fetch("a", "b", ofEpochMilli(0), ofEpochMilli(10)));
        assertThat(results, equalTo(Arrays.asList(KeyValue.pair(new Windowed<>("a", new TimeWindow(0, WINDOW_SIZE)), "a"), KeyValue.pair(new Windowed<>("b", new TimeWindow(10, 10 + WINDOW_SIZE)), "b"))));
=======
        final List<KeyValue<Windowed<String>, String>> results =
            StreamsTestUtils.toListAndCloseIterator(windowStore.fetch("a", "b", ofEpochMilli(0), ofEpochMilli(10)));
        assertThat(results, equalTo(Arrays.asList(
            KeyValue.pair(new Windowed<>("a", new TimeWindow(0, WINDOW_SIZE)), "a"),
            KeyValue.pair(new Windowed<>("b", new TimeWindow(10, 10 + WINDOW_SIZE)), "b"))));
>>>>>>> 9494bebe
    }

    @Test
    public void shouldFetchKeyRangeAcrossStoresWithNullKeyTo() {
        final ReadOnlyWindowStoreStub<String, String> secondUnderlying = new ReadOnlyWindowStoreStub<>(WINDOW_SIZE);
        stubProviderTwo.addStore(storeName, secondUnderlying);
        underlyingWindowStore.put("a", "a", 0L);
        secondUnderlying.put("b", "b", 10L);
        secondUnderlying.put("c", "c", 10L);
<<<<<<< HEAD
        final List<KeyValue<Windowed<String>, String>> results = StreamsTestUtils.toList(windowStore.fetch("a", null, ofEpochMilli(0), ofEpochMilli(10)));
        assertThat(results, equalTo(Arrays.asList(KeyValue.pair(new Windowed<>("a", new TimeWindow(0, WINDOW_SIZE)), "a"), KeyValue.pair(new Windowed<>("b", new TimeWindow(10, 10 + WINDOW_SIZE)), "b"), KeyValue.pair(new Windowed<>("c", new TimeWindow(10, 10 + WINDOW_SIZE)), "c"))));
=======
        final List<KeyValue<Windowed<String>, String>> results =
            StreamsTestUtils.toListAndCloseIterator(windowStore.fetch("b", null, ofEpochMilli(0), ofEpochMilli(10)));
        assertThat(results, equalTo(Arrays.asList(
            KeyValue.pair(new Windowed<>("b", new TimeWindow(10, 10 + WINDOW_SIZE)), "b"),
            KeyValue.pair(new Windowed<>("c", new TimeWindow(10, 10 + WINDOW_SIZE)), "c"))));
>>>>>>> 9494bebe
    }

    @Test
    public void shouldFetchKeyRangeAcrossStoresWithNullKeyFrom() {
        final ReadOnlyWindowStoreStub<String, String> secondUnderlying = new ReadOnlyWindowStoreStub<>(WINDOW_SIZE);
        stubProviderTwo.addStore(storeName, secondUnderlying);
        underlyingWindowStore.put("a", "a", 0L);
        secondUnderlying.put("b", "b", 10L);
        secondUnderlying.put("c", "c", 10L);
<<<<<<< HEAD
        final List<KeyValue<Windowed<String>, String>> results = StreamsTestUtils.toList(windowStore.fetch(null, "c", ofEpochMilli(0), ofEpochMilli(10)));
        assertThat(results, equalTo(Arrays.asList(KeyValue.pair(new Windowed<>("a", new TimeWindow(0, WINDOW_SIZE)), "a"), KeyValue.pair(new Windowed<>("b", new TimeWindow(10, 10 + WINDOW_SIZE)), "b"), KeyValue.pair(new Windowed<>("c", new TimeWindow(10, 10 + WINDOW_SIZE)), "c"))));
=======
        final List<KeyValue<Windowed<String>, String>> results =
            StreamsTestUtils.toListAndCloseIterator(windowStore.fetch(null, "b", ofEpochMilli(0), ofEpochMilli(10)));
        assertThat(results, equalTo(Arrays.asList(
            KeyValue.pair(new Windowed<>("a", new TimeWindow(0, WINDOW_SIZE)), "a"),
            KeyValue.pair(new Windowed<>("b", new TimeWindow(10, 10 + WINDOW_SIZE)), "b"))));
>>>>>>> 9494bebe
    }

    @Test
    public void shouldFetchKeyRangeAcrossStoresWithNullKeyFromKeyTo() {
        final ReadOnlyWindowStoreStub<String, String> secondUnderlying = new ReadOnlyWindowStoreStub<>(WINDOW_SIZE);
        stubProviderTwo.addStore(storeName, secondUnderlying);
        underlyingWindowStore.put("a", "a", 0L);
        secondUnderlying.put("b", "b", 10L);
        secondUnderlying.put("c", "c", 10L);
<<<<<<< HEAD
        final List<KeyValue<Windowed<String>, String>> results = StreamsTestUtils.toList(windowStore.fetch(null, null, ofEpochMilli(0), ofEpochMilli(10)));
        assertThat(results, equalTo(Arrays.asList(KeyValue.pair(new Windowed<>("a", new TimeWindow(0, WINDOW_SIZE)), "a"), KeyValue.pair(new Windowed<>("b", new TimeWindow(10, 10 + WINDOW_SIZE)), "b"), KeyValue.pair(new Windowed<>("c", new TimeWindow(10, 10 + WINDOW_SIZE)), "c"))));
=======
        final List<KeyValue<Windowed<String>, String>> results =
            StreamsTestUtils.toListAndCloseIterator(windowStore.fetch(null, null, ofEpochMilli(0), ofEpochMilli(10)));
        assertThat(results, equalTo(Arrays.asList(
            KeyValue.pair(new Windowed<>("a", new TimeWindow(0, WINDOW_SIZE)), "a"),
            KeyValue.pair(new Windowed<>("b", new TimeWindow(10, 10 + WINDOW_SIZE)), "b"),
            KeyValue.pair(new Windowed<>("c", new TimeWindow(10, 10 + WINDOW_SIZE)), "c"))));
>>>>>>> 9494bebe
    }

    @Test
    public void shouldBackwardFetchKeyRangeAcrossStoresWithNullKeyTo() {
        final ReadOnlyWindowStoreStub<String, String> secondUnderlying = new ReadOnlyWindowStoreStub<>(WINDOW_SIZE);
        stubProviderTwo.addStore(storeName, secondUnderlying);
        underlyingWindowStore.put("a", "a", 0L);
        secondUnderlying.put("b", "b", 10L);
        secondUnderlying.put("c", "c", 10L);
<<<<<<< HEAD
        final List<KeyValue<Windowed<String>, String>> results = StreamsTestUtils.toList(windowStore.backwardFetch("a", null, ofEpochMilli(0), ofEpochMilli(10)));
        assertThat(results, equalTo(Arrays.asList(KeyValue.pair(new Windowed<>("a", new TimeWindow(0, WINDOW_SIZE)), "a"), KeyValue.pair(new Windowed<>("c", new TimeWindow(10, 10 + WINDOW_SIZE)), "c"), KeyValue.pair(new Windowed<>("b", new TimeWindow(10, 10 + WINDOW_SIZE)), "b"))));
=======
        final List<KeyValue<Windowed<String>, String>> results =
            StreamsTestUtils.toListAndCloseIterator(windowStore.backwardFetch("b", null, ofEpochMilli(0), ofEpochMilli(10)));
        assertThat(results, equalTo(Arrays.asList(
            KeyValue.pair(new Windowed<>("c", new TimeWindow(10, 10 + WINDOW_SIZE)), "c"),
            KeyValue.pair(new Windowed<>("b", new TimeWindow(10, 10 + WINDOW_SIZE)), "b"))));
>>>>>>> 9494bebe
    }

    @Test
    public void shouldBackwardFetchKeyRangeAcrossStoresWithNullKeyFrom() {
        final ReadOnlyWindowStoreStub<String, String> secondUnderlying = new ReadOnlyWindowStoreStub<>(WINDOW_SIZE);
        stubProviderTwo.addStore(storeName, secondUnderlying);
        underlyingWindowStore.put("a", "a", 0L);
        secondUnderlying.put("b", "b", 10L);
        secondUnderlying.put("c", "c", 10L);
<<<<<<< HEAD
        final List<KeyValue<Windowed<String>, String>> results = StreamsTestUtils.toList(windowStore.backwardFetch(null, "c", ofEpochMilli(0), ofEpochMilli(10)));
        assertThat(results, equalTo(Arrays.asList(KeyValue.pair(new Windowed<>("a", new TimeWindow(0, WINDOW_SIZE)), "a"), KeyValue.pair(new Windowed<>("c", new TimeWindow(10, 10 + WINDOW_SIZE)), "c"), KeyValue.pair(new Windowed<>("b", new TimeWindow(10, 10 + WINDOW_SIZE)), "b"))));
=======
        final List<KeyValue<Windowed<String>, String>> results =
            StreamsTestUtils.toListAndCloseIterator(windowStore.backwardFetch(null, "b", ofEpochMilli(0), ofEpochMilli(10)));
        assertThat(results, equalTo(Arrays.asList(
            KeyValue.pair(new Windowed<>("a", new TimeWindow(0, WINDOW_SIZE)), "a"),
            KeyValue.pair(new Windowed<>("b", new TimeWindow(10, 10 + WINDOW_SIZE)), "b")
            )));
>>>>>>> 9494bebe
    }

    @Test
    public void shouldBackwardFetchKeyRangeAcrossStoresWithNullKeyFromKeyTo() {
        final ReadOnlyWindowStoreStub<String, String> secondUnderlying = new ReadOnlyWindowStoreStub<>(WINDOW_SIZE);
        stubProviderTwo.addStore(storeName, secondUnderlying);
        underlyingWindowStore.put("a", "a", 0L);
        secondUnderlying.put("b", "b", 10L);
        secondUnderlying.put("c", "c", 10L);
<<<<<<< HEAD
        final List<KeyValue<Windowed<String>, String>> results = StreamsTestUtils.toList(windowStore.backwardFetch(null, null, ofEpochMilli(0), ofEpochMilli(10)));
        assertThat(results, equalTo(Arrays.asList(KeyValue.pair(new Windowed<>("a", new TimeWindow(0, WINDOW_SIZE)), "a"), KeyValue.pair(new Windowed<>("c", new TimeWindow(10, 10 + WINDOW_SIZE)), "c"), KeyValue.pair(new Windowed<>("b", new TimeWindow(10, 10 + WINDOW_SIZE)), "b"))));
=======
        final List<KeyValue<Windowed<String>, String>> results =
            StreamsTestUtils.toListAndCloseIterator(windowStore.backwardFetch(null, null, ofEpochMilli(0), ofEpochMilli(10)));
        assertThat(results, equalTo(Arrays.asList(
            KeyValue.pair(new Windowed<>("a", new TimeWindow(0, WINDOW_SIZE)), "a"),
            KeyValue.pair(new Windowed<>("c", new TimeWindow(10, 10 + WINDOW_SIZE)), "c"),
            KeyValue.pair(new Windowed<>("b", new TimeWindow(10, 10 + WINDOW_SIZE)), "b"))));
>>>>>>> 9494bebe
    }

    @Test
    public void shouldBackwardFetchKeyRangeAcrossStores() {
        final ReadOnlyWindowStoreStub<String, String> secondUnderlying = new ReadOnlyWindowStoreStub<>(WINDOW_SIZE);
        stubProviderTwo.addStore(storeName, secondUnderlying);
        underlyingWindowStore.put("a", "a", 0L);
        secondUnderlying.put("b", "b", 10L);
<<<<<<< HEAD
        final List<KeyValue<Windowed<String>, String>> results = StreamsTestUtils.toList(windowStore.backwardFetch("a", "b", ofEpochMilli(0), ofEpochMilli(10)));
        assertThat(results, equalTo(Arrays.asList(KeyValue.pair(new Windowed<>("a", new TimeWindow(0, WINDOW_SIZE)), "a"), KeyValue.pair(new Windowed<>("b", new TimeWindow(10, 10 + WINDOW_SIZE)), "b"))));
=======
        final List<KeyValue<Windowed<String>, String>> results =
            StreamsTestUtils.toListAndCloseIterator(windowStore.backwardFetch("a", "b", ofEpochMilli(0), ofEpochMilli(10)));
        assertThat(results, equalTo(Arrays.asList(
            KeyValue.pair(new Windowed<>("a", new TimeWindow(0, WINDOW_SIZE)), "a"),
            KeyValue.pair(new Windowed<>("b", new TimeWindow(10, 10 + WINDOW_SIZE)), "b"))));
>>>>>>> 9494bebe
    }

    @Test
    public void shouldFetchKeyValueAcrossStores() {
        final ReadOnlyWindowStoreStub<String, String> secondUnderlyingWindowStore = new ReadOnlyWindowStoreStub<>(WINDOW_SIZE);
        stubProviderTwo.addStore(storeName, secondUnderlyingWindowStore);
        underlyingWindowStore.put("a", "a", 0L);
        secondUnderlyingWindowStore.put("b", "b", 10L);
        assertThat(windowStore.fetch("a", 0L), equalTo("a"));
        assertThat(windowStore.fetch("b", 10L), equalTo("b"));
        assertThat(windowStore.fetch("c", 10L), equalTo(null));
        assertThat(windowStore.fetch("a", 10L), equalTo(null));
    }

    @Test
    public void shouldGetAllAcrossStores() {
        final ReadOnlyWindowStoreStub<String, String> secondUnderlying = new ReadOnlyWindowStoreStub<>(WINDOW_SIZE);
        stubProviderTwo.addStore(storeName, secondUnderlying);
        underlyingWindowStore.put("a", "a", 0L);
        secondUnderlying.put("b", "b", 10L);
<<<<<<< HEAD
        final List<KeyValue<Windowed<String>, String>> results = StreamsTestUtils.toList(windowStore.all());
        assertThat(results, equalTo(Arrays.asList(KeyValue.pair(new Windowed<>("a", new TimeWindow(0, WINDOW_SIZE)), "a"), KeyValue.pair(new Windowed<>("b", new TimeWindow(10, 10 + WINDOW_SIZE)), "b"))));
=======
        final List<KeyValue<Windowed<String>, String>> results = StreamsTestUtils.toListAndCloseIterator(windowStore.all());
        assertThat(results, equalTo(Arrays.asList(
            KeyValue.pair(new Windowed<>("a", new TimeWindow(0, WINDOW_SIZE)), "a"),
            KeyValue.pair(new Windowed<>("b", new TimeWindow(10, 10 + WINDOW_SIZE)), "b"))));
>>>>>>> 9494bebe
    }

    @Test
    public void shouldGetBackwardAllAcrossStores() {
        final ReadOnlyWindowStoreStub<String, String> secondUnderlying = new ReadOnlyWindowStoreStub<>(WINDOW_SIZE);
        stubProviderTwo.addStore(storeName, secondUnderlying);
        underlyingWindowStore.put("a", "a", 0L);
        secondUnderlying.put("b", "b", 10L);
<<<<<<< HEAD
        final List<KeyValue<Windowed<String>, String>> results = StreamsTestUtils.toList(windowStore.backwardAll());
        assertThat(results, equalTo(Arrays.asList(KeyValue.pair(new Windowed<>("a", new TimeWindow(0, WINDOW_SIZE)), "a"), KeyValue.pair(new Windowed<>("b", new TimeWindow(10, 10 + WINDOW_SIZE)), "b"))));
=======
        final List<KeyValue<Windowed<String>, String>> results = StreamsTestUtils.toListAndCloseIterator(windowStore.backwardAll());
        assertThat(results, equalTo(Arrays.asList(
            KeyValue.pair(new Windowed<>("a", new TimeWindow(0, WINDOW_SIZE)), "a"),
            KeyValue.pair(new Windowed<>("b", new TimeWindow(10, 10 + WINDOW_SIZE)), "b"))));
>>>>>>> 9494bebe
    }

    @Test
    public void shouldFetchAllAcrossStores() {
        final ReadOnlyWindowStoreStub<String, String> secondUnderlying = new ReadOnlyWindowStoreStub<>(WINDOW_SIZE);
        stubProviderTwo.addStore(storeName, secondUnderlying);
        underlyingWindowStore.put("a", "a", 0L);
        secondUnderlying.put("b", "b", 10L);
<<<<<<< HEAD
        final List<KeyValue<Windowed<String>, String>> results = StreamsTestUtils.toList(windowStore.fetchAll(ofEpochMilli(0), ofEpochMilli(10)));
        assertThat(results, equalTo(Arrays.asList(KeyValue.pair(new Windowed<>("a", new TimeWindow(0, WINDOW_SIZE)), "a"), KeyValue.pair(new Windowed<>("b", new TimeWindow(10, 10 + WINDOW_SIZE)), "b"))));
=======
        final List<KeyValue<Windowed<String>, String>> results =
            StreamsTestUtils.toListAndCloseIterator(windowStore.fetchAll(ofEpochMilli(0), ofEpochMilli(10)));
        assertThat(results, equalTo(Arrays.asList(
            KeyValue.pair(new Windowed<>("a", new TimeWindow(0, WINDOW_SIZE)), "a"),
            KeyValue.pair(new Windowed<>("b", new TimeWindow(10, 10 + WINDOW_SIZE)), "b"))));
>>>>>>> 9494bebe
    }

    @Test
    public void shouldBackwardFetchAllAcrossStores() {
        final ReadOnlyWindowStoreStub<String, String> secondUnderlying = new ReadOnlyWindowStoreStub<>(WINDOW_SIZE);
        stubProviderTwo.addStore(storeName, secondUnderlying);
        underlyingWindowStore.put("a", "a", 0L);
        secondUnderlying.put("b", "b", 10L);
<<<<<<< HEAD
        final List<KeyValue<Windowed<String>, String>> results = StreamsTestUtils.toList(windowStore.backwardFetchAll(ofEpochMilli(0), ofEpochMilli(10)));
        assertThat(results, equalTo(Arrays.asList(KeyValue.pair(new Windowed<>("a", new TimeWindow(0, WINDOW_SIZE)), "a"), KeyValue.pair(new Windowed<>("b", new TimeWindow(10, 10 + WINDOW_SIZE)), "b"))));
=======
        final List<KeyValue<Windowed<String>, String>> results =
            StreamsTestUtils.toListAndCloseIterator(windowStore.backwardFetchAll(ofEpochMilli(0), ofEpochMilli(10)));
        assertThat(results, equalTo(Arrays.asList(
            KeyValue.pair(new Windowed<>("a", new TimeWindow(0, WINDOW_SIZE)), "a"),
            KeyValue.pair(new Windowed<>("b", new TimeWindow(10, 10 + WINDOW_SIZE)), "b"))));
>>>>>>> 9494bebe
    }

    @Test
    public void shouldThrowNPEIfKeyIsNull() {
        assertThrows(NullPointerException.class, () -> windowStore.fetch(null, ofEpochMilli(0), ofEpochMilli(0)));
    }
}<|MERGE_RESOLUTION|>--- conflicted
+++ resolved
@@ -44,14 +44,10 @@
 import static java.util.Collections.singletonList;
 import static org.hamcrest.MatcherAssert.assertThat;
 import static org.hamcrest.core.IsEqual.equalTo;
-<<<<<<< HEAD
-import static org.junit.Assert.*;
-=======
 import static org.junit.jupiter.api.Assertions.assertEquals;
 import static org.junit.jupiter.api.Assertions.assertFalse;
 import static org.junit.jupiter.api.Assertions.assertThrows;
 import static org.junit.jupiter.api.Assertions.fail;
->>>>>>> 9494bebe
 import static org.mockito.ArgumentMatchers.any;
 import static org.mockito.ArgumentMatchers.anyString;
 import static org.mockito.Mockito.mock;
@@ -80,7 +76,11 @@
         otherUnderlyingStore = new ReadOnlyWindowStoreStub<>(WINDOW_SIZE);
         stubProviderOne.addStore("other-window-store", otherUnderlyingStore);
 
-        windowStore = new CompositeReadOnlyWindowStore<>(new WrappingStoreProvider(asList(stubProviderOne, stubProviderTwo), StoreQueryParameters.fromNameAndType(storeName, QueryableStoreTypes.windowStore())), QueryableStoreTypes.windowStore(), storeName);
+        windowStore = new CompositeReadOnlyWindowStore<>(
+            new WrappingStoreProvider(asList(stubProviderOne, stubProviderTwo), StoreQueryParameters.fromNameAndType(storeName, QueryableStoreTypes.windowStore())),
+            QueryableStoreTypes.windowStore(),
+            storeName
+        );
     }
 
     @Test
@@ -88,14 +88,10 @@
         underlyingWindowStore.put("my-key", "my-value", 0L);
         underlyingWindowStore.put("my-key", "my-later-value", 10L);
 
-<<<<<<< HEAD
-        assertEquals(asList(new KeyValue<>(0L, "my-value"), new KeyValue<>(10L, "my-later-value")), StreamsTestUtils.toList(windowStore.fetch("my-key", ofEpochMilli(0L), ofEpochMilli(25L))));
-=======
         assertEquals(
                 asList(new KeyValue<>(0L, "my-value"), new KeyValue<>(10L, "my-later-value")),
                 StreamsTestUtils.toListAndCloseIterator(windowStore.fetch("my-key", ofEpochMilli(0L), ofEpochMilli(25L)))
         );
->>>>>>> 9494bebe
     }
 
 
@@ -104,47 +100,41 @@
         underlyingWindowStore.put("my-key", "my-value", 0L);
         underlyingWindowStore.put("my-key", "my-later-value", 10L);
 
-<<<<<<< HEAD
-        assertEquals(asList(new KeyValue<>(10L, "my-later-value"), new KeyValue<>(0L, "my-value")), StreamsTestUtils.toList(windowStore.backwardFetch("my-key", ofEpochMilli(0L), ofEpochMilli(25L))));
-=======
         assertEquals(
                 asList(new KeyValue<>(10L, "my-later-value"), new KeyValue<>(0L, "my-value")),
                 StreamsTestUtils.toListAndCloseIterator(windowStore.backwardFetch("my-key", ofEpochMilli(0L), ofEpochMilli(25L)))
         );
->>>>>>> 9494bebe
     }
 
     @Test
     public void shouldReturnEmptyIteratorIfNoData() {
-        try (final WindowStoreIterator<String> iterator = windowStore.fetch("my-key", ofEpochMilli(0L), ofEpochMilli(25L))) {
+        try (final WindowStoreIterator<String> iterator =
+                 windowStore.fetch("my-key", ofEpochMilli(0L), ofEpochMilli(25L))) {
             assertFalse(iterator.hasNext());
         }
     }
 
     @Test
     public void shouldReturnBackwardEmptyIteratorIfNoData() {
-        try (final WindowStoreIterator<String> iterator = windowStore.backwardFetch("my-key", ofEpochMilli(0L), ofEpochMilli(25L))) {
+        try (final WindowStoreIterator<String> iterator =
+                 windowStore.backwardFetch("my-key", ofEpochMilli(0L), ofEpochMilli(25L))) {
             assertFalse(iterator.hasNext());
         }
     }
 
     @Test
     public void shouldFindValueForKeyWhenMultiStores() {
-        final ReadOnlyWindowStoreStub<String, String> secondUnderlying = new ReadOnlyWindowStoreStub<>(WINDOW_SIZE);
+        final ReadOnlyWindowStoreStub<String, String> secondUnderlying = new
+            ReadOnlyWindowStoreStub<>(WINDOW_SIZE);
         stubProviderTwo.addStore(storeName, secondUnderlying);
 
         underlyingWindowStore.put("key-one", "value-one", 0L);
         secondUnderlying.put("key-two", "value-two", 10L);
 
-<<<<<<< HEAD
-        final List<KeyValue<Long, String>> keyOneResults = StreamsTestUtils.toList(windowStore.fetch("key-one", ofEpochMilli(0L), ofEpochMilli(1L)));
-        final List<KeyValue<Long, String>> keyTwoResults = StreamsTestUtils.toList(windowStore.fetch("key-two", ofEpochMilli(10L), ofEpochMilli(11L)));
-=======
         final List<KeyValue<Long, String>> keyOneResults =
             StreamsTestUtils.toListAndCloseIterator(windowStore.fetch("key-one", ofEpochMilli(0L), ofEpochMilli(1L)));
         final List<KeyValue<Long, String>> keyTwoResults =
             StreamsTestUtils.toListAndCloseIterator(windowStore.fetch("key-two", ofEpochMilli(10L), ofEpochMilli(11L)));
->>>>>>> 9494bebe
 
         assertEquals(Collections.singletonList(KeyValue.pair(0L, "value-one")), keyOneResults);
         assertEquals(Collections.singletonList(KeyValue.pair(10L, "value-two")), keyTwoResults);
@@ -152,21 +142,17 @@
 
     @Test
     public void shouldFindValueForKeyWhenMultiStoresBackwards() {
-        final ReadOnlyWindowStoreStub<String, String> secondUnderlying = new ReadOnlyWindowStoreStub<>(WINDOW_SIZE);
+        final ReadOnlyWindowStoreStub<String, String> secondUnderlying = new
+            ReadOnlyWindowStoreStub<>(WINDOW_SIZE);
         stubProviderTwo.addStore(storeName, secondUnderlying);
 
         underlyingWindowStore.put("key-one", "value-one", 0L);
         secondUnderlying.put("key-two", "value-two", 10L);
 
-<<<<<<< HEAD
-        final List<KeyValue<Long, String>> keyOneResults = StreamsTestUtils.toList(windowStore.backwardFetch("key-one", ofEpochMilli(0L), ofEpochMilli(1L)));
-        final List<KeyValue<Long, String>> keyTwoResults = StreamsTestUtils.toList(windowStore.backwardFetch("key-two", ofEpochMilli(10L), ofEpochMilli(11L)));
-=======
         final List<KeyValue<Long, String>> keyOneResults =
             StreamsTestUtils.toListAndCloseIterator(windowStore.backwardFetch("key-one", ofEpochMilli(0L), ofEpochMilli(1L)));
         final List<KeyValue<Long, String>> keyTwoResults =
             StreamsTestUtils.toListAndCloseIterator(windowStore.backwardFetch("key-two", ofEpochMilli(10L), ofEpochMilli(11L)));
->>>>>>> 9494bebe
 
         assertEquals(Collections.singletonList(KeyValue.pair(0L, "value-one")), keyOneResults);
         assertEquals(Collections.singletonList(KeyValue.pair(10L, "value-two")), keyTwoResults);
@@ -177,12 +163,8 @@
         otherUnderlyingStore.put("some-key", "some-value", 0L);
         underlyingWindowStore.put("some-key", "my-value", 1L);
 
-<<<<<<< HEAD
-        final List<KeyValue<Long, String>> results = StreamsTestUtils.toList(windowStore.fetch("some-key", ofEpochMilli(0L), ofEpochMilli(2L)));
-=======
         final List<KeyValue<Long, String>> results =
             StreamsTestUtils.toListAndCloseIterator(windowStore.fetch("some-key", ofEpochMilli(0L), ofEpochMilli(2L)));
->>>>>>> 9494bebe
         assertEquals(Collections.singletonList(new KeyValue<>(1L, "my-value")), results);
     }
 
@@ -191,21 +173,22 @@
         otherUnderlyingStore.put("some-key", "some-value", 0L);
         underlyingWindowStore.put("some-key", "my-value", 1L);
 
-<<<<<<< HEAD
-        final List<KeyValue<Long, String>> results = StreamsTestUtils.toList(windowStore.backwardFetch("some-key", ofEpochMilli(0L), ofEpochMilli(2L)));
-=======
         final List<KeyValue<Long, String>> results =
             StreamsTestUtils.toListAndCloseIterator(windowStore.backwardFetch("some-key", ofEpochMilli(0L), ofEpochMilli(2L)));
->>>>>>> 9494bebe
         assertEquals(Collections.singletonList(new KeyValue<>(1L, "my-value")), results);
     }
 
     @Test
     public void shouldThrowInvalidStateStoreExceptionOnRebalance() {
         final StateStoreProvider storeProvider = mock(StateStoreProvider.class);
-        when(storeProvider.stores(anyString(), any())).thenThrow(new InvalidStateStoreException("store is unavailable"));
-
-        final CompositeReadOnlyWindowStore<Object, Object> store = new CompositeReadOnlyWindowStore<>(storeProvider, QueryableStoreTypes.windowStore(), "foo");
+        when(storeProvider.stores(anyString(), any()))
+            .thenThrow(new InvalidStateStoreException("store is unavailable"));
+
+        final CompositeReadOnlyWindowStore<Object, Object> store = new CompositeReadOnlyWindowStore<>(
+            storeProvider,
+            QueryableStoreTypes.windowStore(),
+            "foo"
+        );
 
         assertThrows(InvalidStateStoreException.class, () -> store.fetch("key", ofEpochMilli(1), ofEpochMilli(10)));
     }
@@ -213,43 +196,50 @@
     @Test
     public void shouldThrowInvalidStateStoreExceptionOnRebalanceWhenBackwards() {
         final StateStoreProvider storeProvider = mock(StateStoreProvider.class);
-        when(storeProvider.stores(anyString(), any())).thenThrow(new InvalidStateStoreException("store is unavailable"));
-
-        final CompositeReadOnlyWindowStore<Object, Object> store = new CompositeReadOnlyWindowStore<>(storeProvider, QueryableStoreTypes.windowStore(), "foo");
+        when(storeProvider.stores(anyString(), any()))
+            .thenThrow(new InvalidStateStoreException("store is unavailable"));
+
+        final CompositeReadOnlyWindowStore<Object, Object> store = new CompositeReadOnlyWindowStore<>(
+            storeProvider,
+            QueryableStoreTypes.windowStore(),
+            "foo"
+        );
         assertThrows(InvalidStateStoreException.class, () -> store.backwardFetch("key", ofEpochMilli(1), ofEpochMilli(10)));
     }
 
     @Test
     public void shouldThrowInvalidStateStoreExceptionIfFetchThrows() {
         underlyingWindowStore.setOpen(false);
-        final CompositeReadOnlyWindowStore<Object, Object> store = new CompositeReadOnlyWindowStore<>(new WrappingStoreProvider(singletonList(stubProviderOne), StoreQueryParameters.fromNameAndType("window-store", QueryableStoreTypes.windowStore())), QueryableStoreTypes.windowStore(), "window-store");
+        final CompositeReadOnlyWindowStore<Object, Object> store =
+            new CompositeReadOnlyWindowStore<>(
+                new WrappingStoreProvider(singletonList(stubProviderOne), StoreQueryParameters.fromNameAndType("window-store", QueryableStoreTypes.windowStore())),
+                QueryableStoreTypes.windowStore(),
+                "window-store"
+            );
         try {
             store.fetch("key", ofEpochMilli(1), ofEpochMilli(10));
             fail("InvalidStateStoreException was expected");
         } catch (final InvalidStateStoreException e) {
-<<<<<<< HEAD
-            Assert.assertEquals("State store is not available anymore and may have been migrated to another instance; " + "please re-discover its location from the state metadata.", e.getMessage());
-=======
             assertEquals("State store is not available anymore and may have been migrated to another instance; " +
                 "please re-discover its location from the state metadata.", e.getMessage());
->>>>>>> 9494bebe
         }
     }
 
     @Test
     public void shouldThrowInvalidStateStoreExceptionIfBackwardFetchThrows() {
         underlyingWindowStore.setOpen(false);
-        final CompositeReadOnlyWindowStore<Object, Object> store = new CompositeReadOnlyWindowStore<>(new WrappingStoreProvider(singletonList(stubProviderOne), StoreQueryParameters.fromNameAndType("window-store", QueryableStoreTypes.windowStore())), QueryableStoreTypes.windowStore(), "window-store");
+        final CompositeReadOnlyWindowStore<Object, Object> store =
+            new CompositeReadOnlyWindowStore<>(
+                new WrappingStoreProvider(singletonList(stubProviderOne), StoreQueryParameters.fromNameAndType("window-store", QueryableStoreTypes.windowStore())),
+                QueryableStoreTypes.windowStore(),
+                "window-store"
+            );
         try {
             store.backwardFetch("key", ofEpochMilli(1), ofEpochMilli(10));
             fail("InvalidStateStoreException was expected");
         } catch (final InvalidStateStoreException e) {
-<<<<<<< HEAD
-            Assert.assertEquals("State store is not available anymore and may have been migrated to another instance; " + "please re-discover its location from the state metadata.", e.getMessage());
-=======
             assertEquals("State store is not available anymore and may have been migrated to another instance; " +
                 "please re-discover its location from the state metadata.", e.getMessage());
->>>>>>> 9494bebe
         }
     }
 
@@ -258,8 +248,13 @@
         final StateStoreProvider storeProvider = mock(StateStoreProvider.class);
         when(storeProvider.stores(anyString(), any())).thenReturn(emptyList());
 
-        final CompositeReadOnlyWindowStore<Object, Object> store = new CompositeReadOnlyWindowStore<>(storeProvider, QueryableStoreTypes.windowStore(), "foo");
-        try (final WindowStoreIterator<Object> windowStoreIterator = store.backwardFetch("key", ofEpochMilli(1), ofEpochMilli(10))) {
+        final CompositeReadOnlyWindowStore<Object, Object> store = new CompositeReadOnlyWindowStore<>(
+            storeProvider,
+            QueryableStoreTypes.windowStore(),
+            "foo"
+        );
+        try (final WindowStoreIterator<Object> windowStoreIterator =
+                 store.backwardFetch("key", ofEpochMilli(1), ofEpochMilli(10))) {
 
             assertFalse(windowStoreIterator.hasNext());
         }
@@ -270,8 +265,13 @@
         final StateStoreProvider storeProvider = mock(StateStoreProvider.class);
         when(storeProvider.stores(anyString(), any())).thenReturn(emptyList());
 
-        final CompositeReadOnlyWindowStore<Object, Object> store = new CompositeReadOnlyWindowStore<>(storeProvider, QueryableStoreTypes.windowStore(), "foo");
-        try (final WindowStoreIterator<Object> windowStoreIterator = store.fetch("key", ofEpochMilli(1), ofEpochMilli(10))) {
+        final CompositeReadOnlyWindowStore<Object, Object> store = new CompositeReadOnlyWindowStore<>(
+            storeProvider,
+            QueryableStoreTypes.windowStore(),
+            "foo"
+        );
+        try (final WindowStoreIterator<Object> windowStoreIterator =
+                 store.fetch("key", ofEpochMilli(1), ofEpochMilli(10))) {
 
             assertFalse(windowStoreIterator.hasNext());
         }
@@ -282,7 +282,11 @@
         final StateStoreProvider storeProvider = mock(StateStoreProvider.class);
         when(storeProvider.stores(anyString(), any())).thenReturn(emptyList());
 
-        final CompositeReadOnlyWindowStore<Object, Object> store = new CompositeReadOnlyWindowStore<>(storeProvider, QueryableStoreTypes.windowStore(), "foo");
+        final CompositeReadOnlyWindowStore<Object, Object> store = new CompositeReadOnlyWindowStore<>(
+            storeProvider,
+            QueryableStoreTypes.windowStore(),
+            "foo"
+        );
         try (final WindowStoreIterator<Object> windowStoreIterator = store.backwardFetch("key", ofEpochMilli(1), ofEpochMilli(10))) {
             assertThrows(NoSuchElementException.class, windowStoreIterator::peekNextKey);
         }
@@ -294,8 +298,13 @@
         final StateStoreProvider storeProvider = mock(StateStoreProvider.class);
         when(storeProvider.stores(anyString(), any())).thenReturn(emptyList());
 
-        final CompositeReadOnlyWindowStore<Object, Object> store = new CompositeReadOnlyWindowStore<>(storeProvider, QueryableStoreTypes.windowStore(), "foo");
-        try (final WindowStoreIterator<Object> windowStoreIterator = store.fetch("key", ofEpochMilli(1), ofEpochMilli(10))) {
+        final CompositeReadOnlyWindowStore<Object, Object> store = new CompositeReadOnlyWindowStore<>(
+            storeProvider,
+            QueryableStoreTypes.windowStore(),
+            "foo"
+        );
+        try (final WindowStoreIterator<Object> windowStoreIterator =
+                 store.fetch("key", ofEpochMilli(1), ofEpochMilli(10))) {
             assertThrows(NoSuchElementException.class, windowStoreIterator::peekNextKey);
         }
     }
@@ -305,8 +314,13 @@
         final StateStoreProvider storeProvider = mock(StateStoreProvider.class);
         when(storeProvider.stores(anyString(), any())).thenReturn(emptyList());
 
-        final CompositeReadOnlyWindowStore<Object, Object> store = new CompositeReadOnlyWindowStore<>(storeProvider, QueryableStoreTypes.windowStore(), "foo");
-        try (final WindowStoreIterator<Object> windowStoreIterator = store.fetch("key", ofEpochMilli(1), ofEpochMilli(10))) {
+        final CompositeReadOnlyWindowStore<Object, Object> store = new CompositeReadOnlyWindowStore<>(
+            storeProvider,
+            QueryableStoreTypes.windowStore(),
+            "foo"
+        );
+        try (final WindowStoreIterator<Object> windowStoreIterator =
+                 store.fetch("key", ofEpochMilli(1), ofEpochMilli(10))) {
             assertThrows(NoSuchElementException.class, windowStoreIterator::next);
         }
     }
@@ -316,8 +330,13 @@
         final StateStoreProvider storeProvider = mock(StateStoreProvider.class);
         when(storeProvider.stores(anyString(), any())).thenReturn(emptyList());
 
-        final CompositeReadOnlyWindowStore<Object, Object> store = new CompositeReadOnlyWindowStore<>(storeProvider, QueryableStoreTypes.windowStore(), "foo");
-        try (final WindowStoreIterator<Object> windowStoreIterator = store.backwardFetch("key", ofEpochMilli(1), ofEpochMilli(10))) {
+        final CompositeReadOnlyWindowStore<Object, Object> store = new CompositeReadOnlyWindowStore<>(
+            storeProvider,
+            QueryableStoreTypes.windowStore(),
+            "foo"
+        );
+        try (final WindowStoreIterator<Object> windowStoreIterator =
+                 store.backwardFetch("key", ofEpochMilli(1), ofEpochMilli(10))) {
             assertThrows(NoSuchElementException.class, windowStoreIterator::next);
         }
     }
@@ -328,16 +347,11 @@
         stubProviderTwo.addStore(storeName, secondUnderlying);
         underlyingWindowStore.put("a", "a", 0L);
         secondUnderlying.put("b", "b", 10L);
-<<<<<<< HEAD
-        final List<KeyValue<Windowed<String>, String>> results = StreamsTestUtils.toList(windowStore.fetch("a", "b", ofEpochMilli(0), ofEpochMilli(10)));
-        assertThat(results, equalTo(Arrays.asList(KeyValue.pair(new Windowed<>("a", new TimeWindow(0, WINDOW_SIZE)), "a"), KeyValue.pair(new Windowed<>("b", new TimeWindow(10, 10 + WINDOW_SIZE)), "b"))));
-=======
         final List<KeyValue<Windowed<String>, String>> results =
             StreamsTestUtils.toListAndCloseIterator(windowStore.fetch("a", "b", ofEpochMilli(0), ofEpochMilli(10)));
         assertThat(results, equalTo(Arrays.asList(
             KeyValue.pair(new Windowed<>("a", new TimeWindow(0, WINDOW_SIZE)), "a"),
             KeyValue.pair(new Windowed<>("b", new TimeWindow(10, 10 + WINDOW_SIZE)), "b"))));
->>>>>>> 9494bebe
     }
 
     @Test
@@ -347,16 +361,11 @@
         underlyingWindowStore.put("a", "a", 0L);
         secondUnderlying.put("b", "b", 10L);
         secondUnderlying.put("c", "c", 10L);
-<<<<<<< HEAD
-        final List<KeyValue<Windowed<String>, String>> results = StreamsTestUtils.toList(windowStore.fetch("a", null, ofEpochMilli(0), ofEpochMilli(10)));
-        assertThat(results, equalTo(Arrays.asList(KeyValue.pair(new Windowed<>("a", new TimeWindow(0, WINDOW_SIZE)), "a"), KeyValue.pair(new Windowed<>("b", new TimeWindow(10, 10 + WINDOW_SIZE)), "b"), KeyValue.pair(new Windowed<>("c", new TimeWindow(10, 10 + WINDOW_SIZE)), "c"))));
-=======
         final List<KeyValue<Windowed<String>, String>> results =
             StreamsTestUtils.toListAndCloseIterator(windowStore.fetch("b", null, ofEpochMilli(0), ofEpochMilli(10)));
         assertThat(results, equalTo(Arrays.asList(
             KeyValue.pair(new Windowed<>("b", new TimeWindow(10, 10 + WINDOW_SIZE)), "b"),
             KeyValue.pair(new Windowed<>("c", new TimeWindow(10, 10 + WINDOW_SIZE)), "c"))));
->>>>>>> 9494bebe
     }
 
     @Test
@@ -366,16 +375,11 @@
         underlyingWindowStore.put("a", "a", 0L);
         secondUnderlying.put("b", "b", 10L);
         secondUnderlying.put("c", "c", 10L);
-<<<<<<< HEAD
-        final List<KeyValue<Windowed<String>, String>> results = StreamsTestUtils.toList(windowStore.fetch(null, "c", ofEpochMilli(0), ofEpochMilli(10)));
-        assertThat(results, equalTo(Arrays.asList(KeyValue.pair(new Windowed<>("a", new TimeWindow(0, WINDOW_SIZE)), "a"), KeyValue.pair(new Windowed<>("b", new TimeWindow(10, 10 + WINDOW_SIZE)), "b"), KeyValue.pair(new Windowed<>("c", new TimeWindow(10, 10 + WINDOW_SIZE)), "c"))));
-=======
         final List<KeyValue<Windowed<String>, String>> results =
             StreamsTestUtils.toListAndCloseIterator(windowStore.fetch(null, "b", ofEpochMilli(0), ofEpochMilli(10)));
         assertThat(results, equalTo(Arrays.asList(
             KeyValue.pair(new Windowed<>("a", new TimeWindow(0, WINDOW_SIZE)), "a"),
             KeyValue.pair(new Windowed<>("b", new TimeWindow(10, 10 + WINDOW_SIZE)), "b"))));
->>>>>>> 9494bebe
     }
 
     @Test
@@ -385,17 +389,12 @@
         underlyingWindowStore.put("a", "a", 0L);
         secondUnderlying.put("b", "b", 10L);
         secondUnderlying.put("c", "c", 10L);
-<<<<<<< HEAD
-        final List<KeyValue<Windowed<String>, String>> results = StreamsTestUtils.toList(windowStore.fetch(null, null, ofEpochMilli(0), ofEpochMilli(10)));
-        assertThat(results, equalTo(Arrays.asList(KeyValue.pair(new Windowed<>("a", new TimeWindow(0, WINDOW_SIZE)), "a"), KeyValue.pair(new Windowed<>("b", new TimeWindow(10, 10 + WINDOW_SIZE)), "b"), KeyValue.pair(new Windowed<>("c", new TimeWindow(10, 10 + WINDOW_SIZE)), "c"))));
-=======
         final List<KeyValue<Windowed<String>, String>> results =
             StreamsTestUtils.toListAndCloseIterator(windowStore.fetch(null, null, ofEpochMilli(0), ofEpochMilli(10)));
         assertThat(results, equalTo(Arrays.asList(
             KeyValue.pair(new Windowed<>("a", new TimeWindow(0, WINDOW_SIZE)), "a"),
             KeyValue.pair(new Windowed<>("b", new TimeWindow(10, 10 + WINDOW_SIZE)), "b"),
             KeyValue.pair(new Windowed<>("c", new TimeWindow(10, 10 + WINDOW_SIZE)), "c"))));
->>>>>>> 9494bebe
     }
 
     @Test
@@ -405,16 +404,11 @@
         underlyingWindowStore.put("a", "a", 0L);
         secondUnderlying.put("b", "b", 10L);
         secondUnderlying.put("c", "c", 10L);
-<<<<<<< HEAD
-        final List<KeyValue<Windowed<String>, String>> results = StreamsTestUtils.toList(windowStore.backwardFetch("a", null, ofEpochMilli(0), ofEpochMilli(10)));
-        assertThat(results, equalTo(Arrays.asList(KeyValue.pair(new Windowed<>("a", new TimeWindow(0, WINDOW_SIZE)), "a"), KeyValue.pair(new Windowed<>("c", new TimeWindow(10, 10 + WINDOW_SIZE)), "c"), KeyValue.pair(new Windowed<>("b", new TimeWindow(10, 10 + WINDOW_SIZE)), "b"))));
-=======
         final List<KeyValue<Windowed<String>, String>> results =
             StreamsTestUtils.toListAndCloseIterator(windowStore.backwardFetch("b", null, ofEpochMilli(0), ofEpochMilli(10)));
         assertThat(results, equalTo(Arrays.asList(
             KeyValue.pair(new Windowed<>("c", new TimeWindow(10, 10 + WINDOW_SIZE)), "c"),
             KeyValue.pair(new Windowed<>("b", new TimeWindow(10, 10 + WINDOW_SIZE)), "b"))));
->>>>>>> 9494bebe
     }
 
     @Test
@@ -424,17 +418,12 @@
         underlyingWindowStore.put("a", "a", 0L);
         secondUnderlying.put("b", "b", 10L);
         secondUnderlying.put("c", "c", 10L);
-<<<<<<< HEAD
-        final List<KeyValue<Windowed<String>, String>> results = StreamsTestUtils.toList(windowStore.backwardFetch(null, "c", ofEpochMilli(0), ofEpochMilli(10)));
-        assertThat(results, equalTo(Arrays.asList(KeyValue.pair(new Windowed<>("a", new TimeWindow(0, WINDOW_SIZE)), "a"), KeyValue.pair(new Windowed<>("c", new TimeWindow(10, 10 + WINDOW_SIZE)), "c"), KeyValue.pair(new Windowed<>("b", new TimeWindow(10, 10 + WINDOW_SIZE)), "b"))));
-=======
         final List<KeyValue<Windowed<String>, String>> results =
             StreamsTestUtils.toListAndCloseIterator(windowStore.backwardFetch(null, "b", ofEpochMilli(0), ofEpochMilli(10)));
         assertThat(results, equalTo(Arrays.asList(
             KeyValue.pair(new Windowed<>("a", new TimeWindow(0, WINDOW_SIZE)), "a"),
             KeyValue.pair(new Windowed<>("b", new TimeWindow(10, 10 + WINDOW_SIZE)), "b")
             )));
->>>>>>> 9494bebe
     }
 
     @Test
@@ -444,17 +433,12 @@
         underlyingWindowStore.put("a", "a", 0L);
         secondUnderlying.put("b", "b", 10L);
         secondUnderlying.put("c", "c", 10L);
-<<<<<<< HEAD
-        final List<KeyValue<Windowed<String>, String>> results = StreamsTestUtils.toList(windowStore.backwardFetch(null, null, ofEpochMilli(0), ofEpochMilli(10)));
-        assertThat(results, equalTo(Arrays.asList(KeyValue.pair(new Windowed<>("a", new TimeWindow(0, WINDOW_SIZE)), "a"), KeyValue.pair(new Windowed<>("c", new TimeWindow(10, 10 + WINDOW_SIZE)), "c"), KeyValue.pair(new Windowed<>("b", new TimeWindow(10, 10 + WINDOW_SIZE)), "b"))));
-=======
         final List<KeyValue<Windowed<String>, String>> results =
             StreamsTestUtils.toListAndCloseIterator(windowStore.backwardFetch(null, null, ofEpochMilli(0), ofEpochMilli(10)));
         assertThat(results, equalTo(Arrays.asList(
             KeyValue.pair(new Windowed<>("a", new TimeWindow(0, WINDOW_SIZE)), "a"),
             KeyValue.pair(new Windowed<>("c", new TimeWindow(10, 10 + WINDOW_SIZE)), "c"),
             KeyValue.pair(new Windowed<>("b", new TimeWindow(10, 10 + WINDOW_SIZE)), "b"))));
->>>>>>> 9494bebe
     }
 
     @Test
@@ -463,16 +447,11 @@
         stubProviderTwo.addStore(storeName, secondUnderlying);
         underlyingWindowStore.put("a", "a", 0L);
         secondUnderlying.put("b", "b", 10L);
-<<<<<<< HEAD
-        final List<KeyValue<Windowed<String>, String>> results = StreamsTestUtils.toList(windowStore.backwardFetch("a", "b", ofEpochMilli(0), ofEpochMilli(10)));
-        assertThat(results, equalTo(Arrays.asList(KeyValue.pair(new Windowed<>("a", new TimeWindow(0, WINDOW_SIZE)), "a"), KeyValue.pair(new Windowed<>("b", new TimeWindow(10, 10 + WINDOW_SIZE)), "b"))));
-=======
         final List<KeyValue<Windowed<String>, String>> results =
             StreamsTestUtils.toListAndCloseIterator(windowStore.backwardFetch("a", "b", ofEpochMilli(0), ofEpochMilli(10)));
         assertThat(results, equalTo(Arrays.asList(
             KeyValue.pair(new Windowed<>("a", new TimeWindow(0, WINDOW_SIZE)), "a"),
             KeyValue.pair(new Windowed<>("b", new TimeWindow(10, 10 + WINDOW_SIZE)), "b"))));
->>>>>>> 9494bebe
     }
 
     @Test
@@ -489,72 +468,56 @@
 
     @Test
     public void shouldGetAllAcrossStores() {
-        final ReadOnlyWindowStoreStub<String, String> secondUnderlying = new ReadOnlyWindowStoreStub<>(WINDOW_SIZE);
-        stubProviderTwo.addStore(storeName, secondUnderlying);
-        underlyingWindowStore.put("a", "a", 0L);
-        secondUnderlying.put("b", "b", 10L);
-<<<<<<< HEAD
-        final List<KeyValue<Windowed<String>, String>> results = StreamsTestUtils.toList(windowStore.all());
-        assertThat(results, equalTo(Arrays.asList(KeyValue.pair(new Windowed<>("a", new TimeWindow(0, WINDOW_SIZE)), "a"), KeyValue.pair(new Windowed<>("b", new TimeWindow(10, 10 + WINDOW_SIZE)), "b"))));
-=======
+        final ReadOnlyWindowStoreStub<String, String> secondUnderlying = new
+            ReadOnlyWindowStoreStub<>(WINDOW_SIZE);
+        stubProviderTwo.addStore(storeName, secondUnderlying);
+        underlyingWindowStore.put("a", "a", 0L);
+        secondUnderlying.put("b", "b", 10L);
         final List<KeyValue<Windowed<String>, String>> results = StreamsTestUtils.toListAndCloseIterator(windowStore.all());
         assertThat(results, equalTo(Arrays.asList(
             KeyValue.pair(new Windowed<>("a", new TimeWindow(0, WINDOW_SIZE)), "a"),
             KeyValue.pair(new Windowed<>("b", new TimeWindow(10, 10 + WINDOW_SIZE)), "b"))));
->>>>>>> 9494bebe
     }
 
     @Test
     public void shouldGetBackwardAllAcrossStores() {
-        final ReadOnlyWindowStoreStub<String, String> secondUnderlying = new ReadOnlyWindowStoreStub<>(WINDOW_SIZE);
-        stubProviderTwo.addStore(storeName, secondUnderlying);
-        underlyingWindowStore.put("a", "a", 0L);
-        secondUnderlying.put("b", "b", 10L);
-<<<<<<< HEAD
-        final List<KeyValue<Windowed<String>, String>> results = StreamsTestUtils.toList(windowStore.backwardAll());
-        assertThat(results, equalTo(Arrays.asList(KeyValue.pair(new Windowed<>("a", new TimeWindow(0, WINDOW_SIZE)), "a"), KeyValue.pair(new Windowed<>("b", new TimeWindow(10, 10 + WINDOW_SIZE)), "b"))));
-=======
+        final ReadOnlyWindowStoreStub<String, String> secondUnderlying = new
+            ReadOnlyWindowStoreStub<>(WINDOW_SIZE);
+        stubProviderTwo.addStore(storeName, secondUnderlying);
+        underlyingWindowStore.put("a", "a", 0L);
+        secondUnderlying.put("b", "b", 10L);
         final List<KeyValue<Windowed<String>, String>> results = StreamsTestUtils.toListAndCloseIterator(windowStore.backwardAll());
         assertThat(results, equalTo(Arrays.asList(
             KeyValue.pair(new Windowed<>("a", new TimeWindow(0, WINDOW_SIZE)), "a"),
             KeyValue.pair(new Windowed<>("b", new TimeWindow(10, 10 + WINDOW_SIZE)), "b"))));
->>>>>>> 9494bebe
     }
 
     @Test
     public void shouldFetchAllAcrossStores() {
-        final ReadOnlyWindowStoreStub<String, String> secondUnderlying = new ReadOnlyWindowStoreStub<>(WINDOW_SIZE);
-        stubProviderTwo.addStore(storeName, secondUnderlying);
-        underlyingWindowStore.put("a", "a", 0L);
-        secondUnderlying.put("b", "b", 10L);
-<<<<<<< HEAD
-        final List<KeyValue<Windowed<String>, String>> results = StreamsTestUtils.toList(windowStore.fetchAll(ofEpochMilli(0), ofEpochMilli(10)));
-        assertThat(results, equalTo(Arrays.asList(KeyValue.pair(new Windowed<>("a", new TimeWindow(0, WINDOW_SIZE)), "a"), KeyValue.pair(new Windowed<>("b", new TimeWindow(10, 10 + WINDOW_SIZE)), "b"))));
-=======
+        final ReadOnlyWindowStoreStub<String, String> secondUnderlying = new
+            ReadOnlyWindowStoreStub<>(WINDOW_SIZE);
+        stubProviderTwo.addStore(storeName, secondUnderlying);
+        underlyingWindowStore.put("a", "a", 0L);
+        secondUnderlying.put("b", "b", 10L);
         final List<KeyValue<Windowed<String>, String>> results =
             StreamsTestUtils.toListAndCloseIterator(windowStore.fetchAll(ofEpochMilli(0), ofEpochMilli(10)));
         assertThat(results, equalTo(Arrays.asList(
             KeyValue.pair(new Windowed<>("a", new TimeWindow(0, WINDOW_SIZE)), "a"),
             KeyValue.pair(new Windowed<>("b", new TimeWindow(10, 10 + WINDOW_SIZE)), "b"))));
->>>>>>> 9494bebe
     }
 
     @Test
     public void shouldBackwardFetchAllAcrossStores() {
-        final ReadOnlyWindowStoreStub<String, String> secondUnderlying = new ReadOnlyWindowStoreStub<>(WINDOW_SIZE);
-        stubProviderTwo.addStore(storeName, secondUnderlying);
-        underlyingWindowStore.put("a", "a", 0L);
-        secondUnderlying.put("b", "b", 10L);
-<<<<<<< HEAD
-        final List<KeyValue<Windowed<String>, String>> results = StreamsTestUtils.toList(windowStore.backwardFetchAll(ofEpochMilli(0), ofEpochMilli(10)));
-        assertThat(results, equalTo(Arrays.asList(KeyValue.pair(new Windowed<>("a", new TimeWindow(0, WINDOW_SIZE)), "a"), KeyValue.pair(new Windowed<>("b", new TimeWindow(10, 10 + WINDOW_SIZE)), "b"))));
-=======
+        final ReadOnlyWindowStoreStub<String, String> secondUnderlying = new
+            ReadOnlyWindowStoreStub<>(WINDOW_SIZE);
+        stubProviderTwo.addStore(storeName, secondUnderlying);
+        underlyingWindowStore.put("a", "a", 0L);
+        secondUnderlying.put("b", "b", 10L);
         final List<KeyValue<Windowed<String>, String>> results =
             StreamsTestUtils.toListAndCloseIterator(windowStore.backwardFetchAll(ofEpochMilli(0), ofEpochMilli(10)));
         assertThat(results, equalTo(Arrays.asList(
             KeyValue.pair(new Windowed<>("a", new TimeWindow(0, WINDOW_SIZE)), "a"),
             KeyValue.pair(new Windowed<>("b", new TimeWindow(10, 10 + WINDOW_SIZE)), "b"))));
->>>>>>> 9494bebe
     }
 
     @Test
