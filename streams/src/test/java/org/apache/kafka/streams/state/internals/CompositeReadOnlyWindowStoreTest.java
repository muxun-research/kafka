--- conflicted
+++ resolved
@@ -42,9 +42,7 @@
 import static java.util.Collections.singletonList;
 import static org.hamcrest.MatcherAssert.assertThat;
 import static org.hamcrest.core.IsEqual.equalTo;
-import static org.junit.Assert.assertEquals;
-import static org.junit.Assert.assertFalse;
-import static org.junit.Assert.assertThrows;
+import static org.junit.Assert.*;
 import static org.mockito.ArgumentMatchers.any;
 import static org.mockito.ArgumentMatchers.anyString;
 import static org.mockito.Mockito.mock;
@@ -72,318 +70,15 @@
         otherUnderlyingStore = new ReadOnlyWindowStoreStub<>(WINDOW_SIZE);
         stubProviderOne.addStore("other-window-store", otherUnderlyingStore);
 
-		windowStore = new CompositeReadOnlyWindowStore<>(
-				new WrappingStoreProvider(asList(stubProviderOne, stubProviderTwo), StoreQueryParameters.fromNameAndType(storeName, QueryableStoreTypes.windowStore())),
-				QueryableStoreTypes.windowStore(),
-				storeName
-		);
-    }
-
-<<<<<<< HEAD
-	@Test
-	public void shouldFetchValuesFromWindowStore() {
-		underlyingWindowStore.put("my-key", "my-value", 0L);
-		underlyingWindowStore.put("my-key", "my-later-value", 10L);
-
-		final WindowStoreIterator<String> iterator =
-				windowStore.fetch("my-key", ofEpochMilli(0L), ofEpochMilli(25L));
-		final List<KeyValue<Long, String>> results = StreamsTestUtils.toList(iterator);
-
-		assertEquals(
-				asList(new KeyValue<>(0L, "my-value"), new KeyValue<>(10L, "my-later-value")),
-				results);
-	}
-
-	@Test
-	public void shouldBackwardFetchValuesFromWindowStore() {
-		underlyingWindowStore.put("my-key", "my-value", 0L);
-		underlyingWindowStore.put("my-key", "my-later-value", 10L);
-
-		final WindowStoreIterator<String> iterator =
-				windowStore.backwardFetch("my-key", ofEpochMilli(0L), ofEpochMilli(25L));
-		final List<KeyValue<Long, String>> results = StreamsTestUtils.toList(iterator);
-
-		assertEquals(
-				asList(new KeyValue<>(10L, "my-later-value"), new KeyValue<>(0L, "my-value")),
-				results);
-	}
-
-	@Test
-	public void shouldReturnEmptyIteratorIfNoData() {
-		final WindowStoreIterator<String> iterator =
-				windowStore.fetch("my-key", ofEpochMilli(0L), ofEpochMilli(25L));
-		assertFalse(iterator.hasNext());
-	}
-
-	@Test
-	public void shouldReturnBackwardEmptyIteratorIfNoData() {
-		final WindowStoreIterator<String> iterator =
-				windowStore.backwardFetch("my-key", ofEpochMilli(0L), ofEpochMilli(25L));
-		assertFalse(iterator.hasNext());
-	}
-
-	@Test
-	public void shouldFindValueForKeyWhenMultiStores() {
-		final ReadOnlyWindowStoreStub<String, String> secondUnderlying = new
-				ReadOnlyWindowStoreStub<>(WINDOW_SIZE);
-		stubProviderTwo.addStore(storeName, secondUnderlying);
-
-		underlyingWindowStore.put("key-one", "value-one", 0L);
-		secondUnderlying.put("key-two", "value-two", 10L);
-
-		final List<KeyValue<Long, String>> keyOneResults =
-				StreamsTestUtils.toList(windowStore.fetch("key-one", ofEpochMilli(0L), ofEpochMilli(1L)));
-		final List<KeyValue<Long, String>> keyTwoResults =
-				StreamsTestUtils.toList(windowStore.fetch("key-two", ofEpochMilli(10L), ofEpochMilli(11L)));
-
-		assertEquals(Collections.singletonList(KeyValue.pair(0L, "value-one")), keyOneResults);
-		assertEquals(Collections.singletonList(KeyValue.pair(10L, "value-two")), keyTwoResults);
-	}
-
-	@Test
-	public void shouldFindValueForKeyWhenMultiStoresBackwards() {
-		final ReadOnlyWindowStoreStub<String, String> secondUnderlying = new
-				ReadOnlyWindowStoreStub<>(WINDOW_SIZE);
-		stubProviderTwo.addStore(storeName, secondUnderlying);
-
-		underlyingWindowStore.put("key-one", "value-one", 0L);
-		secondUnderlying.put("key-two", "value-two", 10L);
-
-		final List<KeyValue<Long, String>> keyOneResults =
-				StreamsTestUtils.toList(windowStore.backwardFetch("key-one", ofEpochMilli(0L), ofEpochMilli(1L)));
-		final List<KeyValue<Long, String>> keyTwoResults =
-				StreamsTestUtils.toList(windowStore.backwardFetch("key-two", ofEpochMilli(10L), ofEpochMilli(11L)));
-
-		assertEquals(Collections.singletonList(KeyValue.pair(0L, "value-one")), keyOneResults);
-		assertEquals(Collections.singletonList(KeyValue.pair(10L, "value-two")), keyTwoResults);
-	}
-
-	@Test
-	public void shouldNotGetValuesFromOtherStores() {
-		otherUnderlyingStore.put("some-key", "some-value", 0L);
-		underlyingWindowStore.put("some-key", "my-value", 1L);
-
-		final List<KeyValue<Long, String>> results =
-				StreamsTestUtils.toList(windowStore.fetch("some-key", ofEpochMilli(0L), ofEpochMilli(2L)));
-		assertEquals(Collections.singletonList(new KeyValue<>(1L, "my-value")), results);
-	}
-
-	@Test
-	public void shouldNotGetValuesBackwardFromOtherStores() {
-		otherUnderlyingStore.put("some-key", "some-value", 0L);
-		underlyingWindowStore.put("some-key", "my-value", 1L);
-
-		final List<KeyValue<Long, String>> results =
-				StreamsTestUtils.toList(windowStore.backwardFetch("some-key", ofEpochMilli(0L), ofEpochMilli(2L)));
-		assertEquals(Collections.singletonList(new KeyValue<>(1L, "my-value")), results);
-	}
-
-	@Test
-	public void shouldThrowInvalidStateStoreExceptionOnRebalance() {
-		final StateStoreProvider storeProvider = EasyMock.createNiceMock(StateStoreProvider.class);
-		EasyMock.expect(storeProvider.stores(anyString(), anyObject()))
-				.andThrow(new InvalidStateStoreException("store is unavailable"));
-		EasyMock.replay(storeProvider);
-
-		final CompositeReadOnlyWindowStore<Object, Object> store = new CompositeReadOnlyWindowStore<>(
-				storeProvider,
-				QueryableStoreTypes.windowStore(),
-				"foo"
-		);
-
-		assertThrows(InvalidStateStoreException.class, () -> store.fetch("key", ofEpochMilli(1), ofEpochMilli(10)));
-	}
-
-	@Test
-	public void shouldThrowInvalidStateStoreExceptionOnRebalanceWhenBackwards() {
-		final StateStoreProvider storeProvider = EasyMock.createNiceMock(StateStoreProvider.class);
-		EasyMock.expect(storeProvider.stores(anyString(), anyObject()))
-				.andThrow(new InvalidStateStoreException("store is unavailable"));
-		EasyMock.replay(storeProvider);
-
-		final CompositeReadOnlyWindowStore<Object, Object> store = new CompositeReadOnlyWindowStore<>(
-				storeProvider,
-				QueryableStoreTypes.windowStore(),
-				"foo"
-		);
-		assertThrows(InvalidStateStoreException.class, () -> store.backwardFetch("key", ofEpochMilli(1), ofEpochMilli(10)));
-	}
-
-	@Test
-	public void shouldThrowInvalidStateStoreExceptionIfFetchThrows() {
-		underlyingWindowStore.setOpen(false);
-		final CompositeReadOnlyWindowStore<Object, Object> store =
-				new CompositeReadOnlyWindowStore<>(
-						new WrappingStoreProvider(singletonList(stubProviderOne), StoreQueryParameters.fromNameAndType("window-store", QueryableStoreTypes.windowStore())),
-						QueryableStoreTypes.windowStore(),
-						"window-store"
-				);
-		try {
-			store.fetch("key", ofEpochMilli(1), ofEpochMilli(10));
-			Assert.fail("InvalidStateStoreException was expected");
-		} catch (final InvalidStateStoreException e) {
-			Assert.assertEquals("State store is not available anymore and may have been migrated to another instance; " +
-					"please re-discover its location from the state metadata.", e.getMessage());
-		}
-	}
-
-	@Test
-	public void shouldThrowInvalidStateStoreExceptionIfBackwardFetchThrows() {
-		underlyingWindowStore.setOpen(false);
-		final CompositeReadOnlyWindowStore<Object, Object> store =
-				new CompositeReadOnlyWindowStore<>(
-						new WrappingStoreProvider(singletonList(stubProviderOne), StoreQueryParameters.fromNameAndType("window-store", QueryableStoreTypes.windowStore())),
-						QueryableStoreTypes.windowStore(),
-						"window-store"
-				);
-		try {
-			store.backwardFetch("key", ofEpochMilli(1), ofEpochMilli(10));
-			Assert.fail("InvalidStateStoreException was expected");
-		} catch (final InvalidStateStoreException e) {
-			Assert.assertEquals("State store is not available anymore and may have been migrated to another instance; " +
-					"please re-discover its location from the state metadata.", e.getMessage());
-		}
-	}
-
-	@Test
-	public void emptyBackwardIteratorAlwaysReturnsFalse() {
-		final StateStoreProvider storeProvider = EasyMock.createNiceMock(StateStoreProvider.class);
-		EasyMock.expect(storeProvider.stores(anyString(), anyObject())).andReturn(emptyList());
-		EasyMock.replay(storeProvider);
-
-		final CompositeReadOnlyWindowStore<Object, Object> store = new CompositeReadOnlyWindowStore<>(
-				storeProvider,
-				QueryableStoreTypes.windowStore(),
-				"foo"
-		);
-		final WindowStoreIterator<Object> windowStoreIterator =
-				store.backwardFetch("key", ofEpochMilli(1), ofEpochMilli(10));
-
-		Assert.assertFalse(windowStoreIterator.hasNext());
-	}
-
-	@Test
-	public void emptyIteratorAlwaysReturnsFalse() {
-		final StateStoreProvider storeProvider = EasyMock.createNiceMock(StateStoreProvider.class);
-		EasyMock.expect(storeProvider.stores(anyString(), anyObject())).andReturn(emptyList());
-		EasyMock.replay(storeProvider);
-
-		final CompositeReadOnlyWindowStore<Object, Object> store = new CompositeReadOnlyWindowStore<>(
-				storeProvider,
-				QueryableStoreTypes.windowStore(),
-				"foo"
-		);
-		final WindowStoreIterator<Object> windowStoreIterator =
-				store.fetch("key", ofEpochMilli(1), ofEpochMilli(10));
-
-		Assert.assertFalse(windowStoreIterator.hasNext());
-	}
-
-	@Test
-	public void emptyBackwardIteratorPeekNextKeyShouldThrowNoSuchElementException() {
-		final StateStoreProvider storeProvider = EasyMock.createNiceMock(StateStoreProvider.class);
-		EasyMock.expect(storeProvider.stores(anyString(), anyObject())).andReturn(emptyList());
-		EasyMock.replay(storeProvider);
-
-		final CompositeReadOnlyWindowStore<Object, Object> store = new CompositeReadOnlyWindowStore<>(
-				storeProvider,
-				QueryableStoreTypes.windowStore(),
-				"foo"
-		);
-		final WindowStoreIterator<Object> windowStoreIterator = store.backwardFetch("key", ofEpochMilli(1), ofEpochMilli(10));
-		assertThrows(NoSuchElementException.class, windowStoreIterator::peekNextKey);
-	}
-
-
-	@Test
-	public void emptyIteratorPeekNextKeyShouldThrowNoSuchElementException() {
-		final StateStoreProvider storeProvider = EasyMock.createNiceMock(StateStoreProvider.class);
-		EasyMock.expect(storeProvider.stores(anyString(), anyObject())).andReturn(emptyList());
-		EasyMock.replay(storeProvider);
-
-		final CompositeReadOnlyWindowStore<Object, Object> store = new CompositeReadOnlyWindowStore<>(
-				storeProvider,
-				QueryableStoreTypes.windowStore(),
-				"foo"
-		);
-		final WindowStoreIterator<Object> windowStoreIterator =
-				store.fetch("key", ofEpochMilli(1), ofEpochMilli(10));
-		assertThrows(NoSuchElementException.class, windowStoreIterator::peekNextKey);
-	}
-
-	@Test
-	public void emptyIteratorNextShouldThrowNoSuchElementException() {
-		final StateStoreProvider storeProvider = EasyMock.createNiceMock(StateStoreProvider.class);
-		EasyMock.expect(storeProvider.stores(anyString(), anyObject())).andReturn(emptyList());
-		EasyMock.replay(storeProvider);
-
-		final CompositeReadOnlyWindowStore<Object, Object> store = new CompositeReadOnlyWindowStore<>(
-				storeProvider,
-				QueryableStoreTypes.windowStore(),
-				"foo"
-		);
-		final WindowStoreIterator<Object> windowStoreIterator =
-				store.fetch("key", ofEpochMilli(1), ofEpochMilli(10));
-		assertThrows(NoSuchElementException.class, windowStoreIterator::next);
-	}
-
-	@Test
-	public void emptyBackwardIteratorNextShouldThrowNoSuchElementException() {
-		final StateStoreProvider storeProvider = EasyMock.createNiceMock(StateStoreProvider.class);
-		EasyMock.expect(storeProvider.stores(anyString(), anyObject())).andReturn(emptyList());
-		EasyMock.replay(storeProvider);
-
-		final CompositeReadOnlyWindowStore<Object, Object> store = new CompositeReadOnlyWindowStore<>(
-				storeProvider,
-				QueryableStoreTypes.windowStore(),
-				"foo"
-		);
-		final WindowStoreIterator<Object> windowStoreIterator =
-				store.backwardFetch("key", ofEpochMilli(1), ofEpochMilli(10));
-		assertThrows(NoSuchElementException.class, windowStoreIterator::next);
-	}
-
-	@Test
-	public void shouldFetchKeyRangeAcrossStores() {
-		final ReadOnlyWindowStoreStub<String, String> secondUnderlying = new ReadOnlyWindowStoreStub<>(WINDOW_SIZE);
-		stubProviderTwo.addStore(storeName, secondUnderlying);
-		underlyingWindowStore.put("a", "a", 0L);
-		secondUnderlying.put("b", "b", 10L);
-		final List<KeyValue<Windowed<String>, String>> results =
-				StreamsTestUtils.toList(windowStore.fetch("a", "b", ofEpochMilli(0), ofEpochMilli(10)));
-		assertThat(results, equalTo(Arrays.asList(
-				KeyValue.pair(new Windowed<>("a", new TimeWindow(0, WINDOW_SIZE)), "a"),
-				KeyValue.pair(new Windowed<>("b", new TimeWindow(10, 10 + WINDOW_SIZE)), "b"))));
-	}
-
-	@Test
-	public void shouldBackwardFetchKeyRangeAcrossStores() {
-		final ReadOnlyWindowStoreStub<String, String> secondUnderlying = new ReadOnlyWindowStoreStub<>(WINDOW_SIZE);
-		stubProviderTwo.addStore(storeName, secondUnderlying);
-		underlyingWindowStore.put("a", "a", 0L);
-		secondUnderlying.put("b", "b", 10L);
-		final List<KeyValue<Windowed<String>, String>> results =
-				StreamsTestUtils.toList(windowStore.backwardFetch("a", "b", ofEpochMilli(0), ofEpochMilli(10)));
-		assertThat(results, equalTo(Arrays.asList(
-				KeyValue.pair(new Windowed<>("a", new TimeWindow(0, WINDOW_SIZE)), "a"),
-				KeyValue.pair(new Windowed<>("b", new TimeWindow(10, 10 + WINDOW_SIZE)), "b"))));
-	}
-
-	@Test
-	public void shouldFetchKeyValueAcrossStores() {
-		final ReadOnlyWindowStoreStub<String, String> secondUnderlyingWindowStore = new ReadOnlyWindowStoreStub<>(WINDOW_SIZE);
-		stubProviderTwo.addStore(storeName, secondUnderlyingWindowStore);
-		underlyingWindowStore.put("a", "a", 0L);
-=======
+        windowStore = new CompositeReadOnlyWindowStore<>(new WrappingStoreProvider(asList(stubProviderOne, stubProviderTwo), StoreQueryParameters.fromNameAndType(storeName, QueryableStoreTypes.windowStore())), QueryableStoreTypes.windowStore(), storeName);
+    }
+
     @Test
     public void shouldFetchValuesFromWindowStore() {
         underlyingWindowStore.put("my-key", "my-value", 0L);
         underlyingWindowStore.put("my-key", "my-later-value", 10L);
 
-        assertEquals(
-                asList(new KeyValue<>(0L, "my-value"), new KeyValue<>(10L, "my-later-value")),
-                StreamsTestUtils.toList(windowStore.fetch("my-key", ofEpochMilli(0L), ofEpochMilli(25L)))
-        );
+        assertEquals(asList(new KeyValue<>(0L, "my-value"), new KeyValue<>(10L, "my-later-value")), StreamsTestUtils.toList(windowStore.fetch("my-key", ofEpochMilli(0L), ofEpochMilli(25L))));
     }
 
 
@@ -392,41 +87,33 @@
         underlyingWindowStore.put("my-key", "my-value", 0L);
         underlyingWindowStore.put("my-key", "my-later-value", 10L);
 
-        assertEquals(
-                asList(new KeyValue<>(10L, "my-later-value"), new KeyValue<>(0L, "my-value")),
-                StreamsTestUtils.toList(windowStore.backwardFetch("my-key", ofEpochMilli(0L), ofEpochMilli(25L)))
-        );
+        assertEquals(asList(new KeyValue<>(10L, "my-later-value"), new KeyValue<>(0L, "my-value")), StreamsTestUtils.toList(windowStore.backwardFetch("my-key", ofEpochMilli(0L), ofEpochMilli(25L))));
     }
 
     @Test
     public void shouldReturnEmptyIteratorIfNoData() {
-        try (final WindowStoreIterator<String> iterator =
-                 windowStore.fetch("my-key", ofEpochMilli(0L), ofEpochMilli(25L))) {
+        try (final WindowStoreIterator<String> iterator = windowStore.fetch("my-key", ofEpochMilli(0L), ofEpochMilli(25L))) {
             assertFalse(iterator.hasNext());
         }
     }
 
     @Test
     public void shouldReturnBackwardEmptyIteratorIfNoData() {
-        try (final WindowStoreIterator<String> iterator =
-                 windowStore.backwardFetch("my-key", ofEpochMilli(0L), ofEpochMilli(25L))) {
+        try (final WindowStoreIterator<String> iterator = windowStore.backwardFetch("my-key", ofEpochMilli(0L), ofEpochMilli(25L))) {
             assertFalse(iterator.hasNext());
         }
     }
 
     @Test
     public void shouldFindValueForKeyWhenMultiStores() {
-        final ReadOnlyWindowStoreStub<String, String> secondUnderlying = new
-            ReadOnlyWindowStoreStub<>(WINDOW_SIZE);
+        final ReadOnlyWindowStoreStub<String, String> secondUnderlying = new ReadOnlyWindowStoreStub<>(WINDOW_SIZE);
         stubProviderTwo.addStore(storeName, secondUnderlying);
 
         underlyingWindowStore.put("key-one", "value-one", 0L);
         secondUnderlying.put("key-two", "value-two", 10L);
 
-        final List<KeyValue<Long, String>> keyOneResults =
-            StreamsTestUtils.toList(windowStore.fetch("key-one", ofEpochMilli(0L), ofEpochMilli(1L)));
-        final List<KeyValue<Long, String>> keyTwoResults =
-            StreamsTestUtils.toList(windowStore.fetch("key-two", ofEpochMilli(10L), ofEpochMilli(11L)));
+        final List<KeyValue<Long, String>> keyOneResults = StreamsTestUtils.toList(windowStore.fetch("key-one", ofEpochMilli(0L), ofEpochMilli(1L)));
+        final List<KeyValue<Long, String>> keyTwoResults = StreamsTestUtils.toList(windowStore.fetch("key-two", ofEpochMilli(10L), ofEpochMilli(11L)));
 
         assertEquals(Collections.singletonList(KeyValue.pair(0L, "value-one")), keyOneResults);
         assertEquals(Collections.singletonList(KeyValue.pair(10L, "value-two")), keyTwoResults);
@@ -434,17 +121,14 @@
 
     @Test
     public void shouldFindValueForKeyWhenMultiStoresBackwards() {
-        final ReadOnlyWindowStoreStub<String, String> secondUnderlying = new
-            ReadOnlyWindowStoreStub<>(WINDOW_SIZE);
+        final ReadOnlyWindowStoreStub<String, String> secondUnderlying = new ReadOnlyWindowStoreStub<>(WINDOW_SIZE);
         stubProviderTwo.addStore(storeName, secondUnderlying);
 
         underlyingWindowStore.put("key-one", "value-one", 0L);
         secondUnderlying.put("key-two", "value-two", 10L);
 
-        final List<KeyValue<Long, String>> keyOneResults =
-            StreamsTestUtils.toList(windowStore.backwardFetch("key-one", ofEpochMilli(0L), ofEpochMilli(1L)));
-        final List<KeyValue<Long, String>> keyTwoResults =
-            StreamsTestUtils.toList(windowStore.backwardFetch("key-two", ofEpochMilli(10L), ofEpochMilli(11L)));
+        final List<KeyValue<Long, String>> keyOneResults = StreamsTestUtils.toList(windowStore.backwardFetch("key-one", ofEpochMilli(0L), ofEpochMilli(1L)));
+        final List<KeyValue<Long, String>> keyTwoResults = StreamsTestUtils.toList(windowStore.backwardFetch("key-two", ofEpochMilli(10L), ofEpochMilli(11L)));
 
         assertEquals(Collections.singletonList(KeyValue.pair(0L, "value-one")), keyOneResults);
         assertEquals(Collections.singletonList(KeyValue.pair(10L, "value-two")), keyTwoResults);
@@ -455,8 +139,7 @@
         otherUnderlyingStore.put("some-key", "some-value", 0L);
         underlyingWindowStore.put("some-key", "my-value", 1L);
 
-        final List<KeyValue<Long, String>> results =
-            StreamsTestUtils.toList(windowStore.fetch("some-key", ofEpochMilli(0L), ofEpochMilli(2L)));
+        final List<KeyValue<Long, String>> results = StreamsTestUtils.toList(windowStore.fetch("some-key", ofEpochMilli(0L), ofEpochMilli(2L)));
         assertEquals(Collections.singletonList(new KeyValue<>(1L, "my-value")), results);
     }
 
@@ -465,22 +148,16 @@
         otherUnderlyingStore.put("some-key", "some-value", 0L);
         underlyingWindowStore.put("some-key", "my-value", 1L);
 
-        final List<KeyValue<Long, String>> results =
-            StreamsTestUtils.toList(windowStore.backwardFetch("some-key", ofEpochMilli(0L), ofEpochMilli(2L)));
+        final List<KeyValue<Long, String>> results = StreamsTestUtils.toList(windowStore.backwardFetch("some-key", ofEpochMilli(0L), ofEpochMilli(2L)));
         assertEquals(Collections.singletonList(new KeyValue<>(1L, "my-value")), results);
     }
 
     @Test
     public void shouldThrowInvalidStateStoreExceptionOnRebalance() {
         final StateStoreProvider storeProvider = mock(StateStoreProvider.class);
-        when(storeProvider.stores(anyString(), any()))
-            .thenThrow(new InvalidStateStoreException("store is unavailable"));
-
-        final CompositeReadOnlyWindowStore<Object, Object> store = new CompositeReadOnlyWindowStore<>(
-            storeProvider,
-            QueryableStoreTypes.windowStore(),
-            "foo"
-        );
+        when(storeProvider.stores(anyString(), any())).thenThrow(new InvalidStateStoreException("store is unavailable"));
+
+        final CompositeReadOnlyWindowStore<Object, Object> store = new CompositeReadOnlyWindowStore<>(storeProvider, QueryableStoreTypes.windowStore(), "foo");
 
         assertThrows(InvalidStateStoreException.class, () -> store.fetch("key", ofEpochMilli(1), ofEpochMilli(10)));
     }
@@ -488,50 +165,33 @@
     @Test
     public void shouldThrowInvalidStateStoreExceptionOnRebalanceWhenBackwards() {
         final StateStoreProvider storeProvider = mock(StateStoreProvider.class);
-        when(storeProvider.stores(anyString(), any()))
-            .thenThrow(new InvalidStateStoreException("store is unavailable"));
-
-        final CompositeReadOnlyWindowStore<Object, Object> store = new CompositeReadOnlyWindowStore<>(
-            storeProvider,
-            QueryableStoreTypes.windowStore(),
-            "foo"
-        );
+        when(storeProvider.stores(anyString(), any())).thenThrow(new InvalidStateStoreException("store is unavailable"));
+
+        final CompositeReadOnlyWindowStore<Object, Object> store = new CompositeReadOnlyWindowStore<>(storeProvider, QueryableStoreTypes.windowStore(), "foo");
         assertThrows(InvalidStateStoreException.class, () -> store.backwardFetch("key", ofEpochMilli(1), ofEpochMilli(10)));
     }
 
     @Test
     public void shouldThrowInvalidStateStoreExceptionIfFetchThrows() {
         underlyingWindowStore.setOpen(false);
-        final CompositeReadOnlyWindowStore<Object, Object> store =
-            new CompositeReadOnlyWindowStore<>(
-                new WrappingStoreProvider(singletonList(stubProviderOne), StoreQueryParameters.fromNameAndType("window-store", QueryableStoreTypes.windowStore())),
-                QueryableStoreTypes.windowStore(),
-                "window-store"
-            );
+        final CompositeReadOnlyWindowStore<Object, Object> store = new CompositeReadOnlyWindowStore<>(new WrappingStoreProvider(singletonList(stubProviderOne), StoreQueryParameters.fromNameAndType("window-store", QueryableStoreTypes.windowStore())), QueryableStoreTypes.windowStore(), "window-store");
         try {
             store.fetch("key", ofEpochMilli(1), ofEpochMilli(10));
             Assert.fail("InvalidStateStoreException was expected");
         } catch (final InvalidStateStoreException e) {
-            Assert.assertEquals("State store is not available anymore and may have been migrated to another instance; " +
-                "please re-discover its location from the state metadata.", e.getMessage());
+            Assert.assertEquals("State store is not available anymore and may have been migrated to another instance; " + "please re-discover its location from the state metadata.", e.getMessage());
         }
     }
 
     @Test
     public void shouldThrowInvalidStateStoreExceptionIfBackwardFetchThrows() {
         underlyingWindowStore.setOpen(false);
-        final CompositeReadOnlyWindowStore<Object, Object> store =
-            new CompositeReadOnlyWindowStore<>(
-                new WrappingStoreProvider(singletonList(stubProviderOne), StoreQueryParameters.fromNameAndType("window-store", QueryableStoreTypes.windowStore())),
-                QueryableStoreTypes.windowStore(),
-                "window-store"
-            );
+        final CompositeReadOnlyWindowStore<Object, Object> store = new CompositeReadOnlyWindowStore<>(new WrappingStoreProvider(singletonList(stubProviderOne), StoreQueryParameters.fromNameAndType("window-store", QueryableStoreTypes.windowStore())), QueryableStoreTypes.windowStore(), "window-store");
         try {
             store.backwardFetch("key", ofEpochMilli(1), ofEpochMilli(10));
             Assert.fail("InvalidStateStoreException was expected");
         } catch (final InvalidStateStoreException e) {
-            Assert.assertEquals("State store is not available anymore and may have been migrated to another instance; " +
-                "please re-discover its location from the state metadata.", e.getMessage());
+            Assert.assertEquals("State store is not available anymore and may have been migrated to another instance; " + "please re-discover its location from the state metadata.", e.getMessage());
         }
     }
 
@@ -540,13 +200,8 @@
         final StateStoreProvider storeProvider = mock(StateStoreProvider.class);
         when(storeProvider.stores(anyString(), any())).thenReturn(emptyList());
 
-        final CompositeReadOnlyWindowStore<Object, Object> store = new CompositeReadOnlyWindowStore<>(
-            storeProvider,
-            QueryableStoreTypes.windowStore(),
-            "foo"
-        );
-        try (final WindowStoreIterator<Object> windowStoreIterator =
-                 store.backwardFetch("key", ofEpochMilli(1), ofEpochMilli(10))) {
+        final CompositeReadOnlyWindowStore<Object, Object> store = new CompositeReadOnlyWindowStore<>(storeProvider, QueryableStoreTypes.windowStore(), "foo");
+        try (final WindowStoreIterator<Object> windowStoreIterator = store.backwardFetch("key", ofEpochMilli(1), ofEpochMilli(10))) {
 
             Assert.assertFalse(windowStoreIterator.hasNext());
         }
@@ -557,13 +212,8 @@
         final StateStoreProvider storeProvider = mock(StateStoreProvider.class);
         when(storeProvider.stores(anyString(), any())).thenReturn(emptyList());
 
-        final CompositeReadOnlyWindowStore<Object, Object> store = new CompositeReadOnlyWindowStore<>(
-            storeProvider,
-            QueryableStoreTypes.windowStore(),
-            "foo"
-        );
-        try (final WindowStoreIterator<Object> windowStoreIterator =
-                 store.fetch("key", ofEpochMilli(1), ofEpochMilli(10))) {
+        final CompositeReadOnlyWindowStore<Object, Object> store = new CompositeReadOnlyWindowStore<>(storeProvider, QueryableStoreTypes.windowStore(), "foo");
+        try (final WindowStoreIterator<Object> windowStoreIterator = store.fetch("key", ofEpochMilli(1), ofEpochMilli(10))) {
 
             Assert.assertFalse(windowStoreIterator.hasNext());
         }
@@ -574,11 +224,7 @@
         final StateStoreProvider storeProvider = mock(StateStoreProvider.class);
         when(storeProvider.stores(anyString(), any())).thenReturn(emptyList());
 
-        final CompositeReadOnlyWindowStore<Object, Object> store = new CompositeReadOnlyWindowStore<>(
-            storeProvider,
-            QueryableStoreTypes.windowStore(),
-            "foo"
-        );
+        final CompositeReadOnlyWindowStore<Object, Object> store = new CompositeReadOnlyWindowStore<>(storeProvider, QueryableStoreTypes.windowStore(), "foo");
         try (final WindowStoreIterator<Object> windowStoreIterator = store.backwardFetch("key", ofEpochMilli(1), ofEpochMilli(10))) {
             assertThrows(NoSuchElementException.class, windowStoreIterator::peekNextKey);
         }
@@ -590,13 +236,8 @@
         final StateStoreProvider storeProvider = mock(StateStoreProvider.class);
         when(storeProvider.stores(anyString(), any())).thenReturn(emptyList());
 
-        final CompositeReadOnlyWindowStore<Object, Object> store = new CompositeReadOnlyWindowStore<>(
-            storeProvider,
-            QueryableStoreTypes.windowStore(),
-            "foo"
-        );
-        try (final WindowStoreIterator<Object> windowStoreIterator =
-                 store.fetch("key", ofEpochMilli(1), ofEpochMilli(10))) {
+        final CompositeReadOnlyWindowStore<Object, Object> store = new CompositeReadOnlyWindowStore<>(storeProvider, QueryableStoreTypes.windowStore(), "foo");
+        try (final WindowStoreIterator<Object> windowStoreIterator = store.fetch("key", ofEpochMilli(1), ofEpochMilli(10))) {
             assertThrows(NoSuchElementException.class, windowStoreIterator::peekNextKey);
         }
     }
@@ -606,13 +247,8 @@
         final StateStoreProvider storeProvider = mock(StateStoreProvider.class);
         when(storeProvider.stores(anyString(), any())).thenReturn(emptyList());
 
-        final CompositeReadOnlyWindowStore<Object, Object> store = new CompositeReadOnlyWindowStore<>(
-            storeProvider,
-            QueryableStoreTypes.windowStore(),
-            "foo"
-        );
-        try (final WindowStoreIterator<Object> windowStoreIterator =
-                 store.fetch("key", ofEpochMilli(1), ofEpochMilli(10))) {
+        final CompositeReadOnlyWindowStore<Object, Object> store = new CompositeReadOnlyWindowStore<>(storeProvider, QueryableStoreTypes.windowStore(), "foo");
+        try (final WindowStoreIterator<Object> windowStoreIterator = store.fetch("key", ofEpochMilli(1), ofEpochMilli(10))) {
             assertThrows(NoSuchElementException.class, windowStoreIterator::next);
         }
     }
@@ -622,13 +258,8 @@
         final StateStoreProvider storeProvider = mock(StateStoreProvider.class);
         when(storeProvider.stores(anyString(), any())).thenReturn(emptyList());
 
-        final CompositeReadOnlyWindowStore<Object, Object> store = new CompositeReadOnlyWindowStore<>(
-            storeProvider,
-            QueryableStoreTypes.windowStore(),
-            "foo"
-        );
-        try (final WindowStoreIterator<Object> windowStoreIterator =
-                 store.backwardFetch("key", ofEpochMilli(1), ofEpochMilli(10))) {
+        final CompositeReadOnlyWindowStore<Object, Object> store = new CompositeReadOnlyWindowStore<>(storeProvider, QueryableStoreTypes.windowStore(), "foo");
+        try (final WindowStoreIterator<Object> windowStoreIterator = store.backwardFetch("key", ofEpochMilli(1), ofEpochMilli(10))) {
             assertThrows(NoSuchElementException.class, windowStoreIterator::next);
         }
     }
@@ -639,11 +270,8 @@
         stubProviderTwo.addStore(storeName, secondUnderlying);
         underlyingWindowStore.put("a", "a", 0L);
         secondUnderlying.put("b", "b", 10L);
-        final List<KeyValue<Windowed<String>, String>> results =
-            StreamsTestUtils.toList(windowStore.fetch("a", "b", ofEpochMilli(0), ofEpochMilli(10)));
-        assertThat(results, equalTo(Arrays.asList(
-            KeyValue.pair(new Windowed<>("a", new TimeWindow(0, WINDOW_SIZE)), "a"),
-            KeyValue.pair(new Windowed<>("b", new TimeWindow(10, 10 + WINDOW_SIZE)), "b"))));
+        final List<KeyValue<Windowed<String>, String>> results = StreamsTestUtils.toList(windowStore.fetch("a", "b", ofEpochMilli(0), ofEpochMilli(10)));
+        assertThat(results, equalTo(Arrays.asList(KeyValue.pair(new Windowed<>("a", new TimeWindow(0, WINDOW_SIZE)), "a"), KeyValue.pair(new Windowed<>("b", new TimeWindow(10, 10 + WINDOW_SIZE)), "b"))));
     }
 
     @Test
@@ -653,12 +281,8 @@
         underlyingWindowStore.put("a", "a", 0L);
         secondUnderlying.put("b", "b", 10L);
         secondUnderlying.put("c", "c", 10L);
-        final List<KeyValue<Windowed<String>, String>> results =
-            StreamsTestUtils.toList(windowStore.fetch("a", null, ofEpochMilli(0), ofEpochMilli(10)));
-        assertThat(results, equalTo(Arrays.asList(
-            KeyValue.pair(new Windowed<>("a", new TimeWindow(0, WINDOW_SIZE)), "a"),
-            KeyValue.pair(new Windowed<>("b", new TimeWindow(10, 10 + WINDOW_SIZE)), "b"),
-            KeyValue.pair(new Windowed<>("c", new TimeWindow(10, 10 + WINDOW_SIZE)), "c"))));
+        final List<KeyValue<Windowed<String>, String>> results = StreamsTestUtils.toList(windowStore.fetch("a", null, ofEpochMilli(0), ofEpochMilli(10)));
+        assertThat(results, equalTo(Arrays.asList(KeyValue.pair(new Windowed<>("a", new TimeWindow(0, WINDOW_SIZE)), "a"), KeyValue.pair(new Windowed<>("b", new TimeWindow(10, 10 + WINDOW_SIZE)), "b"), KeyValue.pair(new Windowed<>("c", new TimeWindow(10, 10 + WINDOW_SIZE)), "c"))));
     }
 
     @Test
@@ -668,12 +292,8 @@
         underlyingWindowStore.put("a", "a", 0L);
         secondUnderlying.put("b", "b", 10L);
         secondUnderlying.put("c", "c", 10L);
-        final List<KeyValue<Windowed<String>, String>> results =
-            StreamsTestUtils.toList(windowStore.fetch(null, "c", ofEpochMilli(0), ofEpochMilli(10)));
-        assertThat(results, equalTo(Arrays.asList(
-            KeyValue.pair(new Windowed<>("a", new TimeWindow(0, WINDOW_SIZE)), "a"),
-            KeyValue.pair(new Windowed<>("b", new TimeWindow(10, 10 + WINDOW_SIZE)), "b"),
-            KeyValue.pair(new Windowed<>("c", new TimeWindow(10, 10 + WINDOW_SIZE)), "c"))));
+        final List<KeyValue<Windowed<String>, String>> results = StreamsTestUtils.toList(windowStore.fetch(null, "c", ofEpochMilli(0), ofEpochMilli(10)));
+        assertThat(results, equalTo(Arrays.asList(KeyValue.pair(new Windowed<>("a", new TimeWindow(0, WINDOW_SIZE)), "a"), KeyValue.pair(new Windowed<>("b", new TimeWindow(10, 10 + WINDOW_SIZE)), "b"), KeyValue.pair(new Windowed<>("c", new TimeWindow(10, 10 + WINDOW_SIZE)), "c"))));
     }
 
     @Test
@@ -683,12 +303,8 @@
         underlyingWindowStore.put("a", "a", 0L);
         secondUnderlying.put("b", "b", 10L);
         secondUnderlying.put("c", "c", 10L);
-        final List<KeyValue<Windowed<String>, String>> results =
-            StreamsTestUtils.toList(windowStore.fetch(null, null, ofEpochMilli(0), ofEpochMilli(10)));
-        assertThat(results, equalTo(Arrays.asList(
-            KeyValue.pair(new Windowed<>("a", new TimeWindow(0, WINDOW_SIZE)), "a"),
-            KeyValue.pair(new Windowed<>("b", new TimeWindow(10, 10 + WINDOW_SIZE)), "b"),
-            KeyValue.pair(new Windowed<>("c", new TimeWindow(10, 10 + WINDOW_SIZE)), "c"))));
+        final List<KeyValue<Windowed<String>, String>> results = StreamsTestUtils.toList(windowStore.fetch(null, null, ofEpochMilli(0), ofEpochMilli(10)));
+        assertThat(results, equalTo(Arrays.asList(KeyValue.pair(new Windowed<>("a", new TimeWindow(0, WINDOW_SIZE)), "a"), KeyValue.pair(new Windowed<>("b", new TimeWindow(10, 10 + WINDOW_SIZE)), "b"), KeyValue.pair(new Windowed<>("c", new TimeWindow(10, 10 + WINDOW_SIZE)), "c"))));
     }
 
     @Test
@@ -698,12 +314,8 @@
         underlyingWindowStore.put("a", "a", 0L);
         secondUnderlying.put("b", "b", 10L);
         secondUnderlying.put("c", "c", 10L);
-        final List<KeyValue<Windowed<String>, String>> results =
-            StreamsTestUtils.toList(windowStore.backwardFetch("a", null, ofEpochMilli(0), ofEpochMilli(10)));
-        assertThat(results, equalTo(Arrays.asList(
-            KeyValue.pair(new Windowed<>("a", new TimeWindow(0, WINDOW_SIZE)), "a"),
-            KeyValue.pair(new Windowed<>("c", new TimeWindow(10, 10 + WINDOW_SIZE)), "c"),
-            KeyValue.pair(new Windowed<>("b", new TimeWindow(10, 10 + WINDOW_SIZE)), "b"))));
+        final List<KeyValue<Windowed<String>, String>> results = StreamsTestUtils.toList(windowStore.backwardFetch("a", null, ofEpochMilli(0), ofEpochMilli(10)));
+        assertThat(results, equalTo(Arrays.asList(KeyValue.pair(new Windowed<>("a", new TimeWindow(0, WINDOW_SIZE)), "a"), KeyValue.pair(new Windowed<>("c", new TimeWindow(10, 10 + WINDOW_SIZE)), "c"), KeyValue.pair(new Windowed<>("b", new TimeWindow(10, 10 + WINDOW_SIZE)), "b"))));
     }
 
     @Test
@@ -713,13 +325,8 @@
         underlyingWindowStore.put("a", "a", 0L);
         secondUnderlying.put("b", "b", 10L);
         secondUnderlying.put("c", "c", 10L);
-        final List<KeyValue<Windowed<String>, String>> results =
-            StreamsTestUtils.toList(windowStore.backwardFetch(null, "c", ofEpochMilli(0), ofEpochMilli(10)));
-        assertThat(results, equalTo(Arrays.asList(
-            KeyValue.pair(new Windowed<>("a", new TimeWindow(0, WINDOW_SIZE)), "a"),
-            KeyValue.pair(new Windowed<>("c", new TimeWindow(10, 10 + WINDOW_SIZE)), "c"),
-            KeyValue.pair(new Windowed<>("b", new TimeWindow(10, 10 + WINDOW_SIZE)), "b")
-            )));
+        final List<KeyValue<Windowed<String>, String>> results = StreamsTestUtils.toList(windowStore.backwardFetch(null, "c", ofEpochMilli(0), ofEpochMilli(10)));
+        assertThat(results, equalTo(Arrays.asList(KeyValue.pair(new Windowed<>("a", new TimeWindow(0, WINDOW_SIZE)), "a"), KeyValue.pair(new Windowed<>("c", new TimeWindow(10, 10 + WINDOW_SIZE)), "c"), KeyValue.pair(new Windowed<>("b", new TimeWindow(10, 10 + WINDOW_SIZE)), "b"))));
     }
 
     @Test
@@ -729,12 +336,8 @@
         underlyingWindowStore.put("a", "a", 0L);
         secondUnderlying.put("b", "b", 10L);
         secondUnderlying.put("c", "c", 10L);
-        final List<KeyValue<Windowed<String>, String>> results =
-            StreamsTestUtils.toList(windowStore.backwardFetch(null, null, ofEpochMilli(0), ofEpochMilli(10)));
-        assertThat(results, equalTo(Arrays.asList(
-            KeyValue.pair(new Windowed<>("a", new TimeWindow(0, WINDOW_SIZE)), "a"),
-            KeyValue.pair(new Windowed<>("c", new TimeWindow(10, 10 + WINDOW_SIZE)), "c"),
-            KeyValue.pair(new Windowed<>("b", new TimeWindow(10, 10 + WINDOW_SIZE)), "b"))));
+        final List<KeyValue<Windowed<String>, String>> results = StreamsTestUtils.toList(windowStore.backwardFetch(null, null, ofEpochMilli(0), ofEpochMilli(10)));
+        assertThat(results, equalTo(Arrays.asList(KeyValue.pair(new Windowed<>("a", new TimeWindow(0, WINDOW_SIZE)), "a"), KeyValue.pair(new Windowed<>("c", new TimeWindow(10, 10 + WINDOW_SIZE)), "c"), KeyValue.pair(new Windowed<>("b", new TimeWindow(10, 10 + WINDOW_SIZE)), "b"))));
     }
 
     @Test
@@ -743,11 +346,8 @@
         stubProviderTwo.addStore(storeName, secondUnderlying);
         underlyingWindowStore.put("a", "a", 0L);
         secondUnderlying.put("b", "b", 10L);
-        final List<KeyValue<Windowed<String>, String>> results =
-            StreamsTestUtils.toList(windowStore.backwardFetch("a", "b", ofEpochMilli(0), ofEpochMilli(10)));
-        assertThat(results, equalTo(Arrays.asList(
-            KeyValue.pair(new Windowed<>("a", new TimeWindow(0, WINDOW_SIZE)), "a"),
-            KeyValue.pair(new Windowed<>("b", new TimeWindow(10, 10 + WINDOW_SIZE)), "b"))));
+        final List<KeyValue<Windowed<String>, String>> results = StreamsTestUtils.toList(windowStore.backwardFetch("a", "b", ofEpochMilli(0), ofEpochMilli(10)));
+        assertThat(results, equalTo(Arrays.asList(KeyValue.pair(new Windowed<>("a", new TimeWindow(0, WINDOW_SIZE)), "a"), KeyValue.pair(new Windowed<>("b", new TimeWindow(10, 10 + WINDOW_SIZE)), "b"))));
     }
 
     @Test
@@ -755,7 +355,6 @@
         final ReadOnlyWindowStoreStub<String, String> secondUnderlyingWindowStore = new ReadOnlyWindowStoreStub<>(WINDOW_SIZE);
         stubProviderTwo.addStore(storeName, secondUnderlyingWindowStore);
         underlyingWindowStore.put("a", "a", 0L);
->>>>>>> 15418db6
         secondUnderlyingWindowStore.put("b", "b", 10L);
         assertThat(windowStore.fetch("a", 0L), equalTo("a"));
         assertThat(windowStore.fetch("b", 10L), equalTo("b"));
@@ -765,130 +364,46 @@
 
     @Test
     public void shouldGetAllAcrossStores() {
-<<<<<<< HEAD
-		final ReadOnlyWindowStoreStub<String, String> secondUnderlying = new
-				ReadOnlyWindowStoreStub<>(WINDOW_SIZE);
-		stubProviderTwo.addStore(storeName, secondUnderlying);
-		underlyingWindowStore.put("a", "a", 0L);
-		secondUnderlying.put("b", "b", 10L);
-		final List<KeyValue<Windowed<String>, String>> results = StreamsTestUtils.toList(windowStore.all());
-		assertThat(results, equalTo(Arrays.asList(
-				KeyValue.pair(new Windowed<>("a", new TimeWindow(0, WINDOW_SIZE)), "a"),
-				KeyValue.pair(new Windowed<>("b", new TimeWindow(10, 10 + WINDOW_SIZE)), "b"))));
-	}
-
-	@Test
-	public void shouldGetBackwardAllAcrossStores() {
-		final ReadOnlyWindowStoreStub<String, String> secondUnderlying = new
-				ReadOnlyWindowStoreStub<>(WINDOW_SIZE);
-		stubProviderTwo.addStore(storeName, secondUnderlying);
-		underlyingWindowStore.put("a", "a", 0L);
-		secondUnderlying.put("b", "b", 10L);
-		final List<KeyValue<Windowed<String>, String>> results = StreamsTestUtils.toList(windowStore.backwardAll());
-		assertThat(results, equalTo(Arrays.asList(
-				KeyValue.pair(new Windowed<>("a", new TimeWindow(0, WINDOW_SIZE)), "a"),
-				KeyValue.pair(new Windowed<>("b", new TimeWindow(10, 10 + WINDOW_SIZE)), "b"))));
-	}
-
-	@Test
-	public void shouldFetchAllAcrossStores() {
-		final ReadOnlyWindowStoreStub<String, String> secondUnderlying = new
-				ReadOnlyWindowStoreStub<>(WINDOW_SIZE);
-		stubProviderTwo.addStore(storeName, secondUnderlying);
-		underlyingWindowStore.put("a", "a", 0L);
-		secondUnderlying.put("b", "b", 10L);
-		final List<KeyValue<Windowed<String>, String>> results =
-				StreamsTestUtils.toList(windowStore.fetchAll(ofEpochMilli(0), ofEpochMilli(10)));
-		assertThat(results, equalTo(Arrays.asList(
-				KeyValue.pair(new Windowed<>("a", new TimeWindow(0, WINDOW_SIZE)), "a"),
-				KeyValue.pair(new Windowed<>("b", new TimeWindow(10, 10 + WINDOW_SIZE)), "b"))));
-	}
-
-	@Test
-	public void shouldBackwardFetchAllAcrossStores() {
-		final ReadOnlyWindowStoreStub<String, String> secondUnderlying = new
-				ReadOnlyWindowStoreStub<>(WINDOW_SIZE);
-		stubProviderTwo.addStore(storeName, secondUnderlying);
-		underlyingWindowStore.put("a", "a", 0L);
-		secondUnderlying.put("b", "b", 10L);
-		final List<KeyValue<Windowed<String>, String>> results =
-				StreamsTestUtils.toList(windowStore.backwardFetchAll(ofEpochMilli(0), ofEpochMilli(10)));
-		assertThat(results, equalTo(Arrays.asList(
-				KeyValue.pair(new Windowed<>("a", new TimeWindow(0, WINDOW_SIZE)), "a"),
-				KeyValue.pair(new Windowed<>("b", new TimeWindow(10, 10 + WINDOW_SIZE)), "b"))));
-	}
-
-	@Test
-	public void shouldThrowNPEIfKeyIsNull() {
-		assertThrows(NullPointerException.class, () -> windowStore.fetch(null, ofEpochMilli(0), ofEpochMilli(0)));
-	}
-
-	@Test
-    public void shouldThrowNPEIfFromKeyIsNull() {
-		assertThrows(NullPointerException.class, () -> windowStore.fetch(null, "a", ofEpochMilli(0), ofEpochMilli(0)));
-    }
-
-	@Test
-    public void shouldThrowNPEIfToKeyIsNull() {
-		assertThrows(NullPointerException.class, () -> windowStore.fetch("a", null, ofEpochMilli(0), ofEpochMilli(0)));
-    }
-
-=======
-        final ReadOnlyWindowStoreStub<String, String> secondUnderlying = new
-            ReadOnlyWindowStoreStub<>(WINDOW_SIZE);
+        final ReadOnlyWindowStoreStub<String, String> secondUnderlying = new ReadOnlyWindowStoreStub<>(WINDOW_SIZE);
         stubProviderTwo.addStore(storeName, secondUnderlying);
         underlyingWindowStore.put("a", "a", 0L);
         secondUnderlying.put("b", "b", 10L);
         final List<KeyValue<Windowed<String>, String>> results = StreamsTestUtils.toList(windowStore.all());
-        assertThat(results, equalTo(Arrays.asList(
-            KeyValue.pair(new Windowed<>("a", new TimeWindow(0, WINDOW_SIZE)), "a"),
-            KeyValue.pair(new Windowed<>("b", new TimeWindow(10, 10 + WINDOW_SIZE)), "b"))));
+        assertThat(results, equalTo(Arrays.asList(KeyValue.pair(new Windowed<>("a", new TimeWindow(0, WINDOW_SIZE)), "a"), KeyValue.pair(new Windowed<>("b", new TimeWindow(10, 10 + WINDOW_SIZE)), "b"))));
     }
 
     @Test
     public void shouldGetBackwardAllAcrossStores() {
-        final ReadOnlyWindowStoreStub<String, String> secondUnderlying = new
-            ReadOnlyWindowStoreStub<>(WINDOW_SIZE);
+        final ReadOnlyWindowStoreStub<String, String> secondUnderlying = new ReadOnlyWindowStoreStub<>(WINDOW_SIZE);
         stubProviderTwo.addStore(storeName, secondUnderlying);
         underlyingWindowStore.put("a", "a", 0L);
         secondUnderlying.put("b", "b", 10L);
         final List<KeyValue<Windowed<String>, String>> results = StreamsTestUtils.toList(windowStore.backwardAll());
-        assertThat(results, equalTo(Arrays.asList(
-            KeyValue.pair(new Windowed<>("a", new TimeWindow(0, WINDOW_SIZE)), "a"),
-            KeyValue.pair(new Windowed<>("b", new TimeWindow(10, 10 + WINDOW_SIZE)), "b"))));
+        assertThat(results, equalTo(Arrays.asList(KeyValue.pair(new Windowed<>("a", new TimeWindow(0, WINDOW_SIZE)), "a"), KeyValue.pair(new Windowed<>("b", new TimeWindow(10, 10 + WINDOW_SIZE)), "b"))));
     }
 
     @Test
     public void shouldFetchAllAcrossStores() {
-        final ReadOnlyWindowStoreStub<String, String> secondUnderlying = new
-            ReadOnlyWindowStoreStub<>(WINDOW_SIZE);
-        stubProviderTwo.addStore(storeName, secondUnderlying);
-        underlyingWindowStore.put("a", "a", 0L);
-        secondUnderlying.put("b", "b", 10L);
-        final List<KeyValue<Windowed<String>, String>> results =
-            StreamsTestUtils.toList(windowStore.fetchAll(ofEpochMilli(0), ofEpochMilli(10)));
-        assertThat(results, equalTo(Arrays.asList(
-            KeyValue.pair(new Windowed<>("a", new TimeWindow(0, WINDOW_SIZE)), "a"),
-            KeyValue.pair(new Windowed<>("b", new TimeWindow(10, 10 + WINDOW_SIZE)), "b"))));
+        final ReadOnlyWindowStoreStub<String, String> secondUnderlying = new ReadOnlyWindowStoreStub<>(WINDOW_SIZE);
+        stubProviderTwo.addStore(storeName, secondUnderlying);
+        underlyingWindowStore.put("a", "a", 0L);
+        secondUnderlying.put("b", "b", 10L);
+        final List<KeyValue<Windowed<String>, String>> results = StreamsTestUtils.toList(windowStore.fetchAll(ofEpochMilli(0), ofEpochMilli(10)));
+        assertThat(results, equalTo(Arrays.asList(KeyValue.pair(new Windowed<>("a", new TimeWindow(0, WINDOW_SIZE)), "a"), KeyValue.pair(new Windowed<>("b", new TimeWindow(10, 10 + WINDOW_SIZE)), "b"))));
     }
 
     @Test
     public void shouldBackwardFetchAllAcrossStores() {
-        final ReadOnlyWindowStoreStub<String, String> secondUnderlying = new
-            ReadOnlyWindowStoreStub<>(WINDOW_SIZE);
-        stubProviderTwo.addStore(storeName, secondUnderlying);
-        underlyingWindowStore.put("a", "a", 0L);
-        secondUnderlying.put("b", "b", 10L);
-        final List<KeyValue<Windowed<String>, String>> results =
-            StreamsTestUtils.toList(windowStore.backwardFetchAll(ofEpochMilli(0), ofEpochMilli(10)));
-        assertThat(results, equalTo(Arrays.asList(
-            KeyValue.pair(new Windowed<>("a", new TimeWindow(0, WINDOW_SIZE)), "a"),
-            KeyValue.pair(new Windowed<>("b", new TimeWindow(10, 10 + WINDOW_SIZE)), "b"))));
+        final ReadOnlyWindowStoreStub<String, String> secondUnderlying = new ReadOnlyWindowStoreStub<>(WINDOW_SIZE);
+        stubProviderTwo.addStore(storeName, secondUnderlying);
+        underlyingWindowStore.put("a", "a", 0L);
+        secondUnderlying.put("b", "b", 10L);
+        final List<KeyValue<Windowed<String>, String>> results = StreamsTestUtils.toList(windowStore.backwardFetchAll(ofEpochMilli(0), ofEpochMilli(10)));
+        assertThat(results, equalTo(Arrays.asList(KeyValue.pair(new Windowed<>("a", new TimeWindow(0, WINDOW_SIZE)), "a"), KeyValue.pair(new Windowed<>("b", new TimeWindow(10, 10 + WINDOW_SIZE)), "b"))));
     }
 
     @Test
     public void shouldThrowNPEIfKeyIsNull() {
         assertThrows(NullPointerException.class, () -> windowStore.fetch(null, ofEpochMilli(0), ofEpochMilli(0)));
     }
->>>>>>> 15418db6
 }