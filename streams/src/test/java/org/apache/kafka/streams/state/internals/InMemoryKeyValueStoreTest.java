--- conflicted
+++ resolved
@@ -27,12 +27,6 @@
 import org.apache.kafka.streams.processor.StateStoreContext;
 import org.apache.kafka.streams.processor.internals.ProcessorRecordContext;
 import org.apache.kafka.streams.query.Position;
-<<<<<<< HEAD
-import org.apache.kafka.streams.state.*;
-import org.junit.After;
-import org.junit.Before;
-import org.junit.Test;
-=======
 import org.apache.kafka.streams.state.KeyValueIterator;
 import org.apache.kafka.streams.state.KeyValueStore;
 import org.apache.kafka.streams.state.KeyValueStoreTestDriver;
@@ -42,7 +36,6 @@
 import org.junit.jupiter.api.AfterEach;
 import org.junit.jupiter.api.BeforeEach;
 import org.junit.jupiter.api.Test;
->>>>>>> 9494bebe
 
 import java.util.ArrayList;
 import java.util.List;
@@ -71,7 +64,10 @@
     public void createStringKeyValueStore() {
         super.before();
         final StateStoreContext byteStoreContext = byteStoreDriver.context();
-        final StoreBuilder<KeyValueStore<Bytes, byte[]>> storeBuilder = Stores.keyValueStoreBuilder(Stores.inMemoryKeyValueStore("in-memory-byte-store"), new Serdes.BytesSerde(), new Serdes.ByteArraySerde());
+        final StoreBuilder<KeyValueStore<Bytes, byte[]>> storeBuilder = Stores.keyValueStoreBuilder(
+            Stores.inMemoryKeyValueStore("in-memory-byte-store"),
+            new Serdes.BytesSerde(),
+            new Serdes.ByteArraySerde());
         byteStore = storeBuilder.build();
         byteStore.init(byteStoreContext, byteStore);
         this.inMemoryKeyValueStore = getInMemoryStore();
@@ -87,7 +83,10 @@
     @SuppressWarnings("unchecked")
     @Override
     protected <K, V> KeyValueStore<K, V> createKeyValueStore(final StateStoreContext context) {
-        final StoreBuilder<KeyValueStore<K, V>> storeBuilder = Stores.keyValueStoreBuilder(Stores.inMemoryKeyValueStore("my-store"), (Serde<K>) context.keySerde(), (Serde<V>) context.valueSerde());
+        final StoreBuilder<KeyValueStore<K, V>> storeBuilder = Stores.keyValueStoreBuilder(
+            Stores.inMemoryKeyValueStore("my-store"),
+            (Serde<K>) context.keySerde(),
+            (Serde<V>) context.valueSerde());
 
         final KeyValueStore<K, V> store = storeBuilder.build();
         store.init(context, store);
@@ -122,12 +121,24 @@
     public void shouldReturnKeysWithGivenPrefix() {
 
         final List<KeyValue<Bytes, byte[]>> entries = new ArrayList<>();
-        entries.add(new KeyValue<>(new Bytes(stringSerializer.serialize(null, "k1")), stringSerializer.serialize(null, "a")));
-        entries.add(new KeyValue<>(new Bytes(stringSerializer.serialize(null, "prefix_3")), stringSerializer.serialize(null, "b")));
-        entries.add(new KeyValue<>(new Bytes(stringSerializer.serialize(null, "k2")), stringSerializer.serialize(null, "c")));
-        entries.add(new KeyValue<>(new Bytes(stringSerializer.serialize(null, "prefix_2")), stringSerializer.serialize(null, "d")));
-        entries.add(new KeyValue<>(new Bytes(stringSerializer.serialize(null, "k3")), stringSerializer.serialize(null, "e")));
-        entries.add(new KeyValue<>(new Bytes(stringSerializer.serialize(null, "prefix_1")), stringSerializer.serialize(null, "f")));
+        entries.add(new KeyValue<>(
+            new Bytes(stringSerializer.serialize(null, "k1")),
+            stringSerializer.serialize(null, "a")));
+        entries.add(new KeyValue<>(
+            new Bytes(stringSerializer.serialize(null, "prefix_3")),
+            stringSerializer.serialize(null, "b")));
+        entries.add(new KeyValue<>(
+            new Bytes(stringSerializer.serialize(null, "k2")),
+            stringSerializer.serialize(null, "c")));
+        entries.add(new KeyValue<>(
+            new Bytes(stringSerializer.serialize(null, "prefix_2")),
+            stringSerializer.serialize(null, "d")));
+        entries.add(new KeyValue<>(
+            new Bytes(stringSerializer.serialize(null, "k3")),
+            stringSerializer.serialize(null, "e")));
+        entries.add(new KeyValue<>(
+            new Bytes(stringSerializer.serialize(null, "prefix_1")),
+            stringSerializer.serialize(null, "f")));
 
         byteStore.putAll(entries);
         byteStore.flush();
@@ -152,11 +163,17 @@
     @Test
     public void shouldReturnKeysWithGivenPrefixExcludingNextKeyLargestKey() {
         final List<KeyValue<Bytes, byte[]>> entries = new ArrayList<>();
-        entries.add(new KeyValue<>(new Bytes(stringSerializer.serialize(null, "abc")), stringSerializer.serialize(null, "f")));
-
-        entries.add(new KeyValue<>(new Bytes(stringSerializer.serialize(null, "abcd")), stringSerializer.serialize(null, "f")));
-
-        entries.add(new KeyValue<>(new Bytes(stringSerializer.serialize(null, "abce")), stringSerializer.serialize(null, "f")));
+        entries.add(new KeyValue<>(
+            new Bytes(stringSerializer.serialize(null, "abc")),
+            stringSerializer.serialize(null, "f")));
+
+        entries.add(new KeyValue<>(
+            new Bytes(stringSerializer.serialize(null, "abcd")),
+            stringSerializer.serialize(null, "f")));
+
+        entries.add(new KeyValue<>(
+            new Bytes(stringSerializer.serialize(null, "abce")),
+            stringSerializer.serialize(null, "f")));
 
         byteStore.putAll(entries);
         byteStore.flush();
@@ -181,8 +198,12 @@
         final UUID uuid1 = UUID.randomUUID();
         final UUID uuid2 = UUID.randomUUID();
         final String prefix = uuid1.toString().substring(0, 4);
-        entries.add(new KeyValue<>(new Bytes(uuidSerializer.serialize(null, uuid1)), stringSerializer.serialize(null, "a")));
-        entries.add(new KeyValue<>(new Bytes(uuidSerializer.serialize(null, uuid2)), stringSerializer.serialize(null, "b")));
+        entries.add(new KeyValue<>(
+            new Bytes(uuidSerializer.serialize(null, uuid1)),
+            stringSerializer.serialize(null, "a")));
+        entries.add(new KeyValue<>(
+            new Bytes(uuidSerializer.serialize(null, uuid2)),
+            stringSerializer.serialize(null, "b")));
 
         byteStore.putAll(entries);
         byteStore.flush();
@@ -205,9 +226,15 @@
     @Test
     public void shouldReturnNoKeys() {
         final List<KeyValue<Bytes, byte[]>> entries = new ArrayList<>();
-        entries.add(new KeyValue<>(new Bytes(stringSerializer.serialize(null, "a")), stringSerializer.serialize(null, "a")));
-        entries.add(new KeyValue<>(new Bytes(stringSerializer.serialize(null, "b")), stringSerializer.serialize(null, "c")));
-        entries.add(new KeyValue<>(new Bytes(stringSerializer.serialize(null, "c")), stringSerializer.serialize(null, "e")));
+        entries.add(new KeyValue<>(
+            new Bytes(stringSerializer.serialize(null, "a")),
+            stringSerializer.serialize(null, "a")));
+        entries.add(new KeyValue<>(
+            new Bytes(stringSerializer.serialize(null, "b")),
+            stringSerializer.serialize(null, "c")));
+        entries.add(new KeyValue<>(
+            new Bytes(stringSerializer.serialize(null, "c")),
+            stringSerializer.serialize(null, "e")));
         byteStore.putAll(entries);
         byteStore.flush();
 
