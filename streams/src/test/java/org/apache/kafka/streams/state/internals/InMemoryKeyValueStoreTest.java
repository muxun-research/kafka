/*
 * Licensed to the Apache Software Foundation (ASF) under one or more
 * contributor license agreements. See the NOTICE file distributed with
 * this work for additional information regarding copyright ownership.
 * The ASF licenses this file to You under the Apache License, Version 2.0
 * (the "License"); you may not use this file except in compliance with
 * the License. You may obtain a copy of the License at
 *
 *    http://www.apache.org/licenses/LICENSE-2.0
 *
 * Unless required by applicable law or agreed to in writing, software
 * distributed under the License is distributed on an "AS IS" BASIS,
 * WITHOUT WARRANTIES OR CONDITIONS OF ANY KIND, either express or implied.
 * See the License for the specific language governing permissions and
 * limitations under the License.
 */
package org.apache.kafka.streams.state.internals;

import org.apache.kafka.common.header.internals.RecordHeaders;
import org.apache.kafka.common.serialization.Serde;
import org.apache.kafka.common.serialization.Serdes;
import org.apache.kafka.common.serialization.Serializer;
import org.apache.kafka.common.serialization.StringSerializer;
import org.apache.kafka.common.utils.Bytes;
import org.apache.kafka.streams.KeyValue;
import org.apache.kafka.streams.processor.StateStoreContext;
import org.apache.kafka.streams.query.Position;
import org.apache.kafka.streams.processor.internals.ProcessorRecordContext;
import org.apache.kafka.streams.state.KeyValueStore;
import org.apache.kafka.streams.state.KeyValueStoreTestDriver;
import org.apache.kafka.streams.state.Stores;
import org.apache.kafka.streams.state.StoreBuilder;
import org.apache.kafka.streams.state.KeyValueIterator;
import org.junit.After;
import org.junit.Before;
import org.junit.Test;

import java.util.ArrayList;
import java.util.List;
import java.util.UUID;

import static org.apache.kafka.common.utils.Utils.mkEntry;
import static org.apache.kafka.common.utils.Utils.mkMap;
import static org.hamcrest.CoreMatchers.is;
import static org.hamcrest.CoreMatchers.nullValue;
import static org.hamcrest.MatcherAssert.assertThat;
import static org.junit.Assert.assertEquals;
import static org.junit.Assert.assertThrows;

public class InMemoryKeyValueStoreTest extends AbstractKeyValueStoreTest {

<<<<<<< HEAD
	private KeyValueStore<Bytes, byte[]> byteStore;
	private final Serializer<String> stringSerializer = new StringSerializer();
	private final KeyValueStoreTestDriver<Bytes, byte[]> byteStoreDriver = KeyValueStoreTestDriver.create(Bytes.class, byte[].class);

	@Before
	public void createStringKeyValueStore() {
		super.before();
		final StateStoreContext byteStoreContext = byteStoreDriver.context();
		final StoreBuilder<KeyValueStore<Bytes, byte[]>> storeBuilder = Stores.keyValueStoreBuilder(
				Stores.inMemoryKeyValueStore("in-memory-byte-store"),
				new Serdes.BytesSerde(),
				new Serdes.ByteArraySerde());
		byteStore = storeBuilder.build();
		byteStore.init(byteStoreContext, byteStore);
	}

	@After
	public void after() {
		super.after();
		byteStore.close();
		byteStoreDriver.clear();
	}

	@SuppressWarnings("unchecked")
	@Override
	protected <K, V> KeyValueStore<K, V> createKeyValueStore(final StateStoreContext context) {
		final StoreBuilder<KeyValueStore<K, V>> storeBuilder = Stores.keyValueStoreBuilder(
				Stores.inMemoryKeyValueStore("my-store"),
				(Serde<K>) context.keySerde(),
				(Serde<V>) context.valueSerde());

		final KeyValueStore<K, V> store = storeBuilder.build();
		store.init(context, store);
		return store;
	}
=======
    private KeyValueStore<Bytes, byte[]> byteStore;
    private final Serializer<String> stringSerializer = new StringSerializer();
    private final KeyValueStoreTestDriver<Bytes, byte[]> byteStoreDriver = KeyValueStoreTestDriver.create(Bytes.class, byte[].class);
    private InMemoryKeyValueStore inMemoryKeyValueStore;

    @Before
    public void createStringKeyValueStore() {
        super.before();
        final StateStoreContext byteStoreContext = byteStoreDriver.context();
        final StoreBuilder<KeyValueStore<Bytes, byte[]>> storeBuilder = Stores.keyValueStoreBuilder(
            Stores.inMemoryKeyValueStore("in-memory-byte-store"),
            new Serdes.BytesSerde(),
            new Serdes.ByteArraySerde());
        byteStore = storeBuilder.build();
        byteStore.init(byteStoreContext, byteStore);
        this.inMemoryKeyValueStore = getInMemoryStore();
    }

    @After
    public void after() {
        super.after();
        byteStore.close();
        byteStoreDriver.clear();
    }

    @SuppressWarnings("unchecked")
    @Override
    protected <K, V> KeyValueStore<K, V> createKeyValueStore(final StateStoreContext context) {
        final StoreBuilder<KeyValueStore<K, V>> storeBuilder = Stores.keyValueStoreBuilder(
            Stores.inMemoryKeyValueStore("my-store"),
            (Serde<K>) context.keySerde(),
            (Serde<V>) context.valueSerde());

        final KeyValueStore<K, V> store = storeBuilder.build();
        store.init(context, store);
        return store;
    }
>>>>>>> 15418db6

    InMemoryKeyValueStore getInMemoryStore() {
        return new InMemoryKeyValueStore("in-memory-store-test");
    }

    @SuppressWarnings("unchecked")
    @Test
    public void shouldRemoveKeysWithNullValues() {
        store.close();
        // Add any entries that will be restored to any store
        // that uses the driver's context ...
        driver.addEntryToRestoreLog(0, "zero");
        driver.addEntryToRestoreLog(1, "one");
        driver.addEntryToRestoreLog(2, "two");
<<<<<<< HEAD
		driver.addEntryToRestoreLog(3, "three");
		driver.addEntryToRestoreLog(0, null);

		store = createKeyValueStore(driver.context());
		context.restore(store.name(), driver.restoredEntries());

		assertEquals(3, driver.sizeOf(store));

		assertThat(store.get(0), nullValue());
	}


	@Test
	public void shouldReturnKeysWithGivenPrefix() {

		final List<KeyValue<Bytes, byte[]>> entries = new ArrayList<>();
		entries.add(new KeyValue<>(
				new Bytes(stringSerializer.serialize(null, "k1")),
				stringSerializer.serialize(null, "a")));
		entries.add(new KeyValue<>(
				new Bytes(stringSerializer.serialize(null, "prefix_3")),
				stringSerializer.serialize(null, "b")));
		entries.add(new KeyValue<>(
				new Bytes(stringSerializer.serialize(null, "k2")),
				stringSerializer.serialize(null, "c")));
		entries.add(new KeyValue<>(
				new Bytes(stringSerializer.serialize(null, "prefix_2")),
				stringSerializer.serialize(null, "d")));
		entries.add(new KeyValue<>(
				new Bytes(stringSerializer.serialize(null, "k3")),
				stringSerializer.serialize(null, "e")));
		entries.add(new KeyValue<>(
				new Bytes(stringSerializer.serialize(null, "prefix_1")),
				stringSerializer.serialize(null, "f")));

		byteStore.putAll(entries);
		byteStore.flush();

		final KeyValueIterator<Bytes, byte[]> keysWithPrefix = byteStore.prefixScan("prefix", stringSerializer);
		final List<String> valuesWithPrefix = new ArrayList<>();
		int numberOfKeysReturned = 0;

		while (keysWithPrefix.hasNext()) {
			final KeyValue<Bytes, byte[]> next = keysWithPrefix.next();
			valuesWithPrefix.add(new String(next.value));
			numberOfKeysReturned++;
		}
		assertThat(numberOfKeysReturned, is(3));
		assertThat(valuesWithPrefix.get(0), is("f"));
		assertThat(valuesWithPrefix.get(1), is("d"));
		assertThat(valuesWithPrefix.get(2), is("b"));
	}

	@Test
	public void shouldReturnKeysWithGivenPrefixExcludingNextKeyLargestKey() {
		final List<KeyValue<Bytes, byte[]>> entries = new ArrayList<>();
		entries.add(new KeyValue<>(
				new Bytes(stringSerializer.serialize(null, "abc")),
				stringSerializer.serialize(null, "f")));

		entries.add(new KeyValue<>(
				new Bytes(stringSerializer.serialize(null, "abcd")),
				stringSerializer.serialize(null, "f")));

		entries.add(new KeyValue<>(
				new Bytes(stringSerializer.serialize(null, "abce")),
				stringSerializer.serialize(null, "f")));

		byteStore.putAll(entries);
		byteStore.flush();

		final KeyValueIterator<Bytes, byte[]> keysWithPrefixAsabcd = byteStore.prefixScan("abcd", stringSerializer);
		int numberOfKeysReturned = 0;

		while (keysWithPrefixAsabcd.hasNext()) {
			keysWithPrefixAsabcd.next().key.get();
			numberOfKeysReturned++;
		}

		assertThat(numberOfKeysReturned, is(1));
	}

	@Test
	public void shouldReturnUUIDsWithStringPrefix() {
		final List<KeyValue<Bytes, byte[]>> entries = new ArrayList<>();
		final Serializer<UUID> uuidSerializer = Serdes.UUID().serializer();
		final UUID uuid1 = UUID.randomUUID();
		final UUID uuid2 = UUID.randomUUID();
		final String prefix = uuid1.toString().substring(0, 4);
		entries.add(new KeyValue<>(
				new Bytes(uuidSerializer.serialize(null, uuid1)),
				stringSerializer.serialize(null, "a")));
		entries.add(new KeyValue<>(
				new Bytes(uuidSerializer.serialize(null, uuid2)),
				stringSerializer.serialize(null, "b")));

		byteStore.putAll(entries);
		byteStore.flush();

		final KeyValueIterator<Bytes, byte[]> keysWithPrefix = byteStore.prefixScan(prefix, stringSerializer);
		final List<String> valuesWithPrefix = new ArrayList<>();
		int numberOfKeysReturned = 0;

		while (keysWithPrefix.hasNext()) {
			final KeyValue<Bytes, byte[]> next = keysWithPrefix.next();
			valuesWithPrefix.add(new String(next.value));
			numberOfKeysReturned++;
		}

		assertThat(numberOfKeysReturned, is(1));
		assertThat(valuesWithPrefix.get(0), is("a"));
	}

	@Test
	public void shouldReturnNoKeys() {
		final List<KeyValue<Bytes, byte[]>> entries = new ArrayList<>();
		entries.add(new KeyValue<>(
				new Bytes(stringSerializer.serialize(null, "a")),
				stringSerializer.serialize(null, "a")));
		entries.add(new KeyValue<>(
				new Bytes(stringSerializer.serialize(null, "b")),
				stringSerializer.serialize(null, "c")));
		entries.add(new KeyValue<>(
				new Bytes(stringSerializer.serialize(null, "c")),
				stringSerializer.serialize(null, "e")));
		byteStore.putAll(entries);
		byteStore.flush();

		final KeyValueIterator<Bytes, byte[]> keysWithPrefix = byteStore.prefixScan("bb", stringSerializer);
		int numberOfKeysReturned = 0;

		while (keysWithPrefix.hasNext()) {
			keysWithPrefix.next();
			numberOfKeysReturned++;
		}
		assertThat(numberOfKeysReturned, is(0));
	}
=======
        driver.addEntryToRestoreLog(3, "three");
        driver.addEntryToRestoreLog(0, null);

        store = createKeyValueStore(driver.context());
        context.restore(store.name(), driver.restoredEntries());

        assertEquals(3, driver.sizeOf(store));

        assertThat(store.get(0), nullValue());
    }


    @Test
    public void shouldReturnKeysWithGivenPrefix() {

        final List<KeyValue<Bytes, byte[]>> entries = new ArrayList<>();
        entries.add(new KeyValue<>(
            new Bytes(stringSerializer.serialize(null, "k1")),
            stringSerializer.serialize(null, "a")));
        entries.add(new KeyValue<>(
            new Bytes(stringSerializer.serialize(null, "prefix_3")),
            stringSerializer.serialize(null, "b")));
        entries.add(new KeyValue<>(
            new Bytes(stringSerializer.serialize(null, "k2")),
            stringSerializer.serialize(null, "c")));
        entries.add(new KeyValue<>(
            new Bytes(stringSerializer.serialize(null, "prefix_2")),
            stringSerializer.serialize(null, "d")));
        entries.add(new KeyValue<>(
            new Bytes(stringSerializer.serialize(null, "k3")),
            stringSerializer.serialize(null, "e")));
        entries.add(new KeyValue<>(
            new Bytes(stringSerializer.serialize(null, "prefix_1")),
            stringSerializer.serialize(null, "f")));

        byteStore.putAll(entries);
        byteStore.flush();

        final List<String> valuesWithPrefix = new ArrayList<>();
        int numberOfKeysReturned = 0;

        try (final KeyValueIterator<Bytes, byte[]> keysWithPrefix = byteStore.prefixScan("prefix", stringSerializer)) {
            while (keysWithPrefix.hasNext()) {
                final KeyValue<Bytes, byte[]> next = keysWithPrefix.next();
                valuesWithPrefix.add(new String(next.value));
                numberOfKeysReturned++;
            }
        }

        assertThat(numberOfKeysReturned, is(3));
        assertThat(valuesWithPrefix.get(0), is("f"));
        assertThat(valuesWithPrefix.get(1), is("d"));
        assertThat(valuesWithPrefix.get(2), is("b"));
    }

    @Test
    public void shouldReturnKeysWithGivenPrefixExcludingNextKeyLargestKey() {
        final List<KeyValue<Bytes, byte[]>> entries = new ArrayList<>();
        entries.add(new KeyValue<>(
            new Bytes(stringSerializer.serialize(null, "abc")),
            stringSerializer.serialize(null, "f")));

        entries.add(new KeyValue<>(
            new Bytes(stringSerializer.serialize(null, "abcd")),
            stringSerializer.serialize(null, "f")));

        entries.add(new KeyValue<>(
            new Bytes(stringSerializer.serialize(null, "abce")),
            stringSerializer.serialize(null, "f")));

        byteStore.putAll(entries);
        byteStore.flush();

        try (final KeyValueIterator<Bytes, byte[]> keysWithPrefixAsabcd = byteStore.prefixScan("abcd", stringSerializer)) {
            int numberOfKeysReturned = 0;

            while (keysWithPrefixAsabcd.hasNext()) {
                keysWithPrefixAsabcd.next().key.get();
                numberOfKeysReturned++;
            }

            assertThat(numberOfKeysReturned, is(1));
        }
    }

    @Test
    public void shouldReturnUUIDsWithStringPrefix() {
        final List<KeyValue<Bytes, byte[]>> entries = new ArrayList<>();
        final Serializer<UUID> uuidSerializer = Serdes.UUID().serializer();
        final UUID uuid1 = UUID.randomUUID();
        final UUID uuid2 = UUID.randomUUID();
        final String prefix = uuid1.toString().substring(0, 4);
        entries.add(new KeyValue<>(
            new Bytes(uuidSerializer.serialize(null, uuid1)),
            stringSerializer.serialize(null, "a")));
        entries.add(new KeyValue<>(
            new Bytes(uuidSerializer.serialize(null, uuid2)),
            stringSerializer.serialize(null, "b")));

        byteStore.putAll(entries);
        byteStore.flush();

        final List<String> valuesWithPrefix = new ArrayList<>();
        int numberOfKeysReturned = 0;

        try (final KeyValueIterator<Bytes, byte[]> keysWithPrefix = byteStore.prefixScan(prefix, stringSerializer)) {
            while (keysWithPrefix.hasNext()) {
                final KeyValue<Bytes, byte[]> next = keysWithPrefix.next();
                valuesWithPrefix.add(new String(next.value));
                numberOfKeysReturned++;
            }
        }

        assertThat(numberOfKeysReturned, is(1));
        assertThat(valuesWithPrefix.get(0), is("a"));
    }

    @Test
    public void shouldReturnNoKeys() {
        final List<KeyValue<Bytes, byte[]>> entries = new ArrayList<>();
        entries.add(new KeyValue<>(
            new Bytes(stringSerializer.serialize(null, "a")),
            stringSerializer.serialize(null, "a")));
        entries.add(new KeyValue<>(
            new Bytes(stringSerializer.serialize(null, "b")),
            stringSerializer.serialize(null, "c")));
        entries.add(new KeyValue<>(
            new Bytes(stringSerializer.serialize(null, "c")),
            stringSerializer.serialize(null, "e")));
        byteStore.putAll(entries);
        byteStore.flush();

        int numberOfKeysReturned = 0;

        try (final KeyValueIterator<Bytes, byte[]> keysWithPrefix = byteStore.prefixScan("bb", stringSerializer)) {
            while (keysWithPrefix.hasNext()) {
                keysWithPrefix.next();
                numberOfKeysReturned++;
            }
        }

        assertThat(numberOfKeysReturned, is(0));
    }

    @Test
    public void shouldThrowNullPointerIfPrefixKeySerializerIsNull() {
        assertThrows(NullPointerException.class, () -> byteStore.prefixScan("bb", null));
    }

    @Test
    public void shouldMatchPositionAfterPut() {
        inMemoryKeyValueStore.init((StateStoreContext) context, inMemoryKeyValueStore);

        context.setRecordContext(new ProcessorRecordContext(0, 1, 0, "", new RecordHeaders()));
        inMemoryKeyValueStore.put(bytesKey("key1"), bytesValue("value1"));
        context.setRecordContext(new ProcessorRecordContext(0, 2, 0, "", new RecordHeaders()));
        inMemoryKeyValueStore.put(bytesKey("key2"), bytesValue("value2"));
        context.setRecordContext(new ProcessorRecordContext(0, 3, 0, "", new RecordHeaders()));
        inMemoryKeyValueStore.put(bytesKey("key3"), bytesValue("value3"));

        final Position expected = Position.fromMap(mkMap(mkEntry("", mkMap(mkEntry(0, 3L)))));
        final Position actual = inMemoryKeyValueStore.getPosition();
        assertEquals(expected, actual);
    }

    private byte[] bytesValue(final String value) {
        return value.getBytes();
    }

    private Bytes bytesKey(final String key) {
        return Bytes.wrap(key.getBytes());
    }

>>>>>>> 15418db6
}<|MERGE_RESOLUTION|>--- conflicted
+++ resolved
@@ -24,13 +24,9 @@
 import org.apache.kafka.common.utils.Bytes;
 import org.apache.kafka.streams.KeyValue;
 import org.apache.kafka.streams.processor.StateStoreContext;
+import org.apache.kafka.streams.processor.internals.ProcessorRecordContext;
 import org.apache.kafka.streams.query.Position;
-import org.apache.kafka.streams.processor.internals.ProcessorRecordContext;
-import org.apache.kafka.streams.state.KeyValueStore;
-import org.apache.kafka.streams.state.KeyValueStoreTestDriver;
-import org.apache.kafka.streams.state.Stores;
-import org.apache.kafka.streams.state.StoreBuilder;
-import org.apache.kafka.streams.state.KeyValueIterator;
+import org.apache.kafka.streams.state.*;
 import org.junit.After;
 import org.junit.Before;
 import org.junit.Test;
@@ -49,43 +45,6 @@
 
 public class InMemoryKeyValueStoreTest extends AbstractKeyValueStoreTest {
 
-<<<<<<< HEAD
-	private KeyValueStore<Bytes, byte[]> byteStore;
-	private final Serializer<String> stringSerializer = new StringSerializer();
-	private final KeyValueStoreTestDriver<Bytes, byte[]> byteStoreDriver = KeyValueStoreTestDriver.create(Bytes.class, byte[].class);
-
-	@Before
-	public void createStringKeyValueStore() {
-		super.before();
-		final StateStoreContext byteStoreContext = byteStoreDriver.context();
-		final StoreBuilder<KeyValueStore<Bytes, byte[]>> storeBuilder = Stores.keyValueStoreBuilder(
-				Stores.inMemoryKeyValueStore("in-memory-byte-store"),
-				new Serdes.BytesSerde(),
-				new Serdes.ByteArraySerde());
-		byteStore = storeBuilder.build();
-		byteStore.init(byteStoreContext, byteStore);
-	}
-
-	@After
-	public void after() {
-		super.after();
-		byteStore.close();
-		byteStoreDriver.clear();
-	}
-
-	@SuppressWarnings("unchecked")
-	@Override
-	protected <K, V> KeyValueStore<K, V> createKeyValueStore(final StateStoreContext context) {
-		final StoreBuilder<KeyValueStore<K, V>> storeBuilder = Stores.keyValueStoreBuilder(
-				Stores.inMemoryKeyValueStore("my-store"),
-				(Serde<K>) context.keySerde(),
-				(Serde<V>) context.valueSerde());
-
-		final KeyValueStore<K, V> store = storeBuilder.build();
-		store.init(context, store);
-		return store;
-	}
-=======
     private KeyValueStore<Bytes, byte[]> byteStore;
     private final Serializer<String> stringSerializer = new StringSerializer();
     private final KeyValueStoreTestDriver<Bytes, byte[]> byteStoreDriver = KeyValueStoreTestDriver.create(Bytes.class, byte[].class);
@@ -95,10 +54,7 @@
     public void createStringKeyValueStore() {
         super.before();
         final StateStoreContext byteStoreContext = byteStoreDriver.context();
-        final StoreBuilder<KeyValueStore<Bytes, byte[]>> storeBuilder = Stores.keyValueStoreBuilder(
-            Stores.inMemoryKeyValueStore("in-memory-byte-store"),
-            new Serdes.BytesSerde(),
-            new Serdes.ByteArraySerde());
+        final StoreBuilder<KeyValueStore<Bytes, byte[]>> storeBuilder = Stores.keyValueStoreBuilder(Stores.inMemoryKeyValueStore("in-memory-byte-store"), new Serdes.BytesSerde(), new Serdes.ByteArraySerde());
         byteStore = storeBuilder.build();
         byteStore.init(byteStoreContext, byteStore);
         this.inMemoryKeyValueStore = getInMemoryStore();
@@ -114,16 +70,12 @@
     @SuppressWarnings("unchecked")
     @Override
     protected <K, V> KeyValueStore<K, V> createKeyValueStore(final StateStoreContext context) {
-        final StoreBuilder<KeyValueStore<K, V>> storeBuilder = Stores.keyValueStoreBuilder(
-            Stores.inMemoryKeyValueStore("my-store"),
-            (Serde<K>) context.keySerde(),
-            (Serde<V>) context.valueSerde());
+        final StoreBuilder<KeyValueStore<K, V>> storeBuilder = Stores.keyValueStoreBuilder(Stores.inMemoryKeyValueStore("my-store"), (Serde<K>) context.keySerde(), (Serde<V>) context.valueSerde());
 
         final KeyValueStore<K, V> store = storeBuilder.build();
         store.init(context, store);
         return store;
     }
->>>>>>> 15418db6
 
     InMemoryKeyValueStore getInMemoryStore() {
         return new InMemoryKeyValueStore("in-memory-store-test");
@@ -138,145 +90,6 @@
         driver.addEntryToRestoreLog(0, "zero");
         driver.addEntryToRestoreLog(1, "one");
         driver.addEntryToRestoreLog(2, "two");
-<<<<<<< HEAD
-		driver.addEntryToRestoreLog(3, "three");
-		driver.addEntryToRestoreLog(0, null);
-
-		store = createKeyValueStore(driver.context());
-		context.restore(store.name(), driver.restoredEntries());
-
-		assertEquals(3, driver.sizeOf(store));
-
-		assertThat(store.get(0), nullValue());
-	}
-
-
-	@Test
-	public void shouldReturnKeysWithGivenPrefix() {
-
-		final List<KeyValue<Bytes, byte[]>> entries = new ArrayList<>();
-		entries.add(new KeyValue<>(
-				new Bytes(stringSerializer.serialize(null, "k1")),
-				stringSerializer.serialize(null, "a")));
-		entries.add(new KeyValue<>(
-				new Bytes(stringSerializer.serialize(null, "prefix_3")),
-				stringSerializer.serialize(null, "b")));
-		entries.add(new KeyValue<>(
-				new Bytes(stringSerializer.serialize(null, "k2")),
-				stringSerializer.serialize(null, "c")));
-		entries.add(new KeyValue<>(
-				new Bytes(stringSerializer.serialize(null, "prefix_2")),
-				stringSerializer.serialize(null, "d")));
-		entries.add(new KeyValue<>(
-				new Bytes(stringSerializer.serialize(null, "k3")),
-				stringSerializer.serialize(null, "e")));
-		entries.add(new KeyValue<>(
-				new Bytes(stringSerializer.serialize(null, "prefix_1")),
-				stringSerializer.serialize(null, "f")));
-
-		byteStore.putAll(entries);
-		byteStore.flush();
-
-		final KeyValueIterator<Bytes, byte[]> keysWithPrefix = byteStore.prefixScan("prefix", stringSerializer);
-		final List<String> valuesWithPrefix = new ArrayList<>();
-		int numberOfKeysReturned = 0;
-
-		while (keysWithPrefix.hasNext()) {
-			final KeyValue<Bytes, byte[]> next = keysWithPrefix.next();
-			valuesWithPrefix.add(new String(next.value));
-			numberOfKeysReturned++;
-		}
-		assertThat(numberOfKeysReturned, is(3));
-		assertThat(valuesWithPrefix.get(0), is("f"));
-		assertThat(valuesWithPrefix.get(1), is("d"));
-		assertThat(valuesWithPrefix.get(2), is("b"));
-	}
-
-	@Test
-	public void shouldReturnKeysWithGivenPrefixExcludingNextKeyLargestKey() {
-		final List<KeyValue<Bytes, byte[]>> entries = new ArrayList<>();
-		entries.add(new KeyValue<>(
-				new Bytes(stringSerializer.serialize(null, "abc")),
-				stringSerializer.serialize(null, "f")));
-
-		entries.add(new KeyValue<>(
-				new Bytes(stringSerializer.serialize(null, "abcd")),
-				stringSerializer.serialize(null, "f")));
-
-		entries.add(new KeyValue<>(
-				new Bytes(stringSerializer.serialize(null, "abce")),
-				stringSerializer.serialize(null, "f")));
-
-		byteStore.putAll(entries);
-		byteStore.flush();
-
-		final KeyValueIterator<Bytes, byte[]> keysWithPrefixAsabcd = byteStore.prefixScan("abcd", stringSerializer);
-		int numberOfKeysReturned = 0;
-
-		while (keysWithPrefixAsabcd.hasNext()) {
-			keysWithPrefixAsabcd.next().key.get();
-			numberOfKeysReturned++;
-		}
-
-		assertThat(numberOfKeysReturned, is(1));
-	}
-
-	@Test
-	public void shouldReturnUUIDsWithStringPrefix() {
-		final List<KeyValue<Bytes, byte[]>> entries = new ArrayList<>();
-		final Serializer<UUID> uuidSerializer = Serdes.UUID().serializer();
-		final UUID uuid1 = UUID.randomUUID();
-		final UUID uuid2 = UUID.randomUUID();
-		final String prefix = uuid1.toString().substring(0, 4);
-		entries.add(new KeyValue<>(
-				new Bytes(uuidSerializer.serialize(null, uuid1)),
-				stringSerializer.serialize(null, "a")));
-		entries.add(new KeyValue<>(
-				new Bytes(uuidSerializer.serialize(null, uuid2)),
-				stringSerializer.serialize(null, "b")));
-
-		byteStore.putAll(entries);
-		byteStore.flush();
-
-		final KeyValueIterator<Bytes, byte[]> keysWithPrefix = byteStore.prefixScan(prefix, stringSerializer);
-		final List<String> valuesWithPrefix = new ArrayList<>();
-		int numberOfKeysReturned = 0;
-
-		while (keysWithPrefix.hasNext()) {
-			final KeyValue<Bytes, byte[]> next = keysWithPrefix.next();
-			valuesWithPrefix.add(new String(next.value));
-			numberOfKeysReturned++;
-		}
-
-		assertThat(numberOfKeysReturned, is(1));
-		assertThat(valuesWithPrefix.get(0), is("a"));
-	}
-
-	@Test
-	public void shouldReturnNoKeys() {
-		final List<KeyValue<Bytes, byte[]>> entries = new ArrayList<>();
-		entries.add(new KeyValue<>(
-				new Bytes(stringSerializer.serialize(null, "a")),
-				stringSerializer.serialize(null, "a")));
-		entries.add(new KeyValue<>(
-				new Bytes(stringSerializer.serialize(null, "b")),
-				stringSerializer.serialize(null, "c")));
-		entries.add(new KeyValue<>(
-				new Bytes(stringSerializer.serialize(null, "c")),
-				stringSerializer.serialize(null, "e")));
-		byteStore.putAll(entries);
-		byteStore.flush();
-
-		final KeyValueIterator<Bytes, byte[]> keysWithPrefix = byteStore.prefixScan("bb", stringSerializer);
-		int numberOfKeysReturned = 0;
-
-		while (keysWithPrefix.hasNext()) {
-			keysWithPrefix.next();
-			numberOfKeysReturned++;
-		}
-		assertThat(numberOfKeysReturned, is(0));
-	}
-=======
         driver.addEntryToRestoreLog(3, "three");
         driver.addEntryToRestoreLog(0, null);
 
@@ -293,24 +106,12 @@
     public void shouldReturnKeysWithGivenPrefix() {
 
         final List<KeyValue<Bytes, byte[]>> entries = new ArrayList<>();
-        entries.add(new KeyValue<>(
-            new Bytes(stringSerializer.serialize(null, "k1")),
-            stringSerializer.serialize(null, "a")));
-        entries.add(new KeyValue<>(
-            new Bytes(stringSerializer.serialize(null, "prefix_3")),
-            stringSerializer.serialize(null, "b")));
-        entries.add(new KeyValue<>(
-            new Bytes(stringSerializer.serialize(null, "k2")),
-            stringSerializer.serialize(null, "c")));
-        entries.add(new KeyValue<>(
-            new Bytes(stringSerializer.serialize(null, "prefix_2")),
-            stringSerializer.serialize(null, "d")));
-        entries.add(new KeyValue<>(
-            new Bytes(stringSerializer.serialize(null, "k3")),
-            stringSerializer.serialize(null, "e")));
-        entries.add(new KeyValue<>(
-            new Bytes(stringSerializer.serialize(null, "prefix_1")),
-            stringSerializer.serialize(null, "f")));
+        entries.add(new KeyValue<>(new Bytes(stringSerializer.serialize(null, "k1")), stringSerializer.serialize(null, "a")));
+        entries.add(new KeyValue<>(new Bytes(stringSerializer.serialize(null, "prefix_3")), stringSerializer.serialize(null, "b")));
+        entries.add(new KeyValue<>(new Bytes(stringSerializer.serialize(null, "k2")), stringSerializer.serialize(null, "c")));
+        entries.add(new KeyValue<>(new Bytes(stringSerializer.serialize(null, "prefix_2")), stringSerializer.serialize(null, "d")));
+        entries.add(new KeyValue<>(new Bytes(stringSerializer.serialize(null, "k3")), stringSerializer.serialize(null, "e")));
+        entries.add(new KeyValue<>(new Bytes(stringSerializer.serialize(null, "prefix_1")), stringSerializer.serialize(null, "f")));
 
         byteStore.putAll(entries);
         byteStore.flush();
@@ -335,17 +136,11 @@
     @Test
     public void shouldReturnKeysWithGivenPrefixExcludingNextKeyLargestKey() {
         final List<KeyValue<Bytes, byte[]>> entries = new ArrayList<>();
-        entries.add(new KeyValue<>(
-            new Bytes(stringSerializer.serialize(null, "abc")),
-            stringSerializer.serialize(null, "f")));
-
-        entries.add(new KeyValue<>(
-            new Bytes(stringSerializer.serialize(null, "abcd")),
-            stringSerializer.serialize(null, "f")));
-
-        entries.add(new KeyValue<>(
-            new Bytes(stringSerializer.serialize(null, "abce")),
-            stringSerializer.serialize(null, "f")));
+        entries.add(new KeyValue<>(new Bytes(stringSerializer.serialize(null, "abc")), stringSerializer.serialize(null, "f")));
+
+        entries.add(new KeyValue<>(new Bytes(stringSerializer.serialize(null, "abcd")), stringSerializer.serialize(null, "f")));
+
+        entries.add(new KeyValue<>(new Bytes(stringSerializer.serialize(null, "abce")), stringSerializer.serialize(null, "f")));
 
         byteStore.putAll(entries);
         byteStore.flush();
@@ -369,12 +164,8 @@
         final UUID uuid1 = UUID.randomUUID();
         final UUID uuid2 = UUID.randomUUID();
         final String prefix = uuid1.toString().substring(0, 4);
-        entries.add(new KeyValue<>(
-            new Bytes(uuidSerializer.serialize(null, uuid1)),
-            stringSerializer.serialize(null, "a")));
-        entries.add(new KeyValue<>(
-            new Bytes(uuidSerializer.serialize(null, uuid2)),
-            stringSerializer.serialize(null, "b")));
+        entries.add(new KeyValue<>(new Bytes(uuidSerializer.serialize(null, uuid1)), stringSerializer.serialize(null, "a")));
+        entries.add(new KeyValue<>(new Bytes(uuidSerializer.serialize(null, uuid2)), stringSerializer.serialize(null, "b")));
 
         byteStore.putAll(entries);
         byteStore.flush();
@@ -397,15 +188,9 @@
     @Test
     public void shouldReturnNoKeys() {
         final List<KeyValue<Bytes, byte[]>> entries = new ArrayList<>();
-        entries.add(new KeyValue<>(
-            new Bytes(stringSerializer.serialize(null, "a")),
-            stringSerializer.serialize(null, "a")));
-        entries.add(new KeyValue<>(
-            new Bytes(stringSerializer.serialize(null, "b")),
-            stringSerializer.serialize(null, "c")));
-        entries.add(new KeyValue<>(
-            new Bytes(stringSerializer.serialize(null, "c")),
-            stringSerializer.serialize(null, "e")));
+        entries.add(new KeyValue<>(new Bytes(stringSerializer.serialize(null, "a")), stringSerializer.serialize(null, "a")));
+        entries.add(new KeyValue<>(new Bytes(stringSerializer.serialize(null, "b")), stringSerializer.serialize(null, "c")));
+        entries.add(new KeyValue<>(new Bytes(stringSerializer.serialize(null, "c")), stringSerializer.serialize(null, "e")));
         byteStore.putAll(entries);
         byteStore.flush();
 
@@ -450,5 +235,4 @@
         return Bytes.wrap(key.getBytes());
     }
 
->>>>>>> 15418db6
 }