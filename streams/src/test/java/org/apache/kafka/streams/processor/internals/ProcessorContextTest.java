--- conflicted
+++ resolved
@@ -28,8 +28,8 @@
 
 import java.time.Duration;
 
+import static org.hamcrest.MatcherAssert.assertThat;
 import static org.hamcrest.Matchers.equalTo;
-import static org.hamcrest.MatcherAssert.assertThat;
 import static org.junit.Assert.fail;
 import static org.mockito.Mockito.doReturn;
 import static org.mockito.Mockito.mock;
@@ -39,17 +39,6 @@
 
     @Before
     public void prepare() {
-<<<<<<< HEAD
-		final StreamsConfig streamsConfig = mock(StreamsConfig.class);
-		expect(streamsConfig.getString(StreamsConfig.APPLICATION_ID_CONFIG)).andReturn("add-id");
-		expect(streamsConfig.defaultValueSerde()).andReturn(Serdes.ByteArray());
-		expect(streamsConfig.defaultKeySerde()).andReturn(Serdes.ByteArray());
-
-		final ProcessorStateManager stateManager = mock(ProcessorStateManager.class);
-		expect(stateManager.taskType()).andStubReturn(TaskType.ACTIVE);
-
-		replay(streamsConfig, stateManager);
-=======
         final StreamsConfig streamsConfig = mock(StreamsConfig.class);
         doReturn("add-id").when(streamsConfig).getString(StreamsConfig.APPLICATION_ID_CONFIG);
         doReturn(Serdes.ByteArray()).when(streamsConfig).defaultValueSerde();
@@ -57,17 +46,10 @@
 
         final ProcessorStateManager stateManager = mock(ProcessorStateManager.class);
         doReturn(TaskType.ACTIVE).when(stateManager).taskType();
->>>>>>> 15418db6
 
-		context = new ProcessorContextImpl(
-				mock(TaskId.class),
-				streamsConfig,
-				stateManager,
-				mock(StreamsMetricsImpl.class),
-				mock(ThreadCache.class)
-		);
-		((InternalProcessorContext) context).transitionToActive(mock(StreamTask.class), null, null);
-	}
+        context = new ProcessorContextImpl(mock(TaskId.class), streamsConfig, stateManager, mock(StreamsMetricsImpl.class), mock(ThreadCache.class));
+        ((InternalProcessorContext) context).transitionToActive(mock(StreamTask.class), null, null);
+    }
 
     @Test
     public void shouldNotAllowToScheduleZeroMillisecondPunctuation() {
