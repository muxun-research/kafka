/*
 * Licensed to the Apache Software Foundation (ASF) under one or more
 * contributor license agreements. See the NOTICE file distributed with
 * this work for additional information regarding copyright ownership.
 * The ASF licenses this file to You under the Apache License, Version 2.0
 * (the "License"); you may not use this file except in compliance with
 * the License. You may obtain a copy of the License at
 *
 *    http://www.apache.org/licenses/LICENSE-2.0
 *
 * Unless required by applicable law or agreed to in writing, software
 * distributed under the License is distributed on an "AS IS" BASIS,
 * WITHOUT WARRANTIES OR CONDITIONS OF ANY KIND, either express or implied.
 * See the License for the specific language governing permissions and
 * limitations under the License.
 */
package org.apache.kafka.streams.integration;

import java.io.IOException;
import java.util.Properties;

import org.apache.kafka.clients.consumer.ConsumerConfig;
import org.apache.kafka.common.serialization.Serdes;
import org.apache.kafka.streams.KafkaStreamsWrapper;
import org.apache.kafka.streams.StreamsBuilder;
import org.apache.kafka.streams.StreamsConfig;
import org.apache.kafka.streams.integration.utils.EmbeddedKafkaCluster;
import org.apache.kafka.streams.integration.utils.IntegrationTestUtils;
import org.apache.kafka.streams.kstream.KStream;
import org.apache.kafka.streams.kstream.KTable;
import org.apache.kafka.streams.kstream.ValueJoiner;
import org.apache.kafka.test.IntegrationTest;
import org.apache.kafka.test.TestUtils;
import org.junit.After;
import org.junit.AfterClass;
import org.junit.Before;
import org.junit.BeforeClass;
import org.junit.Rule;
import org.junit.Test;
import org.junit.experimental.categories.Category;
import org.junit.rules.TemporaryFolder;
import org.junit.rules.Timeout;

import static org.junit.Assert.assertTrue;

@Category({IntegrationTest.class})
public class JoinWithIncompleteMetadataIntegrationTest {
<<<<<<< HEAD
	public static final EmbeddedKafkaCluster CLUSTER = new EmbeddedKafkaCluster(1);

	@BeforeClass
	public static void startCluster() throws IOException {
		CLUSTER.start();
		STREAMS_CONFIG.put(ConsumerConfig.AUTO_OFFSET_RESET_CONFIG, "earliest");
		STREAMS_CONFIG.put(StreamsConfig.BOOTSTRAP_SERVERS_CONFIG, CLUSTER.bootstrapServers());
		STREAMS_CONFIG.put(StreamsConfig.DEFAULT_KEY_SERDE_CLASS_CONFIG, Serdes.Long().getClass());
		STREAMS_CONFIG.put(StreamsConfig.DEFAULT_VALUE_SERDE_CLASS_CONFIG, Serdes.String().getClass());
		STREAMS_CONFIG.put(StreamsConfig.COMMIT_INTERVAL_MS_CONFIG, COMMIT_INTERVAL);
	}

	@AfterClass
	public static void closeCluster() {
		CLUSTER.stop();
	}


	@Rule
	public final TemporaryFolder testFolder = new TemporaryFolder(TestUtils.tempDirectory());

	private static final String APP_ID = "join-incomplete-metadata-integration-test";
	private static final Long COMMIT_INTERVAL = 100L;
	static final Properties STREAMS_CONFIG = new Properties();
	static final String INPUT_TOPIC_RIGHT = "inputTopicRight";
	static final String NON_EXISTENT_INPUT_TOPIC_LEFT = "inputTopicLeft-not-exist";
	static final String OUTPUT_TOPIC = "outputTopic";

	StreamsBuilder builder;
	final ValueJoiner<String, String, String> valueJoiner = (value1, value2) -> value1 + "-" + value2;
	private KTable<Long, String> rightTable;

	@Before
	public void prepareTopology() throws InterruptedException {
		CLUSTER.createTopics(INPUT_TOPIC_RIGHT, OUTPUT_TOPIC);
		STREAMS_CONFIG.put(StreamsConfig.STATE_DIR_CONFIG, testFolder.getRoot().getPath());

		builder = new StreamsBuilder();
		rightTable = builder.table(INPUT_TOPIC_RIGHT);
	}

	@After
	public void cleanup() throws InterruptedException {
		CLUSTER.deleteAllTopicsAndWait(120000);
	}

	@Test
	public void testShouldAutoShutdownOnJoinWithIncompleteMetadata() throws InterruptedException {
		STREAMS_CONFIG.put(StreamsConfig.APPLICATION_ID_CONFIG, APP_ID);
		STREAMS_CONFIG.put(StreamsConfig.BOOTSTRAP_SERVERS_CONFIG, CLUSTER.bootstrapServers());

		final KStream<Long, String> notExistStream = builder.stream(NON_EXISTENT_INPUT_TOPIC_LEFT);

		final KTable<Long, String> aggregatedTable = notExistStream.leftJoin(rightTable, valueJoiner)
				.groupBy((key, value) -> key)
				.reduce((value1, value2) -> value1 + value2);

		// Write the (continuously updating) results to the output topic.
		aggregatedTable.toStream().to(OUTPUT_TOPIC);

		final KafkaStreamsWrapper streams = new KafkaStreamsWrapper(builder.build(), STREAMS_CONFIG);
		final IntegrationTestUtils.StateListenerStub listener = new IntegrationTestUtils.StateListenerStub();
		streams.setStreamThreadStateListener(listener);
		streams.start();

		TestUtils.waitForCondition(listener::transitToPendingShutdownSeen, "Did not seen thread state transited to PENDING_SHUTDOWN");

		streams.close();
		assertTrue(listener.transitToPendingShutdownSeen());
	}
=======
    @Rule
    public Timeout globalTimeout = Timeout.seconds(600);

    public static final EmbeddedKafkaCluster CLUSTER = new EmbeddedKafkaCluster(1);

    @BeforeClass
    public static void startCluster() throws IOException {
        CLUSTER.start();
        STREAMS_CONFIG.put(ConsumerConfig.AUTO_OFFSET_RESET_CONFIG, "earliest");
        STREAMS_CONFIG.put(StreamsConfig.BOOTSTRAP_SERVERS_CONFIG, CLUSTER.bootstrapServers());
        STREAMS_CONFIG.put(StreamsConfig.DEFAULT_KEY_SERDE_CLASS_CONFIG, Serdes.Long().getClass());
        STREAMS_CONFIG.put(StreamsConfig.DEFAULT_VALUE_SERDE_CLASS_CONFIG, Serdes.String().getClass());
        STREAMS_CONFIG.put(StreamsConfig.COMMIT_INTERVAL_MS_CONFIG, COMMIT_INTERVAL);
    }

    @AfterClass
    public static void closeCluster() {
        CLUSTER.stop();
    }


    @Rule
    public final TemporaryFolder testFolder = new TemporaryFolder(TestUtils.tempDirectory());

    private static final String APP_ID = "join-incomplete-metadata-integration-test";
    private static final Long COMMIT_INTERVAL = 100L;
    static final Properties STREAMS_CONFIG = new Properties();
    static final String INPUT_TOPIC_RIGHT = "inputTopicRight";
    static final String NON_EXISTENT_INPUT_TOPIC_LEFT = "inputTopicLeft-not-exist";
    static final String OUTPUT_TOPIC = "outputTopic";

    StreamsBuilder builder;
    final ValueJoiner<String, String, String> valueJoiner = (value1, value2) -> value1 + "-" + value2;
    private KTable<Long, String> rightTable;

    @Before
    public void prepareTopology() throws InterruptedException {
        CLUSTER.createTopics(INPUT_TOPIC_RIGHT, OUTPUT_TOPIC);
        STREAMS_CONFIG.put(StreamsConfig.STATE_DIR_CONFIG, testFolder.getRoot().getPath());

        builder = new StreamsBuilder();
        rightTable = builder.table(INPUT_TOPIC_RIGHT);
    }

    @After
    public void cleanup() throws InterruptedException {
        CLUSTER.deleteAllTopicsAndWait(120000);
    }

    @Test
    public void testShouldAutoShutdownOnJoinWithIncompleteMetadata() throws InterruptedException {
        STREAMS_CONFIG.put(StreamsConfig.APPLICATION_ID_CONFIG, APP_ID);
        STREAMS_CONFIG.put(StreamsConfig.BOOTSTRAP_SERVERS_CONFIG, CLUSTER.bootstrapServers());

        final KStream<Long, String> notExistStream = builder.stream(NON_EXISTENT_INPUT_TOPIC_LEFT);

        final KTable<Long, String> aggregatedTable = notExistStream.leftJoin(rightTable, valueJoiner)
                .groupBy((key, value) -> key)
                .reduce((value1, value2) -> value1 + value2);

        // Write the (continuously updating) results to the output topic.
        aggregatedTable.toStream().to(OUTPUT_TOPIC);

        final KafkaStreamsWrapper streams = new KafkaStreamsWrapper(builder.build(), STREAMS_CONFIG);
        final IntegrationTestUtils.StateListenerStub listener = new IntegrationTestUtils.StateListenerStub();
        streams.setStreamThreadStateListener(listener);
        streams.start();

        TestUtils.waitForCondition(listener::transitToPendingShutdownSeen, "Did not seen thread state transited to PENDING_SHUTDOWN");

        streams.close();
        assertTrue(listener.transitToPendingShutdownSeen());
    }
>>>>>>> 15418db6
}<|MERGE_RESOLUTION|>--- conflicted
+++ resolved
@@ -16,9 +16,6 @@
  */
 package org.apache.kafka.streams.integration;
 
-import java.io.IOException;
-import java.util.Properties;
-
 import org.apache.kafka.clients.consumer.ConsumerConfig;
 import org.apache.kafka.common.serialization.Serdes;
 import org.apache.kafka.streams.KafkaStreamsWrapper;
@@ -31,92 +28,18 @@
 import org.apache.kafka.streams.kstream.ValueJoiner;
 import org.apache.kafka.test.IntegrationTest;
 import org.apache.kafka.test.TestUtils;
-import org.junit.After;
-import org.junit.AfterClass;
-import org.junit.Before;
-import org.junit.BeforeClass;
-import org.junit.Rule;
-import org.junit.Test;
+import org.junit.*;
 import org.junit.experimental.categories.Category;
 import org.junit.rules.TemporaryFolder;
 import org.junit.rules.Timeout;
+
+import java.io.IOException;
+import java.util.Properties;
 
 import static org.junit.Assert.assertTrue;
 
 @Category({IntegrationTest.class})
 public class JoinWithIncompleteMetadataIntegrationTest {
-<<<<<<< HEAD
-	public static final EmbeddedKafkaCluster CLUSTER = new EmbeddedKafkaCluster(1);
-
-	@BeforeClass
-	public static void startCluster() throws IOException {
-		CLUSTER.start();
-		STREAMS_CONFIG.put(ConsumerConfig.AUTO_OFFSET_RESET_CONFIG, "earliest");
-		STREAMS_CONFIG.put(StreamsConfig.BOOTSTRAP_SERVERS_CONFIG, CLUSTER.bootstrapServers());
-		STREAMS_CONFIG.put(StreamsConfig.DEFAULT_KEY_SERDE_CLASS_CONFIG, Serdes.Long().getClass());
-		STREAMS_CONFIG.put(StreamsConfig.DEFAULT_VALUE_SERDE_CLASS_CONFIG, Serdes.String().getClass());
-		STREAMS_CONFIG.put(StreamsConfig.COMMIT_INTERVAL_MS_CONFIG, COMMIT_INTERVAL);
-	}
-
-	@AfterClass
-	public static void closeCluster() {
-		CLUSTER.stop();
-	}
-
-
-	@Rule
-	public final TemporaryFolder testFolder = new TemporaryFolder(TestUtils.tempDirectory());
-
-	private static final String APP_ID = "join-incomplete-metadata-integration-test";
-	private static final Long COMMIT_INTERVAL = 100L;
-	static final Properties STREAMS_CONFIG = new Properties();
-	static final String INPUT_TOPIC_RIGHT = "inputTopicRight";
-	static final String NON_EXISTENT_INPUT_TOPIC_LEFT = "inputTopicLeft-not-exist";
-	static final String OUTPUT_TOPIC = "outputTopic";
-
-	StreamsBuilder builder;
-	final ValueJoiner<String, String, String> valueJoiner = (value1, value2) -> value1 + "-" + value2;
-	private KTable<Long, String> rightTable;
-
-	@Before
-	public void prepareTopology() throws InterruptedException {
-		CLUSTER.createTopics(INPUT_TOPIC_RIGHT, OUTPUT_TOPIC);
-		STREAMS_CONFIG.put(StreamsConfig.STATE_DIR_CONFIG, testFolder.getRoot().getPath());
-
-		builder = new StreamsBuilder();
-		rightTable = builder.table(INPUT_TOPIC_RIGHT);
-	}
-
-	@After
-	public void cleanup() throws InterruptedException {
-		CLUSTER.deleteAllTopicsAndWait(120000);
-	}
-
-	@Test
-	public void testShouldAutoShutdownOnJoinWithIncompleteMetadata() throws InterruptedException {
-		STREAMS_CONFIG.put(StreamsConfig.APPLICATION_ID_CONFIG, APP_ID);
-		STREAMS_CONFIG.put(StreamsConfig.BOOTSTRAP_SERVERS_CONFIG, CLUSTER.bootstrapServers());
-
-		final KStream<Long, String> notExistStream = builder.stream(NON_EXISTENT_INPUT_TOPIC_LEFT);
-
-		final KTable<Long, String> aggregatedTable = notExistStream.leftJoin(rightTable, valueJoiner)
-				.groupBy((key, value) -> key)
-				.reduce((value1, value2) -> value1 + value2);
-
-		// Write the (continuously updating) results to the output topic.
-		aggregatedTable.toStream().to(OUTPUT_TOPIC);
-
-		final KafkaStreamsWrapper streams = new KafkaStreamsWrapper(builder.build(), STREAMS_CONFIG);
-		final IntegrationTestUtils.StateListenerStub listener = new IntegrationTestUtils.StateListenerStub();
-		streams.setStreamThreadStateListener(listener);
-		streams.start();
-
-		TestUtils.waitForCondition(listener::transitToPendingShutdownSeen, "Did not seen thread state transited to PENDING_SHUTDOWN");
-
-		streams.close();
-		assertTrue(listener.transitToPendingShutdownSeen());
-	}
-=======
     @Rule
     public Timeout globalTimeout = Timeout.seconds(600);
 
@@ -173,9 +96,7 @@
 
         final KStream<Long, String> notExistStream = builder.stream(NON_EXISTENT_INPUT_TOPIC_LEFT);
 
-        final KTable<Long, String> aggregatedTable = notExistStream.leftJoin(rightTable, valueJoiner)
-                .groupBy((key, value) -> key)
-                .reduce((value1, value2) -> value1 + value2);
+        final KTable<Long, String> aggregatedTable = notExistStream.leftJoin(rightTable, valueJoiner).groupBy((key, value) -> key).reduce((value1, value2) -> value1 + value2);
 
         // Write the (continuously updating) results to the output topic.
         aggregatedTable.toStream().to(OUTPUT_TOPIC);
@@ -190,5 +111,4 @@
         streams.close();
         assertTrue(listener.transitToPendingShutdownSeen());
     }
->>>>>>> 15418db6
 }