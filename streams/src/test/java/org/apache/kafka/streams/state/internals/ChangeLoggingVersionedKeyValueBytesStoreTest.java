--- conflicted
+++ resolved
@@ -29,13 +29,6 @@
 import org.apache.kafka.test.InternalMockProcessorContext;
 import org.apache.kafka.test.MockRecordCollector;
 import org.apache.kafka.test.TestUtils;
-<<<<<<< HEAD
-import org.junit.After;
-import org.junit.Before;
-import org.junit.Test;
-import org.junit.runner.RunWith;
-import org.mockito.junit.MockitoJUnitRunner;
-=======
 
 import org.junit.jupiter.api.AfterEach;
 import org.junit.jupiter.api.BeforeEach;
@@ -44,7 +37,6 @@
 import org.mockito.junit.jupiter.MockitoExtension;
 import org.mockito.junit.jupiter.MockitoSettings;
 import org.mockito.quality.Strictness;
->>>>>>> 9494bebe
 
 import java.util.Collections;
 import java.util.List;
@@ -53,25 +45,17 @@
 import static org.hamcrest.CoreMatchers.equalTo;
 import static org.hamcrest.CoreMatchers.nullValue;
 import static org.hamcrest.MatcherAssert.assertThat;
-<<<<<<< HEAD
-import static org.junit.Assert.assertThrows;
-import static org.mockito.Mockito.mock;
-import static org.mockito.Mockito.verify;
-
-@SuppressWarnings("rawtypes")
-@RunWith(MockitoJUnitRunner.StrictStubs.class)
-=======
 import static org.junit.jupiter.api.Assertions.assertThrows;
 import static org.mockito.Mockito.mock;
 import static org.mockito.Mockito.verify;
 
 @ExtendWith(MockitoExtension.class)
 @MockitoSettings(strictness = Strictness.STRICT_STUBS)
->>>>>>> 9494bebe
 public class ChangeLoggingVersionedKeyValueBytesStoreTest {
 
     private static final Serializer<String> STRING_SERIALIZER = new StringSerializer();
-    private static final Serializer<ValueAndTimestamp<String>> VALUE_AND_TIMESTAMP_SERIALIZER = new ValueAndTimestampSerializer<>(STRING_SERIALIZER);
+    private static final Serializer<ValueAndTimestamp<String>> VALUE_AND_TIMESTAMP_SERIALIZER
+        = new ValueAndTimestampSerializer<>(STRING_SERIALIZER);
     private static final long HISTORY_RETENTION = 1000L;
 
     private final MockRecordCollector collector = new MockRecordCollector();
@@ -89,10 +73,6 @@
         store.init(context, store);
     }
 
-<<<<<<< HEAD
-    private InternalMockProcessorContext mockContext() {
-        return new InternalMockProcessorContext<>(TestUtils.tempDirectory(), Serdes.String(), Serdes.Long(), collector, new ThreadCache(new LogContext("testCache "), 0, new MockStreamsMetrics(new Metrics())));
-=======
     private InternalMockProcessorContext<String, Long> mockContext() {
         return new InternalMockProcessorContext<>(
             TestUtils.tempDirectory(),
@@ -101,7 +81,6 @@
             collector,
             new ThreadCache(new LogContext("testCache "), 0, new MockStreamsMetrics(new Metrics()))
         );
->>>>>>> 9494bebe
     }
 
     @AfterEach
@@ -111,7 +90,8 @@
 
     @Test
     public void shouldThrowIfInnerIsNotVersioned() {
-        assertThrows(IllegalArgumentException.class, () -> new ChangeLoggingVersionedKeyValueBytesStore(new InMemoryKeyValueStore("kv")));
+        assertThrows(IllegalArgumentException.class,
+            () -> new ChangeLoggingVersionedKeyValueBytesStore(new InMemoryKeyValueStore("kv")));
     }
 
     @Test
@@ -190,7 +170,9 @@
 
     @Test
     public void shouldNotLogOnPutAllIfInnerStoreThrows() {
-        final List<KeyValue<Bytes, byte[]>> entries = Collections.singletonList(KeyValue.pair(Bytes.wrap(rawBytes("k")), rawValueAndTimestamp("v", 12L)));
+        final List<KeyValue<Bytes, byte[]>> entries = Collections.singletonList(KeyValue.pair(
+            Bytes.wrap(rawBytes("k")),
+            rawValueAndTimestamp("v", 12L)));
         assertThrows(UnsupportedOperationException.class, () -> inner.putAll(entries));
 
         assertThrows(UnsupportedOperationException.class, () -> store.putAll(entries));
