/*
 * Licensed to the Apache Software Foundation (ASF) under one or more
 * contributor license agreements. See the NOTICE file distributed with
 * this work for additional information regarding copyright ownership.
 * The ASF licenses this file to You under the Apache License, Version 2.0
 * (the "License"); you may not use this file except in compliance with
 * the License. You may obtain a copy of the License at
 *
 *    http://www.apache.org/licenses/LICENSE-2.0
 *
 * Unless required by applicable law or agreed to in writing, software
 * distributed under the License is distributed on an "AS IS" BASIS,
 * WITHOUT WARRANTIES OR CONDITIONS OF ANY KIND, either express or implied.
 * See the License for the specific language governing permissions and
 * limitations under the License.
 */
package org.apache.kafka.streams.state.internals;

import org.apache.kafka.common.metrics.Metrics;
import org.apache.kafka.common.utils.MockTime;
import org.apache.kafka.streams.processor.TaskId;
import org.apache.kafka.streams.processor.internals.metrics.StreamsMetricsImpl;
import org.apache.kafka.streams.query.Position;
import org.apache.kafka.streams.state.internals.metrics.RocksDBMetricsRecorder;
import org.apache.kafka.test.TestUtils;

import org.junit.jupiter.api.BeforeEach;
import org.junit.jupiter.api.Test;
import org.junit.jupiter.api.extension.ExtendWith;
import org.mockito.junit.jupiter.MockitoExtension;
import org.mockito.junit.jupiter.MockitoSettings;
import org.mockito.quality.Strictness;

import java.io.File;
import java.util.HashSet;
import java.util.Set;

import static org.apache.kafka.common.utils.Utils.mkEntry;
import static org.apache.kafka.common.utils.Utils.mkMap;
import static org.apache.kafka.streams.StreamsConfig.METRICS_RECORDING_LEVEL_CONFIG;
<<<<<<< HEAD
import static org.easymock.EasyMock.*;
=======
>>>>>>> 9494bebe
import static org.hamcrest.MatcherAssert.assertThat;
import static org.hamcrest.Matchers.equalTo;
import static org.hamcrest.Matchers.not;
import static org.junit.jupiter.api.Assertions.assertFalse;
import static org.junit.jupiter.api.Assertions.assertTrue;

@ExtendWith(MockitoExtension.class)
@MockitoSettings(strictness = Strictness.STRICT_STUBS)
public class TimestampedSegmentTest {

    private final RocksDBMetricsRecorder metricsRecorder = new RocksDBMetricsRecorder("metrics-scope", "store-name");

    @BeforeEach
    public void setUp() {
<<<<<<< HEAD
        metricsRecorder.init(new StreamsMetricsImpl(new Metrics(), "test-client", StreamsConfig.METRICS_LATEST, new MockTime()), new TaskId(0, 0));
=======
        metricsRecorder.init(
            new StreamsMetricsImpl(new Metrics(), "test-client", "processId", new MockTime()),
            new TaskId(0, 0)
        );
>>>>>>> 9494bebe
    }

    @Test
    public void shouldDeleteStateDirectoryOnDestroy() throws Exception {
        final TimestampedSegment segment = new TimestampedSegment("segment", "window", 0L, Position.emptyPosition(), metricsRecorder);
        final String directoryPath = TestUtils.tempDirectory().getAbsolutePath();
        final File directory = new File(directoryPath);

        segment.openDB(mkMap(mkEntry(METRICS_RECORDING_LEVEL_CONFIG, "INFO")), directory);

        assertTrue(new File(directoryPath, "window").exists());
        assertTrue(new File(directoryPath + File.separator + "window", "segment").exists());
        assertTrue(new File(directoryPath + File.separator + "window", "segment").list().length > 0);
        segment.destroy();
        assertFalse(new File(directoryPath + File.separator + "window", "segment").exists());
        assertTrue(new File(directoryPath, "window").exists());

        segment.close();
    }

    @Test
    public void shouldBeEqualIfIdIsEqual() {
<<<<<<< HEAD
        final TimestampedSegment segment = new TimestampedSegment("anyName", "anyName", 0L, metricsRecorder);
        final TimestampedSegment segmentSameId = new TimestampedSegment("someOtherName", "someOtherName", 0L, metricsRecorder);
        final TimestampedSegment segmentDifferentId = new TimestampedSegment("anyName", "anyName", 1L, metricsRecorder);
=======
        final TimestampedSegment segment = new TimestampedSegment("anyName", "anyName", 0L, Position.emptyPosition(), metricsRecorder);
        final TimestampedSegment segmentSameId =
            new TimestampedSegment("someOtherName", "someOtherName", 0L, Position.emptyPosition(), metricsRecorder);
        final TimestampedSegment segmentDifferentId =
            new TimestampedSegment("anyName", "anyName", 1L, Position.emptyPosition(), metricsRecorder);
>>>>>>> 9494bebe

        assertThat(segment, equalTo(segment));
        assertThat(segment, equalTo(segmentSameId));
        assertThat(segment, not(equalTo(segmentDifferentId)));
        assertThat(segment, not(equalTo(null)));
        assertThat(segment, not(equalTo("anyName")));

        segment.close();
        segmentSameId.close();
        segmentDifferentId.close();
    }

    @Test
    public void shouldHashOnSegmentIdOnly() {
<<<<<<< HEAD
        final TimestampedSegment segment = new TimestampedSegment("anyName", "anyName", 0L, metricsRecorder);
        final TimestampedSegment segmentSameId = new TimestampedSegment("someOtherName", "someOtherName", 0L, metricsRecorder);
        final TimestampedSegment segmentDifferentId = new TimestampedSegment("anyName", "anyName", 1L, metricsRecorder);
=======
        final TimestampedSegment segment = new TimestampedSegment("anyName", "anyName", 0L, Position.emptyPosition(), metricsRecorder);
        final TimestampedSegment segmentSameId =
            new TimestampedSegment("someOtherName", "someOtherName", 0L, Position.emptyPosition(), metricsRecorder);
        final TimestampedSegment segmentDifferentId =
            new TimestampedSegment("anyName", "anyName", 1L, Position.emptyPosition(), metricsRecorder);
>>>>>>> 9494bebe

        final Set<TimestampedSegment> set = new HashSet<>();
        assertTrue(set.add(segment));
        assertFalse(set.add(segmentSameId));
        assertTrue(set.add(segmentDifferentId));

        segment.close();
        segmentSameId.close();
        segmentDifferentId.close();
    }

    @Test
    public void shouldCompareSegmentIdOnly() {
        final TimestampedSegment segment1 = new TimestampedSegment("a", "C", 50L, Position.emptyPosition(), metricsRecorder);
        final TimestampedSegment segment2 = new TimestampedSegment("b", "B", 100L, Position.emptyPosition(), metricsRecorder);
        final TimestampedSegment segment3 = new TimestampedSegment("c", "A", 0L, Position.emptyPosition(), metricsRecorder);

        assertThat(segment1.compareTo(segment1), equalTo(0));
        assertThat(segment1.compareTo(segment2), equalTo(-1));
        assertThat(segment2.compareTo(segment1), equalTo(1));
        assertThat(segment1.compareTo(segment3), equalTo(1));
        assertThat(segment3.compareTo(segment1), equalTo(-1));
        assertThat(segment2.compareTo(segment3), equalTo(1));
        assertThat(segment3.compareTo(segment2), equalTo(-1));

        segment1.close();
        segment2.close();
        segment3.close();
    }
}<|MERGE_RESOLUTION|>--- conflicted
+++ resolved
@@ -38,10 +38,6 @@
 import static org.apache.kafka.common.utils.Utils.mkEntry;
 import static org.apache.kafka.common.utils.Utils.mkMap;
 import static org.apache.kafka.streams.StreamsConfig.METRICS_RECORDING_LEVEL_CONFIG;
-<<<<<<< HEAD
-import static org.easymock.EasyMock.*;
-=======
->>>>>>> 9494bebe
 import static org.hamcrest.MatcherAssert.assertThat;
 import static org.hamcrest.Matchers.equalTo;
 import static org.hamcrest.Matchers.not;
@@ -52,18 +48,15 @@
 @MockitoSettings(strictness = Strictness.STRICT_STUBS)
 public class TimestampedSegmentTest {
 
-    private final RocksDBMetricsRecorder metricsRecorder = new RocksDBMetricsRecorder("metrics-scope", "store-name");
+    private final RocksDBMetricsRecorder metricsRecorder =
+        new RocksDBMetricsRecorder("metrics-scope", "store-name");
 
     @BeforeEach
     public void setUp() {
-<<<<<<< HEAD
-        metricsRecorder.init(new StreamsMetricsImpl(new Metrics(), "test-client", StreamsConfig.METRICS_LATEST, new MockTime()), new TaskId(0, 0));
-=======
         metricsRecorder.init(
             new StreamsMetricsImpl(new Metrics(), "test-client", "processId", new MockTime()),
             new TaskId(0, 0)
         );
->>>>>>> 9494bebe
     }
 
     @Test
@@ -86,17 +79,11 @@
 
     @Test
     public void shouldBeEqualIfIdIsEqual() {
-<<<<<<< HEAD
-        final TimestampedSegment segment = new TimestampedSegment("anyName", "anyName", 0L, metricsRecorder);
-        final TimestampedSegment segmentSameId = new TimestampedSegment("someOtherName", "someOtherName", 0L, metricsRecorder);
-        final TimestampedSegment segmentDifferentId = new TimestampedSegment("anyName", "anyName", 1L, metricsRecorder);
-=======
         final TimestampedSegment segment = new TimestampedSegment("anyName", "anyName", 0L, Position.emptyPosition(), metricsRecorder);
         final TimestampedSegment segmentSameId =
             new TimestampedSegment("someOtherName", "someOtherName", 0L, Position.emptyPosition(), metricsRecorder);
         final TimestampedSegment segmentDifferentId =
             new TimestampedSegment("anyName", "anyName", 1L, Position.emptyPosition(), metricsRecorder);
->>>>>>> 9494bebe
 
         assertThat(segment, equalTo(segment));
         assertThat(segment, equalTo(segmentSameId));
@@ -111,17 +98,11 @@
 
     @Test
     public void shouldHashOnSegmentIdOnly() {
-<<<<<<< HEAD
-        final TimestampedSegment segment = new TimestampedSegment("anyName", "anyName", 0L, metricsRecorder);
-        final TimestampedSegment segmentSameId = new TimestampedSegment("someOtherName", "someOtherName", 0L, metricsRecorder);
-        final TimestampedSegment segmentDifferentId = new TimestampedSegment("anyName", "anyName", 1L, metricsRecorder);
-=======
         final TimestampedSegment segment = new TimestampedSegment("anyName", "anyName", 0L, Position.emptyPosition(), metricsRecorder);
         final TimestampedSegment segmentSameId =
             new TimestampedSegment("someOtherName", "someOtherName", 0L, Position.emptyPosition(), metricsRecorder);
         final TimestampedSegment segmentDifferentId =
             new TimestampedSegment("anyName", "anyName", 1L, Position.emptyPosition(), metricsRecorder);
->>>>>>> 9494bebe
 
         final Set<TimestampedSegment> set = new HashSet<>();
         assertTrue(set.add(segment));
