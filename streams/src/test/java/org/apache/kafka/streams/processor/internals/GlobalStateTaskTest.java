/*
 * Licensed to the Apache Software Foundation (ASF) under one or more
 * contributor license agreements. See the NOTICE file distributed with
 * this work for additional information regarding copyright ownership.
 * The ASF licenses this file to You under the Apache License, Version 2.0
 * (the "License"); you may not use this file except in compliance with
 * the License. You may obtain a copy of the License at
 *
 *    http://www.apache.org/licenses/LICENSE-2.0
 *
 * Unless required by applicable law or agreed to in writing, software
 * distributed under the License is distributed on an "AS IS" BASIS,
 * WITHOUT WARRANTIES OR CONDITIONS OF ANY KIND, either express or implied.
 * See the License for the specific language governing permissions and
 * limitations under the License.
 */
package org.apache.kafka.streams.processor.internals;

import org.apache.kafka.clients.consumer.ConsumerRecord;
import org.apache.kafka.common.TopicPartition;
import org.apache.kafka.common.header.internals.RecordHeaders;
import org.apache.kafka.common.record.TimestampType;
import org.apache.kafka.common.serialization.IntegerDeserializer;
import org.apache.kafka.common.serialization.IntegerSerializer;
import org.apache.kafka.common.serialization.LongSerializer;
import org.apache.kafka.common.serialization.StringDeserializer;
import org.apache.kafka.common.utils.LogContext;
import org.apache.kafka.common.utils.Utils;
import org.apache.kafka.streams.errors.LogAndContinueExceptionHandler;
import org.apache.kafka.streams.errors.LogAndFailExceptionHandler;
import org.apache.kafka.streams.errors.StreamsException;
import org.apache.kafka.test.GlobalStateManagerStub;
import org.apache.kafka.test.MockProcessorNode;
import org.apache.kafka.test.MockSourceNode;
import org.apache.kafka.test.NoOpProcessorContext;
import org.apache.kafka.test.TestUtils;
import org.junit.Before;
import org.junit.Test;

import java.io.File;
import java.util.Collections;
import java.util.HashMap;
import java.util.Map;
import java.util.Optional;
import java.util.Set;

import static java.util.Arrays.asList;
import static org.apache.kafka.streams.processor.internals.testutil.ConsumerRecordUtil.record;
import static org.hamcrest.CoreMatchers.equalTo;
import static org.hamcrest.MatcherAssert.assertThat;
import static org.junit.Assert.assertEquals;
import static org.junit.Assert.assertFalse;
import static org.junit.Assert.assertTrue;
import static org.junit.Assert.fail;

public class GlobalStateTaskTest {

    private final LogContext logContext = new LogContext();

<<<<<<< HEAD
	private final String topic1 = "t1";
	private final String topic2 = "t2";
	private final TopicPartition t1 = new TopicPartition(topic1, 1);
	private final TopicPartition t2 = new TopicPartition(topic2, 1);
	private final MockSourceNode<String, String, ?, ?> sourceOne = new MockSourceNode<>(
			new StringDeserializer(),
			new StringDeserializer());
	private final MockSourceNode<Integer, Integer, ?, ?> sourceTwo = new MockSourceNode<>(
			new IntegerDeserializer(),
			new IntegerDeserializer());
	private final MockProcessorNode<?, ?, ?, ?> processorOne = new MockProcessorNode<>();
	private final MockProcessorNode<?, ?, ?, ?> processorTwo = new MockProcessorNode<>();

	private final Map<TopicPartition, Long> offsets = new HashMap<>();
	private File testDirectory = TestUtils.tempDirectory("global-store");
	private final NoOpProcessorContext context = new NoOpProcessorContext();

	private ProcessorTopology topology;
	private GlobalStateManagerStub stateMgr;
	private GlobalStateUpdateTask globalStateTask;

	@Before
    public void before() {
		final Set<String> storeNames = Utils.mkSet("t1-store", "t2-store");
		final Map<String, SourceNode<?, ?, ?, ?>> sourceByTopics = new HashMap<>();
=======
    private final String topic1 = "t1";
    private final String topic2 = "t2";
    private final TopicPartition t1 = new TopicPartition(topic1, 1);
    private final TopicPartition t2 = new TopicPartition(topic2, 1);
    private final MockSourceNode<String, String> sourceOne = new MockSourceNode<>(
        new StringDeserializer(),
        new StringDeserializer());
    private final MockSourceNode<Integer, Integer>  sourceTwo = new MockSourceNode<>(
        new IntegerDeserializer(),
        new IntegerDeserializer());
    private final MockProcessorNode<?, ?, ?, ?> processorOne = new MockProcessorNode<>();
    private final MockProcessorNode<?, ?, ?, ?> processorTwo = new MockProcessorNode<>();

    private final Map<TopicPartition, Long> offsets = new HashMap<>();
    private File testDirectory = TestUtils.tempDirectory("global-store");
    private final NoOpProcessorContext context = new NoOpProcessorContext();

    private ProcessorTopology topology;
    private GlobalStateManagerStub stateMgr;
    private GlobalStateUpdateTask globalStateTask;

    @Before
    public void before() {
        final Set<String> storeNames = Utils.mkSet("t1-store", "t2-store");
        final Map<String, SourceNode<?, ?>> sourceByTopics = new HashMap<>();
>>>>>>> 15418db6
        sourceByTopics.put(topic1, sourceOne);
        sourceByTopics.put(topic2, sourceTwo);
        final Map<String, String> storeToTopic = new HashMap<>();
		storeToTopic.put("t1-store", topic1);
		storeToTopic.put("t2-store", topic2);
		topology = ProcessorTopologyFactories.with(
				asList(sourceOne, sourceTwo, processorOne, processorTwo),
				sourceByTopics,
				Collections.emptyList(),
				storeToTopic);

		offsets.put(t1, 50L);
		offsets.put(t2, 100L);
		stateMgr = new GlobalStateManagerStub(storeNames, offsets, testDirectory);
		globalStateTask = new GlobalStateUpdateTask(
				logContext,
				topology,
				context,
				stateMgr,
				new LogAndFailExceptionHandler()
		);
	}

    @Test
    public void shouldInitializeStateManager() {
        final Map<TopicPartition, Long> startingOffsets = globalStateTask.initialize();
        assertTrue(stateMgr.initialized);
        assertEquals(offsets, startingOffsets);
    }

    @Test
    public void shouldInitializeContext() {
        globalStateTask.initialize();
        assertTrue(context.initialized);
    }

    @Test
    public void shouldInitializeProcessorTopology() {
        globalStateTask.initialize();
        assertTrue(sourceOne.initialized);
        assertTrue(sourceTwo.initialized);
        assertTrue(processorOne.initialized);
        assertTrue(processorTwo.initialized);
    }

    @Test
    public void shouldProcessRecordsForTopic() {
		globalStateTask.initialize();
		globalStateTask.update(record(topic1, 1, 1, "foo".getBytes(), "bar".getBytes()));
		assertEquals(1, sourceOne.numReceived);
        assertEquals(0, sourceTwo.numReceived);
    }

    @Test
    public void shouldProcessRecordsForOtherTopic() {
        final byte[] integerBytes = new IntegerSerializer().serialize("foo", 1);
		globalStateTask.initialize();
		globalStateTask.update(record(topic2, 1, 1, integerBytes, integerBytes));
		assertEquals(1, sourceTwo.numReceived);
        assertEquals(0, sourceOne.numReceived);
    }

    private void maybeDeserialize(final GlobalStateUpdateTask globalStateTask,
                                  final byte[] key,
                                  final byte[] recordValue,
                                  final boolean failExpected) {
        final ConsumerRecord<byte[], byte[]> record = new ConsumerRecord<>(
				topic2, 1, 1, 0L, TimestampType.CREATE_TIME,
				0, 0, key, recordValue, new RecordHeaders(), Optional.empty()
		);
        globalStateTask.initialize();
        try {
            globalStateTask.update(record);
            if (failExpected) {
                fail("Should have failed to deserialize.");
            }
        } catch (final StreamsException e) {
            if (!failExpected) {
                fail("Shouldn't have failed to deserialize.");
            }
        }
    }


    @Test
    public void shouldThrowStreamsExceptionWhenKeyDeserializationFails() {
        final byte[] key = new LongSerializer().serialize(topic2, 1L);
        final byte[] recordValue = new IntegerSerializer().serialize(topic2, 10);
        maybeDeserialize(globalStateTask, key, recordValue, true);
    }


    @Test
    public void shouldThrowStreamsExceptionWhenValueDeserializationFails() {
        final byte[] key = new IntegerSerializer().serialize(topic2, 1);
        final byte[] recordValue = new LongSerializer().serialize(topic2, 10L);
        maybeDeserialize(globalStateTask, key, recordValue, true);
    }

    @Test
    public void shouldNotThrowStreamsExceptionWhenKeyDeserializationFailsWithSkipHandler() {
        final GlobalStateUpdateTask globalStateTask2 = new GlobalStateUpdateTask(
				logContext,
				topology,
				context,
				stateMgr,
				new LogAndContinueExceptionHandler()
		);
        final byte[] key = new LongSerializer().serialize(topic2, 1L);
        final byte[] recordValue = new IntegerSerializer().serialize(topic2, 10);

        maybeDeserialize(globalStateTask2, key, recordValue, false);
    }

    @Test
    public void shouldNotThrowStreamsExceptionWhenValueDeserializationFails() {
        final GlobalStateUpdateTask globalStateTask2 = new GlobalStateUpdateTask(
				logContext,
				topology,
				context,
				stateMgr,
				new LogAndContinueExceptionHandler()
		);
        final byte[] key = new IntegerSerializer().serialize(topic2, 1);
        final byte[] recordValue = new LongSerializer().serialize(topic2, 10L);

        maybeDeserialize(globalStateTask2, key, recordValue, false);
    }


	@Test
	public void shouldFlushStateManagerWithOffsets() {
		final Map<TopicPartition, Long> expectedOffsets = new HashMap<>();
		expectedOffsets.put(t1, 52L);
		expectedOffsets.put(t2, 100L);
		globalStateTask.initialize();
		globalStateTask.update(record(topic1, 1, 51, "foo".getBytes(), "foo".getBytes()));
		globalStateTask.flushState();
		assertEquals(expectedOffsets, stateMgr.changelogOffsets());
	}

    @Test
	public void shouldCheckpointOffsetsWhenStateIsFlushed() {
		final Map<TopicPartition, Long> expectedOffsets = new HashMap<>();
		expectedOffsets.put(t1, 102L);
		expectedOffsets.put(t2, 100L);
		globalStateTask.initialize();
		globalStateTask.update(record(topic1, 1, 101, "foo".getBytes(), "foo".getBytes()));
		globalStateTask.flushState();
		assertThat(stateMgr.changelogOffsets(), equalTo(expectedOffsets));
	}

	@Test
	public void shouldWipeGlobalStateDirectory() throws Exception {
		assertTrue(stateMgr.baseDir().exists());
		globalStateTask.close(true);
		assertFalse(stateMgr.baseDir().exists());
	}
}<|MERGE_RESOLUTION|>--- conflicted
+++ resolved
@@ -29,71 +29,29 @@
 import org.apache.kafka.streams.errors.LogAndContinueExceptionHandler;
 import org.apache.kafka.streams.errors.LogAndFailExceptionHandler;
 import org.apache.kafka.streams.errors.StreamsException;
-import org.apache.kafka.test.GlobalStateManagerStub;
-import org.apache.kafka.test.MockProcessorNode;
-import org.apache.kafka.test.MockSourceNode;
-import org.apache.kafka.test.NoOpProcessorContext;
-import org.apache.kafka.test.TestUtils;
+import org.apache.kafka.test.*;
 import org.junit.Before;
 import org.junit.Test;
 
 import java.io.File;
-import java.util.Collections;
-import java.util.HashMap;
-import java.util.Map;
-import java.util.Optional;
-import java.util.Set;
+import java.util.*;
 
 import static java.util.Arrays.asList;
 import static org.apache.kafka.streams.processor.internals.testutil.ConsumerRecordUtil.record;
 import static org.hamcrest.CoreMatchers.equalTo;
 import static org.hamcrest.MatcherAssert.assertThat;
-import static org.junit.Assert.assertEquals;
-import static org.junit.Assert.assertFalse;
-import static org.junit.Assert.assertTrue;
-import static org.junit.Assert.fail;
+import static org.junit.Assert.*;
 
 public class GlobalStateTaskTest {
 
     private final LogContext logContext = new LogContext();
 
-<<<<<<< HEAD
-	private final String topic1 = "t1";
-	private final String topic2 = "t2";
-	private final TopicPartition t1 = new TopicPartition(topic1, 1);
-	private final TopicPartition t2 = new TopicPartition(topic2, 1);
-	private final MockSourceNode<String, String, ?, ?> sourceOne = new MockSourceNode<>(
-			new StringDeserializer(),
-			new StringDeserializer());
-	private final MockSourceNode<Integer, Integer, ?, ?> sourceTwo = new MockSourceNode<>(
-			new IntegerDeserializer(),
-			new IntegerDeserializer());
-	private final MockProcessorNode<?, ?, ?, ?> processorOne = new MockProcessorNode<>();
-	private final MockProcessorNode<?, ?, ?, ?> processorTwo = new MockProcessorNode<>();
-
-	private final Map<TopicPartition, Long> offsets = new HashMap<>();
-	private File testDirectory = TestUtils.tempDirectory("global-store");
-	private final NoOpProcessorContext context = new NoOpProcessorContext();
-
-	private ProcessorTopology topology;
-	private GlobalStateManagerStub stateMgr;
-	private GlobalStateUpdateTask globalStateTask;
-
-	@Before
-    public void before() {
-		final Set<String> storeNames = Utils.mkSet("t1-store", "t2-store");
-		final Map<String, SourceNode<?, ?, ?, ?>> sourceByTopics = new HashMap<>();
-=======
     private final String topic1 = "t1";
     private final String topic2 = "t2";
     private final TopicPartition t1 = new TopicPartition(topic1, 1);
     private final TopicPartition t2 = new TopicPartition(topic2, 1);
-    private final MockSourceNode<String, String> sourceOne = new MockSourceNode<>(
-        new StringDeserializer(),
-        new StringDeserializer());
-    private final MockSourceNode<Integer, Integer>  sourceTwo = new MockSourceNode<>(
-        new IntegerDeserializer(),
-        new IntegerDeserializer());
+    private final MockSourceNode<String, String> sourceOne = new MockSourceNode<>(new StringDeserializer(), new StringDeserializer());
+    private final MockSourceNode<Integer, Integer> sourceTwo = new MockSourceNode<>(new IntegerDeserializer(), new IntegerDeserializer());
     private final MockProcessorNode<?, ?, ?, ?> processorOne = new MockProcessorNode<>();
     private final MockProcessorNode<?, ?, ?, ?> processorTwo = new MockProcessorNode<>();
 
@@ -109,29 +67,18 @@
     public void before() {
         final Set<String> storeNames = Utils.mkSet("t1-store", "t2-store");
         final Map<String, SourceNode<?, ?>> sourceByTopics = new HashMap<>();
->>>>>>> 15418db6
         sourceByTopics.put(topic1, sourceOne);
         sourceByTopics.put(topic2, sourceTwo);
         final Map<String, String> storeToTopic = new HashMap<>();
-		storeToTopic.put("t1-store", topic1);
-		storeToTopic.put("t2-store", topic2);
-		topology = ProcessorTopologyFactories.with(
-				asList(sourceOne, sourceTwo, processorOne, processorTwo),
-				sourceByTopics,
-				Collections.emptyList(),
-				storeToTopic);
-
-		offsets.put(t1, 50L);
-		offsets.put(t2, 100L);
-		stateMgr = new GlobalStateManagerStub(storeNames, offsets, testDirectory);
-		globalStateTask = new GlobalStateUpdateTask(
-				logContext,
-				topology,
-				context,
-				stateMgr,
-				new LogAndFailExceptionHandler()
-		);
-	}
+        storeToTopic.put("t1-store", topic1);
+        storeToTopic.put("t2-store", topic2);
+        topology = ProcessorTopologyFactories.with(asList(sourceOne, sourceTwo, processorOne, processorTwo), sourceByTopics, Collections.emptyList(), storeToTopic);
+
+        offsets.put(t1, 50L);
+        offsets.put(t2, 100L);
+        stateMgr = new GlobalStateManagerStub(storeNames, offsets, testDirectory);
+        globalStateTask = new GlobalStateUpdateTask(logContext, topology, context, stateMgr, new LogAndFailExceptionHandler());
+    }
 
     @Test
     public void shouldInitializeStateManager() {
@@ -157,18 +104,18 @@
 
     @Test
     public void shouldProcessRecordsForTopic() {
-		globalStateTask.initialize();
-		globalStateTask.update(record(topic1, 1, 1, "foo".getBytes(), "bar".getBytes()));
-		assertEquals(1, sourceOne.numReceived);
+        globalStateTask.initialize();
+        globalStateTask.update(record(topic1, 1, 1, "foo".getBytes(), "bar".getBytes()));
+        assertEquals(1, sourceOne.numReceived);
         assertEquals(0, sourceTwo.numReceived);
     }
 
     @Test
     public void shouldProcessRecordsForOtherTopic() {
         final byte[] integerBytes = new IntegerSerializer().serialize("foo", 1);
-		globalStateTask.initialize();
-		globalStateTask.update(record(topic2, 1, 1, integerBytes, integerBytes));
-		assertEquals(1, sourceTwo.numReceived);
+        globalStateTask.initialize();
+        globalStateTask.update(record(topic2, 1, 1, integerBytes, integerBytes));
+        assertEquals(1, sourceTwo.numReceived);
         assertEquals(0, sourceOne.numReceived);
     }
 
@@ -176,10 +123,7 @@
                                   final byte[] key,
                                   final byte[] recordValue,
                                   final boolean failExpected) {
-        final ConsumerRecord<byte[], byte[]> record = new ConsumerRecord<>(
-				topic2, 1, 1, 0L, TimestampType.CREATE_TIME,
-				0, 0, key, recordValue, new RecordHeaders(), Optional.empty()
-		);
+        final ConsumerRecord<byte[], byte[]> record = new ConsumerRecord<>(topic2, 1, 1, 0L, TimestampType.CREATE_TIME, 0, 0, key, recordValue, new RecordHeaders(), Optional.empty());
         globalStateTask.initialize();
         try {
             globalStateTask.update(record);
@@ -211,13 +155,7 @@
 
     @Test
     public void shouldNotThrowStreamsExceptionWhenKeyDeserializationFailsWithSkipHandler() {
-        final GlobalStateUpdateTask globalStateTask2 = new GlobalStateUpdateTask(
-				logContext,
-				topology,
-				context,
-				stateMgr,
-				new LogAndContinueExceptionHandler()
-		);
+        final GlobalStateUpdateTask globalStateTask2 = new GlobalStateUpdateTask(logContext, topology, context, stateMgr, new LogAndContinueExceptionHandler());
         final byte[] key = new LongSerializer().serialize(topic2, 1L);
         final byte[] recordValue = new IntegerSerializer().serialize(topic2, 10);
 
@@ -226,13 +164,7 @@
 
     @Test
     public void shouldNotThrowStreamsExceptionWhenValueDeserializationFails() {
-        final GlobalStateUpdateTask globalStateTask2 = new GlobalStateUpdateTask(
-				logContext,
-				topology,
-				context,
-				stateMgr,
-				new LogAndContinueExceptionHandler()
-		);
+        final GlobalStateUpdateTask globalStateTask2 = new GlobalStateUpdateTask(logContext, topology, context, stateMgr, new LogAndContinueExceptionHandler());
         final byte[] key = new IntegerSerializer().serialize(topic2, 1);
         final byte[] recordValue = new LongSerializer().serialize(topic2, 10L);
 
@@ -240,32 +172,32 @@
     }
 
 
-	@Test
-	public void shouldFlushStateManagerWithOffsets() {
-		final Map<TopicPartition, Long> expectedOffsets = new HashMap<>();
-		expectedOffsets.put(t1, 52L);
-		expectedOffsets.put(t2, 100L);
-		globalStateTask.initialize();
-		globalStateTask.update(record(topic1, 1, 51, "foo".getBytes(), "foo".getBytes()));
-		globalStateTask.flushState();
-		assertEquals(expectedOffsets, stateMgr.changelogOffsets());
-	}
-
-    @Test
-	public void shouldCheckpointOffsetsWhenStateIsFlushed() {
-		final Map<TopicPartition, Long> expectedOffsets = new HashMap<>();
-		expectedOffsets.put(t1, 102L);
-		expectedOffsets.put(t2, 100L);
-		globalStateTask.initialize();
-		globalStateTask.update(record(topic1, 1, 101, "foo".getBytes(), "foo".getBytes()));
-		globalStateTask.flushState();
-		assertThat(stateMgr.changelogOffsets(), equalTo(expectedOffsets));
-	}
-
-	@Test
-	public void shouldWipeGlobalStateDirectory() throws Exception {
-		assertTrue(stateMgr.baseDir().exists());
-		globalStateTask.close(true);
-		assertFalse(stateMgr.baseDir().exists());
-	}
+    @Test
+    public void shouldFlushStateManagerWithOffsets() {
+        final Map<TopicPartition, Long> expectedOffsets = new HashMap<>();
+        expectedOffsets.put(t1, 52L);
+        expectedOffsets.put(t2, 100L);
+        globalStateTask.initialize();
+        globalStateTask.update(record(topic1, 1, 51, "foo".getBytes(), "foo".getBytes()));
+        globalStateTask.flushState();
+        assertEquals(expectedOffsets, stateMgr.changelogOffsets());
+    }
+
+    @Test
+    public void shouldCheckpointOffsetsWhenStateIsFlushed() {
+        final Map<TopicPartition, Long> expectedOffsets = new HashMap<>();
+        expectedOffsets.put(t1, 102L);
+        expectedOffsets.put(t2, 100L);
+        globalStateTask.initialize();
+        globalStateTask.update(record(topic1, 1, 101, "foo".getBytes(), "foo".getBytes()));
+        globalStateTask.flushState();
+        assertThat(stateMgr.changelogOffsets(), equalTo(expectedOffsets));
+    }
+
+    @Test
+    public void shouldWipeGlobalStateDirectory() throws Exception {
+        assertTrue(stateMgr.baseDir().exists());
+        globalStateTask.close(true);
+        assertFalse(stateMgr.baseDir().exists());
+    }
 }