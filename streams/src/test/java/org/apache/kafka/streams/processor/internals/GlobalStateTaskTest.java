--- conflicted
+++ resolved
@@ -29,11 +29,6 @@
 import org.apache.kafka.streams.errors.LogAndContinueExceptionHandler;
 import org.apache.kafka.streams.errors.LogAndFailExceptionHandler;
 import org.apache.kafka.streams.errors.StreamsException;
-<<<<<<< HEAD
-import org.apache.kafka.test.*;
-import org.junit.Before;
-import org.junit.Test;
-=======
 import org.apache.kafka.test.GlobalStateManagerStub;
 import org.apache.kafka.test.MockProcessorNode;
 import org.apache.kafka.test.MockSourceNode;
@@ -42,23 +37,20 @@
 
 import org.junit.jupiter.api.BeforeEach;
 import org.junit.jupiter.api.Test;
->>>>>>> 9494bebe
 
 import java.io.File;
-import java.util.*;
+import java.util.Collections;
+import java.util.HashMap;
+import java.util.Map;
+import java.util.Optional;
+import java.util.Set;
 
 import static java.util.Arrays.asList;
 import static org.apache.kafka.streams.processor.internals.testutil.ConsumerRecordUtil.record;
-<<<<<<< HEAD
-import static org.hamcrest.CoreMatchers.equalTo;
-import static org.hamcrest.MatcherAssert.assertThat;
-import static org.junit.Assert.*;
-=======
 import static org.junit.jupiter.api.Assertions.assertEquals;
 import static org.junit.jupiter.api.Assertions.assertFalse;
 import static org.junit.jupiter.api.Assertions.assertTrue;
 import static org.junit.jupiter.api.Assertions.fail;
->>>>>>> 9494bebe
 
 public class GlobalStateTaskTest {
 
@@ -68,8 +60,12 @@
     private final String topic2 = "t2";
     private final TopicPartition t1 = new TopicPartition(topic1, 1);
     private final TopicPartition t2 = new TopicPartition(topic2, 1);
-    private final MockSourceNode<String, String> sourceOne = new MockSourceNode<>(new StringDeserializer(), new StringDeserializer());
-    private final MockSourceNode<Integer, Integer> sourceTwo = new MockSourceNode<>(new IntegerDeserializer(), new IntegerDeserializer());
+    private final MockSourceNode<String, String> sourceOne = new MockSourceNode<>(
+        new StringDeserializer(),
+        new StringDeserializer());
+    private final MockSourceNode<Integer, Integer>  sourceTwo = new MockSourceNode<>(
+        new IntegerDeserializer(),
+        new IntegerDeserializer());
     private final MockProcessorNode<?, ?, ?, ?> processorOne = new MockProcessorNode<>();
     private final MockProcessorNode<?, ?, ?, ?> processorTwo = new MockProcessorNode<>();
 
@@ -94,14 +90,15 @@
         final Map<String, String> storeToTopic = new HashMap<>();
         storeToTopic.put("t1-store", topic1);
         storeToTopic.put("t2-store", topic2);
-        topology = ProcessorTopologyFactories.with(asList(sourceOne, sourceTwo, processorOne, processorTwo), sourceByTopics, Collections.emptyList(), storeToTopic);
+        topology = ProcessorTopologyFactories.with(
+            asList(sourceOne, sourceTwo, processorOne, processorTwo),
+            sourceByTopics,
+            Collections.emptyList(),
+            storeToTopic);
 
         offsets.put(t1, 50L);
         offsets.put(t2, 100L);
         stateMgr = new GlobalStateManagerStub(storeNames, offsets, testDirectory);
-<<<<<<< HEAD
-        globalStateTask = new GlobalStateUpdateTask(logContext, topology, context, stateMgr, new LogAndFailExceptionHandler());
-=======
         globalStateTask = new GlobalStateUpdateTask(
             logContext,
             topology,
@@ -111,7 +108,6 @@
             time,
             flushInterval
         );
->>>>>>> 9494bebe
     }
 
     @Test
@@ -157,7 +153,10 @@
                                   final byte[] key,
                                   final byte[] recordValue,
                                   final boolean failExpected) {
-        final ConsumerRecord<byte[], byte[]> record = new ConsumerRecord<>(topic2, 1, 1, 0L, TimestampType.CREATE_TIME, 0, 0, key, recordValue, new RecordHeaders(), Optional.empty());
+        final ConsumerRecord<byte[], byte[]> record = new ConsumerRecord<>(
+            topic2, 1, 1, 0L, TimestampType.CREATE_TIME,
+            0, 0, key, recordValue, new RecordHeaders(), Optional.empty()
+        );
         globalStateTask.initialize();
         try {
             globalStateTask.update(record);
@@ -189,9 +188,6 @@
 
     @Test
     public void shouldNotThrowStreamsExceptionWhenKeyDeserializationFailsWithSkipHandler() {
-<<<<<<< HEAD
-        final GlobalStateUpdateTask globalStateTask2 = new GlobalStateUpdateTask(logContext, topology, context, stateMgr, new LogAndContinueExceptionHandler());
-=======
         final GlobalStateUpdateTask globalStateTask2 = new GlobalStateUpdateTask(
             logContext,
             topology,
@@ -201,7 +197,6 @@
             time,
             flushInterval
         );
->>>>>>> 9494bebe
         final byte[] key = new LongSerializer().serialize(topic2, 1L);
         final byte[] recordValue = new IntegerSerializer().serialize(topic2, 10);
 
@@ -210,9 +205,6 @@
 
     @Test
     public void shouldNotThrowStreamsExceptionWhenValueDeserializationFails() {
-<<<<<<< HEAD
-        final GlobalStateUpdateTask globalStateTask2 = new GlobalStateUpdateTask(logContext, topology, context, stateMgr, new LogAndContinueExceptionHandler());
-=======
         final GlobalStateUpdateTask globalStateTask2 = new GlobalStateUpdateTask(
             logContext,
             topology,
@@ -222,7 +214,6 @@
             time,
             flushInterval
         );
->>>>>>> 9494bebe
         final byte[] key = new IntegerSerializer().serialize(topic2, 1);
         final byte[] recordValue = new LongSerializer().serialize(topic2, 10L);
 
