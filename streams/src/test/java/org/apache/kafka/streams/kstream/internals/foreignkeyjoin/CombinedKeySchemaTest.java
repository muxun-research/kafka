/*
 * Licensed to the Apache Software Foundation (ASF) under one or more
 * contributor license agreements. See the NOTICE file distributed with
 * this work for additional information regarding copyright ownership.
 * The ASF licenses this file to You under the Apache License, Version 2.0
 * (the "License"); you may not use this file except in compliance with
 * the License. You may obtain a copy of the License at
 *
 *    http://www.apache.org/licenses/LICENSE-2.0
 *
 * Unless required by applicable law or agreed to in writing, software
 * distributed under the License is distributed on an "AS IS" BASIS,
 * WITHOUT WARRANTIES OR CONDITIONS OF ANY KIND, either express or implied.
 * See the License for the specific language governing permissions and
 * limitations under the License.
 */
package org.apache.kafka.streams.kstream.internals.foreignkeyjoin;

import org.apache.kafka.common.serialization.Serdes;
import org.apache.kafka.common.utils.Bytes;

import org.junit.jupiter.api.Test;

import java.nio.ByteBuffer;

import static org.junit.jupiter.api.Assertions.assertEquals;
import static org.junit.jupiter.api.Assertions.assertThrows;

public class CombinedKeySchemaTest {

	@Test
	public void nonNullPrimaryKeySerdeTest() {
		final CombinedKeySchema<String, Integer> cks = new CombinedKeySchema<>(
				() -> "fkTopic", Serdes.String(),
				() -> "pkTopic", Serdes.Integer()
		);
		final Integer primary = -999;
		final Bytes result = cks.toBytes("foreignKey", primary);

<<<<<<< HEAD
		final CombinedKey<String, Integer> deserializedKey = cks.fromBytes(result);
		assertEquals("foreignKey", deserializedKey.getForeignKey());
		assertEquals(primary, deserializedKey.getPrimaryKey());
	}
=======
        final CombinedKey<String, Integer> deserializedKey = cks.fromBytes(result);
        assertEquals("foreignKey", deserializedKey.foreignKey());
        assertEquals(primary, deserializedKey.primaryKey());
    }
>>>>>>> 9494bebe

	@Test
	public void nullPrimaryKeySerdeTest() {
		final CombinedKeySchema<String, Integer> cks = new CombinedKeySchema<>(
				() -> "fkTopic", Serdes.String(),
				() -> "pkTopic", Serdes.Integer()
		);
		assertThrows(NullPointerException.class, () -> cks.toBytes("foreignKey", null));
	}

	@Test
	public void nullForeignKeySerdeTest() {
		final CombinedKeySchema<String, Integer> cks = new CombinedKeySchema<>(
				() -> "fkTopic", Serdes.String(),
				() -> "pkTopic", Serdes.Integer()
		);
		assertThrows(NullPointerException.class, () -> cks.toBytes(null, 10));
	}

	@Test
	public void prefixKeySerdeTest() {
		final CombinedKeySchema<String, Integer> cks = new CombinedKeySchema<>(
				() -> "fkTopic", Serdes.String(),
				() -> "pkTopic", Serdes.Integer()
		);
		final String foreignKey = "someForeignKey";
		final byte[] foreignKeySerializedData =
				Serdes.String().serializer().serialize("fkTopic", foreignKey);
		final Bytes prefix = cks.prefixBytes(foreignKey);

		final ByteBuffer buf = ByteBuffer.allocate(Integer.BYTES + foreignKeySerializedData.length);
		buf.putInt(foreignKeySerializedData.length);
		buf.put(foreignKeySerializedData);
		final Bytes expectedPrefixBytes = Bytes.wrap(buf.array());

		assertEquals(expectedPrefixBytes, prefix);
	}

	@Test
	public void nullPrefixKeySerdeTest() {
		final CombinedKeySchema<String, Integer> cks = new CombinedKeySchema<>(
				() -> "fkTopic", Serdes.String(),
				() -> "pkTopic", Serdes.Integer()
		);
		final String foreignKey = null;
		assertThrows(NullPointerException.class, () -> cks.prefixBytes(foreignKey));
	}
}<|MERGE_RESOLUTION|>--- conflicted
+++ resolved
@@ -28,71 +28,64 @@
 
 public class CombinedKeySchemaTest {
 
-	@Test
-	public void nonNullPrimaryKeySerdeTest() {
-		final CombinedKeySchema<String, Integer> cks = new CombinedKeySchema<>(
-				() -> "fkTopic", Serdes.String(),
-				() -> "pkTopic", Serdes.Integer()
-		);
-		final Integer primary = -999;
-		final Bytes result = cks.toBytes("foreignKey", primary);
+    @Test
+    public void nonNullPrimaryKeySerdeTest() {
+        final CombinedKeySchema<String, Integer> cks = new CombinedKeySchema<>(
+            () -> "fkTopic", Serdes.String(),
+            () -> "pkTopic", Serdes.Integer()
+        );
+        final Integer primary = -999;
+        final Bytes result = cks.toBytes("foreignKey", primary);
 
-<<<<<<< HEAD
-		final CombinedKey<String, Integer> deserializedKey = cks.fromBytes(result);
-		assertEquals("foreignKey", deserializedKey.getForeignKey());
-		assertEquals(primary, deserializedKey.getPrimaryKey());
-	}
-=======
         final CombinedKey<String, Integer> deserializedKey = cks.fromBytes(result);
         assertEquals("foreignKey", deserializedKey.foreignKey());
         assertEquals(primary, deserializedKey.primaryKey());
     }
->>>>>>> 9494bebe
 
-	@Test
-	public void nullPrimaryKeySerdeTest() {
-		final CombinedKeySchema<String, Integer> cks = new CombinedKeySchema<>(
-				() -> "fkTopic", Serdes.String(),
-				() -> "pkTopic", Serdes.Integer()
-		);
-		assertThrows(NullPointerException.class, () -> cks.toBytes("foreignKey", null));
-	}
+    @Test
+    public void nullPrimaryKeySerdeTest() {
+        final CombinedKeySchema<String, Integer> cks = new CombinedKeySchema<>(
+            () -> "fkTopic", Serdes.String(),
+            () -> "pkTopic", Serdes.Integer()
+        );
+        assertThrows(NullPointerException.class, () -> cks.toBytes("foreignKey", null));
+    }
 
-	@Test
-	public void nullForeignKeySerdeTest() {
-		final CombinedKeySchema<String, Integer> cks = new CombinedKeySchema<>(
-				() -> "fkTopic", Serdes.String(),
-				() -> "pkTopic", Serdes.Integer()
-		);
-		assertThrows(NullPointerException.class, () -> cks.toBytes(null, 10));
-	}
+    @Test
+    public void nullForeignKeySerdeTest() {
+        final CombinedKeySchema<String, Integer> cks = new CombinedKeySchema<>(
+            () -> "fkTopic", Serdes.String(),
+            () -> "pkTopic", Serdes.Integer()
+        );
+        assertThrows(NullPointerException.class, () -> cks.toBytes(null, 10));
+    }
 
-	@Test
-	public void prefixKeySerdeTest() {
-		final CombinedKeySchema<String, Integer> cks = new CombinedKeySchema<>(
-				() -> "fkTopic", Serdes.String(),
-				() -> "pkTopic", Serdes.Integer()
-		);
-		final String foreignKey = "someForeignKey";
-		final byte[] foreignKeySerializedData =
-				Serdes.String().serializer().serialize("fkTopic", foreignKey);
-		final Bytes prefix = cks.prefixBytes(foreignKey);
+    @Test
+    public void prefixKeySerdeTest() {
+        final CombinedKeySchema<String, Integer> cks = new CombinedKeySchema<>(
+            () -> "fkTopic", Serdes.String(),
+            () -> "pkTopic", Serdes.Integer()
+        );
+        final String foreignKey = "someForeignKey";
+        final byte[] foreignKeySerializedData =
+            Serdes.String().serializer().serialize("fkTopic", foreignKey);
+        final Bytes prefix = cks.prefixBytes(foreignKey);
 
-		final ByteBuffer buf = ByteBuffer.allocate(Integer.BYTES + foreignKeySerializedData.length);
-		buf.putInt(foreignKeySerializedData.length);
-		buf.put(foreignKeySerializedData);
-		final Bytes expectedPrefixBytes = Bytes.wrap(buf.array());
+        final ByteBuffer buf = ByteBuffer.allocate(Integer.BYTES + foreignKeySerializedData.length);
+        buf.putInt(foreignKeySerializedData.length);
+        buf.put(foreignKeySerializedData);
+        final Bytes expectedPrefixBytes = Bytes.wrap(buf.array());
 
-		assertEquals(expectedPrefixBytes, prefix);
-	}
+        assertEquals(expectedPrefixBytes, prefix);
+    }
 
-	@Test
-	public void nullPrefixKeySerdeTest() {
-		final CombinedKeySchema<String, Integer> cks = new CombinedKeySchema<>(
-				() -> "fkTopic", Serdes.String(),
-				() -> "pkTopic", Serdes.Integer()
-		);
-		final String foreignKey = null;
-		assertThrows(NullPointerException.class, () -> cks.prefixBytes(foreignKey));
-	}
+    @Test
+    public void nullPrefixKeySerdeTest() {
+        final CombinedKeySchema<String, Integer> cks = new CombinedKeySchema<>(
+            () -> "fkTopic", Serdes.String(),
+            () -> "pkTopic", Serdes.Integer()
+        );
+        final String foreignKey = null;
+        assertThrows(NullPointerException.class, () -> cks.prefixBytes(foreignKey));
+    }
 }