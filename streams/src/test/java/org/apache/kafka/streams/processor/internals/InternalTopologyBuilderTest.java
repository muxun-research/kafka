--- conflicted
+++ resolved
@@ -16,21 +16,13 @@
  */
 package org.apache.kafka.streams.processor.internals;
 
-<<<<<<< HEAD
-import org.apache.kafka.clients.consumer.OffsetResetStrategy;
-=======
 import org.apache.kafka.clients.consumer.internals.AutoOffsetResetStrategy;
 import org.apache.kafka.common.config.ConfigException;
->>>>>>> 9494bebe
 import org.apache.kafka.common.config.TopicConfig;
 import org.apache.kafka.common.serialization.Serde;
 import org.apache.kafka.common.serialization.Serdes;
 import org.apache.kafka.streams.AutoOffsetReset;
 import org.apache.kafka.streams.StreamsConfig;
-<<<<<<< HEAD
-import org.apache.kafka.streams.Topology;
-=======
->>>>>>> 9494bebe
 import org.apache.kafka.streams.TopologyConfig;
 import org.apache.kafka.streams.TopologyDescription;
 import org.apache.kafka.streams.errors.LogAndContinueExceptionHandler;
@@ -54,13 +46,6 @@
 import org.apache.kafka.streams.state.KeyValueStore;
 import org.apache.kafka.streams.state.StoreBuilder;
 import org.apache.kafka.streams.state.Stores;
-<<<<<<< HEAD
-import org.apache.kafka.test.*;
-import org.junit.Test;
-
-import java.time.Duration;
-import java.util.*;
-=======
 import org.apache.kafka.test.MockApiProcessor;
 import org.apache.kafka.test.MockApiProcessorSupplier;
 import org.apache.kafka.test.MockKeyValueStoreBuilder;
@@ -80,16 +65,10 @@
 import java.util.Map;
 import java.util.Properties;
 import java.util.Set;
->>>>>>> 9494bebe
 import java.util.regex.Pattern;
 
 import static java.time.Duration.ofSeconds;
 import static java.util.Arrays.asList;
-<<<<<<< HEAD
-import static org.apache.kafka.common.utils.Utils.*;
-import static org.apache.kafka.streams.processor.internals.assignment.AssignmentTestUtils.*;
-import static org.hamcrest.CoreMatchers.*;
-=======
 import static org.apache.kafka.common.utils.Utils.mkEntry;
 import static org.apache.kafka.common.utils.Utils.mkMap;
 import static org.apache.kafka.common.utils.Utils.mkProperties;
@@ -101,14 +80,10 @@
 import static org.hamcrest.CoreMatchers.containsString;
 import static org.hamcrest.CoreMatchers.equalTo;
 import static org.hamcrest.CoreMatchers.is;
->>>>>>> 9494bebe
 import static org.hamcrest.MatcherAssert.assertThat;
 import static org.hamcrest.Matchers.not;
 import static org.hamcrest.Matchers.nullValue;
 import static org.hamcrest.core.IsInstanceOf.instanceOf;
-<<<<<<< HEAD
-import static org.junit.Assert.*;
-=======
 import static org.junit.jupiter.api.Assertions.assertEquals;
 import static org.junit.jupiter.api.Assertions.assertFalse;
 import static org.junit.jupiter.api.Assertions.assertInstanceOf;
@@ -116,7 +91,6 @@
 import static org.junit.jupiter.api.Assertions.assertThrows;
 import static org.junit.jupiter.api.Assertions.assertTrue;
 import static org.junit.jupiter.api.Assertions.fail;
->>>>>>> 9494bebe
 
 public class InternalTopologyBuilderTest {
 
@@ -157,11 +131,6 @@
         builder.addSource(new AutoOffsetResetInternal(AutoOffsetReset.latest()), "source2", null, null, null,  Pattern.compile(latestTopicPattern));
         builder.addSource(new AutoOffsetResetInternal(AutoOffsetReset.byDuration(Duration.ofSeconds(42))), "source3", null, null, null, Pattern.compile(durationTopicPattern));
 
-<<<<<<< HEAD
-        builder.addSource(Topology.AutoOffsetReset.EARLIEST, "source", null, null, null, Pattern.compile(earliestTopicPattern));
-        builder.addSource(Topology.AutoOffsetReset.LATEST, "source2", null, null, null, Pattern.compile(latestTopicPattern));
-=======
->>>>>>> 9494bebe
         builder.initializeSubscription();
 
         assertThat(builder.offsetResetStrategy("noneTestTopic"), equalTo(AutoOffsetResetStrategy.NONE));
@@ -195,12 +164,8 @@
 
     @Test
     public void shouldNotAllowOffsetResetSourceWithoutTopics() {
-<<<<<<< HEAD
-        assertThrows(TopologyException.class, () -> builder.addSource(Topology.AutoOffsetReset.EARLIEST, "source", null, stringSerde.deserializer(), stringSerde.deserializer()));
-=======
         assertThrows(TopologyException.class, () -> builder.addSource(new AutoOffsetResetInternal(AutoOffsetReset.earliest()), "source",
             null, stringSerde.deserializer(), stringSerde.deserializer()));
->>>>>>> 9494bebe
     }
 
     @Test
@@ -257,22 +222,23 @@
 
     @Test
     public void testAddProcessorWithNullParents() {
-        assertThrows(NullPointerException.class, () -> builder.addProcessor("processor", new MockApiProcessorSupplier<>(), (String) null));
+        assertThrows(NullPointerException.class, () -> builder.addProcessor("processor",
+            new MockApiProcessorSupplier<>(), (String) null));
     }
 
     @Test
     public void testAddProcessorWithBadSupplier() {
         final Processor<Object, Object, Object, Object> processor = new MockApiProcessor<>();
-        final IllegalArgumentException exception = assertThrows(IllegalArgumentException.class, () -> builder.addProcessor("processor", () -> processor, (String) null));
+        final IllegalArgumentException exception = assertThrows(
+                IllegalArgumentException.class,
+            () -> builder.addProcessor("processor", () -> processor, (String) null)
+        );
         assertThat(exception.getMessage(), containsString("#get() must return a new object each time it is called."));
     }
 
     @Test
     public void testAddGlobalStoreWithBadSupplier() {
         final org.apache.kafka.streams.processor.api.Processor<?, ?, Void, Void> processor = new MockApiProcessorSupplier<Object, Object, Void, Void>().get();
-<<<<<<< HEAD
-        final IllegalArgumentException exception = assertThrows(IllegalArgumentException.class, () -> builder.addGlobalStore(new MockKeyValueStoreBuilder("global-store", false).withLoggingDisabled(), "globalSource", null, null, null, "globalTopic", "global-processor", () -> processor));
-=======
         final IllegalArgumentException exception = assertThrows(
                 IllegalArgumentException.class,
             () -> builder.addGlobalStore(
@@ -286,7 +252,6 @@
                 false
             )
         );
->>>>>>> 9494bebe
         assertThat(exception.getMessage(), containsString("#get() must return a new object each time it is called."));
     }
 
@@ -318,7 +283,8 @@
 
     @Test
     public void testAddSinkWithNullParents() {
-        assertThrows(NullPointerException.class, () -> builder.addSink("sink", "topic", null, null, null, (String) null));
+        assertThrows(NullPointerException.class, () -> builder.addSink("sink", "topic", null,
+            null, null, (String) null));
     }
 
     @Test
@@ -387,9 +353,6 @@
         builder.setApplicationId("X");
         builder.addSource(null, "source-1", null, null, null, Pattern.compile("topic-1"));
         builder.addSource(null, "source-2", null, null, null, Pattern.compile("topic-2"));
-<<<<<<< HEAD
-        builder.addGlobalStore(new MockKeyValueStoreBuilder("global-store", false).withLoggingDisabled(), "globalSource", null, null, null, "globalTopic", "global-processor", new MockApiProcessorSupplier<>());
-=======
         builder.addGlobalStore(
             "globalSource",
             null,
@@ -400,7 +363,6 @@
             new StoreDelegatingProcessorSupplier<>(new MockApiProcessorSupplier<>(), Set.of(storeBuilder)),
             false
         );
->>>>>>> 9494bebe
         builder.initializeSubscription();
 
         final Pattern expectedPattern = Pattern.compile("topic-1|topic-2");
@@ -418,9 +380,6 @@
         builder.setApplicationId("X");
         builder.addSource(null, "source-1", null, null, null, "topic-1");
         builder.addSource(null, "source-2", null, null, null, "topic-2");
-<<<<<<< HEAD
-        builder.addGlobalStore(new MockKeyValueStoreBuilder("global-store", false).withLoggingDisabled(), "globalSource", null, null, null, "globalTopic", "global-processor", new MockApiProcessorSupplier<>());
-=======
         builder.addGlobalStore(
             "globalSource",
             null,
@@ -431,7 +390,6 @@
             new StoreDelegatingProcessorSupplier<>(new MockApiProcessorSupplier<>(), Set.of(storeBuilder)),
             false
         );
->>>>>>> 9494bebe
         builder.initializeSubscription();
 
         assertThat(builder.fullSourceTopicNames(), equalTo(asList("topic-1", "topic-2")));
@@ -513,24 +471,24 @@
 
     @Test
     public void shouldNotAllowToAddStoresWithSameName() {
-        final StoreBuilder<KeyValueStore<Object, Object>> otherBuilder = new MockKeyValueStoreBuilder("testStore", false);
+        final StoreBuilder<KeyValueStore<Object, Object>> otherBuilder =
+            new MockKeyValueStoreBuilder("testStore", false);
 
         builder.addStateStore(storeFactory);
 
-        final TopologyException exception = assertThrows(TopologyException.class, () -> builder.addStateStore(otherBuilder));
-
-        assertThat(exception.getMessage(), equalTo("Invalid topology: A different StateStore has already been added with the name testStore"));
+        final TopologyException exception = assertThrows(
+            TopologyException.class,
+            () -> builder.addStateStore(otherBuilder)
+        );
+
+        assertThat(
+            exception.getMessage(),
+            equalTo("Invalid topology: A different StateStore has already been added with the name testStore")
+        );
     }
 
     @Test
     public void shouldNotAllowToAddStoresWithSameNameWhenFirstStoreIsGlobal() {
-<<<<<<< HEAD
-        final StoreBuilder<KeyValueStore<Object, Object>> globalBuilder = new MockKeyValueStoreBuilder("testStore", false).withLoggingDisabled();
-
-        builder.addGlobalStore(globalBuilder, "global-store", null, null, null, "global-topic", "global-processor", new MockApiProcessorSupplier<>());
-
-        final TopologyException exception = assertThrows(TopologyException.class, () -> builder.addStateStore(storeBuilder));
-=======
         final StoreBuilder<?> globalBuilder =
             new MockKeyValueStoreBuilder("testStore", false).withLoggingDisabled();
 
@@ -549,25 +507,20 @@
             TopologyException.class,
             () -> builder.addStateStore(storeFactory)
         );
->>>>>>> 9494bebe
-
-        assertThat(exception.getMessage(), equalTo("Invalid topology: A different GlobalStateStore has already been added with the name testStore"));
+
+        assertThat(
+            exception.getMessage(),
+            equalTo("Invalid topology: A different GlobalStateStore has already been added with the name testStore")
+        );
     }
 
     @Test
     public void shouldNotAllowToAddStoresWithSameNameWhenSecondStoreIsGlobal() {
-<<<<<<< HEAD
-        final StoreBuilder<KeyValueStore<Object, Object>> globalBuilder = new MockKeyValueStoreBuilder("testStore", false).withLoggingDisabled();
-=======
         final StoreBuilder<?> globalBuilder =
             new MockKeyValueStoreBuilder("testStore", false).withLoggingDisabled();
->>>>>>> 9494bebe
 
         builder.addStateStore(storeFactory);
 
-<<<<<<< HEAD
-        final TopologyException exception = assertThrows(TopologyException.class, () -> builder.addGlobalStore(globalBuilder, "global-store", null, null, null, "global-topic", "global-processor", new MockApiProcessorSupplier<>()));
-=======
         final TopologyException exception = assertThrows(
             TopologyException.class,
             () -> builder.addGlobalStore(
@@ -581,23 +534,15 @@
                 false
             )
         );
->>>>>>> 9494bebe
-
-        assertThat(exception.getMessage(), equalTo("Invalid topology: A different StateStore has already been added with the name testStore"));
+
+        assertThat(
+            exception.getMessage(),
+            equalTo("Invalid topology: A different StateStore has already been added with the name testStore")
+        );
     }
 
     @Test
     public void shouldNotAllowToAddGlobalStoresWithSameName() {
-<<<<<<< HEAD
-        final StoreBuilder<KeyValueStore<Object, Object>> firstGlobalBuilder = new MockKeyValueStoreBuilder("testStore", false).withLoggingDisabled();
-        final StoreBuilder<KeyValueStore<Object, Object>> secondGlobalBuilder = new MockKeyValueStoreBuilder("testStore", false).withLoggingDisabled();
-
-        builder.addGlobalStore(firstGlobalBuilder, "global-store", null, null, null, "global-topic", "global-processor", new MockApiProcessorSupplier<>());
-
-        final TopologyException exception = assertThrows(TopologyException.class, () -> builder.addGlobalStore(secondGlobalBuilder, "global-store-2", null, null, null, "global-topic", "global-processor-2", new MockApiProcessorSupplier<>()));
-
-        assertThat(exception.getMessage(), equalTo("Invalid topology: A different GlobalStateStore has already been added with the name testStore"));
-=======
         final StoreBuilder<KeyValueStore<Object, Object>> firstGlobalBuilder =
             new MockKeyValueStoreBuilder("testStore", false).withLoggingDisabled();
         final StoreBuilder<KeyValueStore<Object, Object>> secondGlobalBuilder =
@@ -632,7 +577,6 @@
             exception.getMessage(),
             equalTo("Invalid topology: A different GlobalStateStore has already been added with the name testStore")
         );
->>>>>>> 9494bebe
     }
 
     @Test
@@ -750,11 +694,6 @@
         final String store1 = ProcessorStateManager.storeChangelogTopic("X", "store-1", builder.topologyName());
         final String store2 = ProcessorStateManager.storeChangelogTopic("X", "store-2", builder.topologyName());
         final String store3 = ProcessorStateManager.storeChangelogTopic("X", "store-3", builder.topologyName());
-<<<<<<< HEAD
-        expectedTopicGroups.put(SUBTOPOLOGY_0, new InternalTopologyBuilder.TopicsInfo(Collections.emptySet(), mkSet("topic-1", "topic-1x", "topic-2"), Collections.emptyMap(), Collections.singletonMap(store1, new UnwindowedUnversionedChangelogTopicConfig(store1, Collections.emptyMap()))));
-        expectedTopicGroups.put(SUBTOPOLOGY_1, new InternalTopologyBuilder.TopicsInfo(Collections.emptySet(), mkSet("topic-3", "topic-4"), Collections.emptyMap(), Collections.singletonMap(store2, new UnwindowedUnversionedChangelogTopicConfig(store2, Collections.emptyMap()))));
-        expectedTopicGroups.put(SUBTOPOLOGY_2, new InternalTopologyBuilder.TopicsInfo(Collections.emptySet(), mkSet("topic-5"), Collections.emptyMap(), Collections.singletonMap(store3, new UnwindowedUnversionedChangelogTopicConfig(store3, Collections.emptyMap()))));
-=======
         expectedTopicGroups.put(SUBTOPOLOGY_0, new InternalTopologyBuilder.TopicsInfo(
             Collections.emptySet(), Set.of("topic-1", "topic-1x", "topic-2"),
             Collections.emptyMap(),
@@ -767,7 +706,6 @@
             Collections.emptySet(), Set.of("topic-5"),
             Collections.emptyMap(),
             Collections.singletonMap(store3, new UnwindowedUnversionedChangelogTopicConfig(store3, Collections.emptyMap()))));
->>>>>>> 9494bebe
 
         assertEquals(3, topicGroups.size());
         assertEquals(expectedTopicGroups, topicGroups);
@@ -841,9 +779,6 @@
         assertNotEquals(oldNodeGroups, newNodeGroups);
 
         oldNodeGroups = newNodeGroups;
-<<<<<<< HEAD
-        builder.addGlobalStore(new MockKeyValueStoreBuilder("global-store", false).withLoggingDisabled(), "globalSource", null, null, null, "globalTopic", "global-processor", new MockApiProcessorSupplier<>());
-=======
 
         final StoreBuilder<?> globalBuilder = new MockKeyValueStoreBuilder("global-store", false).withLoggingDisabled();
         builder.addGlobalStore(
@@ -856,39 +791,62 @@
             new StoreDelegatingProcessorSupplier<>(new MockApiProcessorSupplier<>(), Set.of(globalBuilder)),
             false
         );
->>>>>>> 9494bebe
         newNodeGroups = builder.nodeGroups();
         assertNotEquals(oldNodeGroups, newNodeGroups);
     }
 
     @Test
     public void shouldNotAllowNullNameWhenAddingSink() {
-        assertThrows(NullPointerException.class, () -> builder.addSink(null, "topic", null, null, null));
+        assertThrows(
+            NullPointerException.class,
+            () -> builder.addSink(null, "topic", null, null, null)
+        );
     }
 
     @Test
     public void shouldNotAllowNullTopicWhenAddingSink() {
-        assertThrows(NullPointerException.class, () -> builder.addSink("name", (String) null, null, null, null));
+        assertThrows(
+            NullPointerException.class,
+            () -> builder.addSink("name", (String) null, null, null, null)
+        );
     }
 
     @Test
     public void shouldNotAllowNullTopicChooserWhenAddingSink() {
-        assertThrows(NullPointerException.class, () -> builder.addSink("name", (TopicNameExtractor<Object, Object>) null, null, null, null));
+        assertThrows(
+            NullPointerException.class,
+            () -> builder.addSink("name", (TopicNameExtractor<Object, Object>) null, null, null, null)
+        );
     }
 
     @Test
     public void shouldNotAllowNullNameWhenAddingProcessor() {
-        assertThrows(NullPointerException.class, () -> builder.addProcessor(null, (ProcessorSupplier<Object, Object, Object, Object>) () -> null));
+        assertThrows(
+            NullPointerException.class,
+            () -> builder.addProcessor(
+                null,
+                (ProcessorSupplier<Object, Object, Object, Object>) () -> null
+            )
+        );
     }
 
     @Test
     public void shouldNotAllowNullProcessorSupplier() {
-        assertThrows(NullPointerException.class, () -> builder.addProcessor("name", (ProcessorSupplier<Object, Object, Object, Object>) null));
+        assertThrows(
+            NullPointerException.class,
+            () -> builder.addProcessor(
+                "name",
+                (ProcessorSupplier<Object, Object, Object, Object>) null
+            )
+        );
     }
 
     @Test
     public void shouldNotAllowNullNameWhenAddingSource() {
-        assertThrows(NullPointerException.class, () -> builder.addSource(null, null, null, null, null, Pattern.compile(".*")));
+        assertThrows(
+            NullPointerException.class,
+            () -> builder.addSource(null, null, null, null, null, Pattern.compile(".*"))
+        );
     }
 
     @Test
@@ -971,8 +929,20 @@
         builder.setApplicationId("appId");
         builder.addSource(null, "source", null, null, null, "topic");
         builder.addProcessor("processor", new MockApiProcessorSupplier<>(), "source");
-        builder.addStateStore(Stores.windowStoreBuilder(Stores.persistentWindowStore("store1", ofSeconds(30L), ofSeconds(10L), false), Serdes.String(), Serdes.String()), "processor");
-        builder.addStateStore(Stores.sessionStoreBuilder(Stores.persistentSessionStore("store2", ofSeconds(30)), Serdes.String(), Serdes.String()), "processor");
+        builder.addStateStore(
+            Stores.windowStoreBuilder(
+                Stores.persistentWindowStore("store1", ofSeconds(30L), ofSeconds(10L), false),
+                Serdes.String(),
+                Serdes.String()
+            ),
+            "processor"
+        );
+        builder.addStateStore(
+                Stores.sessionStoreBuilder(
+                        Stores.persistentSessionStore("store2", ofSeconds(30)), Serdes.String(), Serdes.String()
+                ),
+                "processor"
+        );
         builder.buildTopology();
         final Map<Subtopology, InternalTopologyBuilder.TopicsInfo> topicGroups = builder.subtopologyToTopicsInfo();
         final InternalTopologyBuilder.TopicsInfo topicsInfo = topicGroups.values().iterator().next();
@@ -997,7 +967,14 @@
         builder.setApplicationId("appId");
         builder.addSource(null, "source", null, null, null, "topic");
         builder.addProcessor("processor", new MockApiProcessorSupplier<>(), "source");
-        builder.addStateStore(Stores.versionedKeyValueStoreBuilder(Stores.persistentVersionedKeyValueStore("vstore", Duration.ofMillis(60_000L)), Serdes.String(), Serdes.String()), "processor");
+        builder.addStateStore(
+            Stores.versionedKeyValueStoreBuilder(
+                Stores.persistentVersionedKeyValueStore("vstore", Duration.ofMillis(60_000L)),
+                Serdes.String(),
+                Serdes.String()
+            ),
+            "processor"
+        );
         builder.buildTopology();
         final Map<Subtopology, InternalTopologyBuilder.TopicsInfo> topicGroups = builder.subtopologyToTopicsInfo();
         final InternalTopologyBuilder.TopicsInfo topicsInfo = topicGroups.values().iterator().next();
@@ -1100,7 +1077,12 @@
         topologyOverrides.put(StreamsConfig.DEFAULT_DSL_STORE_CONFIG, StreamsConfig.IN_MEMORY);
 
         final StreamsConfig config = new StreamsConfig(StreamsTestUtils.getStreamsConfig());
-        final InternalTopologyBuilder topologyBuilder = new InternalTopologyBuilder(new TopologyConfig("my-topology", config, topologyOverrides));
+        final InternalTopologyBuilder topologyBuilder = new InternalTopologyBuilder(
+            new TopologyConfig(
+                "my-topology",
+                config,
+                topologyOverrides)
+        );
 
         assertThat(topologyBuilder.topologyConfigs().cacheSize, is(12345L));
         assertThat(topologyBuilder.topologyConfigs().getTaskConfig().maxTaskIdleMs, equalTo(500L));
@@ -1141,7 +1123,12 @@
         streamsProps.put(StreamsConfig.DEFAULT_DESERIALIZATION_EXCEPTION_HANDLER_CLASS_CONFIG, LogAndContinueExceptionHandler.class);
 
         final StreamsConfig config = new StreamsConfig(streamsProps);
-        final InternalTopologyBuilder topologyBuilder = new InternalTopologyBuilder(new TopologyConfig("my-topology", config, new Properties()));
+        final InternalTopologyBuilder topologyBuilder = new InternalTopologyBuilder(
+            new TopologyConfig(
+                "my-topology",
+                config,
+                new Properties())
+        );
         assertThat(topologyBuilder.topologyConfigs().cacheSize, is(12345L));
         assertThat(topologyBuilder.topologyConfigs().getTaskConfig().maxTaskIdleMs, is(500L));
         assertThat(topologyBuilder.topologyConfigs().getTaskConfig().taskTimeoutMs, is(1000L));
@@ -1237,9 +1224,6 @@
     @Test
     public void shouldNotAllowToAddGlobalStoreWithSourceNameEqualsProcessorName() {
         final String sameNameForSourceAndProcessor = "sameName";
-<<<<<<< HEAD
-        assertThrows(TopologyException.class, () -> builder.addGlobalStore(storeBuilder, sameNameForSourceAndProcessor, null, null, null, "anyTopicName", sameNameForSourceAndProcessor, new MockApiProcessorSupplier<>()));
-=======
         assertThrows(TopologyException.class, () -> builder.addGlobalStore(
             sameNameForSourceAndProcessor,
             null,
@@ -1250,7 +1234,6 @@
             new StoreDelegatingProcessorSupplier<>(new MockApiProcessorSupplier<>(), Set.of(storeBuilder)),
             false
         ));
->>>>>>> 9494bebe
     }
 
     @Test
@@ -1334,7 +1317,15 @@
 
         final Map<String, InternalTopicConfig> repartitionSourceTopics = topicGroups.get(SUBTOPOLOGY_0).repartitionSourceTopics;
 
-        assertEquals(repartitionSourceTopics.get("Z-topic-1z"), new RepartitionTopicConfig("Z-topic-1z", Collections.emptyMap(), numberOfPartitions, true));
+        assertEquals(
+            repartitionSourceTopics.get("Z-topic-1z"),
+            new RepartitionTopicConfig(
+                "Z-topic-1z",
+                Collections.emptyMap(),
+                numberOfPartitions,
+                true
+            )
+        );
     }
 
     @Test
@@ -1347,7 +1338,13 @@
 
         final Map<String, InternalTopicConfig> repartitionSourceTopics = topicGroups.get(SUBTOPOLOGY_0).repartitionSourceTopics;
 
-        assertEquals(repartitionSourceTopics.get("T-topic-1t"), new RepartitionTopicConfig("T-topic-1t", Collections.emptyMap()));
+        assertEquals(
+            repartitionSourceTopics.get("T-topic-1t"),
+            new RepartitionTopicConfig(
+                "T-topic-1t",
+                Collections.emptyMap()
+            )
+        );
     }
 
     @Test
@@ -1360,7 +1357,10 @@
 
         final Map<String, InternalTopicConfig> repartitionSourceTopics = topicGroups.get(SUBTOPOLOGY_0).repartitionSourceTopics;
 
-        assertEquals(repartitionSourceTopics.get("Y-topic-1y"), new RepartitionTopicConfig("Y-topic-1y", Collections.emptyMap()));
+        assertEquals(
+            repartitionSourceTopics.get("Y-topic-1y"),
+            new RepartitionTopicConfig("Y-topic-1y", Collections.emptyMap())
+        );
     }
 
     @Test
@@ -1370,9 +1370,6 @@
         final StoreBuilder<?> storeBuilder =
                 new MockKeyValueStoreBuilder(globalStoreName, false).withLoggingDisabled();
         builder.setApplicationId("X");
-<<<<<<< HEAD
-        builder.addGlobalStore(new MockKeyValueStoreBuilder(globalStoreName, false).withLoggingDisabled(), "globalSource", null, null, null, globalTopic, "global-processor", new MockApiProcessorSupplier<>());
-=======
         builder.addGlobalStore(
             "globalSource",
             null,
@@ -1383,10 +1380,12 @@
             new StoreDelegatingProcessorSupplier<>(new MockApiProcessorSupplier<>(), Set.of(storeBuilder)),
             false
         );
->>>>>>> 9494bebe
         builder.initializeSubscription();
 
-        builder.rewriteTopology(new StreamsConfig(mkProperties(mkMap(mkEntry(StreamsConfig.APPLICATION_ID_CONFIG, "asdf"), mkEntry(StreamsConfig.BOOTSTRAP_SERVERS_CONFIG, "asdf")))));
+        builder.rewriteTopology(new StreamsConfig(mkProperties(mkMap(
+            mkEntry(StreamsConfig.APPLICATION_ID_CONFIG, "asdf"),
+            mkEntry(StreamsConfig.BOOTSTRAP_SERVERS_CONFIG, "asdf")
+        ))));
 
         assertThat(builder.buildGlobalStateTopology().storeToChangelogTopic().get(globalStoreName), is(globalTopic));
     }
