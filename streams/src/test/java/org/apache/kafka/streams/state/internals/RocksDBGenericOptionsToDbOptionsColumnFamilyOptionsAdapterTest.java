/*
 * Licensed to the Apache Software Foundation (ASF) under one or more
 * contributor license agreements. See the NOTICE file distributed with
 * this work for additional information regarding copyright ownership.
 * The ASF licenses this file to You under the Apache License, Version 2.0
 * (the "License"); you may not use this file except in compliance with
 * the License. You may obtain a copy of the License at
 *
 *    http://www.apache.org/licenses/LICENSE-2.0
 *
 * Unless required by applicable law or agreed to in writing, software
 * distributed under the License is distributed on an "AS IS" BASIS,
 * WITHOUT WARRANTIES OR CONDITIONS OF ANY KIND, either express or implied.
 * See the License for the specific language governing permissions and
 * limitations under the License.
 */
package org.apache.kafka.streams.state.internals;

import org.apache.kafka.common.utils.LogCaptureAppender;
import org.easymock.EasyMockRunner;
import org.junit.Test;
import org.junit.runner.RunWith;
import org.rocksdb.AbstractCompactionFilter;
import org.rocksdb.AbstractCompactionFilter.Context;
import org.rocksdb.AbstractCompactionFilterFactory;
import org.rocksdb.AbstractWalFilter;
import org.rocksdb.AccessHint;
import org.rocksdb.BuiltinComparator;
import org.rocksdb.ColumnFamilyOptions;
import org.rocksdb.CompactionPriority;
import org.rocksdb.CompactionStyle;
import org.rocksdb.ComparatorOptions;
import org.rocksdb.CompressionType;
import org.rocksdb.DBOptions;
import org.rocksdb.Env;
import org.rocksdb.InfoLogLevel;
import org.rocksdb.LRUCache;
import org.rocksdb.Logger;
import org.rocksdb.Options;
import org.rocksdb.PlainTableConfig;
import org.rocksdb.RateLimiter;
import org.rocksdb.RemoveEmptyValueCompactionFilter;
import org.rocksdb.RocksDB;
import org.rocksdb.SstFileManager;
import org.rocksdb.StringAppendOperator;
import org.rocksdb.VectorMemTableConfig;
import org.rocksdb.WALRecoveryMode;
import org.rocksdb.WalProcessingOption;
import org.rocksdb.WriteBatch;
import org.rocksdb.WriteBufferManager;
import org.rocksdb.util.BytewiseComparator;

import java.lang.reflect.InvocationTargetException;
import java.lang.reflect.Method;

import java.util.Arrays;
import java.util.Set;
import java.util.ArrayList;
import java.util.LinkedList;
import java.util.List;
import java.util.Map;
import java.util.stream.Collectors;

import static org.easymock.EasyMock.mock;
import static org.easymock.EasyMock.replay;
import static org.easymock.EasyMock.reset;
import static org.easymock.EasyMock.resetToNice;
import static org.easymock.EasyMock.verify;
import static org.hamcrest.CoreMatchers.hasItem;
import static org.hamcrest.MatcherAssert.assertThat;
import static org.hamcrest.Matchers.instanceOf;
import static org.hamcrest.Matchers.matchesPattern;
import static org.junit.Assert.fail;

/**
 * The purpose of this test is, to catch interface changes if we upgrade {@link RocksDB}.
 * Using reflections, we make sure the {@link RocksDBGenericOptionsToDbOptionsColumnFamilyOptionsAdapter} maps all
 * methods from {@link DBOptions} and {@link ColumnFamilyOptions} to/from {@link Options} correctly.
 */
@RunWith(EasyMockRunner.class)
public class RocksDBGenericOptionsToDbOptionsColumnFamilyOptionsAdapterTest {

    private final List<String> walRelatedMethods = new LinkedList<String>() {
        {
            add("setManualWalFlush");
            add("setMaxTotalWalSize");
            add("setWalBytesPerSync");
            add("setWalDir");
            add("setWalFilter");
            add("setWalRecoveryMode");
            add("setWalSizeLimitMB");
            add("setWalTtlSeconds");
        }
    };

    private final List<String> ignoreMethods = new LinkedList<String>() {
        {
            add("isOwningHandle");
            add("getNativeHandle");
            add("dispose");
            add("wait");
            add("equals");
            add("getClass");
            add("hashCode");
            add("notify");
            add("notifyAll");
            add("toString");
            add("getOptionStringFromProps");
            addAll(walRelatedMethods);
        }
    };

    @Test
    public void shouldOverwriteAllOptionsMethods() throws Exception {
        for (final Method method : Options.class.getMethods()) {
            if (!ignoreMethods.contains(method.getName())) {
                RocksDBGenericOptionsToDbOptionsColumnFamilyOptionsAdapter.class
                    .getDeclaredMethod(method.getName(), method.getParameterTypes());
            }
        }
    }

    @Test
    public void shouldForwardAllDbOptionsCalls() throws Exception {
        for (final Method method : Options.class.getMethods()) {
            if (!ignoreMethods.contains(method.getName())) {
                try {
                    DBOptions.class.getMethod(method.getName(), method.getParameterTypes());
                    verifyDBOptionsMethodCall(method);
                } catch (final NoSuchMethodException expectedAndSwallow) { }
            }
        }
    }

    private void verifyDBOptionsMethodCall(final Method method) throws Exception {
		final DBOptions mockedDbOptions = mock(DBOptions.class);
		final RocksDBGenericOptionsToDbOptionsColumnFamilyOptionsAdapter optionsFacadeDbOptions
				= new RocksDBGenericOptionsToDbOptionsColumnFamilyOptionsAdapter(mockedDbOptions, new ColumnFamilyOptions());

        final Object[] parameters = getDBOptionsParameters(method.getParameterTypes());

        try {
			reset(mockedDbOptions);
			replay(mockedDbOptions);
			method.invoke(optionsFacadeDbOptions, parameters);
			verify();
			fail("Should have called DBOptions." + method.getName() + "()");
		} catch (final InvocationTargetException undeclaredMockMethodCall) {
            assertThat(undeclaredMockMethodCall.getCause(), instanceOf(AssertionError.class));
            assertThat(undeclaredMockMethodCall.getCause().getMessage().trim(),
                matchesPattern("Unexpected method call DBOptions\\." + method.getName() + "((.*\n*)*):"));
        } finally {
            resetToNice(mockedDbOptions);
            optionsFacadeDbOptions.close();
        }
    }

    private Object[] getDBOptionsParameters(final Class<?>[] parameterTypes) throws Exception {
        final Object[] parameters = new Object[parameterTypes.length];

        for (int i = 0; i < parameterTypes.length; ++i) {
            switch (parameterTypes[i].getName()) {
                case "boolean":
                    parameters[i] = true;
                    break;
                case "int":
                    parameters[i] = 0;
                    break;
                case "long":
                    parameters[i] = 0L;
                    break;
                case "java.util.Collection":
                    parameters[i] = new ArrayList<>();
                    break;
                case "org.rocksdb.AccessHint":
                    parameters[i] = AccessHint.NONE;
                    break;
                case "org.rocksdb.Cache":
                    parameters[i] = new LRUCache(1L);
                    break;
                case "org.rocksdb.Env":
                    parameters[i] = Env.getDefault();
                    break;
                case "org.rocksdb.InfoLogLevel":
                    parameters[i] = InfoLogLevel.FATAL_LEVEL;
                    break;
                case "org.rocksdb.Logger":
                    parameters[i] = new Logger(new Options()) {
                        @Override
                        protected void log(final InfoLogLevel infoLogLevel, final String logMsg) {}
                    };
                    break;
                case "org.rocksdb.RateLimiter":
                    parameters[i] = new RateLimiter(1L);
                    break;
                case "org.rocksdb.SstFileManager":
                    parameters[i] = new SstFileManager(Env.getDefault());
                    break;
                case "org.rocksdb.WALRecoveryMode":
                    parameters[i] = WALRecoveryMode.AbsoluteConsistency;
                    break;
                case "org.rocksdb.WriteBufferManager":
                    parameters[i] = new WriteBufferManager(1L, new LRUCache(1L));
                    break;
                case "org.rocksdb.AbstractWalFilter":
                    class TestWalFilter extends AbstractWalFilter {
                        @Override
                        public void columnFamilyLogNumberMap(final Map<Integer, Long> cfLognumber, final Map<String, Integer> cfNameId) {
                        }

                        @Override
                        public LogRecordFoundResult logRecordFound(final long logNumber, final String logFileName, final WriteBatch batch, final WriteBatch newBatch) {
                            return new LogRecordFoundResult(WalProcessingOption.CONTINUE_PROCESSING, false);
                        }

                        @Override
                        public String name() {
                            return "TestWalFilter";
                        }
                    }
                    parameters[i] = new TestWalFilter();
                    break;
                default:
					parameters[i] = parameterTypes[i].getConstructor().newInstance();
            }
        }

        return parameters;
    }

    @Test
    public void shouldForwardAllColumnFamilyCalls() throws Exception {
        for (final Method method : Options.class.getMethods()) {
            if (!ignoreMethods.contains(method.getName())) {
                try {
                    ColumnFamilyOptions.class.getMethod(method.getName(), method.getParameterTypes());
                    verifyColumnFamilyOptionsMethodCall(method);
                } catch (final NoSuchMethodException expectedAndSwallow) { }
            }
        }
    }

    private void verifyColumnFamilyOptionsMethodCall(final Method method) throws Exception {
		final ColumnFamilyOptions mockedColumnFamilyOptions = mock(ColumnFamilyOptions.class);
		final RocksDBGenericOptionsToDbOptionsColumnFamilyOptionsAdapter optionsFacadeColumnFamilyOptions
				= new RocksDBGenericOptionsToDbOptionsColumnFamilyOptionsAdapter(new DBOptions(), mockedColumnFamilyOptions);

        final Object[] parameters = getColumnFamilyOptionsParameters(method.getParameterTypes());

        try {
			reset(mockedColumnFamilyOptions);
			replay(mockedColumnFamilyOptions);
			method.invoke(optionsFacadeColumnFamilyOptions, parameters);
			verify();
			fail("Should have called ColumnFamilyOptions." + method.getName() + "()");
		} catch (final InvocationTargetException undeclaredMockMethodCall) {
            assertThat(undeclaredMockMethodCall.getCause(), instanceOf(AssertionError.class));
            assertThat(undeclaredMockMethodCall.getCause().getMessage().trim(),
                matchesPattern("Unexpected method call ColumnFamilyOptions\\." + method.getName() +  "(.*)"));
        } finally {
            resetToNice(mockedColumnFamilyOptions);
            optionsFacadeColumnFamilyOptions.close();
        }
    }

    private Object[] getColumnFamilyOptionsParameters(final Class<?>[] parameterTypes) throws Exception {
        final Object[] parameters = new Object[parameterTypes.length];

        for (int i = 0; i < parameterTypes.length; ++i) {
            switch (parameterTypes[i].getName()) {
                case "boolean":
                    parameters[i] = true;
                    break;
                case "double":
                    parameters[i] = 0.0d;
                    break;
                case "int":
                    parameters[i] = 0;
                    break;
                case "long":
                    parameters[i] = 0L;
                    break;
                case "[I":
                    parameters[i] = new int[0];
                    break;
                case "java.util.List":
                    parameters[i] = new ArrayList<>();
                    break;
                case "org.rocksdb.AbstractCompactionFilter":
                    parameters[i] = new RemoveEmptyValueCompactionFilter();
                    break;
                case "org.rocksdb.AbstractCompactionFilterFactory":
					parameters[i] = new AbstractCompactionFilterFactory<AbstractCompactionFilter<?>>() {

						@Override
						public AbstractCompactionFilter<?> createCompactionFilter(final Context context) {
							return null;
						}

						@Override
						public String name() {
							return "AbstractCompactionFilterFactory";
						}
                    };
                    break;
                case "org.rocksdb.AbstractComparator":
                    parameters[i] = new BytewiseComparator(new ComparatorOptions());
                    break;
                case "org.rocksdb.BuiltinComparator":
                    parameters[i] = BuiltinComparator.BYTEWISE_COMPARATOR;
                    break;
                case "org.rocksdb.CompactionPriority":
                    parameters[i] = CompactionPriority.ByCompensatedSize;
                    break;
                case "org.rocksdb.CompactionStyle":
                    parameters[i] = CompactionStyle.UNIVERSAL;
                    break;
                case "org.rocksdb.CompressionType":
                    parameters[i] = CompressionType.NO_COMPRESSION;
                    break;
                case "org.rocksdb.MemTableConfig":
                    parameters[i] = new VectorMemTableConfig();
                    break;
                case "org.rocksdb.MergeOperator":
                    parameters[i] = new StringAppendOperator();
                    break;
				case "org.rocksdb.TableFormatConfig":
					parameters[i] = new PlainTableConfig();
					break;
				default:
					parameters[i] = parameterTypes[i].getConstructor().newInstance();
			}
		}

		return parameters;
	}

<<<<<<< HEAD
	@Test
	public void shouldWarnThanMethodCompactionOptionsFIFOSetTtlWillBeRemoved() {
		final DBOptions mockedDbOptions = mock(DBOptions.class);
		final RocksDBGenericOptionsToDbOptionsColumnFamilyOptionsAdapter optionsFacadeDbOptions
				= new RocksDBGenericOptionsToDbOptionsColumnFamilyOptionsAdapter(mockedDbOptions, new ColumnFamilyOptions());

		try (final LogCaptureAppender appender =
					 LogCaptureAppender.createAndRegister(RocksDBGenericOptionsToDbOptionsColumnFamilyOptionsAdapter.class)) {
			optionsFacadeDbOptions.setCompactionOptionsFIFO(new CompactionOptionsFIFO());

			assertThat(
					appender.getMessages(),
					hasItem("RocksDB's version will be bumped to version 6+ via KAFKA-8897 in a future release." +
							" If you use `org.rocksdb.CompactionOptionsFIFO#setTtl(long)` or `#ttl()` you will need to rewrite" +
							" your code after KAFKA-8897 is resolved and set TTL via `org.rocksdb.Options`" +
							" (or `org.rocksdb.ColumnFamilyOptions`).")
			);
		}
	}

	@Test
	public void shouldWarnThanMethodCompactionOptionsFIFOTtlWillBeRemoved() {
		final DBOptions mockedDbOptions = mock(DBOptions.class);
		final RocksDBGenericOptionsToDbOptionsColumnFamilyOptionsAdapter optionsFacadeDbOptions
				= new RocksDBGenericOptionsToDbOptionsColumnFamilyOptionsAdapter(mockedDbOptions, new ColumnFamilyOptions());

		try (final LogCaptureAppender appender =
					 LogCaptureAppender.createAndRegister(RocksDBGenericOptionsToDbOptionsColumnFamilyOptionsAdapter.class)) {
			optionsFacadeDbOptions.compactionOptionsFIFO();

			assertThat(
					appender.getMessages(),
					hasItem("RocksDB's version will be bumped to version 6+ via KAFKA-8897 in a future release." +
							" If you use `org.rocksdb.CompactionOptionsFIFO#setTtl(long)` or `#ttl()` you will need to rewrite" +
							" your code after KAFKA-8897 is resolved and set TTL via `org.rocksdb.Options`" +
							" (or `org.rocksdb.ColumnFamilyOptions`).")
			);
		}
	}
=======
    @Test
    public void shouldLogWarningWhenSettingWalOptions() throws Exception {

        try (final LogCaptureAppender appender = LogCaptureAppender.createAndRegister(RocksDBGenericOptionsToDbOptionsColumnFamilyOptionsAdapter.class)) {

            try (RocksDBGenericOptionsToDbOptionsColumnFamilyOptionsAdapter adapter =
                     new RocksDBGenericOptionsToDbOptionsColumnFamilyOptionsAdapter(new DBOptions(), new ColumnFamilyOptions())) {
                for (final Method method : RocksDBGenericOptionsToDbOptionsColumnFamilyOptionsAdapter.class.getDeclaredMethods()) {
                    if (walRelatedMethods.contains(method.getName())) {
                        method.invoke(adapter, getDBOptionsParameters(method.getParameterTypes()));
                    }
                }

                final List<String> walOptions = Arrays.asList("walDir", "walFilter", "walRecoveryMode", "walBytesPerSync", "walSizeLimitMB", "manualWalFlush", "maxTotalWalSize", "walTtlSeconds");

                final Set<String> logMessages = appender.getEvents().stream()
                    .filter(e -> e.getLevel().equals("WARN"))
                    .map(LogCaptureAppender.Event::getMessage)
                    .collect(Collectors.toSet());

                walOptions.forEach(option -> assertThat(logMessages, hasItem(String.format("WAL is explicitly disabled by Streams in RocksDB. Setting option '%s' will be ignored", option))));
            }
        }
    }
>>>>>>> 15418db6
}<|MERGE_RESOLUTION|>--- conflicted
+++ resolved
@@ -20,52 +20,16 @@
 import org.easymock.EasyMockRunner;
 import org.junit.Test;
 import org.junit.runner.RunWith;
-import org.rocksdb.AbstractCompactionFilter;
+import org.rocksdb.*;
 import org.rocksdb.AbstractCompactionFilter.Context;
-import org.rocksdb.AbstractCompactionFilterFactory;
-import org.rocksdb.AbstractWalFilter;
-import org.rocksdb.AccessHint;
-import org.rocksdb.BuiltinComparator;
-import org.rocksdb.ColumnFamilyOptions;
-import org.rocksdb.CompactionPriority;
-import org.rocksdb.CompactionStyle;
-import org.rocksdb.ComparatorOptions;
-import org.rocksdb.CompressionType;
-import org.rocksdb.DBOptions;
-import org.rocksdb.Env;
-import org.rocksdb.InfoLogLevel;
-import org.rocksdb.LRUCache;
-import org.rocksdb.Logger;
-import org.rocksdb.Options;
-import org.rocksdb.PlainTableConfig;
-import org.rocksdb.RateLimiter;
-import org.rocksdb.RemoveEmptyValueCompactionFilter;
-import org.rocksdb.RocksDB;
-import org.rocksdb.SstFileManager;
-import org.rocksdb.StringAppendOperator;
-import org.rocksdb.VectorMemTableConfig;
-import org.rocksdb.WALRecoveryMode;
-import org.rocksdb.WalProcessingOption;
-import org.rocksdb.WriteBatch;
-import org.rocksdb.WriteBufferManager;
 import org.rocksdb.util.BytewiseComparator;
 
 import java.lang.reflect.InvocationTargetException;
 import java.lang.reflect.Method;
-
-import java.util.Arrays;
-import java.util.Set;
-import java.util.ArrayList;
-import java.util.LinkedList;
-import java.util.List;
-import java.util.Map;
+import java.util.*;
 import java.util.stream.Collectors;
 
-import static org.easymock.EasyMock.mock;
-import static org.easymock.EasyMock.replay;
-import static org.easymock.EasyMock.reset;
-import static org.easymock.EasyMock.resetToNice;
-import static org.easymock.EasyMock.verify;
+import static org.easymock.EasyMock.*;
 import static org.hamcrest.CoreMatchers.hasItem;
 import static org.hamcrest.MatcherAssert.assertThat;
 import static org.hamcrest.Matchers.instanceOf;
@@ -133,22 +97,20 @@
     }
 
     private void verifyDBOptionsMethodCall(final Method method) throws Exception {
-		final DBOptions mockedDbOptions = mock(DBOptions.class);
-		final RocksDBGenericOptionsToDbOptionsColumnFamilyOptionsAdapter optionsFacadeDbOptions
-				= new RocksDBGenericOptionsToDbOptionsColumnFamilyOptionsAdapter(mockedDbOptions, new ColumnFamilyOptions());
+        final DBOptions mockedDbOptions = mock(DBOptions.class);
+        final RocksDBGenericOptionsToDbOptionsColumnFamilyOptionsAdapter optionsFacadeDbOptions = new RocksDBGenericOptionsToDbOptionsColumnFamilyOptionsAdapter(mockedDbOptions, new ColumnFamilyOptions());
 
         final Object[] parameters = getDBOptionsParameters(method.getParameterTypes());
 
         try {
-			reset(mockedDbOptions);
-			replay(mockedDbOptions);
-			method.invoke(optionsFacadeDbOptions, parameters);
-			verify();
-			fail("Should have called DBOptions." + method.getName() + "()");
-		} catch (final InvocationTargetException undeclaredMockMethodCall) {
+            reset(mockedDbOptions);
+            replay(mockedDbOptions);
+            method.invoke(optionsFacadeDbOptions, parameters);
+            verify();
+            fail("Should have called DBOptions." + method.getName() + "()");
+        } catch (final InvocationTargetException undeclaredMockMethodCall) {
             assertThat(undeclaredMockMethodCall.getCause(), instanceOf(AssertionError.class));
-            assertThat(undeclaredMockMethodCall.getCause().getMessage().trim(),
-                matchesPattern("Unexpected method call DBOptions\\." + method.getName() + "((.*\n*)*):"));
+            assertThat(undeclaredMockMethodCall.getCause().getMessage().trim(), matchesPattern("Unexpected method call DBOptions\\." + method.getName() + "((.*\n*)*):"));
         } finally {
             resetToNice(mockedDbOptions);
             optionsFacadeDbOptions.close();
@@ -221,7 +183,7 @@
                     parameters[i] = new TestWalFilter();
                     break;
                 default:
-					parameters[i] = parameterTypes[i].getConstructor().newInstance();
+                    parameters[i] = parameterTypes[i].getConstructor().newInstance();
             }
         }
 
@@ -241,22 +203,20 @@
     }
 
     private void verifyColumnFamilyOptionsMethodCall(final Method method) throws Exception {
-		final ColumnFamilyOptions mockedColumnFamilyOptions = mock(ColumnFamilyOptions.class);
-		final RocksDBGenericOptionsToDbOptionsColumnFamilyOptionsAdapter optionsFacadeColumnFamilyOptions
-				= new RocksDBGenericOptionsToDbOptionsColumnFamilyOptionsAdapter(new DBOptions(), mockedColumnFamilyOptions);
+        final ColumnFamilyOptions mockedColumnFamilyOptions = mock(ColumnFamilyOptions.class);
+        final RocksDBGenericOptionsToDbOptionsColumnFamilyOptionsAdapter optionsFacadeColumnFamilyOptions = new RocksDBGenericOptionsToDbOptionsColumnFamilyOptionsAdapter(new DBOptions(), mockedColumnFamilyOptions);
 
         final Object[] parameters = getColumnFamilyOptionsParameters(method.getParameterTypes());
 
         try {
-			reset(mockedColumnFamilyOptions);
-			replay(mockedColumnFamilyOptions);
-			method.invoke(optionsFacadeColumnFamilyOptions, parameters);
-			verify();
-			fail("Should have called ColumnFamilyOptions." + method.getName() + "()");
-		} catch (final InvocationTargetException undeclaredMockMethodCall) {
+            reset(mockedColumnFamilyOptions);
+            replay(mockedColumnFamilyOptions);
+            method.invoke(optionsFacadeColumnFamilyOptions, parameters);
+            verify();
+            fail("Should have called ColumnFamilyOptions." + method.getName() + "()");
+        } catch (final InvocationTargetException undeclaredMockMethodCall) {
             assertThat(undeclaredMockMethodCall.getCause(), instanceOf(AssertionError.class));
-            assertThat(undeclaredMockMethodCall.getCause().getMessage().trim(),
-                matchesPattern("Unexpected method call ColumnFamilyOptions\\." + method.getName() +  "(.*)"));
+            assertThat(undeclaredMockMethodCall.getCause().getMessage().trim(), matchesPattern("Unexpected method call ColumnFamilyOptions\\." + method.getName() + "(.*)"));
         } finally {
             resetToNice(mockedColumnFamilyOptions);
             optionsFacadeColumnFamilyOptions.close();
@@ -290,17 +250,17 @@
                     parameters[i] = new RemoveEmptyValueCompactionFilter();
                     break;
                 case "org.rocksdb.AbstractCompactionFilterFactory":
-					parameters[i] = new AbstractCompactionFilterFactory<AbstractCompactionFilter<?>>() {
-
-						@Override
-						public AbstractCompactionFilter<?> createCompactionFilter(final Context context) {
-							return null;
-						}
-
-						@Override
-						public String name() {
-							return "AbstractCompactionFilterFactory";
-						}
+                    parameters[i] = new AbstractCompactionFilterFactory<AbstractCompactionFilter<?>>() {
+
+                        @Override
+                        public AbstractCompactionFilter<?> createCompactionFilter(final Context context) {
+                            return null;
+                        }
+
+                        @Override
+                        public String name() {
+                            return "AbstractCompactionFilterFactory";
+                        }
                     };
                     break;
                 case "org.rocksdb.AbstractComparator":
@@ -324,65 +284,23 @@
                 case "org.rocksdb.MergeOperator":
                     parameters[i] = new StringAppendOperator();
                     break;
-				case "org.rocksdb.TableFormatConfig":
-					parameters[i] = new PlainTableConfig();
-					break;
-				default:
-					parameters[i] = parameterTypes[i].getConstructor().newInstance();
-			}
-		}
-
-		return parameters;
-	}
-
-<<<<<<< HEAD
-	@Test
-	public void shouldWarnThanMethodCompactionOptionsFIFOSetTtlWillBeRemoved() {
-		final DBOptions mockedDbOptions = mock(DBOptions.class);
-		final RocksDBGenericOptionsToDbOptionsColumnFamilyOptionsAdapter optionsFacadeDbOptions
-				= new RocksDBGenericOptionsToDbOptionsColumnFamilyOptionsAdapter(mockedDbOptions, new ColumnFamilyOptions());
-
-		try (final LogCaptureAppender appender =
-					 LogCaptureAppender.createAndRegister(RocksDBGenericOptionsToDbOptionsColumnFamilyOptionsAdapter.class)) {
-			optionsFacadeDbOptions.setCompactionOptionsFIFO(new CompactionOptionsFIFO());
-
-			assertThat(
-					appender.getMessages(),
-					hasItem("RocksDB's version will be bumped to version 6+ via KAFKA-8897 in a future release." +
-							" If you use `org.rocksdb.CompactionOptionsFIFO#setTtl(long)` or `#ttl()` you will need to rewrite" +
-							" your code after KAFKA-8897 is resolved and set TTL via `org.rocksdb.Options`" +
-							" (or `org.rocksdb.ColumnFamilyOptions`).")
-			);
-		}
-	}
-
-	@Test
-	public void shouldWarnThanMethodCompactionOptionsFIFOTtlWillBeRemoved() {
-		final DBOptions mockedDbOptions = mock(DBOptions.class);
-		final RocksDBGenericOptionsToDbOptionsColumnFamilyOptionsAdapter optionsFacadeDbOptions
-				= new RocksDBGenericOptionsToDbOptionsColumnFamilyOptionsAdapter(mockedDbOptions, new ColumnFamilyOptions());
-
-		try (final LogCaptureAppender appender =
-					 LogCaptureAppender.createAndRegister(RocksDBGenericOptionsToDbOptionsColumnFamilyOptionsAdapter.class)) {
-			optionsFacadeDbOptions.compactionOptionsFIFO();
-
-			assertThat(
-					appender.getMessages(),
-					hasItem("RocksDB's version will be bumped to version 6+ via KAFKA-8897 in a future release." +
-							" If you use `org.rocksdb.CompactionOptionsFIFO#setTtl(long)` or `#ttl()` you will need to rewrite" +
-							" your code after KAFKA-8897 is resolved and set TTL via `org.rocksdb.Options`" +
-							" (or `org.rocksdb.ColumnFamilyOptions`).")
-			);
-		}
-	}
-=======
+                case "org.rocksdb.TableFormatConfig":
+                    parameters[i] = new PlainTableConfig();
+                    break;
+                default:
+                    parameters[i] = parameterTypes[i].getConstructor().newInstance();
+            }
+        }
+
+        return parameters;
+    }
+
     @Test
     public void shouldLogWarningWhenSettingWalOptions() throws Exception {
 
         try (final LogCaptureAppender appender = LogCaptureAppender.createAndRegister(RocksDBGenericOptionsToDbOptionsColumnFamilyOptionsAdapter.class)) {
 
-            try (RocksDBGenericOptionsToDbOptionsColumnFamilyOptionsAdapter adapter =
-                     new RocksDBGenericOptionsToDbOptionsColumnFamilyOptionsAdapter(new DBOptions(), new ColumnFamilyOptions())) {
+            try (RocksDBGenericOptionsToDbOptionsColumnFamilyOptionsAdapter adapter = new RocksDBGenericOptionsToDbOptionsColumnFamilyOptionsAdapter(new DBOptions(), new ColumnFamilyOptions())) {
                 for (final Method method : RocksDBGenericOptionsToDbOptionsColumnFamilyOptionsAdapter.class.getDeclaredMethods()) {
                     if (walRelatedMethods.contains(method.getName())) {
                         method.invoke(adapter, getDBOptionsParameters(method.getParameterTypes()));
@@ -391,14 +309,10 @@
 
                 final List<String> walOptions = Arrays.asList("walDir", "walFilter", "walRecoveryMode", "walBytesPerSync", "walSizeLimitMB", "manualWalFlush", "maxTotalWalSize", "walTtlSeconds");
 
-                final Set<String> logMessages = appender.getEvents().stream()
-                    .filter(e -> e.getLevel().equals("WARN"))
-                    .map(LogCaptureAppender.Event::getMessage)
-                    .collect(Collectors.toSet());
+                final Set<String> logMessages = appender.getEvents().stream().filter(e -> e.getLevel().equals("WARN")).map(LogCaptureAppender.Event::getMessage).collect(Collectors.toSet());
 
                 walOptions.forEach(option -> assertThat(logMessages, hasItem(String.format("WAL is explicitly disabled by Streams in RocksDB. Setting option '%s' will be ignored", option))));
             }
         }
     }
->>>>>>> 15418db6
 }