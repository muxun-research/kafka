--- conflicted
+++ resolved
@@ -38,14 +38,7 @@
 import org.apache.kafka.streams.state.internals.KeyValueStoreBuilder;
 import org.apache.kafka.test.MockApiProcessorSupplier;
 import org.apache.kafka.test.TestUtils;
-import org.junit.jupiter.api.AfterAll;
-import org.junit.jupiter.api.AfterEach;
-import org.junit.jupiter.api.BeforeAll;
-import org.junit.jupiter.api.BeforeEach;
-import org.junit.jupiter.api.Tag;
-import org.junit.jupiter.api.Test;
-import org.junit.jupiter.api.TestInfo;
-import org.junit.jupiter.api.Timeout;
+import org.junit.jupiter.api.*;
 
 import java.io.IOException;
 import java.time.Duration;
@@ -63,7 +56,7 @@
  * This test asserts that when Kafka Streams is closing and shuts
  * down a StreamThread the closing of the GlobalStreamThread happens
  * after all the StreamThreads are completely stopped.
- * <p>
+ *
  * The test validates the Processor still has access to the GlobalStateStore while closing.
  * Otherwise if the GlobalStreamThread were to close underneath the StreamThread
  * an exception would be thrown as the GlobalStreamThread closes all global stores on closing.
@@ -71,167 +64,6 @@
 @Timeout(600)
 @Tag("integration")
 public class GlobalThreadShutDownOrderTest {
-<<<<<<< HEAD
-
-	private static final int NUM_BROKERS = 1;
-	private static final Properties BROKER_CONFIG;
-
-	static {
-		BROKER_CONFIG = new Properties();
-		BROKER_CONFIG.put("transaction.state.log.replication.factor", (short) 1);
-		BROKER_CONFIG.put("transaction.state.log.min.isr", 1);
-	}
-
-	private final AtomicInteger closeCounter = new AtomicInteger(0);
-
-	public static final EmbeddedKafkaCluster CLUSTER = new EmbeddedKafkaCluster(NUM_BROKERS, BROKER_CONFIG);
-
-	@BeforeClass
-	public static void startCluster() throws IOException {
-		CLUSTER.start();
-	}
-
-	@AfterClass
-	public static void closeCluster() {
-		CLUSTER.stop();
-	}
-
-
-	private final MockTime mockTime = CLUSTER.time;
-	private final String globalStore = "globalStore";
-	private StreamsBuilder builder;
-	private Properties streamsConfiguration;
-	private KafkaStreams kafkaStreams;
-	private String globalStoreTopic;
-	private String streamTopic;
-	private final List<Long> retrievedValuesList = new ArrayList<>();
-	private boolean firstRecordProcessed;
-
-	@Rule
-	public TestName testName = new TestName();
-
-	@Before
-	public void before() throws Exception {
-		builder = new StreamsBuilder();
-		createTopics();
-		streamsConfiguration = new Properties();
-		final String safeTestName = safeUniqueTestName(getClass(), testName);
-		streamsConfiguration.put(StreamsConfig.APPLICATION_ID_CONFIG, "app-" + safeTestName);
-		streamsConfiguration.put(StreamsConfig.BOOTSTRAP_SERVERS_CONFIG, CLUSTER.bootstrapServers());
-		streamsConfiguration.put(ConsumerConfig.AUTO_OFFSET_RESET_CONFIG, "earliest");
-		streamsConfiguration.put(StreamsConfig.STATE_DIR_CONFIG, TestUtils.tempDirectory().getPath());
-		streamsConfiguration.put(StreamsConfig.CACHE_MAX_BYTES_BUFFERING_CONFIG, 0);
-		streamsConfiguration.put(StreamsConfig.COMMIT_INTERVAL_MS_CONFIG, 100);
-
-		final Consumed<String, Long> stringLongConsumed = Consumed.with(Serdes.String(), Serdes.Long());
-
-		final KeyValueStoreBuilder<String, Long> storeBuilder = new KeyValueStoreBuilder<>(
-				Stores.persistentKeyValueStore(globalStore),
-				Serdes.String(),
-				Serdes.Long(),
-				mockTime);
-
-		builder.addGlobalStore(
-				storeBuilder,
-				globalStoreTopic,
-				Consumed.with(Serdes.String(), Serdes.Long()),
-				new MockApiProcessorSupplier<>()
-		);
-
-		builder
-				.stream(streamTopic, stringLongConsumed)
-				.process(() -> new GlobalStoreProcessor(globalStore));
-
-	}
-
-	@After
-	public void after() throws Exception {
-		if (kafkaStreams != null) {
-			kafkaStreams.close();
-		}
-		IntegrationTestUtils.purgeLocalStreamsState(streamsConfiguration);
-	}
-
-	@Test
-	public void shouldFinishGlobalStoreOperationOnShutDown() throws Exception {
-		kafkaStreams = new KafkaStreams(builder.build(), streamsConfiguration);
-		populateTopics(globalStoreTopic);
-		populateTopics(streamTopic);
-
-		kafkaStreams.start();
-
-		TestUtils.waitForCondition(
-				() -> firstRecordProcessed,
-				30000,
-				"Has not processed record within 30 seconds");
-
-		kafkaStreams.close(Duration.ofSeconds(30));
-
-		final List<Long> expectedRetrievedValues = Arrays.asList(1L, 2L, 3L, 4L);
-		assertEquals(expectedRetrievedValues, retrievedValuesList);
-		assertEquals(1, closeCounter.get());
-	}
-
-
-	private void createTopics() throws Exception {
-		streamTopic = "stream-topic";
-		globalStoreTopic = "global-store-topic";
-		CLUSTER.createTopics(streamTopic);
-		CLUSTER.createTopic(globalStoreTopic);
-	}
-
-
-	private void populateTopics(final String topicName) throws Exception {
-		IntegrationTestUtils.produceKeyValuesSynchronously(
-				topicName,
-				Arrays.asList(
-						new KeyValue<>("A", 1L),
-						new KeyValue<>("B", 2L),
-						new KeyValue<>("C", 3L),
-						new KeyValue<>("D", 4L)),
-				TestUtils.producerConfig(
-						CLUSTER.bootstrapServers(),
-						StringSerializer.class,
-						LongSerializer.class,
-						new Properties()),
-				mockTime);
-	}
-
-
-	private class GlobalStoreProcessor extends AbstractProcessor<String, Long> {
-
-		private KeyValueStore<String, Long> store;
-		private final String storeName;
-
-		GlobalStoreProcessor(final String storeName) {
-			this.storeName = storeName;
-		}
-
-		@Override
-		@SuppressWarnings("unchecked")
-		public void init(final ProcessorContext context) {
-			super.init(context);
-			store = (KeyValueStore<String, Long>) context.getStateStore(storeName);
-		}
-
-		@Override
-		public void process(final String key, final Long value) {
-			firstRecordProcessed = true;
-		}
-
-
-		@Override
-		public void close() {
-			closeCounter.getAndIncrement();
-			final List<String> keys = Arrays.asList("A", "B", "C", "D");
-			for (final String key : keys) {
-				// need to simulate thread slow in closing
-				Utils.sleep(1000);
-				retrievedValuesList.add(store.get(key));
-			}
-		}
-	}
-=======
     private static final int NUM_BROKERS = 1;
     private static final Properties BROKER_CONFIG;
 
@@ -281,22 +113,11 @@
 
         final Consumed<String, Long> stringLongConsumed = Consumed.with(Serdes.String(), Serdes.Long());
 
-        final KeyValueStoreBuilder<String, Long> storeBuilder = new KeyValueStoreBuilder<>(
-            Stores.persistentKeyValueStore(globalStore),
-            Serdes.String(),
-            Serdes.Long(),
-            mockTime);
+        final KeyValueStoreBuilder<String, Long> storeBuilder = new KeyValueStoreBuilder<>(Stores.persistentKeyValueStore(globalStore), Serdes.String(), Serdes.Long(), mockTime);
 
-        builder.addGlobalStore(
-            storeBuilder,
-            globalStoreTopic,
-            Consumed.with(Serdes.String(), Serdes.Long()),
-            new MockApiProcessorSupplier<>()
-        );
+        builder.addGlobalStore(storeBuilder, globalStoreTopic, Consumed.with(Serdes.String(), Serdes.Long()), new MockApiProcessorSupplier<>());
 
-        builder
-            .stream(streamTopic, stringLongConsumed)
-            .process(() -> new GlobalStoreProcessor(globalStore));
+        builder.stream(streamTopic, stringLongConsumed).process(() -> new GlobalStoreProcessor(globalStore));
 
     }
 
@@ -316,10 +137,7 @@
 
         kafkaStreams.start();
 
-        TestUtils.waitForCondition(
-            () -> firstRecordProcessed,
-            30000,
-            "Has not processed record within 30 seconds");
+        TestUtils.waitForCondition(() -> firstRecordProcessed, 30000, "Has not processed record within 30 seconds");
 
         kafkaStreams.close(Duration.ofSeconds(30));
 
@@ -338,19 +156,7 @@
 
 
     private void populateTopics(final String topicName) throws Exception {
-        IntegrationTestUtils.produceKeyValuesSynchronously(
-            topicName,
-            Arrays.asList(
-                new KeyValue<>("A", 1L),
-                new KeyValue<>("B", 2L),
-                new KeyValue<>("C", 3L),
-                new KeyValue<>("D", 4L)),
-            TestUtils.producerConfig(
-                CLUSTER.bootstrapServers(),
-                StringSerializer.class,
-                LongSerializer.class,
-                new Properties()),
-            mockTime);
+        IntegrationTestUtils.produceKeyValuesSynchronously(topicName, Arrays.asList(new KeyValue<>("A", 1L), new KeyValue<>("B", 2L), new KeyValue<>("C", 3L), new KeyValue<>("D", 4L)), TestUtils.producerConfig(CLUSTER.bootstrapServers(), StringSerializer.class, LongSerializer.class, new Properties()), mockTime);
     }
 
 
@@ -385,6 +191,5 @@
             }
         }
     }
->>>>>>> 15418db6
 
 }