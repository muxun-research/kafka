/*
 * Licensed to the Apache Software Foundation (ASF) under one or more
 * contributor license agreements. See the NOTICE file distributed with
 * this work for additional information regarding copyright ownership.
 * The ASF licenses this file to You under the Apache License, Version 2.0
 * (the "License"); you may not use this file except in compliance with
 * the License. You may obtain a copy of the License at
 *
 *    http://www.apache.org/licenses/LICENSE-2.0
 *
 * Unless required by applicable law or agreed to in writing, software
 * distributed under the License is distributed on an "AS IS" BASIS,
 * WITHOUT WARRANTIES OR CONDITIONS OF ANY KIND, either express or implied.
 * See the License for the specific language governing permissions and
 * limitations under the License.
 */
package org.apache.kafka.streams.state.internals;

import org.apache.kafka.clients.consumer.ConsumerRecord;
import org.apache.kafka.common.Metric;
import org.apache.kafka.common.MetricName;
import org.apache.kafka.common.header.Headers;
import org.apache.kafka.common.header.internals.RecordHeader;
import org.apache.kafka.common.header.internals.RecordHeaders;
import org.apache.kafka.common.metrics.Metrics;
import org.apache.kafka.common.record.RecordBatch;
import org.apache.kafka.common.record.TimestampType;
import org.apache.kafka.common.serialization.LongSerializer;
import org.apache.kafka.common.serialization.Serdes;
<<<<<<< HEAD
import org.apache.kafka.common.utils.*;
=======
import org.apache.kafka.common.utils.Bytes;
import org.apache.kafka.common.utils.LogContext;
import org.apache.kafka.common.utils.MockTime;
import org.apache.kafka.common.utils.Time;
>>>>>>> 9494bebe
import org.apache.kafka.streams.KeyValue;
import org.apache.kafka.streams.StreamsConfig;
import org.apache.kafka.streams.StreamsConfig.InternalConfig;
import org.apache.kafka.streams.kstream.Window;
import org.apache.kafka.streams.kstream.Windowed;
import org.apache.kafka.streams.kstream.internals.SessionWindow;
import org.apache.kafka.streams.processor.internals.ChangelogRecordDeserializationHelper;
import org.apache.kafka.streams.processor.internals.MockStreamsMetrics;
import org.apache.kafka.streams.processor.internals.ProcessorRecordContext;
import org.apache.kafka.streams.processor.internals.metrics.StreamsMetricsImpl;
import org.apache.kafka.streams.query.Position;
import org.apache.kafka.streams.state.KeyValueIterator;
import org.apache.kafka.streams.state.StateSerdes;
import org.apache.kafka.test.InternalMockProcessorContext;
import org.apache.kafka.test.MockRecordCollector;
import org.apache.kafka.test.StreamsTestUtils;
import org.apache.kafka.test.TestUtils;

import org.hamcrest.Matchers;
import org.junit.jupiter.api.AfterEach;
import org.junit.jupiter.params.ParameterizedTest;
import org.junit.jupiter.params.provider.Arguments;
import org.junit.jupiter.params.provider.MethodSource;
import org.rocksdb.WriteBatch;

import java.io.File;
import java.text.SimpleDateFormat;
<<<<<<< HEAD
import java.util.*;
=======
import java.util.ArrayList;
import java.util.Arrays;
import java.util.Collection;
import java.util.Collections;
import java.util.Date;
import java.util.List;
import java.util.Map;
import java.util.Objects;
import java.util.Optional;
import java.util.Properties;
import java.util.Set;
import java.util.SimpleTimeZone;
import java.util.stream.Stream;
>>>>>>> 9494bebe

import static org.apache.kafka.common.utils.Utils.mkEntry;
import static org.apache.kafka.common.utils.Utils.mkMap;
import static org.apache.kafka.streams.state.internals.WindowKeySchema.timeWindowForSize;
<<<<<<< HEAD
import static org.hamcrest.CoreMatchers.*;
import static org.hamcrest.MatcherAssert.assertThat;
import static org.hamcrest.Matchers.hasEntry;
import static org.junit.Assert.*;
=======
import static org.hamcrest.CoreMatchers.equalTo;
import static org.hamcrest.CoreMatchers.is;
import static org.hamcrest.MatcherAssert.assertThat;
import static org.hamcrest.Matchers.hasEntry;
import static org.junit.jupiter.api.Assertions.assertEquals;
import static org.junit.jupiter.api.Assertions.assertFalse;
import static org.junit.jupiter.api.Assertions.assertNotEquals;
import static org.junit.jupiter.api.Assertions.assertTrue;

>>>>>>> 9494bebe

public abstract class AbstractRocksDBSegmentedBytesStoreTest<S extends Segment> {

    private final long windowSizeForTimeWindow = 500;
    private InternalMockProcessorContext<?, ?> context;
    private AbstractRocksDBSegmentedBytesStore<S> bytesStore;
    private File stateDir;
    private final Window[] windows = new Window[4];
    private Window nextSegmentWindow;

    final long retention = 1000;
    final long segmentInterval = 60_000L;
    final String storeName = "bytes-store";

    public SegmentedBytesStore.KeySchema schema;

    public static Stream<Arguments> getKeySchemas() {
        return Stream.of(Arguments.of(new SessionKeySchema()),
                Arguments.of(new WindowKeySchema()));
    }

    public void before(final SegmentedBytesStore.KeySchema schema) {
        this.schema = schema;
        if (schema instanceof SessionKeySchema) {
            windows[0] = new SessionWindow(10L, 10L);
            windows[1] = new SessionWindow(500L, 1000L);
            windows[2] = new SessionWindow(1_000L, 1_500L);
            windows[3] = new SessionWindow(30_000L, 60_000L);
            // All four of the previous windows will go into segment 1.
            // The nextSegmentWindow is computed be a high enough time that when it gets written
            // to the segment store, it will advance stream time past the first segment's retention time and
            // expire it.
            nextSegmentWindow = new SessionWindow(segmentInterval + retention, segmentInterval + retention);
        }
        if (schema instanceof WindowKeySchema) {
            windows[0] = timeWindowForSize(10L, windowSizeForTimeWindow);
            windows[1] = timeWindowForSize(500L, windowSizeForTimeWindow);
            windows[2] = timeWindowForSize(1_000L, windowSizeForTimeWindow);
            windows[3] = timeWindowForSize(60_000L, windowSizeForTimeWindow);
            // All four of the previous windows will go into segment 1.
            // The nextSegmentWindow is computed be a high enough time that when it gets written
            // to the segment store, it will advance stream time past the first segment's retention time and
            // expire it.
            nextSegmentWindow = timeWindowForSize(segmentInterval + retention, windowSizeForTimeWindow);
        }

        bytesStore = getBytesStore();

        stateDir = TestUtils.tempDirectory();
<<<<<<< HEAD
        context = new InternalMockProcessorContext<>(stateDir, Serdes.String(), Serdes.Long(), new MockRecordCollector(), new ThreadCache(new LogContext("testCache "), 0, new MockStreamsMetrics(new Metrics())));
        bytesStore.init((StateStoreContext) context, bytesStore);
=======
        context = new InternalMockProcessorContext<>(
            stateDir,
            Serdes.String(),
            Serdes.Long(),
            new MockRecordCollector(),
            new ThreadCache(new LogContext("testCache "), 0, new MockStreamsMetrics(new Metrics()))
        );
        bytesStore.init(context, bytesStore);
>>>>>>> 9494bebe
    }

    @AfterEach
    public void close() {
        bytesStore.close();
    }

    abstract AbstractRocksDBSegmentedBytesStore<S> getBytesStore();

    abstract AbstractSegments<S> newSegments();

    @ParameterizedTest
    @MethodSource("getKeySchemas")
    public void shouldPutAndFetch(final SegmentedBytesStore.KeySchema schema) {
        before(schema);
        final String keyA = "a";
        final String keyB = "b";
        final String keyC = "c";
        bytesStore.put(serializeKey(new Windowed<>(keyA, windows[0])), serializeValue(10));
        bytesStore.put(serializeKey(new Windowed<>(keyA, windows[1])), serializeValue(50));
        bytesStore.put(serializeKey(new Windowed<>(keyB, windows[2])), serializeValue(100));
        bytesStore.put(serializeKey(new Windowed<>(keyC, windows[3])), serializeValue(200));

        try (final KeyValueIterator<Bytes, byte[]> values = bytesStore.fetch(Bytes.wrap(keyA.getBytes()), 0, windows[2].start())) {
            // All Records expired as observed stream time = 60000 implying actual-from = 59001 (60000 - 1000 + 1)
            // for WindowKeySchema, to = 60000 while for SessionKeySchema, to = 30000
            assertEquals(Collections.emptyList(), toListAndCloseIterator(values));
        }

        try (final KeyValueIterator<Bytes, byte[]> values = bytesStore.fetch(Bytes.wrap(keyA.getBytes()), Bytes.wrap(keyB.getBytes()), 0, windows[2].start())) {
            // All Records expired as observed stream time = 60000 implying actual-from = 59001 (60000 - 1000 + 1)
            // for WindowKeySchema, to = 60000 while for SessionKeySchema, to = 30000
            assertEquals(Collections.emptyList(), toListAndCloseIterator(values));
        }

        try (final KeyValueIterator<Bytes, byte[]> values = bytesStore.fetch(null, Bytes.wrap(keyB.getBytes()), 0, windows[2].start())) {
            // All Records expired as observed stream time = 60000 implying actual-from = 59001 (60000 - 1000 + 1)
            // for WindowKeySchema, to = 60000 while for SessionKeySchema, to = 30000
            assertEquals(Collections.emptyList(), toListAndCloseIterator(values));
        }

        try (final KeyValueIterator<Bytes, byte[]> values = bytesStore.fetch(Bytes.wrap(keyB.getBytes()), null, 0, windows[3].start())) {
            // Only 1 record not expired as observed stream time = 60000 implying actual-from = 59001 (60000 - 1000 + 1)
            // for WindowKeySchema, to = 60000 while for SessionKeySchema, to = 30000
            final List<KeyValue<Windowed<String>, Long>> expected = Collections.singletonList(KeyValue.pair(new Windowed<>(keyC, windows[3]), 200L));

            assertEquals(expected, toListAndCloseIterator(values));
        }

        try (final KeyValueIterator<Bytes, byte[]> values = bytesStore.fetch(null, null, 0, windows[3].start())) {
            // Only 1 record not expired as observed stream time = 60000 implying actual-from = 59001 (60000 - 1000 + 1)
            // for WindowKeySchema, to = 60000 while for SessionKeySchema, to = 30000
            final List<KeyValue<Windowed<String>, Long>> expected = Collections.singletonList(KeyValue.pair(new Windowed<>(keyC, windows[3]), 200L));

            assertEquals(expected, toListAndCloseIterator(values));
        }
    }

    @ParameterizedTest
    @MethodSource("getKeySchemas")
    public void shouldPutAndBackwardFetch(final SegmentedBytesStore.KeySchema schema) {
        before(schema);
        final String keyA = "a";
        final String keyB = "b";
        final String keyC = "c";
        bytesStore.put(serializeKey(new Windowed<>(keyA, windows[0])), serializeValue(10));
        bytesStore.put(serializeKey(new Windowed<>(keyA, windows[1])), serializeValue(50));
        bytesStore.put(serializeKey(new Windowed<>(keyB, windows[2])), serializeValue(100));
        bytesStore.put(serializeKey(new Windowed<>(keyC, windows[3])), serializeValue(200));

        try (final KeyValueIterator<Bytes, byte[]> values = bytesStore.backwardFetch(Bytes.wrap(keyA.getBytes()), 0, windows[2].start())) {

            // All Records expired as observed stream time = 60000 implying actual-from = 59001 (60000 - 1000 + 1)
            // for WindowKeySchema, to = 60000 while for SessionKeySchema, to = 30000
            assertEquals(Collections.emptyList(), toListAndCloseIterator(values));
        }

        try (final KeyValueIterator<Bytes, byte[]> values = bytesStore.backwardFetch(Bytes.wrap(keyA.getBytes()), Bytes.wrap(keyB.getBytes()), 0, windows[2].start())) {

            // All Records expired as observed stream time = 60000 implying actual-from = 59001 (60000 - 1000 + 1)
            // for WindowKeySchema, to = 60000 while for SessionKeySchema, to = 30000
            assertEquals(Collections.emptyList(), toListAndCloseIterator(values));
        }

        try (final KeyValueIterator<Bytes, byte[]> values = bytesStore.backwardFetch(null, Bytes.wrap(keyB.getBytes()), 0, windows[2].start())) {

            // All Records expired as observed stream time = 60000 implying actual-from = 59001 (60000 - 1000 + 1)
            // for WindowKeySchema, to = 60000 while for SessionKeySchema, to = 30000
            assertEquals(Collections.emptyList(), toListAndCloseIterator(values));
        }

        try (final KeyValueIterator<Bytes, byte[]> values = bytesStore.backwardFetch(Bytes.wrap(keyB.getBytes()), null, 0, windows[3].start())) {
            // Only 1 record not expired as observed stream time = 60000 implying actual-from = 59001 (60000 - 1000 + 1)
            // for WindowKeySchema, to = 60000 while for SessionKeySchema, to = 30000
            final List<KeyValue<Windowed<String>, Long>> expected = Collections.singletonList(KeyValue.pair(new Windowed<>(keyC, windows[3]), 200L));

            assertEquals(expected, toListAndCloseIterator(values));
        }

        try (final KeyValueIterator<Bytes, byte[]> values = bytesStore.backwardFetch(null, null, 0, windows[3].start())) {
            // Only 1 record not expired as observed stream time = 60000 implying actual-from = 59001 (60000 - 1000 + 1)
            // for WindowKeySchema, to = 60000 while for SessionKeySchema, to = 30000
            final List<KeyValue<Windowed<String>, Long>> expected = Collections.singletonList(KeyValue.pair(new Windowed<>(keyC, windows[3]), 200L));

            assertEquals(expected, toListAndCloseIterator(values));
        }
    }

    @ParameterizedTest
    @MethodSource("getKeySchemas")
    public void shouldFindValuesWithinRange(final SegmentedBytesStore.KeySchema schema) {
        before(schema);
        final String key = "a";
        bytesStore.put(serializeKey(new Windowed<>(key, windows[0])), serializeValue(10));
        bytesStore.put(serializeKey(new Windowed<>(key, windows[1])), serializeValue(50));
        bytesStore.put(serializeKey(new Windowed<>(key, windows[2])), serializeValue(100));
        try (final KeyValueIterator<Bytes, byte[]> results = bytesStore.fetch(Bytes.wrap(key.getBytes()), 1, 999)) {
            final List<KeyValue<Windowed<String>, Long>> expected = new ArrayList<>();
            /*
             * For WindowKeySchema, the observedStreamTime is 1000 which means 1 extra record gets returned while for
             * SessionKeySchema, it's 1500. Which changes the actual-from while fetching. In case of SessionKeySchema, the
             * fetch happens from 501-999 while for WindowKeySchema it's from 1-999.
             */
            if (schema instanceof SessionKeySchema) {
                expected.add(KeyValue.pair(new Windowed<>(key, windows[1]), 50L));
            } else {
                expected.add(KeyValue.pair(new Windowed<>(key, windows[0]), 10L));
                expected.add(KeyValue.pair(new Windowed<>(key, windows[1]), 50L));
            }

            assertEquals(expected, toListAndCloseIterator(results));
        }
    }

    @ParameterizedTest
    @MethodSource("getKeySchemas")
    public void shouldRemove(final SegmentedBytesStore.KeySchema schema) {
        before(schema);
        bytesStore.put(serializeKey(new Windowed<>("a", windows[0])), serializeValue(30));
        bytesStore.put(serializeKey(new Windowed<>("a", windows[1])), serializeValue(50));

        bytesStore.remove(serializeKey(new Windowed<>("a", windows[0])));
        try (final KeyValueIterator<Bytes, byte[]> value = bytesStore.fetch(Bytes.wrap("a".getBytes()), 0, 100)) {
            assertFalse(value.hasNext());
        }
    }

    @ParameterizedTest
    @MethodSource("getKeySchemas")
    public void shouldRollSegments(final SegmentedBytesStore.KeySchema schema) {
        before(schema);
        // just to validate directories
        final AbstractSegments<S> segments = newSegments();
        final String key = "a";

        bytesStore.put(serializeKey(new Windowed<>(key, windows[0])), serializeValue(50));
        bytesStore.put(serializeKey(new Windowed<>(key, windows[1])), serializeValue(100));
        bytesStore.put(serializeKey(new Windowed<>(key, windows[2])), serializeValue(500));
        assertEquals(Collections.singleton(segments.segmentName(0)), segmentDirs());

        bytesStore.put(serializeKey(new Windowed<>(key, windows[3])), serializeValue(1000));
        assertEquals(Set.of(segments.segmentName(0), segments.segmentName(1)), segmentDirs());

        final List<KeyValue<Windowed<String>, Long>> results = toListAndCloseIterator(bytesStore.fetch(Bytes.wrap(key.getBytes()), 0, 1500));
        /*
         * All records expired as observed stream time = 60,000 which sets actual-from to 59001(60,000 - 1000 + 1). to = 1500.
         */
        assertEquals(Collections.emptyList(), results);
        segments.close();
    }

    @ParameterizedTest
    @MethodSource("getKeySchemas")
    public void shouldGetAllSegments(final SegmentedBytesStore.KeySchema schema) {
        before(schema);
        // just to validate directories
        final AbstractSegments<S> segments = newSegments();
        final String key = "a";

        bytesStore.put(serializeKey(new Windowed<>(key, windows[0])), serializeValue(50L));
        assertEquals(Collections.singleton(segments.segmentName(0)), segmentDirs());

        bytesStore.put(serializeKey(new Windowed<>(key, windows[3])), serializeValue(100L));
<<<<<<< HEAD
        assertEquals(Utils.mkSet(segments.segmentName(0), segments.segmentName(1)), segmentDirs());
=======
        assertEquals(
            Set.of(
                segments.segmentName(0),
                segments.segmentName(1)
            ),
            segmentDirs()
        );
>>>>>>> 9494bebe
        /*
         * Only 1 record returned. observed stream time = 60000, actual from = 59001 (60000 - 1000 + 1) and to = Long.MAX.
         */
<<<<<<< HEAD
        final List<KeyValue<Windowed<String>, Long>> results = toList(bytesStore.all());
        assertEquals(Collections.singletonList(KeyValue.pair(new Windowed<>(key, windows[3]), 100L)), results);
=======
        final List<KeyValue<Windowed<String>, Long>> results = toListAndCloseIterator(bytesStore.all());
        assertEquals(
            Collections.singletonList(
                KeyValue.pair(new Windowed<>(key, windows[3]), 100L)
            ),
            results
        );
>>>>>>> 9494bebe

        segments.close();
    }

    @ParameterizedTest
    @MethodSource("getKeySchemas")
    public void shouldFetchAllSegments(final SegmentedBytesStore.KeySchema schema) {
        before(schema);
        // just to validate directories
        final AbstractSegments<S> segments = newSegments();
        final String key = "a";

        bytesStore.put(serializeKey(new Windowed<>(key, windows[0])), serializeValue(50L));
        assertEquals(Collections.singleton(segments.segmentName(0)), segmentDirs());

        bytesStore.put(serializeKey(new Windowed<>(key, windows[3])), serializeValue(100L));
<<<<<<< HEAD
        assertEquals(Utils.mkSet(segments.segmentName(0), segments.segmentName(1)), segmentDirs());
        /*
         * Only 1 record returned. observed stream time = 60000, actual from = 59001 (60000 - 1000 + 1) and to = 60,000.
         */
        final List<KeyValue<Windowed<String>, Long>> results = toList(bytesStore.fetchAll(0L, 60_000L));
        assertEquals(Collections.singletonList(KeyValue.pair(new Windowed<>(key, windows[3]), 100L)), results);
=======
        assertEquals(
            Set.of(
                segments.segmentName(0),
                segments.segmentName(1)
            ),
            segmentDirs()
        );
        /*
         * Only 1 record returned. observed stream time = 60000, actual from = 59001 (60000 - 1000 + 1) and to = 60,000.
         */
        final List<KeyValue<Windowed<String>, Long>> results = toListAndCloseIterator(bytesStore.fetchAll(0L, 60_000L));
        assertEquals(
            Collections.singletonList(
                KeyValue.pair(new Windowed<>(key, windows[3]), 100L)
            ),
            results
        );
>>>>>>> 9494bebe

        segments.close();
    }

    @ParameterizedTest
    @MethodSource("getKeySchemas")
    public void shouldLoadSegmentsWithOldStyleDateFormattedName(final SegmentedBytesStore.KeySchema schema) {
        before(schema);
        final AbstractSegments<S> segments = newSegments();
        final String key = "a";

        bytesStore.put(serializeKey(new Windowed<>(key, windows[0])), serializeValue(50L));
        bytesStore.put(serializeKey(new Windowed<>(key, windows[3])), serializeValue(100L));
        bytesStore.close();

        final String firstSegmentName = segments.segmentName(0);
        final String[] nameParts = firstSegmentName.split("\\.");
        final long segmentId = Long.parseLong(nameParts[1]);
        final SimpleDateFormat formatter = new SimpleDateFormat("yyyyMMddHHmm");
        formatter.setTimeZone(new SimpleTimeZone(0, "UTC"));
        final String formatted = formatter.format(new Date(segmentId * segmentInterval));
        final File parent = new File(stateDir, storeName);
        final File oldStyleName = new File(parent, nameParts[0] + "-" + formatted);
        assertTrue(new File(parent, firstSegmentName).renameTo(oldStyleName));

        bytesStore = getBytesStore();

<<<<<<< HEAD
        bytesStore.init((StateStoreContext) context, bytesStore);
        final List<KeyValue<Windowed<String>, Long>> results = toList(bytesStore.fetch(Bytes.wrap(key.getBytes()), 0L, 60_000L));
        assertThat(results, equalTo(Arrays.asList(KeyValue.pair(new Windowed<>(key, windows[0]), 50L), KeyValue.pair(new Windowed<>(key, windows[3]), 100L))));
=======
        bytesStore.init(context, bytesStore);
        final List<KeyValue<Windowed<String>, Long>> results = toListAndCloseIterator(bytesStore.fetch(Bytes.wrap(key.getBytes()), 0L, 60_000L));
        assertThat(
            results,
            equalTo(
                Arrays.asList(
                    KeyValue.pair(new Windowed<>(key, windows[0]), 50L),
                    KeyValue.pair(new Windowed<>(key, windows[3]), 100L)
                )
            )
        );
>>>>>>> 9494bebe

        segments.close();
    }

    @ParameterizedTest
    @MethodSource("getKeySchemas")
    public void shouldLoadSegmentsWithOldStyleColonFormattedName(final SegmentedBytesStore.KeySchema schema) {
        before(schema);
        final AbstractSegments<S> segments = newSegments();
        final String key = "a";

        bytesStore.put(serializeKey(new Windowed<>(key, windows[0])), serializeValue(50L));
        bytesStore.put(serializeKey(new Windowed<>(key, windows[3])), serializeValue(100L));
        bytesStore.close();

        final String firstSegmentName = segments.segmentName(0);
        final String[] nameParts = firstSegmentName.split("\\.");
        final File parent = new File(stateDir, storeName);
        final File oldStyleName = new File(parent, nameParts[0] + ":" + Long.parseLong(nameParts[1]));
        assertTrue(new File(parent, firstSegmentName).renameTo(oldStyleName));

        bytesStore = getBytesStore();

<<<<<<< HEAD
        bytesStore.init((StateStoreContext) context, bytesStore);
        final List<KeyValue<Windowed<String>, Long>> results = toList(bytesStore.fetch(Bytes.wrap(key.getBytes()), 0L, 60_000L));
        assertThat(results, equalTo(Arrays.asList(KeyValue.pair(new Windowed<>(key, windows[0]), 50L), KeyValue.pair(new Windowed<>(key, windows[3]), 100L))));
=======
        bytesStore.init(context, bytesStore);
        final List<KeyValue<Windowed<String>, Long>> results = toListAndCloseIterator(bytesStore.fetch(Bytes.wrap(key.getBytes()), 0L, 60_000L));
        assertThat(
            results,
            equalTo(
                Arrays.asList(
                    KeyValue.pair(new Windowed<>(key, windows[0]), 50L),
                    KeyValue.pair(new Windowed<>(key, windows[3]), 100L)
                )
            )
        );
>>>>>>> 9494bebe

        segments.close();
    }

    @ParameterizedTest
    @MethodSource("getKeySchemas")
    public void shouldBeAbleToWriteToReInitializedStore(final SegmentedBytesStore.KeySchema schema) {
        before(schema);
        final String key = "a";
        // need to create a segment so we can attempt to write to it again.
        bytesStore.put(serializeKey(new Windowed<>(key, windows[0])), serializeValue(50));
        bytesStore.close();
        bytesStore.init(context, bytesStore);
        bytesStore.put(serializeKey(new Windowed<>(key, windows[1])), serializeValue(100));
    }

    @ParameterizedTest
    @MethodSource("getKeySchemas")
    public void shouldCreateWriteBatches(final SegmentedBytesStore.KeySchema schema) {
        before(schema);
        final String key = "a";
        final Collection<ConsumerRecord<byte[], byte[]>> records = new ArrayList<>();
        records.add(new ConsumerRecord<>("", 0, 0L, serializeKey(new Windowed<>(key, windows[0])).get(), serializeValue(50L)));
        records.add(new ConsumerRecord<>("", 0, 0L, serializeKey(new Windowed<>(key, windows[3])).get(), serializeValue(100L)));
        final Map<S, WriteBatch> writeBatchMap = bytesStore.getWriteBatches(records);
        assertEquals(2, writeBatchMap.size());
        for (final WriteBatch batch : writeBatchMap.values()) {
            assertEquals(1, batch.count());
            batch.close();
        }
    }

    @ParameterizedTest
    @MethodSource("getKeySchemas")
    public void shouldRestoreToByteStoreForActiveTask(final SegmentedBytesStore.KeySchema schema) {
        before(schema);
        shouldRestoreToByteStore();
    }

    @ParameterizedTest
    @MethodSource("getKeySchemas")
    public void shouldRestoreToByteStoreForStandbyTask(final SegmentedBytesStore.KeySchema schema) {
        before(schema);
        context.transitionToStandby(null);
        shouldRestoreToByteStore();
    }

    private void shouldRestoreToByteStore() {
        bytesStore.init(context, bytesStore);
        // 0 segments initially.
        assertEquals(0, bytesStore.getSegments().size());
        final String key = "a";
        final Collection<ConsumerRecord<byte[], byte[]>> records = new ArrayList<>();
        records.add(new ConsumerRecord<>("", 0, 0L, serializeKey(new Windowed<>(key, windows[0])).get(), serializeValue(50L)));
        records.add(new ConsumerRecord<>("", 0, 0L, serializeKey(new Windowed<>(key, windows[3])).get(), serializeValue(100L)));
        bytesStore.restoreAllInternal(records);

        // 2 segments are created during restoration.
        assertEquals(2, bytesStore.getSegments().size());

        /*
         * Only 1 record returned. observed stream time = 60000, actual from = 59001 (60000 - 1000 + 1) and to = Long.MAX.
         */
        final List<KeyValue<Windowed<String>, Long>> expected = new ArrayList<>();
        expected.add(new KeyValue<>(new Windowed<>(key, windows[3]), 100L));

        final List<KeyValue<Windowed<String>, Long>> results = toListAndCloseIterator(bytesStore.all());
        assertEquals(expected, results);
    }

    @ParameterizedTest
    @MethodSource("getKeySchemas")
    public void shouldMatchPositionAfterPut(final SegmentedBytesStore.KeySchema schema) {
        before(schema);
        bytesStore.init(context, bytesStore);

        final String keyA = "a";
        final String keyB = "b";
        final String keyC = "c";

        context.setRecordContext(new ProcessorRecordContext(0, 1, 0, "", new RecordHeaders()));
        bytesStore.put(serializeKey(new Windowed<>(keyA, windows[0])), serializeValue(10));
        context.setRecordContext(new ProcessorRecordContext(0, 2, 0, "", new RecordHeaders()));
        bytesStore.put(serializeKey(new Windowed<>(keyA, windows[1])), serializeValue(50));
        context.setRecordContext(new ProcessorRecordContext(0, 3, 0, "", new RecordHeaders()));
        bytesStore.put(serializeKey(new Windowed<>(keyB, windows[2])), serializeValue(100));
        context.setRecordContext(new ProcessorRecordContext(0, 4, 0, "", new RecordHeaders()));
        bytesStore.put(serializeKey(new Windowed<>(keyC, windows[3])), serializeValue(200));

        final Position expected = Position.fromMap(mkMap(mkEntry("", mkMap(mkEntry(0, 4L)))));
        final Position actual = bytesStore.getPosition();
        assertEquals(expected, actual);
    }

    @ParameterizedTest
    @MethodSource("getKeySchemas")
    public void shouldRestoreRecordsAndConsistencyVectorSingleTopic(final SegmentedBytesStore.KeySchema schema) {
        before(schema);
        final Properties props = StreamsTestUtils.getStreamsConfig();
        props.put(InternalConfig.IQ_CONSISTENCY_OFFSET_VECTOR_ENABLED, true);
        final File dir = TestUtils.tempDirectory();
<<<<<<< HEAD
        context = new InternalMockProcessorContext<>(dir, Serdes.String(), Serdes.String(), new StreamsMetricsImpl(new Metrics(), "mock", StreamsConfig.METRICS_LATEST, new MockTime()), new StreamsConfig(props), MockRecordCollector::new, new ThreadCache(new LogContext("testCache "), 0, new MockStreamsMetrics(new Metrics())), Time.SYSTEM);
=======
        context = new InternalMockProcessorContext<>(
                dir,
                Serdes.String(),
                Serdes.String(),
                new StreamsMetricsImpl(new Metrics(), "mock", "processId", new MockTime()),
                new StreamsConfig(props),
                MockRecordCollector::new,
                new ThreadCache(new LogContext("testCache "), 0, new MockStreamsMetrics(new Metrics())),
                Time.SYSTEM
        );
>>>>>>> 9494bebe
        bytesStore = getBytesStore();
        bytesStore.init(context, bytesStore);
        // 0 segments initially.
        assertEquals(0, bytesStore.getSegments().size());

        bytesStore.restoreAllInternal(getChangelogRecords());
        // 2 segments are created during restoration.
        assertEquals(2, bytesStore.getSegments().size());

        final String key = "a";
        /*
         * Only 1 record returned. observed stream time = 60000, actual from = 59001 (60000 - 1000 + 1) and to = Long.MAX.
         */
        final List<KeyValue<Windowed<String>, Long>> expected = new ArrayList<>();
        expected.add(new KeyValue<>(new Windowed<>(key, windows[3]), 200L));

        final List<KeyValue<Windowed<String>, Long>> results = toListAndCloseIterator(bytesStore.all());
        assertEquals(expected, results);
        assertThat(bytesStore.getPosition(), Matchers.notNullValue());
        assertThat(bytesStore.getPosition().getPartitionPositions(""), Matchers.notNullValue());
        assertThat(bytesStore.getPosition().getPartitionPositions(""), hasEntry(0, 3L));
    }

    @ParameterizedTest
    @MethodSource("getKeySchemas")
    public void shouldRestoreRecordsAndConsistencyVectorMultipleTopics(final SegmentedBytesStore.KeySchema schema) {
        before(schema);
        final Properties props = StreamsTestUtils.getStreamsConfig();
        props.put(InternalConfig.IQ_CONSISTENCY_OFFSET_VECTOR_ENABLED, true);
        final File dir = TestUtils.tempDirectory();
<<<<<<< HEAD
        context = new InternalMockProcessorContext<>(dir, Serdes.String(), Serdes.String(), new StreamsMetricsImpl(new Metrics(), "mock", StreamsConfig.METRICS_LATEST, new MockTime()), new StreamsConfig(props), MockRecordCollector::new, new ThreadCache(new LogContext("testCache "), 0, new MockStreamsMetrics(new Metrics())), Time.SYSTEM);
=======
        context = new InternalMockProcessorContext<>(
                dir,
                Serdes.String(),
                Serdes.String(),
                new StreamsMetricsImpl(new Metrics(), "mock", "processId", new MockTime()),
                new StreamsConfig(props),
                MockRecordCollector::new,
                new ThreadCache(new LogContext("testCache "), 0, new MockStreamsMetrics(new Metrics())),
                Time.SYSTEM
        );
>>>>>>> 9494bebe
        bytesStore = getBytesStore();
        bytesStore.init(context, bytesStore);
        // 0 segments initially.
        assertEquals(0, bytesStore.getSegments().size());

        bytesStore.restoreAllInternal(getChangelogRecordsMultipleTopics());
        // 2 segments are created during restoration.
        assertEquals(2, bytesStore.getSegments().size());

        final String key = "a";
        /*
         * Only 1 record returned. observed stream time = 60000, actual from = 59001 (60000 - 1000 + 1) and to = Long.MAX.
         */
        final List<KeyValue<Windowed<String>, Long>> expected = new ArrayList<>();
        expected.add(new KeyValue<>(new Windowed<>(key, windows[3]), 200L));

        final List<KeyValue<Windowed<String>, Long>> results = toListAndCloseIterator(bytesStore.all());
        assertEquals(expected, results);
        assertThat(bytesStore.getPosition(), Matchers.notNullValue());
        assertThat(bytesStore.getPosition().getPartitionPositions("A"), Matchers.notNullValue());
        assertThat(bytesStore.getPosition().getPartitionPositions("A"), hasEntry(0, 3L));
        assertThat(bytesStore.getPosition().getPartitionPositions("B"), Matchers.notNullValue());
        assertThat(bytesStore.getPosition().getPartitionPositions("B"), hasEntry(0, 2L));
    }

    @ParameterizedTest
    @MethodSource("getKeySchemas")
    public void shouldHandleTombstoneRecords(final SegmentedBytesStore.KeySchema schema) {
        before(schema);
        final Properties props = StreamsTestUtils.getStreamsConfig();
        props.put(InternalConfig.IQ_CONSISTENCY_OFFSET_VECTOR_ENABLED, true);
        final File dir = TestUtils.tempDirectory();
<<<<<<< HEAD
        context = new InternalMockProcessorContext<>(dir, Serdes.String(), Serdes.String(), new StreamsMetricsImpl(new Metrics(), "mock", StreamsConfig.METRICS_LATEST, new MockTime()), new StreamsConfig(props), MockRecordCollector::new, new ThreadCache(new LogContext("testCache "), 0, new MockStreamsMetrics(new Metrics())), Time.SYSTEM);
=======
        context = new InternalMockProcessorContext<>(
                dir,
                Serdes.String(),
                Serdes.String(),
                new StreamsMetricsImpl(new Metrics(), "mock", "processId", new MockTime()),
                new StreamsConfig(props),
                MockRecordCollector::new,
                new ThreadCache(new LogContext("testCache "), 0, new MockStreamsMetrics(new Metrics())),
                Time.SYSTEM
        );
>>>>>>> 9494bebe
        bytesStore = getBytesStore();
        bytesStore.init(context, bytesStore);
        // 0 segments initially.
        assertEquals(0, bytesStore.getSegments().size());

        bytesStore.restoreAllInternal(getChangelogRecordsWithTombstones());
        // 1 segments are created during restoration.
        assertEquals(1, bytesStore.getSegments().size());
        final String key = "a";

        /*
         * For WindowKeySchema, the observedStreamTime is 1000 which means 1 extra record gets returned while for
         * SessionKeySchema, it's 1500. Which changes the actual-from while fetching. In case of SessionKeySchema, the
         * fetch happens from 501 to end while for WindowKeySchema it's from 1 to end.
         */
        final List<KeyValue<Windowed<String>, Long>> results = toListAndCloseIterator(bytesStore.all());
        if (schema instanceof SessionKeySchema) {
            assertEquals(Collections.emptyList(), results);
        } else {
            final List<KeyValue<Windowed<String>, Long>> expected = new ArrayList<>();
            expected.add(new KeyValue<>(new Windowed<>(key, windows[0]), 50L));
            assertEquals(expected, results);
        }
        assertThat(bytesStore.getPosition(), Matchers.notNullValue());
        assertThat(bytesStore.getPosition().getPartitionPositions("A"), hasEntry(0, 2L));
    }

    @ParameterizedTest
    @MethodSource("getKeySchemas")
    public void shouldNotThrowWhenRestoringOnMissingHeaders(final SegmentedBytesStore.KeySchema schema) {
        before(schema);
        final Properties props = StreamsTestUtils.getStreamsConfig();
        props.put(InternalConfig.IQ_CONSISTENCY_OFFSET_VECTOR_ENABLED, true);
        final File dir = TestUtils.tempDirectory();
<<<<<<< HEAD
        context = new InternalMockProcessorContext<>(dir, Serdes.String(), Serdes.String(), new StreamsMetricsImpl(new Metrics(), "mock", StreamsConfig.METRICS_LATEST, new MockTime()), new StreamsConfig(props), MockRecordCollector::new, new ThreadCache(new LogContext("testCache "), 0, new MockStreamsMetrics(new Metrics())), Time.SYSTEM);
=======
        context = new InternalMockProcessorContext<>(
                dir,
                Serdes.String(),
                Serdes.String(),
                new StreamsMetricsImpl(new Metrics(), "mock", "processId", new MockTime()),
                new StreamsConfig(props),
                MockRecordCollector::new,
                new ThreadCache(new LogContext("testCache "), 0, new MockStreamsMetrics(new Metrics())),
                Time.SYSTEM
        );
>>>>>>> 9494bebe
        bytesStore = getBytesStore();
        bytesStore.init(context, bytesStore);
        bytesStore.restoreAllInternal(getChangelogRecordsWithoutHeaders());
        assertThat(bytesStore.getPosition(), is(Position.emptyPosition()));
    }

    private List<ConsumerRecord<byte[], byte[]>> getChangelogRecords() {
        final List<ConsumerRecord<byte[], byte[]>> records = new ArrayList<>();
        final Headers headers = new RecordHeaders();

        Position position1 = Position.emptyPosition();
        position1 = position1.withComponent("", 0, 1);
        headers.add(ChangelogRecordDeserializationHelper.CHANGELOG_VERSION_HEADER_RECORD_CONSISTENCY);
        headers.add(new RecordHeader(ChangelogRecordDeserializationHelper.CHANGELOG_POSITION_HEADER_KEY, PositionSerde.serialize(position1).array()));
        records.add(new ConsumerRecord<>("", 0, 0L, RecordBatch.NO_TIMESTAMP, TimestampType.NO_TIMESTAMP_TYPE, -1, -1, serializeKey(new Windowed<>("a", windows[0])).get(), serializeValue(50L), headers, Optional.empty()));

        headers.remove(ChangelogRecordDeserializationHelper.CHANGELOG_POSITION_HEADER_KEY);
        position1 = position1.withComponent("", 0, 2);
        headers.add(new RecordHeader(ChangelogRecordDeserializationHelper.CHANGELOG_POSITION_HEADER_KEY, PositionSerde.serialize(position1).array()));
        records.add(new ConsumerRecord<>("", 0, 0L, RecordBatch.NO_TIMESTAMP, TimestampType.NO_TIMESTAMP_TYPE, -1, -1, serializeKey(new Windowed<>("a", windows[2])).get(), serializeValue(100L), headers, Optional.empty()));

        headers.remove(ChangelogRecordDeserializationHelper.CHANGELOG_POSITION_HEADER_KEY);
        position1 = position1.withComponent("", 0, 3);
        headers.add(new RecordHeader(ChangelogRecordDeserializationHelper.CHANGELOG_POSITION_HEADER_KEY, PositionSerde.serialize(position1).array()));
        records.add(new ConsumerRecord<>("", 0, 0L, RecordBatch.NO_TIMESTAMP, TimestampType.NO_TIMESTAMP_TYPE, -1, -1, serializeKey(new Windowed<>("a", windows[3])).get(), serializeValue(200L), headers, Optional.empty()));

        return records;
    }

    private List<ConsumerRecord<byte[], byte[]>> getChangelogRecordsMultipleTopics() {
        final List<ConsumerRecord<byte[], byte[]>> records = new ArrayList<>();
        final Headers headers = new RecordHeaders();
        Position position1 = Position.emptyPosition();

        position1 = position1.withComponent("A", 0, 1);
        headers.add(ChangelogRecordDeserializationHelper.CHANGELOG_VERSION_HEADER_RECORD_CONSISTENCY);
        headers.add(new RecordHeader(ChangelogRecordDeserializationHelper.CHANGELOG_POSITION_HEADER_KEY, PositionSerde.serialize(position1).array()));
        records.add(new ConsumerRecord<>("", 0, 0L, RecordBatch.NO_TIMESTAMP, TimestampType.NO_TIMESTAMP_TYPE, -1, -1, serializeKey(new Windowed<>("a", windows[0])).get(), serializeValue(50L), headers, Optional.empty()));

        headers.remove(ChangelogRecordDeserializationHelper.CHANGELOG_POSITION_HEADER_KEY);
        position1 = position1.withComponent("B", 0, 2);
        headers.add(new RecordHeader(ChangelogRecordDeserializationHelper.CHANGELOG_POSITION_HEADER_KEY, PositionSerde.serialize(position1).array()));
        records.add(new ConsumerRecord<>("", 0, 0L, RecordBatch.NO_TIMESTAMP, TimestampType.NO_TIMESTAMP_TYPE, -1, -1, serializeKey(new Windowed<>("a", windows[2])).get(), serializeValue(100L), headers, Optional.empty()));

        headers.remove(ChangelogRecordDeserializationHelper.CHANGELOG_POSITION_HEADER_KEY);
        position1 = position1.withComponent("A", 0, 3);
        headers.add(new RecordHeader(ChangelogRecordDeserializationHelper.CHANGELOG_POSITION_HEADER_KEY, PositionSerde.serialize(position1).array()));
        records.add(new ConsumerRecord<>("", 0, 0L, RecordBatch.NO_TIMESTAMP, TimestampType.NO_TIMESTAMP_TYPE, -1, -1, serializeKey(new Windowed<>("a", windows[3])).get(), serializeValue(200L), headers, Optional.empty()));

        return records;
    }

    private List<ConsumerRecord<byte[], byte[]>> getChangelogRecordsWithTombstones() {
        final List<ConsumerRecord<byte[], byte[]>> records = new ArrayList<>();
        final Headers headers = new RecordHeaders();
        Position position = Position.emptyPosition();

        position = position.withComponent("A", 0, 1);
        headers.add(ChangelogRecordDeserializationHelper.CHANGELOG_VERSION_HEADER_RECORD_CONSISTENCY);
        headers.add(new RecordHeader(ChangelogRecordDeserializationHelper.CHANGELOG_POSITION_HEADER_KEY, PositionSerde.serialize(position).array()));
        records.add(new ConsumerRecord<>("", 0, 0L, RecordBatch.NO_TIMESTAMP, TimestampType.NO_TIMESTAMP_TYPE, -1, -1, serializeKey(new Windowed<>("a", windows[0])).get(), serializeValue(50L), headers, Optional.empty()));

        position = position.withComponent("A", 0, 2);
        headers.add(ChangelogRecordDeserializationHelper.CHANGELOG_VERSION_HEADER_RECORD_CONSISTENCY);
        headers.add(new RecordHeader(ChangelogRecordDeserializationHelper.CHANGELOG_POSITION_HEADER_KEY, PositionSerde.serialize(position).array()));
        records.add(new ConsumerRecord<>("", 0, 0L, RecordBatch.NO_TIMESTAMP, TimestampType.NO_TIMESTAMP_TYPE, -1, -1, serializeKey(new Windowed<>("a", windows[2])).get(), null, headers, Optional.empty()));

        return records;
    }

    private List<ConsumerRecord<byte[], byte[]>> getChangelogRecordsWithoutHeaders() {
        final List<ConsumerRecord<byte[], byte[]>> records = new ArrayList<>();
        records.add(new ConsumerRecord<>("", 0, 0L, serializeKey(new Windowed<>("a", windows[2])).get(), serializeValue(50L)));
        return records;
    }
<<<<<<< HEAD


    @Test
    public void shouldLogAndMeasureExpiredRecords() {
        final Properties streamsConfig = StreamsTestUtils.getStreamsConfig();
        final AbstractRocksDBSegmentedBytesStore<S> bytesStore = getBytesStore();
        final InternalMockProcessorContext context = new InternalMockProcessorContext(TestUtils.tempDirectory(), new StreamsConfig(streamsConfig));
        final Time time = new SystemTime();
=======
    
    @ParameterizedTest
    @MethodSource("getKeySchemas")
    public void shouldMeasureExpiredRecords(final SegmentedBytesStore.KeySchema schema) {
        before(schema);
        final Properties streamsConfig = StreamsTestUtils.getStreamsConfig();
        final AbstractRocksDBSegmentedBytesStore<S> bytesStore = getBytesStore();
        final InternalMockProcessorContext<?, ?> context = new InternalMockProcessorContext<>(
            TestUtils.tempDirectory(),
            new StreamsConfig(streamsConfig)
        );
        final Time time = Time.SYSTEM;
>>>>>>> 9494bebe
        context.setSystemTimeMs(time.milliseconds());
        bytesStore.init(context, bytesStore);

        // write a record to advance stream time, with a high enough timestamp
        // that the subsequent record in windows[0] will already be expired.
        bytesStore.put(serializeKey(new Windowed<>("dummy", nextSegmentWindow)), serializeValue(0));

        final Bytes key = serializeKey(new Windowed<>("a", windows[0]));
        final byte[] value = serializeValue(5);
        bytesStore.put(key, value);

        final Map<MetricName, ? extends Metric> metrics = context.metrics().metrics();
        final String threadId = Thread.currentThread().getName();
        final Metric dropTotal;
        final Metric dropRate;
        dropTotal = metrics.get(new MetricName("dropped-records-total", "stream-task-metrics", "", mkMap(mkEntry("thread-id", threadId), mkEntry("task-id", "0_0"))));

        dropRate = metrics.get(new MetricName("dropped-records-rate", "stream-task-metrics", "", mkMap(mkEntry("thread-id", threadId), mkEntry("task-id", "0_0"))));
        assertEquals(1.0, dropTotal.metricValue());
        assertNotEquals(0.0, dropRate.metricValue());

        bytesStore.close();
    }

    private Set<String> segmentDirs() {
        final File windowDir = new File(stateDir, storeName);

        return Set.of(Objects.requireNonNull(windowDir.list()));
    }

    private Bytes serializeKey(final Windowed<String> key) {
        final StateSerdes<String, Long> stateSerdes = StateSerdes.withBuiltinTypes("dummy", String.class, Long.class);
        if (schema instanceof SessionKeySchema) {
            return Bytes.wrap(SessionKeySchema.toBinary(key, stateSerdes.keySerializer(), "dummy"));
        } else if (schema instanceof WindowKeySchema) {
            return WindowKeySchema.toStoreKeyBinary(key, 0, stateSerdes);
        } else {
            throw new IllegalStateException("Unrecognized serde schema");
        }
    }

    @SuppressWarnings("resource")
    private byte[] serializeValue(final long value) {
        return new LongSerializer().serialize("", value);
    }

<<<<<<< HEAD
    private List<KeyValue<Windowed<String>, Long>> toList(final KeyValueIterator<Bytes, byte[]> iterator) {
        final List<KeyValue<Windowed<String>, Long>> results = new ArrayList<>();
        final StateSerdes<String, Long> stateSerdes = StateSerdes.withBuiltinTypes("dummy", String.class, Long.class);
        while (iterator.hasNext()) {
            final KeyValue<Bytes, byte[]> next = iterator.next();
            if (schema instanceof WindowKeySchema) {
                final KeyValue<Windowed<String>, Long> deserialized = KeyValue.pair(WindowKeySchema.fromStoreKey(next.key.get(), windowSizeForTimeWindow, stateSerdes.keyDeserializer(), stateSerdes.topic()), stateSerdes.valueDeserializer().deserialize("dummy", next.value));
                results.add(deserialized);
            } else if (schema instanceof SessionKeySchema) {
                final KeyValue<Windowed<String>, Long> deserialized = KeyValue.pair(SessionKeySchema.from(next.key.get(), stateSerdes.keyDeserializer(), "dummy"), stateSerdes.valueDeserializer().deserialize("dummy", next.value));
                results.add(deserialized);
            } else {
                throw new IllegalStateException("Unrecognized serde schema");
=======
    @SuppressWarnings("resource")
    private List<KeyValue<Windowed<String>, Long>> toListAndCloseIterator(final KeyValueIterator<Bytes, byte[]> iterator) {
        try (iterator) {
            final List<KeyValue<Windowed<String>, Long>> results = new ArrayList<>();
            final StateSerdes<String, Long> stateSerdes = StateSerdes.withBuiltinTypes("dummy", String.class, Long.class);
            while (iterator.hasNext()) {
                final KeyValue<Bytes, byte[]> next = iterator.next();
                if (schema instanceof WindowKeySchema) {
                    final KeyValue<Windowed<String>, Long> deserialized = KeyValue.pair(
                        WindowKeySchema.fromStoreKey(
                            next.key.get(),
                            windowSizeForTimeWindow,
                            stateSerdes.keyDeserializer(),
                            stateSerdes.topic()
                        ),
                        stateSerdes.valueDeserializer().deserialize("dummy", next.value)
                    );
                    results.add(deserialized);
                } else if (schema instanceof SessionKeySchema) {
                    final KeyValue<Windowed<String>, Long> deserialized = KeyValue.pair(
                        SessionKeySchema.from(next.key.get(), stateSerdes.keyDeserializer(), "dummy"),
                        stateSerdes.valueDeserializer().deserialize("dummy", next.value)
                    );
                    results.add(deserialized);
                } else {
                    throw new IllegalStateException("Unrecognized serde schema");
                }
>>>>>>> 9494bebe
            }
            return results;
        }
    }
}<|MERGE_RESOLUTION|>--- conflicted
+++ resolved
@@ -27,14 +27,10 @@
 import org.apache.kafka.common.record.TimestampType;
 import org.apache.kafka.common.serialization.LongSerializer;
 import org.apache.kafka.common.serialization.Serdes;
-<<<<<<< HEAD
-import org.apache.kafka.common.utils.*;
-=======
 import org.apache.kafka.common.utils.Bytes;
 import org.apache.kafka.common.utils.LogContext;
 import org.apache.kafka.common.utils.MockTime;
 import org.apache.kafka.common.utils.Time;
->>>>>>> 9494bebe
 import org.apache.kafka.streams.KeyValue;
 import org.apache.kafka.streams.StreamsConfig;
 import org.apache.kafka.streams.StreamsConfig.InternalConfig;
@@ -62,9 +58,6 @@
 
 import java.io.File;
 import java.text.SimpleDateFormat;
-<<<<<<< HEAD
-import java.util.*;
-=======
 import java.util.ArrayList;
 import java.util.Arrays;
 import java.util.Collection;
@@ -78,17 +71,10 @@
 import java.util.Set;
 import java.util.SimpleTimeZone;
 import java.util.stream.Stream;
->>>>>>> 9494bebe
 
 import static org.apache.kafka.common.utils.Utils.mkEntry;
 import static org.apache.kafka.common.utils.Utils.mkMap;
 import static org.apache.kafka.streams.state.internals.WindowKeySchema.timeWindowForSize;
-<<<<<<< HEAD
-import static org.hamcrest.CoreMatchers.*;
-import static org.hamcrest.MatcherAssert.assertThat;
-import static org.hamcrest.Matchers.hasEntry;
-import static org.junit.Assert.*;
-=======
 import static org.hamcrest.CoreMatchers.equalTo;
 import static org.hamcrest.CoreMatchers.is;
 import static org.hamcrest.MatcherAssert.assertThat;
@@ -98,7 +84,6 @@
 import static org.junit.jupiter.api.Assertions.assertNotEquals;
 import static org.junit.jupiter.api.Assertions.assertTrue;
 
->>>>>>> 9494bebe
 
 public abstract class AbstractRocksDBSegmentedBytesStoreTest<S extends Segment> {
 
@@ -148,10 +133,6 @@
         bytesStore = getBytesStore();
 
         stateDir = TestUtils.tempDirectory();
-<<<<<<< HEAD
-        context = new InternalMockProcessorContext<>(stateDir, Serdes.String(), Serdes.Long(), new MockRecordCollector(), new ThreadCache(new LogContext("testCache "), 0, new MockStreamsMetrics(new Metrics())));
-        bytesStore.init((StateStoreContext) context, bytesStore);
-=======
         context = new InternalMockProcessorContext<>(
             stateDir,
             Serdes.String(),
@@ -160,7 +141,6 @@
             new ThreadCache(new LogContext("testCache "), 0, new MockStreamsMetrics(new Metrics()))
         );
         bytesStore.init(context, bytesStore);
->>>>>>> 9494bebe
     }
 
     @AfterEach
@@ -184,36 +164,45 @@
         bytesStore.put(serializeKey(new Windowed<>(keyB, windows[2])), serializeValue(100));
         bytesStore.put(serializeKey(new Windowed<>(keyC, windows[3])), serializeValue(200));
 
-        try (final KeyValueIterator<Bytes, byte[]> values = bytesStore.fetch(Bytes.wrap(keyA.getBytes()), 0, windows[2].start())) {
+        try (final KeyValueIterator<Bytes, byte[]> values = bytesStore.fetch(
+            Bytes.wrap(keyA.getBytes()), 0, windows[2].start())) {
             // All Records expired as observed stream time = 60000 implying actual-from = 59001 (60000 - 1000 + 1)
             // for WindowKeySchema, to = 60000 while for SessionKeySchema, to = 30000
             assertEquals(Collections.emptyList(), toListAndCloseIterator(values));
         }
 
-        try (final KeyValueIterator<Bytes, byte[]> values = bytesStore.fetch(Bytes.wrap(keyA.getBytes()), Bytes.wrap(keyB.getBytes()), 0, windows[2].start())) {
+        try (final KeyValueIterator<Bytes, byte[]> values = bytesStore.fetch(
+            Bytes.wrap(keyA.getBytes()), Bytes.wrap(keyB.getBytes()), 0, windows[2].start())) {
             // All Records expired as observed stream time = 60000 implying actual-from = 59001 (60000 - 1000 + 1)
             // for WindowKeySchema, to = 60000 while for SessionKeySchema, to = 30000
             assertEquals(Collections.emptyList(), toListAndCloseIterator(values));
         }
 
-        try (final KeyValueIterator<Bytes, byte[]> values = bytesStore.fetch(null, Bytes.wrap(keyB.getBytes()), 0, windows[2].start())) {
+        try (final KeyValueIterator<Bytes, byte[]> values = bytesStore.fetch(
+            null, Bytes.wrap(keyB.getBytes()), 0, windows[2].start())) {
             // All Records expired as observed stream time = 60000 implying actual-from = 59001 (60000 - 1000 + 1)
             // for WindowKeySchema, to = 60000 while for SessionKeySchema, to = 30000
             assertEquals(Collections.emptyList(), toListAndCloseIterator(values));
         }
 
-        try (final KeyValueIterator<Bytes, byte[]> values = bytesStore.fetch(Bytes.wrap(keyB.getBytes()), null, 0, windows[3].start())) {
+        try (final KeyValueIterator<Bytes, byte[]> values = bytesStore.fetch(
+            Bytes.wrap(keyB.getBytes()), null, 0, windows[3].start())) {
             // Only 1 record not expired as observed stream time = 60000 implying actual-from = 59001 (60000 - 1000 + 1)
             // for WindowKeySchema, to = 60000 while for SessionKeySchema, to = 30000
-            final List<KeyValue<Windowed<String>, Long>> expected = Collections.singletonList(KeyValue.pair(new Windowed<>(keyC, windows[3]), 200L));
+            final List<KeyValue<Windowed<String>, Long>> expected = Collections.singletonList(
+                KeyValue.pair(new Windowed<>(keyC, windows[3]), 200L)
+            );
 
             assertEquals(expected, toListAndCloseIterator(values));
         }
 
-        try (final KeyValueIterator<Bytes, byte[]> values = bytesStore.fetch(null, null, 0, windows[3].start())) {
+        try (final KeyValueIterator<Bytes, byte[]> values = bytesStore.fetch(
+            null, null, 0, windows[3].start())) {
             // Only 1 record not expired as observed stream time = 60000 implying actual-from = 59001 (60000 - 1000 + 1)
             // for WindowKeySchema, to = 60000 while for SessionKeySchema, to = 30000
-            final List<KeyValue<Windowed<String>, Long>> expected = Collections.singletonList(KeyValue.pair(new Windowed<>(keyC, windows[3]), 200L));
+            final List<KeyValue<Windowed<String>, Long>> expected = Collections.singletonList(
+                KeyValue.pair(new Windowed<>(keyC, windows[3]), 200L)
+            );
 
             assertEquals(expected, toListAndCloseIterator(values));
         }
@@ -231,39 +220,48 @@
         bytesStore.put(serializeKey(new Windowed<>(keyB, windows[2])), serializeValue(100));
         bytesStore.put(serializeKey(new Windowed<>(keyC, windows[3])), serializeValue(200));
 
-        try (final KeyValueIterator<Bytes, byte[]> values = bytesStore.backwardFetch(Bytes.wrap(keyA.getBytes()), 0, windows[2].start())) {
+        try (final KeyValueIterator<Bytes, byte[]> values = bytesStore.backwardFetch(
+            Bytes.wrap(keyA.getBytes()), 0, windows[2].start())) {
 
             // All Records expired as observed stream time = 60000 implying actual-from = 59001 (60000 - 1000 + 1)
             // for WindowKeySchema, to = 60000 while for SessionKeySchema, to = 30000
             assertEquals(Collections.emptyList(), toListAndCloseIterator(values));
         }
 
-        try (final KeyValueIterator<Bytes, byte[]> values = bytesStore.backwardFetch(Bytes.wrap(keyA.getBytes()), Bytes.wrap(keyB.getBytes()), 0, windows[2].start())) {
+        try (final KeyValueIterator<Bytes, byte[]> values = bytesStore.backwardFetch(
+            Bytes.wrap(keyA.getBytes()), Bytes.wrap(keyB.getBytes()), 0, windows[2].start())) {
 
             // All Records expired as observed stream time = 60000 implying actual-from = 59001 (60000 - 1000 + 1)
             // for WindowKeySchema, to = 60000 while for SessionKeySchema, to = 30000
             assertEquals(Collections.emptyList(), toListAndCloseIterator(values));
         }
 
-        try (final KeyValueIterator<Bytes, byte[]> values = bytesStore.backwardFetch(null, Bytes.wrap(keyB.getBytes()), 0, windows[2].start())) {
+        try (final KeyValueIterator<Bytes, byte[]> values = bytesStore.backwardFetch(
+            null, Bytes.wrap(keyB.getBytes()), 0, windows[2].start())) {
 
             // All Records expired as observed stream time = 60000 implying actual-from = 59001 (60000 - 1000 + 1)
             // for WindowKeySchema, to = 60000 while for SessionKeySchema, to = 30000
             assertEquals(Collections.emptyList(), toListAndCloseIterator(values));
         }
 
-        try (final KeyValueIterator<Bytes, byte[]> values = bytesStore.backwardFetch(Bytes.wrap(keyB.getBytes()), null, 0, windows[3].start())) {
+        try (final KeyValueIterator<Bytes, byte[]> values = bytesStore.backwardFetch(
+            Bytes.wrap(keyB.getBytes()), null, 0, windows[3].start())) {
             // Only 1 record not expired as observed stream time = 60000 implying actual-from = 59001 (60000 - 1000 + 1)
             // for WindowKeySchema, to = 60000 while for SessionKeySchema, to = 30000
-            final List<KeyValue<Windowed<String>, Long>> expected = Collections.singletonList(KeyValue.pair(new Windowed<>(keyC, windows[3]), 200L));
+            final List<KeyValue<Windowed<String>, Long>> expected = Collections.singletonList(
+                KeyValue.pair(new Windowed<>(keyC, windows[3]), 200L)
+            );
 
             assertEquals(expected, toListAndCloseIterator(values));
         }
 
-        try (final KeyValueIterator<Bytes, byte[]> values = bytesStore.backwardFetch(null, null, 0, windows[3].start())) {
+        try (final KeyValueIterator<Bytes, byte[]> values = bytesStore.backwardFetch(
+            null, null, 0, windows[3].start())) {
             // Only 1 record not expired as observed stream time = 60000 implying actual-from = 59001 (60000 - 1000 + 1)
             // for WindowKeySchema, to = 60000 while for SessionKeySchema, to = 30000
-            final List<KeyValue<Windowed<String>, Long>> expected = Collections.singletonList(KeyValue.pair(new Windowed<>(keyC, windows[3]), 200L));
+            final List<KeyValue<Windowed<String>, Long>> expected = Collections.singletonList(
+                KeyValue.pair(new Windowed<>(keyC, windows[3]), 200L)
+            );
 
             assertEquals(expected, toListAndCloseIterator(values));
         }
@@ -280,10 +278,10 @@
         try (final KeyValueIterator<Bytes, byte[]> results = bytesStore.fetch(Bytes.wrap(key.getBytes()), 1, 999)) {
             final List<KeyValue<Windowed<String>, Long>> expected = new ArrayList<>();
             /*
-             * For WindowKeySchema, the observedStreamTime is 1000 which means 1 extra record gets returned while for
-             * SessionKeySchema, it's 1500. Which changes the actual-from while fetching. In case of SessionKeySchema, the
-             * fetch happens from 501-999 while for WindowKeySchema it's from 1-999.
-             */
+            * For WindowKeySchema, the observedStreamTime is 1000 which means 1 extra record gets returned while for
+            * SessionKeySchema, it's 1500. Which changes the actual-from while fetching. In case of SessionKeySchema, the
+            * fetch happens from 501-999 while for WindowKeySchema it's from 1-999.
+            */
             if (schema instanceof SessionKeySchema) {
                 expected.add(KeyValue.pair(new Windowed<>(key, windows[1]), 50L));
             } else {
@@ -326,9 +324,12 @@
 
         final List<KeyValue<Windowed<String>, Long>> results = toListAndCloseIterator(bytesStore.fetch(Bytes.wrap(key.getBytes()), 0, 1500));
         /*
-         * All records expired as observed stream time = 60,000 which sets actual-from to 59001(60,000 - 1000 + 1). to = 1500.
+        * All records expired as observed stream time = 60,000 which sets actual-from to 59001(60,000 - 1000 + 1). to = 1500.
          */
-        assertEquals(Collections.emptyList(), results);
+        assertEquals(
+            Collections.emptyList(),
+            results
+        );
         segments.close();
     }
 
@@ -344,9 +345,6 @@
         assertEquals(Collections.singleton(segments.segmentName(0)), segmentDirs());
 
         bytesStore.put(serializeKey(new Windowed<>(key, windows[3])), serializeValue(100L));
-<<<<<<< HEAD
-        assertEquals(Utils.mkSet(segments.segmentName(0), segments.segmentName(1)), segmentDirs());
-=======
         assertEquals(
             Set.of(
                 segments.segmentName(0),
@@ -354,14 +352,9 @@
             ),
             segmentDirs()
         );
->>>>>>> 9494bebe
         /*
-         * Only 1 record returned. observed stream time = 60000, actual from = 59001 (60000 - 1000 + 1) and to = Long.MAX.
+        * Only 1 record returned. observed stream time = 60000, actual from = 59001 (60000 - 1000 + 1) and to = Long.MAX.
          */
-<<<<<<< HEAD
-        final List<KeyValue<Windowed<String>, Long>> results = toList(bytesStore.all());
-        assertEquals(Collections.singletonList(KeyValue.pair(new Windowed<>(key, windows[3]), 100L)), results);
-=======
         final List<KeyValue<Windowed<String>, Long>> results = toListAndCloseIterator(bytesStore.all());
         assertEquals(
             Collections.singletonList(
@@ -369,7 +362,6 @@
             ),
             results
         );
->>>>>>> 9494bebe
 
         segments.close();
     }
@@ -386,14 +378,6 @@
         assertEquals(Collections.singleton(segments.segmentName(0)), segmentDirs());
 
         bytesStore.put(serializeKey(new Windowed<>(key, windows[3])), serializeValue(100L));
-<<<<<<< HEAD
-        assertEquals(Utils.mkSet(segments.segmentName(0), segments.segmentName(1)), segmentDirs());
-        /*
-         * Only 1 record returned. observed stream time = 60000, actual from = 59001 (60000 - 1000 + 1) and to = 60,000.
-         */
-        final List<KeyValue<Windowed<String>, Long>> results = toList(bytesStore.fetchAll(0L, 60_000L));
-        assertEquals(Collections.singletonList(KeyValue.pair(new Windowed<>(key, windows[3]), 100L)), results);
-=======
         assertEquals(
             Set.of(
                 segments.segmentName(0),
@@ -411,7 +395,6 @@
             ),
             results
         );
->>>>>>> 9494bebe
 
         segments.close();
     }
@@ -439,11 +422,6 @@
 
         bytesStore = getBytesStore();
 
-<<<<<<< HEAD
-        bytesStore.init((StateStoreContext) context, bytesStore);
-        final List<KeyValue<Windowed<String>, Long>> results = toList(bytesStore.fetch(Bytes.wrap(key.getBytes()), 0L, 60_000L));
-        assertThat(results, equalTo(Arrays.asList(KeyValue.pair(new Windowed<>(key, windows[0]), 50L), KeyValue.pair(new Windowed<>(key, windows[3]), 100L))));
-=======
         bytesStore.init(context, bytesStore);
         final List<KeyValue<Windowed<String>, Long>> results = toListAndCloseIterator(bytesStore.fetch(Bytes.wrap(key.getBytes()), 0L, 60_000L));
         assertThat(
@@ -455,7 +433,6 @@
                 )
             )
         );
->>>>>>> 9494bebe
 
         segments.close();
     }
@@ -479,11 +456,6 @@
 
         bytesStore = getBytesStore();
 
-<<<<<<< HEAD
-        bytesStore.init((StateStoreContext) context, bytesStore);
-        final List<KeyValue<Windowed<String>, Long>> results = toList(bytesStore.fetch(Bytes.wrap(key.getBytes()), 0L, 60_000L));
-        assertThat(results, equalTo(Arrays.asList(KeyValue.pair(new Windowed<>(key, windows[0]), 50L), KeyValue.pair(new Windowed<>(key, windows[3]), 100L))));
-=======
         bytesStore.init(context, bytesStore);
         final List<KeyValue<Windowed<String>, Long>> results = toListAndCloseIterator(bytesStore.fetch(Bytes.wrap(key.getBytes()), 0L, 60_000L));
         assertThat(
@@ -495,7 +467,6 @@
                 )
             )
         );
->>>>>>> 9494bebe
 
         segments.close();
     }
@@ -597,9 +568,6 @@
         final Properties props = StreamsTestUtils.getStreamsConfig();
         props.put(InternalConfig.IQ_CONSISTENCY_OFFSET_VECTOR_ENABLED, true);
         final File dir = TestUtils.tempDirectory();
-<<<<<<< HEAD
-        context = new InternalMockProcessorContext<>(dir, Serdes.String(), Serdes.String(), new StreamsMetricsImpl(new Metrics(), "mock", StreamsConfig.METRICS_LATEST, new MockTime()), new StreamsConfig(props), MockRecordCollector::new, new ThreadCache(new LogContext("testCache "), 0, new MockStreamsMetrics(new Metrics())), Time.SYSTEM);
-=======
         context = new InternalMockProcessorContext<>(
                 dir,
                 Serdes.String(),
@@ -610,7 +578,6 @@
                 new ThreadCache(new LogContext("testCache "), 0, new MockStreamsMetrics(new Metrics())),
                 Time.SYSTEM
         );
->>>>>>> 9494bebe
         bytesStore = getBytesStore();
         bytesStore.init(context, bytesStore);
         // 0 segments initially.
@@ -641,9 +608,6 @@
         final Properties props = StreamsTestUtils.getStreamsConfig();
         props.put(InternalConfig.IQ_CONSISTENCY_OFFSET_VECTOR_ENABLED, true);
         final File dir = TestUtils.tempDirectory();
-<<<<<<< HEAD
-        context = new InternalMockProcessorContext<>(dir, Serdes.String(), Serdes.String(), new StreamsMetricsImpl(new Metrics(), "mock", StreamsConfig.METRICS_LATEST, new MockTime()), new StreamsConfig(props), MockRecordCollector::new, new ThreadCache(new LogContext("testCache "), 0, new MockStreamsMetrics(new Metrics())), Time.SYSTEM);
-=======
         context = new InternalMockProcessorContext<>(
                 dir,
                 Serdes.String(),
@@ -654,7 +618,6 @@
                 new ThreadCache(new LogContext("testCache "), 0, new MockStreamsMetrics(new Metrics())),
                 Time.SYSTEM
         );
->>>>>>> 9494bebe
         bytesStore = getBytesStore();
         bytesStore.init(context, bytesStore);
         // 0 segments initially.
@@ -687,9 +650,6 @@
         final Properties props = StreamsTestUtils.getStreamsConfig();
         props.put(InternalConfig.IQ_CONSISTENCY_OFFSET_VECTOR_ENABLED, true);
         final File dir = TestUtils.tempDirectory();
-<<<<<<< HEAD
-        context = new InternalMockProcessorContext<>(dir, Serdes.String(), Serdes.String(), new StreamsMetricsImpl(new Metrics(), "mock", StreamsConfig.METRICS_LATEST, new MockTime()), new StreamsConfig(props), MockRecordCollector::new, new ThreadCache(new LogContext("testCache "), 0, new MockStreamsMetrics(new Metrics())), Time.SYSTEM);
-=======
         context = new InternalMockProcessorContext<>(
                 dir,
                 Serdes.String(),
@@ -700,7 +660,6 @@
                 new ThreadCache(new LogContext("testCache "), 0, new MockStreamsMetrics(new Metrics())),
                 Time.SYSTEM
         );
->>>>>>> 9494bebe
         bytesStore = getBytesStore();
         bytesStore.init(context, bytesStore);
         // 0 segments initially.
@@ -735,9 +694,6 @@
         final Properties props = StreamsTestUtils.getStreamsConfig();
         props.put(InternalConfig.IQ_CONSISTENCY_OFFSET_VECTOR_ENABLED, true);
         final File dir = TestUtils.tempDirectory();
-<<<<<<< HEAD
-        context = new InternalMockProcessorContext<>(dir, Serdes.String(), Serdes.String(), new StreamsMetricsImpl(new Metrics(), "mock", StreamsConfig.METRICS_LATEST, new MockTime()), new StreamsConfig(props), MockRecordCollector::new, new ThreadCache(new LogContext("testCache "), 0, new MockStreamsMetrics(new Metrics())), Time.SYSTEM);
-=======
         context = new InternalMockProcessorContext<>(
                 dir,
                 Serdes.String(),
@@ -748,7 +704,6 @@
                 new ThreadCache(new LogContext("testCache "), 0, new MockStreamsMetrics(new Metrics())),
                 Time.SYSTEM
         );
->>>>>>> 9494bebe
         bytesStore = getBytesStore();
         bytesStore.init(context, bytesStore);
         bytesStore.restoreAllInternal(getChangelogRecordsWithoutHeaders());
@@ -762,18 +717,30 @@
         Position position1 = Position.emptyPosition();
         position1 = position1.withComponent("", 0, 1);
         headers.add(ChangelogRecordDeserializationHelper.CHANGELOG_VERSION_HEADER_RECORD_CONSISTENCY);
-        headers.add(new RecordHeader(ChangelogRecordDeserializationHelper.CHANGELOG_POSITION_HEADER_KEY, PositionSerde.serialize(position1).array()));
-        records.add(new ConsumerRecord<>("", 0, 0L, RecordBatch.NO_TIMESTAMP, TimestampType.NO_TIMESTAMP_TYPE, -1, -1, serializeKey(new Windowed<>("a", windows[0])).get(), serializeValue(50L), headers, Optional.empty()));
+        headers.add(new RecordHeader(
+                ChangelogRecordDeserializationHelper.CHANGELOG_POSITION_HEADER_KEY,
+                PositionSerde.serialize(position1).array())
+        );
+        records.add(new ConsumerRecord<>("", 0, 0L,  RecordBatch.NO_TIMESTAMP, TimestampType.NO_TIMESTAMP_TYPE, -1, -1,
+                serializeKey(new Windowed<>("a", windows[0])).get(), serializeValue(50L), headers, Optional.empty()));
 
         headers.remove(ChangelogRecordDeserializationHelper.CHANGELOG_POSITION_HEADER_KEY);
         position1 = position1.withComponent("", 0, 2);
-        headers.add(new RecordHeader(ChangelogRecordDeserializationHelper.CHANGELOG_POSITION_HEADER_KEY, PositionSerde.serialize(position1).array()));
-        records.add(new ConsumerRecord<>("", 0, 0L, RecordBatch.NO_TIMESTAMP, TimestampType.NO_TIMESTAMP_TYPE, -1, -1, serializeKey(new Windowed<>("a", windows[2])).get(), serializeValue(100L), headers, Optional.empty()));
+        headers.add(new RecordHeader(
+                ChangelogRecordDeserializationHelper.CHANGELOG_POSITION_HEADER_KEY,
+                PositionSerde.serialize(position1).array())
+        );
+        records.add(new ConsumerRecord<>("", 0, 0L,  RecordBatch.NO_TIMESTAMP, TimestampType.NO_TIMESTAMP_TYPE, -1, -1,
+                serializeKey(new Windowed<>("a", windows[2])).get(), serializeValue(100L), headers, Optional.empty()));
 
         headers.remove(ChangelogRecordDeserializationHelper.CHANGELOG_POSITION_HEADER_KEY);
         position1 = position1.withComponent("", 0, 3);
-        headers.add(new RecordHeader(ChangelogRecordDeserializationHelper.CHANGELOG_POSITION_HEADER_KEY, PositionSerde.serialize(position1).array()));
-        records.add(new ConsumerRecord<>("", 0, 0L, RecordBatch.NO_TIMESTAMP, TimestampType.NO_TIMESTAMP_TYPE, -1, -1, serializeKey(new Windowed<>("a", windows[3])).get(), serializeValue(200L), headers, Optional.empty()));
+        headers.add(new RecordHeader(
+                ChangelogRecordDeserializationHelper.CHANGELOG_POSITION_HEADER_KEY,
+                PositionSerde.serialize(position1).array())
+        );
+        records.add(new ConsumerRecord<>("", 0, 0L,  RecordBatch.NO_TIMESTAMP, TimestampType.NO_TIMESTAMP_TYPE, -1, -1,
+                serializeKey(new Windowed<>("a", windows[3])).get(), serializeValue(200L), headers, Optional.empty()));
 
         return records;
     }
@@ -785,18 +752,30 @@
 
         position1 = position1.withComponent("A", 0, 1);
         headers.add(ChangelogRecordDeserializationHelper.CHANGELOG_VERSION_HEADER_RECORD_CONSISTENCY);
-        headers.add(new RecordHeader(ChangelogRecordDeserializationHelper.CHANGELOG_POSITION_HEADER_KEY, PositionSerde.serialize(position1).array()));
-        records.add(new ConsumerRecord<>("", 0, 0L, RecordBatch.NO_TIMESTAMP, TimestampType.NO_TIMESTAMP_TYPE, -1, -1, serializeKey(new Windowed<>("a", windows[0])).get(), serializeValue(50L), headers, Optional.empty()));
+        headers.add(new RecordHeader(
+                ChangelogRecordDeserializationHelper.CHANGELOG_POSITION_HEADER_KEY,
+                PositionSerde.serialize(position1).array())
+        );
+        records.add(new ConsumerRecord<>("", 0, 0L,  RecordBatch.NO_TIMESTAMP, TimestampType.NO_TIMESTAMP_TYPE, -1, -1,
+                serializeKey(new Windowed<>("a", windows[0])).get(), serializeValue(50L), headers, Optional.empty()));
 
         headers.remove(ChangelogRecordDeserializationHelper.CHANGELOG_POSITION_HEADER_KEY);
         position1 = position1.withComponent("B", 0, 2);
-        headers.add(new RecordHeader(ChangelogRecordDeserializationHelper.CHANGELOG_POSITION_HEADER_KEY, PositionSerde.serialize(position1).array()));
-        records.add(new ConsumerRecord<>("", 0, 0L, RecordBatch.NO_TIMESTAMP, TimestampType.NO_TIMESTAMP_TYPE, -1, -1, serializeKey(new Windowed<>("a", windows[2])).get(), serializeValue(100L), headers, Optional.empty()));
+        headers.add(new RecordHeader(
+                ChangelogRecordDeserializationHelper.CHANGELOG_POSITION_HEADER_KEY,
+                PositionSerde.serialize(position1).array())
+        );
+        records.add(new ConsumerRecord<>("", 0, 0L,  RecordBatch.NO_TIMESTAMP, TimestampType.NO_TIMESTAMP_TYPE, -1, -1,
+                serializeKey(new Windowed<>("a", windows[2])).get(), serializeValue(100L), headers, Optional.empty()));
 
         headers.remove(ChangelogRecordDeserializationHelper.CHANGELOG_POSITION_HEADER_KEY);
         position1 = position1.withComponent("A", 0, 3);
-        headers.add(new RecordHeader(ChangelogRecordDeserializationHelper.CHANGELOG_POSITION_HEADER_KEY, PositionSerde.serialize(position1).array()));
-        records.add(new ConsumerRecord<>("", 0, 0L, RecordBatch.NO_TIMESTAMP, TimestampType.NO_TIMESTAMP_TYPE, -1, -1, serializeKey(new Windowed<>("a", windows[3])).get(), serializeValue(200L), headers, Optional.empty()));
+        headers.add(new RecordHeader(
+                ChangelogRecordDeserializationHelper.CHANGELOG_POSITION_HEADER_KEY,
+                PositionSerde.serialize(position1).array())
+        );
+        records.add(new ConsumerRecord<>("", 0, 0L,  RecordBatch.NO_TIMESTAMP, TimestampType.NO_TIMESTAMP_TYPE, -1, -1,
+                serializeKey(new Windowed<>("a", windows[3])).get(), serializeValue(200L), headers, Optional.empty()));
 
         return records;
     }
@@ -808,13 +787,19 @@
 
         position = position.withComponent("A", 0, 1);
         headers.add(ChangelogRecordDeserializationHelper.CHANGELOG_VERSION_HEADER_RECORD_CONSISTENCY);
-        headers.add(new RecordHeader(ChangelogRecordDeserializationHelper.CHANGELOG_POSITION_HEADER_KEY, PositionSerde.serialize(position).array()));
-        records.add(new ConsumerRecord<>("", 0, 0L, RecordBatch.NO_TIMESTAMP, TimestampType.NO_TIMESTAMP_TYPE, -1, -1, serializeKey(new Windowed<>("a", windows[0])).get(), serializeValue(50L), headers, Optional.empty()));
+        headers.add(new RecordHeader(
+                ChangelogRecordDeserializationHelper.CHANGELOG_POSITION_HEADER_KEY,
+                PositionSerde.serialize(position).array()));
+        records.add(new ConsumerRecord<>("", 0, 0L,  RecordBatch.NO_TIMESTAMP, TimestampType.NO_TIMESTAMP_TYPE, -1, -1,
+                serializeKey(new Windowed<>("a", windows[0])).get(), serializeValue(50L), headers, Optional.empty()));
 
         position = position.withComponent("A", 0, 2);
         headers.add(ChangelogRecordDeserializationHelper.CHANGELOG_VERSION_HEADER_RECORD_CONSISTENCY);
-        headers.add(new RecordHeader(ChangelogRecordDeserializationHelper.CHANGELOG_POSITION_HEADER_KEY, PositionSerde.serialize(position).array()));
-        records.add(new ConsumerRecord<>("", 0, 0L, RecordBatch.NO_TIMESTAMP, TimestampType.NO_TIMESTAMP_TYPE, -1, -1, serializeKey(new Windowed<>("a", windows[2])).get(), null, headers, Optional.empty()));
+        headers.add(new RecordHeader(
+                ChangelogRecordDeserializationHelper.CHANGELOG_POSITION_HEADER_KEY,
+                PositionSerde.serialize(position).array()));
+        records.add(new ConsumerRecord<>("", 0, 0L,  RecordBatch.NO_TIMESTAMP, TimestampType.NO_TIMESTAMP_TYPE, -1, -1,
+                serializeKey(new Windowed<>("a", windows[2])).get(), null, headers, Optional.empty()));
 
         return records;
     }
@@ -824,16 +809,6 @@
         records.add(new ConsumerRecord<>("", 0, 0L, serializeKey(new Windowed<>("a", windows[2])).get(), serializeValue(50L)));
         return records;
     }
-<<<<<<< HEAD
-
-
-    @Test
-    public void shouldLogAndMeasureExpiredRecords() {
-        final Properties streamsConfig = StreamsTestUtils.getStreamsConfig();
-        final AbstractRocksDBSegmentedBytesStore<S> bytesStore = getBytesStore();
-        final InternalMockProcessorContext context = new InternalMockProcessorContext(TestUtils.tempDirectory(), new StreamsConfig(streamsConfig));
-        final Time time = new SystemTime();
-=======
     
     @ParameterizedTest
     @MethodSource("getKeySchemas")
@@ -846,7 +821,6 @@
             new StreamsConfig(streamsConfig)
         );
         final Time time = Time.SYSTEM;
->>>>>>> 9494bebe
         context.setSystemTimeMs(time.milliseconds());
         bytesStore.init(context, bytesStore);
 
@@ -862,9 +836,25 @@
         final String threadId = Thread.currentThread().getName();
         final Metric dropTotal;
         final Metric dropRate;
-        dropTotal = metrics.get(new MetricName("dropped-records-total", "stream-task-metrics", "", mkMap(mkEntry("thread-id", threadId), mkEntry("task-id", "0_0"))));
-
-        dropRate = metrics.get(new MetricName("dropped-records-rate", "stream-task-metrics", "", mkMap(mkEntry("thread-id", threadId), mkEntry("task-id", "0_0"))));
+        dropTotal = metrics.get(new MetricName(
+            "dropped-records-total",
+            "stream-task-metrics",
+            "",
+            mkMap(
+                mkEntry("thread-id", threadId),
+                mkEntry("task-id", "0_0")
+            )
+        ));
+
+        dropRate = metrics.get(new MetricName(
+            "dropped-records-rate",
+            "stream-task-metrics",
+            "",
+            mkMap(
+                mkEntry("thread-id", threadId),
+                mkEntry("task-id", "0_0")
+            )
+        ));
         assertEquals(1.0, dropTotal.metricValue());
         assertNotEquals(0.0, dropRate.metricValue());
 
@@ -893,21 +883,6 @@
         return new LongSerializer().serialize("", value);
     }
 
-<<<<<<< HEAD
-    private List<KeyValue<Windowed<String>, Long>> toList(final KeyValueIterator<Bytes, byte[]> iterator) {
-        final List<KeyValue<Windowed<String>, Long>> results = new ArrayList<>();
-        final StateSerdes<String, Long> stateSerdes = StateSerdes.withBuiltinTypes("dummy", String.class, Long.class);
-        while (iterator.hasNext()) {
-            final KeyValue<Bytes, byte[]> next = iterator.next();
-            if (schema instanceof WindowKeySchema) {
-                final KeyValue<Windowed<String>, Long> deserialized = KeyValue.pair(WindowKeySchema.fromStoreKey(next.key.get(), windowSizeForTimeWindow, stateSerdes.keyDeserializer(), stateSerdes.topic()), stateSerdes.valueDeserializer().deserialize("dummy", next.value));
-                results.add(deserialized);
-            } else if (schema instanceof SessionKeySchema) {
-                final KeyValue<Windowed<String>, Long> deserialized = KeyValue.pair(SessionKeySchema.from(next.key.get(), stateSerdes.keyDeserializer(), "dummy"), stateSerdes.valueDeserializer().deserialize("dummy", next.value));
-                results.add(deserialized);
-            } else {
-                throw new IllegalStateException("Unrecognized serde schema");
-=======
     @SuppressWarnings("resource")
     private List<KeyValue<Windowed<String>, Long>> toListAndCloseIterator(final KeyValueIterator<Bytes, byte[]> iterator) {
         try (iterator) {
@@ -935,7 +910,6 @@
                 } else {
                     throw new IllegalStateException("Unrecognized serde schema");
                 }
->>>>>>> 9494bebe
             }
             return results;
         }
