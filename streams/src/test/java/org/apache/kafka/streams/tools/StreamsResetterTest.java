--- conflicted
+++ resolved
@@ -16,18 +16,10 @@
  */
 package org.apache.kafka.streams.tools;
 
+import org.apache.kafka.clients.admin.MockAdminClient;
+import org.apache.kafka.clients.consumer.*;
+import org.apache.kafka.common.*;
 import org.apache.kafka.tools.StreamsResetter;
-import org.apache.kafka.clients.admin.MockAdminClient;
-import org.apache.kafka.clients.consumer.ConsumerRecord;
-import org.apache.kafka.clients.consumer.ConsumerRecords;
-import org.apache.kafka.clients.consumer.MockConsumer;
-import org.apache.kafka.clients.consumer.OffsetAndTimestamp;
-import org.apache.kafka.clients.consumer.OffsetResetStrategy;
-import org.apache.kafka.common.Cluster;
-import org.apache.kafka.common.Node;
-import org.apache.kafka.common.PartitionInfo;
-import org.apache.kafka.common.TopicPartition;
-import org.apache.kafka.common.TopicPartitionInfo;
 import org.junit.Before;
 import org.junit.Rule;
 import org.junit.Test;
@@ -35,11 +27,7 @@
 
 import java.time.Duration;
 import java.time.Instant;
-import java.util.Collections;
-import java.util.HashMap;
-import java.util.HashSet;
-import java.util.Map;
-import java.util.Set;
+import java.util.*;
 import java.util.concurrent.ExecutionException;
 
 import static org.junit.Assert.assertEquals;
@@ -72,47 +60,47 @@
         endOffsets.put(topicPartition, 4L);
         consumer.updateEndOffsets(endOffsets);
 
-		final Map<TopicPartition, Long> beginningOffsets = new HashMap<>();
-		beginningOffsets.put(topicPartition, 0L);
-		consumer.updateBeginningOffsets(beginningOffsets);
-
-		streamsResetter.resetOffsetsTo(consumer, inputTopicPartitions, 2L);
-
-		final ConsumerRecords<byte[], byte[]> records = consumer.poll(Duration.ofMillis(500));
-		assertEquals(3, records.count());
-	}
-
-	@Test
-	public void testResetOffsetToSpecificOffsetWhenAfterEndOffset() {
-		final long beginningOffset = 5L;
-		final long endOffset = 10L;
-		final MockConsumer<byte[], byte[]> emptyConsumer = new MockConsumer<>(OffsetResetStrategy.EARLIEST);
-		emptyConsumer.assign(Collections.singletonList(topicPartition));
-
-		final Map<TopicPartition, Long> beginningOffsetsMap = new HashMap<>();
-		beginningOffsetsMap.put(topicPartition, beginningOffset);
-		emptyConsumer.updateBeginningOffsets(beginningOffsetsMap);
-
-		final Map<TopicPartition, Long> endOffsetsMap = new HashMap<>();
-		endOffsetsMap.put(topicPartition, endOffset);
-		emptyConsumer.updateEndOffsets(endOffsetsMap);
-		// resetOffsetsTo only seeks the offset, but does not commit.
-		streamsResetter.resetOffsetsTo(emptyConsumer, inputTopicPartitions, endOffset + 2L);
-
-		final long position = emptyConsumer.position(topicPartition);
-
-		assertEquals(endOffset, position);
-	}
-
-	@Test
-	public void testResetToSpecificOffsetWhenBeforeBeginningOffset() {
-		final Map<TopicPartition, Long> endOffsets = new HashMap<>();
-		endOffsets.put(topicPartition, 4L);
-		consumer.updateEndOffsets(endOffsets);
-
-		final Map<TopicPartition, Long> beginningOffsets = new HashMap<>();
-		beginningOffsets.put(topicPartition, 3L);
-		consumer.updateBeginningOffsets(beginningOffsets);
+        final Map<TopicPartition, Long> beginningOffsets = new HashMap<>();
+        beginningOffsets.put(topicPartition, 0L);
+        consumer.updateBeginningOffsets(beginningOffsets);
+
+        streamsResetter.resetOffsetsTo(consumer, inputTopicPartitions, 2L);
+
+        final ConsumerRecords<byte[], byte[]> records = consumer.poll(Duration.ofMillis(500));
+        assertEquals(3, records.count());
+    }
+
+    @Test
+    public void testResetOffsetToSpecificOffsetWhenAfterEndOffset() {
+        final long beginningOffset = 5L;
+        final long endOffset = 10L;
+        final MockConsumer<byte[], byte[]> emptyConsumer = new MockConsumer<>(OffsetResetStrategy.EARLIEST);
+        emptyConsumer.assign(Collections.singletonList(topicPartition));
+
+        final Map<TopicPartition, Long> beginningOffsetsMap = new HashMap<>();
+        beginningOffsetsMap.put(topicPartition, beginningOffset);
+        emptyConsumer.updateBeginningOffsets(beginningOffsetsMap);
+
+        final Map<TopicPartition, Long> endOffsetsMap = new HashMap<>();
+        endOffsetsMap.put(topicPartition, endOffset);
+        emptyConsumer.updateEndOffsets(endOffsetsMap);
+        // resetOffsetsTo only seeks the offset, but does not commit.
+        streamsResetter.resetOffsetsTo(emptyConsumer, inputTopicPartitions, endOffset + 2L);
+
+        final long position = emptyConsumer.position(topicPartition);
+
+        assertEquals(endOffset, position);
+    }
+
+    @Test
+    public void testResetToSpecificOffsetWhenBeforeBeginningOffset() {
+        final Map<TopicPartition, Long> endOffsets = new HashMap<>();
+        endOffsets.put(topicPartition, 4L);
+        consumer.updateEndOffsets(endOffsets);
+
+        final Map<TopicPartition, Long> beginningOffsets = new HashMap<>();
+        beginningOffsets.put(topicPartition, 3L);
+        consumer.updateBeginningOffsets(beginningOffsets);
 
         streamsResetter.resetOffsetsTo(consumer, inputTopicPartitions, 2L);
 
@@ -257,72 +245,6 @@
     }
 
     @Test
-<<<<<<< HEAD
-	public void shouldDeleteTopic() throws InterruptedException, ExecutionException {
-		final Cluster cluster = createCluster(1);
-		try (final MockAdminClient adminClient = new MockAdminClient(cluster.nodes(), cluster.nodeById(0))) {
-			final TopicPartitionInfo topicPartitionInfo = new TopicPartitionInfo(0, cluster.nodeById(0), cluster.nodes(), Collections.<Node>emptyList());
-			adminClient.addTopic(false, TOPIC, Collections.singletonList(topicPartitionInfo), null);
-			streamsResetter.doDelete(Collections.singletonList(TOPIC), adminClient);
-			assertEquals(Collections.emptySet(), adminClient.listTopics().names().get());
-		}
-	}
-
-	@Test
-	public void shouldDetermineInternalTopicBasedOnTopicName1() {
-		assertTrue(streamsResetter.matchesInternalTopicFormat("appId-named-subscription-response-topic"));
-		assertTrue(streamsResetter.matchesInternalTopicFormat("appId-named-subscription-registration-topic"));
-		assertTrue(streamsResetter.matchesInternalTopicFormat("appId-KTABLE-FK-JOIN-SUBSCRIPTION-RESPONSE-12323232-topic"));
-		assertTrue(streamsResetter.matchesInternalTopicFormat("appId-KTABLE-FK-JOIN-SUBSCRIPTION-REGISTRATION-12323232-topic"));
-	}
-
-	@Test
-	public void testResetToDatetimeWhenPartitionIsEmptyResetsToLatestOffset() {
-		final long beginningAndEndOffset = 5L; // Empty partition implies beginning offset == end offset
-		final MockConsumer<byte[], byte[]> emptyConsumer = new EmptyPartitionConsumer<>(OffsetResetStrategy.EARLIEST);
-		emptyConsumer.assign(Collections.singletonList(topicPartition));
-
-		final Map<TopicPartition, Long> beginningOffsetsMap = new HashMap<>();
-		beginningOffsetsMap.put(topicPartition, beginningAndEndOffset);
-		emptyConsumer.updateBeginningOffsets(beginningOffsetsMap);
-
-		final Map<TopicPartition, Long> endOffsetsMap = new HashMap<>();
-		endOffsetsMap.put(topicPartition, beginningAndEndOffset);
-		emptyConsumer.updateEndOffsets(endOffsetsMap);
-
-		final long yesterdayTimestamp = Instant.now().minus(Duration.ofDays(1)).toEpochMilli();
-		// resetToDatetime only seeks the offset, but does not commit.
-		streamsResetter.resetToDatetime(emptyConsumer, inputTopicPartitions, yesterdayTimestamp);
-
-		final long position = emptyConsumer.position(topicPartition);
-
-		assertEquals(beginningAndEndOffset, position);
-	}
-
-	private Cluster createCluster(final int numNodes) {
-		final HashMap<Integer, Node> nodes = new HashMap<>();
-		for (int i = 0; i < numNodes; ++i) {
-			nodes.put(i, new Node(i, "localhost", 8121 + i));
-		}
-		return new Cluster("mockClusterId", nodes.values(),
-				Collections.<PartitionInfo>emptySet(), Collections.<String>emptySet(),
-				Collections.<String>emptySet(), nodes.get(0));
-	}
-
-	private static class EmptyPartitionConsumer<K, V> extends MockConsumer<K, V> {
-
-		public EmptyPartitionConsumer(final OffsetResetStrategy offsetResetStrategy) {
-			super(offsetResetStrategy);
-		}
-
-		@Override
-		public synchronized Map<TopicPartition, OffsetAndTimestamp> offsetsForTimes(final Map<TopicPartition, Long> timestampsToSearch) {
-			final Map<TopicPartition, OffsetAndTimestamp> topicPartitionToOffsetAndTimestamp = new HashMap<>();
-			timestampsToSearch.keySet().forEach(k -> topicPartitionToOffsetAndTimestamp.put(k, null));
-			return topicPartitionToOffsetAndTimestamp;
-		}
-	}
-=======
     public void shouldDeleteTopic() throws InterruptedException, ExecutionException {
         final Cluster cluster = createCluster(1);
         try (final MockAdminClient adminClient = new MockAdminClient(cluster.nodes(), cluster.nodeById(0))) {
@@ -369,9 +291,7 @@
         for (int i = 0; i < numNodes; ++i) {
             nodes.put(i, new Node(i, "localhost", 8121 + i));
         }
-        return new Cluster("mockClusterId", nodes.values(),
-            Collections.<PartitionInfo>emptySet(), Collections.<String>emptySet(),
-            Collections.<String>emptySet(), nodes.get(0));
+        return new Cluster("mockClusterId", nodes.values(), Collections.<PartitionInfo>emptySet(), Collections.<String>emptySet(), Collections.<String>emptySet(), nodes.get(0));
     }
 
     private static class EmptyPartitionConsumer<K, V> extends MockConsumer<K, V> {
@@ -387,6 +307,5 @@
             return topicPartitionToOffsetAndTimestamp;
         }
     }
->>>>>>> 15418db6
 
 }