/*
 * Licensed to the Apache Software Foundation (ASF) under one or more
 * contributor license agreements. See the NOTICE file distributed with
 * this work for additional information regarding copyright ownership.
 * The ASF licenses this file to You under the Apache License, Version 2.0
 * (the "License"); you may not use this file except in compliance with
 * the License. You may obtain a copy of the License at
 *
 *    http://www.apache.org/licenses/LICENSE-2.0
 *
 * Unless required by applicable law or agreed to in writing, software
 * distributed under the License is distributed on an "AS IS" BASIS,
 * WITHOUT WARRANTIES OR CONDITIONS OF ANY KIND, either express or implied.
 * See the License for the specific language governing permissions and
 * limitations under the License.
 */

package org.apache.kafka.streams.tests;

import org.apache.kafka.clients.admin.AdminClientConfig;
import org.apache.kafka.common.serialization.Serdes;
import org.apache.kafka.common.utils.Exit;
import org.apache.kafka.common.utils.Utils;
import org.apache.kafka.streams.KafkaStreams;
import org.apache.kafka.streams.KafkaStreams.State;
import org.apache.kafka.streams.StreamsBuilder;
import org.apache.kafka.streams.StreamsConfig;
import org.apache.kafka.streams.Topology;
import org.apache.kafka.streams.kstream.*;

import java.time.Duration;
import java.util.ArrayList;
import java.util.List;
import java.util.Objects;
import java.util.Properties;
import java.util.function.Function;
import java.util.regex.Matcher;
import java.util.regex.Pattern;

import static java.time.Duration.ofMillis;

@SuppressWarnings("deprecation")
public class StreamsOptimizedTest {

    public static void main(final String[] args) throws Exception {
        if (args.length < 1) {
            System.err.println("StreamsOptimizedTest requires one argument (properties-file) but no provided: ");
        }
        final String propFileName = args[0];

        final Properties streamsProperties = Utils.loadProps(propFileName);

        System.out.println("StreamsTest instance started StreamsOptimizedTest");
        System.out.println("props=" + streamsProperties);

        final String inputTopic = (String) Objects.requireNonNull(streamsProperties.remove("input.topic"));
        final String aggregationTopic = (String) Objects.requireNonNull(streamsProperties.remove("aggregation.topic"));
        final String reduceTopic = (String) Objects.requireNonNull(streamsProperties.remove("reduce.topic"));
        final String joinTopic = (String) Objects.requireNonNull(streamsProperties.remove("join.topic"));


        final Pattern repartitionTopicPattern = Pattern.compile("Sink: .*-repartition");
        final Initializer<Integer> initializer = () -> 0;
        final Aggregator<String, String, Integer> aggregator = (k, v, agg) -> agg + v.length();

        final Reducer<String> reducer = (v1, v2) -> Integer.toString(Integer.parseInt(v1) + Integer.parseInt(v2));

        final Function<String, String> keyFunction = s -> Integer.toString(Integer.parseInt(s) % 9);

        final StreamsBuilder builder = new StreamsBuilder();

        final KStream<String, String> sourceStream = builder.stream(inputTopic, Consumed.with(Serdes.String(), Serdes.String()));

        final KStream<String, String> mappedStream = sourceStream.selectKey((k, v) -> keyFunction.apply(v));

        final KStream<String, Long> countStream = mappedStream.groupByKey().count(Materialized.with(Serdes.String(), Serdes.Long())).toStream();

<<<<<<< HEAD
        mappedStream.groupByKey().aggregate(initializer, aggregator, Materialized.with(Serdes.String(), Serdes.Integer())).toStream().peek((k, v) -> System.out.println(String.format("AGGREGATED key=%s value=%s", k, v))).to(aggregationTopic, Produced.with(Serdes.String(), Serdes.Integer()));


        mappedStream.groupByKey().reduce(reducer, Materialized.with(Serdes.String(), Serdes.String())).toStream().peek((k, v) -> System.out.println(String.format("REDUCED key=%s value=%s", k, v))).to(reduceTopic, Produced.with(Serdes.String(), Serdes.String()));

        mappedStream.join(countStream, (v1, v2) -> v1 + ":" + v2.toString(), JoinWindows.of(ofMillis(500)), StreamJoined.with(Serdes.String(), Serdes.String(), Serdes.Long())).peek((k, v) -> System.out.println(String.format("JOINED key=%s value=%s", k, v))).to(joinTopic, Produced.with(Serdes.String(), Serdes.String()));
=======
        mappedStream.groupByKey().aggregate(
            initializer,
            aggregator,
            Materialized.with(Serdes.String(), Serdes.Integer()))
            .toStream()
            .peek((k, v) -> System.out.printf("AGGREGATED key=%s value=%s%n", k, v))
            .to(aggregationTopic, Produced.with(Serdes.String(), Serdes.Integer()));


        mappedStream.groupByKey()
            .reduce(reducer, Materialized.with(Serdes.String(), Serdes.String()))
            .toStream()
            .peek((k, v) -> System.out.printf("REDUCED key=%s value=%s%n", k, v))
            .to(reduceTopic, Produced.with(Serdes.String(), Serdes.String()));

        mappedStream.join(countStream, (v1, v2) -> v1 + ":" + v2.toString(),
            JoinWindows.of(ofMillis(500)),
            StreamJoined.with(Serdes.String(), Serdes.String(), Serdes.Long()))
            .peek((k, v) -> System.out.printf("JOINED key=%s value=%s%n", k, v))
            .to(joinTopic, Produced.with(Serdes.String(), Serdes.String()));
>>>>>>> 9494bebe

        final Properties config = new Properties();


        config.setProperty(StreamsConfig.APPLICATION_ID_CONFIG, "StreamsOptimizedTest");
        config.setProperty(StreamsConfig.STATESTORE_CACHE_MAX_BYTES_CONFIG, "0");
        config.setProperty(StreamsConfig.DEFAULT_KEY_SERDE_CLASS_CONFIG, Serdes.String().getClass().getName());
        config.setProperty(StreamsConfig.DEFAULT_VALUE_SERDE_CLASS_CONFIG, Serdes.String().getClass().getName());
        config.setProperty(StreamsConfig.adminClientPrefix(AdminClientConfig.RETRIES_CONFIG), "100");


        config.putAll(streamsProperties);

        final Topology topology = builder.build(config);
        final KafkaStreams streams = new KafkaStreams(topology, config);


        streams.setStateListener((newState, oldState) -> {
            if (oldState == State.REBALANCING && newState == State.RUNNING) {
                final int repartitionTopicCount = getCountOfRepartitionTopicsFound(topology.describe().toString(), repartitionTopicPattern);
                System.out.printf("REBALANCING -> RUNNING with REPARTITION TOPIC COUNT=%d%n", repartitionTopicCount);
                System.out.flush();
            }
        });

        streams.cleanUp();
        streams.start();

        Exit.addShutdownHook("streams-shutdown-hook", () -> {
            System.out.println("closing Kafka Streams instance");
            System.out.flush();
            streams.close(Duration.ofMillis(5000));
            System.out.println("OPTIMIZE_TEST Streams Stopped");
            System.out.flush();
        });

    }

    private static int getCountOfRepartitionTopicsFound(final String topologyString, final Pattern repartitionTopicPattern) {
        final Matcher matcher = repartitionTopicPattern.matcher(topologyString);
        final List<String> repartitionTopicsFound = new ArrayList<>();
        while (matcher.find()) {
            final String repartitionTopic = matcher.group();
            System.out.printf("REPARTITION TOPIC found -> %s%n", repartitionTopic);
            repartitionTopicsFound.add(repartitionTopic);
        }
        return repartitionTopicsFound.size();
    }
}<|MERGE_RESOLUTION|>--- conflicted
+++ resolved
@@ -26,7 +26,15 @@
 import org.apache.kafka.streams.StreamsBuilder;
 import org.apache.kafka.streams.StreamsConfig;
 import org.apache.kafka.streams.Topology;
-import org.apache.kafka.streams.kstream.*;
+import org.apache.kafka.streams.kstream.Aggregator;
+import org.apache.kafka.streams.kstream.Consumed;
+import org.apache.kafka.streams.kstream.Initializer;
+import org.apache.kafka.streams.kstream.JoinWindows;
+import org.apache.kafka.streams.kstream.KStream;
+import org.apache.kafka.streams.kstream.Materialized;
+import org.apache.kafka.streams.kstream.Produced;
+import org.apache.kafka.streams.kstream.Reducer;
+import org.apache.kafka.streams.kstream.StreamJoined;
 
 import java.time.Duration;
 import java.util.ArrayList;
@@ -73,16 +81,10 @@
 
         final KStream<String, String> mappedStream = sourceStream.selectKey((k, v) -> keyFunction.apply(v));
 
-        final KStream<String, Long> countStream = mappedStream.groupByKey().count(Materialized.with(Serdes.String(), Serdes.Long())).toStream();
+        final KStream<String, Long> countStream = mappedStream.groupByKey()
+                                                               .count(Materialized.with(Serdes.String(),
+                                                                                        Serdes.Long())).toStream();
 
-<<<<<<< HEAD
-        mappedStream.groupByKey().aggregate(initializer, aggregator, Materialized.with(Serdes.String(), Serdes.Integer())).toStream().peek((k, v) -> System.out.println(String.format("AGGREGATED key=%s value=%s", k, v))).to(aggregationTopic, Produced.with(Serdes.String(), Serdes.Integer()));
-
-
-        mappedStream.groupByKey().reduce(reducer, Materialized.with(Serdes.String(), Serdes.String())).toStream().peek((k, v) -> System.out.println(String.format("REDUCED key=%s value=%s", k, v))).to(reduceTopic, Produced.with(Serdes.String(), Serdes.String()));
-
-        mappedStream.join(countStream, (v1, v2) -> v1 + ":" + v2.toString(), JoinWindows.of(ofMillis(500)), StreamJoined.with(Serdes.String(), Serdes.String(), Serdes.Long())).peek((k, v) -> System.out.println(String.format("JOINED key=%s value=%s", k, v))).to(joinTopic, Produced.with(Serdes.String(), Serdes.String()));
-=======
         mappedStream.groupByKey().aggregate(
             initializer,
             aggregator,
@@ -103,7 +105,6 @@
             StreamJoined.with(Serdes.String(), Serdes.String(), Serdes.Long()))
             .peek((k, v) -> System.out.printf("JOINED key=%s value=%s%n", k, v))
             .to(joinTopic, Produced.with(Serdes.String(), Serdes.String()));
->>>>>>> 9494bebe
 
         final Properties config = new Properties();
 
@@ -142,7 +143,8 @@
 
     }
 
-    private static int getCountOfRepartitionTopicsFound(final String topologyString, final Pattern repartitionTopicPattern) {
+    private static int getCountOfRepartitionTopicsFound(final String topologyString,
+                                                        final Pattern repartitionTopicPattern) {
         final Matcher matcher = repartitionTopicPattern.matcher(topologyString);
         final List<String> repartitionTopicsFound = new ArrayList<>();
         while (matcher.find()) {
