/*
 * Licensed to the Apache Software Foundation (ASF) under one or more
 * contributor license agreements. See the NOTICE file distributed with
 * this work for additional information regarding copyright ownership.
 * The ASF licenses this file to You under the Apache License, Version 2.0
 * (the "License"); you may not use this file except in compliance with
 * the License. You may obtain a copy of the License at
 *
 *    http://www.apache.org/licenses/LICENSE-2.0
 *
 * Unless required by applicable law or agreed to in writing, software
 * distributed under the License is distributed on an "AS IS" BASIS,
 * WITHOUT WARRANTIES OR CONDITIONS OF ANY KIND, either express or implied.
 * See the License for the specific language governing permissions and
 * limitations under the License.
 */
package org.apache.kafka.streams.processor.internals;

import org.apache.kafka.common.TopicPartition;
import org.apache.kafka.common.utils.MockTime;
import org.apache.kafka.streams.errors.MissingSourceTopicException;
import org.apache.kafka.streams.errors.TaskAssignmentException;
import org.apache.kafka.streams.processor.internals.StreamThread.State;
import org.apache.kafka.streams.processor.internals.assignment.AssignorError;
import org.junit.Before;
import org.junit.Test;
import org.junit.runner.RunWith;
import org.mockito.Mock;
import org.mockito.junit.MockitoJUnitRunner;
import org.slf4j.LoggerFactory;

import java.util.Collection;
import java.util.Collections;
import java.util.concurrent.atomic.AtomicInteger;

import static org.hamcrest.CoreMatchers.is;
import static org.hamcrest.MatcherAssert.assertThat;
import static org.junit.Assert.assertThrows;
import static org.mockito.ArgumentMatchers.any;
import static org.mockito.Mockito.never;
import static org.mockito.Mockito.verify;
import static org.mockito.Mockito.when;

@RunWith(MockitoJUnitRunner.StrictStubs.class)
public class StreamsRebalanceListenerTest {

<<<<<<< HEAD
	private final TaskManager taskManager = mock(TaskManager.class);
	private final StreamThread streamThread = mock(StreamThread.class);
	private final AtomicInteger assignmentErrorCode = new AtomicInteger();
	private final MockTime time = new MockTime();
	private final StreamsRebalanceListener streamsRebalanceListener = new StreamsRebalanceListener(
			time,
			taskManager,
			streamThread,
			LoggerFactory.getLogger(StreamsRebalanceListenerTest.class),
			assignmentErrorCode
	);

	@Before
	public void before() {
		expect(streamThread.state()).andStubReturn(null);
		expect(taskManager.activeTaskIds()).andStubReturn(null);
		expect(taskManager.standbyTaskIds()).andStubReturn(null);
	}

	@Test
	public void shouldThrowMissingSourceTopicException() {
		taskManager.handleRebalanceComplete();
		expectLastCall();
		replay(taskManager, streamThread);
		assignmentErrorCode.set(AssignorError.INCOMPLETE_SOURCE_TOPIC_METADATA.code());

		final MissingSourceTopicException exception = assertThrows(
				MissingSourceTopicException.class,
				() -> streamsRebalanceListener.onPartitionsAssigned(Collections.emptyList())
		);
		assertThat(exception.getMessage(), is("One or more source topics were missing during rebalance"));
		verify(taskManager, streamThread);
	}

	@Test
	public void shouldSwallowVersionProbingError() {
		expect(streamThread.setState(State.PARTITIONS_ASSIGNED)).andStubReturn(State.PARTITIONS_REVOKED);
		streamThread.setPartitionAssignedTime(time.milliseconds());
		taskManager.handleRebalanceComplete();
		replay(taskManager, streamThread);
		assignmentErrorCode.set(AssignorError.VERSION_PROBING.code());
		streamsRebalanceListener.onPartitionsAssigned(Collections.emptyList());
		verify(taskManager, streamThread);
	}

	@Test
	public void shouldSendShutdown() {
		streamThread.shutdownToError();
		EasyMock.expectLastCall();
		taskManager.handleRebalanceComplete();
		EasyMock.expectLastCall();
		replay(taskManager, streamThread);
		assignmentErrorCode.set(AssignorError.SHUTDOWN_REQUESTED.code());
		streamsRebalanceListener.onPartitionsAssigned(Collections.emptyList());
		verify(taskManager, streamThread);
	}

	@Test
	public void shouldThrowTaskAssignmentException() {
		taskManager.handleRebalanceComplete();
		expectLastCall();
		replay(taskManager, streamThread);
		assignmentErrorCode.set(AssignorError.ASSIGNMENT_ERROR.code());

		final TaskAssignmentException exception = assertThrows(
				TaskAssignmentException.class,
				() -> streamsRebalanceListener.onPartitionsAssigned(Collections.emptyList())
		);
		assertThat(exception.getMessage(), is("Hit an unexpected exception during task assignment phase of rebalance"));
		verify(taskManager, streamThread);
	}

	@Test
	public void shouldThrowTaskAssignmentExceptionOnUnrecognizedErrorCode() {
		replay(taskManager, streamThread);
		assignmentErrorCode.set(Integer.MAX_VALUE);

		final TaskAssignmentException exception = assertThrows(
				TaskAssignmentException.class,
				() -> streamsRebalanceListener.onPartitionsAssigned(Collections.emptyList())
		);
		assertThat(exception.getMessage(), is("Hit an unrecognized exception during rebalance"));
		verify(taskManager, streamThread);
	}

	@Test
	public void shouldHandleAssignedPartitions() {
		taskManager.handleRebalanceComplete();
		expect(streamThread.setState(State.PARTITIONS_ASSIGNED)).andReturn(State.RUNNING);
		streamThread.setPartitionAssignedTime(time.milliseconds());

		replay(taskManager, streamThread);
		assignmentErrorCode.set(AssignorError.NONE.code());

		streamsRebalanceListener.onPartitionsAssigned(Collections.emptyList());

		verify(taskManager, streamThread);
	}

	@Test
	public void shouldHandleRevokedPartitions() {
		final Collection<TopicPartition> partitions = Collections.singletonList(new TopicPartition("topic", 0));
		expect(streamThread.setState(State.PARTITIONS_REVOKED)).andReturn(State.RUNNING);
		taskManager.handleRevocation(partitions);
		replay(streamThread, taskManager);

		streamsRebalanceListener.onPartitionsRevoked(partitions);

		verify(taskManager, streamThread);
	}

	@Test
	public void shouldNotHandleRevokedPartitionsIfStateCannotTransitToPartitionRevoked() {
		expect(streamThread.setState(State.PARTITIONS_REVOKED)).andReturn(null);
		replay(streamThread, taskManager);

		streamsRebalanceListener.onPartitionsRevoked(Collections.singletonList(new TopicPartition("topic", 0)));

		verify(taskManager, streamThread);
	}

	@Test
	public void shouldNotHandleEmptySetOfRevokedPartitions() {
		expect(streamThread.setState(State.PARTITIONS_REVOKED)).andReturn(State.RUNNING);
		replay(streamThread, taskManager);

		streamsRebalanceListener.onPartitionsRevoked(Collections.emptyList());

		verify(taskManager, streamThread);
	}

	@Test
	public void shouldHandleLostPartitions() {
		taskManager.handleLostAll();
		replay(streamThread, taskManager);

		streamsRebalanceListener.onPartitionsLost(Collections.singletonList(new TopicPartition("topic", 0)));

		verify(taskManager, streamThread);
	}
=======
    @Mock
    private TaskManager taskManager;
    @Mock
    private StreamThread streamThread;
    private final AtomicInteger assignmentErrorCode = new AtomicInteger();
    private final MockTime time = new MockTime();
    private StreamsRebalanceListener streamsRebalanceListener;

    @Before
    public void setup() {
        streamsRebalanceListener = new StreamsRebalanceListener(time,
                taskManager,
                streamThread,
                LoggerFactory.getLogger(StreamsRebalanceListenerTest.class),
                assignmentErrorCode
        );
    }

    @Test
    public void shouldThrowMissingSourceTopicException() {
        assignmentErrorCode.set(AssignorError.INCOMPLETE_SOURCE_TOPIC_METADATA.code());

        final MissingSourceTopicException exception = assertThrows(
            MissingSourceTopicException.class,
            () -> streamsRebalanceListener.onPartitionsAssigned(Collections.emptyList())
        );
        assertThat(exception.getMessage(), is("One or more source topics were missing during rebalance"));
        verify(taskManager).handleRebalanceComplete();
    }

    @Test
    public void shouldSwallowVersionProbingError() {
        assignmentErrorCode.set(AssignorError.VERSION_PROBING.code());
        streamsRebalanceListener.onPartitionsAssigned(Collections.emptyList());
        verify(streamThread).setState(State.PARTITIONS_ASSIGNED);
        verify(streamThread).setPartitionAssignedTime(time.milliseconds());
        verify(taskManager).handleRebalanceComplete();
    }

    @Test
    public void shouldSendShutdown() {
        assignmentErrorCode.set(AssignorError.SHUTDOWN_REQUESTED.code());
        streamsRebalanceListener.onPartitionsAssigned(Collections.emptyList());
        verify(taskManager).handleRebalanceComplete();
        verify(streamThread).shutdownToError();
    }

    @Test
    public void shouldThrowTaskAssignmentException() {
        assignmentErrorCode.set(AssignorError.ASSIGNMENT_ERROR.code());

        final TaskAssignmentException exception = assertThrows(
            TaskAssignmentException.class,
            () -> streamsRebalanceListener.onPartitionsAssigned(Collections.emptyList())
        );
        assertThat(exception.getMessage(), is("Hit an unexpected exception during task assignment phase of rebalance"));

        verify(taskManager).handleRebalanceComplete();
    }

    @Test
    public void shouldThrowTaskAssignmentExceptionOnUnrecognizedErrorCode() {
        assignmentErrorCode.set(Integer.MAX_VALUE);

        final TaskAssignmentException exception = assertThrows(
            TaskAssignmentException.class,
            () -> streamsRebalanceListener.onPartitionsAssigned(Collections.emptyList())
        );
        assertThat(exception.getMessage(), is("Hit an unrecognized exception during rebalance"));
    }

    @Test
    public void shouldHandleAssignedPartitions() {
        assignmentErrorCode.set(AssignorError.NONE.code());

        streamsRebalanceListener.onPartitionsAssigned(Collections.emptyList());

        verify(streamThread).setState(State.PARTITIONS_ASSIGNED);
        verify(streamThread).setPartitionAssignedTime(time.milliseconds());
        verify(taskManager).handleRebalanceComplete();
    }

    @Test
    public void shouldHandleRevokedPartitions() {
        final Collection<TopicPartition> partitions = Collections.singletonList(new TopicPartition("topic", 0));
        when(streamThread.setState(State.PARTITIONS_REVOKED)).thenReturn(State.RUNNING);

        streamsRebalanceListener.onPartitionsRevoked(partitions);

        verify(taskManager).handleRevocation(partitions);
    }

    @Test
    public void shouldNotHandleRevokedPartitionsIfStateCannotTransitToPartitionRevoked() {
        when(streamThread.setState(State.PARTITIONS_REVOKED)).thenReturn(null);

        streamsRebalanceListener.onPartitionsRevoked(Collections.singletonList(new TopicPartition("topic", 0)));

        verify(taskManager, never()).handleRevocation(any());
    }

    @Test
    public void shouldNotHandleEmptySetOfRevokedPartitions() {
        when(streamThread.setState(State.PARTITIONS_REVOKED)).thenReturn(State.RUNNING);

        streamsRebalanceListener.onPartitionsRevoked(Collections.emptyList());

        verify(taskManager, never()).handleRevocation(any());
    }

    @Test
    public void shouldHandleLostPartitions() {
        streamsRebalanceListener.onPartitionsLost(Collections.singletonList(new TopicPartition("topic", 0)));

        verify(taskManager).handleLostAll();
    }
>>>>>>> 15418db6
}<|MERGE_RESOLUTION|>--- conflicted
+++ resolved
@@ -37,155 +37,11 @@
 import static org.hamcrest.MatcherAssert.assertThat;
 import static org.junit.Assert.assertThrows;
 import static org.mockito.ArgumentMatchers.any;
-import static org.mockito.Mockito.never;
-import static org.mockito.Mockito.verify;
-import static org.mockito.Mockito.when;
+import static org.mockito.Mockito.*;
 
 @RunWith(MockitoJUnitRunner.StrictStubs.class)
 public class StreamsRebalanceListenerTest {
 
-<<<<<<< HEAD
-	private final TaskManager taskManager = mock(TaskManager.class);
-	private final StreamThread streamThread = mock(StreamThread.class);
-	private final AtomicInteger assignmentErrorCode = new AtomicInteger();
-	private final MockTime time = new MockTime();
-	private final StreamsRebalanceListener streamsRebalanceListener = new StreamsRebalanceListener(
-			time,
-			taskManager,
-			streamThread,
-			LoggerFactory.getLogger(StreamsRebalanceListenerTest.class),
-			assignmentErrorCode
-	);
-
-	@Before
-	public void before() {
-		expect(streamThread.state()).andStubReturn(null);
-		expect(taskManager.activeTaskIds()).andStubReturn(null);
-		expect(taskManager.standbyTaskIds()).andStubReturn(null);
-	}
-
-	@Test
-	public void shouldThrowMissingSourceTopicException() {
-		taskManager.handleRebalanceComplete();
-		expectLastCall();
-		replay(taskManager, streamThread);
-		assignmentErrorCode.set(AssignorError.INCOMPLETE_SOURCE_TOPIC_METADATA.code());
-
-		final MissingSourceTopicException exception = assertThrows(
-				MissingSourceTopicException.class,
-				() -> streamsRebalanceListener.onPartitionsAssigned(Collections.emptyList())
-		);
-		assertThat(exception.getMessage(), is("One or more source topics were missing during rebalance"));
-		verify(taskManager, streamThread);
-	}
-
-	@Test
-	public void shouldSwallowVersionProbingError() {
-		expect(streamThread.setState(State.PARTITIONS_ASSIGNED)).andStubReturn(State.PARTITIONS_REVOKED);
-		streamThread.setPartitionAssignedTime(time.milliseconds());
-		taskManager.handleRebalanceComplete();
-		replay(taskManager, streamThread);
-		assignmentErrorCode.set(AssignorError.VERSION_PROBING.code());
-		streamsRebalanceListener.onPartitionsAssigned(Collections.emptyList());
-		verify(taskManager, streamThread);
-	}
-
-	@Test
-	public void shouldSendShutdown() {
-		streamThread.shutdownToError();
-		EasyMock.expectLastCall();
-		taskManager.handleRebalanceComplete();
-		EasyMock.expectLastCall();
-		replay(taskManager, streamThread);
-		assignmentErrorCode.set(AssignorError.SHUTDOWN_REQUESTED.code());
-		streamsRebalanceListener.onPartitionsAssigned(Collections.emptyList());
-		verify(taskManager, streamThread);
-	}
-
-	@Test
-	public void shouldThrowTaskAssignmentException() {
-		taskManager.handleRebalanceComplete();
-		expectLastCall();
-		replay(taskManager, streamThread);
-		assignmentErrorCode.set(AssignorError.ASSIGNMENT_ERROR.code());
-
-		final TaskAssignmentException exception = assertThrows(
-				TaskAssignmentException.class,
-				() -> streamsRebalanceListener.onPartitionsAssigned(Collections.emptyList())
-		);
-		assertThat(exception.getMessage(), is("Hit an unexpected exception during task assignment phase of rebalance"));
-		verify(taskManager, streamThread);
-	}
-
-	@Test
-	public void shouldThrowTaskAssignmentExceptionOnUnrecognizedErrorCode() {
-		replay(taskManager, streamThread);
-		assignmentErrorCode.set(Integer.MAX_VALUE);
-
-		final TaskAssignmentException exception = assertThrows(
-				TaskAssignmentException.class,
-				() -> streamsRebalanceListener.onPartitionsAssigned(Collections.emptyList())
-		);
-		assertThat(exception.getMessage(), is("Hit an unrecognized exception during rebalance"));
-		verify(taskManager, streamThread);
-	}
-
-	@Test
-	public void shouldHandleAssignedPartitions() {
-		taskManager.handleRebalanceComplete();
-		expect(streamThread.setState(State.PARTITIONS_ASSIGNED)).andReturn(State.RUNNING);
-		streamThread.setPartitionAssignedTime(time.milliseconds());
-
-		replay(taskManager, streamThread);
-		assignmentErrorCode.set(AssignorError.NONE.code());
-
-		streamsRebalanceListener.onPartitionsAssigned(Collections.emptyList());
-
-		verify(taskManager, streamThread);
-	}
-
-	@Test
-	public void shouldHandleRevokedPartitions() {
-		final Collection<TopicPartition> partitions = Collections.singletonList(new TopicPartition("topic", 0));
-		expect(streamThread.setState(State.PARTITIONS_REVOKED)).andReturn(State.RUNNING);
-		taskManager.handleRevocation(partitions);
-		replay(streamThread, taskManager);
-
-		streamsRebalanceListener.onPartitionsRevoked(partitions);
-
-		verify(taskManager, streamThread);
-	}
-
-	@Test
-	public void shouldNotHandleRevokedPartitionsIfStateCannotTransitToPartitionRevoked() {
-		expect(streamThread.setState(State.PARTITIONS_REVOKED)).andReturn(null);
-		replay(streamThread, taskManager);
-
-		streamsRebalanceListener.onPartitionsRevoked(Collections.singletonList(new TopicPartition("topic", 0)));
-
-		verify(taskManager, streamThread);
-	}
-
-	@Test
-	public void shouldNotHandleEmptySetOfRevokedPartitions() {
-		expect(streamThread.setState(State.PARTITIONS_REVOKED)).andReturn(State.RUNNING);
-		replay(streamThread, taskManager);
-
-		streamsRebalanceListener.onPartitionsRevoked(Collections.emptyList());
-
-		verify(taskManager, streamThread);
-	}
-
-	@Test
-	public void shouldHandleLostPartitions() {
-		taskManager.handleLostAll();
-		replay(streamThread, taskManager);
-
-		streamsRebalanceListener.onPartitionsLost(Collections.singletonList(new TopicPartition("topic", 0)));
-
-		verify(taskManager, streamThread);
-	}
-=======
     @Mock
     private TaskManager taskManager;
     @Mock
@@ -196,22 +52,14 @@
 
     @Before
     public void setup() {
-        streamsRebalanceListener = new StreamsRebalanceListener(time,
-                taskManager,
-                streamThread,
-                LoggerFactory.getLogger(StreamsRebalanceListenerTest.class),
-                assignmentErrorCode
-        );
+        streamsRebalanceListener = new StreamsRebalanceListener(time, taskManager, streamThread, LoggerFactory.getLogger(StreamsRebalanceListenerTest.class), assignmentErrorCode);
     }
 
     @Test
     public void shouldThrowMissingSourceTopicException() {
         assignmentErrorCode.set(AssignorError.INCOMPLETE_SOURCE_TOPIC_METADATA.code());
 
-        final MissingSourceTopicException exception = assertThrows(
-            MissingSourceTopicException.class,
-            () -> streamsRebalanceListener.onPartitionsAssigned(Collections.emptyList())
-        );
+        final MissingSourceTopicException exception = assertThrows(MissingSourceTopicException.class, () -> streamsRebalanceListener.onPartitionsAssigned(Collections.emptyList()));
         assertThat(exception.getMessage(), is("One or more source topics were missing during rebalance"));
         verify(taskManager).handleRebalanceComplete();
     }
@@ -237,10 +85,7 @@
     public void shouldThrowTaskAssignmentException() {
         assignmentErrorCode.set(AssignorError.ASSIGNMENT_ERROR.code());
 
-        final TaskAssignmentException exception = assertThrows(
-            TaskAssignmentException.class,
-            () -> streamsRebalanceListener.onPartitionsAssigned(Collections.emptyList())
-        );
+        final TaskAssignmentException exception = assertThrows(TaskAssignmentException.class, () -> streamsRebalanceListener.onPartitionsAssigned(Collections.emptyList()));
         assertThat(exception.getMessage(), is("Hit an unexpected exception during task assignment phase of rebalance"));
 
         verify(taskManager).handleRebalanceComplete();
@@ -250,10 +95,7 @@
     public void shouldThrowTaskAssignmentExceptionOnUnrecognizedErrorCode() {
         assignmentErrorCode.set(Integer.MAX_VALUE);
 
-        final TaskAssignmentException exception = assertThrows(
-            TaskAssignmentException.class,
-            () -> streamsRebalanceListener.onPartitionsAssigned(Collections.emptyList())
-        );
+        final TaskAssignmentException exception = assertThrows(TaskAssignmentException.class, () -> streamsRebalanceListener.onPartitionsAssigned(Collections.emptyList()));
         assertThat(exception.getMessage(), is("Hit an unrecognized exception during rebalance"));
     }
 
@@ -302,5 +144,4 @@
 
         verify(taskManager).handleLostAll();
     }
->>>>>>> 15418db6
 }