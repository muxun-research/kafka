--- conflicted
+++ resolved
@@ -28,35 +28,20 @@
 
 public class BlockBasedTableConfigWithAccessibleCacheTest {
 
-	static {
-		RocksDB.loadLibrary();
-	}
+    static {
+        RocksDB.loadLibrary();
+    }
 
-	@Test
-	public void shouldReturnNoBlockCacheIfNoneIsSet() {
-		final BlockBasedTableConfigWithAccessibleCache configWithAccessibleCache =
-				new BlockBasedTableConfigWithAccessibleCache();
+    @Test
+    public void shouldReturnNoBlockCacheIfNoneIsSet() {
+        final BlockBasedTableConfigWithAccessibleCache configWithAccessibleCache = new BlockBasedTableConfigWithAccessibleCache();
 
-		assertThat(configWithAccessibleCache.blockCache(), nullValue());
-	}
+        assertThat(configWithAccessibleCache.blockCache(), nullValue());
+    }
 
-<<<<<<< HEAD
-	@Test
-	public void shouldSetBlockCacheAndMakeItAccessible() {
-		final BlockBasedTableConfigWithAccessibleCache configWithAccessibleCache =
-				new BlockBasedTableConfigWithAccessibleCache();
-		final Cache blockCache = new LRUCache(1024);
-
-		final BlockBasedTableConfig updatedConfig = configWithAccessibleCache.setBlockCache(blockCache);
-
-		assertThat(updatedConfig, sameInstance(configWithAccessibleCache));
-		assertThat(configWithAccessibleCache.blockCache(), sameInstance(blockCache));
-	}
-=======
     @Test
     public void shouldSetBlockCacheAndMakeItAccessible() {
-        final BlockBasedTableConfigWithAccessibleCache configWithAccessibleCache =
-            new BlockBasedTableConfigWithAccessibleCache();
+        final BlockBasedTableConfigWithAccessibleCache configWithAccessibleCache = new BlockBasedTableConfigWithAccessibleCache();
         try (final Cache blockCache = new LRUCache(1024)) {
 
             final BlockBasedTableConfig updatedConfig = configWithAccessibleCache.setBlockCache(blockCache);
@@ -65,5 +50,4 @@
             assertThat(configWithAccessibleCache.blockCache(), sameInstance(blockCache));
         }
     }
->>>>>>> 15418db6
 }