--- conflicted
+++ resolved
@@ -41,16 +41,12 @@
     public void shouldAddAndSubtract() {
         final InternalMockProcessorContext<String, Change<Set<String>>> context = new InternalMockProcessorContext<>();
 
-<<<<<<< HEAD
-        final Processor<String, Change<Set<String>>, String, Change<Set<String>>> reduceProcessor = new KTableReduce<String, Set<String>>("myStore", this::unionNotNullArgs, this::differenceNotNullArgs).get();
-=======
         final Processor<String, Change<Set<String>>, String, Change<Set<String>>> reduceProcessor =
             new KTableReduce<String, Set<String>>(
                 new MaterializedInternal<>(Materialized.as("myStore")),
                 this::unionNotNullArgs,
                 this::differenceNotNullArgs
             ).get();
->>>>>>> 9494bebe
 
         final TimestampedKeyValueStore<String, Set<String>> myStore =
             new GenericInMemoryTimestampedKeyValueStore<>("myStore");
