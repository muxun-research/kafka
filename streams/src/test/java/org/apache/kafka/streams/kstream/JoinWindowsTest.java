--- conflicted
+++ resolved
@@ -27,9 +27,7 @@
 import static org.apache.kafka.streams.kstream.Windows.DEPRECATED_DEFAULT_24_HR_GRACE_PERIOD;
 import static org.hamcrest.MatcherAssert.assertThat;
 import static org.hamcrest.Matchers.equalTo;
-import static org.junit.Assert.assertEquals;
-import static org.junit.Assert.assertThrows;
-import static org.junit.Assert.fail;
+import static org.junit.Assert.*;
 
 public class JoinWindowsTest {
 
@@ -40,39 +38,34 @@
     @Test
     public void validWindows() {
         JoinWindows.ofTimeDifferenceWithNoGrace(ofMillis(ANY_OTHER_SIZE))   // [ -anyOtherSize ; anyOtherSize ]
-                   .before(ofMillis(ANY_SIZE))                              // [ -anySize ; anyOtherSize ]
-                   .before(ofMillis(0))                                     // [ 0 ; anyOtherSize ]
-                   .before(ofMillis(-ANY_SIZE))                             // [ anySize ; anyOtherSize ]
-                   .before(ofMillis(-ANY_OTHER_SIZE));                      // [ anyOtherSize ; anyOtherSize ]
+                .before(ofMillis(ANY_SIZE))                              // [ -anySize ; anyOtherSize ]
+                .before(ofMillis(0))                                     // [ 0 ; anyOtherSize ]
+                .before(ofMillis(-ANY_SIZE))                             // [ anySize ; anyOtherSize ]
+                .before(ofMillis(-ANY_OTHER_SIZE));                      // [ anyOtherSize ; anyOtherSize ]
 
         JoinWindows.ofTimeDifferenceWithNoGrace(ofMillis(ANY_OTHER_SIZE))   // [ -anyOtherSize ; anyOtherSize ]
-                   .after(ofMillis(ANY_SIZE))                               // [ -anyOtherSize ; anySize ]
-                   .after(ofMillis(0))                                      // [ -anyOtherSize ; 0 ]
-                   .after(ofMillis(-ANY_SIZE))                              // [ -anyOtherSize ; -anySize ]
-                   .after(ofMillis(-ANY_OTHER_SIZE));                       // [ -anyOtherSize ; -anyOtherSize ]
+                .after(ofMillis(ANY_SIZE))                               // [ -anyOtherSize ; anySize ]
+                .after(ofMillis(0))                                      // [ -anyOtherSize ; 0 ]
+                .after(ofMillis(-ANY_SIZE))                              // [ -anyOtherSize ; -anySize ]
+                .after(ofMillis(-ANY_OTHER_SIZE));                       // [ -anyOtherSize ; -anyOtherSize ]
     }
 
     @Test
     public void beforeShouldNotModifyGrace() {
-        final JoinWindows joinWindows = JoinWindows.ofTimeDifferenceAndGrace(ofMillis(ANY_SIZE), ofMillis(ANY_OTHER_SIZE))
-            .before(ofSeconds(ANY_SIZE));
+        final JoinWindows joinWindows = JoinWindows.ofTimeDifferenceAndGrace(ofMillis(ANY_SIZE), ofMillis(ANY_OTHER_SIZE)).before(ofSeconds(ANY_SIZE));
 
         assertThat(joinWindows.gracePeriodMs(), equalTo(ANY_OTHER_SIZE));
     }
 
     @Test
     public void afterShouldNotModifyGrace() {
-        final JoinWindows joinWindows = JoinWindows.ofTimeDifferenceAndGrace(ofMillis(ANY_SIZE), ofMillis(ANY_OTHER_SIZE))
-            .after(ofSeconds(ANY_SIZE));
+        final JoinWindows joinWindows = JoinWindows.ofTimeDifferenceAndGrace(ofMillis(ANY_SIZE), ofMillis(ANY_OTHER_SIZE)).after(ofSeconds(ANY_SIZE));
 
         assertThat(joinWindows.gracePeriodMs(), equalTo(ANY_OTHER_SIZE));
     }
 
-	@Test
+    @Test
     public void timeDifferenceMustNotBeNegative() {
-<<<<<<< HEAD
-		assertThrows(IllegalArgumentException.class, () -> JoinWindows.of(ofMillis(-1)));
-=======
         assertThrows(IllegalArgumentException.class, () -> JoinWindows.ofTimeDifferenceWithNoGrace(ofMillis(-1)));
         assertThrows(IllegalArgumentException.class, () -> JoinWindows.ofTimeDifferenceAndGrace(ofMillis(-1), ofMillis(ANY_GRACE)));
     }
@@ -82,7 +75,6 @@
     public void graceShouldNotCalledAfterGraceSet() {
         assertThrows(IllegalStateException.class, () -> JoinWindows.ofTimeDifferenceAndGrace(ofMillis(10), ofMillis(10)).grace(ofMillis(10)));
         assertThrows(IllegalStateException.class, () -> JoinWindows.ofTimeDifferenceWithNoGrace(ofMillis(10)).grace(ofMillis(10)));
->>>>>>> 15418db6
     }
 
     @Test
@@ -152,72 +144,33 @@
 
     @Test
     public void equalsAndHashcodeShouldBeValidForPositiveCases() {
-        verifyEquality(
-            JoinWindows.ofTimeDifferenceWithNoGrace(ofMillis(3)),
-            JoinWindows.ofTimeDifferenceWithNoGrace(ofMillis(3))
-        );
+        verifyEquality(JoinWindows.ofTimeDifferenceWithNoGrace(ofMillis(3)), JoinWindows.ofTimeDifferenceWithNoGrace(ofMillis(3)));
 
-        verifyEquality(
-            JoinWindows.ofTimeDifferenceAndGrace(ofMillis(3), ofMillis(2)),
-            JoinWindows.ofTimeDifferenceAndGrace(ofMillis(3), ofMillis(2))
-        );
+        verifyEquality(JoinWindows.ofTimeDifferenceAndGrace(ofMillis(3), ofMillis(2)), JoinWindows.ofTimeDifferenceAndGrace(ofMillis(3), ofMillis(2)));
 
-        verifyEquality(
-            JoinWindows.ofTimeDifferenceWithNoGrace(ofMillis(3)).after(ofMillis(2)),
-            JoinWindows.ofTimeDifferenceWithNoGrace(ofMillis(3)).after(ofMillis(2))
-        );
+        verifyEquality(JoinWindows.ofTimeDifferenceWithNoGrace(ofMillis(3)).after(ofMillis(2)), JoinWindows.ofTimeDifferenceWithNoGrace(ofMillis(3)).after(ofMillis(2)));
 
-        verifyEquality(
-            JoinWindows.ofTimeDifferenceWithNoGrace(ofMillis(3)).before(ofMillis(2)),
-            JoinWindows.ofTimeDifferenceWithNoGrace(ofMillis(3)).before(ofMillis(2))
-        );
+        verifyEquality(JoinWindows.ofTimeDifferenceWithNoGrace(ofMillis(3)).before(ofMillis(2)), JoinWindows.ofTimeDifferenceWithNoGrace(ofMillis(3)).before(ofMillis(2)));
 
-        verifyEquality(
-            JoinWindows.ofTimeDifferenceAndGrace(ofMillis(3), ofMillis(2)).after(ofMillis(4)),
-            JoinWindows.ofTimeDifferenceAndGrace(ofMillis(3), ofMillis(2)).after(ofMillis(4))
-        );
+        verifyEquality(JoinWindows.ofTimeDifferenceAndGrace(ofMillis(3), ofMillis(2)).after(ofMillis(4)), JoinWindows.ofTimeDifferenceAndGrace(ofMillis(3), ofMillis(2)).after(ofMillis(4)));
 
-        verifyEquality(
-            JoinWindows.ofTimeDifferenceAndGrace(ofMillis(3), ofMillis(2)).before(ofMillis(4)),
-            JoinWindows.ofTimeDifferenceAndGrace(ofMillis(3), ofMillis(2)).before(ofMillis(4))
-        );
+        verifyEquality(JoinWindows.ofTimeDifferenceAndGrace(ofMillis(3), ofMillis(2)).before(ofMillis(4)), JoinWindows.ofTimeDifferenceAndGrace(ofMillis(3), ofMillis(2)).before(ofMillis(4)));
     }
 
     @Test
     public void equalsAndHashcodeShouldBeValidForNegativeCases() {
-        verifyInEquality(
-            JoinWindows.ofTimeDifferenceWithNoGrace(ofMillis(9)),
-            JoinWindows.ofTimeDifferenceWithNoGrace(ofMillis(3))
-        );
+        verifyInEquality(JoinWindows.ofTimeDifferenceWithNoGrace(ofMillis(9)), JoinWindows.ofTimeDifferenceWithNoGrace(ofMillis(3)));
 
-        verifyInEquality(
-            JoinWindows.ofTimeDifferenceAndGrace(ofMillis(3), ofMillis(9)),
-            JoinWindows.ofTimeDifferenceAndGrace(ofMillis(3), ofMillis(2))
-        );
+        verifyInEquality(JoinWindows.ofTimeDifferenceAndGrace(ofMillis(3), ofMillis(9)), JoinWindows.ofTimeDifferenceAndGrace(ofMillis(3), ofMillis(2)));
 
-        verifyInEquality(
-            JoinWindows.ofTimeDifferenceWithNoGrace(ofMillis(3)).after(ofMillis(9)),
-            JoinWindows.ofTimeDifferenceWithNoGrace(ofMillis(3)).after(ofMillis(2))
-        );
+        verifyInEquality(JoinWindows.ofTimeDifferenceWithNoGrace(ofMillis(3)).after(ofMillis(9)), JoinWindows.ofTimeDifferenceWithNoGrace(ofMillis(3)).after(ofMillis(2)));
 
-        verifyInEquality(
-            JoinWindows.ofTimeDifferenceWithNoGrace(ofMillis(3)).before(ofMillis(9)),
-            JoinWindows.ofTimeDifferenceWithNoGrace(ofMillis(3)).before(ofMillis(2))
-        );
+        verifyInEquality(JoinWindows.ofTimeDifferenceWithNoGrace(ofMillis(3)).before(ofMillis(9)), JoinWindows.ofTimeDifferenceWithNoGrace(ofMillis(3)).before(ofMillis(2)));
 
-        verifyInEquality(
-            JoinWindows.ofTimeDifferenceAndGrace(ofMillis(3), ofMillis(3)).before(ofMillis(9)).after(ofMillis(2)),
-            JoinWindows.ofTimeDifferenceAndGrace(ofMillis(3), ofMillis(3)).before(ofMillis(1)).after(ofMillis(2))
-        );
+        verifyInEquality(JoinWindows.ofTimeDifferenceAndGrace(ofMillis(3), ofMillis(3)).before(ofMillis(9)).after(ofMillis(2)), JoinWindows.ofTimeDifferenceAndGrace(ofMillis(3), ofMillis(3)).before(ofMillis(1)).after(ofMillis(2)));
 
-        verifyInEquality(
-            JoinWindows.ofTimeDifferenceAndGrace(ofMillis(3), ofMillis(3)).before(ofMillis(1)).after(ofMillis(9)),
-            JoinWindows.ofTimeDifferenceAndGrace(ofMillis(3), ofMillis(3)).before(ofMillis(1)).after(ofMillis(2))
-        );
+        verifyInEquality(JoinWindows.ofTimeDifferenceAndGrace(ofMillis(3), ofMillis(3)).before(ofMillis(1)).after(ofMillis(9)), JoinWindows.ofTimeDifferenceAndGrace(ofMillis(3), ofMillis(3)).before(ofMillis(1)).after(ofMillis(2)));
 
-        verifyInEquality(
-            JoinWindows.ofTimeDifferenceAndGrace(ofMillis(3), ofMillis(9)).before(ofMillis(1)).after(ofMillis(2)),
-            JoinWindows.ofTimeDifferenceAndGrace(ofMillis(3), ofMillis(3)).before(ofMillis(1)).after(ofMillis(2))
-        );
+        verifyInEquality(JoinWindows.ofTimeDifferenceAndGrace(ofMillis(3), ofMillis(9)).before(ofMillis(1)).after(ofMillis(2)), JoinWindows.ofTimeDifferenceAndGrace(ofMillis(3), ofMillis(3)).before(ofMillis(1)).after(ofMillis(2)));
     }
 }