--- conflicted
+++ resolved
@@ -21,14 +21,9 @@
 import static java.time.Duration.ofMillis;
 import static org.apache.kafka.streams.EqualityCheck.verifyEquality;
 import static org.apache.kafka.streams.EqualityCheck.verifyInEquality;
-<<<<<<< HEAD
-import static org.apache.kafka.streams.kstream.Windows.DEPRECATED_DEFAULT_24_HR_GRACE_PERIOD;
-import static org.junit.Assert.*;
-=======
 import static org.junit.jupiter.api.Assertions.assertEquals;
 import static org.junit.jupiter.api.Assertions.assertThrows;
 import static org.junit.jupiter.api.Assertions.fail;
->>>>>>> 9494bebe
 
 public class SessionWindowsTest {
 
@@ -82,17 +77,32 @@
 
     @Test
     public void equalsAndHashcodeShouldBeValidForPositiveCases() {
-        verifyEquality(SessionWindows.ofInactivityGapWithNoGrace(ofMillis(1)), SessionWindows.ofInactivityGapWithNoGrace(ofMillis(1)));
+        verifyEquality(
+            SessionWindows.ofInactivityGapWithNoGrace(ofMillis(1)),
+            SessionWindows.ofInactivityGapWithNoGrace(ofMillis(1))
+        );
 
-        verifyEquality(SessionWindows.ofInactivityGapAndGrace(ofMillis(1), ofMillis(11)), SessionWindows.ofInactivityGapAndGrace(ofMillis(1), ofMillis(11)));
+        verifyEquality(
+            SessionWindows.ofInactivityGapAndGrace(ofMillis(1), ofMillis(11)),
+            SessionWindows.ofInactivityGapAndGrace(ofMillis(1), ofMillis(11))
+        );
     }
 
     @Test
     public void equalsAndHashcodeShouldBeValidForNegativeCases() {
-        verifyInEquality(SessionWindows.ofInactivityGapWithNoGrace(ofMillis(9)), SessionWindows.ofInactivityGapWithNoGrace(ofMillis(1)));
+        verifyInEquality(
+            SessionWindows.ofInactivityGapWithNoGrace(ofMillis(9)),
+            SessionWindows.ofInactivityGapWithNoGrace(ofMillis(1))
+        );
 
-        verifyInEquality(SessionWindows.ofInactivityGapAndGrace(ofMillis(9), ofMillis(9)), SessionWindows.ofInactivityGapAndGrace(ofMillis(1), ofMillis(9)));
+        verifyInEquality(
+            SessionWindows.ofInactivityGapAndGrace(ofMillis(9), ofMillis(9)),
+            SessionWindows.ofInactivityGapAndGrace(ofMillis(1), ofMillis(9))
+        );
 
-        verifyInEquality(SessionWindows.ofInactivityGapAndGrace(ofMillis(1), ofMillis(9)), SessionWindows.ofInactivityGapAndGrace(ofMillis(1), ofMillis(6)));
+        verifyInEquality(
+            SessionWindows.ofInactivityGapAndGrace(ofMillis(1), ofMillis(9)),
+            SessionWindows.ofInactivityGapAndGrace(ofMillis(1), ofMillis(6))
+        );
     }
 }