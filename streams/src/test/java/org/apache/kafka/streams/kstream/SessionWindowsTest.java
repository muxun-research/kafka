--- conflicted
+++ resolved
@@ -24,9 +24,7 @@
 import static org.apache.kafka.streams.EqualityCheck.verifyEquality;
 import static org.apache.kafka.streams.EqualityCheck.verifyInEquality;
 import static org.apache.kafka.streams.kstream.Windows.DEPRECATED_DEFAULT_24_HR_GRACE_PERIOD;
-import static org.junit.Assert.assertEquals;
-import static org.junit.Assert.assertThrows;
-import static org.junit.Assert.fail;
+import static org.junit.Assert.*;
 
 public class SessionWindowsTest {
 
@@ -54,17 +52,6 @@
         }
     }
 
-<<<<<<< HEAD
-	@Test
-	public void windowSizeMustNotBeNegative() {
-		assertThrows(IllegalArgumentException.class, () -> SessionWindows.with(ofMillis(-1)));
-	}
-
-	@Test
-	public void windowSizeMustNotBeZero() {
-		assertThrows(IllegalArgumentException.class, () -> SessionWindows.with(ofMillis(0)));
-	}
-=======
     @Test
     public void noGraceAPIShouldNotSetGracePeriod() {
         assertEquals(0L, SessionWindows.ofInactivityGapWithNoGrace(ofMillis(3L)).gracePeriodMs());
@@ -78,7 +65,6 @@
         assertEquals(ANY_GRACE, SessionWindows.ofInactivityGapAndGrace(ofMillis(ANY_SIZE), ofMillis(ANY_GRACE)).gracePeriodMs());
         assertEquals(ANY_GRACE, SessionWindows.ofInactivityGapAndGrace(ofMillis(ANY_OTHER_SIZE), ofMillis(ANY_GRACE)).gracePeriodMs());
     }
->>>>>>> 15418db6
 
     @SuppressWarnings("deprecation")
     @Test
@@ -108,32 +94,17 @@
 
     @Test
     public void equalsAndHashcodeShouldBeValidForPositiveCases() {
-        verifyEquality(
-            SessionWindows.ofInactivityGapWithNoGrace(ofMillis(1)),
-            SessionWindows.ofInactivityGapWithNoGrace(ofMillis(1))
-        );
+        verifyEquality(SessionWindows.ofInactivityGapWithNoGrace(ofMillis(1)), SessionWindows.ofInactivityGapWithNoGrace(ofMillis(1)));
 
-        verifyEquality(
-            SessionWindows.ofInactivityGapAndGrace(ofMillis(1), ofMillis(11)),
-            SessionWindows.ofInactivityGapAndGrace(ofMillis(1), ofMillis(11))
-        );
+        verifyEquality(SessionWindows.ofInactivityGapAndGrace(ofMillis(1), ofMillis(11)), SessionWindows.ofInactivityGapAndGrace(ofMillis(1), ofMillis(11)));
     }
 
     @Test
     public void equalsAndHashcodeShouldBeValidForNegativeCases() {
-        verifyInEquality(
-            SessionWindows.ofInactivityGapWithNoGrace(ofMillis(9)),
-            SessionWindows.ofInactivityGapWithNoGrace(ofMillis(1))
-        );
+        verifyInEquality(SessionWindows.ofInactivityGapWithNoGrace(ofMillis(9)), SessionWindows.ofInactivityGapWithNoGrace(ofMillis(1)));
 
-        verifyInEquality(
-            SessionWindows.ofInactivityGapAndGrace(ofMillis(9), ofMillis(9)),
-            SessionWindows.ofInactivityGapAndGrace(ofMillis(1), ofMillis(9))
-        );
+        verifyInEquality(SessionWindows.ofInactivityGapAndGrace(ofMillis(9), ofMillis(9)), SessionWindows.ofInactivityGapAndGrace(ofMillis(1), ofMillis(9)));
 
-        verifyInEquality(
-            SessionWindows.ofInactivityGapAndGrace(ofMillis(1), ofMillis(9)),
-            SessionWindows.ofInactivityGapAndGrace(ofMillis(1), ofMillis(6))
-        );
+        verifyInEquality(SessionWindows.ofInactivityGapAndGrace(ofMillis(1), ofMillis(9)), SessionWindows.ofInactivityGapAndGrace(ofMillis(1), ofMillis(6)));
     }
 }