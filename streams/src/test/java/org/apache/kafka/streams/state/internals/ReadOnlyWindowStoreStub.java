--- conflicted
+++ resolved
@@ -29,13 +29,8 @@
 import org.apache.kafka.streams.state.WindowStoreIterator;
 
 import java.time.Instant;
-import java.util.ArrayList;
-import java.util.Iterator;
-import java.util.List;
-import java.util.Map;
+import java.util.*;
 import java.util.Map.Entry;
-import java.util.NavigableMap;
-import java.util.TreeMap;
 
 import static org.apache.kafka.streams.internals.ApiUtils.prepareMillisCheckFailMsgPrefix;
 
@@ -44,19 +39,19 @@
  */
 public class ReadOnlyWindowStoreStub<K, V> implements ReadOnlyWindowStore<K, V>, StateStore {
 
-	private final long windowSize;
-	private final NavigableMap<Long, NavigableMap<K, V>> data = new TreeMap<>();
-	private boolean open = true;
-
-	ReadOnlyWindowStoreStub(final long windowSize) {
-		this.windowSize = windowSize;
-	}
-
-	@Override
-	public V fetch(final K key, final long time) {
-		final Map<K, V> kvMap = data.get(time);
-		if (kvMap != null) {
-			return kvMap.get(key);
+    private final long windowSize;
+    private final NavigableMap<Long, NavigableMap<K, V>> data = new TreeMap<>();
+    private boolean open = true;
+
+    ReadOnlyWindowStoreStub(final long windowSize) {
+        this.windowSize = windowSize;
+    }
+
+    @Override
+    public V fetch(final K key, final long time) {
+        final Map<K, V> kvMap = data.get(time);
+        if (kvMap != null) {
+            return kvMap.get(key);
         } else {
             return null;
         }
@@ -70,109 +65,6 @@
         final List<KeyValue<Long, V>> results = new ArrayList<>();
         for (long now = timeFrom.toEpochMilli(); now <= timeTo.toEpochMilli(); now++) {
             final Map<K, V> kvMap = data.get(now);
-<<<<<<< HEAD
-			if (kvMap != null && kvMap.containsKey(key)) {
-				results.add(new KeyValue<>(now, kvMap.get(key)));
-			}
-		}
-		return new TheWindowStoreIterator<>(results.iterator());
-	}
-
-	@Override
-	public WindowStoreIterator<V> fetch(final K key, final Instant timeFrom, final Instant timeTo) throws IllegalArgumentException {
-		return fetch(
-				key,
-				ApiUtils.validateMillisecondInstant(timeFrom, prepareMillisCheckFailMsgPrefix(timeFrom, "from")),
-				ApiUtils.validateMillisecondInstant(timeTo, prepareMillisCheckFailMsgPrefix(timeTo, "to")));
-	}
-
-	@Override
-	public WindowStoreIterator<V> backwardFetch(final K key, final Instant timeFrom, final Instant timeTo) throws IllegalArgumentException {
-		final long timeFromTs = ApiUtils.validateMillisecondInstant(timeFrom, prepareMillisCheckFailMsgPrefix(timeFrom, "timeFrom"));
-		final long timeToTs = ApiUtils.validateMillisecondInstant(timeTo, prepareMillisCheckFailMsgPrefix(timeTo, "timeTo"));
-		if (!open) {
-			throw new InvalidStateStoreException("Store is not open");
-		}
-		final List<KeyValue<Long, V>> results = new ArrayList<>();
-		for (long now = timeToTs; now >= timeFromTs; now--) {
-			final Map<K, V> kvMap = data.get(now);
-			if (kvMap != null && kvMap.containsKey(key)) {
-				results.add(new KeyValue<>(now, kvMap.get(key)));
-			}
-		}
-		return new TheWindowStoreIterator<>(results.iterator());
-	}
-
-	@Override
-	public KeyValueIterator<Windowed<K>, V> all() {
-		if (!open) {
-			throw new InvalidStateStoreException("Store is not open");
-		}
-		final List<KeyValue<Windowed<K>, V>> results = new ArrayList<>();
-		for (final long now : data.keySet()) {
-			final NavigableMap<K, V> kvMap = data.get(now);
-			if (kvMap != null) {
-				for (final Entry<K, V> entry : kvMap.entrySet()) {
-					results.add(new KeyValue<>(new Windowed<>(entry.getKey(), new TimeWindow(now, now + windowSize)), entry.getValue()));
-				}
-			}
-		}
-		final Iterator<KeyValue<Windowed<K>, V>> iterator = results.iterator();
-
-		return new KeyValueIterator<Windowed<K>, V>() {
-			@Override
-			public void close() {
-			}
-
-			@Override
-			public Windowed<K> peekNextKey() {
-				throw new UnsupportedOperationException("peekNextKey() not supported in " + getClass().getName());
-			}
-
-			@Override
-			public boolean hasNext() {
-				return iterator.hasNext();
-			}
-
-			@Override
-			public KeyValue<Windowed<K>, V> next() {
-				return iterator.next();
-			}
-
-		};
-	}
-
-	@Override
-	public KeyValueIterator<Windowed<K>, V> backwardAll() {
-		if (!open) {
-			throw new InvalidStateStoreException("Store is not open");
-		}
-		final List<KeyValue<Windowed<K>, V>> results = new ArrayList<>();
-		for (final long now : data.descendingKeySet()) {
-			final NavigableMap<K, V> kvMap = data.get(now);
-			if (kvMap != null) {
-				for (final Entry<K, V> entry : kvMap.descendingMap().entrySet()) {
-					results.add(new KeyValue<>(new Windowed<>(entry.getKey(), new TimeWindow(now, now + windowSize)), entry.getValue()));
-				}
-			}
-		}
-		final Iterator<KeyValue<Windowed<K>, V>> iterator = results.iterator();
-
-		return new KeyValueIterator<Windowed<K>, V>() {
-			@Override
-			public void close() {
-			}
-
-			@Override
-			public Windowed<K> peekNextKey() {
-				throw new UnsupportedOperationException("peekNextKey() not supported in " + getClass().getName());
-			}
-
-			@Override
-			public boolean hasNext() {
-				return iterator.hasNext();
-			}
-=======
             if (kvMap != null && kvMap.containsKey(key)) {
                 results.add(new KeyValue<>(now, kvMap.get(key)));
             }
@@ -266,7 +158,6 @@
             public boolean hasNext() {
                 return iterator.hasNext();
             }
->>>>>>> 15418db6
 
             @Override
             public KeyValue<Windowed<K>, V> next() {
@@ -296,94 +187,21 @@
         final Iterator<KeyValue<Windowed<K>, V>> iterator = results.iterator();
 
         return new KeyValueIterator<Windowed<K>, V>() {
-			@Override
-			public void close() {
-			}
-
-            @Override
-            public Windowed<K> peekNextKey() {
-                throw new UnsupportedOperationException("peekNextKey() not supported in " + getClass().getName());
-            }
-
-            @Override
-            public boolean hasNext() {
-                return iterator.hasNext();
-            }
-
-            @Override
-<<<<<<< HEAD
-			public KeyValue<Windowed<K>, V> next() {
-				return iterator.next();
-			}
-
-		};
-	}
-
-	@Override
-	public KeyValueIterator<Windowed<K>, V> fetchAll(final Instant timeFrom, final Instant timeTo) throws IllegalArgumentException {
-		return fetchAll(
-				ApiUtils.validateMillisecondInstant(timeFrom, prepareMillisCheckFailMsgPrefix(timeFrom, "from")),
-				ApiUtils.validateMillisecondInstant(timeTo, prepareMillisCheckFailMsgPrefix(timeTo, "to")));
-	}
-
-	@Override
-	public KeyValueIterator<Windowed<K>, V> backwardFetchAll(final Instant timeFrom, final Instant timeTo) throws IllegalArgumentException {
-		final long timeFromTs = ApiUtils.validateMillisecondInstant(timeFrom, prepareMillisCheckFailMsgPrefix(timeFrom, "timeFrom"));
-		final long timeToTs = ApiUtils.validateMillisecondInstant(timeTo, prepareMillisCheckFailMsgPrefix(timeTo, "timeTo"));
-		if (!open) {
-			throw new InvalidStateStoreException("Store is not open");
-		}
-		final List<KeyValue<Windowed<K>, V>> results = new ArrayList<>();
-		for (final long now : data.descendingKeySet()) {
-			if (!(now >= timeFromTs && now <= timeToTs)) {
-				continue;
-			}
-			final NavigableMap<K, V> kvMap = data.get(now);
-			if (kvMap != null) {
-				for (final Entry<K, V> entry : kvMap.descendingMap().entrySet()) {
-					results.add(new KeyValue<>(new Windowed<>(entry.getKey(), new TimeWindow(now, now + windowSize)), entry.getValue()));
-				}
-			}
-		}
-		final Iterator<KeyValue<Windowed<K>, V>> iterator = results.iterator();
-
-		return new KeyValueIterator<Windowed<K>, V>() {
-			@Override
-			public void close() {
-			}
-
-			@Override
-			public Windowed<K> peekNextKey() {
-				throw new UnsupportedOperationException("peekNextKey() not supported in " + getClass().getName());
-			}
-
-			@Override
-			public boolean hasNext() {
-				return iterator.hasNext();
-			}
-
-			@Override
-			public KeyValue<Windowed<K>, V> next() {
-				return iterator.next();
-			}
-
-		};
-	}
-
-	@SuppressWarnings("deprecation")
-	@Override
-	public KeyValueIterator<Windowed<K>, V> fetch(final K keyFrom, final K keyTo, final long timeFrom, final long timeTo) {
-		if (!open) {
-			throw new InvalidStateStoreException("Store is not open");
-		}
-		final List<KeyValue<Windowed<K>, V>> results = new ArrayList<>();
-		for (long now = timeFrom; now <= timeTo; now++) {
-			final NavigableMap<K, V> kvMap = data.get(now);
-			if (kvMap != null) {
-				for (final Entry<K, V> entry : kvMap.subMap(keyFrom, true, keyTo, true).entrySet()) {
-					results.add(new KeyValue<>(new Windowed<>(entry.getKey(), new TimeWindow(now, now + windowSize)), entry.getValue()));
-				}
-=======
+            @Override
+            public void close() {
+            }
+
+            @Override
+            public Windowed<K> peekNextKey() {
+                throw new UnsupportedOperationException("peekNextKey() not supported in " + getClass().getName());
+            }
+
+            @Override
+            public boolean hasNext() {
+                return iterator.hasNext();
+            }
+
+            @Override
             public KeyValue<Windowed<K>, V> next() {
                 return iterator.next();
             }
@@ -459,115 +277,35 @@
                 for (final Entry<K, V> entry : kvSubMap.entrySet()) {
                     results.add(new KeyValue<>(new Windowed<>(entry.getKey(), new TimeWindow(now, now + windowSize)), entry.getValue()));
                 }
->>>>>>> 15418db6
-            }
-        }
-        final Iterator<KeyValue<Windowed<K>, V>> iterator = results.iterator();
-
-        return new KeyValueIterator<Windowed<K>, V>() {
-			@Override
-			public void close() {
-			}
-
-            @Override
-            public Windowed<K> peekNextKey() {
-                throw new UnsupportedOperationException("peekNextKey() not supported in " + getClass().getName());
-            }
-
-            @Override
-            public boolean hasNext() {
-                return iterator.hasNext();
-<<<<<<< HEAD
-			}
-
-			@Override
-			public KeyValue<Windowed<K>, V> next() {
-				return iterator.next();
-			}
-
-		};
-	}
-
-	@Override
-	public KeyValueIterator<Windowed<K>, V> fetch(final K keyFrom,
-												  final K keyTo,
-												  final Instant timeFrom,
-												  final Instant timeTo) throws IllegalArgumentException {
-		return fetch(
-				keyFrom,
-				keyTo,
-				ApiUtils.validateMillisecondInstant(timeFrom, prepareMillisCheckFailMsgPrefix(timeFrom, "fromTime")),
-				ApiUtils.validateMillisecondInstant(timeTo, prepareMillisCheckFailMsgPrefix(timeTo, "toTime")));
-	}
-
-	@Override
-	public KeyValueIterator<Windowed<K>, V> backwardFetch(final K from,
-														  final K to,
-														  final Instant timeFrom,
-														  final Instant timeTo) throws IllegalArgumentException {
-		final long timeFromTs = ApiUtils.validateMillisecondInstant(timeFrom, prepareMillisCheckFailMsgPrefix(timeFrom, "timeFrom"));
-		final long timeToTs = ApiUtils.validateMillisecondInstant(timeTo, prepareMillisCheckFailMsgPrefix(timeTo, "timeTo"));
-		if (!open) {
-			throw new InvalidStateStoreException("Store is not open");
-		}
-		final List<KeyValue<Windowed<K>, V>> results = new ArrayList<>();
-		for (long now = timeToTs; now >= timeFromTs; now--) {
-			final NavigableMap<K, V> kvMap = data.get(now);
-			if (kvMap != null) {
-				for (final Entry<K, V> entry : kvMap.subMap(from, true, to, true).descendingMap().entrySet()) {
-					results.add(new KeyValue<>(new Windowed<>(entry.getKey(), new TimeWindow(now, now + windowSize)), entry.getValue()));
-				}
-			}
-		}
-		final Iterator<KeyValue<Windowed<K>, V>> iterator = results.iterator();
-
-		return new KeyValueIterator<Windowed<K>, V>() {
-			@Override
-			public void close() {
-			}
-
-			@Override
-			public Windowed<K> peekNextKey() {
-				throw new UnsupportedOperationException("peekNextKey() not supported in " + getClass().getName());
-			}
-
-			@Override
-			public boolean hasNext() {
-				return iterator.hasNext();
-			}
-
-			@Override
-			public KeyValue<Windowed<K>, V> next() {
-				return iterator.next();
-			}
-
-		};
-	}
-
-	public void put(final K key, final V value, final long timestamp) {
-		if (!data.containsKey(timestamp)) {
-			data.put(timestamp, new TreeMap<>());
-		}
-		data.get(timestamp).put(key, value);
-	}
-
-	@Override
-=======
-            }
-
-            @Override
-            public KeyValue<Windowed<K>, V> next() {
-                return iterator.next();
-            }
-
-        };
-    }
-
-    @Override
-    public KeyValueIterator<Windowed<K>, V> backwardFetch(final K keyFrom,
-                                                          final K keyTo,
-                                                          final Instant timeFrom,
-                                                          final Instant timeTo) throws IllegalArgumentException {
+            }
+        }
+        final Iterator<KeyValue<Windowed<K>, V>> iterator = results.iterator();
+
+        return new KeyValueIterator<Windowed<K>, V>() {
+            @Override
+            public void close() {
+            }
+
+            @Override
+            public Windowed<K> peekNextKey() {
+                throw new UnsupportedOperationException("peekNextKey() not supported in " + getClass().getName());
+            }
+
+            @Override
+            public boolean hasNext() {
+                return iterator.hasNext();
+            }
+
+            @Override
+            public KeyValue<Windowed<K>, V> next() {
+                return iterator.next();
+            }
+
+        };
+    }
+
+    @Override
+    public KeyValueIterator<Windowed<K>, V> backwardFetch(final K keyFrom, final K keyTo, final Instant timeFrom, final Instant timeTo) throws IllegalArgumentException {
         final long timeFromTs = ApiUtils.validateMillisecondInstant(timeFrom, prepareMillisCheckFailMsgPrefix(timeFrom, "timeFrom"));
         final long timeToTs = ApiUtils.validateMillisecondInstant(timeTo, prepareMillisCheckFailMsgPrefix(timeTo, "timeTo"));
         if (!open) {
@@ -627,23 +365,22 @@
     }
 
     @Override
->>>>>>> 15418db6
     public String name() {
         return null;
     }
 
-	@Deprecated
-	@Override
-	public void init(final ProcessorContext context, final StateStore root) {
-	}
-
-	@Override
-	public void flush() {
-	}
-
-	@Override
-	public void close() {
-	}
+    @Deprecated
+    @Override
+    public void init(final ProcessorContext context, final StateStore root) {
+    }
+
+    @Override
+    public void flush() {
+    }
+
+    @Override
+    public void close() {
+    }
 
     @Override
     public boolean persistent() {
@@ -664,17 +401,17 @@
         this.open = open;
     }
 
-	private static class TheWindowStoreIterator<E> implements WindowStoreIterator<E> {
-
-		private final Iterator<KeyValue<Long, E>> underlying;
-
-		TheWindowStoreIterator(final Iterator<KeyValue<Long, E>> underlying) {
-			this.underlying = underlying;
-		}
-
-		@Override
-		public void close() {
-		}
+    private static class TheWindowStoreIterator<E> implements WindowStoreIterator<E> {
+
+        private final Iterator<KeyValue<Long, E>> underlying;
+
+        TheWindowStoreIterator(final Iterator<KeyValue<Long, E>> underlying) {
+            this.underlying = underlying;
+        }
+
+        @Override
+        public void close() {
+        }
 
         @Override
         public Long peekNextKey() {
