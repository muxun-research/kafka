/*
 * Licensed to the Apache Software Foundation (ASF) under one or more
 * contributor license agreements. See the NOTICE file distributed with
 * this work for additional information regarding copyright ownership.
 * The ASF licenses this file to You under the Apache License, Version 2.0
 * (the "License"); you may not use this file except in compliance with
 * the License. You may obtain a copy of the License at
 *
 *    http://www.apache.org/licenses/LICENSE-2.0
 *
 * Unless required by applicable law or agreed to in writing, software
 * distributed under the License is distributed on an "AS IS" BASIS,
 * WITHOUT WARRANTIES OR CONDITIONS OF ANY KIND, either express or implied.
 * See the License for the specific language governing permissions and
 * limitations under the License.
 */
package org.apache.kafka.streams.processor.internals.metrics;

import org.apache.kafka.common.metrics.Sensor;
import org.apache.kafka.common.metrics.Sensor.RecordingLevel;
<<<<<<< HEAD
import org.junit.Test;
=======

import org.junit.jupiter.api.Test;
>>>>>>> 9494bebe
import org.mockito.MockedStatic;

import java.util.Collections;
import java.util.Map;
import java.util.function.Supplier;

import static org.apache.kafka.streams.processor.internals.metrics.StreamsMetricsImpl.PROCESSOR_NODE_LEVEL_GROUP;
import static org.apache.kafka.streams.processor.internals.metrics.StreamsMetricsImpl.TASK_LEVEL_GROUP;
import static org.hamcrest.CoreMatchers.is;
import static org.hamcrest.MatcherAssert.assertThat;
<<<<<<< HEAD
import static org.mockito.Mockito.*;
=======
import static org.mockito.Mockito.mock;
import static org.mockito.Mockito.mockStatic;
import static org.mockito.Mockito.when;
>>>>>>> 9494bebe

public class ProcessorNodeMetricsTest {

    private static final String THREAD_ID = "test-thread";
    private static final String TASK_ID = "test-task";
    private static final String PROCESSOR_NODE_ID = "test-processor";

    private final Map<String, String> tagMap = Collections.singletonMap("hello", "world");
    private final Map<String, String> parentTagMap = Collections.singletonMap("hi", "universe");

    private final Sensor expectedSensor = mock(Sensor.class);
    private final StreamsMetricsImpl streamsMetrics = mock(StreamsMetricsImpl.class);
    private final Sensor expectedParentSensor = mock(Sensor.class);

    @Test
    public void shouldGetSuppressionEmitSensor() {
        final String metricNamePrefix = "suppression-emit";
        final String descriptionOfCount = "The total number of emitted records from the suppression buffer";
        final String descriptionOfRate = "The average number of emitted records from the suppression buffer per second";
        when(streamsMetrics.nodeLevelSensor(THREAD_ID, TASK_ID, PROCESSOR_NODE_ID, metricNamePrefix, RecordingLevel.DEBUG)).thenReturn(expectedSensor);
        when(streamsMetrics.nodeLevelTagMap(THREAD_ID, TASK_ID, PROCESSOR_NODE_ID)).thenReturn(tagMap);

        getAndVerifySensor(() -> ProcessorNodeMetrics.suppressionEmitSensor(THREAD_ID, TASK_ID, PROCESSOR_NODE_ID, streamsMetrics), metricNamePrefix, descriptionOfRate, descriptionOfCount);
    }

    @Test
    public void shouldGetIdempotentUpdateSkipSensor() {
        final String metricNamePrefix = "idempotent-update-skip";
        final String descriptionOfCount = "The total number of skipped idempotent updates";
        final String descriptionOfRate = "The average number of skipped idempotent updates per second";
        when(streamsMetrics.nodeLevelSensor(THREAD_ID, TASK_ID, PROCESSOR_NODE_ID, metricNamePrefix, RecordingLevel.DEBUG)).thenReturn(expectedSensor);
        when(streamsMetrics.nodeLevelTagMap(THREAD_ID, TASK_ID, PROCESSOR_NODE_ID)).thenReturn(tagMap);

        getAndVerifySensor(() -> ProcessorNodeMetrics.skippedIdempotentUpdatesSensor(THREAD_ID, TASK_ID, PROCESSOR_NODE_ID, streamsMetrics), metricNamePrefix, descriptionOfRate, descriptionOfCount);
    }

    @Test
    public void shouldGetProcessAtSourceSensor() {
        final String metricNamePrefix = "process";
        final String descriptionOfCount = "The total number of calls to process";
        final String descriptionOfRate = "The average number of calls to process per second";
        when(streamsMetrics.taskLevelSensor(THREAD_ID, TASK_ID, metricNamePrefix, RecordingLevel.DEBUG)).thenReturn(expectedParentSensor);
        when(streamsMetrics.taskLevelTagMap(THREAD_ID, TASK_ID)).thenReturn(parentTagMap);
        setUpThroughputSensor(metricNamePrefix, RecordingLevel.DEBUG, expectedParentSensor);

        try (final MockedStatic<StreamsMetricsImpl> streamsMetricsStaticMock = mockStatic(StreamsMetricsImpl.class)) {
            final Sensor sensor = ProcessorNodeMetrics.processAtSourceSensor(THREAD_ID, TASK_ID, PROCESSOR_NODE_ID, streamsMetrics);
            streamsMetricsStaticMock.verify(() -> StreamsMetricsImpl.addInvocationRateAndCountToSensor(expectedSensor, PROCESSOR_NODE_LEVEL_GROUP, tagMap, metricNamePrefix, descriptionOfRate, descriptionOfCount));
            streamsMetricsStaticMock.verify(() -> StreamsMetricsImpl.addInvocationRateAndCountToSensor(expectedParentSensor, TASK_LEVEL_GROUP, parentTagMap, metricNamePrefix, descriptionOfRate, descriptionOfCount));
            assertThat(sensor, is(expectedSensor));
        }
    }

<<<<<<< HEAD
    @Test
    public void shouldGetForwardSensor() {
        final String metricNamePrefix = "forward";
        final String descriptionOfCount = "The total number of calls to forward";
        final String descriptionOfRate = "The average number of calls to forward per second";
        when(streamsMetrics.taskLevelSensor(THREAD_ID, TASK_ID, metricNamePrefix, RecordingLevel.DEBUG)).thenReturn(expectedParentSensor);
        when(streamsMetrics.nodeLevelTagMap(THREAD_ID, TASK_ID, StreamsMetricsImpl.ROLLUP_VALUE)).thenReturn(parentTagMap);
        setUpThroughputSensor(metricNamePrefix, RecordingLevel.DEBUG, expectedParentSensor);

        try (final MockedStatic<StreamsMetricsImpl> streamsMetricsStaticMock = mockStatic(StreamsMetricsImpl.class)) {
            final Sensor sensor = ProcessorNodeMetrics.forwardSensor(THREAD_ID, TASK_ID, PROCESSOR_NODE_ID, streamsMetrics);
            streamsMetricsStaticMock.verify(() -> StreamsMetricsImpl.addInvocationRateAndCountToSensor(expectedSensor, PROCESSOR_NODE_LEVEL_GROUP, tagMap, metricNamePrefix, descriptionOfRate, descriptionOfCount));
            streamsMetricsStaticMock.verify(() -> StreamsMetricsImpl.addInvocationRateAndCountToSensor(expectedParentSensor, PROCESSOR_NODE_LEVEL_GROUP, parentTagMap, metricNamePrefix, descriptionOfRate, descriptionOfCount));
            assertThat(sensor, is(expectedSensor));
        }
    }

    private void setUpThroughputSensor(final String metricNamePrefix, final RecordingLevel recordingLevel, final Sensor... parentSensors) {
        when(streamsMetrics.nodeLevelSensor(THREAD_ID, TASK_ID, PROCESSOR_NODE_ID, metricNamePrefix, recordingLevel, parentSensors)).thenReturn(expectedSensor);
=======
    private void setUpThroughputSensor(final String metricNamePrefix,
                                       final RecordingLevel recordingLevel,
                                       final Sensor... parentSensors) {
        when(streamsMetrics.nodeLevelSensor(
            THREAD_ID,
            TASK_ID,
            PROCESSOR_NODE_ID,
            metricNamePrefix,
            recordingLevel,
            parentSensors
        )).thenReturn(expectedSensor);
>>>>>>> 9494bebe
        when(streamsMetrics.nodeLevelTagMap(THREAD_ID, TASK_ID, PROCESSOR_NODE_ID)).thenReturn(tagMap);
    }

    private void getAndVerifySensor(final Supplier<Sensor> sensorSupplier, final String metricNamePrefix, final String descriptionOfRate, final String descriptionOfCount) {
        try (final MockedStatic<StreamsMetricsImpl> streamsMetricsStaticMock = mockStatic(StreamsMetricsImpl.class)) {
            final Sensor sensor = sensorSupplier.get();
            streamsMetricsStaticMock.verify(() -> StreamsMetricsImpl.addInvocationRateAndCountToSensor(expectedSensor, PROCESSOR_NODE_LEVEL_GROUP, tagMap, metricNamePrefix, descriptionOfRate, descriptionOfCount));
            assertThat(sensor, is(expectedSensor));
        }
    }
}<|MERGE_RESOLUTION|>--- conflicted
+++ resolved
@@ -18,12 +18,8 @@
 
 import org.apache.kafka.common.metrics.Sensor;
 import org.apache.kafka.common.metrics.Sensor.RecordingLevel;
-<<<<<<< HEAD
-import org.junit.Test;
-=======
 
 import org.junit.jupiter.api.Test;
->>>>>>> 9494bebe
 import org.mockito.MockedStatic;
 
 import java.util.Collections;
@@ -34,13 +30,9 @@
 import static org.apache.kafka.streams.processor.internals.metrics.StreamsMetricsImpl.TASK_LEVEL_GROUP;
 import static org.hamcrest.CoreMatchers.is;
 import static org.hamcrest.MatcherAssert.assertThat;
-<<<<<<< HEAD
-import static org.mockito.Mockito.*;
-=======
 import static org.mockito.Mockito.mock;
 import static org.mockito.Mockito.mockStatic;
 import static org.mockito.Mockito.when;
->>>>>>> 9494bebe
 
 public class ProcessorNodeMetricsTest {
 
@@ -60,10 +52,16 @@
         final String metricNamePrefix = "suppression-emit";
         final String descriptionOfCount = "The total number of emitted records from the suppression buffer";
         final String descriptionOfRate = "The average number of emitted records from the suppression buffer per second";
-        when(streamsMetrics.nodeLevelSensor(THREAD_ID, TASK_ID, PROCESSOR_NODE_ID, metricNamePrefix, RecordingLevel.DEBUG)).thenReturn(expectedSensor);
+        when(streamsMetrics.nodeLevelSensor(THREAD_ID, TASK_ID, PROCESSOR_NODE_ID, metricNamePrefix, RecordingLevel.DEBUG))
+            .thenReturn(expectedSensor);
         when(streamsMetrics.nodeLevelTagMap(THREAD_ID, TASK_ID, PROCESSOR_NODE_ID)).thenReturn(tagMap);
 
-        getAndVerifySensor(() -> ProcessorNodeMetrics.suppressionEmitSensor(THREAD_ID, TASK_ID, PROCESSOR_NODE_ID, streamsMetrics), metricNamePrefix, descriptionOfRate, descriptionOfCount);
+        getAndVerifySensor(
+            () -> ProcessorNodeMetrics.suppressionEmitSensor(THREAD_ID, TASK_ID, PROCESSOR_NODE_ID, streamsMetrics),
+            metricNamePrefix,
+            descriptionOfRate,
+            descriptionOfCount
+        );
     }
 
     @Test
@@ -71,10 +69,16 @@
         final String metricNamePrefix = "idempotent-update-skip";
         final String descriptionOfCount = "The total number of skipped idempotent updates";
         final String descriptionOfRate = "The average number of skipped idempotent updates per second";
-        when(streamsMetrics.nodeLevelSensor(THREAD_ID, TASK_ID, PROCESSOR_NODE_ID, metricNamePrefix, RecordingLevel.DEBUG)).thenReturn(expectedSensor);
+        when(streamsMetrics.nodeLevelSensor(THREAD_ID, TASK_ID, PROCESSOR_NODE_ID, metricNamePrefix, RecordingLevel.DEBUG))
+            .thenReturn(expectedSensor);
         when(streamsMetrics.nodeLevelTagMap(THREAD_ID, TASK_ID, PROCESSOR_NODE_ID)).thenReturn(tagMap);
 
-        getAndVerifySensor(() -> ProcessorNodeMetrics.skippedIdempotentUpdatesSensor(THREAD_ID, TASK_ID, PROCESSOR_NODE_ID, streamsMetrics), metricNamePrefix, descriptionOfRate, descriptionOfCount);
+        getAndVerifySensor(
+            () -> ProcessorNodeMetrics.skippedIdempotentUpdatesSensor(THREAD_ID, TASK_ID, PROCESSOR_NODE_ID, streamsMetrics),
+            metricNamePrefix,
+            descriptionOfRate,
+            descriptionOfCount
+        );
     }
 
     @Test
@@ -82,39 +86,38 @@
         final String metricNamePrefix = "process";
         final String descriptionOfCount = "The total number of calls to process";
         final String descriptionOfRate = "The average number of calls to process per second";
-        when(streamsMetrics.taskLevelSensor(THREAD_ID, TASK_ID, metricNamePrefix, RecordingLevel.DEBUG)).thenReturn(expectedParentSensor);
-        when(streamsMetrics.taskLevelTagMap(THREAD_ID, TASK_ID)).thenReturn(parentTagMap);
+        when(streamsMetrics.taskLevelSensor(THREAD_ID, TASK_ID, metricNamePrefix, RecordingLevel.DEBUG))
+            .thenReturn(expectedParentSensor);
+        when(streamsMetrics.taskLevelTagMap(THREAD_ID, TASK_ID))
+            .thenReturn(parentTagMap);
         setUpThroughputSensor(metricNamePrefix, RecordingLevel.DEBUG, expectedParentSensor);
 
         try (final MockedStatic<StreamsMetricsImpl> streamsMetricsStaticMock = mockStatic(StreamsMetricsImpl.class)) {
             final Sensor sensor = ProcessorNodeMetrics.processAtSourceSensor(THREAD_ID, TASK_ID, PROCESSOR_NODE_ID, streamsMetrics);
-            streamsMetricsStaticMock.verify(() -> StreamsMetricsImpl.addInvocationRateAndCountToSensor(expectedSensor, PROCESSOR_NODE_LEVEL_GROUP, tagMap, metricNamePrefix, descriptionOfRate, descriptionOfCount));
-            streamsMetricsStaticMock.verify(() -> StreamsMetricsImpl.addInvocationRateAndCountToSensor(expectedParentSensor, TASK_LEVEL_GROUP, parentTagMap, metricNamePrefix, descriptionOfRate, descriptionOfCount));
+            streamsMetricsStaticMock.verify(
+                () -> StreamsMetricsImpl.addInvocationRateAndCountToSensor(
+                    expectedSensor,
+                    PROCESSOR_NODE_LEVEL_GROUP,
+                    tagMap,
+                    metricNamePrefix,
+                    descriptionOfRate,
+                    descriptionOfCount
+                )
+            );
+            streamsMetricsStaticMock.verify(
+                () -> StreamsMetricsImpl.addInvocationRateAndCountToSensor(
+                    expectedParentSensor,
+                    TASK_LEVEL_GROUP,
+                    parentTagMap,
+                    metricNamePrefix,
+                    descriptionOfRate,
+                    descriptionOfCount
+                )
+            );
             assertThat(sensor, is(expectedSensor));
         }
     }
 
-<<<<<<< HEAD
-    @Test
-    public void shouldGetForwardSensor() {
-        final String metricNamePrefix = "forward";
-        final String descriptionOfCount = "The total number of calls to forward";
-        final String descriptionOfRate = "The average number of calls to forward per second";
-        when(streamsMetrics.taskLevelSensor(THREAD_ID, TASK_ID, metricNamePrefix, RecordingLevel.DEBUG)).thenReturn(expectedParentSensor);
-        when(streamsMetrics.nodeLevelTagMap(THREAD_ID, TASK_ID, StreamsMetricsImpl.ROLLUP_VALUE)).thenReturn(parentTagMap);
-        setUpThroughputSensor(metricNamePrefix, RecordingLevel.DEBUG, expectedParentSensor);
-
-        try (final MockedStatic<StreamsMetricsImpl> streamsMetricsStaticMock = mockStatic(StreamsMetricsImpl.class)) {
-            final Sensor sensor = ProcessorNodeMetrics.forwardSensor(THREAD_ID, TASK_ID, PROCESSOR_NODE_ID, streamsMetrics);
-            streamsMetricsStaticMock.verify(() -> StreamsMetricsImpl.addInvocationRateAndCountToSensor(expectedSensor, PROCESSOR_NODE_LEVEL_GROUP, tagMap, metricNamePrefix, descriptionOfRate, descriptionOfCount));
-            streamsMetricsStaticMock.verify(() -> StreamsMetricsImpl.addInvocationRateAndCountToSensor(expectedParentSensor, PROCESSOR_NODE_LEVEL_GROUP, parentTagMap, metricNamePrefix, descriptionOfRate, descriptionOfCount));
-            assertThat(sensor, is(expectedSensor));
-        }
-    }
-
-    private void setUpThroughputSensor(final String metricNamePrefix, final RecordingLevel recordingLevel, final Sensor... parentSensors) {
-        when(streamsMetrics.nodeLevelSensor(THREAD_ID, TASK_ID, PROCESSOR_NODE_ID, metricNamePrefix, recordingLevel, parentSensors)).thenReturn(expectedSensor);
-=======
     private void setUpThroughputSensor(final String metricNamePrefix,
                                        final RecordingLevel recordingLevel,
                                        final Sensor... parentSensors) {
@@ -126,14 +129,25 @@
             recordingLevel,
             parentSensors
         )).thenReturn(expectedSensor);
->>>>>>> 9494bebe
         when(streamsMetrics.nodeLevelTagMap(THREAD_ID, TASK_ID, PROCESSOR_NODE_ID)).thenReturn(tagMap);
     }
 
-    private void getAndVerifySensor(final Supplier<Sensor> sensorSupplier, final String metricNamePrefix, final String descriptionOfRate, final String descriptionOfCount) {
+    private void getAndVerifySensor(final Supplier<Sensor> sensorSupplier,
+                                    final String metricNamePrefix,
+                                    final String descriptionOfRate,
+                                    final String descriptionOfCount) {
         try (final MockedStatic<StreamsMetricsImpl> streamsMetricsStaticMock = mockStatic(StreamsMetricsImpl.class)) {
             final Sensor sensor = sensorSupplier.get();
-            streamsMetricsStaticMock.verify(() -> StreamsMetricsImpl.addInvocationRateAndCountToSensor(expectedSensor, PROCESSOR_NODE_LEVEL_GROUP, tagMap, metricNamePrefix, descriptionOfRate, descriptionOfCount));
+            streamsMetricsStaticMock.verify(
+                () -> StreamsMetricsImpl.addInvocationRateAndCountToSensor(
+                    expectedSensor,
+                    PROCESSOR_NODE_LEVEL_GROUP,
+                    tagMap,
+                    metricNamePrefix,
+                    descriptionOfRate,
+                    descriptionOfCount
+                )
+            );
             assertThat(sensor, is(expectedSensor));
         }
     }
