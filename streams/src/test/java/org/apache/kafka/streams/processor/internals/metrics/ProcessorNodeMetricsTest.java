--- conflicted
+++ resolved
@@ -18,7 +18,6 @@
 
 import org.apache.kafka.common.metrics.Sensor;
 import org.apache.kafka.common.metrics.Sensor.RecordingLevel;
-
 import org.junit.Test;
 import org.mockito.MockedStatic;
 
@@ -26,371 +25,14 @@
 import java.util.Map;
 import java.util.function.Supplier;
 
+import static org.apache.kafka.streams.processor.internals.metrics.StreamsMetricsImpl.PROCESSOR_NODE_LEVEL_GROUP;
 import static org.apache.kafka.streams.processor.internals.metrics.StreamsMetricsImpl.TASK_LEVEL_GROUP;
-import static org.mockito.Mockito.mock;
-import static org.mockito.Mockito.mockStatic;
-import static org.mockito.Mockito.when;
-import static org.apache.kafka.streams.processor.internals.metrics.StreamsMetricsImpl.PROCESSOR_NODE_LEVEL_GROUP;
 import static org.hamcrest.CoreMatchers.is;
 import static org.hamcrest.MatcherAssert.assertThat;
+import static org.mockito.Mockito.*;
 
 public class ProcessorNodeMetricsTest {
 
-<<<<<<< HEAD
-	private static final String THREAD_ID = "test-thread";
-	private static final String TASK_ID = "test-task";
-	private static final String PROCESSOR_NODE_ID = "test-processor";
-
-	private final Sensor expectedSensor = mock(Sensor.class);
-	private final Sensor expectedParentSensor = mock(Sensor.class);
-	private final StreamsMetricsImpl streamsMetrics = createMock(StreamsMetricsImpl.class);
-	private final Map<String, String> tagMap = Collections.singletonMap("hello", "world");
-	private final Map<String, String> parentTagMap = Collections.singletonMap("hi", "universe");
-
-	@Parameters(name = "{0}")
-	public static Collection<Object[]> data() {
-		return Arrays.asList(new Object[][]{
-				{Version.LATEST},
-				{Version.FROM_0100_TO_24}
-		});
-	}
-
-	@Parameter
-	public Version builtInMetricsVersion;
-
-	@Before
-	public void setUp() {
-		expect(streamsMetrics.version()).andReturn(builtInMetricsVersion).anyTimes();
-		mockStatic(StreamsMetricsImpl.class);
-	}
-
-	@Test
-	public void shouldGetSuppressionEmitSensor() {
-		final String metricNamePrefix = "suppression-emit";
-		final String descriptionOfCount = "The total number of emitted records from the suppression buffer";
-		final String descriptionOfRate = "The average number of emitted records from the suppression buffer per second";
-		expect(streamsMetrics.nodeLevelSensor(THREAD_ID, TASK_ID, PROCESSOR_NODE_ID, metricNamePrefix, RecordingLevel.DEBUG))
-				.andReturn(expectedSensor);
-		expect(streamsMetrics.nodeLevelTagMap(THREAD_ID, TASK_ID, PROCESSOR_NODE_ID)).andReturn(tagMap);
-		StreamsMetricsImpl.addInvocationRateAndCountToSensor(
-				expectedSensor,
-				PROCESSOR_NODE_LEVEL_GROUP,
-				tagMap,
-				metricNamePrefix,
-				descriptionOfRate,
-				descriptionOfCount
-		);
-
-		verifySensor(
-				() -> ProcessorNodeMetrics.suppressionEmitSensor(THREAD_ID, TASK_ID, PROCESSOR_NODE_ID, streamsMetrics));
-	}
-
-	@Test
-	public void shouldGetIdempotentUpdateSkipSensor() {
-		final String metricNamePrefix = "idempotent-update-skip";
-		final String descriptionOfCount = "The total number of skipped idempotent updates";
-		final String descriptionOfRate = "The average number of skipped idempotent updates per second";
-		expect(streamsMetrics.nodeLevelSensor(THREAD_ID, TASK_ID, PROCESSOR_NODE_ID, metricNamePrefix, RecordingLevel.DEBUG))
-				.andReturn(expectedSensor);
-		expect(streamsMetrics.nodeLevelTagMap(THREAD_ID, TASK_ID, PROCESSOR_NODE_ID)).andReturn(tagMap);
-		StreamsMetricsImpl.addInvocationRateAndCountToSensor(
-				expectedSensor,
-				PROCESSOR_NODE_LEVEL_GROUP,
-				tagMap,
-				metricNamePrefix,
-				descriptionOfRate,
-				descriptionOfCount
-		);
-
-		verifySensor(
-				() -> ProcessorNodeMetrics.skippedIdempotentUpdatesSensor(THREAD_ID, TASK_ID, PROCESSOR_NODE_ID, streamsMetrics)
-		);
-	}
-
-	@Test
-	public void shouldGetProcessSensor() {
-		final String metricNamePrefix = "process";
-		final String descriptionOfCount = "The total number of calls to process";
-		final String descriptionOfRate = "The average number of calls to process per second";
-		final String descriptionOfAvgLatency = "The average latency of calls to process";
-		final String descriptionOfMaxLatency = "The maximum latency of calls to process";
-		shouldGetThroughputAndLatencySensorWithParentOrEmptySensor(
-				metricNamePrefix,
-				descriptionOfRate,
-				descriptionOfCount,
-				descriptionOfAvgLatency,
-				descriptionOfMaxLatency,
-				() -> ProcessorNodeMetrics.processSensor(THREAD_ID, TASK_ID, PROCESSOR_NODE_ID, streamsMetrics)
-		);
-	}
-
-	@Test
-	public void shouldGetProcessAtSourceSensor() {
-		final String metricNamePrefix = "process";
-		final String descriptionOfCount = "The total number of calls to process";
-		final String descriptionOfRate = "The average number of calls to process per second";
-		expect(streamsMetrics.taskLevelSensor(THREAD_ID, TASK_ID, metricNamePrefix, RecordingLevel.DEBUG))
-				.andReturn(expectedParentSensor);
-		expect(streamsMetrics.taskLevelTagMap(THREAD_ID, TASK_ID))
-				.andReturn(parentTagMap);
-		StreamsMetricsImpl.addInvocationRateAndCountToSensor(
-				expectedParentSensor,
-				StreamsMetricsImpl.TASK_LEVEL_GROUP,
-				parentTagMap,
-				metricNamePrefix,
-				descriptionOfRate,
-				descriptionOfCount
-		);
-		setUpThroughputSensor(
-				metricNamePrefix,
-				descriptionOfRate,
-				descriptionOfCount,
-				RecordingLevel.DEBUG,
-				expectedParentSensor
-		);
-
-		verifySensor(() -> ProcessorNodeMetrics.processAtSourceSensor(THREAD_ID, TASK_ID, PROCESSOR_NODE_ID, streamsMetrics));
-	}
-
-	@Test
-	public void shouldGetPunctuateSensor() {
-		final String metricNamePrefix = "punctuate";
-		final String descriptionOfCount = "The total number of calls to punctuate";
-		final String descriptionOfRate = "The average number of calls to punctuate per second";
-		final String descriptionOfAvgLatency = "The average latency of calls to punctuate";
-		final String descriptionOfMaxLatency = "The maximum latency of calls to punctuate";
-		shouldGetThroughputAndLatencySensorWithParentOrEmptySensor(
-				metricNamePrefix,
-				descriptionOfRate,
-				descriptionOfCount,
-				descriptionOfAvgLatency,
-				descriptionOfMaxLatency,
-				() -> ProcessorNodeMetrics.punctuateSensor(THREAD_ID, TASK_ID, PROCESSOR_NODE_ID, streamsMetrics)
-		);
-	}
-
-	@Test
-	public void shouldGetCreateSensor() {
-		final String metricNamePrefix = "create";
-		final String descriptionOfCount = "The total number of processor nodes created";
-		final String descriptionOfRate = "The average number of processor nodes created per second";
-		final String descriptionOfAvgLatency = "The average latency of creations of processor nodes";
-		final String descriptionOfMaxLatency = "The maximum latency of creations of processor nodes";
-		shouldGetThroughputAndLatencySensorWithParentOrEmptySensor(
-				metricNamePrefix,
-				descriptionOfRate,
-				descriptionOfCount,
-				descriptionOfAvgLatency,
-				descriptionOfMaxLatency,
-				() -> ProcessorNodeMetrics.createSensor(THREAD_ID, TASK_ID, PROCESSOR_NODE_ID, streamsMetrics)
-		);
-	}
-
-	@Test
-	public void shouldGetDestroySensor() {
-		final String metricNamePrefix = "destroy";
-		final String descriptionOfCount = "The total number of destructions of processor nodes";
-		final String descriptionOfRate = "The average number of destructions of processor nodes per second";
-		final String descriptionOfAvgLatency = "The average latency of destructions of processor nodes";
-		final String descriptionOfMaxLatency = "The maximum latency of destructions of processor nodes";
-		shouldGetThroughputAndLatencySensorWithParentOrEmptySensor(
-				metricNamePrefix,
-				descriptionOfRate,
-				descriptionOfCount,
-				descriptionOfAvgLatency,
-				descriptionOfMaxLatency,
-				() -> ProcessorNodeMetrics.destroySensor(THREAD_ID, TASK_ID, PROCESSOR_NODE_ID, streamsMetrics)
-		);
-	}
-
-	@Test
-	public void shouldGetForwardSensor() {
-		final String metricNamePrefix = "forward";
-		final String descriptionOfCount = "The total number of calls to forward";
-		final String descriptionOfRate = "The average number of calls to forward per second";
-		setUpThroughputParentSensor(
-				metricNamePrefix,
-				descriptionOfRate,
-				descriptionOfCount
-		);
-		setUpThroughputSensor(
-				metricNamePrefix,
-				descriptionOfRate,
-				descriptionOfCount,
-				RecordingLevel.DEBUG,
-				expectedParentSensor
-		);
-
-		verifySensor(() -> ProcessorNodeMetrics.forwardSensor(THREAD_ID, TASK_ID, PROCESSOR_NODE_ID, streamsMetrics));
-	}
-
-	@Test
-	public void shouldGetLateRecordDropSensor() {
-		final String metricNamePrefix = "late-record-drop";
-		final String descriptionOfCount = "The total number of dropped late records";
-		final String descriptionOfRate = "The average number of dropped late records per second";
-		setUpThroughputSensor(
-				metricNamePrefix,
-				descriptionOfRate,
-				descriptionOfCount,
-				RecordingLevel.INFO
-		);
-
-		verifySensor(() -> ProcessorNodeMetrics.lateRecordDropSensor(THREAD_ID, TASK_ID, PROCESSOR_NODE_ID, streamsMetrics));
-	}
-
-	@Test
-	public void shouldGetProcessAtSourceSensorOrForwardSensor() {
-		if (builtInMetricsVersion == Version.FROM_0100_TO_24) {
-			shouldGetForwardSensor();
-		} else {
-			shouldGetProcessAtSourceSensor();
-		}
-	}
-
-	private void shouldGetThroughputAndLatencySensorWithParentOrEmptySensor(final String metricNamePrefix,
-																			final String descriptionOfRate,
-																			final String descriptionOfCount,
-																			final String descriptionOfAvgLatency,
-																			final String descriptionOfMaxLatency,
-																			final Supplier<Sensor> sensorSupplier) {
-		if (builtInMetricsVersion == Version.FROM_0100_TO_24) {
-			setUpThroughputAndLatencySensorWithParent(
-					metricNamePrefix,
-					descriptionOfRate,
-					descriptionOfCount,
-					descriptionOfAvgLatency,
-					descriptionOfMaxLatency
-			);
-		} else {
-			expect(streamsMetrics.nodeLevelSensor(
-					THREAD_ID,
-					TASK_ID,
-					PROCESSOR_NODE_ID,
-					metricNamePrefix,
-					RecordingLevel.DEBUG
-			)).andReturn(expectedSensor);
-		}
-
-		verifySensor(sensorSupplier);
-	}
-
-	private void setUpThroughputAndLatencySensorWithParent(final String metricNamePrefix,
-														   final String descriptionOfRate,
-														   final String descriptionOfCount,
-														   final String descriptionOfAvgLatency,
-														   final String descriptionOfMaxLatency) {
-		setUpThroughputAndLatencyParentSensor(
-				metricNamePrefix,
-				descriptionOfRate,
-				descriptionOfCount,
-				descriptionOfAvgLatency,
-				descriptionOfMaxLatency
-		);
-		setUpThroughputAndLatencySensor(
-				metricNamePrefix,
-				descriptionOfRate,
-				descriptionOfCount,
-				descriptionOfAvgLatency,
-				descriptionOfMaxLatency,
-				expectedParentSensor
-		);
-	}
-
-	private void setUpThroughputAndLatencyParentSensor(final String metricNamePrefix,
-													   final String descriptionOfRate,
-													   final String descriptionOfCount,
-													   final String descriptionOfAvg,
-													   final String descriptionOfMax) {
-		expect(streamsMetrics.taskLevelSensor(THREAD_ID, TASK_ID, metricNamePrefix, RecordingLevel.DEBUG))
-				.andReturn(expectedParentSensor);
-		expect(streamsMetrics.nodeLevelTagMap(THREAD_ID, TASK_ID, StreamsMetricsImpl.ROLLUP_VALUE))
-				.andReturn(parentTagMap);
-		StreamsMetricsImpl.addInvocationRateAndCountToSensor(
-				expectedParentSensor,
-				PROCESSOR_NODE_LEVEL_GROUP,
-				parentTagMap,
-				metricNamePrefix,
-				descriptionOfRate,
-				descriptionOfCount
-		);
-		StreamsMetricsImpl.addAvgAndMaxToSensor(
-				expectedParentSensor,
-				PROCESSOR_NODE_LEVEL_GROUP,
-				parentTagMap,
-				metricNamePrefix + StreamsMetricsImpl.LATENCY_SUFFIX,
-				descriptionOfAvg,
-				descriptionOfMax
-		);
-	}
-
-	private void setUpThroughputParentSensor(final String metricNamePrefix,
-											 final String descriptionOfRate,
-											 final String descriptionOfCount) {
-		expect(streamsMetrics.taskLevelSensor(THREAD_ID, TASK_ID, metricNamePrefix, RecordingLevel.DEBUG))
-				.andReturn(expectedParentSensor);
-		expect(streamsMetrics.nodeLevelTagMap(THREAD_ID, TASK_ID, StreamsMetricsImpl.ROLLUP_VALUE))
-				.andReturn(parentTagMap);
-		StreamsMetricsImpl.addInvocationRateAndCountToSensor(
-				expectedParentSensor,
-				PROCESSOR_NODE_LEVEL_GROUP,
-				parentTagMap,
-				metricNamePrefix,
-				descriptionOfRate,
-				descriptionOfCount
-		);
-	}
-
-	private void setUpThroughputAndLatencySensor(final String metricNamePrefix,
-												 final String descriptionOfRate,
-												 final String descriptionOfCount,
-												 final String descriptionOfAvgLatency,
-												 final String descriptionOfMaxLatency,
-												 final Sensor... parentSensors) {
-		setUpThroughputSensor(metricNamePrefix, descriptionOfRate, descriptionOfCount, RecordingLevel.DEBUG, parentSensors);
-		StreamsMetricsImpl.addAvgAndMaxToSensor(
-				expectedSensor,
-				PROCESSOR_NODE_LEVEL_GROUP,
-				tagMap,
-				metricNamePrefix + StreamsMetricsImpl.LATENCY_SUFFIX,
-				descriptionOfAvgLatency,
-				descriptionOfMaxLatency
-		);
-	}
-
-	private void setUpThroughputSensor(final String metricNamePrefix,
-									   final String descriptionOfRate,
-									   final String descriptionOfCount,
-									   final RecordingLevel recordingLevel,
-									   final Sensor... parentSensors) {
-		expect(streamsMetrics.nodeLevelSensor(
-				THREAD_ID,
-				TASK_ID,
-				PROCESSOR_NODE_ID,
-				metricNamePrefix,
-				recordingLevel,
-				parentSensors
-		)).andReturn(expectedSensor);
-		expect(streamsMetrics.nodeLevelTagMap(THREAD_ID, TASK_ID, PROCESSOR_NODE_ID)).andReturn(tagMap);
-		StreamsMetricsImpl.addInvocationRateAndCountToSensor(
-				expectedSensor,
-				PROCESSOR_NODE_LEVEL_GROUP,
-				tagMap,
-				metricNamePrefix,
-				descriptionOfRate,
-				descriptionOfCount
-		);
-	}
-
-	private void verifySensor(final Supplier<Sensor> sensorSupplier) {
-		replay(StreamsMetricsImpl.class, streamsMetrics);
-
-		final Sensor sensor = sensorSupplier.get();
-
-		verify(StreamsMetricsImpl.class, streamsMetrics);
-		assertThat(sensor, is(expectedSensor));
-	}
-=======
     private static final String THREAD_ID = "test-thread";
     private static final String TASK_ID = "test-task";
     private static final String PROCESSOR_NODE_ID = "test-processor";
@@ -407,16 +49,10 @@
         final String metricNamePrefix = "suppression-emit";
         final String descriptionOfCount = "The total number of emitted records from the suppression buffer";
         final String descriptionOfRate = "The average number of emitted records from the suppression buffer per second";
-        when(streamsMetrics.nodeLevelSensor(THREAD_ID, TASK_ID, PROCESSOR_NODE_ID, metricNamePrefix, RecordingLevel.DEBUG))
-            .thenReturn(expectedSensor);
+        when(streamsMetrics.nodeLevelSensor(THREAD_ID, TASK_ID, PROCESSOR_NODE_ID, metricNamePrefix, RecordingLevel.DEBUG)).thenReturn(expectedSensor);
         when(streamsMetrics.nodeLevelTagMap(THREAD_ID, TASK_ID, PROCESSOR_NODE_ID)).thenReturn(tagMap);
 
-        getAndVerifySensor(
-            () -> ProcessorNodeMetrics.suppressionEmitSensor(THREAD_ID, TASK_ID, PROCESSOR_NODE_ID, streamsMetrics),
-            metricNamePrefix,
-            descriptionOfRate,
-            descriptionOfCount
-        );
+        getAndVerifySensor(() -> ProcessorNodeMetrics.suppressionEmitSensor(THREAD_ID, TASK_ID, PROCESSOR_NODE_ID, streamsMetrics), metricNamePrefix, descriptionOfRate, descriptionOfCount);
     }
 
     @Test
@@ -424,16 +60,10 @@
         final String metricNamePrefix = "idempotent-update-skip";
         final String descriptionOfCount = "The total number of skipped idempotent updates";
         final String descriptionOfRate = "The average number of skipped idempotent updates per second";
-        when(streamsMetrics.nodeLevelSensor(THREAD_ID, TASK_ID, PROCESSOR_NODE_ID, metricNamePrefix, RecordingLevel.DEBUG))
-            .thenReturn(expectedSensor);
+        when(streamsMetrics.nodeLevelSensor(THREAD_ID, TASK_ID, PROCESSOR_NODE_ID, metricNamePrefix, RecordingLevel.DEBUG)).thenReturn(expectedSensor);
         when(streamsMetrics.nodeLevelTagMap(THREAD_ID, TASK_ID, PROCESSOR_NODE_ID)).thenReturn(tagMap);
 
-        getAndVerifySensor(
-            () -> ProcessorNodeMetrics.skippedIdempotentUpdatesSensor(THREAD_ID, TASK_ID, PROCESSOR_NODE_ID, streamsMetrics),
-            metricNamePrefix,
-            descriptionOfRate,
-            descriptionOfCount
-        );
+        getAndVerifySensor(() -> ProcessorNodeMetrics.skippedIdempotentUpdatesSensor(THREAD_ID, TASK_ID, PROCESSOR_NODE_ID, streamsMetrics), metricNamePrefix, descriptionOfRate, descriptionOfCount);
     }
 
     @Test
@@ -441,34 +71,14 @@
         final String metricNamePrefix = "process";
         final String descriptionOfCount = "The total number of calls to process";
         final String descriptionOfRate = "The average number of calls to process per second";
-        when(streamsMetrics.taskLevelSensor(THREAD_ID, TASK_ID, metricNamePrefix, RecordingLevel.DEBUG))
-            .thenReturn(expectedParentSensor);
-        when(streamsMetrics.taskLevelTagMap(THREAD_ID, TASK_ID))
-            .thenReturn(parentTagMap);
+        when(streamsMetrics.taskLevelSensor(THREAD_ID, TASK_ID, metricNamePrefix, RecordingLevel.DEBUG)).thenReturn(expectedParentSensor);
+        when(streamsMetrics.taskLevelTagMap(THREAD_ID, TASK_ID)).thenReturn(parentTagMap);
         setUpThroughputSensor(metricNamePrefix, RecordingLevel.DEBUG, expectedParentSensor);
 
         try (final MockedStatic<StreamsMetricsImpl> streamsMetricsStaticMock = mockStatic(StreamsMetricsImpl.class)) {
             final Sensor sensor = ProcessorNodeMetrics.processAtSourceSensor(THREAD_ID, TASK_ID, PROCESSOR_NODE_ID, streamsMetrics);
-            streamsMetricsStaticMock.verify(
-                () -> StreamsMetricsImpl.addInvocationRateAndCountToSensor(
-                    expectedSensor,
-                    PROCESSOR_NODE_LEVEL_GROUP,
-                    tagMap,
-                    metricNamePrefix,
-                    descriptionOfRate,
-                    descriptionOfCount
-                )
-            );
-            streamsMetricsStaticMock.verify(
-                () -> StreamsMetricsImpl.addInvocationRateAndCountToSensor(
-                    expectedParentSensor,
-                    TASK_LEVEL_GROUP,
-                    parentTagMap,
-                    metricNamePrefix,
-                    descriptionOfRate,
-                    descriptionOfCount
-                )
-            );
+            streamsMetricsStaticMock.verify(() -> StreamsMetricsImpl.addInvocationRateAndCountToSensor(expectedSensor, PROCESSOR_NODE_LEVEL_GROUP, tagMap, metricNamePrefix, descriptionOfRate, descriptionOfCount));
+            streamsMetricsStaticMock.verify(() -> StreamsMetricsImpl.addInvocationRateAndCountToSensor(expectedParentSensor, TASK_LEVEL_GROUP, parentTagMap, metricNamePrefix, descriptionOfRate, descriptionOfCount));
             assertThat(sensor, is(expectedSensor));
         }
     }
@@ -478,70 +88,28 @@
         final String metricNamePrefix = "forward";
         final String descriptionOfCount = "The total number of calls to forward";
         final String descriptionOfRate = "The average number of calls to forward per second";
-        when(streamsMetrics.taskLevelSensor(THREAD_ID, TASK_ID, metricNamePrefix, RecordingLevel.DEBUG))
-            .thenReturn(expectedParentSensor);
-        when(streamsMetrics.nodeLevelTagMap(THREAD_ID, TASK_ID, StreamsMetricsImpl.ROLLUP_VALUE))
-            .thenReturn(parentTagMap);
+        when(streamsMetrics.taskLevelSensor(THREAD_ID, TASK_ID, metricNamePrefix, RecordingLevel.DEBUG)).thenReturn(expectedParentSensor);
+        when(streamsMetrics.nodeLevelTagMap(THREAD_ID, TASK_ID, StreamsMetricsImpl.ROLLUP_VALUE)).thenReturn(parentTagMap);
         setUpThroughputSensor(metricNamePrefix, RecordingLevel.DEBUG, expectedParentSensor);
 
         try (final MockedStatic<StreamsMetricsImpl> streamsMetricsStaticMock = mockStatic(StreamsMetricsImpl.class)) {
             final Sensor sensor = ProcessorNodeMetrics.forwardSensor(THREAD_ID, TASK_ID, PROCESSOR_NODE_ID, streamsMetrics);
-            streamsMetricsStaticMock.verify(
-                () -> StreamsMetricsImpl.addInvocationRateAndCountToSensor(
-                    expectedSensor,
-                    PROCESSOR_NODE_LEVEL_GROUP,
-                    tagMap,
-                    metricNamePrefix,
-                    descriptionOfRate,
-                    descriptionOfCount
-                )
-            );
-            streamsMetricsStaticMock.verify(
-                () -> StreamsMetricsImpl.addInvocationRateAndCountToSensor(
-                    expectedParentSensor,
-                    PROCESSOR_NODE_LEVEL_GROUP,
-                    parentTagMap,
-                    metricNamePrefix,
-                    descriptionOfRate,
-                    descriptionOfCount
-                )
-            );
+            streamsMetricsStaticMock.verify(() -> StreamsMetricsImpl.addInvocationRateAndCountToSensor(expectedSensor, PROCESSOR_NODE_LEVEL_GROUP, tagMap, metricNamePrefix, descriptionOfRate, descriptionOfCount));
+            streamsMetricsStaticMock.verify(() -> StreamsMetricsImpl.addInvocationRateAndCountToSensor(expectedParentSensor, PROCESSOR_NODE_LEVEL_GROUP, parentTagMap, metricNamePrefix, descriptionOfRate, descriptionOfCount));
             assertThat(sensor, is(expectedSensor));
         }
     }
 
-    private void setUpThroughputSensor(final String metricNamePrefix,
-                                       final RecordingLevel recordingLevel,
-                                       final Sensor... parentSensors) {
-        when(streamsMetrics.nodeLevelSensor(
-            THREAD_ID,
-            TASK_ID,
-            PROCESSOR_NODE_ID,
-            metricNamePrefix,
-            recordingLevel,
-            parentSensors
-        )).thenReturn(expectedSensor);
+    private void setUpThroughputSensor(final String metricNamePrefix, final RecordingLevel recordingLevel, final Sensor... parentSensors) {
+        when(streamsMetrics.nodeLevelSensor(THREAD_ID, TASK_ID, PROCESSOR_NODE_ID, metricNamePrefix, recordingLevel, parentSensors)).thenReturn(expectedSensor);
         when(streamsMetrics.nodeLevelTagMap(THREAD_ID, TASK_ID, PROCESSOR_NODE_ID)).thenReturn(tagMap);
     }
 
-    private void getAndVerifySensor(final Supplier<Sensor> sensorSupplier,
-                                    final String metricNamePrefix,
-                                    final String descriptionOfRate,
-                                    final String descriptionOfCount) {
+    private void getAndVerifySensor(final Supplier<Sensor> sensorSupplier, final String metricNamePrefix, final String descriptionOfRate, final String descriptionOfCount) {
         try (final MockedStatic<StreamsMetricsImpl> streamsMetricsStaticMock = mockStatic(StreamsMetricsImpl.class)) {
             final Sensor sensor = sensorSupplier.get();
-            streamsMetricsStaticMock.verify(
-                () -> StreamsMetricsImpl.addInvocationRateAndCountToSensor(
-                    expectedSensor,
-                    PROCESSOR_NODE_LEVEL_GROUP,
-                    tagMap,
-                    metricNamePrefix,
-                    descriptionOfRate,
-                    descriptionOfCount
-                )
-            );
+            streamsMetricsStaticMock.verify(() -> StreamsMetricsImpl.addInvocationRateAndCountToSensor(expectedSensor, PROCESSOR_NODE_LEVEL_GROUP, tagMap, metricNamePrefix, descriptionOfRate, descriptionOfCount));
             assertThat(sensor, is(expectedSensor));
         }
     }
->>>>>>> 15418db6
 }