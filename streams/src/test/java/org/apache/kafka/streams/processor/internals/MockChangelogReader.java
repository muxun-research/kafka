--- conflicted
+++ resolved
@@ -19,31 +19,21 @@
 import org.apache.kafka.common.TopicPartition;
 import org.apache.kafka.streams.processor.TaskId;
 
-import java.util.Collection;
-import java.util.Collections;
-import java.util.HashSet;
-import java.util.Map;
-import java.util.Set;
+import java.util.*;
 
 public class MockChangelogReader implements ChangelogReader {
-	private final Set<TopicPartition> restoringPartitions = new HashSet<>();
-	private Map<TopicPartition, Long> restoredOffsets = Collections.emptyMap();
+    private final Set<TopicPartition> restoringPartitions = new HashSet<>();
+    private Map<TopicPartition, Long> restoredOffsets = Collections.emptyMap();
 
-	public boolean isPartitionRegistered(final TopicPartition partition) {
-		return restoringPartitions.contains(partition);
-	}
+    public boolean isPartitionRegistered(final TopicPartition partition) {
+        return restoringPartitions.contains(partition);
+    }
 
-	@Override
-	public void register(final TopicPartition partition, final ProcessorStateManager stateManager) {
-		restoringPartitions.add(partition);
-	}
+    @Override
+    public void register(final TopicPartition partition, final ProcessorStateManager stateManager) {
+        restoringPartitions.add(partition);
+    }
 
-<<<<<<< HEAD
-	@Override
-	public void restore(final Map<TaskId, Task> tasks) {
-		// do nothing
-	}
-=======
     @Override
     public void register(final Set<TopicPartition> changelogPartitions, final ProcessorStateManager stateManager) {
         for (final TopicPartition changelogPartition : changelogPartitions) {
@@ -56,30 +46,17 @@
         // do nothing
         return 0L;
     }
->>>>>>> 15418db6
 
-	@Override
-	public void enforceRestoreActive() {
-		// do nothing
-	}
+    @Override
+    public void enforceRestoreActive() {
+        // do nothing
+    }
 
-	@Override
-	public void transitToUpdateStandby() {
-		// do nothing
-	}
+    @Override
+    public void transitToUpdateStandby() {
+        // do nothing
+    }
 
-<<<<<<< HEAD
-	@Override
-	public Set<TopicPartition> completedChangelogs() {
-		// assuming all restoring partitions are completed
-		return restoringPartitions;
-	}
-
-	@Override
-	public void clear() {
-		restoringPartitions.clear();
-	}
-=======
     @Override
     public boolean isRestoringActive() {
         return true;
@@ -100,19 +77,18 @@
     public void clear() {
         restoringPartitions.clear();
     }
->>>>>>> 15418db6
 
-	@Override
-	public void unregister(final Collection<TopicPartition> partitions) {
-		restoringPartitions.removeAll(partitions);
+    @Override
+    public void unregister(final Collection<TopicPartition> partitions) {
+        restoringPartitions.removeAll(partitions);
 
-		for (final TopicPartition partition : partitions) {
-			restoredOffsets.remove(partition);
-		}
-	}
+        for (final TopicPartition partition : partitions) {
+            restoredOffsets.remove(partition);
+        }
+    }
 
-	@Override
-	public boolean isEmpty() {
-		return restoredOffsets.isEmpty() && restoringPartitions.isEmpty();
-	}
+    @Override
+    public boolean isEmpty() {
+        return restoredOffsets.isEmpty() && restoringPartitions.isEmpty();
+    }
 }