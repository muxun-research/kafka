/*
 * Licensed to the Apache Software Foundation (ASF) under one or more
 * contributor license agreements. See the NOTICE file distributed with
 * this work for additional information regarding copyright ownership.
 * The ASF licenses this file to You under the Apache License, Version 2.0
 * (the "License"); you may not use this file except in compliance with
 * the License. You may obtain a copy of the License at
 *
 *    http://www.apache.org/licenses/LICENSE-2.0
 *
 * Unless required by applicable law or agreed to in writing, software
 * distributed under the License is distributed on an "AS IS" BASIS,
 * WITHOUT WARRANTIES OR CONDITIONS OF ANY KIND, either express or implied.
 * See the License for the specific language governing permissions and
 * limitations under the License.
 */
package org.apache.kafka.streams.processor.internals;

import org.apache.kafka.clients.consumer.ConsumerRecord;
import org.apache.kafka.clients.consumer.MockConsumer;
import org.apache.kafka.clients.consumer.internals.AutoOffsetResetStrategy;
import org.apache.kafka.common.TopicPartition;
import org.apache.kafka.common.utils.LogContext;

import org.junit.jupiter.api.BeforeEach;
import org.junit.jupiter.api.Test;

import java.io.IOException;
import java.time.Duration;
import java.util.HashMap;
import java.util.Map;
import java.util.Set;

import static org.junit.jupiter.api.Assertions.assertEquals;
import static org.junit.jupiter.api.Assertions.assertTrue;


public class StateConsumerTest {

    private final TopicPartition topicOne = new TopicPartition("topic-one", 1);
    private final TopicPartition topicTwo = new TopicPartition("topic-two", 1);
    private final MockConsumer<byte[], byte[]> consumer = new MockConsumer<>(AutoOffsetResetStrategy.EARLIEST.name());
    private final Map<TopicPartition, Long> partitionOffsets = new HashMap<>();
    private final LogContext logContext = new LogContext("test ");
    private GlobalStreamThread.StateConsumer stateConsumer;
	private TaskStub stateMaintainer;

    @BeforeEach
    public void setUp() {
        partitionOffsets.put(topicOne, 20L);
<<<<<<< HEAD
		partitionOffsets.put(topicTwo, 30L);
		stateMaintainer = new TaskStub(partitionOffsets);
		stateConsumer = new GlobalStreamThread.StateConsumer(logContext, consumer, stateMaintainer, time, Duration.ofMillis(10L), FLUSH_INTERVAL);
=======
        partitionOffsets.put(topicTwo, 30L);
        stateMaintainer = new TaskStub(partitionOffsets);
        stateConsumer = new GlobalStreamThread.StateConsumer(logContext, consumer, stateMaintainer, Duration.ofMillis(10L));
>>>>>>> 9494bebe
    }

    @Test
    public void shouldAssignPartitionsToConsumer() {
        stateConsumer.initialize();
        assertEquals(Set.of(topicOne, topicTwo), consumer.assignment());
    }

    @Test
    public void shouldSeekToInitialOffsets() {
        stateConsumer.initialize();
        assertEquals(20L, consumer.position(topicOne));
        assertEquals(30L, consumer.position(topicTwo));
    }

    @Test
    public void shouldUpdateStateWithReceivedRecordsForPartition() {
        stateConsumer.initialize();
        consumer.addRecord(new ConsumerRecord<>("topic-one", 1, 20L, new byte[0], new byte[0]));
        consumer.addRecord(new ConsumerRecord<>("topic-one", 1, 21L, new byte[0], new byte[0]));
        stateConsumer.pollAndUpdate();
        assertEquals(2, stateMaintainer.updatedPartitions.get(topicOne).intValue());
        assertTrue(stateMaintainer.flushed);
    }

    @Test
    public void shouldUpdateStateWithReceivedRecordsForAllTopicPartition() {
        stateConsumer.initialize();
        consumer.addRecord(new ConsumerRecord<>("topic-one", 1, 20L, new byte[0], new byte[0]));
        consumer.addRecord(new ConsumerRecord<>("topic-two", 1, 31L, new byte[0], new byte[0]));
        consumer.addRecord(new ConsumerRecord<>("topic-two", 1, 32L, new byte[0], new byte[0]));
        stateConsumer.pollAndUpdate();
        assertEquals(1, stateMaintainer.updatedPartitions.get(topicOne).intValue());
        assertEquals(2, stateMaintainer.updatedPartitions.get(topicTwo).intValue());
        assertTrue(stateMaintainer.flushed);
    }

    @Test
    public void shouldCloseConsumer() throws IOException {
		stateConsumer.close(false);
		assertTrue(consumer.closed());
	}

	@Test
	public void shouldCloseStateMaintainer() throws IOException {
		stateConsumer.close(false);
		assertTrue(stateMaintainer.closed);
	}

	@Test
	public void shouldWipeStoreOnClose() throws IOException {
		stateConsumer.close(true);
		assertTrue(stateMaintainer.wipeStore);
	}

	private static class TaskStub implements GlobalStateMaintainer {
		private final Map<TopicPartition, Long> partitionOffsets;
		private final Map<TopicPartition, Integer> updatedPartitions = new HashMap<>();
		private boolean flushed;
		private boolean wipeStore;
		private boolean closed;

		TaskStub(final Map<TopicPartition, Long> partitionOffsets) {
			this.partitionOffsets = partitionOffsets;
		}

        @Override
        public Map<TopicPartition, Long> initialize() {
            return partitionOffsets;
        }

        public void flushState() {
            flushed = true;
        }

		@Override
		public void close(final boolean wipeStateStore) {
			closed = true;
			wipeStore = wipeStateStore;
		}

        @Override
        public void update(final ConsumerRecord<byte[], byte[]> record) {
            final TopicPartition tp = new TopicPartition(record.topic(), record.partition());
            if (!updatedPartitions.containsKey(tp)) {
                updatedPartitions.put(tp, 0);
            }
            updatedPartitions.put(tp, updatedPartitions.get(tp) + 1);
        }

        @Override
        public void maybeCheckpoint() {
            flushState();
        }
    }

}<|MERGE_RESOLUTION|>--- conflicted
+++ resolved
@@ -43,20 +43,14 @@
     private final Map<TopicPartition, Long> partitionOffsets = new HashMap<>();
     private final LogContext logContext = new LogContext("test ");
     private GlobalStreamThread.StateConsumer stateConsumer;
-	private TaskStub stateMaintainer;
+    private TaskStub stateMaintainer;
 
     @BeforeEach
     public void setUp() {
         partitionOffsets.put(topicOne, 20L);
-<<<<<<< HEAD
-		partitionOffsets.put(topicTwo, 30L);
-		stateMaintainer = new TaskStub(partitionOffsets);
-		stateConsumer = new GlobalStreamThread.StateConsumer(logContext, consumer, stateMaintainer, time, Duration.ofMillis(10L), FLUSH_INTERVAL);
-=======
         partitionOffsets.put(topicTwo, 30L);
         stateMaintainer = new TaskStub(partitionOffsets);
         stateConsumer = new GlobalStreamThread.StateConsumer(logContext, consumer, stateMaintainer, Duration.ofMillis(10L));
->>>>>>> 9494bebe
     }
 
     @Test
@@ -96,32 +90,32 @@
 
     @Test
     public void shouldCloseConsumer() throws IOException {
-		stateConsumer.close(false);
-		assertTrue(consumer.closed());
-	}
+        stateConsumer.close(false);
+        assertTrue(consumer.closed());
+    }
 
-	@Test
-	public void shouldCloseStateMaintainer() throws IOException {
-		stateConsumer.close(false);
-		assertTrue(stateMaintainer.closed);
-	}
+    @Test
+    public void shouldCloseStateMaintainer() throws IOException {
+        stateConsumer.close(false);
+        assertTrue(stateMaintainer.closed);
+    }
 
-	@Test
-	public void shouldWipeStoreOnClose() throws IOException {
-		stateConsumer.close(true);
-		assertTrue(stateMaintainer.wipeStore);
-	}
+    @Test
+    public void shouldWipeStoreOnClose() throws IOException {
+        stateConsumer.close(true);
+        assertTrue(stateMaintainer.wipeStore);
+    }
 
-	private static class TaskStub implements GlobalStateMaintainer {
-		private final Map<TopicPartition, Long> partitionOffsets;
-		private final Map<TopicPartition, Integer> updatedPartitions = new HashMap<>();
-		private boolean flushed;
-		private boolean wipeStore;
-		private boolean closed;
+    private static class TaskStub implements GlobalStateMaintainer {
+        private final Map<TopicPartition, Long> partitionOffsets;
+        private final Map<TopicPartition, Integer> updatedPartitions = new HashMap<>();
+        private boolean flushed;
+        private boolean wipeStore;
+        private boolean closed;
 
-		TaskStub(final Map<TopicPartition, Long> partitionOffsets) {
-			this.partitionOffsets = partitionOffsets;
-		}
+        TaskStub(final Map<TopicPartition, Long> partitionOffsets) {
+            this.partitionOffsets = partitionOffsets;
+        }
 
         @Override
         public Map<TopicPartition, Long> initialize() {
@@ -132,11 +126,11 @@
             flushed = true;
         }
 
-		@Override
-		public void close(final boolean wipeStateStore) {
-			closed = true;
-			wipeStore = wipeStateStore;
-		}
+        @Override
+        public void close(final boolean wipeStateStore) {
+            closed = true;
+            wipeStore = wipeStateStore;
+        }
 
         @Override
         public void update(final ConsumerRecord<byte[], byte[]> record) {
