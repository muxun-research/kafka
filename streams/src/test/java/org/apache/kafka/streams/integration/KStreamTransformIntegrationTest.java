--- conflicted
+++ resolved
@@ -18,38 +18,24 @@
 
 import org.apache.kafka.common.serialization.IntegerSerializer;
 import org.apache.kafka.common.serialization.Serdes;
-import org.apache.kafka.streams.TestInputTopic;
-import org.apache.kafka.streams.kstream.Consumed;
-import org.apache.kafka.streams.kstream.ForeachAction;
 import org.apache.kafka.streams.KeyValue;
 import org.apache.kafka.streams.StreamsBuilder;
-import org.apache.kafka.streams.kstream.KStream;
-import org.apache.kafka.streams.kstream.Transformer;
-import org.apache.kafka.streams.kstream.TransformerSupplier;
-import org.apache.kafka.streams.kstream.ValueTransformer;
-import org.apache.kafka.streams.kstream.ValueTransformerSupplier;
-import org.apache.kafka.streams.kstream.ValueTransformerWithKey;
-import org.apache.kafka.streams.kstream.ValueTransformerWithKeySupplier;
+import org.apache.kafka.streams.TestInputTopic;
+import org.apache.kafka.streams.TopologyTestDriver;
+import org.apache.kafka.streams.kstream.*;
 import org.apache.kafka.streams.processor.ProcessorContext;
 import org.apache.kafka.streams.state.KeyValueStore;
 import org.apache.kafka.streams.state.StoreBuilder;
 import org.apache.kafka.streams.state.Stores;
-import org.apache.kafka.streams.TopologyTestDriver;
 import org.apache.kafka.test.IntegrationTest;
 import org.apache.kafka.test.StreamsTestUtils;
-
 import org.junit.Before;
 import org.junit.Rule;
 import org.junit.Test;
 import org.junit.experimental.categories.Category;
 import org.junit.rules.Timeout;
 
-import java.util.ArrayList;
-import java.util.Arrays;
-import java.util.Collections;
-import java.util.List;
-import java.util.Set;
-import java.util.Properties;
+import java.util.*;
 
 import static org.hamcrest.MatcherAssert.assertThat;
 import static org.hamcrest.core.IsEqual.equalTo;
@@ -57,154 +43,6 @@
 @SuppressWarnings("unchecked")
 @Category({IntegrationTest.class})
 public class KStreamTransformIntegrationTest {
-<<<<<<< HEAD
-
-	private StreamsBuilder builder;
-	private final String topic = "stream";
-	private final String stateStoreName = "myTransformState";
-	private final List<KeyValue<Integer, Integer>> results = new ArrayList<>();
-	private final ForeachAction<Integer, Integer> accumulateExpected = (key, value) -> results.add(KeyValue.pair(key, value));
-	private KStream<Integer, Integer> stream;
-
-	@Before
-	public void before() {
-		builder = new StreamsBuilder();
-		stream = builder.stream(topic, Consumed.with(Serdes.Integer(), Serdes.Integer()));
-	}
-
-	private StoreBuilder<KeyValueStore<Integer, Integer>> storeBuilder() {
-		return Stores.keyValueStoreBuilder(Stores.persistentKeyValueStore(stateStoreName),
-				Serdes.Integer(),
-				Serdes.Integer());
-	}
-
-	private void verifyResult(final List<KeyValue<Integer, Integer>> expected) {
-		final Properties props = StreamsTestUtils.getStreamsConfig(Serdes.Integer(), Serdes.Integer());
-		try (final TopologyTestDriver driver = new TopologyTestDriver(builder.build(), props)) {
-			final TestInputTopic<Integer, Integer> inputTopic =
-					driver.createInputTopic(topic, new IntegerSerializer(), new IntegerSerializer());
-			inputTopic.pipeKeyValueList(Arrays.asList(
-					new KeyValue<>(1, 1),
-					new KeyValue<>(2, 2),
-					new KeyValue<>(3, 3),
-					new KeyValue<>(2, 1),
-					new KeyValue<>(2, 3),
-					new KeyValue<>(1, 3)));
-		}
-		assertThat(results, equalTo(expected));
-	}
-
-	private class TestTransformer implements Transformer<Integer, Integer, KeyValue<Integer, Integer>> {
-		private KeyValueStore<Integer, Integer> state;
-
-		@SuppressWarnings("unchecked")
-		@Override
-		public void init(final ProcessorContext context) {
-			state = (KeyValueStore<Integer, Integer>) context.getStateStore(stateStoreName);
-		}
-
-		@Override
-		public KeyValue<Integer, Integer> transform(final Integer key, final Integer value) {
-			state.putIfAbsent(key, 0);
-			Integer storedValue = state.get(key);
-			final KeyValue<Integer, Integer> result = new KeyValue<>(key + 1, value + storedValue++);
-			state.put(key, storedValue);
-			return result;
-		}
-
-		@Override
-		public void close() {
-		}
-	}
-
-	@Test
-	public void shouldTransform() {
-		builder.addStateStore(storeBuilder());
-
-		stream
-				.transform(TestTransformer::new, stateStoreName)
-				.foreach(accumulateExpected);
-
-		final List<KeyValue<Integer, Integer>> expected = Arrays.asList(
-				KeyValue.pair(2, 1),
-				KeyValue.pair(3, 2),
-				KeyValue.pair(4, 3),
-				KeyValue.pair(3, 2),
-				KeyValue.pair(3, 5),
-				KeyValue.pair(2, 4));
-		verifyResult(expected);
-	}
-
-	@Test
-	public void shouldTransformWithConnectedStoreProvider() {
-		stream
-				.transform(new TransformerSupplier<Integer, Integer, KeyValue<Integer, Integer>>() {
-					@Override
-					public Transformer<Integer, Integer, KeyValue<Integer, Integer>> get() {
-						return new TestTransformer();
-					}
-
-					@Override
-					public Set<StoreBuilder<?>> stores() {
-						return Collections.singleton(storeBuilder());
-					}
-				})
-				.foreach(accumulateExpected);
-
-		final List<KeyValue<Integer, Integer>> expected = Arrays.asList(
-				KeyValue.pair(2, 1),
-				KeyValue.pair(3, 2),
-				KeyValue.pair(4, 3),
-				KeyValue.pair(3, 2),
-				KeyValue.pair(3, 5),
-				KeyValue.pair(2, 4));
-		verifyResult(expected);
-	}
-
-	private class TestFlatTransformer implements Transformer<Integer, Integer, Iterable<KeyValue<Integer, Integer>>> {
-		private KeyValueStore<Integer, Integer> state;
-
-		@SuppressWarnings("unchecked")
-		@Override
-		public void init(final ProcessorContext context) {
-			state = (KeyValueStore<Integer, Integer>) context.getStateStore(stateStoreName);
-		}
-
-		@Override
-		public Iterable<KeyValue<Integer, Integer>> transform(final Integer key, final Integer value) {
-			final List<KeyValue<Integer, Integer>> result = new ArrayList<>();
-			state.putIfAbsent(key, 0);
-			Integer storedValue = state.get(key);
-			for (int i = 0; i < 3; i++) {
-				result.add(new KeyValue<>(key + i, value + storedValue++));
-			}
-			state.put(key, storedValue);
-			return result;
-		}
-
-		@Override
-		public void close() {
-		}
-	}
-
-	@Test
-	public void shouldFlatTransform() {
-		builder.addStateStore(storeBuilder());
-
-		stream
-				.flatTransform(TestFlatTransformer::new, stateStoreName)
-				.foreach(accumulateExpected);
-
-		final List<KeyValue<Integer, Integer>> expected = Arrays.asList(
-				KeyValue.pair(1, 1),
-				KeyValue.pair(2, 2),
-				KeyValue.pair(3, 3),
-				KeyValue.pair(2, 2),
-				KeyValue.pair(3, 3),
-				KeyValue.pair(4, 4),
-				KeyValue.pair(3, 3),
-				KeyValue.pair(4, 4),
-=======
     @Rule
     public Timeout globalTimeout = Timeout.seconds(600);
     private StreamsBuilder builder;
@@ -221,23 +59,14 @@
     }
 
     private StoreBuilder<KeyValueStore<Integer, Integer>> storeBuilder() {
-        return Stores.keyValueStoreBuilder(Stores.persistentKeyValueStore(stateStoreName),
-                                    Serdes.Integer(),
-                                    Serdes.Integer());
+        return Stores.keyValueStoreBuilder(Stores.persistentKeyValueStore(stateStoreName), Serdes.Integer(), Serdes.Integer());
     }
 
     private void verifyResult(final List<KeyValue<Integer, Integer>> expected) {
         final Properties props = StreamsTestUtils.getStreamsConfig(Serdes.Integer(), Serdes.Integer());
         try (final TopologyTestDriver driver = new TopologyTestDriver(builder.build(), props)) {
-            final TestInputTopic<Integer, Integer> inputTopic =
-                driver.createInputTopic(topic, new IntegerSerializer(), new IntegerSerializer());
-            inputTopic.pipeKeyValueList(Arrays.asList(
-                new KeyValue<>(1, 1),
-                new KeyValue<>(2, 2),
-                new KeyValue<>(3, 3),
-                new KeyValue<>(2, 1),
-                new KeyValue<>(2, 3),
-                new KeyValue<>(1, 3)));
+            final TestInputTopic<Integer, Integer> inputTopic = driver.createInputTopic(topic, new IntegerSerializer(), new IntegerSerializer());
+            inputTopic.pipeKeyValueList(Arrays.asList(new KeyValue<>(1, 1), new KeyValue<>(2, 2), new KeyValue<>(3, 3), new KeyValue<>(2, 1), new KeyValue<>(2, 3), new KeyValue<>(1, 3)));
         }
         assertThat(results, equalTo(expected));
     }
@@ -270,44 +99,28 @@
     public void shouldTransform() {
         builder.addStateStore(storeBuilder());
 
-        stream
-            .transform(TestTransformer::new, stateStoreName)
-            .foreach(accumulateExpected);
-
-        final List<KeyValue<Integer, Integer>> expected = Arrays.asList(
-            KeyValue.pair(2, 1),
-            KeyValue.pair(3, 2),
-            KeyValue.pair(4, 3),
-            KeyValue.pair(3, 2),
-            KeyValue.pair(3, 5),
-            KeyValue.pair(2, 4));
+        stream.transform(TestTransformer::new, stateStoreName).foreach(accumulateExpected);
+
+        final List<KeyValue<Integer, Integer>> expected = Arrays.asList(KeyValue.pair(2, 1), KeyValue.pair(3, 2), KeyValue.pair(4, 3), KeyValue.pair(3, 2), KeyValue.pair(3, 5), KeyValue.pair(2, 4));
         verifyResult(expected);
     }
 
     @Test
     @SuppressWarnings("deprecation")
     public void shouldTransformWithConnectedStoreProvider() {
-        stream
-            .transform(new TransformerSupplier<Integer, Integer, KeyValue<Integer, Integer>>() {
-                @Override
-                public Transformer<Integer, Integer, KeyValue<Integer, Integer>> get() {
-                    return new TestTransformer();
-                }
-
-                @Override
-                public Set<StoreBuilder<?>> stores() {
-                    return Collections.singleton(storeBuilder());
-                }
-            })
-            .foreach(accumulateExpected);
-
-        final List<KeyValue<Integer, Integer>> expected = Arrays.asList(
-            KeyValue.pair(2, 1),
-            KeyValue.pair(3, 2),
-            KeyValue.pair(4, 3),
-            KeyValue.pair(3, 2),
-            KeyValue.pair(3, 5),
-            KeyValue.pair(2, 4));
+        stream.transform(new TransformerSupplier<Integer, Integer, KeyValue<Integer, Integer>>() {
+            @Override
+            public Transformer<Integer, Integer, KeyValue<Integer, Integer>> get() {
+                return new TestTransformer();
+            }
+
+            @Override
+            public Set<StoreBuilder<?>> stores() {
+                return Collections.singleton(storeBuilder());
+            }
+        }).foreach(accumulateExpected);
+
+        final List<KeyValue<Integer, Integer>> expected = Arrays.asList(KeyValue.pair(2, 1), KeyValue.pair(3, 2), KeyValue.pair(4, 3), KeyValue.pair(3, 2), KeyValue.pair(3, 5), KeyValue.pair(2, 4));
         verifyResult(expected);
     }
 
@@ -342,280 +155,28 @@
     public void shouldFlatTransform() {
         builder.addStateStore(storeBuilder());
 
-        stream
-            .flatTransform(TestFlatTransformer::new, stateStoreName)
-            .foreach(accumulateExpected);
-
-        final List<KeyValue<Integer, Integer>> expected = Arrays.asList(
-            KeyValue.pair(1, 1),
-            KeyValue.pair(2, 2),
-            KeyValue.pair(3, 3),
-            KeyValue.pair(2, 2),
-            KeyValue.pair(3, 3),
-            KeyValue.pair(4, 4),
-            KeyValue.pair(3, 3),
-            KeyValue.pair(4, 4),
-            KeyValue.pair(5, 5),
-            KeyValue.pair(2, 4),
-            KeyValue.pair(3, 5),
-            KeyValue.pair(4, 6),
-            KeyValue.pair(2, 9),
-            KeyValue.pair(3, 10),
-            KeyValue.pair(4, 11),
-            KeyValue.pair(1, 6),
-            KeyValue.pair(2, 7),
-            KeyValue.pair(3, 8));
+        stream.flatTransform(TestFlatTransformer::new, stateStoreName).foreach(accumulateExpected);
+
+        final List<KeyValue<Integer, Integer>> expected = Arrays.asList(KeyValue.pair(1, 1), KeyValue.pair(2, 2), KeyValue.pair(3, 3), KeyValue.pair(2, 2), KeyValue.pair(3, 3), KeyValue.pair(4, 4), KeyValue.pair(3, 3), KeyValue.pair(4, 4), KeyValue.pair(5, 5), KeyValue.pair(2, 4), KeyValue.pair(3, 5), KeyValue.pair(4, 6), KeyValue.pair(2, 9), KeyValue.pair(3, 10), KeyValue.pair(4, 11), KeyValue.pair(1, 6), KeyValue.pair(2, 7), KeyValue.pair(3, 8));
         verifyResult(expected);
     }
 
     @Test
     @SuppressWarnings("deprecation")
     public void shouldFlatTransformWithConnectedStoreProvider() {
-        stream
-            .flatTransform(new TransformerSupplier<Integer, Integer, Iterable<KeyValue<Integer, Integer>>>() {
-                @Override
-                public Transformer<Integer, Integer, Iterable<KeyValue<Integer, Integer>>> get() {
-                    return new TestFlatTransformer();
-                }
-
-                @Override
-                public Set<StoreBuilder<?>> stores() {
-                    return Collections.singleton(storeBuilder());
-                }
-            })
-            .foreach(accumulateExpected);
-
-        final List<KeyValue<Integer, Integer>> expected = Arrays.asList(
-            KeyValue.pair(1, 1),
-            KeyValue.pair(2, 2),
-            KeyValue.pair(3, 3),
-            KeyValue.pair(2, 2),
-            KeyValue.pair(3, 3),
-            KeyValue.pair(4, 4),
-            KeyValue.pair(3, 3),
-            KeyValue.pair(4, 4),
->>>>>>> 15418db6
-            KeyValue.pair(5, 5),
-            KeyValue.pair(2, 4),
-            KeyValue.pair(3, 5),
-            KeyValue.pair(4, 6),
-            KeyValue.pair(2, 9),
-            KeyValue.pair(3, 10),
-<<<<<<< HEAD
-				KeyValue.pair(4, 11),
-				KeyValue.pair(1, 6),
-				KeyValue.pair(2, 7),
-				KeyValue.pair(3, 8));
-		verifyResult(expected);
-	}
-
-	@Test
-	public void shouldFlatTransformWithConnectedStoreProvider() {
-		stream
-				.flatTransform(new TransformerSupplier<Integer, Integer, Iterable<KeyValue<Integer, Integer>>>() {
-					@Override
-					public Transformer<Integer, Integer, Iterable<KeyValue<Integer, Integer>>> get() {
-						return new TestFlatTransformer();
-					}
-
-					@Override
-					public Set<StoreBuilder<?>> stores() {
-						return Collections.singleton(storeBuilder());
-					}
-				})
-				.foreach(accumulateExpected);
-
-		final List<KeyValue<Integer, Integer>> expected = Arrays.asList(
-				KeyValue.pair(1, 1),
-				KeyValue.pair(2, 2),
-				KeyValue.pair(3, 3),
-				KeyValue.pair(2, 2),
-				KeyValue.pair(3, 3),
-				KeyValue.pair(4, 4),
-				KeyValue.pair(3, 3),
-				KeyValue.pair(4, 4),
-				KeyValue.pair(5, 5),
-				KeyValue.pair(2, 4),
-				KeyValue.pair(3, 5),
-				KeyValue.pair(4, 6),
-				KeyValue.pair(2, 9),
-				KeyValue.pair(3, 10),
-				KeyValue.pair(4, 11),
-				KeyValue.pair(1, 6),
-				KeyValue.pair(2, 7),
-				KeyValue.pair(3, 8));
-		verifyResult(expected);
-	}
-
-	private class TestValueTransformerWithKey implements ValueTransformerWithKey<Integer, Integer, Integer> {
-		private KeyValueStore<Integer, Integer> state;
-
-		@Override
-		public void init(final ProcessorContext context) {
-			state = (KeyValueStore<Integer, Integer>) context.getStateStore(stateStoreName);
-		}
-
-		@Override
-		public Integer transform(final Integer key, final Integer value) {
-			state.putIfAbsent(key, 0);
-			Integer storedValue = state.get(key);
-			final Integer result = value + storedValue++;
-			state.put(key, storedValue);
-			return result;
-		}
-
-		@Override
-		public void close() {
-		}
-	}
-
-	@Test
-	public void shouldTransformValuesWithValueTransformerWithKey() {
-		builder.addStateStore(storeBuilder());
-
-		stream
-				.transformValues(TestValueTransformerWithKey::new, stateStoreName)
-				.foreach(accumulateExpected);
-
-		final List<KeyValue<Integer, Integer>> expected = Arrays.asList(
-				KeyValue.pair(1, 1),
-				KeyValue.pair(2, 2),
-				KeyValue.pair(3, 3),
-				KeyValue.pair(2, 2),
-				KeyValue.pair(2, 5),
-				KeyValue.pair(1, 4));
-		verifyResult(expected);
-	}
-
-	@Test
-	public void shouldTransformValuesWithValueTransformerWithKeyWithConnectedStoreProvider() {
-		stream
-				.transformValues(new ValueTransformerWithKeySupplier<Integer, Integer, Integer>() {
-					@Override
-					public ValueTransformerWithKey<Integer, Integer, Integer> get() {
-						return new TestValueTransformerWithKey();
-					}
-
-					@Override
-					public Set<StoreBuilder<?>> stores() {
-						return Collections.singleton(storeBuilder());
-					}
-				})
-				.foreach(accumulateExpected);
-	}
-
-	private class TestValueTransformer implements ValueTransformer<Integer, Integer> {
-		private KeyValueStore<Integer, Integer> state;
-
-		@Override
-		public void init(final ProcessorContext context) {
-			state = (KeyValueStore<Integer, Integer>) context.getStateStore(stateStoreName);
-		}
-
-		@Override
-		public Integer transform(final Integer value) {
-			state.putIfAbsent(value, 0);
-			Integer counter = state.get(value);
-			state.put(value, ++counter);
-			return counter;
-		}
-
-		@Override
-		public void close() {
-		}
-	}
-
-	@Test
-	public void shouldTransformValuesWithValueTransformerWithoutKey() {
-		builder.addStateStore(storeBuilder());
-
-		stream
-				.transformValues(TestValueTransformer::new, stateStoreName)
-				.foreach(accumulateExpected);
-
-		final List<KeyValue<Integer, Integer>> expected = Arrays.asList(
-				KeyValue.pair(1, 1),
-				KeyValue.pair(2, 1),
-				KeyValue.pair(3, 1),
-				KeyValue.pair(2, 2),
-				KeyValue.pair(2, 2),
-				KeyValue.pair(1, 3));
-		verifyResult(expected);
-	}
-
-	@Test
-	public void shouldTransformValuesWithValueTransformerWithoutKeyWithConnectedStoreProvider() {
-		stream
-				.transformValues(new ValueTransformerSupplier<Integer, Integer>() {
-					@Override
-					public ValueTransformer<Integer, Integer> get() {
-						return new TestValueTransformer();
-					}
-
-					@Override
-					public Set<StoreBuilder<?>> stores() {
-						return Collections.singleton(storeBuilder());
-					}
-				})
-				.foreach(accumulateExpected);
-
-		final List<KeyValue<Integer, Integer>> expected = Arrays.asList(
-				KeyValue.pair(1, 1),
-				KeyValue.pair(2, 1),
-				KeyValue.pair(3, 1),
-				KeyValue.pair(2, 2),
-				KeyValue.pair(2, 2),
-				KeyValue.pair(1, 3));
-		verifyResult(expected);
-	}
-
-	private class TestValueTransformerWithoutKey implements ValueTransformerWithKey<Integer, Integer, Iterable<Integer>> {
-		private KeyValueStore<Integer, Integer> state;
-
-		@Override
-		public void init(final ProcessorContext context) {
-			state = (KeyValueStore<Integer, Integer>) context.getStateStore(stateStoreName);
-		}
-
-		@Override
-		public Iterable<Integer> transform(final Integer key, final Integer value) {
-			final List<Integer> result = new ArrayList<>();
-			state.putIfAbsent(key, 0);
-			Integer storedValue = state.get(key);
-			for (int i = 0; i < 3; i++) {
-				result.add(value + storedValue++);
-			}
-			state.put(key, storedValue);
-			return result;
-		}
-
-		@Override
-		public void close() {
-		}
-	}
-
-	@Test
-	public void shouldFlatTransformValuesWithKey() {
-		builder.addStateStore(storeBuilder());
-
-		stream
-				.flatTransformValues(TestValueTransformerWithoutKey::new, stateStoreName)
-				.foreach(accumulateExpected);
-
-		final List<KeyValue<Integer, Integer>> expected = Arrays.asList(
-				KeyValue.pair(1, 1),
-				KeyValue.pair(1, 2),
-				KeyValue.pair(1, 3),
-				KeyValue.pair(2, 2),
-				KeyValue.pair(2, 3),
-				KeyValue.pair(2, 4),
-				KeyValue.pair(3, 3),
-				KeyValue.pair(3, 4),
-=======
-            KeyValue.pair(4, 11),
-            KeyValue.pair(1, 6),
-            KeyValue.pair(2, 7),
-            KeyValue.pair(3, 8));
+        stream.flatTransform(new TransformerSupplier<Integer, Integer, Iterable<KeyValue<Integer, Integer>>>() {
+            @Override
+            public Transformer<Integer, Integer, Iterable<KeyValue<Integer, Integer>>> get() {
+                return new TestFlatTransformer();
+            }
+
+            @Override
+            public Set<StoreBuilder<?>> stores() {
+                return Collections.singleton(storeBuilder());
+            }
+        }).foreach(accumulateExpected);
+
+        final List<KeyValue<Integer, Integer>> expected = Arrays.asList(KeyValue.pair(1, 1), KeyValue.pair(2, 2), KeyValue.pair(3, 3), KeyValue.pair(2, 2), KeyValue.pair(3, 3), KeyValue.pair(4, 4), KeyValue.pair(3, 3), KeyValue.pair(4, 4), KeyValue.pair(5, 5), KeyValue.pair(2, 4), KeyValue.pair(3, 5), KeyValue.pair(4, 6), KeyValue.pair(2, 9), KeyValue.pair(3, 10), KeyValue.pair(4, 11), KeyValue.pair(1, 6), KeyValue.pair(2, 7), KeyValue.pair(3, 8));
         verifyResult(expected);
     }
 
@@ -646,36 +207,26 @@
     public void shouldTransformValuesWithValueTransformerWithKey() {
         builder.addStateStore(storeBuilder());
 
-        stream
-            .transformValues(TestValueTransformerWithKey::new, stateStoreName)
-            .foreach(accumulateExpected);
-
-        final List<KeyValue<Integer, Integer>> expected = Arrays.asList(
-            KeyValue.pair(1, 1),
-            KeyValue.pair(2, 2),
-            KeyValue.pair(3, 3),
-            KeyValue.pair(2, 2),
-            KeyValue.pair(2, 5),
-            KeyValue.pair(1, 4));
+        stream.transformValues(TestValueTransformerWithKey::new, stateStoreName).foreach(accumulateExpected);
+
+        final List<KeyValue<Integer, Integer>> expected = Arrays.asList(KeyValue.pair(1, 1), KeyValue.pair(2, 2), KeyValue.pair(3, 3), KeyValue.pair(2, 2), KeyValue.pair(2, 5), KeyValue.pair(1, 4));
         verifyResult(expected);
     }
 
     @Test
     @SuppressWarnings("deprecation")
     public void shouldTransformValuesWithValueTransformerWithKeyWithConnectedStoreProvider() {
-        stream
-            .transformValues(new ValueTransformerWithKeySupplier<Integer, Integer, Integer>() {
-                @Override
-                public ValueTransformerWithKey<Integer, Integer, Integer> get() {
-                    return new TestValueTransformerWithKey();
-                }
-
-                @Override
-                public Set<StoreBuilder<?>> stores() {
-                    return Collections.singleton(storeBuilder());
-                }
-            })
-            .foreach(accumulateExpected);
+        stream.transformValues(new ValueTransformerWithKeySupplier<Integer, Integer, Integer>() {
+            @Override
+            public ValueTransformerWithKey<Integer, Integer, Integer> get() {
+                return new TestValueTransformerWithKey();
+            }
+
+            @Override
+            public Set<StoreBuilder<?>> stores() {
+                return Collections.singleton(storeBuilder());
+            }
+        }).foreach(accumulateExpected);
     }
 
     private class TestValueTransformer implements ValueTransformer<Integer, Integer> {
@@ -704,44 +255,28 @@
     public void shouldTransformValuesWithValueTransformerWithoutKey() {
         builder.addStateStore(storeBuilder());
 
-        stream
-            .transformValues(TestValueTransformer::new, stateStoreName)
-            .foreach(accumulateExpected);
-
-        final List<KeyValue<Integer, Integer>> expected = Arrays.asList(
-            KeyValue.pair(1, 1),
-            KeyValue.pair(2, 1),
-            KeyValue.pair(3, 1),
-            KeyValue.pair(2, 2),
-            KeyValue.pair(2, 2),
-            KeyValue.pair(1, 3));
+        stream.transformValues(TestValueTransformer::new, stateStoreName).foreach(accumulateExpected);
+
+        final List<KeyValue<Integer, Integer>> expected = Arrays.asList(KeyValue.pair(1, 1), KeyValue.pair(2, 1), KeyValue.pair(3, 1), KeyValue.pair(2, 2), KeyValue.pair(2, 2), KeyValue.pair(1, 3));
         verifyResult(expected);
     }
 
     @Test
     @SuppressWarnings("deprecation")
     public void shouldTransformValuesWithValueTransformerWithoutKeyWithConnectedStoreProvider() {
-        stream
-            .transformValues(new ValueTransformerSupplier<Integer, Integer>() {
-                @Override
-                public ValueTransformer<Integer, Integer> get() {
-                    return new TestValueTransformer();
-                }
-
-                @Override
-                public Set<StoreBuilder<?>> stores() {
-                    return Collections.singleton(storeBuilder());
-                }
-            })
-            .foreach(accumulateExpected);
-
-        final List<KeyValue<Integer, Integer>> expected = Arrays.asList(
-            KeyValue.pair(1, 1),
-            KeyValue.pair(2, 1),
-            KeyValue.pair(3, 1),
-            KeyValue.pair(2, 2),
-            KeyValue.pair(2, 2),
-            KeyValue.pair(1, 3));
+        stream.transformValues(new ValueTransformerSupplier<Integer, Integer>() {
+            @Override
+            public ValueTransformer<Integer, Integer> get() {
+                return new TestValueTransformer();
+            }
+
+            @Override
+            public Set<StoreBuilder<?>> stores() {
+                return Collections.singleton(storeBuilder());
+            }
+        }).foreach(accumulateExpected);
+
+        final List<KeyValue<Integer, Integer>> expected = Arrays.asList(KeyValue.pair(1, 1), KeyValue.pair(2, 1), KeyValue.pair(3, 1), KeyValue.pair(2, 2), KeyValue.pair(2, 2), KeyValue.pair(1, 3));
         verifyResult(expected);
     }
 
@@ -775,196 +310,28 @@
     public void shouldFlatTransformValuesWithKey() {
         builder.addStateStore(storeBuilder());
 
-        stream
-            .flatTransformValues(TestValueTransformerWithoutKey::new, stateStoreName)
-            .foreach(accumulateExpected);
-
-        final List<KeyValue<Integer, Integer>> expected = Arrays.asList(
-            KeyValue.pair(1, 1),
-            KeyValue.pair(1, 2),
-            KeyValue.pair(1, 3),
-            KeyValue.pair(2, 2),
-            KeyValue.pair(2, 3),
-            KeyValue.pair(2, 4),
-            KeyValue.pair(3, 3),
-            KeyValue.pair(3, 4),
-            KeyValue.pair(3, 5),
-            KeyValue.pair(2, 4),
-            KeyValue.pair(2, 5),
-            KeyValue.pair(2, 6),
-            KeyValue.pair(2, 9),
-            KeyValue.pair(2, 10),
-            KeyValue.pair(2, 11),
-            KeyValue.pair(1, 6),
-            KeyValue.pair(1, 7),
-            KeyValue.pair(1, 8));
+        stream.flatTransformValues(TestValueTransformerWithoutKey::new, stateStoreName).foreach(accumulateExpected);
+
+        final List<KeyValue<Integer, Integer>> expected = Arrays.asList(KeyValue.pair(1, 1), KeyValue.pair(1, 2), KeyValue.pair(1, 3), KeyValue.pair(2, 2), KeyValue.pair(2, 3), KeyValue.pair(2, 4), KeyValue.pair(3, 3), KeyValue.pair(3, 4), KeyValue.pair(3, 5), KeyValue.pair(2, 4), KeyValue.pair(2, 5), KeyValue.pair(2, 6), KeyValue.pair(2, 9), KeyValue.pair(2, 10), KeyValue.pair(2, 11), KeyValue.pair(1, 6), KeyValue.pair(1, 7), KeyValue.pair(1, 8));
         verifyResult(expected);
     }
 
     @Test
     @SuppressWarnings("deprecation")
     public void shouldFlatTransformValuesWithKeyWithConnectedStoreProvider() {
-        stream
-            .flatTransformValues(new ValueTransformerWithKeySupplier<Integer, Integer, Iterable<Integer>>() {
-                @Override
-                public ValueTransformerWithKey<Integer, Integer, Iterable<Integer>> get() {
-                    return new TestValueTransformerWithoutKey();
-                }
-
-                @Override
-                public Set<StoreBuilder<?>> stores() {
-                    return Collections.singleton(storeBuilder());
-                }
-            })
-            .foreach(accumulateExpected);
-
-        final List<KeyValue<Integer, Integer>> expected = Arrays.asList(
-            KeyValue.pair(1, 1),
-            KeyValue.pair(1, 2),
-            KeyValue.pair(1, 3),
-            KeyValue.pair(2, 2),
-            KeyValue.pair(2, 3),
-            KeyValue.pair(2, 4),
-            KeyValue.pair(3, 3),
-            KeyValue.pair(3, 4),
->>>>>>> 15418db6
-            KeyValue.pair(3, 5),
-            KeyValue.pair(2, 4),
-            KeyValue.pair(2, 5),
-            KeyValue.pair(2, 6),
-            KeyValue.pair(2, 9),
-            KeyValue.pair(2, 10),
-<<<<<<< HEAD
-				KeyValue.pair(2, 11),
-				KeyValue.pair(1, 6),
-				KeyValue.pair(1, 7),
-				KeyValue.pair(1, 8));
-		verifyResult(expected);
-	}
-
-	@Test
-	public void shouldFlatTransformValuesWithKeyWithConnectedStoreProvider() {
-		stream
-				.flatTransformValues(new ValueTransformerWithKeySupplier<Integer, Integer, Iterable<Integer>>() {
-					@Override
-					public ValueTransformerWithKey<Integer, Integer, Iterable<Integer>> get() {
-						return new TestValueTransformerWithoutKey();
-					}
-
-					@Override
-					public Set<StoreBuilder<?>> stores() {
-						return Collections.singleton(storeBuilder());
-					}
-				})
-				.foreach(accumulateExpected);
-
-		final List<KeyValue<Integer, Integer>> expected = Arrays.asList(
-				KeyValue.pair(1, 1),
-				KeyValue.pair(1, 2),
-				KeyValue.pair(1, 3),
-				KeyValue.pair(2, 2),
-				KeyValue.pair(2, 3),
-				KeyValue.pair(2, 4),
-				KeyValue.pair(3, 3),
-				KeyValue.pair(3, 4),
-				KeyValue.pair(3, 5),
-				KeyValue.pair(2, 4),
-				KeyValue.pair(2, 5),
-				KeyValue.pair(2, 6),
-				KeyValue.pair(2, 9),
-				KeyValue.pair(2, 10),
-				KeyValue.pair(2, 11),
-				KeyValue.pair(1, 6),
-				KeyValue.pair(1, 7),
-				KeyValue.pair(1, 8));
-		verifyResult(expected);
-	}
-
-	private class TestFlatValueTransformer implements ValueTransformer<Integer, Iterable<Integer>> {
-		private KeyValueStore<Integer, Integer> state;
-
-		@Override
-		public void init(final ProcessorContext context) {
-			state = (KeyValueStore<Integer, Integer>) context.getStateStore(stateStoreName);
-		}
-
-		@Override
-		public Iterable<Integer> transform(final Integer value) {
-			final List<Integer> result = new ArrayList<>();
-			state.putIfAbsent(value, 0);
-			Integer counter = state.get(value);
-			for (int i = 0; i < 3; i++) {
-				result.add(++counter);
-			}
-			state.put(value, counter);
-			return result;
-		}
-
-		@Override
-		public void close() {
-		}
-	}
-
-	@Test
-	public void shouldFlatTransformValuesWithValueTransformerWithoutKey() {
-		builder.addStateStore(storeBuilder());
-
-		stream
-				.flatTransformValues(TestFlatValueTransformer::new, stateStoreName)
-				.foreach(accumulateExpected);
-
-		final List<KeyValue<Integer, Integer>> expected = Arrays.asList(
-				KeyValue.pair(1, 1),
-				KeyValue.pair(1, 2),
-				KeyValue.pair(1, 3),
-				KeyValue.pair(2, 1),
-				KeyValue.pair(2, 2),
-				KeyValue.pair(2, 3),
-				KeyValue.pair(3, 1),
-				KeyValue.pair(3, 2),
-				KeyValue.pair(3, 3),
-				KeyValue.pair(2, 4),
-				KeyValue.pair(2, 5),
-				KeyValue.pair(2, 6),
-				KeyValue.pair(2, 4),
-				KeyValue.pair(2, 5),
-				KeyValue.pair(2, 6),
-				KeyValue.pair(1, 7),
-				KeyValue.pair(1, 8),
-				KeyValue.pair(1, 9));
-		verifyResult(expected);
-	}
-
-	@Test
-	public void shouldFlatTransformValuesWithValueTransformerWithoutKeyWithConnectedStoreProvider() {
-		stream
-				.flatTransformValues(new ValueTransformerSupplier<Integer, Iterable<Integer>>() {
-					@Override
-					public ValueTransformer<Integer, Iterable<Integer>> get() {
-						return new TestFlatValueTransformer();
-					}
-
-					@Override
-					public Set<StoreBuilder<?>> stores() {
-						return Collections.singleton(storeBuilder());
-					}
-				})
-				.foreach(accumulateExpected);
-
-		final List<KeyValue<Integer, Integer>> expected = Arrays.asList(
-				KeyValue.pair(1, 1),
-				KeyValue.pair(1, 2),
-				KeyValue.pair(1, 3),
-				KeyValue.pair(2, 1),
-				KeyValue.pair(2, 2),
-				KeyValue.pair(2, 3),
-				KeyValue.pair(3, 1),
-				KeyValue.pair(3, 2),
-=======
-            KeyValue.pair(2, 11),
-            KeyValue.pair(1, 6),
-            KeyValue.pair(1, 7),
-            KeyValue.pair(1, 8));
+        stream.flatTransformValues(new ValueTransformerWithKeySupplier<Integer, Integer, Iterable<Integer>>() {
+            @Override
+            public ValueTransformerWithKey<Integer, Integer, Iterable<Integer>> get() {
+                return new TestValueTransformerWithoutKey();
+            }
+
+            @Override
+            public Set<StoreBuilder<?>> stores() {
+                return Collections.singleton(storeBuilder());
+            }
+        }).foreach(accumulateExpected);
+
+        final List<KeyValue<Integer, Integer>> expected = Arrays.asList(KeyValue.pair(1, 1), KeyValue.pair(1, 2), KeyValue.pair(1, 3), KeyValue.pair(2, 2), KeyValue.pair(2, 3), KeyValue.pair(2, 4), KeyValue.pair(3, 3), KeyValue.pair(3, 4), KeyValue.pair(3, 5), KeyValue.pair(2, 4), KeyValue.pair(2, 5), KeyValue.pair(2, 6), KeyValue.pair(2, 9), KeyValue.pair(2, 10), KeyValue.pair(2, 11), KeyValue.pair(1, 6), KeyValue.pair(1, 7), KeyValue.pair(1, 8));
         verifyResult(expected);
     }
 
@@ -998,69 +365,28 @@
     public void shouldFlatTransformValuesWithValueTransformerWithoutKey() {
         builder.addStateStore(storeBuilder());
 
-        stream
-            .flatTransformValues(TestFlatValueTransformer::new, stateStoreName)
-            .foreach(accumulateExpected);
-
-        final List<KeyValue<Integer, Integer>> expected = Arrays.asList(
-            KeyValue.pair(1, 1),
-            KeyValue.pair(1, 2),
-            KeyValue.pair(1, 3),
-            KeyValue.pair(2, 1),
-            KeyValue.pair(2, 2),
-            KeyValue.pair(2, 3),
-            KeyValue.pair(3, 1),
-            KeyValue.pair(3, 2),
-            KeyValue.pair(3, 3),
-            KeyValue.pair(2, 4),
-            KeyValue.pair(2, 5),
-            KeyValue.pair(2, 6),
-            KeyValue.pair(2, 4),
-            KeyValue.pair(2, 5),
-            KeyValue.pair(2, 6),
-            KeyValue.pair(1, 7),
-            KeyValue.pair(1, 8),
-            KeyValue.pair(1, 9));
+        stream.flatTransformValues(TestFlatValueTransformer::new, stateStoreName).foreach(accumulateExpected);
+
+        final List<KeyValue<Integer, Integer>> expected = Arrays.asList(KeyValue.pair(1, 1), KeyValue.pair(1, 2), KeyValue.pair(1, 3), KeyValue.pair(2, 1), KeyValue.pair(2, 2), KeyValue.pair(2, 3), KeyValue.pair(3, 1), KeyValue.pair(3, 2), KeyValue.pair(3, 3), KeyValue.pair(2, 4), KeyValue.pair(2, 5), KeyValue.pair(2, 6), KeyValue.pair(2, 4), KeyValue.pair(2, 5), KeyValue.pair(2, 6), KeyValue.pair(1, 7), KeyValue.pair(1, 8), KeyValue.pair(1, 9));
         verifyResult(expected);
     }
 
     @Test
     @SuppressWarnings("deprecation")
     public void shouldFlatTransformValuesWithValueTransformerWithoutKeyWithConnectedStoreProvider() {
-        stream
-            .flatTransformValues(new ValueTransformerSupplier<Integer, Iterable<Integer>>() {
-                @Override
-                public ValueTransformer<Integer, Iterable<Integer>> get() {
-                    return new TestFlatValueTransformer();
-                }
-
-                @Override
-                public Set<StoreBuilder<?>> stores() {
-                    return Collections.singleton(storeBuilder());
-                }
-            })
-            .foreach(accumulateExpected);
-
-        final List<KeyValue<Integer, Integer>> expected = Arrays.asList(
-            KeyValue.pair(1, 1),
-            KeyValue.pair(1, 2),
-            KeyValue.pair(1, 3),
-            KeyValue.pair(2, 1),
-            KeyValue.pair(2, 2),
-            KeyValue.pair(2, 3),
-            KeyValue.pair(3, 1),
-            KeyValue.pair(3, 2),
->>>>>>> 15418db6
-            KeyValue.pair(3, 3),
-            KeyValue.pair(2, 4),
-            KeyValue.pair(2, 5),
-            KeyValue.pair(2, 6),
-            KeyValue.pair(2, 4),
-            KeyValue.pair(2, 5),
-            KeyValue.pair(2, 6),
-            KeyValue.pair(1, 7),
-            KeyValue.pair(1, 8),
-            KeyValue.pair(1, 9));
+        stream.flatTransformValues(new ValueTransformerSupplier<Integer, Iterable<Integer>>() {
+            @Override
+            public ValueTransformer<Integer, Iterable<Integer>> get() {
+                return new TestFlatValueTransformer();
+            }
+
+            @Override
+            public Set<StoreBuilder<?>> stores() {
+                return Collections.singleton(storeBuilder());
+            }
+        }).foreach(accumulateExpected);
+
+        final List<KeyValue<Integer, Integer>> expected = Arrays.asList(KeyValue.pair(1, 1), KeyValue.pair(1, 2), KeyValue.pair(1, 3), KeyValue.pair(2, 1), KeyValue.pair(2, 2), KeyValue.pair(2, 3), KeyValue.pair(3, 1), KeyValue.pair(3, 2), KeyValue.pair(3, 3), KeyValue.pair(2, 4), KeyValue.pair(2, 5), KeyValue.pair(2, 6), KeyValue.pair(2, 4), KeyValue.pair(2, 5), KeyValue.pair(2, 6), KeyValue.pair(1, 7), KeyValue.pair(1, 8), KeyValue.pair(1, 9));
         verifyResult(expected);
     }
 }