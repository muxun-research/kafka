/*
 * Licensed to the Apache Software Foundation (ASF) under one or more
 * contributor license agreements. See the NOTICE file distributed with
 * this work for additional information regarding copyright ownership.
 * The ASF licenses this file to You under the Apache License, Version 2.0
 * (the "License"); you may not use this file except in compliance with
 * the License. You may obtain a copy of the License at
 *
 *    http://www.apache.org/licenses/LICENSE-2.0
 *
 * Unless required by applicable law or agreed to in writing, software
 * distributed under the License is distributed on an "AS IS" BASIS,
 * WITHOUT WARRANTIES OR CONDITIONS OF ANY KIND, either express or implied.
 * See the License for the specific language governing permissions and
 * limitations under the License.
 */

package org.apache.kafka.streams.kstream.internals.graph;

import org.apache.kafka.common.serialization.Serdes;
import org.apache.kafka.streams.KeyValue;
import org.apache.kafka.streams.StreamsBuilder;
import org.apache.kafka.streams.StreamsConfig;
import org.apache.kafka.streams.Topology;
import org.apache.kafka.streams.kstream.Aggregator;
import org.apache.kafka.streams.kstream.Branched;
import org.apache.kafka.streams.kstream.Consumed;
import org.apache.kafka.streams.kstream.Grouped;
import org.apache.kafka.streams.kstream.Initializer;
import org.apache.kafka.streams.kstream.JoinWindows;
import org.apache.kafka.streams.kstream.Joined;
import org.apache.kafka.streams.kstream.KStream;
import org.apache.kafka.streams.kstream.KTable;
import org.apache.kafka.streams.kstream.Materialized;
import org.apache.kafka.streams.kstream.Produced;
import org.apache.kafka.streams.kstream.Suppressed;
import org.apache.kafka.streams.kstream.TimeWindows;
import org.apache.kafka.streams.kstream.Transformer;
import org.apache.kafka.streams.kstream.TransformerSupplier;
import org.apache.kafka.streams.kstream.ValueJoiner;
import org.apache.kafka.streams.processor.ProcessorContext;
import org.junit.Test;

import java.time.Duration;
import java.util.ArrayList;
import java.util.Arrays;
import java.util.List;
import java.util.Locale;
import java.util.Properties;
import java.util.regex.Matcher;
import java.util.regex.Pattern;

import static java.time.Duration.ofMillis;
import static org.junit.Assert.assertEquals;

@SuppressWarnings("deprecation")
public class StreamsGraphTest {

	private final Pattern repartitionTopicPattern = Pattern.compile("Sink: .*-repartition");
	private Initializer<String> initializer;
	private Aggregator<String, String, String> aggregator;

<<<<<<< HEAD
	// Test builds topology in succesive manner but only graph node not yet processed written to topology
=======
    // Test builds topology in successive manner but only graph node not yet processed written to topology
>>>>>>> 15418db6

	@Test
	public void shouldBeAbleToBuildTopologyIncrementally() {
		final StreamsBuilder builder = new StreamsBuilder();

		final KStream<String, String> stream = builder.stream("topic");
		final KStream<String, String> streamII = builder.stream("other-topic");
		final ValueJoiner<String, String, String> valueJoiner = (v, v2) -> v + v2;


        final KStream<String, String> joinedStream = stream.join(streamII, valueJoiner, JoinWindows.of(ofMillis(5000)));

        // build step one
        assertEquals(expectedJoinedTopology, builder.build().describe().toString());

        final KStream<String, String> filteredJoinStream = joinedStream.filter((k, v) -> v.equals("foo"));
        // build step two
        assertEquals(expectedJoinedFilteredTopology, builder.build().describe().toString());

        filteredJoinStream.mapValues(v -> v + "some value").to("output-topic");
        // build step three
        assertEquals(expectedFullTopology, builder.build().describe().toString());

    }

    @Test
    public void shouldBeAbleToProcessNestedMultipleKeyChangingNodes() {
        final Properties properties = new Properties();
        properties.setProperty(StreamsConfig.APPLICATION_ID_CONFIG, "test-application");
		properties.setProperty(StreamsConfig.BOOTSTRAP_SERVERS_CONFIG, "localhost:9092");
		properties.setProperty(StreamsConfig.TOPOLOGY_OPTIMIZATION_CONFIG, StreamsConfig.OPTIMIZE);

        final StreamsBuilder builder = new StreamsBuilder();
        final KStream<String, String> inputStream = builder.stream("inputTopic");

        final KStream<String, String> changedKeyStream = inputStream.selectKey((k, v) -> v.substring(0, 5));

        // first repartition
        changedKeyStream.groupByKey(Grouped.as("count-repartition"))
            .count(Materialized.as("count-store"))
            .toStream().to("count-topic", Produced.with(Serdes.String(), Serdes.Long()));

		// second repartition
		changedKeyStream.groupByKey(Grouped.as("windowed-repartition"))
				.windowedBy(TimeWindows.of(Duration.ofSeconds(5)))
				.count(Materialized.as("windowed-count-store"))
				.toStream()
				.map((k, v) -> KeyValue.pair(k.key(), v)).to("windowed-count", Produced.with(Serdes.String(), Serdes.Long()));

		builder.build(properties);
	}

	@Test
	// Topology in this test from https://issues.apache.org/jira/browse/KAFKA-9739
	public void shouldNotThrowNPEWithMergeNodes() {
		final Properties properties = new Properties();
		properties.setProperty(StreamsConfig.APPLICATION_ID_CONFIG, "test-application");
		properties.setProperty(StreamsConfig.BOOTSTRAP_SERVERS_CONFIG, "localhost:9092");
		properties.setProperty(StreamsConfig.TOPOLOGY_OPTIMIZATION_CONFIG, StreamsConfig.OPTIMIZE);

		final StreamsBuilder builder = new StreamsBuilder();
		initializer = () -> "";
		aggregator = (aggKey, value, aggregate) -> aggregate + value.length();
		final TransformerSupplier<String, String, KeyValue<String, String>> transformSupplier = () -> new Transformer<String, String, KeyValue<String, String>>() {
			@Override
			public void init(final ProcessorContext context) {

			}

			@Override
			public KeyValue<String, String> transform(final String key, final String value) {
				return KeyValue.pair(key, value);
			}

			@Override
			public void close() {

			}
		};

		final KStream<String, String> retryStream = builder.stream("retryTopic", Consumed.with(Serdes.String(), Serdes.String()))
				.transform(transformSupplier)
				.groupByKey(Grouped.with(Serdes.String(), Serdes.String()))
				.aggregate(initializer,
						aggregator,
						Materialized.with(Serdes.String(), Serdes.String()))
				.suppress(Suppressed.untilTimeLimit(Duration.ofSeconds(500), Suppressed.BufferConfig.maxBytes(64_000_000)))
				.toStream()
				.flatMap((k, v) -> new ArrayList<>());

		final KTable<String, String> idTable = builder.stream("id-table-topic", Consumed.with(Serdes.String(), Serdes.String()))
				.flatMap((k, v) -> new ArrayList<KeyValue<String, String>>())
				.peek((subscriptionId, recipientId) -> System.out.println("data " + subscriptionId + " " + recipientId))
				.groupByKey(Grouped.with(Serdes.String(), Serdes.String()))
				.aggregate(initializer,
						aggregator,
						Materialized.with(Serdes.String(), Serdes.String()));

		final KStream<String, String> joinStream = builder.stream("internal-topic-command", Consumed.with(Serdes.String(), Serdes.String()))
				.peek((subscriptionId, command) -> System.out.println("stdoutput"))
				.mapValues((k, v) -> v)
				.merge(retryStream)
				.leftJoin(idTable, (v1, v2) -> v1 + v2,
						Joined.with(Serdes.String(), Serdes.String(), Serdes.String()));


		joinStream.split()
				.branch((k, v) -> v.equals("some-value"), Branched.withConsumer(ks -> ks.map(KeyValue::pair)
						.peek((recipientId, command) -> System.out.println("printing out"))
						.to("external-command", Produced.with(Serdes.String(), Serdes.String()))
				))
				.defaultBranch(Branched.withConsumer(ks -> {
					ks.filter((k, v) -> v != null)
							.peek((subscriptionId, wrapper) -> System.out.println("Printing output"))
							.mapValues((k, v) -> v)
							.to("dlq-topic", Produced.with(Serdes.String(), Serdes.String()));
					ks.map(KeyValue::pair).to("retryTopic", Produced.with(Serdes.String(), Serdes.String()));
				}));

		final Topology topology = builder.build(properties);
		assertEquals(expectedComplexMergeOptimizeTopology, topology.describe().toString());
	}

	@Test
	public void shouldNotOptimizeWithValueOrKeyChangingOperatorsAfterInitialKeyChange() {

		final Topology attemptedOptimize = getTopologyWithChangingValuesAfterChangingKey(StreamsConfig.OPTIMIZE);
		final Topology noOptimization = getTopologyWithChangingValuesAfterChangingKey(StreamsConfig.NO_OPTIMIZATION);

		assertEquals(attemptedOptimize.describe().toString(), noOptimization.describe().toString());
		assertEquals(2, getCountOfRepartitionTopicsFound(attemptedOptimize.describe().toString()));
		assertEquals(2, getCountOfRepartitionTopicsFound(noOptimization.describe().toString()));
    }

    // no need to optimize as user has already performed the repartitioning manually
<<<<<<< HEAD
	@Deprecated
	@Test
	public void shouldNotOptimizeWhenAThroughOperationIsDone() {
		final Topology attemptedOptimize = getTopologyWithThroughOperation(StreamsConfig.OPTIMIZE);
		final Topology noOptimziation = getTopologyWithThroughOperation(StreamsConfig.NO_OPTIMIZATION);

		assertEquals(attemptedOptimize.describe().toString(), noOptimziation.describe().toString());
		assertEquals(0, getCountOfRepartitionTopicsFound(attemptedOptimize.describe().toString()));
		assertEquals(0, getCountOfRepartitionTopicsFound(noOptimziation.describe().toString()));
=======
    @Deprecated
    @Test
    public void shouldNotOptimizeWhenAThroughOperationIsDone() {
        final Topology attemptedOptimize = getTopologyWithThroughOperation(StreamsConfig.OPTIMIZE);
        final Topology noOptimization = getTopologyWithThroughOperation(StreamsConfig.NO_OPTIMIZATION);

        assertEquals(attemptedOptimize.describe().toString(), noOptimization.describe().toString());
        assertEquals(0, getCountOfRepartitionTopicsFound(attemptedOptimize.describe().toString()));
        assertEquals(0, getCountOfRepartitionTopicsFound(noOptimization.describe().toString()));
>>>>>>> 15418db6

	}

	@Test
	public void shouldOptimizeSeveralMergeNodesWithCommonKeyChangingParent() {
		final StreamsBuilder streamsBuilder = new StreamsBuilder();
		final KStream<Integer, Integer> parentStream = streamsBuilder.stream("input_topic", Consumed.with(Serdes.Integer(), Serdes.Integer()))
				.selectKey(Integer::sum);

		final KStream<Integer, Integer> childStream1 = parentStream.mapValues(v -> v + 1);
		final KStream<Integer, Integer> childStream2 = parentStream.mapValues(v -> v + 2);
		final KStream<Integer, Integer> childStream3 = parentStream.mapValues(v -> v + 3);

		childStream1
				.merge(childStream2)
				.merge(childStream3)
				.to("output_topic");

		final Properties properties = new Properties();
		properties.setProperty(StreamsConfig.TOPOLOGY_OPTIMIZATION_CONFIG, StreamsConfig.OPTIMIZE);
		final Topology topology = streamsBuilder.build(properties);

		assertEquals(expectedMergeOptimizedTopology, topology.describe().toString());
	}

<<<<<<< HEAD
	@Test
	public void shouldNotOptimizeWhenRepartitionOperationIsDone() {
		final Topology attemptedOptimize = getTopologyWithRepartitionOperation(StreamsConfig.OPTIMIZE);
		final Topology noOptimziation = getTopologyWithRepartitionOperation(StreamsConfig.NO_OPTIMIZATION);

		assertEquals(attemptedOptimize.describe().toString(), noOptimziation.describe().toString());
		assertEquals(2, getCountOfRepartitionTopicsFound(attemptedOptimize.describe().toString()));
		assertEquals(2, getCountOfRepartitionTopicsFound(noOptimziation.describe().toString()));
	}
=======
    @Test
    public void shouldNotOptimizeWhenRepartitionOperationIsDone() {
        final Topology attemptedOptimize = getTopologyWithRepartitionOperation(StreamsConfig.OPTIMIZE);
        final Topology noOptimization = getTopologyWithRepartitionOperation(StreamsConfig.NO_OPTIMIZATION);

        assertEquals(attemptedOptimize.describe().toString(), noOptimization.describe().toString());
        assertEquals(2, getCountOfRepartitionTopicsFound(attemptedOptimize.describe().toString()));
        assertEquals(2, getCountOfRepartitionTopicsFound(noOptimization.describe().toString()));
    }
>>>>>>> 15418db6

	private Topology getTopologyWithChangingValuesAfterChangingKey(final String optimizeConfig) {

		final StreamsBuilder builder = new StreamsBuilder();
		final Properties properties = new Properties();
		properties.put(StreamsConfig.TOPOLOGY_OPTIMIZATION_CONFIG, optimizeConfig);

		final KStream<String, String> inputStream = builder.stream("input");
		final KStream<String, String> mappedKeyStream = inputStream.selectKey((k, v) -> k + v);

        mappedKeyStream.mapValues(v -> v.toUpperCase(Locale.getDefault())).groupByKey().count().toStream().to("output");
        mappedKeyStream.flatMapValues(v -> Arrays.asList(v.split("\\s"))).groupByKey().windowedBy(TimeWindows.of(ofMillis(5000))).count().toStream().to("windowed-output");

        return builder.build(properties);

    }

	@Deprecated // specifically testing the deprecated variant
	private Topology getTopologyWithThroughOperation(final String optimizeConfig) {

		final StreamsBuilder builder = new StreamsBuilder();
		final Properties properties = new Properties();
		properties.put(StreamsConfig.TOPOLOGY_OPTIMIZATION_CONFIG, optimizeConfig);

		final KStream<String, String> inputStream = builder.stream("input");
		final KStream<String, String> mappedKeyStream = inputStream.selectKey((k, v) -> k + v).through("through-topic");

		mappedKeyStream.groupByKey().count().toStream().to("output");
		mappedKeyStream.groupByKey().windowedBy(TimeWindows.of(ofMillis(5000))).count().toStream().to("windowed-output");

		return builder.build(properties);

	}

	private Topology getTopologyWithRepartitionOperation(final String optimizeConfig) {
		final StreamsBuilder builder = new StreamsBuilder();
		final Properties properties = new Properties();
		properties.put(StreamsConfig.TOPOLOGY_OPTIMIZATION_CONFIG, optimizeConfig);

		final KStream<String, String> inputStream = builder.<String, String>stream("input").selectKey((k, v) -> k + v);

		inputStream
				.repartition()
				.groupByKey()
				.count()
				.toStream()
				.to("output");

		inputStream
				.repartition()
				.groupByKey()
				.windowedBy(TimeWindows.of(ofMillis(5000)))
				.count()
				.toStream()
				.to("windowed-output");

		return builder.build(properties);
	}

	private int getCountOfRepartitionTopicsFound(final String topologyString) {
		final Matcher matcher = repartitionTopicPattern.matcher(topologyString);
		final List<String> repartitionTopicsFound = new ArrayList<>();
		while (matcher.find()) {
			repartitionTopicsFound.add(matcher.group());
		}
		return repartitionTopicsFound.size();
	}

	private final String expectedJoinedTopology = "Topologies:\n"
			+ "   Sub-topology: 0\n"
			+ "    Source: KSTREAM-SOURCE-0000000000 (topics: [topic])\n"
			+ "      --> KSTREAM-WINDOWED-0000000002\n"
			+ "    Source: KSTREAM-SOURCE-0000000001 (topics: [other-topic])\n"
			+ "      --> KSTREAM-WINDOWED-0000000003\n"
			+ "    Processor: KSTREAM-WINDOWED-0000000002 (stores: [KSTREAM-JOINTHIS-0000000004-store])\n"
			+ "      --> KSTREAM-JOINTHIS-0000000004\n"
			+ "      <-- KSTREAM-SOURCE-0000000000\n"
			+ "    Processor: KSTREAM-WINDOWED-0000000003 (stores: [KSTREAM-JOINOTHER-0000000005-store])\n"
			+ "      --> KSTREAM-JOINOTHER-0000000005\n"
                                            + "      <-- KSTREAM-SOURCE-0000000001\n"
                                            + "    Processor: KSTREAM-JOINOTHER-0000000005 (stores: [KSTREAM-JOINTHIS-0000000004-store])\n"
                                            + "      --> KSTREAM-MERGE-0000000006\n"
                                            + "      <-- KSTREAM-WINDOWED-0000000003\n"
                                            + "    Processor: KSTREAM-JOINTHIS-0000000004 (stores: [KSTREAM-JOINOTHER-0000000005-store])\n"
                                            + "      --> KSTREAM-MERGE-0000000006\n"
                                            + "      <-- KSTREAM-WINDOWED-0000000002\n"
                                            + "    Processor: KSTREAM-MERGE-0000000006 (stores: [])\n"
                                            + "      --> none\n"
                                            + "      <-- KSTREAM-JOINTHIS-0000000004, KSTREAM-JOINOTHER-0000000005\n\n";

	private final String expectedJoinedFilteredTopology = "Topologies:\n"
			+ "   Sub-topology: 0\n"
			+ "    Source: KSTREAM-SOURCE-0000000000 (topics: [topic])\n"
			+ "      --> KSTREAM-WINDOWED-0000000002\n"
			+ "    Source: KSTREAM-SOURCE-0000000001 (topics: [other-topic])\n"
			+ "      --> KSTREAM-WINDOWED-0000000003\n"
			+ "    Processor: KSTREAM-WINDOWED-0000000002 (stores: [KSTREAM-JOINTHIS-0000000004-store])\n"
			+ "      --> KSTREAM-JOINTHIS-0000000004\n"
			+ "      <-- KSTREAM-SOURCE-0000000000\n"
			+ "    Processor: KSTREAM-WINDOWED-0000000003 (stores: [KSTREAM-JOINOTHER-0000000005-store])\n"
			+ "      --> KSTREAM-JOINOTHER-0000000005\n"
                                                    + "      <-- KSTREAM-SOURCE-0000000001\n"
                                                    + "    Processor: KSTREAM-JOINOTHER-0000000005 (stores: [KSTREAM-JOINTHIS-0000000004-store])\n"
                                                    + "      --> KSTREAM-MERGE-0000000006\n"
                                                    + "      <-- KSTREAM-WINDOWED-0000000003\n"
                                                    + "    Processor: KSTREAM-JOINTHIS-0000000004 (stores: [KSTREAM-JOINOTHER-0000000005-store])\n"
                                                    + "      --> KSTREAM-MERGE-0000000006\n"
                                                    + "      <-- KSTREAM-WINDOWED-0000000002\n"
                                                    + "    Processor: KSTREAM-MERGE-0000000006 (stores: [])\n"
                                                    + "      --> KSTREAM-FILTER-0000000007\n"
                                                    + "      <-- KSTREAM-JOINTHIS-0000000004, KSTREAM-JOINOTHER-0000000005\n"
                                                    + "    Processor: KSTREAM-FILTER-0000000007 (stores: [])\n"
                                                    + "      --> none\n"
                                                    + "      <-- KSTREAM-MERGE-0000000006\n\n";

	private final String expectedFullTopology = "Topologies:\n"
			+ "   Sub-topology: 0\n"
			+ "    Source: KSTREAM-SOURCE-0000000000 (topics: [topic])\n"
			+ "      --> KSTREAM-WINDOWED-0000000002\n"
			+ "    Source: KSTREAM-SOURCE-0000000001 (topics: [other-topic])\n"
			+ "      --> KSTREAM-WINDOWED-0000000003\n"
			+ "    Processor: KSTREAM-WINDOWED-0000000002 (stores: [KSTREAM-JOINTHIS-0000000004-store])\n"
			+ "      --> KSTREAM-JOINTHIS-0000000004\n"
			+ "      <-- KSTREAM-SOURCE-0000000000\n"
			+ "    Processor: KSTREAM-WINDOWED-0000000003 (stores: [KSTREAM-JOINOTHER-0000000005-store])\n"
			+ "      --> KSTREAM-JOINOTHER-0000000005\n"
                                          + "      <-- KSTREAM-SOURCE-0000000001\n"
                                          + "    Processor: KSTREAM-JOINOTHER-0000000005 (stores: [KSTREAM-JOINTHIS-0000000004-store])\n"
                                          + "      --> KSTREAM-MERGE-0000000006\n"
                                          + "      <-- KSTREAM-WINDOWED-0000000003\n"
                                          + "    Processor: KSTREAM-JOINTHIS-0000000004 (stores: [KSTREAM-JOINOTHER-0000000005-store])\n"
                                          + "      --> KSTREAM-MERGE-0000000006\n"
                                          + "      <-- KSTREAM-WINDOWED-0000000002\n"
                                          + "    Processor: KSTREAM-MERGE-0000000006 (stores: [])\n"
                                          + "      --> KSTREAM-FILTER-0000000007\n"
			+ "      <-- KSTREAM-JOINTHIS-0000000004, KSTREAM-JOINOTHER-0000000005\n"
			+ "    Processor: KSTREAM-FILTER-0000000007 (stores: [])\n"
			+ "      --> KSTREAM-MAPVALUES-0000000008\n"
			+ "      <-- KSTREAM-MERGE-0000000006\n"
			+ "    Processor: KSTREAM-MAPVALUES-0000000008 (stores: [])\n"
			+ "      --> KSTREAM-SINK-0000000009\n"
			+ "      <-- KSTREAM-FILTER-0000000007\n"
			+ "    Sink: KSTREAM-SINK-0000000009 (topic: output-topic)\n"
			+ "      <-- KSTREAM-MAPVALUES-0000000008\n\n";


	private final String expectedMergeOptimizedTopology = "Topologies:\n" +
			"   Sub-topology: 0\n" +
			"    Source: KSTREAM-SOURCE-0000000000 (topics: [input_topic])\n" +
			"      --> KSTREAM-KEY-SELECT-0000000001\n" +
			"    Processor: KSTREAM-KEY-SELECT-0000000001 (stores: [])\n" +
			"      --> KSTREAM-MAPVALUES-0000000002, KSTREAM-MAPVALUES-0000000003, KSTREAM-MAPVALUES-0000000004\n" +
			"      <-- KSTREAM-SOURCE-0000000000\n" +
			"    Processor: KSTREAM-MAPVALUES-0000000002 (stores: [])\n" +
			"      --> KSTREAM-MERGE-0000000005\n" +
			"      <-- KSTREAM-KEY-SELECT-0000000001\n" +
			"    Processor: KSTREAM-MAPVALUES-0000000003 (stores: [])\n" +
			"      --> KSTREAM-MERGE-0000000005\n" +
			"      <-- KSTREAM-KEY-SELECT-0000000001\n" +
			"    Processor: KSTREAM-MAPVALUES-0000000004 (stores: [])\n" +
			"      --> KSTREAM-MERGE-0000000006\n" +
			"      <-- KSTREAM-KEY-SELECT-0000000001\n" +
			"    Processor: KSTREAM-MERGE-0000000005 (stores: [])\n" +
			"      --> KSTREAM-MERGE-0000000006\n" +
			"      <-- KSTREAM-MAPVALUES-0000000002, KSTREAM-MAPVALUES-0000000003\n" +
			"    Processor: KSTREAM-MERGE-0000000006 (stores: [])\n" +
			"      --> KSTREAM-SINK-0000000007\n" +
			"      <-- KSTREAM-MERGE-0000000005, KSTREAM-MAPVALUES-0000000004\n" +
			"    Sink: KSTREAM-SINK-0000000007 (topic: output_topic)\n" +
			"      <-- KSTREAM-MERGE-0000000006\n\n";


	private final String expectedComplexMergeOptimizeTopology = "Topologies:\n" +
			"   Sub-topology: 0\n" +
			"    Source: KSTREAM-SOURCE-0000000000 (topics: [retryTopic])\n" +
			"      --> KSTREAM-TRANSFORM-0000000001\n" +
			"    Processor: KSTREAM-TRANSFORM-0000000001 (stores: [])\n" +
			"      --> KSTREAM-AGGREGATE-STATE-STORE-0000000002-repartition-filter\n" +
			"      <-- KSTREAM-SOURCE-0000000000\n" +
			"    Processor: KSTREAM-AGGREGATE-STATE-STORE-0000000002-repartition-filter (stores: [])\n" +
			"      --> KSTREAM-AGGREGATE-STATE-STORE-0000000002-repartition-sink\n" +
			"      <-- KSTREAM-TRANSFORM-0000000001\n" +
			"    Sink: KSTREAM-AGGREGATE-STATE-STORE-0000000002-repartition-sink (topic: KSTREAM-AGGREGATE-STATE-STORE-0000000002-repartition)\n" +
			"      <-- KSTREAM-AGGREGATE-STATE-STORE-0000000002-repartition-filter\n" +
			"\n" +
			"  Sub-topology: 1\n" +
			"    Source: KSTREAM-AGGREGATE-STATE-STORE-0000000002-repartition-source (topics: [KSTREAM-AGGREGATE-STATE-STORE-0000000002-repartition])\n" +
			"      --> KSTREAM-AGGREGATE-0000000003\n" +
			"    Processor: KSTREAM-AGGREGATE-0000000003 (stores: [KSTREAM-AGGREGATE-STATE-STORE-0000000002])\n" +
			"      --> KTABLE-SUPPRESS-0000000007\n" +
			"      <-- KSTREAM-AGGREGATE-STATE-STORE-0000000002-repartition-source\n" +
			"    Source: KSTREAM-SOURCE-0000000019 (topics: [internal-topic-command])\n" +
			"      --> KSTREAM-PEEK-0000000020\n" +
			"    Processor: KTABLE-SUPPRESS-0000000007 (stores: [KTABLE-SUPPRESS-STATE-STORE-0000000008])\n" +
			"      --> KTABLE-TOSTREAM-0000000009\n" +
			"      <-- KSTREAM-AGGREGATE-0000000003\n" +
			"    Processor: KSTREAM-PEEK-0000000020 (stores: [])\n" +
			"      --> KSTREAM-MAPVALUES-0000000021\n" +
			"      <-- KSTREAM-SOURCE-0000000019\n" +
			"    Processor: KTABLE-TOSTREAM-0000000009 (stores: [])\n" +
			"      --> KSTREAM-FLATMAP-0000000010\n" +
			"      <-- KTABLE-SUPPRESS-0000000007\n" +
			"    Processor: KSTREAM-FLATMAP-0000000010 (stores: [])\n" +
			"      --> KSTREAM-MERGE-0000000022\n" +
			"      <-- KTABLE-TOSTREAM-0000000009\n" +
			"    Processor: KSTREAM-MAPVALUES-0000000021 (stores: [])\n" +
			"      --> KSTREAM-MERGE-0000000022\n" +
			"      <-- KSTREAM-PEEK-0000000020\n" +
			"    Processor: KSTREAM-MERGE-0000000022 (stores: [])\n" +
			"      --> KSTREAM-FILTER-0000000024\n" +
			"      <-- KSTREAM-MAPVALUES-0000000021, KSTREAM-FLATMAP-0000000010\n" +
			"    Processor: KSTREAM-FILTER-0000000024 (stores: [])\n" +
			"      --> KSTREAM-SINK-0000000023\n" +
			"      <-- KSTREAM-MERGE-0000000022\n" +
			"    Sink: KSTREAM-SINK-0000000023 (topic: KSTREAM-MERGE-0000000022-repartition)\n" +
			"      <-- KSTREAM-FILTER-0000000024\n" +
			"\n" +
			"  Sub-topology: 2\n" +
			"    Source: KSTREAM-SOURCE-0000000011 (topics: [id-table-topic])\n" +
			"      --> KSTREAM-FLATMAP-0000000012\n" +
			"    Processor: KSTREAM-FLATMAP-0000000012 (stores: [])\n" +
			"      --> KSTREAM-AGGREGATE-STATE-STORE-0000000014-repartition-filter\n" +
			"      <-- KSTREAM-SOURCE-0000000011\n" +
			"    Processor: KSTREAM-AGGREGATE-STATE-STORE-0000000014-repartition-filter (stores: [])\n" +
			"      --> KSTREAM-AGGREGATE-STATE-STORE-0000000014-repartition-sink\n" +
			"      <-- KSTREAM-FLATMAP-0000000012\n" +
			"    Sink: KSTREAM-AGGREGATE-STATE-STORE-0000000014-repartition-sink (topic: KSTREAM-AGGREGATE-STATE-STORE-0000000014-repartition)\n" +
			"      <-- KSTREAM-AGGREGATE-STATE-STORE-0000000014-repartition-filter\n" +
			"\n" +
			"  Sub-topology: 3\n" +
			"    Source: KSTREAM-SOURCE-0000000025 (topics: [KSTREAM-MERGE-0000000022-repartition])\n" +
			"      --> KSTREAM-LEFTJOIN-0000000026\n" +
			"    Processor: KSTREAM-LEFTJOIN-0000000026 (stores: [KSTREAM-AGGREGATE-STATE-STORE-0000000014])\n" +
			"      --> KSTREAM-BRANCH-0000000027\n" +
			"      <-- KSTREAM-SOURCE-0000000025\n" +
			"    Processor: KSTREAM-BRANCH-0000000027 (stores: [])\n" +
			"      --> KSTREAM-BRANCH-00000000270, KSTREAM-BRANCH-00000000271\n" +
			"      <-- KSTREAM-LEFTJOIN-0000000026\n" +
			"    Processor: KSTREAM-BRANCH-00000000270 (stores: [])\n" +
			"      --> KSTREAM-FILTER-0000000033, KSTREAM-MAP-0000000037\n" +
			"      <-- KSTREAM-BRANCH-0000000027\n" +
			"    Processor: KSTREAM-BRANCH-00000000271 (stores: [])\n" +
			"      --> KSTREAM-MAP-0000000029\n" +
			"      <-- KSTREAM-BRANCH-0000000027\n" +
			"    Processor: KSTREAM-FILTER-0000000033 (stores: [])\n" +
			"      --> KSTREAM-PEEK-0000000034\n" +
			"      <-- KSTREAM-BRANCH-00000000270\n" +
			"    Source: KSTREAM-AGGREGATE-STATE-STORE-0000000014-repartition-source (topics: [KSTREAM-AGGREGATE-STATE-STORE-0000000014-repartition])\n" +
			"      --> KSTREAM-PEEK-0000000013\n" +
			"    Processor: KSTREAM-MAP-0000000029 (stores: [])\n" +
			"      --> KSTREAM-PEEK-0000000030\n" +
			"      <-- KSTREAM-BRANCH-00000000271\n" +
			"    Processor: KSTREAM-PEEK-0000000034 (stores: [])\n" +
			"      --> KSTREAM-MAPVALUES-0000000035\n" +
			"      <-- KSTREAM-FILTER-0000000033\n" +
			"    Processor: KSTREAM-MAP-0000000037 (stores: [])\n" +
			"      --> KSTREAM-SINK-0000000038\n" +
			"      <-- KSTREAM-BRANCH-00000000270\n" +
			"    Processor: KSTREAM-MAPVALUES-0000000035 (stores: [])\n" +
			"      --> KSTREAM-SINK-0000000036\n" +
			"      <-- KSTREAM-PEEK-0000000034\n" +
			"    Processor: KSTREAM-PEEK-0000000013 (stores: [])\n" +
			"      --> KSTREAM-AGGREGATE-0000000015\n" +
			"      <-- KSTREAM-AGGREGATE-STATE-STORE-0000000014-repartition-source\n" +
			"    Processor: KSTREAM-PEEK-0000000030 (stores: [])\n" +
			"      --> KSTREAM-SINK-0000000031\n" +
			"      <-- KSTREAM-MAP-0000000029\n" +
			"    Processor: KSTREAM-AGGREGATE-0000000015 (stores: [KSTREAM-AGGREGATE-STATE-STORE-0000000014])\n" +
			"      --> none\n" +
			"      <-- KSTREAM-PEEK-0000000013\n" +
			"    Sink: KSTREAM-SINK-0000000031 (topic: external-command)\n" +
			"      <-- KSTREAM-PEEK-0000000030\n" +
			"    Sink: KSTREAM-SINK-0000000036 (topic: dlq-topic)\n" +
			"      <-- KSTREAM-MAPVALUES-0000000035\n" +
			"    Sink: KSTREAM-SINK-0000000038 (topic: retryTopic)\n" +
			"      <-- KSTREAM-MAP-0000000037\n\n";
}<|MERGE_RESOLUTION|>--- conflicted
+++ resolved
@@ -22,31 +22,12 @@
 import org.apache.kafka.streams.StreamsBuilder;
 import org.apache.kafka.streams.StreamsConfig;
 import org.apache.kafka.streams.Topology;
-import org.apache.kafka.streams.kstream.Aggregator;
-import org.apache.kafka.streams.kstream.Branched;
-import org.apache.kafka.streams.kstream.Consumed;
-import org.apache.kafka.streams.kstream.Grouped;
-import org.apache.kafka.streams.kstream.Initializer;
-import org.apache.kafka.streams.kstream.JoinWindows;
-import org.apache.kafka.streams.kstream.Joined;
-import org.apache.kafka.streams.kstream.KStream;
-import org.apache.kafka.streams.kstream.KTable;
-import org.apache.kafka.streams.kstream.Materialized;
-import org.apache.kafka.streams.kstream.Produced;
-import org.apache.kafka.streams.kstream.Suppressed;
-import org.apache.kafka.streams.kstream.TimeWindows;
-import org.apache.kafka.streams.kstream.Transformer;
-import org.apache.kafka.streams.kstream.TransformerSupplier;
-import org.apache.kafka.streams.kstream.ValueJoiner;
+import org.apache.kafka.streams.kstream.*;
 import org.apache.kafka.streams.processor.ProcessorContext;
 import org.junit.Test;
 
 import java.time.Duration;
-import java.util.ArrayList;
-import java.util.Arrays;
-import java.util.List;
-import java.util.Locale;
-import java.util.Properties;
+import java.util.*;
 import java.util.regex.Matcher;
 import java.util.regex.Pattern;
 
@@ -56,23 +37,19 @@
 @SuppressWarnings("deprecation")
 public class StreamsGraphTest {
 
-	private final Pattern repartitionTopicPattern = Pattern.compile("Sink: .*-repartition");
-	private Initializer<String> initializer;
-	private Aggregator<String, String, String> aggregator;
-
-<<<<<<< HEAD
-	// Test builds topology in succesive manner but only graph node not yet processed written to topology
-=======
+    private final Pattern repartitionTopicPattern = Pattern.compile("Sink: .*-repartition");
+    private Initializer<String> initializer;
+    private Aggregator<String, String, String> aggregator;
+
     // Test builds topology in successive manner but only graph node not yet processed written to topology
->>>>>>> 15418db6
-
-	@Test
-	public void shouldBeAbleToBuildTopologyIncrementally() {
-		final StreamsBuilder builder = new StreamsBuilder();
-
-		final KStream<String, String> stream = builder.stream("topic");
-		final KStream<String, String> streamII = builder.stream("other-topic");
-		final ValueJoiner<String, String, String> valueJoiner = (v, v2) -> v + v2;
+
+    @Test
+    public void shouldBeAbleToBuildTopologyIncrementally() {
+        final StreamsBuilder builder = new StreamsBuilder();
+
+        final KStream<String, String> stream = builder.stream("topic");
+        final KStream<String, String> streamII = builder.stream("other-topic");
+        final ValueJoiner<String, String, String> valueJoiner = (v, v2) -> v + v2;
 
 
         final KStream<String, String> joinedStream = stream.join(streamII, valueJoiner, JoinWindows.of(ofMillis(5000)));
@@ -94,8 +71,8 @@
     public void shouldBeAbleToProcessNestedMultipleKeyChangingNodes() {
         final Properties properties = new Properties();
         properties.setProperty(StreamsConfig.APPLICATION_ID_CONFIG, "test-application");
-		properties.setProperty(StreamsConfig.BOOTSTRAP_SERVERS_CONFIG, "localhost:9092");
-		properties.setProperty(StreamsConfig.TOPOLOGY_OPTIMIZATION_CONFIG, StreamsConfig.OPTIMIZE);
+        properties.setProperty(StreamsConfig.BOOTSTRAP_SERVERS_CONFIG, "localhost:9092");
+        properties.setProperty(StreamsConfig.TOPOLOGY_OPTIMIZATION_CONFIG, StreamsConfig.OPTIMIZE);
 
         final StreamsBuilder builder = new StreamsBuilder();
         final KStream<String, String> inputStream = builder.stream("inputTopic");
@@ -103,114 +80,70 @@
         final KStream<String, String> changedKeyStream = inputStream.selectKey((k, v) -> v.substring(0, 5));
 
         // first repartition
-        changedKeyStream.groupByKey(Grouped.as("count-repartition"))
-            .count(Materialized.as("count-store"))
-            .toStream().to("count-topic", Produced.with(Serdes.String(), Serdes.Long()));
-
-		// second repartition
-		changedKeyStream.groupByKey(Grouped.as("windowed-repartition"))
-				.windowedBy(TimeWindows.of(Duration.ofSeconds(5)))
-				.count(Materialized.as("windowed-count-store"))
-				.toStream()
-				.map((k, v) -> KeyValue.pair(k.key(), v)).to("windowed-count", Produced.with(Serdes.String(), Serdes.Long()));
-
-		builder.build(properties);
-	}
-
-	@Test
-	// Topology in this test from https://issues.apache.org/jira/browse/KAFKA-9739
-	public void shouldNotThrowNPEWithMergeNodes() {
-		final Properties properties = new Properties();
-		properties.setProperty(StreamsConfig.APPLICATION_ID_CONFIG, "test-application");
-		properties.setProperty(StreamsConfig.BOOTSTRAP_SERVERS_CONFIG, "localhost:9092");
-		properties.setProperty(StreamsConfig.TOPOLOGY_OPTIMIZATION_CONFIG, StreamsConfig.OPTIMIZE);
-
-		final StreamsBuilder builder = new StreamsBuilder();
-		initializer = () -> "";
-		aggregator = (aggKey, value, aggregate) -> aggregate + value.length();
-		final TransformerSupplier<String, String, KeyValue<String, String>> transformSupplier = () -> new Transformer<String, String, KeyValue<String, String>>() {
-			@Override
-			public void init(final ProcessorContext context) {
-
-			}
-
-			@Override
-			public KeyValue<String, String> transform(final String key, final String value) {
-				return KeyValue.pair(key, value);
-			}
-
-			@Override
-			public void close() {
-
-			}
-		};
-
-		final KStream<String, String> retryStream = builder.stream("retryTopic", Consumed.with(Serdes.String(), Serdes.String()))
-				.transform(transformSupplier)
-				.groupByKey(Grouped.with(Serdes.String(), Serdes.String()))
-				.aggregate(initializer,
-						aggregator,
-						Materialized.with(Serdes.String(), Serdes.String()))
-				.suppress(Suppressed.untilTimeLimit(Duration.ofSeconds(500), Suppressed.BufferConfig.maxBytes(64_000_000)))
-				.toStream()
-				.flatMap((k, v) -> new ArrayList<>());
-
-		final KTable<String, String> idTable = builder.stream("id-table-topic", Consumed.with(Serdes.String(), Serdes.String()))
-				.flatMap((k, v) -> new ArrayList<KeyValue<String, String>>())
-				.peek((subscriptionId, recipientId) -> System.out.println("data " + subscriptionId + " " + recipientId))
-				.groupByKey(Grouped.with(Serdes.String(), Serdes.String()))
-				.aggregate(initializer,
-						aggregator,
-						Materialized.with(Serdes.String(), Serdes.String()));
-
-		final KStream<String, String> joinStream = builder.stream("internal-topic-command", Consumed.with(Serdes.String(), Serdes.String()))
-				.peek((subscriptionId, command) -> System.out.println("stdoutput"))
-				.mapValues((k, v) -> v)
-				.merge(retryStream)
-				.leftJoin(idTable, (v1, v2) -> v1 + v2,
-						Joined.with(Serdes.String(), Serdes.String(), Serdes.String()));
-
-
-		joinStream.split()
-				.branch((k, v) -> v.equals("some-value"), Branched.withConsumer(ks -> ks.map(KeyValue::pair)
-						.peek((recipientId, command) -> System.out.println("printing out"))
-						.to("external-command", Produced.with(Serdes.String(), Serdes.String()))
-				))
-				.defaultBranch(Branched.withConsumer(ks -> {
-					ks.filter((k, v) -> v != null)
-							.peek((subscriptionId, wrapper) -> System.out.println("Printing output"))
-							.mapValues((k, v) -> v)
-							.to("dlq-topic", Produced.with(Serdes.String(), Serdes.String()));
-					ks.map(KeyValue::pair).to("retryTopic", Produced.with(Serdes.String(), Serdes.String()));
-				}));
-
-		final Topology topology = builder.build(properties);
-		assertEquals(expectedComplexMergeOptimizeTopology, topology.describe().toString());
-	}
-
-	@Test
-	public void shouldNotOptimizeWithValueOrKeyChangingOperatorsAfterInitialKeyChange() {
-
-		final Topology attemptedOptimize = getTopologyWithChangingValuesAfterChangingKey(StreamsConfig.OPTIMIZE);
-		final Topology noOptimization = getTopologyWithChangingValuesAfterChangingKey(StreamsConfig.NO_OPTIMIZATION);
-
-		assertEquals(attemptedOptimize.describe().toString(), noOptimization.describe().toString());
-		assertEquals(2, getCountOfRepartitionTopicsFound(attemptedOptimize.describe().toString()));
-		assertEquals(2, getCountOfRepartitionTopicsFound(noOptimization.describe().toString()));
+        changedKeyStream.groupByKey(Grouped.as("count-repartition")).count(Materialized.as("count-store")).toStream().to("count-topic", Produced.with(Serdes.String(), Serdes.Long()));
+
+        // second repartition
+        changedKeyStream.groupByKey(Grouped.as("windowed-repartition")).windowedBy(TimeWindows.of(Duration.ofSeconds(5))).count(Materialized.as("windowed-count-store")).toStream().map((k, v) -> KeyValue.pair(k.key(), v)).to("windowed-count", Produced.with(Serdes.String(), Serdes.Long()));
+
+        builder.build(properties);
+    }
+
+    @Test
+    // Topology in this test from https://issues.apache.org/jira/browse/KAFKA-9739
+    public void shouldNotThrowNPEWithMergeNodes() {
+        final Properties properties = new Properties();
+        properties.setProperty(StreamsConfig.APPLICATION_ID_CONFIG, "test-application");
+        properties.setProperty(StreamsConfig.BOOTSTRAP_SERVERS_CONFIG, "localhost:9092");
+        properties.setProperty(StreamsConfig.TOPOLOGY_OPTIMIZATION_CONFIG, StreamsConfig.OPTIMIZE);
+
+        final StreamsBuilder builder = new StreamsBuilder();
+        initializer = () -> "";
+        aggregator = (aggKey, value, aggregate) -> aggregate + value.length();
+        final TransformerSupplier<String, String, KeyValue<String, String>> transformSupplier = () -> new Transformer<String, String, KeyValue<String, String>>() {
+            @Override
+            public void init(final ProcessorContext context) {
+
+            }
+
+            @Override
+            public KeyValue<String, String> transform(final String key, final String value) {
+                return KeyValue.pair(key, value);
+            }
+
+            @Override
+            public void close() {
+
+            }
+        };
+
+        final KStream<String, String> retryStream = builder.stream("retryTopic", Consumed.with(Serdes.String(), Serdes.String())).transform(transformSupplier).groupByKey(Grouped.with(Serdes.String(), Serdes.String())).aggregate(initializer, aggregator, Materialized.with(Serdes.String(), Serdes.String())).suppress(Suppressed.untilTimeLimit(Duration.ofSeconds(500), Suppressed.BufferConfig.maxBytes(64_000_000))).toStream().flatMap((k, v) -> new ArrayList<>());
+
+        final KTable<String, String> idTable = builder.stream("id-table-topic", Consumed.with(Serdes.String(), Serdes.String())).flatMap((k, v) -> new ArrayList<KeyValue<String, String>>()).peek((subscriptionId, recipientId) -> System.out.println("data " + subscriptionId + " " + recipientId)).groupByKey(Grouped.with(Serdes.String(), Serdes.String())).aggregate(initializer, aggregator, Materialized.with(Serdes.String(), Serdes.String()));
+
+        final KStream<String, String> joinStream = builder.stream("internal-topic-command", Consumed.with(Serdes.String(), Serdes.String())).peek((subscriptionId, command) -> System.out.println("stdoutput")).mapValues((k, v) -> v).merge(retryStream).leftJoin(idTable, (v1, v2) -> v1 + v2, Joined.with(Serdes.String(), Serdes.String(), Serdes.String()));
+
+
+        joinStream.split().branch((k, v) -> v.equals("some-value"), Branched.withConsumer(ks -> ks.map(KeyValue::pair).peek((recipientId, command) -> System.out.println("printing out")).to("external-command", Produced.with(Serdes.String(), Serdes.String())))).defaultBranch(Branched.withConsumer(ks -> {
+            ks.filter((k, v) -> v != null).peek((subscriptionId, wrapper) -> System.out.println("Printing output")).mapValues((k, v) -> v).to("dlq-topic", Produced.with(Serdes.String(), Serdes.String()));
+            ks.map(KeyValue::pair).to("retryTopic", Produced.with(Serdes.String(), Serdes.String()));
+        }));
+
+        final Topology topology = builder.build(properties);
+        assertEquals(expectedComplexMergeOptimizeTopology, topology.describe().toString());
+    }
+
+    @Test
+    public void shouldNotOptimizeWithValueOrKeyChangingOperatorsAfterInitialKeyChange() {
+
+        final Topology attemptedOptimize = getTopologyWithChangingValuesAfterChangingKey(StreamsConfig.OPTIMIZE);
+        final Topology noOptimization = getTopologyWithChangingValuesAfterChangingKey(StreamsConfig.NO_OPTIMIZATION);
+
+        assertEquals(attemptedOptimize.describe().toString(), noOptimization.describe().toString());
+        assertEquals(2, getCountOfRepartitionTopicsFound(attemptedOptimize.describe().toString()));
+        assertEquals(2, getCountOfRepartitionTopicsFound(noOptimization.describe().toString()));
     }
 
     // no need to optimize as user has already performed the repartitioning manually
-<<<<<<< HEAD
-	@Deprecated
-	@Test
-	public void shouldNotOptimizeWhenAThroughOperationIsDone() {
-		final Topology attemptedOptimize = getTopologyWithThroughOperation(StreamsConfig.OPTIMIZE);
-		final Topology noOptimziation = getTopologyWithThroughOperation(StreamsConfig.NO_OPTIMIZATION);
-
-		assertEquals(attemptedOptimize.describe().toString(), noOptimziation.describe().toString());
-		assertEquals(0, getCountOfRepartitionTopicsFound(attemptedOptimize.describe().toString()));
-		assertEquals(0, getCountOfRepartitionTopicsFound(noOptimziation.describe().toString()));
-=======
     @Deprecated
     @Test
     public void shouldNotOptimizeWhenAThroughOperationIsDone() {
@@ -220,43 +153,27 @@
         assertEquals(attemptedOptimize.describe().toString(), noOptimization.describe().toString());
         assertEquals(0, getCountOfRepartitionTopicsFound(attemptedOptimize.describe().toString()));
         assertEquals(0, getCountOfRepartitionTopicsFound(noOptimization.describe().toString()));
->>>>>>> 15418db6
-
-	}
-
-	@Test
-	public void shouldOptimizeSeveralMergeNodesWithCommonKeyChangingParent() {
-		final StreamsBuilder streamsBuilder = new StreamsBuilder();
-		final KStream<Integer, Integer> parentStream = streamsBuilder.stream("input_topic", Consumed.with(Serdes.Integer(), Serdes.Integer()))
-				.selectKey(Integer::sum);
-
-		final KStream<Integer, Integer> childStream1 = parentStream.mapValues(v -> v + 1);
-		final KStream<Integer, Integer> childStream2 = parentStream.mapValues(v -> v + 2);
-		final KStream<Integer, Integer> childStream3 = parentStream.mapValues(v -> v + 3);
-
-		childStream1
-				.merge(childStream2)
-				.merge(childStream3)
-				.to("output_topic");
-
-		final Properties properties = new Properties();
-		properties.setProperty(StreamsConfig.TOPOLOGY_OPTIMIZATION_CONFIG, StreamsConfig.OPTIMIZE);
-		final Topology topology = streamsBuilder.build(properties);
-
-		assertEquals(expectedMergeOptimizedTopology, topology.describe().toString());
-	}
-
-<<<<<<< HEAD
-	@Test
-	public void shouldNotOptimizeWhenRepartitionOperationIsDone() {
-		final Topology attemptedOptimize = getTopologyWithRepartitionOperation(StreamsConfig.OPTIMIZE);
-		final Topology noOptimziation = getTopologyWithRepartitionOperation(StreamsConfig.NO_OPTIMIZATION);
-
-		assertEquals(attemptedOptimize.describe().toString(), noOptimziation.describe().toString());
-		assertEquals(2, getCountOfRepartitionTopicsFound(attemptedOptimize.describe().toString()));
-		assertEquals(2, getCountOfRepartitionTopicsFound(noOptimziation.describe().toString()));
-	}
-=======
+
+    }
+
+    @Test
+    public void shouldOptimizeSeveralMergeNodesWithCommonKeyChangingParent() {
+        final StreamsBuilder streamsBuilder = new StreamsBuilder();
+        final KStream<Integer, Integer> parentStream = streamsBuilder.stream("input_topic", Consumed.with(Serdes.Integer(), Serdes.Integer())).selectKey(Integer::sum);
+
+        final KStream<Integer, Integer> childStream1 = parentStream.mapValues(v -> v + 1);
+        final KStream<Integer, Integer> childStream2 = parentStream.mapValues(v -> v + 2);
+        final KStream<Integer, Integer> childStream3 = parentStream.mapValues(v -> v + 3);
+
+        childStream1.merge(childStream2).merge(childStream3).to("output_topic");
+
+        final Properties properties = new Properties();
+        properties.setProperty(StreamsConfig.TOPOLOGY_OPTIMIZATION_CONFIG, StreamsConfig.OPTIMIZE);
+        final Topology topology = streamsBuilder.build(properties);
+
+        assertEquals(expectedMergeOptimizedTopology, topology.describe().toString());
+    }
+
     @Test
     public void shouldNotOptimizeWhenRepartitionOperationIsDone() {
         final Topology attemptedOptimize = getTopologyWithRepartitionOperation(StreamsConfig.OPTIMIZE);
@@ -266,16 +183,15 @@
         assertEquals(2, getCountOfRepartitionTopicsFound(attemptedOptimize.describe().toString()));
         assertEquals(2, getCountOfRepartitionTopicsFound(noOptimization.describe().toString()));
     }
->>>>>>> 15418db6
-
-	private Topology getTopologyWithChangingValuesAfterChangingKey(final String optimizeConfig) {
-
-		final StreamsBuilder builder = new StreamsBuilder();
-		final Properties properties = new Properties();
-		properties.put(StreamsConfig.TOPOLOGY_OPTIMIZATION_CONFIG, optimizeConfig);
-
-		final KStream<String, String> inputStream = builder.stream("input");
-		final KStream<String, String> mappedKeyStream = inputStream.selectKey((k, v) -> k + v);
+
+    private Topology getTopologyWithChangingValuesAfterChangingKey(final String optimizeConfig) {
+
+        final StreamsBuilder builder = new StreamsBuilder();
+        final Properties properties = new Properties();
+        properties.put(StreamsConfig.TOPOLOGY_OPTIMIZATION_CONFIG, optimizeConfig);
+
+        final KStream<String, String> inputStream = builder.stream("input");
+        final KStream<String, String> mappedKeyStream = inputStream.selectKey((k, v) -> k + v);
 
         mappedKeyStream.mapValues(v -> v.toUpperCase(Locale.getDefault())).groupByKey().count().toStream().to("output");
         mappedKeyStream.flatMapValues(v -> Arrays.asList(v.split("\\s"))).groupByKey().windowedBy(TimeWindows.of(ofMillis(5000))).count().toStream().to("windowed-output");
@@ -284,263 +200,55 @@
 
     }
 
-	@Deprecated // specifically testing the deprecated variant
-	private Topology getTopologyWithThroughOperation(final String optimizeConfig) {
-
-		final StreamsBuilder builder = new StreamsBuilder();
-		final Properties properties = new Properties();
-		properties.put(StreamsConfig.TOPOLOGY_OPTIMIZATION_CONFIG, optimizeConfig);
-
-		final KStream<String, String> inputStream = builder.stream("input");
-		final KStream<String, String> mappedKeyStream = inputStream.selectKey((k, v) -> k + v).through("through-topic");
-
-		mappedKeyStream.groupByKey().count().toStream().to("output");
-		mappedKeyStream.groupByKey().windowedBy(TimeWindows.of(ofMillis(5000))).count().toStream().to("windowed-output");
-
-		return builder.build(properties);
-
-	}
-
-	private Topology getTopologyWithRepartitionOperation(final String optimizeConfig) {
-		final StreamsBuilder builder = new StreamsBuilder();
-		final Properties properties = new Properties();
-		properties.put(StreamsConfig.TOPOLOGY_OPTIMIZATION_CONFIG, optimizeConfig);
-
-		final KStream<String, String> inputStream = builder.<String, String>stream("input").selectKey((k, v) -> k + v);
-
-		inputStream
-				.repartition()
-				.groupByKey()
-				.count()
-				.toStream()
-				.to("output");
-
-		inputStream
-				.repartition()
-				.groupByKey()
-				.windowedBy(TimeWindows.of(ofMillis(5000)))
-				.count()
-				.toStream()
-				.to("windowed-output");
-
-		return builder.build(properties);
-	}
-
-	private int getCountOfRepartitionTopicsFound(final String topologyString) {
-		final Matcher matcher = repartitionTopicPattern.matcher(topologyString);
-		final List<String> repartitionTopicsFound = new ArrayList<>();
-		while (matcher.find()) {
-			repartitionTopicsFound.add(matcher.group());
-		}
-		return repartitionTopicsFound.size();
-	}
-
-	private final String expectedJoinedTopology = "Topologies:\n"
-			+ "   Sub-topology: 0\n"
-			+ "    Source: KSTREAM-SOURCE-0000000000 (topics: [topic])\n"
-			+ "      --> KSTREAM-WINDOWED-0000000002\n"
-			+ "    Source: KSTREAM-SOURCE-0000000001 (topics: [other-topic])\n"
-			+ "      --> KSTREAM-WINDOWED-0000000003\n"
-			+ "    Processor: KSTREAM-WINDOWED-0000000002 (stores: [KSTREAM-JOINTHIS-0000000004-store])\n"
-			+ "      --> KSTREAM-JOINTHIS-0000000004\n"
-			+ "      <-- KSTREAM-SOURCE-0000000000\n"
-			+ "    Processor: KSTREAM-WINDOWED-0000000003 (stores: [KSTREAM-JOINOTHER-0000000005-store])\n"
-			+ "      --> KSTREAM-JOINOTHER-0000000005\n"
-                                            + "      <-- KSTREAM-SOURCE-0000000001\n"
-                                            + "    Processor: KSTREAM-JOINOTHER-0000000005 (stores: [KSTREAM-JOINTHIS-0000000004-store])\n"
-                                            + "      --> KSTREAM-MERGE-0000000006\n"
-                                            + "      <-- KSTREAM-WINDOWED-0000000003\n"
-                                            + "    Processor: KSTREAM-JOINTHIS-0000000004 (stores: [KSTREAM-JOINOTHER-0000000005-store])\n"
-                                            + "      --> KSTREAM-MERGE-0000000006\n"
-                                            + "      <-- KSTREAM-WINDOWED-0000000002\n"
-                                            + "    Processor: KSTREAM-MERGE-0000000006 (stores: [])\n"
-                                            + "      --> none\n"
-                                            + "      <-- KSTREAM-JOINTHIS-0000000004, KSTREAM-JOINOTHER-0000000005\n\n";
-
-	private final String expectedJoinedFilteredTopology = "Topologies:\n"
-			+ "   Sub-topology: 0\n"
-			+ "    Source: KSTREAM-SOURCE-0000000000 (topics: [topic])\n"
-			+ "      --> KSTREAM-WINDOWED-0000000002\n"
-			+ "    Source: KSTREAM-SOURCE-0000000001 (topics: [other-topic])\n"
-			+ "      --> KSTREAM-WINDOWED-0000000003\n"
-			+ "    Processor: KSTREAM-WINDOWED-0000000002 (stores: [KSTREAM-JOINTHIS-0000000004-store])\n"
-			+ "      --> KSTREAM-JOINTHIS-0000000004\n"
-			+ "      <-- KSTREAM-SOURCE-0000000000\n"
-			+ "    Processor: KSTREAM-WINDOWED-0000000003 (stores: [KSTREAM-JOINOTHER-0000000005-store])\n"
-			+ "      --> KSTREAM-JOINOTHER-0000000005\n"
-                                                    + "      <-- KSTREAM-SOURCE-0000000001\n"
-                                                    + "    Processor: KSTREAM-JOINOTHER-0000000005 (stores: [KSTREAM-JOINTHIS-0000000004-store])\n"
-                                                    + "      --> KSTREAM-MERGE-0000000006\n"
-                                                    + "      <-- KSTREAM-WINDOWED-0000000003\n"
-                                                    + "    Processor: KSTREAM-JOINTHIS-0000000004 (stores: [KSTREAM-JOINOTHER-0000000005-store])\n"
-                                                    + "      --> KSTREAM-MERGE-0000000006\n"
-                                                    + "      <-- KSTREAM-WINDOWED-0000000002\n"
-                                                    + "    Processor: KSTREAM-MERGE-0000000006 (stores: [])\n"
-                                                    + "      --> KSTREAM-FILTER-0000000007\n"
-                                                    + "      <-- KSTREAM-JOINTHIS-0000000004, KSTREAM-JOINOTHER-0000000005\n"
-                                                    + "    Processor: KSTREAM-FILTER-0000000007 (stores: [])\n"
-                                                    + "      --> none\n"
-                                                    + "      <-- KSTREAM-MERGE-0000000006\n\n";
-
-	private final String expectedFullTopology = "Topologies:\n"
-			+ "   Sub-topology: 0\n"
-			+ "    Source: KSTREAM-SOURCE-0000000000 (topics: [topic])\n"
-			+ "      --> KSTREAM-WINDOWED-0000000002\n"
-			+ "    Source: KSTREAM-SOURCE-0000000001 (topics: [other-topic])\n"
-			+ "      --> KSTREAM-WINDOWED-0000000003\n"
-			+ "    Processor: KSTREAM-WINDOWED-0000000002 (stores: [KSTREAM-JOINTHIS-0000000004-store])\n"
-			+ "      --> KSTREAM-JOINTHIS-0000000004\n"
-			+ "      <-- KSTREAM-SOURCE-0000000000\n"
-			+ "    Processor: KSTREAM-WINDOWED-0000000003 (stores: [KSTREAM-JOINOTHER-0000000005-store])\n"
-			+ "      --> KSTREAM-JOINOTHER-0000000005\n"
-                                          + "      <-- KSTREAM-SOURCE-0000000001\n"
-                                          + "    Processor: KSTREAM-JOINOTHER-0000000005 (stores: [KSTREAM-JOINTHIS-0000000004-store])\n"
-                                          + "      --> KSTREAM-MERGE-0000000006\n"
-                                          + "      <-- KSTREAM-WINDOWED-0000000003\n"
-                                          + "    Processor: KSTREAM-JOINTHIS-0000000004 (stores: [KSTREAM-JOINOTHER-0000000005-store])\n"
-                                          + "      --> KSTREAM-MERGE-0000000006\n"
-                                          + "      <-- KSTREAM-WINDOWED-0000000002\n"
-                                          + "    Processor: KSTREAM-MERGE-0000000006 (stores: [])\n"
-                                          + "      --> KSTREAM-FILTER-0000000007\n"
-			+ "      <-- KSTREAM-JOINTHIS-0000000004, KSTREAM-JOINOTHER-0000000005\n"
-			+ "    Processor: KSTREAM-FILTER-0000000007 (stores: [])\n"
-			+ "      --> KSTREAM-MAPVALUES-0000000008\n"
-			+ "      <-- KSTREAM-MERGE-0000000006\n"
-			+ "    Processor: KSTREAM-MAPVALUES-0000000008 (stores: [])\n"
-			+ "      --> KSTREAM-SINK-0000000009\n"
-			+ "      <-- KSTREAM-FILTER-0000000007\n"
-			+ "    Sink: KSTREAM-SINK-0000000009 (topic: output-topic)\n"
-			+ "      <-- KSTREAM-MAPVALUES-0000000008\n\n";
-
-
-	private final String expectedMergeOptimizedTopology = "Topologies:\n" +
-			"   Sub-topology: 0\n" +
-			"    Source: KSTREAM-SOURCE-0000000000 (topics: [input_topic])\n" +
-			"      --> KSTREAM-KEY-SELECT-0000000001\n" +
-			"    Processor: KSTREAM-KEY-SELECT-0000000001 (stores: [])\n" +
-			"      --> KSTREAM-MAPVALUES-0000000002, KSTREAM-MAPVALUES-0000000003, KSTREAM-MAPVALUES-0000000004\n" +
-			"      <-- KSTREAM-SOURCE-0000000000\n" +
-			"    Processor: KSTREAM-MAPVALUES-0000000002 (stores: [])\n" +
-			"      --> KSTREAM-MERGE-0000000005\n" +
-			"      <-- KSTREAM-KEY-SELECT-0000000001\n" +
-			"    Processor: KSTREAM-MAPVALUES-0000000003 (stores: [])\n" +
-			"      --> KSTREAM-MERGE-0000000005\n" +
-			"      <-- KSTREAM-KEY-SELECT-0000000001\n" +
-			"    Processor: KSTREAM-MAPVALUES-0000000004 (stores: [])\n" +
-			"      --> KSTREAM-MERGE-0000000006\n" +
-			"      <-- KSTREAM-KEY-SELECT-0000000001\n" +
-			"    Processor: KSTREAM-MERGE-0000000005 (stores: [])\n" +
-			"      --> KSTREAM-MERGE-0000000006\n" +
-			"      <-- KSTREAM-MAPVALUES-0000000002, KSTREAM-MAPVALUES-0000000003\n" +
-			"    Processor: KSTREAM-MERGE-0000000006 (stores: [])\n" +
-			"      --> KSTREAM-SINK-0000000007\n" +
-			"      <-- KSTREAM-MERGE-0000000005, KSTREAM-MAPVALUES-0000000004\n" +
-			"    Sink: KSTREAM-SINK-0000000007 (topic: output_topic)\n" +
-			"      <-- KSTREAM-MERGE-0000000006\n\n";
-
-
-	private final String expectedComplexMergeOptimizeTopology = "Topologies:\n" +
-			"   Sub-topology: 0\n" +
-			"    Source: KSTREAM-SOURCE-0000000000 (topics: [retryTopic])\n" +
-			"      --> KSTREAM-TRANSFORM-0000000001\n" +
-			"    Processor: KSTREAM-TRANSFORM-0000000001 (stores: [])\n" +
-			"      --> KSTREAM-AGGREGATE-STATE-STORE-0000000002-repartition-filter\n" +
-			"      <-- KSTREAM-SOURCE-0000000000\n" +
-			"    Processor: KSTREAM-AGGREGATE-STATE-STORE-0000000002-repartition-filter (stores: [])\n" +
-			"      --> KSTREAM-AGGREGATE-STATE-STORE-0000000002-repartition-sink\n" +
-			"      <-- KSTREAM-TRANSFORM-0000000001\n" +
-			"    Sink: KSTREAM-AGGREGATE-STATE-STORE-0000000002-repartition-sink (topic: KSTREAM-AGGREGATE-STATE-STORE-0000000002-repartition)\n" +
-			"      <-- KSTREAM-AGGREGATE-STATE-STORE-0000000002-repartition-filter\n" +
-			"\n" +
-			"  Sub-topology: 1\n" +
-			"    Source: KSTREAM-AGGREGATE-STATE-STORE-0000000002-repartition-source (topics: [KSTREAM-AGGREGATE-STATE-STORE-0000000002-repartition])\n" +
-			"      --> KSTREAM-AGGREGATE-0000000003\n" +
-			"    Processor: KSTREAM-AGGREGATE-0000000003 (stores: [KSTREAM-AGGREGATE-STATE-STORE-0000000002])\n" +
-			"      --> KTABLE-SUPPRESS-0000000007\n" +
-			"      <-- KSTREAM-AGGREGATE-STATE-STORE-0000000002-repartition-source\n" +
-			"    Source: KSTREAM-SOURCE-0000000019 (topics: [internal-topic-command])\n" +
-			"      --> KSTREAM-PEEK-0000000020\n" +
-			"    Processor: KTABLE-SUPPRESS-0000000007 (stores: [KTABLE-SUPPRESS-STATE-STORE-0000000008])\n" +
-			"      --> KTABLE-TOSTREAM-0000000009\n" +
-			"      <-- KSTREAM-AGGREGATE-0000000003\n" +
-			"    Processor: KSTREAM-PEEK-0000000020 (stores: [])\n" +
-			"      --> KSTREAM-MAPVALUES-0000000021\n" +
-			"      <-- KSTREAM-SOURCE-0000000019\n" +
-			"    Processor: KTABLE-TOSTREAM-0000000009 (stores: [])\n" +
-			"      --> KSTREAM-FLATMAP-0000000010\n" +
-			"      <-- KTABLE-SUPPRESS-0000000007\n" +
-			"    Processor: KSTREAM-FLATMAP-0000000010 (stores: [])\n" +
-			"      --> KSTREAM-MERGE-0000000022\n" +
-			"      <-- KTABLE-TOSTREAM-0000000009\n" +
-			"    Processor: KSTREAM-MAPVALUES-0000000021 (stores: [])\n" +
-			"      --> KSTREAM-MERGE-0000000022\n" +
-			"      <-- KSTREAM-PEEK-0000000020\n" +
-			"    Processor: KSTREAM-MERGE-0000000022 (stores: [])\n" +
-			"      --> KSTREAM-FILTER-0000000024\n" +
-			"      <-- KSTREAM-MAPVALUES-0000000021, KSTREAM-FLATMAP-0000000010\n" +
-			"    Processor: KSTREAM-FILTER-0000000024 (stores: [])\n" +
-			"      --> KSTREAM-SINK-0000000023\n" +
-			"      <-- KSTREAM-MERGE-0000000022\n" +
-			"    Sink: KSTREAM-SINK-0000000023 (topic: KSTREAM-MERGE-0000000022-repartition)\n" +
-			"      <-- KSTREAM-FILTER-0000000024\n" +
-			"\n" +
-			"  Sub-topology: 2\n" +
-			"    Source: KSTREAM-SOURCE-0000000011 (topics: [id-table-topic])\n" +
-			"      --> KSTREAM-FLATMAP-0000000012\n" +
-			"    Processor: KSTREAM-FLATMAP-0000000012 (stores: [])\n" +
-			"      --> KSTREAM-AGGREGATE-STATE-STORE-0000000014-repartition-filter\n" +
-			"      <-- KSTREAM-SOURCE-0000000011\n" +
-			"    Processor: KSTREAM-AGGREGATE-STATE-STORE-0000000014-repartition-filter (stores: [])\n" +
-			"      --> KSTREAM-AGGREGATE-STATE-STORE-0000000014-repartition-sink\n" +
-			"      <-- KSTREAM-FLATMAP-0000000012\n" +
-			"    Sink: KSTREAM-AGGREGATE-STATE-STORE-0000000014-repartition-sink (topic: KSTREAM-AGGREGATE-STATE-STORE-0000000014-repartition)\n" +
-			"      <-- KSTREAM-AGGREGATE-STATE-STORE-0000000014-repartition-filter\n" +
-			"\n" +
-			"  Sub-topology: 3\n" +
-			"    Source: KSTREAM-SOURCE-0000000025 (topics: [KSTREAM-MERGE-0000000022-repartition])\n" +
-			"      --> KSTREAM-LEFTJOIN-0000000026\n" +
-			"    Processor: KSTREAM-LEFTJOIN-0000000026 (stores: [KSTREAM-AGGREGATE-STATE-STORE-0000000014])\n" +
-			"      --> KSTREAM-BRANCH-0000000027\n" +
-			"      <-- KSTREAM-SOURCE-0000000025\n" +
-			"    Processor: KSTREAM-BRANCH-0000000027 (stores: [])\n" +
-			"      --> KSTREAM-BRANCH-00000000270, KSTREAM-BRANCH-00000000271\n" +
-			"      <-- KSTREAM-LEFTJOIN-0000000026\n" +
-			"    Processor: KSTREAM-BRANCH-00000000270 (stores: [])\n" +
-			"      --> KSTREAM-FILTER-0000000033, KSTREAM-MAP-0000000037\n" +
-			"      <-- KSTREAM-BRANCH-0000000027\n" +
-			"    Processor: KSTREAM-BRANCH-00000000271 (stores: [])\n" +
-			"      --> KSTREAM-MAP-0000000029\n" +
-			"      <-- KSTREAM-BRANCH-0000000027\n" +
-			"    Processor: KSTREAM-FILTER-0000000033 (stores: [])\n" +
-			"      --> KSTREAM-PEEK-0000000034\n" +
-			"      <-- KSTREAM-BRANCH-00000000270\n" +
-			"    Source: KSTREAM-AGGREGATE-STATE-STORE-0000000014-repartition-source (topics: [KSTREAM-AGGREGATE-STATE-STORE-0000000014-repartition])\n" +
-			"      --> KSTREAM-PEEK-0000000013\n" +
-			"    Processor: KSTREAM-MAP-0000000029 (stores: [])\n" +
-			"      --> KSTREAM-PEEK-0000000030\n" +
-			"      <-- KSTREAM-BRANCH-00000000271\n" +
-			"    Processor: KSTREAM-PEEK-0000000034 (stores: [])\n" +
-			"      --> KSTREAM-MAPVALUES-0000000035\n" +
-			"      <-- KSTREAM-FILTER-0000000033\n" +
-			"    Processor: KSTREAM-MAP-0000000037 (stores: [])\n" +
-			"      --> KSTREAM-SINK-0000000038\n" +
-			"      <-- KSTREAM-BRANCH-00000000270\n" +
-			"    Processor: KSTREAM-MAPVALUES-0000000035 (stores: [])\n" +
-			"      --> KSTREAM-SINK-0000000036\n" +
-			"      <-- KSTREAM-PEEK-0000000034\n" +
-			"    Processor: KSTREAM-PEEK-0000000013 (stores: [])\n" +
-			"      --> KSTREAM-AGGREGATE-0000000015\n" +
-			"      <-- KSTREAM-AGGREGATE-STATE-STORE-0000000014-repartition-source\n" +
-			"    Processor: KSTREAM-PEEK-0000000030 (stores: [])\n" +
-			"      --> KSTREAM-SINK-0000000031\n" +
-			"      <-- KSTREAM-MAP-0000000029\n" +
-			"    Processor: KSTREAM-AGGREGATE-0000000015 (stores: [KSTREAM-AGGREGATE-STATE-STORE-0000000014])\n" +
-			"      --> none\n" +
-			"      <-- KSTREAM-PEEK-0000000013\n" +
-			"    Sink: KSTREAM-SINK-0000000031 (topic: external-command)\n" +
-			"      <-- KSTREAM-PEEK-0000000030\n" +
-			"    Sink: KSTREAM-SINK-0000000036 (topic: dlq-topic)\n" +
-			"      <-- KSTREAM-MAPVALUES-0000000035\n" +
-			"    Sink: KSTREAM-SINK-0000000038 (topic: retryTopic)\n" +
-			"      <-- KSTREAM-MAP-0000000037\n\n";
+    @Deprecated // specifically testing the deprecated variant
+    private Topology getTopologyWithThroughOperation(final String optimizeConfig) {
+
+        final StreamsBuilder builder = new StreamsBuilder();
+        final Properties properties = new Properties();
+        properties.put(StreamsConfig.TOPOLOGY_OPTIMIZATION_CONFIG, optimizeConfig);
+
+        final KStream<String, String> inputStream = builder.stream("input");
+        final KStream<String, String> mappedKeyStream = inputStream.selectKey((k, v) -> k + v).through("through-topic");
+
+        mappedKeyStream.groupByKey().count().toStream().to("output");
+        mappedKeyStream.groupByKey().windowedBy(TimeWindows.of(ofMillis(5000))).count().toStream().to("windowed-output");
+
+        return builder.build(properties);
+
+    }
+
+    private Topology getTopologyWithRepartitionOperation(final String optimizeConfig) {
+        final StreamsBuilder builder = new StreamsBuilder();
+        final Properties properties = new Properties();
+        properties.put(StreamsConfig.TOPOLOGY_OPTIMIZATION_CONFIG, optimizeConfig);
+
+        final KStream<String, String> inputStream = builder.<String, String>stream("input").selectKey((k, v) -> k + v);
+
+        inputStream.repartition().groupByKey().count().toStream().to("output");
+
+        inputStream.repartition().groupByKey().windowedBy(TimeWindows.of(ofMillis(5000))).count().toStream().to("windowed-output");
+
+        return builder.build(properties);
+    }
+
+    private int getCountOfRepartitionTopicsFound(final String topologyString) {
+        final Matcher matcher = repartitionTopicPattern.matcher(topologyString);
+        final List<String> repartitionTopicsFound = new ArrayList<>();
+        while (matcher.find()) {
+            repartitionTopicsFound.add(matcher.group());
+        }
+        return repartitionTopicsFound.size();
+    }
+
+    private final String expectedJoinedTopology = "Topologies:\n" + "   Sub-topology: 0\n" + "    Source: KSTREAM-SOURCE-0000000000 (topics: [topic])\n" + "      --> KSTREAM-WINDOWED-0000000002\n" + "    Source: KSTREAM-SOURCE-0000000001 (topics: [other-topic])\n" + "      --> KSTREAM-WINDOWED-0000000003\n" + "    Processor: KSTREAM-WINDOWED-0000000002 (stores: [KSTREAM-JOINTHIS-0000000004-store])\n" + "      --> KSTREAM-JOINTHIS-0000000004\n" + "      <-- KSTREAM-SOURCE-0000000000\n" + "    Processor: KSTREAM-WINDOWED-0000000003 (stores: [KSTREAM-JOINOTHER-0000000005-store])\n" + "      --> KSTREAM-JOINOTHER-0000000005\n" + "      <-- KSTREAM-SOURCE-0000000001\n" + "    Processor: KSTREAM-JOINOTHER-0000000005 (stores: [KSTREAM-JOINTHIS-0000000004-store])\n" + "      --> KSTREAM-MERGE-0000000006\n" + "      <-- KSTREAM-WINDOWED-0000000003\n" + "    Processor: KSTREAM-JOINTHIS-0000000004 (stores: [KSTREAM-JOINOTHER-0000000005-store])\n" + "      --> KSTREAM-MERGE-0000000006\n" + "      <-- KSTREAM-WINDOWED-0000000002\n" + "    Processor: KSTREAM-MERGE-0000000006 (stores: [])\n" + "      --> none\n" + "      <-- KSTREAM-JOINTHIS-0000000004, KSTREAM-JOINOTHER-0000000005\n\n";
+
+    private final String expectedJoinedFilteredTopology = "Topologies:\n" + "   Sub-topology: 0\n" + "    Source: KSTREAM-SOURCE-0000000000 (topics: [topic])\n" + "      --> KSTREAM-WINDOWED-0000000002\n" + "    Source: KSTREAM-SOURCE-0000000001 (topics: [other-topic])\n" + "      --> KSTREAM-WINDOWED-0000000003\n" + "    Processor: KSTREAM-WINDOWED-0000000002 (stores: [KSTREAM-JOINTHIS-0000000004-store])\n" + "      --> KSTREAM-JOINTHIS-0000000004\n" + "      <-- KSTREAM-SOURCE-0000000000\n" + "    Processor: KSTREAM-WINDOWED-0000000003 (stores: [KSTREAM-JOINOTHER-0000000005-store])\n" + "      --> KSTREAM-JOINOTHER-0000000005\n" + "      <-- KSTREAM-SOURCE-0000000001\n" + "    Processor: KSTREAM-JOINOTHER-0000000005 (stores: [KSTREAM-JOINTHIS-0000000004-store])\n" + "      --> KSTREAM-MERGE-0000000006\n" + "      <-- KSTREAM-WINDOWED-0000000003\n" + "    Processor: KSTREAM-JOINTHIS-0000000004 (stores: [KSTREAM-JOINOTHER-0000000005-store])\n" + "      --> KSTREAM-MERGE-0000000006\n" + "      <-- KSTREAM-WINDOWED-0000000002\n" + "    Processor: KSTREAM-MERGE-0000000006 (stores: [])\n" + "      --> KSTREAM-FILTER-0000000007\n" + "      <-- KSTREAM-JOINTHIS-0000000004, KSTREAM-JOINOTHER-0000000005\n" + "    Processor: KSTREAM-FILTER-0000000007 (stores: [])\n" + "      --> none\n" + "      <-- KSTREAM-MERGE-0000000006\n\n";
+
+    private final String expectedFullTopology = "Topologies:\n" + "   Sub-topology: 0\n" + "    Source: KSTREAM-SOURCE-0000000000 (topics: [topic])\n" + "      --> KSTREAM-WINDOWED-0000000002\n" + "    Source: KSTREAM-SOURCE-0000000001 (topics: [other-topic])\n" + "      --> KSTREAM-WINDOWED-0000000003\n" + "    Processor: KSTREAM-WINDOWED-0000000002 (stores: [KSTREAM-JOINTHIS-0000000004-store])\n" + "      --> KSTREAM-JOINTHIS-0000000004\n" + "      <-- KSTREAM-SOURCE-0000000000\n" + "    Processor: KSTREAM-WINDOWED-0000000003 (stores: [KSTREAM-JOINOTHER-0000000005-store])\n" + "      --> KSTREAM-JOINOTHER-0000000005\n" + "      <-- KSTREAM-SOURCE-0000000001\n" + "    Processor: KSTREAM-JOINOTHER-0000000005 (stores: [KSTREAM-JOINTHIS-0000000004-store])\n" + "      --> KSTREAM-MERGE-0000000006\n" + "      <-- KSTREAM-WINDOWED-0000000003\n" + "    Processor: KSTREAM-JOINTHIS-0000000004 (stores: [KSTREAM-JOINOTHER-0000000005-store])\n" + "      --> KSTREAM-MERGE-0000000006\n" + "      <-- KSTREAM-WINDOWED-0000000002\n" + "    Processor: KSTREAM-MERGE-0000000006 (stores: [])\n" + "      --> KSTREAM-FILTER-0000000007\n" + "      <-- KSTREAM-JOINTHIS-0000000004, KSTREAM-JOINOTHER-0000000005\n" + "    Processor: KSTREAM-FILTER-0000000007 (stores: [])\n" + "      --> KSTREAM-MAPVALUES-0000000008\n" + "      <-- KSTREAM-MERGE-0000000006\n" + "    Processor: KSTREAM-MAPVALUES-0000000008 (stores: [])\n" + "      --> KSTREAM-SINK-0000000009\n" + "      <-- KSTREAM-FILTER-0000000007\n" + "    Sink: KSTREAM-SINK-0000000009 (topic: output-topic)\n" + "      <-- KSTREAM-MAPVALUES-0000000008\n\n";
+
+
+    private final String expectedMergeOptimizedTopology = "Topologies:\n" + "   Sub-topology: 0\n" + "    Source: KSTREAM-SOURCE-0000000000 (topics: [input_topic])\n" + "      --> KSTREAM-KEY-SELECT-0000000001\n" + "    Processor: KSTREAM-KEY-SELECT-0000000001 (stores: [])\n" + "      --> KSTREAM-MAPVALUES-0000000002, KSTREAM-MAPVALUES-0000000003, KSTREAM-MAPVALUES-0000000004\n" + "      <-- KSTREAM-SOURCE-0000000000\n" + "    Processor: KSTREAM-MAPVALUES-0000000002 (stores: [])\n" + "      --> KSTREAM-MERGE-0000000005\n" + "      <-- KSTREAM-KEY-SELECT-0000000001\n" + "    Processor: KSTREAM-MAPVALUES-0000000003 (stores: [])\n" + "      --> KSTREAM-MERGE-0000000005\n" + "      <-- KSTREAM-KEY-SELECT-0000000001\n" + "    Processor: KSTREAM-MAPVALUES-0000000004 (stores: [])\n" + "      --> KSTREAM-MERGE-0000000006\n" + "      <-- KSTREAM-KEY-SELECT-0000000001\n" + "    Processor: KSTREAM-MERGE-0000000005 (stores: [])\n" + "      --> KSTREAM-MERGE-0000000006\n" + "      <-- KSTREAM-MAPVALUES-0000000002, KSTREAM-MAPVALUES-0000000003\n" + "    Processor: KSTREAM-MERGE-0000000006 (stores: [])\n" + "      --> KSTREAM-SINK-0000000007\n" + "      <-- KSTREAM-MERGE-0000000005, KSTREAM-MAPVALUES-0000000004\n" + "    Sink: KSTREAM-SINK-0000000007 (topic: output_topic)\n" + "      <-- KSTREAM-MERGE-0000000006\n\n";
+
+
+    private final String expectedComplexMergeOptimizeTopology = "Topologies:\n" + "   Sub-topology: 0\n" + "    Source: KSTREAM-SOURCE-0000000000 (topics: [retryTopic])\n" + "      --> KSTREAM-TRANSFORM-0000000001\n" + "    Processor: KSTREAM-TRANSFORM-0000000001 (stores: [])\n" + "      --> KSTREAM-AGGREGATE-STATE-STORE-0000000002-repartition-filter\n" + "      <-- KSTREAM-SOURCE-0000000000\n" + "    Processor: KSTREAM-AGGREGATE-STATE-STORE-0000000002-repartition-filter (stores: [])\n" + "      --> KSTREAM-AGGREGATE-STATE-STORE-0000000002-repartition-sink\n" + "      <-- KSTREAM-TRANSFORM-0000000001\n" + "    Sink: KSTREAM-AGGREGATE-STATE-STORE-0000000002-repartition-sink (topic: KSTREAM-AGGREGATE-STATE-STORE-0000000002-repartition)\n" + "      <-- KSTREAM-AGGREGATE-STATE-STORE-0000000002-repartition-filter\n" + "\n" + "  Sub-topology: 1\n" + "    Source: KSTREAM-AGGREGATE-STATE-STORE-0000000002-repartition-source (topics: [KSTREAM-AGGREGATE-STATE-STORE-0000000002-repartition])\n" + "      --> KSTREAM-AGGREGATE-0000000003\n" + "    Processor: KSTREAM-AGGREGATE-0000000003 (stores: [KSTREAM-AGGREGATE-STATE-STORE-0000000002])\n" + "      --> KTABLE-SUPPRESS-0000000007\n" + "      <-- KSTREAM-AGGREGATE-STATE-STORE-0000000002-repartition-source\n" + "    Source: KSTREAM-SOURCE-0000000019 (topics: [internal-topic-command])\n" + "      --> KSTREAM-PEEK-0000000020\n" + "    Processor: KTABLE-SUPPRESS-0000000007 (stores: [KTABLE-SUPPRESS-STATE-STORE-0000000008])\n" + "      --> KTABLE-TOSTREAM-0000000009\n" + "      <-- KSTREAM-AGGREGATE-0000000003\n" + "    Processor: KSTREAM-PEEK-0000000020 (stores: [])\n" + "      --> KSTREAM-MAPVALUES-0000000021\n" + "      <-- KSTREAM-SOURCE-0000000019\n" + "    Processor: KTABLE-TOSTREAM-0000000009 (stores: [])\n" + "      --> KSTREAM-FLATMAP-0000000010\n" + "      <-- KTABLE-SUPPRESS-0000000007\n" + "    Processor: KSTREAM-FLATMAP-0000000010 (stores: [])\n" + "      --> KSTREAM-MERGE-0000000022\n" + "      <-- KTABLE-TOSTREAM-0000000009\n" + "    Processor: KSTREAM-MAPVALUES-0000000021 (stores: [])\n" + "      --> KSTREAM-MERGE-0000000022\n" + "      <-- KSTREAM-PEEK-0000000020\n" + "    Processor: KSTREAM-MERGE-0000000022 (stores: [])\n" + "      --> KSTREAM-FILTER-0000000024\n" + "      <-- KSTREAM-MAPVALUES-0000000021, KSTREAM-FLATMAP-0000000010\n" + "    Processor: KSTREAM-FILTER-0000000024 (stores: [])\n" + "      --> KSTREAM-SINK-0000000023\n" + "      <-- KSTREAM-MERGE-0000000022\n" + "    Sink: KSTREAM-SINK-0000000023 (topic: KSTREAM-MERGE-0000000022-repartition)\n" + "      <-- KSTREAM-FILTER-0000000024\n" + "\n" + "  Sub-topology: 2\n" + "    Source: KSTREAM-SOURCE-0000000011 (topics: [id-table-topic])\n" + "      --> KSTREAM-FLATMAP-0000000012\n" + "    Processor: KSTREAM-FLATMAP-0000000012 (stores: [])\n" + "      --> KSTREAM-AGGREGATE-STATE-STORE-0000000014-repartition-filter\n" + "      <-- KSTREAM-SOURCE-0000000011\n" + "    Processor: KSTREAM-AGGREGATE-STATE-STORE-0000000014-repartition-filter (stores: [])\n" + "      --> KSTREAM-AGGREGATE-STATE-STORE-0000000014-repartition-sink\n" + "      <-- KSTREAM-FLATMAP-0000000012\n" + "    Sink: KSTREAM-AGGREGATE-STATE-STORE-0000000014-repartition-sink (topic: KSTREAM-AGGREGATE-STATE-STORE-0000000014-repartition)\n" + "      <-- KSTREAM-AGGREGATE-STATE-STORE-0000000014-repartition-filter\n" + "\n" + "  Sub-topology: 3\n" + "    Source: KSTREAM-SOURCE-0000000025 (topics: [KSTREAM-MERGE-0000000022-repartition])\n" + "      --> KSTREAM-LEFTJOIN-0000000026\n" + "    Processor: KSTREAM-LEFTJOIN-0000000026 (stores: [KSTREAM-AGGREGATE-STATE-STORE-0000000014])\n" + "      --> KSTREAM-BRANCH-0000000027\n" + "      <-- KSTREAM-SOURCE-0000000025\n" + "    Processor: KSTREAM-BRANCH-0000000027 (stores: [])\n" + "      --> KSTREAM-BRANCH-00000000270, KSTREAM-BRANCH-00000000271\n" + "      <-- KSTREAM-LEFTJOIN-0000000026\n" + "    Processor: KSTREAM-BRANCH-00000000270 (stores: [])\n" + "      --> KSTREAM-FILTER-0000000033, KSTREAM-MAP-0000000037\n" + "      <-- KSTREAM-BRANCH-0000000027\n" + "    Processor: KSTREAM-BRANCH-00000000271 (stores: [])\n" + "      --> KSTREAM-MAP-0000000029\n" + "      <-- KSTREAM-BRANCH-0000000027\n" + "    Processor: KSTREAM-FILTER-0000000033 (stores: [])\n" + "      --> KSTREAM-PEEK-0000000034\n" + "      <-- KSTREAM-BRANCH-00000000270\n" + "    Source: KSTREAM-AGGREGATE-STATE-STORE-0000000014-repartition-source (topics: [KSTREAM-AGGREGATE-STATE-STORE-0000000014-repartition])\n" + "      --> KSTREAM-PEEK-0000000013\n" + "    Processor: KSTREAM-MAP-0000000029 (stores: [])\n" + "      --> KSTREAM-PEEK-0000000030\n" + "      <-- KSTREAM-BRANCH-00000000271\n" + "    Processor: KSTREAM-PEEK-0000000034 (stores: [])\n" + "      --> KSTREAM-MAPVALUES-0000000035\n" + "      <-- KSTREAM-FILTER-0000000033\n" + "    Processor: KSTREAM-MAP-0000000037 (stores: [])\n" + "      --> KSTREAM-SINK-0000000038\n" + "      <-- KSTREAM-BRANCH-00000000270\n" + "    Processor: KSTREAM-MAPVALUES-0000000035 (stores: [])\n" + "      --> KSTREAM-SINK-0000000036\n" + "      <-- KSTREAM-PEEK-0000000034\n" + "    Processor: KSTREAM-PEEK-0000000013 (stores: [])\n" + "      --> KSTREAM-AGGREGATE-0000000015\n" + "      <-- KSTREAM-AGGREGATE-STATE-STORE-0000000014-repartition-source\n" + "    Processor: KSTREAM-PEEK-0000000030 (stores: [])\n" + "      --> KSTREAM-SINK-0000000031\n" + "      <-- KSTREAM-MAP-0000000029\n" + "    Processor: KSTREAM-AGGREGATE-0000000015 (stores: [KSTREAM-AGGREGATE-STATE-STORE-0000000014])\n" + "      --> none\n" + "      <-- KSTREAM-PEEK-0000000013\n" + "    Sink: KSTREAM-SINK-0000000031 (topic: external-command)\n" + "      <-- KSTREAM-PEEK-0000000030\n" + "    Sink: KSTREAM-SINK-0000000036 (topic: dlq-topic)\n" + "      <-- KSTREAM-MAPVALUES-0000000035\n" + "    Sink: KSTREAM-SINK-0000000038 (topic: retryTopic)\n" + "      <-- KSTREAM-MAP-0000000037\n\n";
 }