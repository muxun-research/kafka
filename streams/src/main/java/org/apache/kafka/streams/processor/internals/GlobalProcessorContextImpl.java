--- conflicted
+++ resolved
@@ -19,12 +19,7 @@
 import org.apache.kafka.common.utils.Bytes;
 import org.apache.kafka.common.utils.Time;
 import org.apache.kafka.streams.StreamsConfig;
-import org.apache.kafka.streams.processor.Cancellable;
-import org.apache.kafka.streams.processor.PunctuationType;
-import org.apache.kafka.streams.processor.Punctuator;
-import org.apache.kafka.streams.processor.StateStore;
-import org.apache.kafka.streams.processor.TaskId;
-import org.apache.kafka.streams.processor.To;
+import org.apache.kafka.streams.processor.*;
 import org.apache.kafka.streams.processor.api.FixedKeyRecord;
 import org.apache.kafka.streams.processor.api.Record;
 import org.apache.kafka.streams.processor.internals.metrics.StreamsMetricsImpl;
@@ -38,129 +33,10 @@
 
 public class GlobalProcessorContextImpl extends AbstractProcessorContext<Object, Object> {
 
-<<<<<<< HEAD
-	private final GlobalStateManager stateManager;
-	private final Time time;
-
-	public GlobalProcessorContextImpl(final StreamsConfig config,
-									  final GlobalStateManager stateMgr,
-									  final StreamsMetricsImpl metrics,
-									  final ThreadCache cache,
-									  final Time time) {
-		super(new TaskId(-1, -1), config, metrics, cache);
-		stateManager = stateMgr;
-		this.time = time;
-	}
-
-	@Override
-	protected StateManager stateManager() {
-		return stateManager;
-	}
-
-	@SuppressWarnings("unchecked")
-	@Override
-	public <S extends StateStore> S getStateStore(final String name) {
-		final StateStore store = stateManager.getGlobalStore(name);
-		return (S) getReadWriteStore(store);
-	}
-
-	@SuppressWarnings("unchecked")
-	@Override
-	public <K, V> void forward(final Record<K, V> record) {
-		final ProcessorNode<?, ?, ?, ?> previousNode = currentNode();
-		try {
-			for (final ProcessorNode<?, ?, ?, ?> child : currentNode().children()) {
-				setCurrentNode(child);
-				((ProcessorNode<K, V, ?, ?>) child).process(record);
-			}
-		} finally {
-			setCurrentNode(previousNode);
-		}
-	}
-
-	@Override
-	public <K, V> void forward(final Record<K, V> record, final String childName) {
-		throw new UnsupportedOperationException("this should not happen: forward() not supported in global processor context.");
-	}
-
-	@Override
-	public <KIn, VIn> void forward(final KIn key, final VIn value) {
-		forward(new Record<>(key, value, timestamp(), headers()));
-	}
-
-	/**
-	 * No-op. This should only be called on GlobalStateStore#flush and there should be no child nodes
-	 */
-	@Override
-	public <K, V> void forward(final K key, final V value, final To to) {
-		if (!currentNode().children().isEmpty()) {
-			throw new IllegalStateException("This method should only be called on 'GlobalStateStore.flush' that should not have any children.");
-		}
-	}
-
-	@Override
-	public void commit() {
-		//no-op
-	}
-
-	@Override
-	public long currentSystemTimeMs() {
-		return time.milliseconds();
-	}
-
-	@Override
-	public long currentStreamTimeMs() {
-		throw new UnsupportedOperationException("There is no concept of stream-time for a global processor.");
-	}
-
-	/**
-	 * @throws UnsupportedOperationException on every invocation
-	 */
-	@Override
-	@Deprecated
-	public Cancellable schedule(final long interval, final PunctuationType type, final Punctuator callback) {
-		throw new UnsupportedOperationException("this should not happen: schedule() not supported in global processor context.");
-	}
-
-	/**
-	 * @throws UnsupportedOperationException on every invocation
-	 */
-	@Override
-	public Cancellable schedule(final Duration interval, final PunctuationType type, final Punctuator callback) {
-		throw new UnsupportedOperationException("this should not happen: schedule() not supported in global processor context.");
-	}
-
-	@Override
-	public void logChange(final String storeName,
-						  final Bytes key,
-						  final byte[] value,
-						  final long timestamp) {
-		throw new UnsupportedOperationException("this should not happen: logChange() not supported in global processor context.");
-	}
-
-	@Override
-	public void transitionToActive(final StreamTask streamTask, final RecordCollector recordCollector, final ThreadCache newCache) {
-		throw new UnsupportedOperationException("this should not happen: transitionToActive() not supported in global processor context.");
-	}
-
-	@Override
-	public void transitionToStandby(final ThreadCache newCache) {
-		throw new UnsupportedOperationException("this should not happen: transitionToStandby() not supported in global processor context.");
-	}
-
-	@Override
-	public void registerCacheFlushListener(final String namespace, final DirtyEntryFlushListener listener) {
-		cache.addDirtyEntryFlushListener(namespace, listener);
-	}
-=======
     private final GlobalStateManager stateManager;
     private final Time time;
 
-    public GlobalProcessorContextImpl(final StreamsConfig config,
-                                      final GlobalStateManager stateMgr,
-                                      final StreamsMetricsImpl metrics,
-                                      final ThreadCache cache,
-                                      final Time time) {
+    public GlobalProcessorContextImpl(final StreamsConfig config, final GlobalStateManager stateMgr, final StreamsMetricsImpl metrics, final ThreadCache cache, final Time time) {
         super(new TaskId(-1, -1), config, metrics, cache);
         stateManager = stateMgr;
         this.time = time;
@@ -219,10 +95,7 @@
 
     @Override
     public <K, V> void forward(final FixedKeyRecord<K, V> record, final String childName) {
-        forward(
-            new Record<>(record.key(), record.value(), record.timestamp(), record.headers()),
-            childName
-        );
+        forward(new Record<>(record.key(), record.value(), record.timestamp(), record.headers()), childName);
     }
 
     @Override
@@ -249,11 +122,7 @@
     }
 
     @Override
-    public void logChange(final String storeName,
-                          final Bytes key,
-                          final byte[] value,
-                          final long timestamp,
-                          final Position position) {
+    public void logChange(final String storeName, final Bytes key, final byte[] value, final long timestamp, final Position position) {
         throw new UnsupportedOperationException("this should not happen: logChange() not supported in global processor context.");
     }
 
@@ -271,5 +140,4 @@
     public void registerCacheFlushListener(final String namespace, final DirtyEntryFlushListener listener) {
         cache.addDirtyEntryFlushListener(namespace, listener);
     }
->>>>>>> 15418db6
 }