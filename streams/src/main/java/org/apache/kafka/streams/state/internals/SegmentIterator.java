/*
 * Licensed to the Apache Software Foundation (ASF) under one or more
 * contributor license agreements. See the NOTICE file distributed with
 * this work for additional information regarding copyright ownership.
 * The ASF licenses this file to You under the Apache License, Version 2.0
 * (the "License"); you may not use this file except in compliance with
 * the License. You may obtain a copy of the License at
 *
 *    http://www.apache.org/licenses/LICENSE-2.0
 *
 * Unless required by applicable law or agreed to in writing, software
 * distributed under the License is distributed on an "AS IS" BASIS,
 * WITHOUT WARRANTIES OR CONDITIONS OF ANY KIND, either express or implied.
 * See the License for the specific language governing permissions and
 * limitations under the License.
 */
package org.apache.kafka.streams.state.internals;

import org.apache.kafka.common.utils.Bytes;
import org.apache.kafka.streams.KeyValue;
import org.apache.kafka.streams.errors.InvalidStateStoreException;
import org.apache.kafka.streams.state.KeyValueIterator;

import java.util.Iterator;
import java.util.NoSuchElementException;

/**
 * Iterate over multiple KeyValueSegments
 */
class SegmentIterator<S extends Segment> implements KeyValueIterator<Bytes, byte[]> {

    private final Bytes from;
    private final Bytes to;
	private final boolean forward;
	protected final Iterator<S> segments;
    protected final HasNextCondition hasNextCondition;

    private S currentSegment;
    KeyValueIterator<Bytes, byte[]> currentIterator;

	SegmentIterator(final Iterator<S> segments,
					final HasNextCondition hasNextCondition,
					final Bytes from,
					final Bytes to,
					final boolean forward) {
		this.segments = segments;
		this.hasNextCondition = hasNextCondition;
		this.from = from;
		this.to = to;
		this.forward = forward;
	}

    @Override
    public void close() {
        if (currentIterator != null) {
            currentIterator.close();
            currentIterator = null;
        }
    }

    @Override
    public Bytes peekNextKey() {
        if (!hasNext()) {
            throw new NoSuchElementException();
        }
        return currentIterator.peekNextKey();
    }

    @Override
    public boolean hasNext() {
        boolean hasNext = false;
<<<<<<< HEAD
		while ((currentIterator == null || !(hasNext = hasNextConditionHasNext()) || !currentSegment.isOpen())
				&& segments.hasNext()) {
			close();
			currentSegment = segments.next();
			try {
				if (from == null || to == null) {
					if (forward) {
						currentIterator = currentSegment.all();
					} else {
						currentIterator = currentSegment.reverseAll();
					}
				} else {
					if (forward) {
						currentIterator = currentSegment.range(from, to);
					} else {
						currentIterator = currentSegment.reverseRange(from, to);
					}
				}
=======
        while ((currentIterator == null || !(hasNext = hasNextConditionHasNext()) || !currentSegment.isOpen())
            && segments.hasNext()) {
            close();
            currentSegment = segments.next();
            try {
                if (forward) {
                    currentIterator = currentSegment.range(from, to);
                } else {
                    currentIterator = currentSegment.reverseRange(from, to);
                }
>>>>>>> 15418db6
            } catch (final InvalidStateStoreException e) {
                // segment may have been closed so we ignore it.
            }
        }
        return currentIterator != null && hasNext;
    }

    private boolean hasNextConditionHasNext() {
        boolean hasNext = false;
        try {
            hasNext = hasNextCondition.hasNext(currentIterator);
        } catch (final InvalidStateStoreException e) {
            // already closed so ignore
        }
        return hasNext;
    }

    @Override
    public KeyValue<Bytes, byte[]> next() {
        if (!hasNext()) {
            throw new NoSuchElementException();
        }
        return currentIterator.next();
    }
}<|MERGE_RESOLUTION|>--- conflicted
+++ resolved
@@ -31,24 +31,20 @@
 
     private final Bytes from;
     private final Bytes to;
-	private final boolean forward;
-	protected final Iterator<S> segments;
+    private final boolean forward;
+    protected final Iterator<S> segments;
     protected final HasNextCondition hasNextCondition;
 
     private S currentSegment;
     KeyValueIterator<Bytes, byte[]> currentIterator;
 
-	SegmentIterator(final Iterator<S> segments,
-					final HasNextCondition hasNextCondition,
-					final Bytes from,
-					final Bytes to,
-					final boolean forward) {
-		this.segments = segments;
-		this.hasNextCondition = hasNextCondition;
-		this.from = from;
-		this.to = to;
-		this.forward = forward;
-	}
+    SegmentIterator(final Iterator<S> segments, final HasNextCondition hasNextCondition, final Bytes from, final Bytes to, final boolean forward) {
+        this.segments = segments;
+        this.hasNextCondition = hasNextCondition;
+        this.from = from;
+        this.to = to;
+        this.forward = forward;
+    }
 
     @Override
     public void close() {
@@ -69,28 +65,7 @@
     @Override
     public boolean hasNext() {
         boolean hasNext = false;
-<<<<<<< HEAD
-		while ((currentIterator == null || !(hasNext = hasNextConditionHasNext()) || !currentSegment.isOpen())
-				&& segments.hasNext()) {
-			close();
-			currentSegment = segments.next();
-			try {
-				if (from == null || to == null) {
-					if (forward) {
-						currentIterator = currentSegment.all();
-					} else {
-						currentIterator = currentSegment.reverseAll();
-					}
-				} else {
-					if (forward) {
-						currentIterator = currentSegment.range(from, to);
-					} else {
-						currentIterator = currentSegment.reverseRange(from, to);
-					}
-				}
-=======
-        while ((currentIterator == null || !(hasNext = hasNextConditionHasNext()) || !currentSegment.isOpen())
-            && segments.hasNext()) {
+        while ((currentIterator == null || !(hasNext = hasNextConditionHasNext()) || !currentSegment.isOpen()) && segments.hasNext()) {
             close();
             currentSegment = segments.next();
             try {
@@ -99,7 +74,6 @@
                 } else {
                     currentIterator = currentSegment.reverseRange(from, to);
                 }
->>>>>>> 15418db6
             } catch (final InvalidStateStoreException e) {
                 // segment may have been closed so we ignore it.
             }
