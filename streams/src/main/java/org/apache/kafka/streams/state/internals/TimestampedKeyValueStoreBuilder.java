/*
 * Licensed to the Apache Software Foundation (ASF) under one or more
 * contributor license agreements. See the NOTICE file distributed with
 * this work for additional information regarding copyright ownership.
 * The ASF licenses this file to You under the Apache License, Version 2.0
 * (the "License"); you may not use this file except in compliance with
 * the License. You may obtain a copy of the License at
 *
 *    http://www.apache.org/licenses/LICENSE-2.0
 *
 * Unless required by applicable law or agreed to in writing, software
 * distributed under the License is distributed on an "AS IS" BASIS,
 * WITHOUT WARRANTIES OR CONDITIONS OF ANY KIND, either express or implied.
 * See the License for the specific language governing permissions and
 * limitations under the License.
 */
package org.apache.kafka.streams.state.internals;

import org.apache.kafka.common.serialization.Serde;
import org.apache.kafka.common.serialization.Serializer;
import org.apache.kafka.common.utils.Bytes;
import org.apache.kafka.common.utils.Time;
import org.apache.kafka.streams.KeyValue;
import org.apache.kafka.streams.processor.ProcessorContext;
import org.apache.kafka.streams.processor.StateStore;
import org.apache.kafka.streams.processor.StateStoreContext;
import org.apache.kafka.streams.query.Position;
import org.apache.kafka.streams.query.PositionBound;
import org.apache.kafka.streams.query.Query;
import org.apache.kafka.streams.query.QueryConfig;
import org.apache.kafka.streams.query.QueryResult;
import org.apache.kafka.streams.state.KeyValueBytesStoreSupplier;
import org.apache.kafka.streams.state.KeyValueIterator;
import org.apache.kafka.streams.state.KeyValueStore;
import org.apache.kafka.streams.state.TimestampedBytesStore;
import org.apache.kafka.streams.state.TimestampedKeyValueStore;
import org.apache.kafka.streams.state.ValueAndTimestamp;

import java.util.List;
import java.util.Objects;

public class TimestampedKeyValueStoreBuilder<K, V>
    extends AbstractStoreBuilder<K, ValueAndTimestamp<V>, TimestampedKeyValueStore<K, V>> {

    private final KeyValueBytesStoreSupplier storeSupplier;

    public TimestampedKeyValueStoreBuilder(final KeyValueBytesStoreSupplier storeSupplier,
                                           final Serde<K> keySerde,
                                           final Serde<V> valueSerde,
                                           final Time time) {
		super(
				storeSupplier.name(),
				keySerde,
				valueSerde == null ? null : new ValueAndTimestampSerde<>(valueSerde),
				time);
		Objects.requireNonNull(storeSupplier, "storeSupplier can't be null");
		Objects.requireNonNull(storeSupplier.metricsScope(), "storeSupplier's metricsScope can't be null");
		this.storeSupplier = storeSupplier;
	}

    @Override
    public TimestampedKeyValueStore<K, V> build() {
        KeyValueStore<Bytes, byte[]> store = storeSupplier.get();
        if (!(store instanceof TimestampedBytesStore)) {
            if (store.persistent()) {
                store = new KeyValueToTimestampedKeyValueByteStoreAdapter(store);
            } else {
                store = new InMemoryTimestampedKeyValueStoreMarker(store);
            }
        }
        return new MeteredTimestampedKeyValueStore<>(
            maybeWrapCaching(maybeWrapLogging(store)),
            storeSupplier.metricsScope(),
            time,
            keySerde,
            valueSerde);
    }

    private KeyValueStore<Bytes, byte[]> maybeWrapCaching(final KeyValueStore<Bytes, byte[]> inner) {
        if (!enableCaching) {
            return inner;
        }
        return new CachingKeyValueStore(inner, true);
    }

    private KeyValueStore<Bytes, byte[]> maybeWrapLogging(final KeyValueStore<Bytes, byte[]> inner) {
        if (!enableLogging) {
            return inner;
        }
        return new ChangeLoggingTimestampedKeyValueBytesStore(inner);
    }

    private final static class InMemoryTimestampedKeyValueStoreMarker
        implements KeyValueStore<Bytes, byte[]>, TimestampedBytesStore {

        final KeyValueStore<Bytes, byte[]> wrapped;

        private InMemoryTimestampedKeyValueStoreMarker(final KeyValueStore<Bytes, byte[]> wrapped) {
            if (wrapped.persistent()) {
                throw new IllegalArgumentException("Provided store must not be a persistent store, but it is.");
			}
			this.wrapped = wrapped;
		}

		@Deprecated
		@Override
		public void init(final ProcessorContext context,
						 final StateStore root) {
			wrapped.init(context, root);
		}

		@Override
		public void init(final StateStoreContext context, final StateStore root) {
			wrapped.init(context, root);
		}

		@Override
		public void put(final Bytes key,
						final byte[] value) {
			wrapped.put(key, value);
		}

		@Override
		public byte[] putIfAbsent(final Bytes key,
								  final byte[] value) {
            return wrapped.putIfAbsent(key, value);
        }

        @Override
        public void putAll(final List<KeyValue<Bytes, byte[]>> entries) {
            wrapped.putAll(entries);
        }

        @Override
        public byte[] delete(final Bytes key) {
            return wrapped.delete(key);
        }

        @Override
		public byte[] get(final Bytes key) {
			return wrapped.get(key);
		}

		@Override
		public KeyValueIterator<Bytes, byte[]> range(final Bytes from,
													 final Bytes to) {
			return wrapped.range(from, to);
		}

		@Override
		public KeyValueIterator<Bytes, byte[]> reverseRange(final Bytes from,
															final Bytes to) {
			return wrapped.reverseRange(from, to);
		}

		@Override
		public KeyValueIterator<Bytes, byte[]> all() {
			return wrapped.all();
		}

		@Override
		public KeyValueIterator<Bytes, byte[]> reverseAll() {
			return wrapped.reverseAll();
		}

<<<<<<< HEAD
		@Override
		public long approximateNumEntries() {
			return wrapped.approximateNumEntries();
		}
=======
        @Override
        public <PS extends Serializer<P>, P> KeyValueIterator<Bytes, byte[]> prefixScan(final P prefix,
                                                                                        final PS prefixKeySerializer) {
            return wrapped.prefixScan(prefix, prefixKeySerializer);
        }

        @Override
        public long approximateNumEntries() {
            return wrapped.approximateNumEntries();
        }
>>>>>>> 15418db6

		@Override
		public void flush() {
			wrapped.flush();
		}

        @Override
        public void close() {
            wrapped.close();
        }

        @Override
        public boolean isOpen() {
            return wrapped.isOpen();
        }

        @Override
        public <R> QueryResult<R> query(final Query<R> query,
            final PositionBound positionBound,
            final QueryConfig config) {

            final long start = config.isCollectExecutionInfo() ? System.nanoTime() : -1L;
            final QueryResult<R> result = wrapped.query(query, positionBound, config);
            if (config.isCollectExecutionInfo()) {
                final long end = System.nanoTime();
                result.addExecutionInfo("Handled in " + getClass() + " in " + (end - start) + "ns");
            }
            return result;
        }

        @Override
        public Position getPosition() {
            return wrapped.getPosition();
        }

        @Override
        public String name() {
            return wrapped.name();
        }

        @Override
        public boolean persistent() {
            return false;
        }
    }
}<|MERGE_RESOLUTION|>--- conflicted
+++ resolved
@@ -24,17 +24,8 @@
 import org.apache.kafka.streams.processor.ProcessorContext;
 import org.apache.kafka.streams.processor.StateStore;
 import org.apache.kafka.streams.processor.StateStoreContext;
-import org.apache.kafka.streams.query.Position;
-import org.apache.kafka.streams.query.PositionBound;
-import org.apache.kafka.streams.query.Query;
-import org.apache.kafka.streams.query.QueryConfig;
-import org.apache.kafka.streams.query.QueryResult;
-import org.apache.kafka.streams.state.KeyValueBytesStoreSupplier;
-import org.apache.kafka.streams.state.KeyValueIterator;
-import org.apache.kafka.streams.state.KeyValueStore;
-import org.apache.kafka.streams.state.TimestampedBytesStore;
-import org.apache.kafka.streams.state.TimestampedKeyValueStore;
-import org.apache.kafka.streams.state.ValueAndTimestamp;
+import org.apache.kafka.streams.query.*;
+import org.apache.kafka.streams.state.*;
 
 import java.util.List;
 import java.util.Objects;
@@ -48,15 +39,11 @@
                                            final Serde<K> keySerde,
                                            final Serde<V> valueSerde,
                                            final Time time) {
-		super(
-				storeSupplier.name(),
-				keySerde,
-				valueSerde == null ? null : new ValueAndTimestampSerde<>(valueSerde),
-				time);
-		Objects.requireNonNull(storeSupplier, "storeSupplier can't be null");
-		Objects.requireNonNull(storeSupplier.metricsScope(), "storeSupplier's metricsScope can't be null");
-		this.storeSupplier = storeSupplier;
-	}
+        super(storeSupplier.name(), keySerde, valueSerde == null ? null : new ValueAndTimestampSerde<>(valueSerde), time);
+        Objects.requireNonNull(storeSupplier, "storeSupplier can't be null");
+        Objects.requireNonNull(storeSupplier.metricsScope(), "storeSupplier's metricsScope can't be null");
+        this.storeSupplier = storeSupplier;
+    }
 
     @Override
     public TimestampedKeyValueStore<K, V> build() {
@@ -98,31 +85,28 @@
         private InMemoryTimestampedKeyValueStoreMarker(final KeyValueStore<Bytes, byte[]> wrapped) {
             if (wrapped.persistent()) {
                 throw new IllegalArgumentException("Provided store must not be a persistent store, but it is.");
-			}
-			this.wrapped = wrapped;
-		}
-
-		@Deprecated
-		@Override
-		public void init(final ProcessorContext context,
-						 final StateStore root) {
-			wrapped.init(context, root);
-		}
-
-		@Override
-		public void init(final StateStoreContext context, final StateStore root) {
-			wrapped.init(context, root);
-		}
-
-		@Override
-		public void put(final Bytes key,
-						final byte[] value) {
-			wrapped.put(key, value);
-		}
-
-		@Override
-		public byte[] putIfAbsent(final Bytes key,
-								  final byte[] value) {
+            }
+            this.wrapped = wrapped;
+        }
+
+        @Deprecated
+        @Override
+        public void init(final ProcessorContext context, final StateStore root) {
+            wrapped.init(context, root);
+        }
+
+        @Override
+        public void init(final StateStoreContext context, final StateStore root) {
+            wrapped.init(context, root);
+        }
+
+        @Override
+        public void put(final Bytes key, final byte[] value) {
+            wrapped.put(key, value);
+        }
+
+        @Override
+        public byte[] putIfAbsent(final Bytes key, final byte[] value) {
             return wrapped.putIfAbsent(key, value);
         }
 
@@ -137,41 +121,32 @@
         }
 
         @Override
-		public byte[] get(final Bytes key) {
-			return wrapped.get(key);
-		}
-
-		@Override
-		public KeyValueIterator<Bytes, byte[]> range(final Bytes from,
-													 final Bytes to) {
-			return wrapped.range(from, to);
-		}
-
-		@Override
-		public KeyValueIterator<Bytes, byte[]> reverseRange(final Bytes from,
-															final Bytes to) {
-			return wrapped.reverseRange(from, to);
-		}
-
-		@Override
-		public KeyValueIterator<Bytes, byte[]> all() {
-			return wrapped.all();
-		}
-
-		@Override
-		public KeyValueIterator<Bytes, byte[]> reverseAll() {
-			return wrapped.reverseAll();
-		}
-
-<<<<<<< HEAD
-		@Override
-		public long approximateNumEntries() {
-			return wrapped.approximateNumEntries();
-		}
-=======
-        @Override
-        public <PS extends Serializer<P>, P> KeyValueIterator<Bytes, byte[]> prefixScan(final P prefix,
-                                                                                        final PS prefixKeySerializer) {
+        public byte[] get(final Bytes key) {
+            return wrapped.get(key);
+        }
+
+        @Override
+        public KeyValueIterator<Bytes, byte[]> range(final Bytes from, final Bytes to) {
+            return wrapped.range(from, to);
+        }
+
+        @Override
+        public KeyValueIterator<Bytes, byte[]> reverseRange(final Bytes from, final Bytes to) {
+            return wrapped.reverseRange(from, to);
+        }
+
+        @Override
+        public KeyValueIterator<Bytes, byte[]> all() {
+            return wrapped.all();
+        }
+
+        @Override
+        public KeyValueIterator<Bytes, byte[]> reverseAll() {
+            return wrapped.reverseAll();
+        }
+
+        @Override
+        public <PS extends Serializer<P>, P> KeyValueIterator<Bytes, byte[]> prefixScan(final P prefix, final PS prefixKeySerializer) {
             return wrapped.prefixScan(prefix, prefixKeySerializer);
         }
 
@@ -179,12 +154,11 @@
         public long approximateNumEntries() {
             return wrapped.approximateNumEntries();
         }
->>>>>>> 15418db6
-
-		@Override
-		public void flush() {
-			wrapped.flush();
-		}
+
+        @Override
+        public void flush() {
+            wrapped.flush();
+        }
 
         @Override
         public void close() {
@@ -197,9 +171,7 @@
         }
 
         @Override
-        public <R> QueryResult<R> query(final Query<R> query,
-            final PositionBound positionBound,
-            final QueryConfig config) {
+        public <R> QueryResult<R> query(final Query<R> query, final PositionBound positionBound, final QueryConfig config) {
 
             final long start = config.isCollectExecutionInfo() ? System.nanoTime() : -1L;
             final QueryResult<R> result = wrapped.query(query, positionBound, config);
