/*
 * Licensed to the Apache Software Foundation (ASF) under one or more
 * contributor license agreements. See the NOTICE file distributed with
 * this work for additional information regarding copyright ownership.
 * The ASF licenses this file to You under the Apache License, Version 2.0
 * (the "License"); you may not use this file except in compliance with
 * the License. You may obtain a copy of the License at
 *
 *    http://www.apache.org/licenses/LICENSE-2.0
 *
 * Unless required by applicable law or agreed to in writing, software
 * distributed under the License is distributed on an "AS IS" BASIS,
 * WITHOUT WARRANTIES OR CONDITIONS OF ANY KIND, either express or implied.
 * See the License for the specific language governing permissions and
 * limitations under the License.
 */
package org.apache.kafka.streams.kstream;

import org.apache.kafka.common.serialization.Serde;
import org.apache.kafka.common.serialization.Serdes;
import org.apache.kafka.common.utils.Bytes;
import org.apache.kafka.streams.KeyValue;
import org.apache.kafka.streams.StreamsBuilder;
import org.apache.kafka.streams.StreamsConfig;
import org.apache.kafka.streams.Topology;
import org.apache.kafka.streams.processor.ConnectedStoreProvider;
import org.apache.kafka.streams.processor.api.FixedKeyProcessor;
import org.apache.kafka.streams.processor.api.FixedKeyProcessorContext;
import org.apache.kafka.streams.processor.api.FixedKeyProcessorSupplier;
import org.apache.kafka.streams.processor.api.Processor;
import org.apache.kafka.streams.processor.api.ProcessorSupplier;
import org.apache.kafka.streams.processor.api.ProcessorContext;
import org.apache.kafka.streams.processor.StreamPartitioner;
import org.apache.kafka.streams.processor.TopicNameExtractor;
import org.apache.kafka.streams.state.KeyValueStore;
import org.apache.kafka.streams.state.StoreBuilder;

/**
 * {@code KStream} is an abstraction of a <i>record stream</i> of {@link KeyValue} pairs, i.e., each record is an
 * independent entity/event in the real world.
 * For example a user X might buy two items I1 and I2, and thus there might be two records {@code <K:I1>, <K:I2>}
 * in the stream.
 * <p>
 * A {@code KStream} is either {@link StreamsBuilder#stream(String) defined from one or multiple Kafka topics} that
 * are consumed message by message or the result of a {@code KStream} transformation.
 * A {@link KTable} can also be {@link KTable#toStream() converted} into a {@code KStream}.
 * <p>
 * A {@code KStream} can be transformed record by record, joined with another {@code KStream}, {@link KTable},
 * {@link GlobalKTable}, or can be aggregated into a {@link KTable}.
 * Kafka Streams DSL can be mixed-and-matched with Processor API (PAPI) (c.f. {@link Topology}) via
 * {@link #process(ProcessorSupplier, String...) process(...)},
 * {@link #transform(TransformerSupplier, String...) transform(...)}, and
 * {@link #transformValues(ValueTransformerSupplier, String...) transformValues(...)}.
 *
 * @param <K> Type of keys
 * @param <V> Type of values
 * @see KTable
 * @see KGroupedStream
 * @see StreamsBuilder#stream(String)
 */
public interface KStream<K, V> {

	/**
	 * Create a new {@code KStream} that consists of all records of this stream which satisfy the given predicate.
	 * All records that do not satisfy the predicate are dropped.
	 * This is a stateless record-by-record operation.
	 *
	 * @param predicate a filter {@link Predicate} that is applied to each record
	 * @return a {@code KStream} that contains only those records that satisfy the given predicate
	 * @see #filterNot(Predicate)
	 */
	KStream<K, V> filter(final Predicate<? super K, ? super V> predicate);

	/**
	 * Create a new {@code KStream} that consists of all records of this stream which satisfy the given predicate.
	 * All records that do not satisfy the predicate are dropped.
	 * This is a stateless record-by-record operation.
	 *
	 * @param predicate a filter {@link Predicate} that is applied to each record
	 * @param named     a {@link Named} config used to name the processor in the topology
	 * @return a {@code KStream} that contains only those records that satisfy the given predicate
	 * @see #filterNot(Predicate)
	 */
	KStream<K, V> filter(final Predicate<? super K, ? super V> predicate, final Named named);

	/**
	 * Create a new {@code KStream} that consists all records of this stream which do <em>not</em> satisfy the given
	 * predicate.
	 * All records that <em>do</em> satisfy the predicate are dropped.
	 * This is a stateless record-by-record operation.
	 *
	 * @param predicate a filter {@link Predicate} that is applied to each record
	 * @return a {@code KStream} that contains only those records that do <em>not</em> satisfy the given predicate
	 * @see #filter(Predicate)
	 */
	KStream<K, V> filterNot(final Predicate<? super K, ? super V> predicate);

	/**
	 * Create a new {@code KStream} that consists all records of this stream which do <em>not</em> satisfy the given
	 * predicate.
	 * All records that <em>do</em> satisfy the predicate are dropped.
	 * This is a stateless record-by-record operation.
	 *
	 * @param predicate a filter {@link Predicate} that is applied to each record
	 * @param named     a {@link Named} config used to name the processor in the topology
	 * @return a {@code KStream} that contains only those records that do <em>not</em> satisfy the given predicate
	 * @see #filter(Predicate)
	 */
	KStream<K, V> filterNot(final Predicate<? super K, ? super V> predicate, final Named named);

	/**
	 * Set a new key (with possibly new type) for each input record.
	 * The provided {@link KeyValueMapper} is applied to each input record and computes a new key for it.
	 * Thus, an input record {@code <K,V>} can be transformed into an output record {@code <K':V>}.
	 * This is a stateless record-by-record operation.
	 * <p>
	 * For example, you can use this transformation to set a key for a key-less input record {@code <null,V>} by
	 * extracting a key from the value within your {@link KeyValueMapper}. The example below computes the new key as the
	 * length of the value string.
	 * <pre>{@code
	 * KStream<Byte[], String> keyLessStream = builder.stream("key-less-topic");
	 * KStream<Integer, String> keyedStream = keyLessStream.selectKey(new KeyValueMapper<Byte[], String, Integer> {
	 *     Integer apply(Byte[] key, String value) {
	 *         return value.length();
	 *     }
	 * });
	 * }</pre>
	 * Setting a new key might result in an internal data redistribution if a key based operator (like an aggregation or
	 * join) is applied to the result {@code KStream}.
	 *
	 * @param mapper a {@link KeyValueMapper} that computes a new key for each record
	 * @param <KR>   the new key type of the result stream
	 * @return a {@code KStream} that contains records with new key (possibly of different type) and unmodified value
	 * @see #map(KeyValueMapper)
	 * @see #flatMap(KeyValueMapper)
	 * @see #mapValues(ValueMapper)
	 * @see #mapValues(ValueMapperWithKey)
	 * @see #flatMapValues(ValueMapper)
	 * @see #flatMapValues(ValueMapperWithKey)
	 */
	<KR> KStream<KR, V> selectKey(final KeyValueMapper<? super K, ? super V, ? extends KR> mapper);

	/**
	 * Set a new key (with possibly new type) for each input record.
	 * The provided {@link KeyValueMapper} is applied to each input record and computes a new key for it.
	 * Thus, an input record {@code <K,V>} can be transformed into an output record {@code <K':V>}.
	 * This is a stateless record-by-record operation.
	 * <p>
	 * For example, you can use this transformation to set a key for a key-less input record {@code <null,V>} by
	 * extracting a key from the value within your {@link KeyValueMapper}. The example below computes the new key as the
	 * length of the value string.
	 * <pre>{@code
	 * KStream<Byte[], String> keyLessStream = builder.stream("key-less-topic");
	 * KStream<Integer, String> keyedStream = keyLessStream.selectKey(new KeyValueMapper<Byte[], String, Integer> {
	 *     Integer apply(Byte[] key, String value) {
	 *         return value.length();
	 *     }
	 * });
	 * }</pre>
	 * Setting a new key might result in an internal data redistribution if a key based operator (like an aggregation or
	 * join) is applied to the result {@code KStream}.
	 *
	 * @param mapper a {@link KeyValueMapper} that computes a new key for each record
	 * @param named  a {@link Named} config used to name the processor in the topology
	 * @param <KR>   the new key type of the result stream
	 * @return a {@code KStream} that contains records with new key (possibly of different type) and unmodified value
	 * @see #map(KeyValueMapper)
	 * @see #flatMap(KeyValueMapper)
	 * @see #mapValues(ValueMapper)
	 * @see #mapValues(ValueMapperWithKey)
	 * @see #flatMapValues(ValueMapper)
	 * @see #flatMapValues(ValueMapperWithKey)
	 */
	<KR> KStream<KR, V> selectKey(final KeyValueMapper<? super K, ? super V, ? extends KR> mapper,
								  final Named named);

	/**
	 * Transform each record of the input stream into a new record in the output stream (both key and value type can be
	 * altered arbitrarily).
	 * The provided {@link KeyValueMapper} is applied to each input record and computes a new output record.
	 * Thus, an input record {@code <K,V>} can be transformed into an output record {@code <K':V'>}.
	 * This is a stateless record-by-record operation (cf. {@link #transform(TransformerSupplier, String...)} for
	 * stateful record transformation).
	 * <p>
	 * The example below normalizes the String key to upper-case letters and counts the number of token of the value string.
	 * <pre>{@code
	 * KStream<String, String> inputStream = builder.stream("topic");
	 * KStream<String, Integer> outputStream = inputStream.map(new KeyValueMapper<String, String, KeyValue<String, Integer>> {
	 *     KeyValue<String, Integer> apply(String key, String value) {
	 *         return new KeyValue<>(key.toUpperCase(), value.split(" ").length);
	 *     }
	 * });
	 * }</pre>
	 * The provided {@link KeyValueMapper} must return a {@link KeyValue} type and must not return {@code null}.
	 * <p>
	 * Mapping records might result in an internal data redistribution if a key based operator (like an aggregation or
	 * join) is applied to the result {@code KStream}. (cf. {@link #mapValues(ValueMapper)})
	 *
	 * @param mapper a {@link KeyValueMapper} that computes a new output record
	 * @param <KR>   the key type of the result stream
	 * @param <VR>   the value type of the result stream
	 * @return a {@code KStream} that contains records with new key and value (possibly both of different type)
	 * @see #selectKey(KeyValueMapper)
	 * @see #flatMap(KeyValueMapper)
	 * @see #mapValues(ValueMapper)
	 * @see #mapValues(ValueMapperWithKey)
	 * @see #flatMapValues(ValueMapper)
	 * @see #flatMapValues(ValueMapperWithKey)
	 * @see #transform(TransformerSupplier, String...)
	 * @see #transformValues(ValueTransformerSupplier, String...)
	 * @see #transformValues(ValueTransformerWithKeySupplier, String...)
	 */
	<KR, VR> KStream<KR, VR> map(final KeyValueMapper<? super K, ? super V, ? extends KeyValue<? extends KR, ? extends VR>> mapper);

	/**
	 * Transform each record of the input stream into a new record in the output stream (both key and value type can be
	 * altered arbitrarily).
	 * The provided {@link KeyValueMapper} is applied to each input record and computes a new output record.
	 * Thus, an input record {@code <K,V>} can be transformed into an output record {@code <K':V'>}.
	 * This is a stateless record-by-record operation (cf. {@link #transform(TransformerSupplier, String...)} for
	 * stateful record transformation).
	 * <p>
	 * The example below normalizes the String key to upper-case letters and counts the number of token of the value string.
	 * <pre>{@code
	 * KStream<String, String> inputStream = builder.stream("topic");
	 * KStream<String, Integer> outputStream = inputStream.map(new KeyValueMapper<String, String, KeyValue<String, Integer>> {
	 *     KeyValue<String, Integer> apply(String key, String value) {
	 *         return new KeyValue<>(key.toUpperCase(), value.split(" ").length);
	 *     }
	 * });
	 * }</pre>
	 * The provided {@link KeyValueMapper} must return a {@link KeyValue} type and must not return {@code null}.
	 * <p>
	 * Mapping records might result in an internal data redistribution if a key based operator (like an aggregation or
	 * join) is applied to the result {@code KStream}. (cf. {@link #mapValues(ValueMapper)})
	 *
	 * @param mapper a {@link KeyValueMapper} that computes a new output record
	 * @param named  a {@link Named} config used to name the processor in the topology
	 * @param <KR>   the key type of the result stream
	 * @param <VR>   the value type of the result stream
	 * @return a {@code KStream} that contains records with new key and value (possibly both of different type)
	 * @see #selectKey(KeyValueMapper)
	 * @see #flatMap(KeyValueMapper)
	 * @see #mapValues(ValueMapper)
	 * @see #mapValues(ValueMapperWithKey)
	 * @see #flatMapValues(ValueMapper)
	 * @see #flatMapValues(ValueMapperWithKey)
	 * @see #transform(TransformerSupplier, String...)
	 * @see #transformValues(ValueTransformerSupplier, String...)
	 * @see #transformValues(ValueTransformerWithKeySupplier, String...)
	 */
	<KR, VR> KStream<KR, VR> map(final KeyValueMapper<? super K, ? super V, ? extends KeyValue<? extends KR, ? extends VR>> mapper,
								 final Named named);

	/**
	 * Transform the value of each input record into a new value (with possible new type) of the output record.
	 * The provided {@link ValueMapper} is applied to each input record value and computes a new value for it.
	 * Thus, an input record {@code <K,V>} can be transformed into an output record {@code <K:V'>}.
	 * This is a stateless record-by-record operation (cf.
	 * {@link #transformValues(ValueTransformerSupplier, String...)} for stateful value transformation).
	 * <p>
	 * The example below counts the number of token of the value string.
	 * <pre>{@code
	 * KStream<String, String> inputStream = builder.stream("topic");
	 * KStream<String, Integer> outputStream = inputStream.mapValues(new ValueMapper<String, Integer> {
	 *     Integer apply(String value) {
	 *         return value.split(" ").length;
	 *     }
	 * });
	 * }</pre>
	 * Setting a new value preserves data co-location with respect to the key.
	 * Thus, <em>no</em> internal data redistribution is required if a key based operator (like an aggregation or join)
	 * is applied to the result {@code KStream}. (cf. {@link #map(KeyValueMapper)})
	 *
	 * @param mapper a {@link ValueMapper} that computes a new output value
	 * @param <VR>   the value type of the result stream
	 * @return a {@code KStream} that contains records with unmodified key and new values (possibly of different type)
	 * @see #selectKey(KeyValueMapper)
	 * @see #map(KeyValueMapper)
	 * @see #flatMap(KeyValueMapper)
	 * @see #flatMapValues(ValueMapper)
	 * @see #flatMapValues(ValueMapperWithKey)
	 * @see #transform(TransformerSupplier, String...)
	 * @see #transformValues(ValueTransformerSupplier, String...)
	 * @see #transformValues(ValueTransformerWithKeySupplier, String...)
	 */
	<VR> KStream<K, VR> mapValues(final ValueMapper<? super V, ? extends VR> mapper);

	/**
	 * Transform the value of each input record into a new value (with possible new type) of the output record.
	 * The provided {@link ValueMapper} is applied to each input record value and computes a new value for it.
	 * Thus, an input record {@code <K,V>} can be transformed into an output record {@code <K:V'>}.
	 * This is a stateless record-by-record operation (cf.
	 * {@link #transformValues(ValueTransformerSupplier, String...)} for stateful value transformation).
	 * <p>
	 * The example below counts the number of token of the value string.
	 * <pre>{@code
	 * KStream<String, String> inputStream = builder.stream("topic");
	 * KStream<String, Integer> outputStream = inputStream.mapValues(new ValueMapper<String, Integer> {
	 *     Integer apply(String value) {
	 *         return value.split(" ").length;
	 *     }
	 * });
	 * }</pre>
	 * Setting a new value preserves data co-location with respect to the key.
	 * Thus, <em>no</em> internal data redistribution is required if a key based operator (like an aggregation or join)
	 * is applied to the result {@code KStream}. (cf. {@link #map(KeyValueMapper)})
	 *
	 * @param mapper a {@link ValueMapper} that computes a new output value
	 * @param named  a {@link Named} config used to name the processor in the topology
	 * @param <VR>   the value type of the result stream
	 * @return a {@code KStream} that contains records with unmodified key and new values (possibly of different type)
	 * @see #selectKey(KeyValueMapper)
	 * @see #map(KeyValueMapper)
	 * @see #flatMap(KeyValueMapper)
	 * @see #flatMapValues(ValueMapper)
	 * @see #flatMapValues(ValueMapperWithKey)
	 * @see #transform(TransformerSupplier, String...)
	 * @see #transformValues(ValueTransformerSupplier, String...)
	 * @see #transformValues(ValueTransformerWithKeySupplier, String...)
	 */
	<VR> KStream<K, VR> mapValues(final ValueMapper<? super V, ? extends VR> mapper,
								  final Named named);

	/**
	 * Transform the value of each input record into a new value (with possible new type) of the output record.
	 * The provided {@link ValueMapperWithKey} is applied to each input record value and computes a new value for it.
	 * Thus, an input record {@code <K,V>} can be transformed into an output record {@code <K:V'>}.
	 * This is a stateless record-by-record operation (cf.
	 * {@link #transformValues(ValueTransformerWithKeySupplier, String...)} for stateful value transformation).
	 * <p>
	 * The example below counts the number of tokens of key and value strings.
	 * <pre>{@code
	 * KStream<String, String> inputStream = builder.stream("topic");
	 * KStream<String, Integer> outputStream = inputStream.mapValues(new ValueMapperWithKey<String, String, Integer> {
	 *     Integer apply(String readOnlyKey, String value) {
	 *         return readOnlyKey.split(" ").length + value.split(" ").length;
	 *     }
	 * });
	 * }</pre>
	 * Note that the key is read-only and should not be modified, as this can lead to corrupt partitioning.
	 * So, setting a new value preserves data co-location with respect to the key.
	 * Thus, <em>no</em> internal data redistribution is required if a key based operator (like an aggregation or join)
	 * is applied to the result {@code KStream}. (cf. {@link #map(KeyValueMapper)})
	 *
	 * @param mapper a {@link ValueMapperWithKey} that computes a new output value
	 * @param <VR>   the value type of the result stream
	 * @return a {@code KStream} that contains records with unmodified key and new values (possibly of different type)
	 * @see #selectKey(KeyValueMapper)
	 * @see #map(KeyValueMapper)
	 * @see #flatMap(KeyValueMapper)
	 * @see #flatMapValues(ValueMapper)
	 * @see #flatMapValues(ValueMapperWithKey)
	 * @see #transform(TransformerSupplier, String...)
	 * @see #transformValues(ValueTransformerSupplier, String...)
	 * @see #transformValues(ValueTransformerWithKeySupplier, String...)
	 */
	<VR> KStream<K, VR> mapValues(final ValueMapperWithKey<? super K, ? super V, ? extends VR> mapper);

	/**
	 * Transform the value of each input record into a new value (with possible new type) of the output record.
	 * The provided {@link ValueMapperWithKey} is applied to each input record value and computes a new value for it.
	 * Thus, an input record {@code <K,V>} can be transformed into an output record {@code <K:V'>}.
	 * This is a stateless record-by-record operation (cf.
	 * {@link #transformValues(ValueTransformerWithKeySupplier, String...)} for stateful value transformation).
	 * <p>
	 * The example below counts the number of tokens of key and value strings.
	 * <pre>{@code
	 * KStream<String, String> inputStream = builder.stream("topic");
	 * KStream<String, Integer> outputStream = inputStream.mapValues(new ValueMapperWithKey<String, String, Integer> {
	 *     Integer apply(String readOnlyKey, String value) {
	 *         return readOnlyKey.split(" ").length + value.split(" ").length;
	 *     }
	 * });
	 * }</pre>
	 * Note that the key is read-only and should not be modified, as this can lead to corrupt partitioning.
	 * So, setting a new value preserves data co-location with respect to the key.
	 * Thus, <em>no</em> internal data redistribution is required if a key based operator (like an aggregation or join)
	 * is applied to the result {@code KStream}. (cf. {@link #map(KeyValueMapper)})
	 *
	 * @param mapper a {@link ValueMapperWithKey} that computes a new output value
	 * @param named  a {@link Named} config used to name the processor in the topology
	 * @param <VR>   the value type of the result stream
	 * @return a {@code KStream} that contains records with unmodified key and new values (possibly of different type)
	 * @see #selectKey(KeyValueMapper)
	 * @see #map(KeyValueMapper)
	 * @see #flatMap(KeyValueMapper)
	 * @see #flatMapValues(ValueMapper)
	 * @see #flatMapValues(ValueMapperWithKey)
	 * @see #transform(TransformerSupplier, String...)
	 * @see #transformValues(ValueTransformerSupplier, String...)
	 * @see #transformValues(ValueTransformerWithKeySupplier, String...)
	 */
	<VR> KStream<K, VR> mapValues(final ValueMapperWithKey<? super K, ? super V, ? extends VR> mapper,
								  final Named named);

	/**
	 * Transform each record of the input stream into zero or more records in the output stream (both key and value type
	 * can be altered arbitrarily).
	 * The provided {@link KeyValueMapper} is applied to each input record and computes zero or more output records.
	 * Thus, an input record {@code <K,V>} can be transformed into output records {@code <K':V'>, <K'':V''>, ...}.
	 * This is a stateless record-by-record operation (cf. {@link #transform(TransformerSupplier, String...)} for
	 * stateful record transformation).
	 * <p>
	 * The example below splits input records {@code <null:String>} containing sentences as values into their words
	 * and emit a record {@code <word:1>} for each word.
	 * <pre>{@code
	 * KStream<byte[], String> inputStream = builder.stream("topic");
	 * KStream<String, Integer> outputStream = inputStream.flatMap(
	 *     new KeyValueMapper<byte[], String, Iterable<KeyValue<String, Integer>>> {
	 *         Iterable<KeyValue<String, Integer>> apply(byte[] key, String value) {
	 *             String[] tokens = value.split(" ");
	 *             List<KeyValue<String, Integer>> result = new ArrayList<>(tokens.length);
	 *
	 *             for(String token : tokens) {
	 *                 result.add(new KeyValue<>(token, 1));
	 *             }
	 *
	 *             return result;
	 *         }
	 *     });
	 * }</pre>
	 * The provided {@link KeyValueMapper} must return an {@link Iterable} (e.g., any {@link java.util.Collection} type)
	 * and the return value must not be {@code null}.
	 * <p>
	 * Flat-mapping records might result in an internal data redistribution if a key based operator (like an aggregation
	 * or join) is applied to the result {@code KStream}. (cf. {@link #flatMapValues(ValueMapper)})
	 *
	 * @param mapper a {@link KeyValueMapper} that computes the new output records
	 * @param <KR>   the key type of the result stream
	 * @param <VR>   the value type of the result stream
	 * @return a {@code KStream} that contains more or less records with new key and value (possibly of different type)
	 * @see #selectKey(KeyValueMapper)
	 * @see #map(KeyValueMapper)
	 * @see #mapValues(ValueMapper)
	 * @see #mapValues(ValueMapperWithKey)
	 * @see #flatMapValues(ValueMapper)
	 * @see #flatMapValues(ValueMapperWithKey)
	 * @see #transform(TransformerSupplier, String...)
	 * @see #flatTransform(TransformerSupplier, String...)
	 * @see #transformValues(ValueTransformerSupplier, String...)
	 * @see #transformValues(ValueTransformerWithKeySupplier, String...)
	 * @see #flatTransformValues(ValueTransformerSupplier, String...)
	 * @see #flatTransformValues(ValueTransformerWithKeySupplier, String...)
	 */
	<KR, VR> KStream<KR, VR> flatMap(final KeyValueMapper<? super K, ? super V, ? extends Iterable<? extends KeyValue<? extends KR, ? extends VR>>> mapper);

	/**
	 * Transform each record of the input stream into zero or more records in the output stream (both key and value type
	 * can be altered arbitrarily).
	 * The provided {@link KeyValueMapper} is applied to each input record and computes zero or more output records.
	 * Thus, an input record {@code <K,V>} can be transformed into output records {@code <K':V'>, <K'':V''>, ...}.
	 * This is a stateless record-by-record operation (cf. {@link #transform(TransformerSupplier, String...)} for
	 * stateful record transformation).
	 * <p>
	 * The example below splits input records {@code <null:String>} containing sentences as values into their words
	 * and emit a record {@code <word:1>} for each word.
	 * <pre>{@code
	 * KStream<byte[], String> inputStream = builder.stream("topic");
	 * KStream<String, Integer> outputStream = inputStream.flatMap(
	 *     new KeyValueMapper<byte[], String, Iterable<KeyValue<String, Integer>>> {
	 *         Iterable<KeyValue<String, Integer>> apply(byte[] key, String value) {
	 *             String[] tokens = value.split(" ");
	 *             List<KeyValue<String, Integer>> result = new ArrayList<>(tokens.length);
	 *
	 *             for(String token : tokens) {
	 *                 result.add(new KeyValue<>(token, 1));
	 *             }
	 *
	 *             return result;
	 *         }
	 *     });
	 * }</pre>
	 * The provided {@link KeyValueMapper} must return an {@link Iterable} (e.g., any {@link java.util.Collection} type)
	 * and the return value must not be {@code null}.
	 * <p>
	 * Flat-mapping records might result in an internal data redistribution if a key based operator (like an aggregation
	 * or join) is applied to the result {@code KStream}. (cf. {@link #flatMapValues(ValueMapper)})
	 *
	 * @param mapper a {@link KeyValueMapper} that computes the new output records
	 * @param named  a {@link Named} config used to name the processor in the topology
	 * @param <KR>   the key type of the result stream
	 * @param <VR>   the value type of the result stream
	 * @return a {@code KStream} that contains more or less records with new key and value (possibly of different type)
	 * @see #selectKey(KeyValueMapper)
	 * @see #map(KeyValueMapper)
	 * @see #mapValues(ValueMapper)
	 * @see #mapValues(ValueMapperWithKey)
	 * @see #flatMapValues(ValueMapper)
	 * @see #flatMapValues(ValueMapperWithKey)
	 * @see #transform(TransformerSupplier, String...)
	 * @see #flatTransform(TransformerSupplier, String...)
	 * @see #transformValues(ValueTransformerSupplier, String...)
	 * @see #transformValues(ValueTransformerWithKeySupplier, String...)
	 * @see #flatTransformValues(ValueTransformerSupplier, String...)
	 * @see #flatTransformValues(ValueTransformerWithKeySupplier, String...)
	 */
	<KR, VR> KStream<KR, VR> flatMap(final KeyValueMapper<? super K, ? super V, ? extends Iterable<? extends KeyValue<? extends KR, ? extends VR>>> mapper,
									 final Named named);

	/**
	 * Create a new {@code KStream} by transforming the value of each record in this stream into zero or more values
	 * with the same key in the new stream.
	 * Transform the value of each input record into zero or more records with the same (unmodified) key in the output
	 * stream (value type can be altered arbitrarily).
	 * The provided {@link ValueMapper} is applied to each input record and computes zero or more output values.
	 * Thus, an input record {@code <K,V>} can be transformed into output records {@code <K:V'>, <K:V''>, ...}.
	 * This is a stateless record-by-record operation (cf. {@link #transformValues(ValueTransformerSupplier, String...)}
	 * for stateful value transformation).
	 * <p>
	 * The example below splits input records {@code <null:String>} containing sentences as values into their words.
	 * <pre>{@code
	 * KStream<byte[], String> inputStream = builder.stream("topic");
	 * KStream<byte[], String> outputStream = inputStream.flatMapValues(new ValueMapper<String, Iterable<String>> {
	 *     Iterable<String> apply(String value) {
	 *         return Arrays.asList(value.split(" "));
	 *     }
	 * });
	 * }</pre>
	 * The provided {@link ValueMapper} must return an {@link Iterable} (e.g., any {@link java.util.Collection} type)
	 * and the return value must not be {@code null}.
	 * <p>
	 * Splitting a record into multiple records with the same key preserves data co-location with respect to the key.
	 * Thus, <em>no</em> internal data redistribution is required if a key based operator (like an aggregation or join)
	 * is applied to the result {@code KStream}. (cf. {@link #flatMap(KeyValueMapper)})
	 *
	 * @param mapper a {@link ValueMapper} the computes the new output values
	 * @param <VR>      the value type of the result stream
	 * @return a {@code KStream} that contains more or less records with unmodified keys and new values of different type
	 * @see #selectKey(KeyValueMapper)
	 * @see #map(KeyValueMapper)
	 * @see #flatMap(KeyValueMapper)
	 * @see #mapValues(ValueMapper)
	 * @see #mapValues(ValueMapperWithKey)
	 * @see #transform(TransformerSupplier, String...)
	 * @see #flatTransform(TransformerSupplier, String...)
	 * @see #transformValues(ValueTransformerSupplier, String...)
	 * @see #transformValues(ValueTransformerWithKeySupplier, String...)
	 * @see #flatTransformValues(ValueTransformerSupplier, String...)
	 * @see #flatTransformValues(ValueTransformerWithKeySupplier, String...)
	 */
	<VR> KStream<K, VR> flatMapValues(final ValueMapper<? super V, ? extends Iterable<? extends VR>> mapper);

	/**
	 * Create a new {@code KStream} by transforming the value of each record in this stream into zero or more values
	 * with the same key in the new stream.
	 * Transform the value of each input record into zero or more records with the same (unmodified) key in the output
	 * stream (value type can be altered arbitrarily).
	 * The provided {@link ValueMapper} is applied to each input record and computes zero or more output values.
	 * Thus, an input record {@code <K,V>} can be transformed into output records {@code <K:V'>, <K:V''>, ...}.
	 * This is a stateless record-by-record operation (cf. {@link #transformValues(ValueTransformerSupplier, String...)}
	 * for stateful value transformation).
	 * <p>
	 * The example below splits input records {@code <null:String>} containing sentences as values into their words.
	 * <pre>{@code
	 * KStream<byte[], String> inputStream = builder.stream("topic");
	 * KStream<byte[], String> outputStream = inputStream.flatMapValues(new ValueMapper<String, Iterable<String>> {
	 *     Iterable<String> apply(String value) {
	 *         return Arrays.asList(value.split(" "));
	 *     }
	 * });
	 * }</pre>
	 * The provided {@link ValueMapper} must return an {@link Iterable} (e.g., any {@link java.util.Collection} type)
	 * and the return value must not be {@code null}.
	 * <p>
	 * Splitting a record into multiple records with the same key preserves data co-location with respect to the key.
	 * Thus, <em>no</em> internal data redistribution is required if a key based operator (like an aggregation or join)
	 * is applied to the result {@code KStream}. (cf. {@link #flatMap(KeyValueMapper)})
	 *
	 * @param mapper a {@link ValueMapper} the computes the new output values
	 * @param named  a {@link Named} config used to name the processor in the topology
	 * @param <VR>      the value type of the result stream
	 * @return a {@code KStream} that contains more or less records with unmodified keys and new values of different type
	 * @see #selectKey(KeyValueMapper)
	 * @see #map(KeyValueMapper)
	 * @see #flatMap(KeyValueMapper)
	 * @see #mapValues(ValueMapper)
	 * @see #mapValues(ValueMapperWithKey)
	 * @see #transform(TransformerSupplier, String...)
	 * @see #flatTransform(TransformerSupplier, String...)
	 * @see #transformValues(ValueTransformerSupplier, String...)
	 * @see #transformValues(ValueTransformerWithKeySupplier, String...)
	 * @see #flatTransformValues(ValueTransformerSupplier, String...)
	 * @see #flatTransformValues(ValueTransformerWithKeySupplier, String...)
	 */
	<VR> KStream<K, VR> flatMapValues(final ValueMapper<? super V, ? extends Iterable<? extends VR>> mapper,
									  final Named named);

	/**
	 * Create a new {@code KStream} by transforming the value of each record in this stream into zero or more values
	 * with the same key in the new stream.
	 * Transform the value of each input record into zero or more records with the same (unmodified) key in the output
	 * stream (value type can be altered arbitrarily).
	 * The provided {@link ValueMapperWithKey} is applied to each input record and computes zero or more output values.
	 * Thus, an input record {@code <K,V>} can be transformed into output records {@code <K:V'>, <K:V''>, ...}.
	 * This is a stateless record-by-record operation (cf. {@link #transformValues(ValueTransformerWithKeySupplier, String...)}
	 * for stateful value transformation).
	 * <p>
	 * The example below splits input records {@code <Integer:String>}, with key=1, containing sentences as values
	 * into their words.
	 * <pre>{@code
	 * KStream<Integer, String> inputStream = builder.stream("topic");
	 * KStream<Integer, String> outputStream = inputStream.flatMapValues(new ValueMapper<Integer, String, Iterable<String>> {
	 *     Iterable<Integer, String> apply(Integer readOnlyKey, String value) {
	 *         if(readOnlyKey == 1) {
	 *             return Arrays.asList(value.split(" "));
	 *         } else {
	 *             return Arrays.asList(value);
	 *         }
	 *     }
	 * });
	 * }</pre>
	 * The provided {@link ValueMapperWithKey} must return an {@link Iterable} (e.g., any {@link java.util.Collection} type)
	 * and the return value must not be {@code null}.
	 * <p>
	 * Note that the key is read-only and should not be modified, as this can lead to corrupt partitioning.
	 * So, splitting a record into multiple records with the same key preserves data co-location with respect to the key.
	 * Thus, <em>no</em> internal data redistribution is required if a key based operator (like an aggregation or join)
	 * is applied to the result {@code KStream}. (cf. {@link #flatMap(KeyValueMapper)})
	 *
	 * @param mapper a {@link ValueMapperWithKey} the computes the new output values
	 * @param <VR>      the value type of the result stream
	 * @return a {@code KStream} that contains more or less records with unmodified keys and new values of different type
	 * @see #selectKey(KeyValueMapper)
	 * @see #map(KeyValueMapper)
	 * @see #flatMap(KeyValueMapper)
	 * @see #mapValues(ValueMapper)
	 * @see #mapValues(ValueMapperWithKey)
	 * @see #transform(TransformerSupplier, String...)
	 * @see #flatTransform(TransformerSupplier, String...)
	 * @see #transformValues(ValueTransformerSupplier, String...)
	 * @see #transformValues(ValueTransformerWithKeySupplier, String...)
	 * @see #flatTransformValues(ValueTransformerSupplier, String...)
	 * @see #flatTransformValues(ValueTransformerWithKeySupplier, String...)
	 */
	<VR> KStream<K, VR> flatMapValues(final ValueMapperWithKey<? super K, ? super V, ? extends Iterable<? extends VR>> mapper);

	/**
	 * Create a new {@code KStream} by transforming the value of each record in this stream into zero or more values
	 * with the same key in the new stream.
	 * Transform the value of each input record into zero or more records with the same (unmodified) key in the output
	 * stream (value type can be altered arbitrarily).
	 * The provided {@link ValueMapperWithKey} is applied to each input record and computes zero or more output values.
	 * Thus, an input record {@code <K,V>} can be transformed into output records {@code <K:V'>, <K:V''>, ...}.
	 * This is a stateless record-by-record operation (cf. {@link #transformValues(ValueTransformerWithKeySupplier, String...)}
	 * for stateful value transformation).
	 * <p>
	 * The example below splits input records {@code <Integer:String>}, with key=1, containing sentences as values
	 * into their words.
	 * <pre>{@code
	 * KStream<Integer, String> inputStream = builder.stream("topic");
	 * KStream<Integer, String> outputStream = inputStream.flatMapValues(new ValueMapper<Integer, String, Iterable<String>> {
	 *     Iterable<Integer, String> apply(Integer readOnlyKey, String value) {
	 *         if(readOnlyKey == 1) {
	 *             return Arrays.asList(value.split(" "));
	 *         } else {
	 *             return Arrays.asList(value);
	 *         }
	 *     }
	 * });
	 * }</pre>
	 * The provided {@link ValueMapperWithKey} must return an {@link Iterable} (e.g., any {@link java.util.Collection} type)
	 * and the return value must not be {@code null}.
	 * <p>
	 * Note that the key is read-only and should not be modified, as this can lead to corrupt partitioning.
	 * So, splitting a record into multiple records with the same key preserves data co-location with respect to the key.
	 * Thus, <em>no</em> internal data redistribution is required if a key based operator (like an aggregation or join)
	 * is applied to the result {@code KStream}. (cf. {@link #flatMap(KeyValueMapper)})
	 *
	 * @param mapper a {@link ValueMapperWithKey} the computes the new output values
	 * @param named  a {@link Named} config used to name the processor in the topology
	 * @param <VR>      the value type of the result stream
	 * @return a {@code KStream} that contains more or less records with unmodified keys and new values of different type
	 * @see #selectKey(KeyValueMapper)
	 * @see #map(KeyValueMapper)
	 * @see #flatMap(KeyValueMapper)
	 * @see #mapValues(ValueMapper)
	 * @see #mapValues(ValueMapperWithKey)
	 * @see #transform(TransformerSupplier, String...)
	 * @see #flatTransform(TransformerSupplier, String...)
	 * @see #transformValues(ValueTransformerSupplier, String...)
	 * @see #transformValues(ValueTransformerWithKeySupplier, String...)
	 * @see #flatTransformValues(ValueTransformerSupplier, String...)
	 * @see #flatTransformValues(ValueTransformerWithKeySupplier, String...)
	 */
	<VR> KStream<K, VR> flatMapValues(final ValueMapperWithKey<? super K, ? super V, ? extends Iterable<? extends VR>> mapper,
									  final Named named);

	/**
	 * Print the records of this KStream using the options provided by {@link Printed}
	 * Note that this is mainly for debugging/testing purposes, and it will try to flush on each record print.
	 * It <em>SHOULD NOT</em> be used for production usage if performance requirements are concerned.
	 *
	 * @param printed options for printing
	 */
	void print(final Printed<K, V> printed);

	/**
	 * Perform an action on each record of {@code KStream}.
	 * This is a stateless record-by-record operation (cf. {@link #process(ProcessorSupplier, String...)}).
	 * Note that this is a terminal operation that returns void.
	 *
	 * @param action an action to perform on each record
	 * @see #process(ProcessorSupplier, String...)
	 */
	void foreach(final ForeachAction<? super K, ? super V> action);

	/**
	 * Perform an action on each record of {@code KStream}.
	 * This is a stateless record-by-record operation (cf. {@link #process(ProcessorSupplier, String...)}).
	 * Note that this is a terminal operation that returns void.
	 *
	 * @param action an action to perform on each record
	 * @param named  a {@link Named} config used to name the processor in the topology
	 * @see #process(ProcessorSupplier, String...)
	 */
	void foreach(final ForeachAction<? super K, ? super V> action, final Named named);

	/**
	 * Perform an action on each record of {@code KStream}.
	 * This is a stateless record-by-record operation (cf. {@link #process(ProcessorSupplier, String...)}).
	 * <p>
	 * Peek is a non-terminal operation that triggers a side effect (such as logging or statistics collection)
	 * and returns an unchanged stream.
	 * <p>
	 * Note that since this operation is stateless, it may execute multiple times for a single record in failure cases.
	 *
	 * @param action an action to perform on each record
	 * @see #process(ProcessorSupplier, String...)
	 * @return itself
	 */
	KStream<K, V> peek(final ForeachAction<? super K, ? super V> action);

	/**
	 * Perform an action on each record of {@code KStream}.
	 * This is a stateless record-by-record operation (cf. {@link #process(ProcessorSupplier, String...)}).
	 * <p>
	 * Peek is a non-terminal operation that triggers a side effect (such as logging or statistics collection)
	 * and returns an unchanged stream.
	 * <p>
	 * Note that since this operation is stateless, it may execute multiple times for a single record in failure cases.
	 *
	 * @param action an action to perform on each record
	 * @param named  a {@link Named} config used to name the processor in the topology
	 * @see #process(ProcessorSupplier, String...)
	 * @return itself
	 */
	KStream<K, V> peek(final ForeachAction<? super K, ? super V> action, final Named named);

	/**
	 * Creates an array of {@code KStream} from this stream by branching the records in the original stream based on
	 * the supplied predicates.
	 * Each record is evaluated against the supplied predicates, and predicates are evaluated in order.
	 * Each stream in the result array corresponds position-wise (index) to the predicate in the supplied predicates.
	 * The branching happens on first-match: A record in the original stream is assigned to the corresponding result
	 * stream for the first predicate that evaluates to true, and is assigned to this stream only.
	 * A record will be dropped if none of the predicates evaluate to true.
	 * This is a stateless record-by-record operation.
	 *
	 * @param predicates the ordered list of {@link Predicate} instances
	 * @return multiple distinct substreams of this {@code KStream}
	 * @deprecated since 2.8. Use {@link #split()} instead.
	 */
	@Deprecated
	@SuppressWarnings("unchecked")
	KStream<K, V>[] branch(final Predicate<? super K, ? super V>... predicates);

<<<<<<< HEAD
	/**
	 * Creates an array of {@code KStream} from this stream by branching the records in the original stream based on
	 * the supplied predicates.
	 * Each record is evaluated against the supplied predicates, and predicates are evaluated in order.
	 * Each stream in the result array corresponds position-wise (index) to the predicate in the supplied predicates.
	 * The branching happens on first-match: A record in the original stream is assigned to the corresponding result
	 * stream for the first predicate that evaluates to true, and is assigned to this stream only.
	 * A record will be dropped if none of the predicates evaluate to true.
	 * This is a stateless record-by-record operation.
	 *
	 * @param named  a {@link Named} config used to name the processor in the topology
	 * @param predicates the ordered list of {@link Predicate} instances
	 * @return multiple distinct substreams of this {@code KStream}
	 * @deprecated since 2.8. Use {@link #split(Named)} instead.
	 */
	@Deprecated
	@SuppressWarnings("unchecked")
	KStream<K, V>[] branch(final Named named, final Predicate<? super K, ? super V>... predicates);

	/**
	 * Split this stream. {@link BranchedKStream} can be used for routing the records to different branches depending
	 * on evaluation against the supplied predicates.
	 * Stream branching is a stateless record-by-record operation.
	 * @return {@link BranchedKStream} that provides methods for routing the records to different branches.
	 */
	BranchedKStream<K, V> split();
=======
    /**
     * Split this stream into different branches. The returned {@link BranchedKStream} instance can be used for routing
     * the records to different branches depending on evaluation against the supplied predicates.
     * <p>
     *     Note: Stream branching is a stateless record-by-record operation.
     *     Please check {@link BranchedKStream} for detailed description and usage example
     *
     * @return {@link BranchedKStream} that provides methods for routing the records to different branches.
     */
    BranchedKStream<K, V> split();

    /**
     * Split this stream into different branches. The returned {@link BranchedKStream} instance can be used for routing
     * the records to different branches depending on evaluation against the supplied predicates.
     * <p>
     *     Note: Stream branching is a stateless record-by-record operation.
     *     Please check {@link BranchedKStream} for detailed description and usage example
     *
     * @param named  a {@link Named} config used to name the processor in the topology and also to set the name prefix
     *               for the resulting branches (see {@link BranchedKStream})
     * @return {@link BranchedKStream} that provides methods for routing the records to different branches.
     */
    BranchedKStream<K, V> split(final Named named);
>>>>>>> 15418db6

	/**
	 * Split this stream. {@link BranchedKStream} can be used for routing the records to different branches depending
	 * on evaluation against the supplied predicates.
	 * Stream branching is a stateless record-by-record operation.
	 * @param named a {@link Named} config used to name the processor in the topology and also to set the name prefix
	 *              for the resulting branches (see {@link BranchedKStream})
	 * @return {@link BranchedKStream} that provides methods for routing the records to different branches.
	 */
	BranchedKStream<K, V> split(final Named named);

	/**
	 * Merge this stream and the given stream into one larger stream.
	 * <p>
	 * There is no ordering guarantee between records from this {@code KStream} and records from
	 * the provided {@code KStream} in the merged stream.
	 * Relative order is preserved within each input stream though (ie, records within one input
	 * stream are processed in order).
	 *
	 * @param stream a stream which is to be merged into this stream
	 * @return a merged stream containing all records from this and the provided {@code KStream}
	 */
	KStream<K, V> merge(final KStream<K, V> stream);

<<<<<<< HEAD
	/**
	 * Merge this stream and the given stream into one larger stream.
	 * <p>
	 * There is no ordering guarantee between records from this {@code KStream} and records from
	 * the provided {@code KStream} in the merged stream.
	 * Relative order is preserved within each input stream though (ie, records within one input
	 * stream are processed in order).
	 *
	 * @param stream a stream which is to be merged into this stream
	 * @param named  a {@link Named} config used to name the processor in the topology
	 * @return a merged stream containing all records from this and the provided {@code KStream}
	 */
	KStream<K, V> merge(final KStream<K, V> stream, final Named named);
=======
    /**
     * Materialize this stream to a topic and creates a new {@code KStream} from the topic using default serializers,
     * deserializers, and producer's default partitioning strategy.
     * The specified topic should be manually created before it is used (i.e., before the Kafka Streams application is
     * started).
     * <p>
     * This is similar to calling {@link #to(String) #to(someTopicName)} and
     * {@link StreamsBuilder#stream(String) StreamsBuilder#stream(someTopicName)}.
     * Note that {@code through()} uses a hard coded {@link org.apache.kafka.streams.processor.FailOnInvalidTimestamp
     * timestamp extractor} and does not allow to customize it, to ensure correct timestamp propagation.
     *
     * @param topic the topic name
     * @return a {@code KStream} that contains the exact same (and potentially repartitioned) records as this {@code KStream}
     * @deprecated since 2.6; use {@link #repartition()} instead
     */
    // TODO: when removed, update `StreamsResetter` description of --intermediate-topics
    @Deprecated
    KStream<K, V> through(final String topic);
>>>>>>> 15418db6

	/**
	 * Materialize this stream to a topic and creates a new {@code KStream} from the topic using default serializers,
	 * deserializers, and producer's {@link DefaultPartitioner}.
	 * The specified topic should be manually created before it is used (i.e., before the Kafka Streams application is
	 * started).
	 * <p>
	 * This is similar to calling {@link #to(String) #to(someTopicName)} and
	 * {@link StreamsBuilder#stream(String) StreamsBuilder#stream(someTopicName)}.
	 * Note that {@code through()} uses a hard coded {@link org.apache.kafka.streams.processor.FailOnInvalidTimestamp
	 * timestamp extractor} and does not allow to customize it, to ensure correct timestamp propagation.
	 *
	 * @param topic the topic name
	 * @return a {@code KStream} that contains the exact same (and potentially repartitioned) records as this {@code KStream}
	 * @deprecated since 2.6; use {@link #repartition()} instead
	 */
	// TODO: when removed, update `StreamsResetter` decription of --intermediate-topics
	@Deprecated
	KStream<K, V> through(final String topic);

<<<<<<< HEAD
	/**
	 * Materialize this stream to a topic and creates a new {@code KStream} from the topic using the
	 * {@link Produced} instance for configuration of the {@link Serde key serde}, {@link Serde value serde},
	 * and {@link StreamPartitioner}.
	 * The specified topic should be manually created before it is used (i.e., before the Kafka Streams application is
	 * started).
	 * <p>
	 * This is similar to calling {@link #to(String, Produced) to(someTopic, Produced.with(keySerde, valueSerde)}
	 * and {@link StreamsBuilder#stream(String, Consumed) StreamsBuilder#stream(someTopicName, Consumed.with(keySerde, valueSerde))}.
	 * Note that {@code through()} uses a hard coded {@link org.apache.kafka.streams.processor.FailOnInvalidTimestamp
	 * timestamp extractor} and does not allow to customize it, to ensure correct timestamp propagation.
	 *
	 * @param topic     the topic name
	 * @param produced  the options to use when producing to the topic
	 * @return a {@code KStream} that contains the exact same (and potentially repartitioned) records as this {@code KStream}
	 * @deprecated since 2.6; use {@link #repartition(Repartitioned)} instead
	 */
	@Deprecated
	KStream<K, V> through(final String topic,
						  final Produced<K, V> produced);
=======
    /**
     * Materialize this stream to an auto-generated repartition topic and create a new {@code KStream}
     * from the auto-generated topic using default serializers, deserializers, and producer's default partitioning strategy.
     * The number of partitions is determined based on the upstream topics partition numbers.
     * <p>
     * The created topic is considered as an internal topic and is meant to be used only by the current Kafka Streams instance.
     * Similar to auto-repartitioning, the topic will be created with infinite retention time and data will be automatically purged by Kafka Streams.
     * The topic will be named as "${applicationId}-&lt;name&gt;-repartition", where "applicationId" is user-specified in
     * {@link StreamsConfig} via parameter {@link StreamsConfig#APPLICATION_ID_CONFIG APPLICATION_ID_CONFIG},
     * "&lt;name&gt;" is an internally generated name, and "-repartition" is a fixed suffix.
     *
     * @return {@code KStream} that contains the exact same repartitioned records as this {@code KStream}.
     */
    KStream<K, V> repartition();
>>>>>>> 15418db6

	/**
	 * Materialize this stream to an auto-generated repartition topic and create a new {@code KStream}
	 * from the auto-generated topic using default serializers, deserializers, and producer's {@link DefaultPartitioner}.
	 * The number of partitions is determined based on the upstream topics partition numbers.
	 * <p>
	 * The created topic is considered as an internal topic and is meant to be used only by the current Kafka Streams instance.
	 * Similar to auto-repartitioning, the topic will be created with infinite retention time and data will be automatically purged by Kafka Streams.
	 * The topic will be named as "${applicationId}-&lt;name&gt;-repartition", where "applicationId" is user-specified in
	 * {@link StreamsConfig} via parameter {@link StreamsConfig#APPLICATION_ID_CONFIG APPLICATION_ID_CONFIG},
	 * "&lt;name&gt;" is an internally generated name, and "-repartition" is a fixed suffix.
	 * @return {@code KStream} that contains the exact same repartitioned records as this {@code KStream}.
	 */
	KStream<K, V> repartition();

<<<<<<< HEAD
	/**
	 * Materialize this stream to an auto-generated repartition topic and create a new {@code KStream}
	 * from the auto-generated topic using {@link Serde key serde}, {@link Serde value serde}, {@link StreamPartitioner},
	 * number of partitions, and topic name part as defined by {@link Repartitioned}.
	 * <p>
	 * The created topic is considered as an internal topic and is meant to be used only by the current Kafka Streams instance.
	 * Similar to auto-repartitioning, the topic will be created with infinite retention time and data will be automatically purged by Kafka Streams.
	 * The topic will be named as "${applicationId}-&lt;name&gt;-repartition", where "applicationId" is user-specified in
	 * {@link StreamsConfig} via parameter {@link StreamsConfig#APPLICATION_ID_CONFIG APPLICATION_ID_CONFIG},
	 * "&lt;name&gt;" is either provided via {@link Repartitioned#as(String)} or an internally
	 * generated name, and "-repartition" is a fixed suffix.
	 * @param repartitioned the {@link Repartitioned} instance used to specify {@link Serdes},
	 *                      {@link StreamPartitioner} which determines how records are distributed among partitions of the topic,
	 *                      part of the topic name, and number of partitions for a repartition topic.
	 * @return a {@code KStream} that contains the exact same repartitioned records as this {@code KStream}.
	 */
	KStream<K, V> repartition(final Repartitioned<K, V> repartitioned);
=======
    /**
     * Materialize this stream to a topic using default serializers specified in the config and producer's
     * default partitioning strategy.
     * The specified topic should be manually created before it is used (i.e., before the Kafka Streams application is
     * started).
     *
     * @param topic the topic name
     */
    void to(final String topic);
>>>>>>> 15418db6

	/**
	 * Materialize this stream to a topic using default serializers specified in the config and producer's
	 * {@link DefaultPartitioner}.
	 * The specified topic should be manually created before it is used (i.e., before the Kafka Streams application is
	 * started).
	 * @param topic the topic name
	 */
	void to(final String topic);

<<<<<<< HEAD
	/**
	 * Materialize this stream to a topic using the provided {@link Produced} instance.
	 * The specified topic should be manually created before it is used (i.e., before the Kafka Streams application is
	 * started).
	 *
	 * @param topic       the topic name
	 * @param produced    the options to use when producing to the topic
	 */
	void to(final String topic,
			final Produced<K, V> produced);
=======
    /**
     * Dynamically materialize this stream to topics using default serializers specified in the config and producer's
     * default partitioning strategy.
     * The topic names for each record to send to is dynamically determined based on the {@link TopicNameExtractor}.
     *
     * @param topicExtractor    the extractor to determine the name of the Kafka topic to write to for each record
     */
    void to(final TopicNameExtractor<K, V> topicExtractor);
>>>>>>> 15418db6

	/**
	 * Dynamically materialize this stream to topics using default serializers specified in the config and producer's
	 * {@link DefaultPartitioner}.
	 * The topic names for each record to send to is dynamically determined based on the {@link TopicNameExtractor}.
	 *
	 * @param topicExtractor    the extractor to determine the name of the Kafka topic to write to for each record
	 */
	void to(final TopicNameExtractor<K, V> topicExtractor);

	/**
	 * Dynamically materialize this stream to topics using the provided {@link Produced} instance.
	 * The topic names for each record to send to is dynamically determined based on the {@link TopicNameExtractor}.
	 *
	 * @param topicExtractor    the extractor to determine the name of the Kafka topic to write to for each record
	 * @param produced          the options to use when producing to the topic
	 */
	void to(final TopicNameExtractor<K, V> topicExtractor,
			final Produced<K, V> produced);

	/**
	 * Convert this stream to a {@link KTable}.
	 * <p>
	 * If a key changing operator was used before this operation (e.g., {@link #selectKey(KeyValueMapper)},
	 * {@link #map(KeyValueMapper)}, {@link #flatMap(KeyValueMapper)} or
	 * {@link #transform(TransformerSupplier, String...)}) an internal repartitioning topic will be created in Kafka.
	 * This topic will be named "${applicationId}-&lt;name&gt;-repartition", where "applicationId" is user-specified in
	 * {@link StreamsConfig} via parameter {@link StreamsConfig#APPLICATION_ID_CONFIG APPLICATION_ID_CONFIG},
	 * "&lt;name&gt;" is an internally generated name, and "-repartition" is a fixed suffix.
	 * <p>
	 * You can retrieve all generated internal topic names via {@link Topology#describe()}.
	 * <p>
	 * For this case, all data of this stream will be redistributed through the repartitioning topic by writing all
	 * records to it, and rereading all records from it, such that the resulting {@link KTable} is partitioned
	 * correctly on its key.
	 * Note that you cannot enable {@link StreamsConfig#TOPOLOGY_OPTIMIZATION_CONFIG} config for this case, because
	 * repartition topics are considered transient and don't allow to recover the result {@link KTable} in cause of
	 * a failure; hence, a dedicated changelog topic is required to guarantee fault-tolerance.
	 * <p>
	 * Note that this is a logical operation and only changes the "interpretation" of the stream, i.e., each record of
	 * it was a "fact/event" and is re-interpreted as update now (cf. {@link KStream} vs {@code KTable}).
	 *
	 * @return a {@link KTable} that contains the same records as this {@code KStream}
	 */
	KTable<K, V> toTable();

	/**
	 * Convert this stream to a {@link KTable}.
	 * <p>
	 * If a key changing operator was used before this operation (e.g., {@link #selectKey(KeyValueMapper)},
	 * {@link #map(KeyValueMapper)}, {@link #flatMap(KeyValueMapper)} or
	 * {@link #transform(TransformerSupplier, String...)}) an internal repartitioning topic will be created in Kafka.
	 * This topic will be named "${applicationId}-&lt;name&gt;-repartition", where "applicationId" is user-specified in
	 * {@link StreamsConfig} via parameter {@link StreamsConfig#APPLICATION_ID_CONFIG APPLICATION_ID_CONFIG},
	 * "&lt;name&gt;" is an internally generated name, and "-repartition" is a fixed suffix.
	 * <p>
	 * You can retrieve all generated internal topic names via {@link Topology#describe()}.
	 * <p>
	 * For this case, all data of this stream will be redistributed through the repartitioning topic by writing all
	 * records to it, and rereading all records from it, such that the resulting {@link KTable} is partitioned
	 * correctly on its key.
	 * Note that you cannot enable {@link StreamsConfig#TOPOLOGY_OPTIMIZATION_CONFIG} config for this case, because
	 * repartition topics are considered transient and don't allow to recover the result {@link KTable} in cause of
	 * a failure; hence, a dedicated changelog topic is required to guarantee fault-tolerance.
	 * <p>
	 * Note that this is a logical operation and only changes the "interpretation" of the stream, i.e., each record of
	 * it was a "fact/event" and is re-interpreted as update now (cf. {@link KStream} vs {@code KTable}).
	 *
	 * @param named  a {@link Named} config used to name the processor in the topology
	 * @return a {@link KTable} that contains the same records as this {@code KStream}
	 */
	KTable<K, V> toTable(final Named named);

	/**
	 * Convert this stream to a {@link KTable}.
	 * <p>
	 * If a key changing operator was used before this operation (e.g., {@link #selectKey(KeyValueMapper)},
	 * {@link #map(KeyValueMapper)}, {@link #flatMap(KeyValueMapper)} or
	 * {@link #transform(TransformerSupplier, String...)}) an internal repartitioning topic will be created in Kafka.
	 * This topic will be named "${applicationId}-&lt;name&gt;-repartition", where "applicationId" is user-specified in
	 * {@link StreamsConfig} via parameter {@link StreamsConfig#APPLICATION_ID_CONFIG APPLICATION_ID_CONFIG},
	 * "&lt;name&gt;" is an internally generated name, and "-repartition" is a fixed suffix.
	 * <p>
	 * You can retrieve all generated internal topic names via {@link Topology#describe()}.
	 * <p>
	 * For this case, all data of this stream will be redistributed through the repartitioning topic by writing all
	 * records to it, and rereading all records from it, such that the resulting {@link KTable} is partitioned
	 * correctly on its key.
	 * Note that you cannot enable {@link StreamsConfig#TOPOLOGY_OPTIMIZATION_CONFIG} config for this case, because
	 * repartition topics are considered transient and don't allow to recover the result {@link KTable} in cause of
	 * a failure; hence, a dedicated changelog topic is required to guarantee fault-tolerance.
	 * <p>
	 * Note that this is a logical operation and only changes the "interpretation" of the stream, i.e., each record of
	 * it was a "fact/event" and is re-interpreted as update now (cf. {@link KStream} vs {@code KTable}).
	 *
	 * @param materialized an instance of {@link Materialized} used to describe how the state store of the
	 *                            resulting table should be materialized.
	 * @return a {@link KTable} that contains the same records as this {@code KStream}
	 */
	KTable<K, V> toTable(final Materialized<K, V, KeyValueStore<Bytes, byte[]>> materialized);

	/**
	 * Convert this stream to a {@link KTable}.
	 * <p>
	 * If a key changing operator was used before this operation (e.g., {@link #selectKey(KeyValueMapper)},
	 * {@link #map(KeyValueMapper)}, {@link #flatMap(KeyValueMapper)} or
	 * {@link #transform(TransformerSupplier, String...)}) an internal repartitioning topic will be created in Kafka.
	 * This topic will be named "${applicationId}-&lt;name&gt;-repartition", where "applicationId" is user-specified in
	 * {@link StreamsConfig} via parameter {@link StreamsConfig#APPLICATION_ID_CONFIG APPLICATION_ID_CONFIG},
	 * "&lt;name&gt;" is an internally generated name, and "-repartition" is a fixed suffix.
	 * <p>
	 * You can retrieve all generated internal topic names via {@link Topology#describe()}.
	 * <p>
	 * For this case, all data of this stream will be redistributed through the repartitioning topic by writing all
	 * records to it, and rereading all records from it, such that the resulting {@link KTable} is partitioned
	 * correctly on its key.
	 * Note that you cannot enable {@link StreamsConfig#TOPOLOGY_OPTIMIZATION_CONFIG} config for this case, because
	 * repartition topics are considered transient and don't allow to recover the result {@link KTable} in cause of
	 * a failure; hence, a dedicated changelog topic is required to guarantee fault-tolerance.
	 * <p>
	 * Note that this is a logical operation and only changes the "interpretation" of the stream, i.e., each record of
	 * it was a "fact/event" and is re-interpreted as update now (cf. {@link KStream} vs {@code KTable}).
	 *
	 * @param named  a {@link Named} config used to name the processor in the topology
	 * @param materialized an instance of {@link Materialized} used to describe how the state store of the
	 *                            resulting table should be materialized.
	 * @return a {@link KTable} that contains the same records as this {@code KStream}
	 */
	KTable<K, V> toTable(final Named named,
						 final Materialized<K, V, KeyValueStore<Bytes, byte[]>> materialized);

	/**
	 * Group the records of this {@code KStream} on a new key that is selected using the provided {@link KeyValueMapper}
	 * and default serializers and deserializers.
	 * {@link KGroupedStream} can be further grouped with other streams to form a {@link CogroupedKStream}.
	 * Grouping a stream on the record key is required before an aggregation operator can be applied to the data
	 * (cf. {@link KGroupedStream}).
	 * The {@link KeyValueMapper} selects a new key (which may or may not be of the same type) while preserving the
	 * original values.
	 * If the new record key is {@code null} the record will not be included in the resulting {@link KGroupedStream}
	 * <p>
	 * Because a new key is selected, an internal repartitioning topic may need to be created in Kafka if a
	 * later operator depends on the newly selected key.
	 * This topic will be named "${applicationId}-&lt;name&gt;-repartition", where "applicationId" is user-specified in
	 * {@link StreamsConfig} via parameter {@link StreamsConfig#APPLICATION_ID_CONFIG APPLICATION_ID_CONFIG},
	 * "&lt;name&gt;" is an internally generated name, and "-repartition" is a fixed suffix.
	 * <p>
	 * You can retrieve all generated internal topic names via {@link Topology#describe()}.
	 * <p>
	 * All data of this stream will be redistributed through the repartitioning topic by writing all records to it,
	 * and rereading all records from it, such that the resulting {@link KGroupedStream} is partitioned on the new key.
	 * <p>
	 * This operation is equivalent to calling {@link #selectKey(KeyValueMapper)} followed by {@link #groupByKey()}.
	 * If the key type is changed, it is recommended to use {@link #groupBy(KeyValueMapper, Grouped)} instead.
	 *
	 * @param keySelector a {@link KeyValueMapper} that computes a new key for grouping
	 * @param <KR>        the key type of the result {@link KGroupedStream}
	 * @return a {@link KGroupedStream} that contains the grouped records of the original {@code KStream}
	 */
	<KR> KGroupedStream<KR, V> groupBy(final KeyValueMapper<? super K, ? super V, KR> keySelector);

	/**
	 * Group the records of this {@code KStream} on a new key that is selected using the provided {@link KeyValueMapper}
	 * and {@link Serde}s as specified by {@link Grouped}.
	 * {@link KGroupedStream} can be further grouped with other streams to form a {@link CogroupedKStream}.
	 * Grouping a stream on the record key is required before an aggregation operator can be applied to the data
	 * (cf. {@link KGroupedStream}).
	 * The {@link KeyValueMapper} selects a new key (which may or may not be of the same type) while preserving the
	 * original values.
	 * If the new record key is {@code null} the record will not be included in the resulting {@link KGroupedStream}.
	 * <p>
	 * Because a new key is selected, an internal repartitioning topic may need to be created in Kafka if a later
	 * operator depends on the newly selected key.
	 * This topic will be named "${applicationId}-&lt;name&gt;-repartition", where "applicationId" is user-specified in
	 * {@link StreamsConfig} via parameter {@link StreamsConfig#APPLICATION_ID_CONFIG APPLICATION_ID_CONFIG},
	 * "&lt;name&gt;" is either provided via {@link org.apache.kafka.streams.kstream.Grouped#as(String)} or an
	 * internally generated name.
	 * <p>
	 * You can retrieve all generated internal topic names via {@link Topology#describe()}.
	 * <p>
	 * All data of this stream will be redistributed through the repartitioning topic by writing all records to it,
	 * and rereading all records from it, such that the resulting {@link KGroupedStream} is partitioned on the new key.
	 * <p>
	 * This operation is equivalent to calling {@link #selectKey(KeyValueMapper)} followed by {@link #groupByKey()}.
	 *
	 * @param keySelector a {@link KeyValueMapper} that computes a new key for grouping
	 * @param grouped     the {@link Grouped} instance used to specify {@link org.apache.kafka.common.serialization.Serdes}
	 *                    and part of the name for a repartition topic if repartitioning is required.
	 * @param <KR>        the key type of the result {@link KGroupedStream}
	 * @return a {@link KGroupedStream} that contains the grouped records of the original {@code KStream}
	 */
	<KR> KGroupedStream<KR, V> groupBy(final KeyValueMapper<? super K, ? super V, KR> keySelector,
									   final Grouped<KR, V> grouped);

	/**
	 * Group the records by their current key into a {@link KGroupedStream} while preserving the original values
	 * and default serializers and deserializers.
	 * {@link KGroupedStream} can be further grouped with other streams to form a {@link CogroupedKStream}.
	 * Grouping a stream on the record key is required before an aggregation operator can be applied to the data
	 * (cf. {@link KGroupedStream}).
	 * If a record key is {@code null} the record will not be included in the resulting {@link KGroupedStream}.
	 * <p>
	 * If a key changing operator was used before this operation (e.g., {@link #selectKey(KeyValueMapper)},
	 * {@link #map(KeyValueMapper)}, {@link #flatMap(KeyValueMapper)} or
	 * {@link #transform(TransformerSupplier, String...)}) an internal repartitioning topic may need to be created in
	 * Kafka if a later operator depends on the newly selected key.
	 * This topic will be named "${applicationId}-&lt;name&gt;-repartition", where "applicationId" is user-specified in
	 * {@link StreamsConfig} via parameter {@link StreamsConfig#APPLICATION_ID_CONFIG APPLICATION_ID_CONFIG},
	 * "&lt;name&gt;" is an internally generated name, and "-repartition" is a fixed suffix.
	 * <p>
	 * You can retrieve all generated internal topic names via {@link Topology#describe()}.
	 * <p>
	 * For this case, all data of this stream will be redistributed through the repartitioning topic by writing all
	 * records to it, and rereading all records from it, such that the resulting {@link KGroupedStream} is partitioned
	 * correctly on its key.
	 * If the last key changing operator changed the key type, it is recommended to use
	 * {@link #groupByKey(org.apache.kafka.streams.kstream.Grouped)} instead.
	 *
	 * @return a {@link KGroupedStream} that contains the grouped records of the original {@code KStream}
	 * @see #groupBy(KeyValueMapper)
	 */
	KGroupedStream<K, V> groupByKey();

	/**
	 * Group the records by their current key into a {@link KGroupedStream} while preserving the original values
	 * and using the serializers as defined by {@link Grouped}.
	 * {@link KGroupedStream} can be further grouped with other streams to form a {@link CogroupedKStream}.
	 * Grouping a stream on the record key is required before an aggregation operator can be applied to the data
	 * (cf. {@link KGroupedStream}).
	 * If a record key is {@code null} the record will not be included in the resulting {@link KGroupedStream}.
	 * <p>
	 * If a key changing operator was used before this operation (e.g., {@link #selectKey(KeyValueMapper)},
	 * {@link #map(KeyValueMapper)}, {@link #flatMap(KeyValueMapper)} or
	 * {@link #transform(TransformerSupplier, String...)}) an internal repartitioning topic may need to be created in
	 * Kafka if a later operator depends on the newly selected key.
	 * This topic will be named "${applicationId}-&lt;name&gt;-repartition", where "applicationId" is user-specified in
	 * {@link StreamsConfig} via parameter {@link StreamsConfig#APPLICATION_ID_CONFIG APPLICATION_ID_CONFIG},
	 * &lt;name&gt; is either provided via {@link org.apache.kafka.streams.kstream.Grouped#as(String)} or an internally
	 * generated name, and "-repartition" is a fixed suffix.
	 * <p>
	 * You can retrieve all generated internal topic names via {@link Topology#describe()}.
	 * <p>
	 * For this case, all data of this stream will be redistributed through the repartitioning topic by writing all
	 * records to it, and rereading all records from it, such that the resulting {@link KGroupedStream} is partitioned
	 * correctly on its key.
	 * @param grouped the {@link Grouped} instance used to specify {@link Serdes}
	 *                and part of the name for a repartition topic if repartitioning is required.
	 * @return a {@link KGroupedStream} that contains the grouped records of the original {@code KStream}
	 * @see #groupBy(KeyValueMapper)
	 */
	KGroupedStream<K, V> groupByKey(final Grouped<K, V> grouped);

	/**
	 * Join records of this stream with another {@code KStream}'s records using windowed inner equi join with default
	 * serializers and deserializers.
	 * The join is computed on the records' key with join attribute {@code thisKStream.key == otherKStream.key}.
	 * Furthermore, two records are only joined if their timestamps are close to each other as defined by the given
	 * {@link JoinWindows}, i.e., the window defines an additional join predicate on the record timestamps.
	 * <p>
	 * For each pair of records meeting both join predicates the provided {@link ValueJoiner} will be called to compute
	 * a value (with arbitrary type) for the result record.
	 * The key of the result record is the same as for both joining input records.
	 * If an input record key or value is {@code null} the record will not be included in the join operation and thus no
	 * output record will be added to the resulting {@code KStream}.
	 * <p>
	 * Example (assuming all input records belong to the correct windows):
	 * <table border='1'>
	 * <tr>
	 * <th>this</th>
	 * <th>other</th>
	 * <th>result</th>
	 * </tr>
	 * <tr>
	 * <td>&lt;K1:A&gt;</td>
	 * <td></td>
	 * <td></td>
	 * </tr>
	 * <tr>
	 * <td>&lt;K2:B&gt;</td>
	 * <td>&lt;K2:b&gt;</td>
	 * <td>&lt;K2:ValueJoiner(B,b)&gt;</td>
	 * </tr>
	 * <tr>
	 * <td></td>
	 * <td>&lt;K3:c&gt;</td>
	 * <td></td>
	 * </tr>
	 * </table>
	 * Both input streams (or to be more precise, their underlying source topics) need to have the same number of
	 * partitions.
	 * If this is not the case, you would need to call {@link #repartition(Repartitioned)} (for one input stream) before
	 * doing the join and specify the "correct" number of partitions via {@link Repartitioned} parameter.
	 * Furthermore, both input streams need to be co-partitioned on the join key (i.e., use the same partitioner).
	 * If this requirement is not met, Kafka Streams will automatically repartition the data, i.e., it will create an
	 * internal repartitioning topic in Kafka and write and re-read the data via this topic before the actual join.
	 * The repartitioning topic will be named "${applicationId}-&lt;name&gt;-repartition", where "applicationId" is
	 * user-specified in {@link StreamsConfig} via parameter
	 * {@link StreamsConfig#APPLICATION_ID_CONFIG APPLICATION_ID_CONFIG}, "&lt;name&gt;" is an internally generated
	 * name, and "-repartition" is a fixed suffix.
	 * <p>
	 * Repartitioning can happen for one or both of the joining {@code KStream}s.
	 * For this case, all data of the stream will be redistributed through the repartitioning topic by writing all
	 * records to it, and rereading all records from it, such that the join input {@code KStream} is partitioned
	 * correctly on its key.
	 * <p>
	 * Both of the joining {@code KStream}s will be materialized in local state stores with auto-generated store names.
	 * For failure and recovery each store will be backed by an internal changelog topic that will be created in Kafka.
	 * The changelog topic will be named "${applicationId}-&lt;storename&gt;-changelog", where "applicationId" is user-specified
	 * in {@link StreamsConfig} via parameter
	 * {@link StreamsConfig#APPLICATION_ID_CONFIG APPLICATION_ID_CONFIG}, "storeName" is an
	 * internally generated name, and "-changelog" is a fixed suffix.
	 * <p>
	 * You can retrieve all generated internal topic names via {@link Topology#describe()}.
	 *
	 * @param otherStream the {@code KStream} to be joined with this stream
	 * @param joiner      a {@link ValueJoiner} that computes the join result for a pair of matching records
	 * @param windows     the specification of the {@link JoinWindows}
	 * @param <VO>        the value type of the other stream
	 * @param <VR>        the value type of the result stream
	 * @return a {@code KStream} that contains join-records for each key and values computed by the given
	 * {@link ValueJoiner}, one for each matched record-pair with the same key and within the joining window intervals
	 * @see #leftJoin(KStream, ValueJoiner, JoinWindows)
	 * @see #outerJoin(KStream, ValueJoiner, JoinWindows)
	 */
	<VO, VR> KStream<K, VR> join(final KStream<K, VO> otherStream,
								 final ValueJoiner<? super V, ? super VO, ? extends VR> joiner,
								 final JoinWindows windows);

	/**
	 * Join records of this stream with another {@code KStream}'s records using windowed inner equi join with default
	 * serializers and deserializers.
	 * The join is computed on the records' key with join attribute {@code thisKStream.key == otherKStream.key}.
	 * Furthermore, two records are only joined if their timestamps are close to each other as defined by the given
	 * {@link JoinWindows}, i.e., the window defines an additional join predicate on the record timestamps.
	 * <p>
	 * For each pair of records meeting both join predicates the provided {@link ValueJoinerWithKey} will be called to compute
	 * a value (with arbitrary type) for the result record.
	 * Note that the key is read-only and should not be modified, as this can lead to undefined behaviour.
	 * The key of the result record is the same as for both joining input records.
	 * If an input record key or value is {@code null} the record will not be included in the join operation and thus no
	 * output record will be added to the resulting {@code KStream}.
	 * <p>
	 * Example (assuming all input records belong to the correct windows):
	 * <table border='1'>
	 * <tr>
	 * <th>this</th>
	 * <th>other</th>
	 * <th>result</th>
	 * </tr>
	 * <tr>
	 * <td>&lt;K1:A&gt;</td>
	 * <td></td>
	 * <td></td>
	 * </tr>
	 * <tr>
	 * <td>&lt;K2:B&gt;</td>
	 * <td>&lt;K2:b&gt;</td>
	 * <td>&lt;K2:ValueJoinerWithKey(K1,B,b)&gt;</td>
	 * </tr>
	 * <tr>
	 * <td></td>
	 * <td>&lt;K3:c&gt;</td>
	 * <td></td>
	 * </tr>
	 * </table>
	 * Both input streams (or to be more precise, their underlying source topics) need to have the same number of
	 * partitions.
	 * If this is not the case, you would need to call {@link #repartition(Repartitioned)} (for one input stream) before
	 * doing the join and specify the "correct" number of partitions via {@link Repartitioned} parameter.
	 * Furthermore, both input streams need to be co-partitioned on the join key (i.e., use the same partitioner).
	 * If this requirement is not met, Kafka Streams will automatically repartition the data, i.e., it will create an
	 * internal repartitioning topic in Kafka and write and re-read the data via this topic before the actual join.
	 * The repartitioning topic will be named "${applicationId}-&lt;name&gt;-repartition", where "applicationId" is
	 * user-specified in {@link StreamsConfig} via parameter
	 * {@link StreamsConfig#APPLICATION_ID_CONFIG APPLICATION_ID_CONFIG}, "&lt;name&gt;" is an internally generated
	 * name, and "-repartition" is a fixed suffix.
	 * <p>
	 * Repartitioning can happen for one or both of the joining {@code KStream}s.
	 * For this case, all data of the stream will be redistributed through the repartitioning topic by writing all
	 * records to it, and rereading all records from it, such that the join input {@code KStream} is partitioned
	 * correctly on its key.
	 * <p>
	 * Both of the joining {@code KStream}s will be materialized in local state stores with auto-generated store names.
	 * For failure and recovery each store will be backed by an internal changelog topic that will be created in Kafka.
	 * The changelog topic will be named "${applicationId}-&lt;storename&gt;-changelog", where "applicationId" is user-specified
	 * in {@link StreamsConfig} via parameter
	 * {@link StreamsConfig#APPLICATION_ID_CONFIG APPLICATION_ID_CONFIG}, "storeName" is an
	 * internally generated name, and "-changelog" is a fixed suffix.
	 * <p>
	 * You can retrieve all generated internal topic names via {@link Topology#describe()}.
	 * @param otherStream the {@code KStream} to be joined with this stream
	 * @param joiner      a {@link ValueJoinerWithKey} that computes the join result for a pair of matching records
	 * @param windows     the specification of the {@link JoinWindows}
	 * @param <VO>        the value type of the other stream
	 * @param <VR>        the value type of the result stream
	 * @return a {@code KStream} that contains join-records for each key and values computed by the given
	 * {@link ValueJoinerWithKey}, one for each matched record-pair with the same key and within the joining window intervals
	 * @see #leftJoin(KStream, ValueJoinerWithKey, JoinWindows)
	 * @see #outerJoin(KStream, ValueJoinerWithKey, JoinWindows)
	 */
	<VO, VR> KStream<K, VR> join(final KStream<K, VO> otherStream,
								 final ValueJoinerWithKey<? super K, ? super V, ? super VO, ? extends VR> joiner,
								 final JoinWindows windows);

	/**
	 * Join records of this stream with another {@code KStream}'s records using windowed inner equi join using the
	 * {@link StreamJoined} instance for configuration of the {@link Serde key serde}, {@link Serde this stream's value
	 * serde}, {@link Serde the other stream's value serde}, and used state stores.
	 * The join is computed on the records' key with join attribute {@code thisKStream.key == otherKStream.key}.
	 * Furthermore, two records are only joined if their timestamps are close to each other as defined by the given
	 * {@link JoinWindows}, i.e., the window defines an additional join predicate on the record timestamps.
	 * <p>
	 * For each pair of records meeting both join predicates the provided {@link ValueJoiner} will be called to compute
	 * a value (with arbitrary type) for the result record.
	 * The key of the result record is the same as for both joining input records.
	 * If an input record key or value is {@code null} the record will not be included in the join operation and thus no
	 * output record will be added to the resulting {@code KStream}.
	 * <p>
	 * Example (assuming all input records belong to the correct windows):
	 * <table border='1'>
	 * <tr>
	 * <th>this</th>
	 * <th>other</th>
	 * <th>result</th>
	 * </tr>
	 * <tr>
	 * <td>&lt;K1:A&gt;</td>
	 * <td></td>
	 * <td></td>
	 * </tr>
	 * <tr>
	 * <td>&lt;K2:B&gt;</td>
	 * <td>&lt;K2:b&gt;</td>
	 * <td>&lt;K2:ValueJoiner(B,b)&gt;</td>
	 * </tr>
	 * <tr>
	 * <td></td>
	 * <td>&lt;K3:c&gt;</td>
	 * <td></td>
	 * </tr>
	 * </table>
	 * Both input streams (or to be more precise, their underlying source topics) need to have the same number of
	 * partitions.
	 * If this is not the case, you would need to call {@link #repartition(Repartitioned)} (for one input stream) before
	 * doing the join and specify the "correct" number of partitions via {@link Repartitioned} parameter.
	 * Furthermore, both input streams need to be co-partitioned on the join key (i.e., use the same partitioner).
	 * If this requirement is not met, Kafka Streams will automatically repartition the data, i.e., it will create an
	 * internal repartitioning topic in Kafka and write and re-read the data via this topic before the actual join.
	 * The repartitioning topic will be named "${applicationId}-&lt;name&gt;-repartition", where "applicationId" is
	 * user-specified in {@link StreamsConfig} via parameter
	 * {@link StreamsConfig#APPLICATION_ID_CONFIG APPLICATION_ID_CONFIG}, "&lt;name&gt;" is an internally generated
	 * name, and "-repartition" is a fixed suffix.
	 * <p>
	 * Repartitioning can happen for one or both of the joining {@code KStream}s.
	 * For this case, all data of the stream will be redistributed through the repartitioning topic by writing all
	 * records to it, and rereading all records from it, such that the join input {@code KStream} is partitioned
	 * correctly on its key.
	 * <p>
	 * Both of the joining {@code KStream}s will be materialized in local state stores with auto-generated store names,
	 * unless a name is provided via a {@code Materialized} instance.
	 * For failure and recovery each store will be backed by an internal changelog topic that will be created in Kafka.
	 * The changelog topic will be named "${applicationId}-&lt;storename&gt;-changelog", where "applicationId" is user-specified
	 * in {@link StreamsConfig} via parameter
	 * {@link StreamsConfig#APPLICATION_ID_CONFIG APPLICATION_ID_CONFIG}, "storeName" is an
	 * internally generated name, and "-changelog" is a fixed suffix.
	 * <p>
	 * You can retrieve all generated internal topic names via {@link Topology#describe()}.
	 *
	 * @param <VO>           the value type of the other stream
	 * @param <VR>           the value type of the result stream
	 * @param otherStream    the {@code KStream} to be joined with this stream
	 * @param joiner         a {@link ValueJoiner} that computes the join result for a pair of matching records
	 * @param windows        the specification of the {@link JoinWindows}
	 * @param streamJoined   a {@link StreamJoined} used to configure join stores
	 * @return a {@code KStream} that contains join-records for each key and values computed by the given
	 * {@link ValueJoiner}, one for each matched record-pair with the same key and within the joining window intervals
	 * @see #leftJoin(KStream, ValueJoiner, JoinWindows, StreamJoined)
	 * @see #outerJoin(KStream, ValueJoiner, JoinWindows, StreamJoined)
	 */
	<VO, VR> KStream<K, VR> join(final KStream<K, VO> otherStream,
								 final ValueJoiner<? super V, ? super VO, ? extends VR> joiner,
								 final JoinWindows windows,
								 final StreamJoined<K, V, VO> streamJoined);

	/**
	 * Join records of this stream with another {@code KStream}'s records using windowed inner equi join using the
	 * {@link StreamJoined} instance for configuration of the {@link Serde key serde}, {@link Serde this stream's value
	 * serde}, {@link Serde the other stream's value serde}, and used state stores.
	 * The join is computed on the records' key with join attribute {@code thisKStream.key == otherKStream.key}.
	 * Furthermore, two records are only joined if their timestamps are close to each other as defined by the given
	 * {@link JoinWindows}, i.e., the window defines an additional join predicate on the record timestamps.
	 * <p>
	 * For each pair of records meeting both join predicates the provided {@link ValueJoinerWithKey} will be called to compute
	 * a value (with arbitrary type) for the result record.
	 * Note that the key is read-only and should not be modified, as this can lead to undefined behaviour.
	 * The key of the result record is the same as for both joining input records.
	 * If an input record key or value is {@code null} the record will not be included in the join operation and thus no
	 * output record will be added to the resulting {@code KStream}.
	 * <p>
	 * Example (assuming all input records belong to the correct windows):
	 * <table border='1'>
	 * <tr>
	 * <th>this</th>
	 * <th>other</th>
	 * <th>result</th>
	 * </tr>
	 * <tr>
	 * <td>&lt;K1:A&gt;</td>
	 * <td></td>
	 * <td></td>
	 * </tr>
	 * <tr>
	 * <td>&lt;K2:B&gt;</td>
	 * <td>&lt;K2:b&gt;</td>
	 * <td>&lt;K2:ValueJoinerWithKey(K1,B,b)&gt;</td>
	 * </tr>
	 * <tr>
	 * <td></td>
	 * <td>&lt;K3:c&gt;</td>
	 * <td></td>
	 * </tr>
	 * </table>
	 * Both input streams (or to be more precise, their underlying source topics) need to have the same number of
	 * partitions.
	 * If this is not the case, you would need to call {@link #repartition(Repartitioned)} (for one input stream) before
	 * doing the join and specify the "correct" number of partitions via {@link Repartitioned} parameter.
	 * Furthermore, both input streams need to be co-partitioned on the join key (i.e., use the same partitioner).
	 * If this requirement is not met, Kafka Streams will automatically repartition the data, i.e., it will create an
	 * internal repartitioning topic in Kafka and write and re-read the data via this topic before the actual join.
	 * The repartitioning topic will be named "${applicationId}-&lt;name&gt;-repartition", where "applicationId" is
	 * user-specified in {@link StreamsConfig} via parameter
	 * {@link StreamsConfig#APPLICATION_ID_CONFIG APPLICATION_ID_CONFIG}, "&lt;name&gt;" is an internally generated
	 * name, and "-repartition" is a fixed suffix.
	 * <p>
	 * Repartitioning can happen for one or both of the joining {@code KStream}s.
	 * For this case, all data of the stream will be redistributed through the repartitioning topic by writing all
	 * records to it, and rereading all records from it, such that the join input {@code KStream} is partitioned
	 * correctly on its key.
	 * <p>
	 * Both of the joining {@code KStream}s will be materialized in local state stores with auto-generated store names,
	 * unless a name is provided via a {@code Materialized} instance.
	 * For failure and recovery each store will be backed by an internal changelog topic that will be created in Kafka.
	 * The changelog topic will be named "${applicationId}-&lt;storename&gt;-changelog", where "applicationId" is user-specified
	 * in {@link StreamsConfig} via parameter
	 * {@link StreamsConfig#APPLICATION_ID_CONFIG APPLICATION_ID_CONFIG}, "storeName" is an
	 * internally generated name, and "-changelog" is a fixed suffix.
	 * <p>
	 * You can retrieve all generated internal topic names via {@link Topology#describe()}.
	 * @param <VO>         the value type of the other stream
	 * @param <VR>         the value type of the result stream
	 * @param otherStream  the {@code KStream} to be joined with this stream
	 * @param joiner       a {@link ValueJoinerWithKey} that computes the join result for a pair of matching records
	 * @param windows      the specification of the {@link JoinWindows}
	 * @param streamJoined a {@link StreamJoined} used to configure join stores
	 * @return a {@code KStream} that contains join-records for each key and values computed by the given
	 * {@link ValueJoinerWithKey}, one for each matched record-pair with the same key and within the joining window intervals
	 * @see #leftJoin(KStream, ValueJoinerWithKey, JoinWindows, StreamJoined)
	 * @see #outerJoin(KStream, ValueJoinerWithKey, JoinWindows, StreamJoined)
	 */
	<VO, VR> KStream<K, VR> join(final KStream<K, VO> otherStream,
								 final ValueJoinerWithKey<? super K, ? super V, ? super VO, ? extends VR> joiner,
								 final JoinWindows windows,
								 final StreamJoined<K, V, VO> streamJoined);

	/**
	 * Join records of this stream with another {@code KStream}'s records using windowed left equi join with default
	 * serializers and deserializers.
	 * In contrast to {@link #join(KStream, ValueJoiner, JoinWindows) inner-join}, all records from this stream will
	 * produce at least one output record (cf. below).
	 * The join is computed on the records' key with join attribute {@code thisKStream.key == otherKStream.key}.
	 * Furthermore, two records are only joined if their timestamps are close to each other as defined by the given
	 * {@link JoinWindows}, i.e., the window defines an additional join predicate on the record timestamps.
	 * <p>
	 * For each pair of records meeting both join predicates the provided {@link ValueJoiner} will be called to compute
	 * a value (with arbitrary type) for the result record.
	 * The key of the result record is the same as for both joining input records.
	 * Furthermore, for each input record of this {@code KStream} that does not satisfy the join predicate the provided
	 * {@link ValueJoiner} will be called with a {@code null} value for the other stream.
	 * If an input record key or value is {@code null} the record will not be included in the join operation and thus no
	 * output record will be added to the resulting {@code KStream}.
	 * <p>
	 * Example (assuming all input records belong to the correct windows):
	 * <table border='1'>
	 * <tr>
	 * <th>this</th>
	 * <th>other</th>
	 * <th>result</th>
	 * </tr>
	 * <tr>
	 * <td>&lt;K1:A&gt;</td>
	 * <td></td>
	 * <td>&lt;K1:ValueJoiner(A,null)&gt;</td>
	 * </tr>
	 * <tr>
	 * <td>&lt;K2:B&gt;</td>
	 * <td>&lt;K2:b&gt;</td>
	 * <td>&lt;K2:ValueJoiner(B,b)&gt;</td>
	 * </tr>
	 * <tr>
	 * <td></td>
	 * <td>&lt;K3:c&gt;</td>
	 * <td></td>
	 * </tr>
	 * </table>
	 * Both input streams (or to be more precise, their underlying source topics) need to have the same number of
	 * partitions.
	 * If this is not the case, you would need to call {@link #repartition(Repartitioned)} (for one input stream) before
	 * doing the join and specify the "correct" number of partitions via {@link Repartitioned} parameter.
	 * Furthermore, both input streams need to be co-partitioned on the join key (i.e., use the same partitioner).
	 * If this requirement is not met, Kafka Streams will automatically repartition the data, i.e., it will create an
	 * internal repartitioning topic in Kafka and write and re-read the data via this topic before the actual join.
	 * The repartitioning topic will be named "${applicationId}-&lt;name&gt;-repartition", where "applicationId" is
	 * user-specified in {@link StreamsConfig} via parameter
	 * {@link StreamsConfig#APPLICATION_ID_CONFIG APPLICATION_ID_CONFIG}, "&lt;name&gt;" is an internally generated
	 * name, and "-repartition" is a fixed suffix.
	 * <p>
	 * Repartitioning can happen for one or both of the joining {@code KStream}s.
	 * For this case, all data of the stream will be redistributed through the repartitioning topic by writing all
	 * records to it, and rereading all records from it, such that the join input {@code KStream} is partitioned
	 * correctly on its key.
	 * <p>
	 * Both of the joining {@code KStream}s will be materialized in local state stores with auto-generated store names.
	 * For failure and recovery each store will be backed by an internal changelog topic that will be created in Kafka.
	 * The changelog topic will be named "${applicationId}-&lt;storename&gt;-changelog", where "applicationId" is user-specified
	 * in {@link StreamsConfig} via parameter {@link StreamsConfig#APPLICATION_ID_CONFIG APPLICATION_ID_CONFIG},
	 * "storeName" is an internally generated name, and "-changelog" is a fixed suffix.
	 * <p>
	 * You can retrieve all generated internal topic names via {@link Topology#describe()}.
	 *
	 * @param otherStream the {@code KStream} to be joined with this stream
	 * @param joiner      a {@link ValueJoiner} that computes the join result for a pair of matching records
	 * @param windows     the specification of the {@link JoinWindows}
	 * @param <VO>        the value type of the other stream
	 * @param <VR>        the value type of the result stream
	 * @return a {@code KStream} that contains join-records for each key and values computed by the given
	 * {@link ValueJoiner}, one for each matched record-pair with the same key plus one for each non-matching record of
	 * this {@code KStream} and within the joining window intervals
	 * @see #join(KStream, ValueJoiner, JoinWindows)
	 * @see #outerJoin(KStream, ValueJoiner, JoinWindows)
	 */
	<VO, VR> KStream<K, VR> leftJoin(final KStream<K, VO> otherStream,
									 final ValueJoiner<? super V, ? super VO, ? extends VR> joiner,
									 final JoinWindows windows);

	/**
	 * Join records of this stream with another {@code KStream}'s records using windowed left equi join with default
	 * serializers and deserializers.
	 * In contrast to {@link #join(KStream, ValueJoinerWithKey, JoinWindows) inner-join}, all records from this stream will
	 * produce at least one output record (cf. below).
	 * The join is computed on the records' key with join attribute {@code thisKStream.key == otherKStream.key}.
	 * Furthermore, two records are only joined if their timestamps are close to each other as defined by the given
	 * {@link JoinWindows}, i.e., the window defines an additional join predicate on the record timestamps.
	 * <p>
	 * For each pair of records meeting both join predicates the provided {@link ValueJoinerWithKey} will be called to compute
	 * a value (with arbitrary type) for the result record.
	 * Note that the key is read-only and should not be modified, as this can lead to undefined behaviour.
	 * The key of the result record is the same as for both joining input records.
	 * Furthermore, for each input record of this {@code KStream} that does not satisfy the join predicate the provided
	 * {@link ValueJoinerWithKey} will be called with a {@code null} value for the other stream.
	 * If an input record key or value is {@code null} the record will not be included in the join operation and thus no
	 * output record will be added to the resulting {@code KStream}.
	 * <p>
	 * Example (assuming all input records belong to the correct windows):
	 * <table border='1'>
	 * <tr>
	 * <th>this</th>
	 * <th>other</th>
	 * <th>result</th>
	 * </tr>
	 * <tr>
	 * <td>&lt;K1:A&gt;</td>
	 * <td></td>
	 * <td>&lt;K1:ValueJoinerWithKey(K1, A,null)&gt;</td>
	 * </tr>
	 * <tr>
	 * <td>&lt;K2:B&gt;</td>
	 * <td>&lt;K2:b&gt;</td>
	 * <td>&lt;K2:ValueJoinerWithKey(K2, B,b)&gt;</td>
	 * </tr>
	 * <tr>
	 * <td></td>
	 * <td>&lt;K3:c&gt;</td>
	 * <td></td>
	 * </tr>
	 * </table>
	 * Both input streams (or to be more precise, their underlying source topics) need to have the same number of
	 * partitions.
	 * If this is not the case, you would need to call {@link #repartition(Repartitioned)} (for one input stream) before
	 * doing the join and specify the "correct" number of partitions via {@link Repartitioned} parameter.
	 * Furthermore, both input streams need to be co-partitioned on the join key (i.e., use the same partitioner).
	 * If this requirement is not met, Kafka Streams will automatically repartition the data, i.e., it will create an
	 * internal repartitioning topic in Kafka and write and re-read the data via this topic before the actual join.
	 * The repartitioning topic will be named "${applicationId}-&lt;name&gt;-repartition", where "applicationId" is
	 * user-specified in {@link StreamsConfig} via parameter
	 * {@link StreamsConfig#APPLICATION_ID_CONFIG APPLICATION_ID_CONFIG}, "&lt;name&gt;" is an internally generated
	 * name, and "-repartition" is a fixed suffix.
	 * <p>
	 * Repartitioning can happen for one or both of the joining {@code KStream}s.
	 * For this case, all data of the stream will be redistributed through the repartitioning topic by writing all
	 * records to it, and rereading all records from it, such that the join input {@code KStream} is partitioned
	 * correctly on its key.
	 * <p>
	 * Both of the joining {@code KStream}s will be materialized in local state stores with auto-generated store names.
	 * For failure and recovery each store will be backed by an internal changelog topic that will be created in Kafka.
	 * The changelog topic will be named "${applicationId}-&lt;storename&gt;-changelog", where "applicationId" is user-specified
	 * in {@link StreamsConfig} via parameter {@link StreamsConfig#APPLICATION_ID_CONFIG APPLICATION_ID_CONFIG},
	 * "storeName" is an internally generated name, and "-changelog" is a fixed suffix.
	 * <p>
	 * You can retrieve all generated internal topic names via {@link Topology#describe()}.
	 * @param otherStream the {@code KStream} to be joined with this stream
	 * @param joiner      a {@link ValueJoinerWithKey} that computes the join result for a pair of matching records
	 * @param windows     the specification of the {@link JoinWindows}
	 * @param <VO>        the value type of the other stream
	 * @param <VR>        the value type of the result stream
	 * @return a {@code KStream} that contains join-records for each key and values computed by the given
	 * {@link ValueJoinerWithKey}, one for each matched record-pair with the same key plus one for each non-matching record of
	 * this {@code KStream} and within the joining window intervals
	 * @see #join(KStream, ValueJoinerWithKey, JoinWindows)
	 * @see #outerJoin(KStream, ValueJoinerWithKey, JoinWindows)
	 */
	<VO, VR> KStream<K, VR> leftJoin(final KStream<K, VO> otherStream,
									 final ValueJoinerWithKey<? super K, ? super V, ? super VO, ? extends VR> joiner,
									 final JoinWindows windows);

	/**
	 * Join records of this stream with another {@code KStream}'s records using windowed left equi join using the
	 * {@link StreamJoined} instance for configuration of the {@link Serde key serde}, {@link Serde this stream's value
	 * serde}, {@link Serde the other stream's value serde}, and used state stores.
	 * In contrast to {@link #join(KStream, ValueJoiner, JoinWindows) inner-join}, all records from this stream will
	 * produce at least one output record (cf. below).
	 * The join is computed on the records' key with join attribute {@code thisKStream.key == otherKStream.key}.
	 * Furthermore, two records are only joined if their timestamps are close to each other as defined by the given
	 * {@link JoinWindows}, i.e., the window defines an additional join predicate on the record timestamps.
	 * <p>
	 * For each pair of records meeting both join predicates the provided {@link ValueJoiner} will be called to compute
	 * a value (with arbitrary type) for the result record.
	 * The key of the result record is the same as for both joining input records.
	 * Furthermore, for each input record of this {@code KStream} that does not satisfy the join predicate the provided
	 * {@link ValueJoiner} will be called with a {@code null} value for the other stream.
	 * If an input record key or value is {@code null} the record will not be included in the join operation and thus no
	 * output record will be added to the resulting {@code KStream}.
	 * <p>
	 * Example (assuming all input records belong to the correct windows):
	 * <table border='1'>
	 * <tr>
	 * <th>this</th>
	 * <th>other</th>
	 * <th>result</th>
	 * </tr>
	 * <tr>
	 * <td>&lt;K1:A&gt;</td>
	 * <td></td>
	 * <td>&lt;K1:ValueJoiner(A,null)&gt;</td>
	 * </tr>
	 * <tr>
	 * <td>&lt;K2:B&gt;</td>
	 * <td>&lt;K2:b&gt;</td>
	 * <td>&lt;K2:ValueJoiner(B,b)&gt;</td>
	 * </tr>
	 * <tr>
	 * <td></td>
	 * <td>&lt;K3:c&gt;</td>
	 * <td></td>
	 * </tr>
	 * </table>
	 * Both input streams (or to be more precise, their underlying source topics) need to have the same number of
	 * partitions.
	 * If this is not the case, you would need to call {@link #repartition(Repartitioned)} (for one input stream) before
	 * doing the join and specify the "correct" number of partitions via {@link Repartitioned} parameter.
	 * Furthermore, both input streams need to be co-partitioned on the join key (i.e., use the same partitioner).
	 * If this requirement is not met, Kafka Streams will automatically repartition the data, i.e., it will create an
	 * internal repartitioning topic in Kafka and write and re-read the data via this topic before the actual join.
	 * The repartitioning topic will be named "${applicationId}-&lt;name&gt;-repartition", where "applicationId" is
	 * user-specified in {@link StreamsConfig} via parameter
	 * {@link StreamsConfig#APPLICATION_ID_CONFIG APPLICATION_ID_CONFIG}, "&lt;name&gt;" is an internally generated
	 * name, and "-repartition" is a fixed suffix.
	 * <p>
	 * Repartitioning can happen for one or both of the joining {@code KStream}s.
	 * For this case, all data of the stream will be redistributed through the repartitioning topic by writing all
	 * records to it, and rereading all records from it, such that the join input {@code KStream} is partitioned
	 * correctly on its key.
	 * <p>
	 * Both of the joining {@code KStream}s will be materialized in local state stores with auto-generated store names,
	 * unless a name is provided via a {@code Materialized} instance.
	 * For failure and recovery each store will be backed by an internal changelog topic that will be created in Kafka.
	 * The changelog topic will be named "${applicationId}-&lt;storename&gt;-changelog", where "applicationId" is user-specified
	 * in {@link StreamsConfig} via parameter {@link StreamsConfig#APPLICATION_ID_CONFIG APPLICATION_ID_CONFIG},
	 * "storeName" is an internally generated name, and "-changelog" is a fixed suffix.
	 * <p>
	 * You can retrieve all generated internal topic names via {@link Topology#describe()}.
	 *
	 * @param <VO>         the value type of the other stream
	 * @param <VR>         the value type of the result stream
	 * @param otherStream  the {@code KStream} to be joined with this stream
	 * @param joiner       a {@link ValueJoiner} that computes the join result for a pair of matching records
	 * @param windows      the specification of the {@link JoinWindows}
	 * @param streamJoined a {@link StreamJoined} instance to configure serdes and state stores
	 * @return a {@code KStream} that contains join-records for each key and values computed by the given
	 * {@link ValueJoiner}, one for each matched record-pair with the same key plus one for each non-matching record of
	 * this {@code KStream} and within the joining window intervals
	 * @see #join(KStream, ValueJoiner, JoinWindows, StreamJoined)
	 * @see #outerJoin(KStream, ValueJoiner, JoinWindows, StreamJoined)
	 */
	<VO, VR> KStream<K, VR> leftJoin(final KStream<K, VO> otherStream,
									 final ValueJoiner<? super V, ? super VO, ? extends VR> joiner,
									 final JoinWindows windows,
									 final StreamJoined<K, V, VO> streamJoined);

	/**
	 * Join records of this stream with another {@code KStream}'s records using windowed left equi join using the
	 * {@link StreamJoined} instance for configuration of the {@link Serde key serde}, {@link Serde this stream's value
	 * serde}, {@link Serde the other stream's value serde}, and used state stores.
	 * In contrast to {@link #join(KStream, ValueJoinerWithKey, JoinWindows) inner-join}, all records from this stream will
	 * produce at least one output record (cf. below).
	 * The join is computed on the records' key with join attribute {@code thisKStream.key == otherKStream.key}.
	 * Furthermore, two records are only joined if their timestamps are close to each other as defined by the given
	 * {@link JoinWindows}, i.e., the window defines an additional join predicate on the record timestamps.
	 * <p>
	 * For each pair of records meeting both join predicates the provided {@link ValueJoinerWithKey} will be called to compute
	 * a value (with arbitrary type) for the result record.
	 * Note that the key is read-only and should not be modified, as this can lead to undefined behaviour.
	 * The key of the result record is the same as for both joining input records.
	 * Furthermore, for each input record of this {@code KStream} that does not satisfy the join predicate the provided
	 * {@link ValueJoinerWithKey} will be called with a {@code null} value for the other stream.
	 * If an input record key or value is {@code null} the record will not be included in the join operation and thus no
	 * output record will be added to the resulting {@code KStream}.
	 * <p>
	 * Example (assuming all input records belong to the correct windows):
	 * <table border='1'>
	 * <tr>
	 * <th>this</th>
	 * <th>other</th>
	 * <th>result</th>
	 * </tr>
	 * <tr>
	 * <td>&lt;K1:A&gt;</td>
	 * <td></td>
	 * <td>&lt;K1:ValueJoinerWithKey(K1,A,null)&gt;</td>
	 * </tr>
	 * <tr>
	 * <td>&lt;K2:B&gt;</td>
	 * <td>&lt;K2:b&gt;</td>
	 * <td>&lt;K2:ValueJoinerWithKey(K2,B,b)&gt;</td>
	 * </tr>
	 * <tr>
	 * <td></td>
	 * <td>&lt;K3:c&gt;</td>
	 * <td></td>
	 * </tr>
	 * </table>
	 * Both input streams (or to be more precise, their underlying source topics) need to have the same number of
	 * partitions.
	 * If this is not the case, you would need to call {@link #repartition(Repartitioned)} (for one input stream) before
	 * doing the join and specify the "correct" number of partitions via {@link Repartitioned} parameter.
	 * Furthermore, both input streams need to be co-partitioned on the join key (i.e., use the same partitioner).
	 * If this requirement is not met, Kafka Streams will automatically repartition the data, i.e., it will create an
	 * internal repartitioning topic in Kafka and write and re-read the data via this topic before the actual join.
	 * The repartitioning topic will be named "${applicationId}-&lt;name&gt;-repartition", where "applicationId" is
	 * user-specified in {@link StreamsConfig} via parameter
	 * {@link StreamsConfig#APPLICATION_ID_CONFIG APPLICATION_ID_CONFIG}, "&lt;name&gt;" is an internally generated
	 * name, and "-repartition" is a fixed suffix.
	 * <p>
	 * Repartitioning can happen for one or both of the joining {@code KStream}s.
	 * For this case, all data of the stream will be redistributed through the repartitioning topic by writing all
	 * records to it, and rereading all records from it, such that the join input {@code KStream} is partitioned
	 * correctly on its key.
	 * <p>
	 * Both of the joining {@code KStream}s will be materialized in local state stores with auto-generated store names,
	 * unless a name is provided via a {@code Materialized} instance.
	 * For failure and recovery each store will be backed by an internal changelog topic that will be created in Kafka.
	 * The changelog topic will be named "${applicationId}-&lt;storename&gt;-changelog", where "applicationId" is user-specified
	 * in {@link StreamsConfig} via parameter {@link StreamsConfig#APPLICATION_ID_CONFIG APPLICATION_ID_CONFIG},
	 * "storeName" is an internally generated name, and "-changelog" is a fixed suffix.
	 * <p>
	 * You can retrieve all generated internal topic names via {@link Topology#describe()}.
	 * @param <VO>         the value type of the other stream
	 * @param <VR>         the value type of the result stream
	 * @param otherStream  the {@code KStream} to be joined with this stream
	 * @param joiner       a {@link ValueJoinerWithKey} that computes the join result for a pair of matching records
	 * @param windows      the specification of the {@link JoinWindows}
	 * @param streamJoined a {@link StreamJoined} instance to configure serdes and state stores
	 * @return a {@code KStream} that contains join-records for each key and values computed by the given
	 * {@link ValueJoinerWithKey}, one for each matched record-pair with the same key plus one for each non-matching record of
	 * this {@code KStream} and within the joining window intervals
	 * @see #join(KStream, ValueJoinerWithKey, JoinWindows, StreamJoined)
	 * @see #outerJoin(KStream, ValueJoinerWithKey, JoinWindows, StreamJoined)
	 */
	<VO, VR> KStream<K, VR> leftJoin(final KStream<K, VO> otherStream,
									 final ValueJoinerWithKey<? super K, ? super V, ? super VO, ? extends VR> joiner,
									 final JoinWindows windows,
									 final StreamJoined<K, V, VO> streamJoined);

	/**
	 * Join records of this stream with another {@code KStream}'s records using windowed outer equi join with default
	 * serializers and deserializers.
	 * In contrast to {@link #join(KStream, ValueJoiner, JoinWindows) inner-join} or
	 * {@link #leftJoin(KStream, ValueJoiner, JoinWindows) left-join}, all records from both streams will produce at
	 * least one output record (cf. below).
	 * The join is computed on the records' key with join attribute {@code thisKStream.key == otherKStream.key}.
	 * Furthermore, two records are only joined if their timestamps are close to each other as defined by the given
	 * {@link JoinWindows}, i.e., the window defines an additional join predicate on the record timestamps.
	 * <p>
	 * For each pair of records meeting both join predicates the provided {@link ValueJoiner} will be called to compute
	 * a value (with arbitrary type) for the result record.
	 * The key of the result record is the same as for both joining input records.
	 * Furthermore, for each input record of both {@code KStream}s that does not satisfy the join predicate the provided
	 * {@link ValueJoiner} will be called with a {@code null} value for the this/other stream, respectively.
	 * If an input record key or value is {@code null} the record will not be included in the join operation and thus no
	 * output record will be added to the resulting {@code KStream}.
	 * <p>
	 * Example (assuming all input records belong to the correct windows):
	 * <table border='1'>
	 * <tr>
	 * <th>this</th>
	 * <th>other</th>
	 * <th>result</th>
	 * </tr>
	 * <tr>
	 * <td>&lt;K1:A&gt;</td>
	 * <td></td>
	 * <td>&lt;K1:ValueJoiner(A,null)&gt;</td>
	 * </tr>
	 * <tr>
	 * <td>&lt;K2:B&gt;</td>
	 * <td>&lt;K2:b&gt;</td>
	 * <td>&lt;K2:ValueJoiner(null,b)&gt;<br></br>&lt;K2:ValueJoiner(B,b)&gt;</td>
	 * </tr>
	 * <tr>
	 * <td></td>
	 * <td>&lt;K3:c&gt;</td>
	 * <td>&lt;K3:ValueJoiner(null,c)&gt;</td>
	 * </tr>
	 * </table>
	 * Both input streams (or to be more precise, their underlying source topics) need to have the same number of
	 * partitions.
	 * If this is not the case, you would need to call {@link #repartition(Repartitioned)} (for one input stream) before
	 * doing the join and specify the "correct" number of partitions via {@link Repartitioned} parameter.
	 * Furthermore, both input streams need to be co-partitioned on the join key (i.e., use the same partitioner).
	 * If this requirement is not met, Kafka Streams will automatically repartition the data, i.e., it will create an
	 * internal repartitioning topic in Kafka and write and re-read the data via this topic before the actual join.
	 * The repartitioning topic will be named "${applicationId}-&lt;name&gt;-repartition", where "applicationId" is
	 * user-specified in {@link StreamsConfig} via parameter
	 * {@link StreamsConfig#APPLICATION_ID_CONFIG APPLICATION_ID_CONFIG}, "&lt;name&gt;" is an internally generated
	 * name, and "-repartition" is a fixed suffix.
	 * <p>
	 * Repartitioning can happen for one or both of the joining {@code KStream}s.
	 * For this case, all data of the stream will be redistributed through the repartitioning topic by writing all
	 * records to it, and rereading all records from it, such that the join input {@code KStream} is partitioned
	 * correctly on its key.
	 * <p>
	 * Both of the joining {@code KStream}s will be materialized in local state stores with auto-generated store names.
	 * For failure and recovery each store will be backed by an internal changelog topic that will be created in Kafka.
	 * The changelog topic will be named "${applicationId}-&lt;storename&gt;-changelog", where "applicationId" is user-specified
	 * in {@link StreamsConfig} via parameter {@link StreamsConfig#APPLICATION_ID_CONFIG APPLICATION_ID_CONFIG},
	 * "storeName" is an internally generated name, and "-changelog" is a fixed suffix.
	 * <p>
	 * You can retrieve all generated internal topic names via {@link Topology#describe()}.
	 *
	 * @param otherStream the {@code KStream} to be joined with this stream
	 * @param joiner      a {@link ValueJoiner} that computes the join result for a pair of matching records
	 * @param windows     the specification of the {@link JoinWindows}
	 * @param <VO>        the value type of the other stream
	 * @param <VR>        the value type of the result stream
	 * @return a {@code KStream} that contains join-records for each key and values computed by the given
	 * {@link ValueJoiner}, one for each matched record-pair with the same key plus one for each non-matching record of
	 * both {@code KStream} and within the joining window intervals
	 * @see #join(KStream, ValueJoiner, JoinWindows)
	 * @see #leftJoin(KStream, ValueJoiner, JoinWindows)
	 */
	<VO, VR> KStream<K, VR> outerJoin(final KStream<K, VO> otherStream,
									  final ValueJoiner<? super V, ? super VO, ? extends VR> joiner,
									  final JoinWindows windows);

	/**
	 * Join records of this stream with another {@code KStream}'s records using windowed outer equi join with default
	 * serializers and deserializers.
	 * In contrast to {@link #join(KStream, ValueJoinerWithKey, JoinWindows) inner-join} or
	 * {@link #leftJoin(KStream, ValueJoinerWithKey, JoinWindows) left-join}, all records from both streams will produce at
	 * least one output record (cf. below).
	 * The join is computed on the records' key with join attribute {@code thisKStream.key == otherKStream.key}.
	 * Furthermore, two records are only joined if their timestamps are close to each other as defined by the given
	 * {@link JoinWindows}, i.e., the window defines an additional join predicate on the record timestamps.
	 * <p>
	 * For each pair of records meeting both join predicates the provided {@link ValueJoinerWithKey} will be called to compute
	 * a value (with arbitrary type) for the result record.
	 * Note that the key is read-only and should not be modified, as this can lead to undefined behaviour.
	 * The key of the result record is the same as for both joining input records.
	 * Furthermore, for each input record of both {@code KStream}s that does not satisfy the join predicate the provided
	 * {@link ValueJoinerWithKey} will be called with a {@code null} value for the this/other stream, respectively.
	 * If an input record key or value is {@code null} the record will not be included in the join operation and thus no
	 * output record will be added to the resulting {@code KStream}.
	 * <p>
	 * Example (assuming all input records belong to the correct windows):
	 * <table border='1'>
	 * <tr>
	 * <th>this</th>
	 * <th>other</th>
	 * <th>result</th>
	 * </tr>
	 * <tr>
	 * <td>&lt;K1:A&gt;</td>
	 * <td></td>
	 * <td>&lt;K1:ValueJoinerWithKey(K1,A,null)&gt;</td>
	 * </tr>
	 * <tr>
	 * <td>&lt;K2:B&gt;</td>
	 * <td>&lt;K2:b&gt;</td>
	 * <td>&lt;K2:ValueJoinerWithKey(K2,null,b)&gt;<br></br>&lt;K2:ValueJoinerWithKey(K2,B,b)&gt;</td>
	 * </tr>
	 * <tr>
	 * <td></td>
	 * <td>&lt;K3:c&gt;</td>
	 * <td>&lt;K3:ValueJoinerWithKey(K3,null,c)&gt;</td>
	 * </tr>
	 * </table>
	 * Both input streams (or to be more precise, their underlying source topics) need to have the same number of
	 * partitions.
	 * If this is not the case, you would need to call {@link #repartition(Repartitioned)} (for one input stream) before
	 * doing the join and specify the "correct" number of partitions via {@link Repartitioned} parameter.
	 * Furthermore, both input streams need to be co-partitioned on the join key (i.e., use the same partitioner).
	 * If this requirement is not met, Kafka Streams will automatically repartition the data, i.e., it will create an
	 * internal repartitioning topic in Kafka and write and re-read the data via this topic before the actual join.
	 * The repartitioning topic will be named "${applicationId}-&lt;name&gt;-repartition", where "applicationId" is
	 * user-specified in {@link StreamsConfig} via parameter
	 * {@link StreamsConfig#APPLICATION_ID_CONFIG APPLICATION_ID_CONFIG}, "&lt;name&gt;" is an internally generated
	 * name, and "-repartition" is a fixed suffix.
	 * <p>
	 * Repartitioning can happen for one or both of the joining {@code KStream}s.
	 * For this case, all data of the stream will be redistributed through the repartitioning topic by writing all
	 * records to it, and rereading all records from it, such that the join input {@code KStream} is partitioned
	 * correctly on its key.
	 * <p>
	 * Both of the joining {@code KStream}s will be materialized in local state stores with auto-generated store names.
	 * For failure and recovery each store will be backed by an internal changelog topic that will be created in Kafka.
	 * The changelog topic will be named "${applicationId}-&lt;storename&gt;-changelog", where "applicationId" is user-specified
	 * in {@link StreamsConfig} via parameter {@link StreamsConfig#APPLICATION_ID_CONFIG APPLICATION_ID_CONFIG},
	 * "storeName" is an internally generated name, and "-changelog" is a fixed suffix.
	 * <p>
	 * You can retrieve all generated internal topic names via {@link Topology#describe()}.
	 * @param otherStream the {@code KStream} to be joined with this stream
	 * @param joiner      a {@link ValueJoinerWithKey} that computes the join result for a pair of matching records
	 * @param windows     the specification of the {@link JoinWindows}
	 * @param <VO>        the value type of the other stream
	 * @param <VR>        the value type of the result stream
	 * @return a {@code KStream} that contains join-records for each key and values computed by the given
	 * {@link ValueJoinerWithKey}, one for each matched record-pair with the same key plus one for each non-matching record of
	 * both {@code KStream} and within the joining window intervals
	 * @see #join(KStream, ValueJoinerWithKey, JoinWindows)
	 * @see #leftJoin(KStream, ValueJoinerWithKey, JoinWindows)
	 */
	<VO, VR> KStream<K, VR> outerJoin(final KStream<K, VO> otherStream,
									  final ValueJoinerWithKey<? super K, ? super V, ? super VO, ? extends VR> joiner,
									  final JoinWindows windows);

	/**
	 * Join records of this stream with another {@code KStream}'s records using windowed outer equi join using the
	 * {@link StreamJoined} instance for configuration of the {@link Serde key serde}, {@link Serde this stream's value
	 * serde}, {@link Serde the other stream's value serde}, and used state stores.
	 * In contrast to {@link #join(KStream, ValueJoiner, JoinWindows) inner-join} or
	 * {@link #leftJoin(KStream, ValueJoiner, JoinWindows) left-join}, all records from both streams will produce at
	 * least one output record (cf. below).
	 * The join is computed on the records' key with join attribute {@code thisKStream.key == otherKStream.key}.
	 * Furthermore, two records are only joined if their timestamps are close to each other as defined by the given
	 * {@link JoinWindows}, i.e., the window defines an additional join predicate on the record timestamps.
	 * <p>
	 * For each pair of records meeting both join predicates the provided {@link ValueJoiner} will be called to compute
	 * a value (with arbitrary type) for the result record.
	 * The key of the result record is the same as for both joining input records.
	 * Furthermore, for each input record of both {@code KStream}s that does not satisfy the join predicate the provided
	 * {@link ValueJoiner} will be called with a {@code null} value for this/other stream, respectively.
	 * If an input record key or value is {@code null} the record will not be included in the join operation and thus no
	 * output record will be added to the resulting {@code KStream}.
	 * <p>
	 * Example (assuming all input records belong to the correct windows):
	 * <table border='1'>
	 * <tr>
	 * <th>this</th>
	 * <th>other</th>
	 * <th>result</th>
	 * </tr>
	 * <tr>
	 * <td>&lt;K1:A&gt;</td>
	 * <td></td>
	 * <td>&lt;K1:ValueJoiner(A,null)&gt;</td>
	 * </tr>
	 * <tr>
	 * <td>&lt;K2:B&gt;</td>
	 * <td>&lt;K2:b&gt;</td>
	 * <td>&lt;K2:ValueJoiner(null,b)&gt;<br></br>&lt;K2:ValueJoiner(B,b)&gt;</td>
	 * </tr>
	 * <tr>
	 * <td></td>
	 * <td>&lt;K3:c&gt;</td>
	 * <td>&lt;K3:ValueJoiner(null,c)&gt;</td>
	 * </tr>
	 * </table>
	 * Both input streams (or to be more precise, their underlying source topics) need to have the same number of
	 * partitions.
	 * If this is not the case, you would need to call {@link #repartition(Repartitioned)} (for one input stream) before
	 * doing the join and specify the "correct" number of partitions via {@link Repartitioned} parameter.
	 * Furthermore, both input streams need to be co-partitioned on the join key (i.e., use the same partitioner).
	 * If this requirement is not met, Kafka Streams will automatically repartition the data, i.e., it will create an
	 * internal repartitioning topic in Kafka and write and re-read the data via this topic before the actual join.
	 * The repartitioning topic will be named "${applicationId}-&lt;name&gt;-repartition", where "applicationId" is
	 * user-specified in {@link StreamsConfig} via parameter
	 * {@link StreamsConfig#APPLICATION_ID_CONFIG APPLICATION_ID_CONFIG}, "&lt;name&gt;" is an internally generated
	 * name, and "-repartition" is a fixed suffix.
	 * <p>
	 * Repartitioning can happen for one or both of the joining {@code KStream}s.
	 * For this case, all data of the stream will be redistributed through the repartitioning topic by writing all
	 * records to it, and rereading all records from it, such that the join input {@code KStream} is partitioned
	 * correctly on its key.
	 * <p>
	 * Both of the joining {@code KStream}s will be materialized in local state stores with auto-generated store names,
	 * unless a name is provided via a {@code Materialized} instance.
	 * For failure and recovery each store will be backed by an internal changelog topic that will be created in Kafka.
	 * The changelog topic will be named "${applicationId}-&lt;storename&gt;-changelog", where "applicationId" is user-specified
	 * in {@link StreamsConfig} via parameter {@link StreamsConfig#APPLICATION_ID_CONFIG APPLICATION_ID_CONFIG},
	 * "storeName" is an internally generated name, and "-changelog" is a fixed suffix.
	 * <p>
	 * You can retrieve all generated internal topic names via {@link Topology#describe()}.
	 *
	 * @param <VO>         the value type of the other stream
	 * @param <VR>         the value type of the result stream
	 * @param otherStream  the {@code KStream} to be joined with this stream
	 * @param joiner       a {@link ValueJoiner} that computes the join result for a pair of matching records
	 * @param windows      the specification of the {@link JoinWindows}
	 * @param streamJoined a {@link StreamJoined} instance to configure serdes and state stores
	 * @return a {@code KStream} that contains join-records for each key and values computed by the given
	 * {@link ValueJoiner}, one for each matched record-pair with the same key plus one for each non-matching record of
	 * both {@code KStream} and within the joining window intervals
	 * @see #join(KStream, ValueJoiner, JoinWindows, StreamJoined)
	 * @see #leftJoin(KStream, ValueJoiner, JoinWindows, StreamJoined)
	 */
	<VO, VR> KStream<K, VR> outerJoin(final KStream<K, VO> otherStream,
									  final ValueJoiner<? super V, ? super VO, ? extends VR> joiner,
									  final JoinWindows windows,
									  final StreamJoined<K, V, VO> streamJoined);

	/**
	 * Join records of this stream with another {@code KStream}'s records using windowed outer equi join using the
	 * {@link StreamJoined} instance for configuration of the {@link Serde key serde}, {@link Serde this stream's value
	 * serde}, {@link Serde the other stream's value serde}, and used state stores.
	 * In contrast to {@link #join(KStream, ValueJoinerWithKey, JoinWindows) inner-join} or
	 * {@link #leftJoin(KStream, ValueJoinerWithKey, JoinWindows) left-join}, all records from both streams will produce at
	 * least one output record (cf. below).
	 * The join is computed on the records' key with join attribute {@code thisKStream.key == otherKStream.key}.
	 * Furthermore, two records are only joined if their timestamps are close to each other as defined by the given
	 * {@link JoinWindows}, i.e., the window defines an additional join predicate on the record timestamps.
	 * <p>
	 * For each pair of records meeting both join predicates the provided {@link ValueJoinerWithKey} will be called to compute
	 * a value (with arbitrary type) for the result record.
	 * Note that the key is read-only and should not be modified, as this can lead to undefined behaviour.
	 * The key of the result record is the same as for both joining input records.
	 * Furthermore, for each input record of both {@code KStream}s that does not satisfy the join predicate the provided
	 * {@link ValueJoinerWithKey} will be called with a {@code null} value for this/other stream, respectively.
	 * If an input record key or value is {@code null} the record will not be included in the join operation and thus no
	 * output record will be added to the resulting {@code KStream}.
	 * <p>
	 * Example (assuming all input records belong to the correct windows):
	 * <table border='1'>
	 * <tr>
	 * <th>this</th>
	 * <th>other</th>
	 * <th>result</th>
	 * </tr>
	 * <tr>
	 * <td>&lt;K1:A&gt;</td>
	 * <td></td>
	 * <td>&lt;K1:ValueJoinerWithKey(K1,A,null)&gt;</td>
	 * </tr>
	 * <tr>
	 * <td>&lt;K2:B&gt;</td>
	 * <td>&lt;K2:b&gt;</td>
	 * <td>&lt;K2:ValueJoinerWithKey(K2,null,b)&gt;<br></br>&lt;K2:ValueJoinerWithKey(K2,B,b)&gt;</td>
	 * </tr>
	 * <tr>
	 * <td></td>
	 * <td>&lt;K3:c&gt;</td>
	 * <td>&lt;K3:ValueJoinerWithKey(K3,null,c)&gt;</td>
	 * </tr>
	 * </table>
	 * Both input streams (or to be more precise, their underlying source topics) need to have the same number of
	 * partitions.
	 * If this is not the case, you would need to call {@link #repartition(Repartitioned)} (for one input stream) before
	 * doing the join and specify the "correct" number of partitions via {@link Repartitioned} parameter.
	 * Furthermore, both input streams need to be co-partitioned on the join key (i.e., use the same partitioner).
	 * If this requirement is not met, Kafka Streams will automatically repartition the data, i.e., it will create an
	 * internal repartitioning topic in Kafka and write and re-read the data via this topic before the actual join.
	 * The repartitioning topic will be named "${applicationId}-&lt;name&gt;-repartition", where "applicationId" is
	 * user-specified in {@link StreamsConfig} via parameter
	 * {@link StreamsConfig#APPLICATION_ID_CONFIG APPLICATION_ID_CONFIG}, "&lt;name&gt;" is an internally generated
	 * name, and "-repartition" is a fixed suffix.
	 * <p>
	 * Repartitioning can happen for one or both of the joining {@code KStream}s.
	 * For this case, all data of the stream will be redistributed through the repartitioning topic by writing all
	 * records to it, and rereading all records from it, such that the join input {@code KStream} is partitioned
	 * correctly on its key.
	 * <p>
	 * Both of the joining {@code KStream}s will be materialized in local state stores with auto-generated store names,
	 * unless a name is provided via a {@code Materialized} instance.
	 * For failure and recovery each store will be backed by an internal changelog topic that will be created in Kafka.
	 * The changelog topic will be named "${applicationId}-&lt;storename&gt;-changelog", where "applicationId" is user-specified
	 * in {@link StreamsConfig} via parameter {@link StreamsConfig#APPLICATION_ID_CONFIG APPLICATION_ID_CONFIG},
	 * "storeName" is an internally generated name, and "-changelog" is a fixed suffix.
	 * <p>
	 * You can retrieve all generated internal topic names via {@link Topology#describe()}.
	 * @param <VO>         the value type of the other stream
	 * @param <VR>         the value type of the result stream
	 * @param otherStream  the {@code KStream} to be joined with this stream
	 * @param joiner       a {@link ValueJoinerWithKey} that computes the join result for a pair of matching records
	 * @param windows      the specification of the {@link JoinWindows}
	 * @param streamJoined a {@link StreamJoined} instance to configure serdes and state stores
	 * @return a {@code KStream} that contains join-records for each key and values computed by the given
	 * {@link ValueJoinerWithKey}, one for each matched record-pair with the same key plus one for each non-matching record of
	 * both {@code KStream} and within the joining window intervals
	 * @see #join(KStream, ValueJoinerWithKey, JoinWindows, StreamJoined)
	 * @see #leftJoin(KStream, ValueJoinerWithKey, JoinWindows, StreamJoined)
	 */
	<VO, VR> KStream<K, VR> outerJoin(final KStream<K, VO> otherStream,
									  final ValueJoinerWithKey<? super K, ? super V, ? super VO, ? extends VR> joiner,
									  final JoinWindows windows,
									  final StreamJoined<K, V, VO> streamJoined);

	/**
	 * Join records of this stream with {@link KTable}'s records using non-windowed inner equi join with default
	 * serializers and deserializers.
	 * The join is a primary key table lookup join with join attribute {@code stream.key == table.key}.
	 * "Table lookup join" means, that results are only computed if {@code KStream} records are processed.
	 * This is done by performing a lookup for matching records in the <em>current</em> (i.e., processing time) internal
	 * {@link KTable} state.
	 * In contrast, processing {@link KTable} input records will only update the internal {@link KTable} state and
	 * will not produce any result records.
	 * <p>
	 * For each {@code KStream} record that finds a corresponding record in {@link KTable} the provided
	 * {@link ValueJoiner} will be called to compute a value (with arbitrary type) for the result record.
	 * The key of the result record is the same as for both joining input records.
	 * If an {@code KStream} input record key or value is {@code null} the record will not be included in the join
	 * operation and thus no output record will be added to the resulting {@code KStream}.
	 * <p>
	 * Example:
	 * <table border='1'>
	 * <tr>
	 * <th>KStream</th>
	 * <th>KTable</th>
	 * <th>state</th>
	 * <th>result</th>
	 * </tr>
	 * <tr>
	 * <td>&lt;K1:A&gt;</td>
	 * <td></td>
	 * <td></td>
	 * <td></td>
	 * </tr>
	 * <tr>
	 * <td></td>
	 * <td>&lt;K1:b&gt;</td>
	 * <td>&lt;K1:b&gt;</td>
	 * <td></td>
	 * </tr>
	 * <tr>
	 * <td>&lt;K1:C&gt;</td>
	 * <td></td>
	 * <td>&lt;K1:b&gt;</td>
	 * <td>&lt;K1:ValueJoiner(C,b)&gt;</td>
	 * </tr>
	 * </table>
	 * Both input streams (or to be more precise, their underlying source topics) need to have the same number of
	 * partitions.
	 * If this is not the case, you would need to call {@link #repartition(Repartitioned)} for this {@code KStream}
	 * before doing the join, specifying the same number of partitions via {@link Repartitioned} parameter as the given
	 * {@link KTable}.
	 * Furthermore, both input streams need to be co-partitioned on the join key (i.e., use the same partitioner);
	 * cf. {@link #join(GlobalKTable, KeyValueMapper, ValueJoiner)}.
	 * If this requirement is not met, Kafka Streams will automatically repartition the data, i.e., it will create an
	 * internal repartitioning topic in Kafka and write and re-read the data via this topic before the actual join.
	 * The repartitioning topic will be named "${applicationId}-&lt;name&gt;-repartition", where "applicationId" is
	 * user-specified in {@link StreamsConfig} via parameter
	 * {@link StreamsConfig#APPLICATION_ID_CONFIG APPLICATION_ID_CONFIG}, "&lt;name&gt;" is an internally generated
	 * name, and "-repartition" is a fixed suffix.
	 * <p>
	 * You can retrieve all generated internal topic names via {@link Topology#describe()}.
	 * <p>
	 * Repartitioning can happen only for this {@code KStream} but not for the provided {@link KTable}.
	 * For this case, all data of the stream will be redistributed through the repartitioning topic by writing all
	 * records to it, and rereading all records from it, such that the join input {@code KStream} is partitioned
	 * correctly on its key.
	 *
	 * @param table  the {@link KTable} to be joined with this stream
	 * @param joiner a {@link ValueJoiner} that computes the join result for a pair of matching records
	 * @param <VT>   the value type of the table
	 * @param <VR>   the value type of the result stream
	 * @return a {@code KStream} that contains join-records for each key and values computed by the given
	 * {@link ValueJoiner}, one for each matched record-pair with the same key
	 * @see #leftJoin(KTable, ValueJoiner)
	 * @see #join(GlobalKTable, KeyValueMapper, ValueJoiner)
	 */
	<VT, VR> KStream<K, VR> join(final KTable<K, VT> table,
								 final ValueJoiner<? super V, ? super VT, ? extends VR> joiner);

	/**
	 * Join records of this stream with {@link KTable}'s records using non-windowed inner equi join with default
	 * serializers and deserializers.
	 * The join is a primary key table lookup join with join attribute {@code stream.key == table.key}.
	 * "Table lookup join" means, that results are only computed if {@code KStream} records are processed.
	 * This is done by performing a lookup for matching records in the <em>current</em> (i.e., processing time) internal
	 * {@link KTable} state.
	 * In contrast, processing {@link KTable} input records will only update the internal {@link KTable} state and
	 * will not produce any result records.
	 * <p>
	 * For each {@code KStream} record that finds a corresponding record in {@link KTable} the provided
	 * {@link ValueJoinerWithKey} will be called to compute a value (with arbitrary type) for the result record.
	 * Note that the key is read-only and should not be modified, as this can lead to undefined behaviour.
	 * <p>
	 * The key of the result record is the same as for both joining input records.
	 * If an {@code KStream} input record key or value is {@code null} the record will not be included in the join
	 * operation and thus no output record will be added to the resulting {@code KStream}.
	 * <p>
	 * Example:
	 * <table border='1'>
	 * <tr>
	 * <th>KStream</th>
	 * <th>KTable</th>
	 * <th>state</th>
	 * <th>result</th>
	 * </tr>
	 * <tr>
	 * <td>&lt;K1:A&gt;</td>
	 * <td></td>
	 * <td></td>
	 * <td></td>
	 * </tr>
	 * <tr>
	 * <td></td>
	 * <td>&lt;K1:b&gt;</td>
	 * <td>&lt;K1:b&gt;</td>
	 * <td></td>
	 * </tr>
	 * <tr>
	 * <td>&lt;K1:C&gt;</td>
	 * <td></td>
	 * <td>&lt;K1:b&gt;</td>
	 * <td>&lt;K1:ValueJoinerWithKey(K1,C,b)&gt;</td>
	 * </tr>
	 * </table>
	 * Both input streams (or to be more precise, their underlying source topics) need to have the same number of
	 * partitions.
	 * If this is not the case, you would need to call {@link #repartition(Repartitioned)} for this {@code KStream}
	 * before doing the join, specifying the same number of partitions via {@link Repartitioned} parameter as the given
	 * {@link KTable}.
	 * Furthermore, both input streams need to be co-partitioned on the join key (i.e., use the same partitioner);
	 * cf. {@link #join(GlobalKTable, KeyValueMapper, ValueJoinerWithKey)}.
	 * If this requirement is not met, Kafka Streams will automatically repartition the data, i.e., it will create an
	 * internal repartitioning topic in Kafka and write and re-read the data via this topic before the actual join.
	 * The repartitioning topic will be named "${applicationId}-&lt;name&gt;-repartition", where "applicationId" is
	 * user-specified in {@link StreamsConfig} via parameter
	 * {@link StreamsConfig#APPLICATION_ID_CONFIG APPLICATION_ID_CONFIG}, "&lt;name&gt;" is an internally generated
	 * name, and "-repartition" is a fixed suffix.
	 * <p>
	 * You can retrieve all generated internal topic names via {@link Topology#describe()}.
	 * <p>
	 * Repartitioning can happen only for this {@code KStream} but not for the provided {@link KTable}.
	 * For this case, all data of the stream will be redistributed through the repartitioning topic by writing all
	 * records to it, and rereading all records from it, such that the join input {@code KStream} is partitioned
	 * correctly on its key.
	 * @param table  the {@link KTable} to be joined with this stream
	 * @param joiner a {@link ValueJoinerWithKey} that computes the join result for a pair of matching records
	 * @param <VT>   the value type of the table
	 * @param <VR>   the value type of the result stream
	 * @return a {@code KStream} that contains join-records for each key and values computed by the given
	 * {@link ValueJoinerWithKey}, one for each matched record-pair with the same key
	 * @see #leftJoin(KTable, ValueJoinerWithKey)
	 * @see #join(GlobalKTable, KeyValueMapper, ValueJoinerWithKey)
	 */
	<VT, VR> KStream<K, VR> join(final KTable<K, VT> table,
								 final ValueJoinerWithKey<? super K, ? super V, ? super VT, ? extends VR> joiner);

	/**
	 * Join records of this stream with {@link KTable}'s records using non-windowed inner equi join with default
	 * serializers and deserializers.
	 * The join is a primary key table lookup join with join attribute {@code stream.key == table.key}.
	 * "Table lookup join" means, that results are only computed if {@code KStream} records are processed.
	 * This is done by performing a lookup for matching records in the <em>current</em> (i.e., processing time) internal
	 * {@link KTable} state.
	 * In contrast, processing {@link KTable} input records will only update the internal {@link KTable} state and
	 * will not produce any result records.
	 * <p>
	 * For each {@code KStream} record that finds a corresponding record in {@link KTable} the provided
	 * {@link ValueJoiner} will be called to compute a value (with arbitrary type) for the result record.
	 * The key of the result record is the same as for both joining input records.
	 * If an {@code KStream} input record key or value is {@code null} the record will not be included in the join
	 * operation and thus no output record will be added to the resulting {@code KStream}.
	 * <p>
	 * Example:
	 * <table border='1'>
	 * <tr>
	 * <th>KStream</th>
	 * <th>KTable</th>
	 * <th>state</th>
	 * <th>result</th>
	 * </tr>
	 * <tr>
	 * <td>&lt;K1:A&gt;</td>
	 * <td></td>
	 * <td></td>
	 * <td></td>
	 * </tr>
	 * <tr>
	 * <td></td>
	 * <td>&lt;K1:b&gt;</td>
	 * <td>&lt;K1:b&gt;</td>
	 * <td></td>
	 * </tr>
	 * <tr>
	 * <td>&lt;K1:C&gt;</td>
	 * <td></td>
	 * <td>&lt;K1:b&gt;</td>
	 * <td>&lt;K1:ValueJoiner(C,b)&gt;</td>
	 * </tr>
	 * </table>
	 * Both input streams (or to be more precise, their underlying source topics) need to have the same number of
	 * partitions.
	 * If this is not the case, you would need to call {@link #repartition(Repartitioned)} for this {@code KStream}
	 * before doing the join, specifying the same number of partitions via {@link Repartitioned} parameter as the given
	 * {@link KTable}.
	 * Furthermore, both input streams need to be co-partitioned on the join key (i.e., use the same partitioner);
	 * cf. {@link #join(GlobalKTable, KeyValueMapper, ValueJoiner)}.
	 * If this requirement is not met, Kafka Streams will automatically repartition the data, i.e., it will create an
	 * internal repartitioning topic in Kafka and write and re-read the data via this topic before the actual join.
	 * The repartitioning topic will be named "${applicationId}-&lt;name&gt;-repartition", where "applicationId" is
	 * user-specified in {@link StreamsConfig} via parameter
	 * {@link StreamsConfig#APPLICATION_ID_CONFIG APPLICATION_ID_CONFIG}, "&lt;name&gt;" is an internally generated
	 * name, and "-repartition" is a fixed suffix.
	 * <p>
	 * You can retrieve all generated internal topic names via {@link Topology#describe()}.
	 * <p>
	 * Repartitioning can happen only for this {@code KStream} but not for the provided {@link KTable}.
	 * For this case, all data of the stream will be redistributed through the repartitioning topic by writing all
	 * records to it, and rereading all records from it, such that the join input {@code KStream} is partitioned
	 * correctly on its key.
	 *
	 * @param table  the {@link KTable} to be joined with this stream
	 * @param joiner a {@link ValueJoiner} that computes the join result for a pair of matching records
	 * @param joined      a {@link Joined} instance that defines the serdes to
	 *                    be used to serialize/deserialize inputs of the joined streams
	 * @param <VT>   the value type of the table
	 * @param <VR>   the value type of the result stream
	 * @return a {@code KStream} that contains join-records for each key and values computed by the given
	 * {@link ValueJoiner}, one for each matched record-pair with the same key
	 * @see #leftJoin(KTable, ValueJoiner, Joined)
	 * @see #join(GlobalKTable, KeyValueMapper, ValueJoiner)
	 */
	<VT, VR> KStream<K, VR> join(final KTable<K, VT> table,
								 final ValueJoiner<? super V, ? super VT, ? extends VR> joiner,
								 final Joined<K, V, VT> joined);

	/**
	 * Join records of this stream with {@link KTable}'s records using non-windowed inner equi join with default
	 * serializers and deserializers.
	 * The join is a primary key table lookup join with join attribute {@code stream.key == table.key}.
	 * "Table lookup join" means, that results are only computed if {@code KStream} records are processed.
	 * This is done by performing a lookup for matching records in the <em>current</em> (i.e., processing time) internal
	 * {@link KTable} state.
	 * In contrast, processing {@link KTable} input records will only update the internal {@link KTable} state and
	 * will not produce any result records.
	 * <p>
	 * For each {@code KStream} record that finds a corresponding record in {@link KTable} the provided
	 * {@link ValueJoinerWithKey} will be called to compute a value (with arbitrary type) for the result record.
	 * The key of the result record is the same as for both joining input records.
	 * Note that the key is read-only and should not be modified, as this can lead to undefined behaviour.
	 * <p>
	 * If an {@code KStream} input record key or value is {@code null} the record will not be included in the join
	 * operation and thus no output record will be added to the resulting {@code KStream}.
	 * <p>
	 * Example:
	 * <table border='1'>
	 * <tr>
	 * <th>KStream</th>
	 * <th>KTable</th>
	 * <th>state</th>
	 * <th>result</th>
	 * </tr>
	 * <tr>
	 * <td>&lt;K1:A&gt;</td>
	 * <td></td>
	 * <td></td>
	 * <td></td>
	 * </tr>
	 * <tr>
	 * <td></td>
	 * <td>&lt;K1:b&gt;</td>
	 * <td>&lt;K1:b&gt;</td>
	 * <td></td>
	 * </tr>
	 * <tr>
	 * <td>&lt;K1:C&gt;</td>
	 * <td></td>
	 * <td>&lt;K1:b&gt;</td>
	 * <td>&lt;K1:ValueJoinerWithKey(K1,C,b)&gt;</td>
	 * </tr>
	 * </table>
	 * Both input streams (or to be more precise, their underlying source topics) need to have the same number of
	 * partitions.
	 * If this is not the case, you would need to call {@link #repartition(Repartitioned)} for this {@code KStream}
	 * before doing the join, specifying the same number of partitions via {@link Repartitioned} parameter as the given
	 * {@link KTable}.
	 * Furthermore, both input streams need to be co-partitioned on the join key (i.e., use the same partitioner);
	 * cf. {@link #join(GlobalKTable, KeyValueMapper, ValueJoinerWithKey)}.
	 * If this requirement is not met, Kafka Streams will automatically repartition the data, i.e., it will create an
	 * internal repartitioning topic in Kafka and write and re-read the data via this topic before the actual join.
	 * The repartitioning topic will be named "${applicationId}-&lt;name&gt;-repartition", where "applicationId" is
	 * user-specified in {@link StreamsConfig} via parameter
	 * {@link StreamsConfig#APPLICATION_ID_CONFIG APPLICATION_ID_CONFIG}, "&lt;name&gt;" is an internally generated
	 * name, and "-repartition" is a fixed suffix.
	 * <p>
	 * You can retrieve all generated internal topic names via {@link Topology#describe()}.
	 * <p>
	 * Repartitioning can happen only for this {@code KStream} but not for the provided {@link KTable}.
	 * For this case, all data of the stream will be redistributed through the repartitioning topic by writing all
	 * records to it, and rereading all records from it, such that the join input {@code KStream} is partitioned
	 * correctly on its key.
	 * @param table  the {@link KTable} to be joined with this stream
	 * @param joiner a {@link ValueJoinerWithKey} that computes the join result for a pair of matching records
	 * @param joined a {@link Joined} instance that defines the serdes to
	 *               be used to serialize/deserialize inputs of the joined streams
	 * @param <VT>   the value type of the table
	 * @param <VR>   the value type of the result stream
	 * @return a {@code KStream} that contains join-records for each key and values computed by the given
	 * {@link ValueJoinerWithKey}, one for each matched record-pair with the same key
	 * @see #leftJoin(KTable, ValueJoinerWithKey, Joined)
	 * @see #join(GlobalKTable, KeyValueMapper, ValueJoinerWithKey)
	 */
	<VT, VR> KStream<K, VR> join(final KTable<K, VT> table,
								 final ValueJoinerWithKey<? super K, ? super V, ? super VT, ? extends VR> joiner,
								 final Joined<K, V, VT> joined);

	/**
	 * Join records of this stream with {@link KTable}'s records using non-windowed left equi join with default
	 * serializers and deserializers.
	 * In contrast to {@link #join(KTable, ValueJoiner) inner-join}, all records from this stream will produce an
	 * output record (cf. below).
	 * The join is a primary key table lookup join with join attribute {@code stream.key == table.key}.
	 * "Table lookup join" means, that results are only computed if {@code KStream} records are processed.
	 * This is done by performing a lookup for matching records in the <em>current</em> (i.e., processing time) internal
	 * {@link KTable} state.
	 * In contrast, processing {@link KTable} input records will only update the internal {@link KTable} state and
	 * will not produce any result records.
	 * <p>
	 * For each {@code KStream} record whether or not it finds a corresponding record in {@link KTable} the provided
	 * {@link ValueJoiner} will be called to compute a value (with arbitrary type) for the result record.
	 * If no {@link KTable} record was found during lookup, a {@code null} value will be provided to {@link ValueJoiner}.
	 * The key of the result record is the same as for both joining input records.
	 * If an {@code KStream} input record key or value is {@code null} the record will not be included in the join
	 * operation and thus no output record will be added to the resulting {@code KStream}.
	 * <p>
	 * Example:
	 * <table border='1'>
	 * <tr>
	 * <th>KStream</th>
	 * <th>KTable</th>
	 * <th>state</th>
	 * <th>result</th>
	 * </tr>
	 * <tr>
	 * <td>&lt;K1:A&gt;</td>
	 * <td></td>
	 * <td></td>
	 * <td>&lt;K1:ValueJoiner(A,null)&gt;</td>
	 * </tr>
	 * <tr>
	 * <td></td>
	 * <td>&lt;K1:b&gt;</td>
	 * <td>&lt;K1:b&gt;</td>
	 * <td></td>
	 * </tr>
	 * <tr>
	 * <td>&lt;K1:C&gt;</td>
	 * <td></td>
	 * <td>&lt;K1:b&gt;</td>
	 * <td>&lt;K1:ValueJoiner(C,b)&gt;</td>
	 * </tr>
	 * </table>
	 * Both input streams (or to be more precise, their underlying source topics) need to have the same number of
	 * partitions.
	 * If this is not the case, you would need to call {@link #repartition(Repartitioned)} for this {@code KStream}
	 * before doing the join, specifying the same number of partitions via {@link Repartitioned} parameter as the given
	 * {@link KTable}.
	 * Furthermore, both input streams need to be co-partitioned on the join key (i.e., use the same partitioner);
	 * cf. {@link #join(GlobalKTable, KeyValueMapper, ValueJoiner)}.
	 * If this requirement is not met, Kafka Streams will automatically repartition the data, i.e., it will create an
	 * internal repartitioning topic in Kafka and write and re-read the data via this topic before the actual join.
	 * The repartitioning topic will be named "${applicationId}-&lt;name&gt;-repartition", where "applicationId" is
	 * user-specified in {@link StreamsConfig} via parameter
	 * {@link StreamsConfig#APPLICATION_ID_CONFIG APPLICATION_ID_CONFIG}, "&lt;name&gt;" is an internally generated
	 * name, and "-repartition" is a fixed suffix.
	 * <p>
	 * You can retrieve all generated internal topic names via {@link Topology#describe()}.
	 * <p>
	 * Repartitioning can happen only for this {@code KStream} but not for the provided {@link KTable}.
	 * For this case, all data of the stream will be redistributed through the repartitioning topic by writing all
	 * records to it, and rereading all records from it, such that the join input {@code KStream} is partitioned
	 * correctly on its key.
	 *
	 * @param table  the {@link KTable} to be joined with this stream
	 * @param joiner a {@link ValueJoiner} that computes the join result for a pair of matching records
	 * @param <VT>   the value type of the table
	 * @param <VR>   the value type of the result stream
	 * @return a {@code KStream} that contains join-records for each key and values computed by the given
	 * {@link ValueJoiner}, one output for each input {@code KStream} record
	 * @see #join(KTable, ValueJoiner)
	 * @see #leftJoin(GlobalKTable, KeyValueMapper, ValueJoiner)
	 */
	<VT, VR> KStream<K, VR> leftJoin(final KTable<K, VT> table,
									 final ValueJoiner<? super V, ? super VT, ? extends VR> joiner);

	/**
	 * Join records of this stream with {@link KTable}'s records using non-windowed left equi join with default
	 * serializers and deserializers.
	 * In contrast to {@link #join(KTable, ValueJoinerWithKey) inner-join}, all records from this stream will produce an
	 * output record (cf. below).
	 * The join is a primary key table lookup join with join attribute {@code stream.key == table.key}.
	 * "Table lookup join" means, that results are only computed if {@code KStream} records are processed.
	 * This is done by performing a lookup for matching records in the <em>current</em> (i.e., processing time) internal
	 * {@link KTable} state.
	 * In contrast, processing {@link KTable} input records will only update the internal {@link KTable} state and
	 * will not produce any result records.
	 * <p>
	 * For each {@code KStream} record whether or not it finds a corresponding record in {@link KTable} the provided
	 * {@link ValueJoinerWithKey} will be called to compute a value (with arbitrary type) for the result record.
	 * If no {@link KTable} record was found during lookup, a {@code null} value will be provided to {@link ValueJoinerWithKey}.
	 * The key of the result record is the same as for both joining input records.
	 * Note that the key is read-only and should not be modified, as this can lead to undefined behaviour.
	 * If an {@code KStream} input record key or value is {@code null} the record will not be included in the join
	 * operation and thus no output record will be added to the resulting {@code KStream}.
	 * <p>
	 * Example:
	 * <table border='1'>
	 * <tr>
	 * <th>KStream</th>
	 * <th>KTable</th>
	 * <th>state</th>
	 * <th>result</th>
	 * </tr>
	 * <tr>
	 * <td>&lt;K1:A&gt;</td>
	 * <td></td>
	 * <td></td>
	 * <td>&lt;K1:ValueJoinerWithKey(K1,A,null)&gt;</td>
	 * </tr>
	 * <tr>
	 * <td></td>
	 * <td>&lt;K1:b&gt;</td>
	 * <td>&lt;K1:b&gt;</td>
	 * <td></td>
	 * </tr>
	 * <tr>
	 * <td>&lt;K1:C&gt;</td>
	 * <td></td>
	 * <td>&lt;K1:b&gt;</td>
	 * <td>&lt;K1:ValueJoinerWithKey(K1,C,b)&gt;</td>
	 * </tr>
	 * </table>
	 * Both input streams (or to be more precise, their underlying source topics) need to have the same number of
	 * partitions.
	 * If this is not the case, you would need to call {@link #repartition(Repartitioned)} for this {@code KStream}
	 * before doing the join, specifying the same number of partitions via {@link Repartitioned} parameter as the given
	 * {@link KTable}.
	 * Furthermore, both input streams need to be co-partitioned on the join key (i.e., use the same partitioner);
	 * cf. {@link #join(GlobalKTable, KeyValueMapper, ValueJoinerWithKey)}.
	 * If this requirement is not met, Kafka Streams will automatically repartition the data, i.e., it will create an
	 * internal repartitioning topic in Kafka and write and re-read the data via this topic before the actual join.
	 * The repartitioning topic will be named "${applicationId}-&lt;name&gt;-repartition", where "applicationId" is
	 * user-specified in {@link StreamsConfig} via parameter
	 * {@link StreamsConfig#APPLICATION_ID_CONFIG APPLICATION_ID_CONFIG}, "&lt;name&gt;" is an internally generated
	 * name, and "-repartition" is a fixed suffix.
	 * <p>
	 * You can retrieve all generated internal topic names via {@link Topology#describe()}.
	 * <p>
	 * Repartitioning can happen only for this {@code KStream} but not for the provided {@link KTable}.
	 * For this case, all data of the stream will be redistributed through the repartitioning topic by writing all
	 * records to it, and rereading all records from it, such that the join input {@code KStream} is partitioned
	 * correctly on its key.
	 * @param table  the {@link KTable} to be joined with this stream
	 * @param joiner a {@link ValueJoinerWithKey} that computes the join result for a pair of matching records
	 * @param <VT>   the value type of the table
	 * @param <VR>   the value type of the result stream
	 * @return a {@code KStream} that contains join-records for each key and values computed by the given
	 * {@link ValueJoinerWithKey}, one output for each input {@code KStream} record
	 * @see #join(KTable, ValueJoinerWithKey)
	 * @see #leftJoin(GlobalKTable, KeyValueMapper, ValueJoinerWithKey)
	 */
	<VT, VR> KStream<K, VR> leftJoin(final KTable<K, VT> table,
									 final ValueJoinerWithKey<? super K, ? super V, ? super VT, ? extends VR> joiner);

	/**
	 * Join records of this stream with {@link KTable}'s records using non-windowed left equi join with default
	 * serializers and deserializers.
	 * In contrast to {@link #join(KTable, ValueJoiner) inner-join}, all records from this stream will produce an
	 * output record (cf. below).
	 * The join is a primary key table lookup join with join attribute {@code stream.key == table.key}.
	 * "Table lookup join" means, that results are only computed if {@code KStream} records are processed.
	 * This is done by performing a lookup for matching records in the <em>current</em> (i.e., processing time) internal
	 * {@link KTable} state.
	 * In contrast, processing {@link KTable} input records will only update the internal {@link KTable} state and
	 * will not produce any result records.
	 * <p>
	 * For each {@code KStream} record whether or not it finds a corresponding record in {@link KTable} the provided
	 * {@link ValueJoiner} will be called to compute a value (with arbitrary type) for the result record.
	 * If no {@link KTable} record was found during lookup, a {@code null} value will be provided to {@link ValueJoiner}.
	 * The key of the result record is the same as for both joining input records.
	 * If an {@code KStream} input record key or value is {@code null} the record will not be included in the join
	 * operation and thus no output record will be added to the resulting {@code KStream}.
	 * <p>
	 * Example:
	 * <table border='1'>
	 * <tr>
	 * <th>KStream</th>
	 * <th>KTable</th>
	 * <th>state</th>
	 * <th>result</th>
	 * </tr>
	 * <tr>
	 * <td>&lt;K1:A&gt;</td>
	 * <td></td>
	 * <td></td>
	 * <td>&lt;K1:ValueJoiner(A,null)&gt;</td>
	 * </tr>
	 * <tr>
	 * <td></td>
	 * <td>&lt;K1:b&gt;</td>
	 * <td>&lt;K1:b&gt;</td>
	 * <td></td>
	 * </tr>
	 * <tr>
	 * <td>&lt;K1:C&gt;</td>
	 * <td></td>
	 * <td>&lt;K1:b&gt;</td>
	 * <td>&lt;K1:ValueJoiner(C,b)&gt;</td>
	 * </tr>
	 * </table>
	 * Both input streams (or to be more precise, their underlying source topics) need to have the same number of
	 * partitions.
	 * If this is not the case, you would need to call {@link #repartition(Repartitioned)} for this {@code KStream}
	 * before doing the join, specifying the same number of partitions via {@link Repartitioned} parameter as the given
	 * {@link KTable}.
	 * Furthermore, both input streams need to be co-partitioned on the join key (i.e., use the same partitioner);
	 * cf. {@link #join(GlobalKTable, KeyValueMapper, ValueJoiner)}.
	 * If this requirement is not met, Kafka Streams will automatically repartition the data, i.e., it will create an
	 * internal repartitioning topic in Kafka and write and re-read the data via this topic before the actual join.
	 * The repartitioning topic will be named "${applicationId}-&lt;name&gt;-repartition", where "applicationId" is
	 * user-specified in {@link StreamsConfig} via parameter
	 * {@link StreamsConfig#APPLICATION_ID_CONFIG APPLICATION_ID_CONFIG}, "&lt;name&gt;" is an internally generated
	 * name, and "-repartition" is a fixed suffix.
	 * <p>
	 * You can retrieve all generated internal topic names via {@link Topology#describe()}.
	 * <p>
	 * Repartitioning can happen only for this {@code KStream} but not for the provided {@link KTable}.
	 * For this case, all data of the stream will be redistributed through the repartitioning topic by writing all
	 * records to it, and rereading all records from it, such that the join input {@code KStream} is partitioned
	 * correctly on its key.
	 *
	 * @param table   the {@link KTable} to be joined with this stream
	 * @param joiner  a {@link ValueJoiner} that computes the join result for a pair of matching records
	 * @param joined  a {@link Joined} instance that defines the serdes to
	 *                be used to serialize/deserialize inputs and outputs of the joined streams
	 * @param <VT>    the value type of the table
	 * @param <VR>    the value type of the result stream
	 * @return a {@code KStream} that contains join-records for each key and values computed by the given
	 * {@link ValueJoiner}, one output for each input {@code KStream} record
	 * @see #join(KTable, ValueJoiner, Joined)
	 * @see #leftJoin(GlobalKTable, KeyValueMapper, ValueJoiner)
	 */
	<VT, VR> KStream<K, VR> leftJoin(final KTable<K, VT> table,
									 final ValueJoiner<? super V, ? super VT, ? extends VR> joiner,
									 final Joined<K, V, VT> joined);

	/**
	 * Join records of this stream with {@link KTable}'s records using non-windowed left equi join with default
	 * serializers and deserializers.
	 * In contrast to {@link #join(KTable, ValueJoinerWithKey) inner-join}, all records from this stream will produce an
	 * output record (cf. below).
	 * The join is a primary key table lookup join with join attribute {@code stream.key == table.key}.
	 * "Table lookup join" means, that results are only computed if {@code KStream} records are processed.
	 * This is done by performing a lookup for matching records in the <em>current</em> (i.e., processing time) internal
	 * {@link KTable} state.
	 * In contrast, processing {@link KTable} input records will only update the internal {@link KTable} state and
	 * will not produce any result records.
	 * <p>
	 * For each {@code KStream} record whether or not it finds a corresponding record in {@link KTable} the provided
	 * {@link ValueJoinerWithKey} will be called to compute a value (with arbitrary type) for the result record.
	 * If no {@link KTable} record was found during lookup, a {@code null} value will be provided to {@link ValueJoinerWithKey}.
	 * The key of the result record is the same as for both joining input records.
	 * Note that the key is read-only and should not be modified, as this can lead to undefined behaviour.
	 * If an {@code KStream} input record key or value is {@code null} the record will not be included in the join
	 * operation and thus no output record will be added to the resulting {@code KStream}.
	 * <p>
	 * Example:
	 * <table border='1'>
	 * <tr>
	 * <th>KStream</th>
	 * <th>KTable</th>
	 * <th>state</th>
	 * <th>result</th>
	 * </tr>
	 * <tr>
	 * <td>&lt;K1:A&gt;</td>
	 * <td></td>
	 * <td></td>
	 * <td>&lt;K1:ValueJoinerWithKey(K1,A,null)&gt;</td>
	 * </tr>
	 * <tr>
	 * <td></td>
	 * <td>&lt;K1:b&gt;</td>
	 * <td>&lt;K1:b&gt;</td>
	 * <td></td>
	 * </tr>
	 * <tr>
	 * <td>&lt;K1:C&gt;</td>
	 * <td></td>
	 * <td>&lt;K1:b&gt;</td>
	 * <td>&lt;K1:ValueJoinerWithKey(K1,C,b)&gt;</td>
	 * </tr>
	 * </table>
	 * Both input streams (or to be more precise, their underlying source topics) need to have the same number of
	 * partitions.
	 * If this is not the case, you would need to call {@link #repartition(Repartitioned)} for this {@code KStream}
	 * before doing the join, specifying the same number of partitions via {@link Repartitioned} parameter as the given
	 * {@link KTable}.
	 * Furthermore, both input streams need to be co-partitioned on the join key (i.e., use the same partitioner);
	 * cf. {@link #join(GlobalKTable, KeyValueMapper, ValueJoinerWithKey)}.
	 * If this requirement is not met, Kafka Streams will automatically repartition the data, i.e., it will create an
	 * internal repartitioning topic in Kafka and write and re-read the data via this topic before the actual join.
	 * The repartitioning topic will be named "${applicationId}-&lt;name&gt;-repartition", where "applicationId" is
	 * user-specified in {@link StreamsConfig} via parameter
	 * {@link StreamsConfig#APPLICATION_ID_CONFIG APPLICATION_ID_CONFIG}, "&lt;name&gt;" is an internally generated
	 * name, and "-repartition" is a fixed suffix.
	 * <p>
	 * You can retrieve all generated internal topic names via {@link Topology#describe()}.
	 * <p>
	 * Repartitioning can happen only for this {@code KStream} but not for the provided {@link KTable}.
	 * For this case, all data of the stream will be redistributed through the repartitioning topic by writing all
	 * records to it, and rereading all records from it, such that the join input {@code KStream} is partitioned
	 * correctly on its key.
	 * @param table  the {@link KTable} to be joined with this stream
	 * @param joiner a {@link ValueJoinerWithKey} that computes the join result for a pair of matching records
	 * @param joined a {@link Joined} instance that defines the serdes to
	 *               be used to serialize/deserialize inputs and outputs of the joined streams
	 * @param <VT>   the value type of the table
	 * @param <VR>   the value type of the result stream
	 * @return a {@code KStream} that contains join-records for each key and values computed by the given
	 * {@link ValueJoinerWithKey}, one output for each input {@code KStream} record
	 * @see #join(KTable, ValueJoinerWithKey, Joined)
	 * @see #leftJoin(GlobalKTable, KeyValueMapper, ValueJoinerWithKey)
	 */
	<VT, VR> KStream<K, VR> leftJoin(final KTable<K, VT> table,
									 final ValueJoinerWithKey<? super K, ? super V, ? super VT, ? extends VR> joiner,
									 final Joined<K, V, VT> joined);

	/**
	 * Join records of this stream with {@link GlobalKTable}'s records using non-windowed inner equi join.
	 * The join is a primary key table lookup join with join attribute
	 * {@code keyValueMapper.map(stream.keyValue) == table.key}.
	 * "Table lookup join" means, that results are only computed if {@code KStream} records are processed.
	 * This is done by performing a lookup for matching records in the <em>current</em> internal {@link GlobalKTable}
	 * state.
	 * In contrast, processing {@link GlobalKTable} input records will only update the internal {@link GlobalKTable}
	 * state and will not produce any result records.
	 * <p>
	 * For each {@code KStream} record that finds a corresponding record in {@link GlobalKTable} the provided
	 * {@link ValueJoiner} will be called to compute a value (with arbitrary type) for the result record.
	 * The key of the result record is the same as the key of this {@code KStream}.
	 * If a {@code KStream} input record key or value is {@code null} the record will not be included in the join
	 * operation and thus no output record will be added to the resulting {@code KStream}.
	 * If {@code keyValueMapper} returns {@code null} implying no match exists, no output record will be added to the
	 * resulting {@code KStream}.
	 * @param globalTable the {@link GlobalKTable} to be joined with this stream
	 * @param keySelector instance of {@link KeyValueMapper} used to map from the (key, value) of this stream
	 *                    to the key of the {@link GlobalKTable}
	 * @param joiner      a {@link ValueJoiner} that computes the join result for a pair of matching records
	 * @param <GK>        the key type of {@link GlobalKTable}
	 * @param <GV>        the value type of the {@link GlobalKTable}
	 * @param <RV>        the value type of the resulting {@code KStream}
	 * @return a {@code KStream} that contains join-records for each key and values computed by the given
	 * {@link ValueJoiner}, one output for each input {@code KStream} record
	 * @see #leftJoin(GlobalKTable, KeyValueMapper, ValueJoiner)
	 */
	<GK, GV, RV> KStream<K, RV> join(final GlobalKTable<GK, GV> globalTable,
									 final KeyValueMapper<? super K, ? super V, ? extends GK> keySelector,
									 final ValueJoiner<? super V, ? super GV, ? extends RV> joiner);

	/**
	 * Join records of this stream with {@link GlobalKTable}'s records using non-windowed inner equi join.
	 * The join is a primary key table lookup join with join attribute
	 * {@code keyValueMapper.map(stream.keyValue) == table.key}.
	 * "Table lookup join" means, that results are only computed if {@code KStream} records are processed.
	 * This is done by performing a lookup for matching records in the <em>current</em> internal {@link GlobalKTable}
	 * state.
	 * In contrast, processing {@link GlobalKTable} input records will only update the internal {@link GlobalKTable}
	 * state and will not produce any result records.
	 * <p>
	 * For each {@code KStream} record that finds a corresponding record in {@link GlobalKTable} the provided
	 * {@link ValueJoinerWithKey} will be called to compute a value (with arbitrary type) for the result record.
	 * The key of the result record is the same as the key of this {@code KStream}.
	 * Note that the key is read-only and should not be modified, as this can lead to undefined behaviour.
	 * If a {@code KStream} input record key or value is {@code null} the record will not be included in the join
	 * operation and thus no output record will be added to the resulting {@code KStream}.
	 * If {@code keyValueMapper} returns {@code null} implying no match exists, no output record will be added to the
	 * resulting {@code KStream}.
	 * @param globalTable the {@link GlobalKTable} to be joined with this stream
	 * @param keySelector instance of {@link KeyValueMapper} used to map from the (key, value) of this stream
	 *                    to the key of the {@link GlobalKTable}
	 * @param joiner      a {@link ValueJoinerWithKey} that computes the join result for a pair of matching records
	 * @param <GK>        the key type of {@link GlobalKTable}
	 * @param <GV>        the value type of the {@link GlobalKTable}
	 * @param <RV>        the value type of the resulting {@code KStream}
	 * @return a {@code KStream} that contains join-records for each key and values computed by the given
	 * {@link ValueJoinerWithKey}, one output for each input {@code KStream} record
	 * @see #leftJoin(GlobalKTable, KeyValueMapper, ValueJoinerWithKey)
	 */
	<GK, GV, RV> KStream<K, RV> join(final GlobalKTable<GK, GV> globalTable,
									 final KeyValueMapper<? super K, ? super V, ? extends GK> keySelector,
									 final ValueJoinerWithKey<? super K, ? super V, ? super GV, ? extends RV> joiner);

<<<<<<< HEAD
	/**
	 * Join records of this stream with {@link GlobalKTable}'s records using non-windowed inner equi join.
	 * The join is a primary key table lookup join with join attribute
	 * {@code keyValueMapper.map(stream.keyValue) == table.key}.
	 * "Table lookup join" means, that results are only computed if {@code KStream} records are processed.
	 * This is done by performing a lookup for matching records in the <em>current</em> internal {@link GlobalKTable}
	 * state.
	 * In contrast, processing {@link GlobalKTable} input records will only update the internal {@link GlobalKTable}
	 * state and will not produce any result records.
	 * <p>
	 * For each {@code KStream} record that finds a corresponding record in {@link GlobalKTable} the provided
	 * {@link ValueJoiner} will be called to compute a value (with arbitrary type) for the result record.
	 * The key of the result record is the same as the key of this {@code KStream}.
	 * If a {@code KStream} input record key or value is {@code null} the record will not be included in the join
	 * operation and thus no output record will be added to the resulting {@code KStream}.
	 * If {@code keyValueMapper} returns {@code null} implying no match exists, no output record will be added to the
	 * resulting {@code KStream}.
	 * @param globalTable the {@link GlobalKTable} to be joined with this stream
	 * @param keySelector instance of {@link KeyValueMapper} used to map from the (key, value) of this stream
	 *                    to the key of the {@link GlobalKTable}
	 * @param joiner      a {@link ValueJoiner} that computes the join result for a pair of matching records
	 * @param named       a {@link Named} config used to name the processor in the topology
	 * @param <GK>        the key type of {@link GlobalKTable}
	 * @param <GV>        the value type of the {@link GlobalKTable}
	 * @param <RV>        the value type of the resulting {@code KStream}
	 * @return a {@code KStream} that contains join-records for each key and values computed by the given
	 * {@link ValueJoiner}, one output for each input {@code KStream} record
	 * @see #leftJoin(GlobalKTable, KeyValueMapper, ValueJoiner)
	 */
	<GK, GV, RV> KStream<K, RV> join(final GlobalKTable<GK, GV> globalTable,
									 final KeyValueMapper<? super K, ? super V, ? extends GK> keySelector,
									 final ValueJoiner<? super V, ? super GV, ? extends RV> joiner,
									 final Named named);

	/**
	 * Join records of this stream with {@link GlobalKTable}'s records using non-windowed inner equi join.
	 * The join is a primary key table lookup join with join attribute
	 * {@code keyValueMapper.map(stream.keyValue) == table.key}.
	 * "Table lookup join" means, that results are only computed if {@code KStream} records are processed.
	 * This is done by performing a lookup for matching records in the <em>current</em> internal {@link GlobalKTable}
	 * state.
	 * In contrast, processing {@link GlobalKTable} input records will only update the internal {@link GlobalKTable}
	 * state and will not produce any result records.
	 * <p>
	 * For each {@code KStream} record that finds a corresponding record in {@link GlobalKTable} the provided
	 * {@link ValueJoinerWithKey} will be called to compute a value (with arbitrary type) for the result record.
	 * The key of the result record is the same as the key of this {@code KStream}.
	 * Note that the key is read-only and should not be modified, as this can lead to undefined behaviour.
	 * If a {@code KStream} input record key or value is {@code null} the record will not be included in the join
	 * operation and thus no output record will be added to the resulting {@code KStream}.
	 * If {@code keyValueMapper} returns {@code null} implying no match exists, no output record will be added to the
	 * resulting {@code KStream}.
	 * @param globalTable the {@link GlobalKTable} to be joined with this stream
	 * @param keySelector instance of {@link KeyValueMapper} used to map from the (key, value) of this stream
	 *                    to the key of the {@link GlobalKTable}
	 * @param joiner      a {@link ValueJoinerWithKey} that computes the join result for a pair of matching records
	 * @param named       a {@link Named} config used to name the processor in the topology
	 * @param <GK>        the key type of {@link GlobalKTable}
	 * @param <GV>        the value type of the {@link GlobalKTable}
	 * @param <RV>        the value type of the resulting {@code KStream}
	 * @return a {@code KStream} that contains join-records for each key and values computed by the given
	 * {@link ValueJoinerWithKey}, one output for each input {@code KStream} record
	 * @see #leftJoin(GlobalKTable, KeyValueMapper, ValueJoinerWithKey)
	 */
	<GK, GV, RV> KStream<K, RV> join(final GlobalKTable<GK, GV> globalTable,
									 final KeyValueMapper<? super K, ? super V, ? extends GK> keySelector,
									 final ValueJoinerWithKey<? super K, ? super V, ? super GV, ? extends RV> joiner,
									 final Named named);

	/**
	 * Join records of this stream with {@link GlobalKTable}'s records using non-windowed left equi join.
	 * In contrast to {@link #join(GlobalKTable, KeyValueMapper, ValueJoiner) inner-join}, all records from this stream
	 * will produce an output record (cf. below).
	 * The join is a primary key table lookup join with join attribute
	 * {@code keyValueMapper.map(stream.keyValue) == table.key}.
	 * "Table lookup join" means, that results are only computed if {@code KStream} records are processed.
	 * This is done by performing a lookup for matching records in the <em>current</em> internal {@link GlobalKTable}
	 * state.
	 * In contrast, processing {@link GlobalKTable} input records will only update the internal {@link GlobalKTable}
	 * state and will not produce any result records.
	 * <p>
	 * For each {@code KStream} record whether or not it finds a corresponding record in {@link GlobalKTable} the
	 * provided {@link ValueJoiner} will be called to compute a value (with arbitrary type) for the result record.
	 * The key of the result record is the same as this {@code KStream}.
	 * If a {@code KStream} input record key or value is {@code null} the record will not be included in the join
	 * operation and thus no output record will be added to the resulting {@code KStream}.
	 * If {@code keyValueMapper} returns {@code null} implying no match exists, a {@code null} value will be
	 * provided to {@link ValueJoiner}.
	 * If no {@link GlobalKTable} record was found during lookup, a {@code null} value will be provided to
	 * {@link ValueJoiner}.
	 *
	 * @param globalTable    the {@link GlobalKTable} to be joined with this stream
	 * @param keySelector    instance of {@link KeyValueMapper} used to map from the (key, value) of this stream
	 *                       to the key of the {@link GlobalKTable}
	 * @param valueJoiner    a {@link ValueJoiner} that computes the join result for a pair of matching records
	 * @param <GK>           the key type of {@link GlobalKTable}
	 * @param <GV>           the value type of the {@link GlobalKTable}
	 * @param <RV>           the value type of the resulting {@code KStream}
	 * @return a {@code KStream} that contains join-records for each key and values computed by the given
	 * {@link ValueJoiner}, one output for each input {@code KStream} record
	 * @see #join(GlobalKTable, KeyValueMapper, ValueJoiner)
	 */
	<GK, GV, RV> KStream<K, RV> leftJoin(final GlobalKTable<GK, GV> globalTable,
										 final KeyValueMapper<? super K, ? super V, ? extends GK> keySelector,
										 final ValueJoiner<? super V, ? super GV, ? extends RV> valueJoiner);

	/**
	 * Join records of this stream with {@link GlobalKTable}'s records using non-windowed left equi join.
	 * In contrast to {@link #join(GlobalKTable, KeyValueMapper, ValueJoinerWithKey) inner-join}, all records from this stream
	 * will produce an output record (cf. below).
	 * The join is a primary key table lookup join with join attribute
	 * {@code keyValueMapper.map(stream.keyValue) == table.key}.
	 * "Table lookup join" means, that results are only computed if {@code KStream} records are processed.
	 * This is done by performing a lookup for matching records in the <em>current</em> internal {@link GlobalKTable}
	 * state.
	 * In contrast, processing {@link GlobalKTable} input records will only update the internal {@link GlobalKTable}
	 * state and will not produce any result records.
	 * <p>
	 * For each {@code KStream} record whether or not it finds a corresponding record in {@link GlobalKTable} the
	 * provided {@link ValueJoinerWithKey} will be called to compute a value (with arbitrary type) for the result record.
	 * The key of the result record is the same as this {@code KStream}.
	 * Note that the key is read-only and should not be modified, as this can lead to undefined behaviour.
	 * If a {@code KStream} input record key or value is {@code null} the record will not be included in the join
	 * operation and thus no output record will be added to the resulting {@code KStream}.
	 * If {@code keyValueMapper} returns {@code null} implying no match exists, a {@code null} value will be
	 * provided to {@link ValueJoinerWithKey}.
	 * If no {@link GlobalKTable} record was found during lookup, a {@code null} value will be provided to
	 * {@link ValueJoiner}.
	 * @param globalTable the {@link GlobalKTable} to be joined with this stream
	 * @param keySelector instance of {@link KeyValueMapper} used to map from the (key, value) of this stream
	 *                    to the key of the {@link GlobalKTable}
	 * @param valueJoiner a {@link ValueJoinerWithKey} that computes the join result for a pair of matching records
	 * @param <GK>        the key type of {@link GlobalKTable}
	 * @param <GV>        the value type of the {@link GlobalKTable}
	 * @param <RV>        the value type of the resulting {@code KStream}
	 * @return a {@code KStream} that contains join-records for each key and values computed by the given
	 * {@link ValueJoinerWithKey}, one output for each input {@code KStream} record
	 * @see #join(GlobalKTable, KeyValueMapper, ValueJoinerWithKey)
	 */
	<GK, GV, RV> KStream<K, RV> leftJoin(final GlobalKTable<GK, GV> globalTable,
										 final KeyValueMapper<? super K, ? super V, ? extends GK> keySelector,
										 final ValueJoinerWithKey<? super K, ? super V, ? super GV, ? extends RV> valueJoiner);

	/**
	 * Join records of this stream with {@link GlobalKTable}'s records using non-windowed left equi join.
	 * In contrast to {@link #join(GlobalKTable, KeyValueMapper, ValueJoiner) inner-join}, all records from this stream
	 * will produce an output record (cf. below).
	 * The join is a primary key table lookup join with join attribute
	 * {@code keyValueMapper.map(stream.keyValue) == table.key}.
	 * "Table lookup join" means, that results are only computed if {@code KStream} records are processed.
	 * This is done by performing a lookup for matching records in the <em>current</em> internal {@link GlobalKTable}
	 * state.
	 * In contrast, processing {@link GlobalKTable} input records will only update the internal {@link GlobalKTable}
	 * state and will not produce any result records.
	 * <p>
	 * For each {@code KStream} record whether or not it finds a corresponding record in {@link GlobalKTable} the
	 * provided {@link ValueJoiner} will be called to compute a value (with arbitrary type) for the result record.
	 * The key of the result record is the same as this {@code KStream}.
	 * If a {@code KStream} input record key or value is {@code null} the record will not be included in the join
	 * operation and thus no output record will be added to the resulting {@code KStream}.
	 * If {@code keyValueMapper} returns {@code null} implying no match exists, a {@code null} value will be
	 * provided to {@link ValueJoiner}.
	 * If no {@link GlobalKTable} record was found during lookup, a {@code null} value will be provided to
	 * {@link ValueJoiner}.
	 *
	 * @param globalTable    the {@link GlobalKTable} to be joined with this stream
	 * @param keySelector    instance of {@link KeyValueMapper} used to map from the (key, value) of this stream
	 *                       to the key of the {@link GlobalKTable}
	 * @param valueJoiner    a {@link ValueJoiner} that computes the join result for a pair of matching records
	 * @param named          a {@link Named} config used to name the processor in the topology
	 * @param <GK>           the key type of {@link GlobalKTable}
	 * @param <GV>           the value type of the {@link GlobalKTable}
	 * @param <RV>           the value type of the resulting {@code KStream}
	 * @return a {@code KStream} that contains join-records for each key and values computed by the given
	 * {@link ValueJoiner}, one output for each input {@code KStream} record
	 * @see #join(GlobalKTable, KeyValueMapper, ValueJoiner)
	 */
	<GK, GV, RV> KStream<K, RV> leftJoin(final GlobalKTable<GK, GV> globalTable,
										 final KeyValueMapper<? super K, ? super V, ? extends GK> keySelector,
										 final ValueJoiner<? super V, ? super GV, ? extends RV> valueJoiner,
										 final Named named);

	/**
	 * Join records of this stream with {@link GlobalKTable}'s records using non-windowed left equi join.
	 * In contrast to {@link #join(GlobalKTable, KeyValueMapper, ValueJoinerWithKey) inner-join}, all records from this stream
	 * will produce an output record (cf. below).
	 * The join is a primary key table lookup join with join attribute
	 * {@code keyValueMapper.map(stream.keyValue) == table.key}.
	 * "Table lookup join" means, that results are only computed if {@code KStream} records are processed.
	 * This is done by performing a lookup for matching records in the <em>current</em> internal {@link GlobalKTable}
	 * state.
	 * In contrast, processing {@link GlobalKTable} input records will only update the internal {@link GlobalKTable}
	 * state and will not produce any result records.
	 * <p>
	 * For each {@code KStream} record whether or not it finds a corresponding record in {@link GlobalKTable} the
	 * provided {@link ValueJoinerWithKey} will be called to compute a value (with arbitrary type) for the result record.
	 * The key of the result record is the same as this {@code KStream}.
	 * If a {@code KStream} input record key or value is {@code null} the record will not be included in the join
	 * operation and thus no output record will be added to the resulting {@code KStream}.
	 * If {@code keyValueMapper} returns {@code null} implying no match exists, a {@code null} value will be
	 * provided to {@link ValueJoinerWithKey}.
	 * If no {@link GlobalKTable} record was found during lookup, a {@code null} value will be provided to
	 * {@link ValueJoinerWithKey}.
	 * @param globalTable the {@link GlobalKTable} to be joined with this stream
	 * @param keySelector instance of {@link KeyValueMapper} used to map from the (key, value) of this stream
	 *                    to the key of the {@link GlobalKTable}
	 * @param valueJoiner a {@link ValueJoinerWithKey} that computes the join result for a pair of matching records
	 * @param named       a {@link Named} config used to name the processor in the topology
	 * @param <GK>        the key type of {@link GlobalKTable}
	 * @param <GV>        the value type of the {@link GlobalKTable}
	 * @param <RV>        the value type of the resulting {@code KStream}
	 * @return a {@code KStream} that contains join-records for each key and values computed by the given
	 * {@link ValueJoinerWithKey}, one output for each input {@code KStream} record
	 * @see #join(GlobalKTable, KeyValueMapper, ValueJoinerWithKey)
	 */
	<GK, GV, RV> KStream<K, RV> leftJoin(final GlobalKTable<GK, GV> globalTable,
										 final KeyValueMapper<? super K, ? super V, ? extends GK> keySelector,
										 final ValueJoinerWithKey<? super K, ? super V, ? super GV, ? extends RV> valueJoiner,
										 final Named named);

	/**
	 * Transform each record of the input stream into zero or one record in the output stream (both key and value type
	 * can be altered arbitrarily).
	 * A {@link Transformer} (provided by the given {@link TransformerSupplier}) is applied to each input record and
	 * returns zero or one output record.
	 * Thus, an input record {@code <K,V>} can be transformed into an output record {@code <K':V'>}.
	 * Attaching a state store makes this a stateful record-by-record operation (cf. {@link #map(KeyValueMapper) map()}).
	 * If you choose not to attach one, this operation is similar to the stateless {@link #map(KeyValueMapper) map()}
	 * but allows access to the {@code ProcessorContext} and record metadata.
	 * This is essentially mixing the Processor API into the DSL, and provides all the functionality of the PAPI.
	 * Furthermore, via {@link org.apache.kafka.streams.processor.Punctuator#punctuate(long) Punctuator#punctuate()},
	 * the processing progress can be observed and additional periodic actions can be performed.
	 * <p>
	 * In order for the transformer to use state stores, the stores must be added to the topology and connected to the
	 * transformer using at least one of two strategies (though it's not required to connect global state stores; read-only
	 * access to global state stores is available by default).
	 * <p>
	 * The first strategy is to manually add the {@link StoreBuilder}s via {@link Topology#addStateStore(StoreBuilder, String...)},
	 * and specify the store names via {@code stateStoreNames} so they will be connected to the transformer.
	 * <pre>{@code
	 * // create store
	 * StoreBuilder<KeyValueStore<String,String>> keyValueStoreBuilder =
	 *         Stores.keyValueStoreBuilder(Stores.persistentKeyValueStore("myTransformState"),
	 *                 Serdes.String(),
	 *                 Serdes.String());
	 * // add store
	 * builder.addStateStore(keyValueStoreBuilder);
	 *
	 * KStream outputStream = inputStream.transform(new TransformerSupplier() {
	 *     public Transformer get() {
	 *         return new MyTransformer();
	 *     }
	 * }, "myTransformState");
	 * }</pre>
	 * The second strategy is for the given {@link TransformerSupplier} to implement {@link ConnectedStoreProvider#stores()},
	 * which provides the {@link StoreBuilder}s to be automatically added to the topology and connected to the transformer.
	 * <pre>{@code
	 * class MyTransformerSupplier implements TransformerSupplier {
	 *     // supply transformer
	 *     Transformer get() {
	 *         return new MyTransformer();
	 *     }
	 *
	 *     // provide store(s) that will be added and connected to the associated transformer
	 *     // the store name from the builder ("myTransformState") is used to access the store later via the ProcessorContext
	 *     Set<StoreBuilder> stores() {
	 *         StoreBuilder<KeyValueStore<String, String>> keyValueStoreBuilder =
	 *                   Stores.keyValueStoreBuilder(Stores.persistentKeyValueStore("myTransformState"),
	 *                   Serdes.String(),
	 *                   Serdes.String());
	 *         return Collections.singleton(keyValueStoreBuilder);
	 *     }
	 * }
	 *
	 * ...
	 *
	 * KStream outputStream = inputStream.transform(new MyTransformerSupplier());
	 * }</pre>
	 * <p>
	 * With either strategy, within the {@link Transformer}, the state is obtained via the {@link ProcessorContext}.
	 * To trigger periodic actions via {@link org.apache.kafka.streams.processor.Punctuator#punctuate(long) punctuate()},
	 * a schedule must be registered.
	 * The {@link Transformer} must return a {@link KeyValue} type in {@link Transformer#transform(Object, Object)
	 * transform()}.
	 * The return value of {@link Transformer#transform(Object, Object) Transformer#transform()} may be {@code null},
	 * in which case no record is emitted.
	 * <pre>{@code
	 * class MyTransformer implements Transformer {
	 *     private ProcessorContext context;
	 *     private StateStore state;
	 *
	 *     void init(ProcessorContext context) {
	 *         this.context = context;
	 *         this.state = context.getStateStore("myTransformState");
	 *         // punctuate each second; can access this.state
	 *         context.schedule(Duration.ofSeconds(1), PunctuationType.WALL_CLOCK_TIME, new Punctuator(..));
	 *     }
	 *
	 *     KeyValue transform(K key, V value) {
	 *         // can access this.state
	 *         return new KeyValue(key, value); // can emit a single value via return -- can also be null
	 *     }
	 *
	 *     void close() {
	 *         // can access this.state
	 *     }
	 * }
	 * }</pre>
	 * Even if any upstream operation was key-changing, no auto-repartition is triggered.
	 * If repartitioning is required, a call to {@link #repartition()} should be performed before {@code transform()}.
	 * <p>
	 * Transforming records might result in an internal data redistribution if a key based operator (like an aggregation
	 * or join) is applied to the result {@code KStream}.
	 * (cf. {@link #transformValues(ValueTransformerSupplier, String...) transformValues()} )
	 * <p>
	 * Note that it is possible to emit multiple records for each input record by using
	 * {@link ProcessorContext#forward(Object, Object) context#forward()} in
	 * {@link Transformer#transform(Object, Object) Transformer#transform()} and
	 * {@link org.apache.kafka.streams.processor.Punctuator#punctuate(long) Punctuator#punctuate()}.
	 * Be aware that a mismatch between the types of the emitted records and the type of the stream would only be
	 * detected at runtime.
	 * To ensure type-safety at compile-time, {@link ProcessorContext#forward(Object, Object) context#forward()} should
	 * not be used in {@link Transformer#transform(Object, Object) Transformer#transform()} and
	 * {@link org.apache.kafka.streams.processor.Punctuator#punctuate(long) Punctuator#punctuate()}.
	 * If in {@link Transformer#transform(Object, Object) Transformer#transform()} multiple records need to be emitted
	 * for each input record, it is recommended to use {@link #flatTransform(TransformerSupplier, String...)
	 * flatTransform()}.
	 * The supplier should always generate a new instance each time {@link TransformerSupplier#get()} gets called. Creating
	 * a single {@link Transformer} object and returning the same object reference in {@link TransformerSupplier#get()} would be
	 * a violation of the supplier pattern and leads to runtime exceptions.
	 * @param transformerSupplier an instance of {@link TransformerSupplier} that generates a newly constructed
	 *                            {@link Transformer}
	 * @param stateStoreNames     the names of the state stores used by the processor; not required if the supplier
	 *                            implements {@link ConnectedStoreProvider#stores()}
	 * @param <K1>                the key type of the new stream
	 * @param <V1>                the value type of the new stream
	 * @return a {@code KStream} that contains more or less records with new key and value (possibly of different type)
	 * @see #map(KeyValueMapper)
	 * @see #flatTransform(TransformerSupplier, String...)
	 * @see #transformValues(ValueTransformerSupplier, String...)
	 * @see #transformValues(ValueTransformerWithKeySupplier, String...)
	 * @see #process(ProcessorSupplier, String...)
	 */
	<K1, V1> KStream<K1, V1> transform(final TransformerSupplier<? super K, ? super V, KeyValue<K1, V1>> transformerSupplier,
									   final String... stateStoreNames);

	/**
	 * Transform each record of the input stream into zero or one record in the output stream (both key and value type
	 * can be altered arbitrarily).
	 * A {@link Transformer} (provided by the given {@link TransformerSupplier}) is applied to each input record and
	 * returns zero or one output record.
	 * Thus, an input record {@code <K,V>} can be transformed into an output record {@code <K':V'>}.
	 * Attaching a state store makes this a stateful record-by-record operation (cf. {@link #map(KeyValueMapper) map()}).
	 * If you choose not to attach one, this operation is similar to the stateless {@link #map(KeyValueMapper) map()}
	 * but allows access to the {@code ProcessorContext} and record metadata.
	 * This is essentially mixing the Processor API into the DSL, and provides all the functionality of the PAPI.
	 * Furthermore, via {@link org.apache.kafka.streams.processor.Punctuator#punctuate(long) Punctuator#punctuate()},
	 * the processing progress can be observed and additional periodic actions can be performed.
	 * <p>
	 * In order for the transformer to use state stores, the stores must be added to the topology and connected to the
	 * transformer using at least one of two strategies (though it's not required to connect global state stores; read-only
	 * access to global state stores is available by default).
	 * <p>
	 * The first strategy is to manually add the {@link StoreBuilder}s via {@link Topology#addStateStore(StoreBuilder, String...)},
	 * and specify the store names via {@code stateStoreNames} so they will be connected to the transformer.
	 * <pre>{@code
	 * // create store
	 * StoreBuilder<KeyValueStore<String,String>> keyValueStoreBuilder =
	 *         Stores.keyValueStoreBuilder(Stores.persistentKeyValueStore("myTransformState"),
	 *                 Serdes.String(),
	 *                 Serdes.String());
	 * // add store
	 * builder.addStateStore(keyValueStoreBuilder);
	 *
	 * KStream outputStream = inputStream.transform(new TransformerSupplier() {
	 *     public Transformer get() {
	 *         return new MyTransformer();
	 *     }
	 * }, "myTransformState");
	 * }</pre>
	 * The second strategy is for the given {@link TransformerSupplier} to implement {@link ConnectedStoreProvider#stores()},
	 * which provides the {@link StoreBuilder}s to be automatically added to the topology and connected to the transformer.
	 * <pre>{@code
	 * class MyTransformerSupplier implements TransformerSupplier {
	 *     // supply transformer
	 *     Transformer get() {
	 *         return new MyTransformer();
	 *     }
	 *
	 *     // provide store(s) that will be added and connected to the associated transformer
	 *     // the store name from the builder ("myTransformState") is used to access the store later via the ProcessorContext
	 *     Set<StoreBuilder> stores() {
	 *         StoreBuilder<KeyValueStore<String, String>> keyValueStoreBuilder =
	 *                   Stores.keyValueStoreBuilder(Stores.persistentKeyValueStore("myTransformState"),
	 *                   Serdes.String(),
	 *                   Serdes.String());
	 *         return Collections.singleton(keyValueStoreBuilder);
	 *     }
	 * }
	 *
	 * ...
	 *
	 * KStream outputStream = inputStream.transform(new MyTransformerSupplier());
	 * }</pre>
	 * <p>
	 * With either strategy, within the {@link Transformer}, the state is obtained via the {@link ProcessorContext}.
	 * To trigger periodic actions via {@link org.apache.kafka.streams.processor.Punctuator#punctuate(long) punctuate()},
	 * a schedule must be registered.
	 * The {@link Transformer} must return a {@link KeyValue} type in {@link Transformer#transform(Object, Object)
	 * transform()}.
	 * The return value of {@link Transformer#transform(Object, Object) Transformer#transform()} may be {@code null},
	 * in which case no record is emitted.
	 * <pre>{@code
	 * class MyTransformer implements Transformer {
	 *     private ProcessorContext context;
	 *     private StateStore state;
	 *
	 *     void init(ProcessorContext context) {
	 *         this.context = context;
	 *         this.state = context.getStateStore("myTransformState");
	 *         // punctuate each second; can access this.state
	 *         context.schedule(Duration.ofSeconds(1), PunctuationType.WALL_CLOCK_TIME, new Punctuator(..));
	 *     }
	 *
	 *     KeyValue transform(K key, V value) {
	 *         // can access this.state
	 *         return new KeyValue(key, value); // can emit a single value via return -- can also be null
	 *     }
	 *
	 *     void close() {
	 *         // can access this.state
	 *     }
	 * }
	 * }</pre>
	 * Even if any upstream operation was key-changing, no auto-repartition is triggered.
	 * If repartitioning is required, a call to {@link #repartition()} should be performed before {@code transform()}.
	 * <p>
	 * Transforming records might result in an internal data redistribution if a key based operator (like an aggregation
	 * or join) is applied to the result {@code KStream}.
	 * (cf. {@link #transformValues(ValueTransformerSupplier, String...) transformValues()} )
	 * <p>
	 * Note that it is possible to emit multiple records for each input record by using
	 * {@link ProcessorContext#forward(Object, Object) context#forward()} in
	 * {@link Transformer#transform(Object, Object) Transformer#transform()} and
	 * {@link org.apache.kafka.streams.processor.Punctuator#punctuate(long) Punctuator#punctuate()}.
	 * Be aware that a mismatch between the types of the emitted records and the type of the stream would only be
	 * detected at runtime.
	 * To ensure type-safety at compile-time, {@link ProcessorContext#forward(Object, Object) context#forward()} should
	 * not be used in {@link Transformer#transform(Object, Object) Transformer#transform()} and
	 * {@link org.apache.kafka.streams.processor.Punctuator#punctuate(long) Punctuator#punctuate()}.
	 * If in {@link Transformer#transform(Object, Object) Transformer#transform()} multiple records need to be emitted
	 * for each input record, it is recommended to use {@link #flatTransform(TransformerSupplier, String...)
	 * flatTransform()}.
	 * The supplier should always generate a new instance each time {@link TransformerSupplier#get()} gets called. Creating
	 * a single {@link Transformer} object and returning the same object reference in {@link TransformerSupplier#get()} would be
	 * a violation of the supplier pattern and leads to runtime exceptions.
	 * @param transformerSupplier an instance of {@link TransformerSupplier} that generates a newly constructed
	 *                            {@link Transformer}
	 * @param named               a {@link Named} config used to name the processor in the topology
	 * @param stateStoreNames     the names of the state stores used by the processor; not required if the supplier
	 *                            implements {@link ConnectedStoreProvider#stores()}
	 * @param <K1>                the key type of the new stream
	 * @param <V1>                the value type of the new stream
	 * @return a {@code KStream} that contains more or less records with new key and value (possibly of different type)
	 * @see #map(KeyValueMapper)
	 * @see #flatTransform(TransformerSupplier, String...)
	 * @see #transformValues(ValueTransformerSupplier, String...)
	 * @see #transformValues(ValueTransformerWithKeySupplier, String...)
	 * @see #process(ProcessorSupplier, String...)
	 */
	<K1, V1> KStream<K1, V1> transform(final TransformerSupplier<? super K, ? super V, KeyValue<K1, V1>> transformerSupplier,
									   final Named named,
									   final String... stateStoreNames);

	/**
	 * Transform each record of the input stream into zero or more records in the output stream (both key and value type
	 * can be altered arbitrarily).
	 * A {@link Transformer} (provided by the given {@link TransformerSupplier}) is applied to each input record and
	 * returns zero or more output records.
	 * Thus, an input record {@code <K,V>} can be transformed into output records {@code <K':V'>, <K'':V''>, ...}.
	 * Attaching a state store makes this a stateful record-by-record operation (cf. {@link #flatMap(KeyValueMapper) flatMap()}).
	 * If you choose not to attach one, this operation is similar to the stateless {@link #flatMap(KeyValueMapper) flatMap()}
	 * but allows access to the {@code ProcessorContext} and record metadata.
	 * Furthermore, via {@link org.apache.kafka.streams.processor.Punctuator#punctuate(long) Punctuator#punctuate()}
	 * the processing progress can be observed and additional periodic actions can be performed.
	 * <p>
	 * In order for the transformer to use state stores, the stores must be added to the topology and connected to the
	 * transformer using at least one of two strategies (though it's not required to connect global state stores; read-only
	 * access to global state stores is available by default).
	 * <p>
	 * The first strategy is to manually add the {@link StoreBuilder}s via {@link Topology#addStateStore(StoreBuilder, String...)},
	 * and specify the store names via {@code stateStoreNames} so they will be connected to the transformer.
	 * <pre>{@code
	 * // create store
	 * StoreBuilder<KeyValueStore<String,String>> keyValueStoreBuilder =
	 *         Stores.keyValueStoreBuilder(Stores.persistentKeyValueStore("myTransformState"),
	 *                 Serdes.String(),
	 *                 Serdes.String());
	 * // add store
	 * builder.addStateStore(keyValueStoreBuilder);
	 *
	 * KStream outputStream = inputStream.transform(new TransformerSupplier() {
	 *     public Transformer get() {
	 *         return new MyTransformer();
	 *     }
	 * }, "myTransformState");
	 * }</pre>
	 * The second strategy is for the given {@link TransformerSupplier} to implement {@link ConnectedStoreProvider#stores()},
	 * which provides the {@link StoreBuilder}s to be automatically added to the topology and connected to the transformer.
	 * <pre>{@code
	 * class MyTransformerSupplier implements TransformerSupplier {
	 *     // supply transformer
	 *     Transformer get() {
	 *         return new MyTransformer();
	 *     }
	 *
	 *     // provide store(s) that will be added and connected to the associated transformer
	 *     // the store name from the builder ("myTransformState") is used to access the store later via the ProcessorContext
	 *     Set<StoreBuilder> stores() {
	 *         StoreBuilder<KeyValueStore<String, String>> keyValueStoreBuilder =
	 *                   Stores.keyValueStoreBuilder(Stores.persistentKeyValueStore("myTransformState"),
	 *                   Serdes.String(),
	 *                   Serdes.String());
	 *         return Collections.singleton(keyValueStoreBuilder);
	 *     }
	 * }
	 *
	 * ...
	 *
	 * KStream outputStream = inputStream.flatTransform(new MyTransformerSupplier());
	 * }</pre>
	 * <p>
	 * With either strategy, within the {@link Transformer}, the state is obtained via the {@link ProcessorContext}.
	 * To trigger periodic actions via {@link org.apache.kafka.streams.processor.Punctuator#punctuate(long) punctuate()},
	 * a schedule must be registered.
	 * The {@link Transformer} must return an {@link java.lang.Iterable} type (e.g., any {@link java.util.Collection}
	 * type) in {@link Transformer#transform(Object, Object) transform()}.
	 * The return value of {@link Transformer#transform(Object, Object) Transformer#transform()} may be {@code null},
	 * which is equal to returning an empty {@link java.lang.Iterable Iterable}, i.e., no records are emitted.
	 * <pre>{@code
	 * class MyTransformer implements Transformer {
	 *     private ProcessorContext context;
	 *     private StateStore state;
	 *
	 *     void init(ProcessorContext context) {
	 *         this.context = context;
	 *         this.state = context.getStateStore("myTransformState");
	 *         // punctuate each second; can access this.state
	 *         context.schedule(Duration.ofSeconds(1), PunctuationType.WALL_CLOCK_TIME, new Punctuator(..));
	 *     }
	 *
	 *     Iterable<KeyValue> transform(K key, V value) {
	 *         // can access this.state
	 *         List<KeyValue> result = new ArrayList<>();
	 *         for (int i = 0; i < 3; i++) {
	 *             result.add(new KeyValue(key, value));
	 *         }
	 *         return result; // emits a list of key-value pairs via return
	 *     }
	 *
	 *     void close() {
	 *         // can access this.state
	 *     }
	 * }
	 * }</pre>
	 * Even if any upstream operation was key-changing, no auto-repartition is triggered.
	 * If repartitioning is required, a call to {@link #repartition()} should be performed before
	 * {@code flatTransform()}.
	 * <p>
	 * Transforming records might result in an internal data redistribution if a key based operator (like an aggregation
	 * or join) is applied to the result {@code KStream}.
	 * (cf. {@link #transformValues(ValueTransformerSupplier, String...) transformValues()})
	 * <p>
	 * Note that it is possible to emit records by using {@link ProcessorContext#forward(Object, Object)
	 * context#forward()} in {@link Transformer#transform(Object, Object) Transformer#transform()} and
	 * {@link org.apache.kafka.streams.processor.Punctuator#punctuate(long) Punctuator#punctuate()}.
	 * Be aware that a mismatch between the types of the emitted records and the type of the stream would only be
	 * detected at runtime.
	 * To ensure type-safety at compile-time, {@link ProcessorContext#forward(Object, Object) context#forward()} should
	 * not be used in {@link Transformer#transform(Object, Object) Transformer#transform()} and
	 * {@link org.apache.kafka.streams.processor.Punctuator#punctuate(long) Punctuator#punctuate()}.
	 * The supplier should always generate a new instance each time {@link TransformerSupplier#get()} gets called. Creating
	 * a single {@link Transformer} object and returning the same object reference in {@link TransformerSupplier#get()} would be
	 * a violation of the supplier pattern and leads to runtime exceptions.
	 * @param transformerSupplier an instance of {@link TransformerSupplier} that generates a newly constructed {@link Transformer}
	 * @param stateStoreNames     the names of the state stores used by the processor; not required if the supplier
	 *                            implements {@link ConnectedStoreProvider#stores()}
	 * @param <K1>                the key type of the new stream
	 * @param <V1>                the value type of the new stream
	 * @return a {@code KStream} that contains more or less records with new key and value (possibly of different type)
	 * @see #flatMap(KeyValueMapper)
	 * @see #transform(TransformerSupplier, String...)
	 * @see #transformValues(ValueTransformerSupplier, String...)
	 * @see #transformValues(ValueTransformerWithKeySupplier, String...)
	 * @see #process(ProcessorSupplier, String...)
	 */
	<K1, V1> KStream<K1, V1> flatTransform(final TransformerSupplier<? super K, ? super V, Iterable<KeyValue<K1, V1>>> transformerSupplier,
										   final String... stateStoreNames);

	/**
	 * Transform each record of the input stream into zero or more records in the output stream (both key and value type
	 * can be altered arbitrarily).
	 * A {@link Transformer} (provided by the given {@link TransformerSupplier}) is applied to each input record and
	 * returns zero or more output records.
	 * Thus, an input record {@code <K,V>} can be transformed into output records {@code <K':V'>, <K'':V''>, ...}.
	 * Attaching a state store makes this a stateful record-by-record operation (cf. {@link #flatMap(KeyValueMapper) flatMap()}).
	 * If you choose not to attach one, this operation is similar to the stateless {@link #flatMap(KeyValueMapper) flatMap()}
	 * but allows access to the {@code ProcessorContext} and record metadata.
	 * Furthermore, via {@link org.apache.kafka.streams.processor.Punctuator#punctuate(long) Punctuator#punctuate()}
	 * the processing progress can be observed and additional periodic actions can be performed.
	 * <p>
	 * In order for the transformer to use state stores, the stores must be added to the topology and connected to the
	 * transformer using at least one of two strategies (though it's not required to connect global state stores; read-only
	 * access to global state stores is available by default).
	 * <p>
	 * The first strategy is to manually add the {@link StoreBuilder}s via {@link Topology#addStateStore(StoreBuilder, String...)},
	 * and specify the store names via {@code stateStoreNames} so they will be connected to the transformer.
	 * <pre>{@code
	 * // create store
	 * StoreBuilder<KeyValueStore<String,String>> keyValueStoreBuilder =
	 *         Stores.keyValueStoreBuilder(Stores.persistentKeyValueStore("myTransformState"),
	 *                 Serdes.String(),
	 *                 Serdes.String());
	 * // add store
	 * builder.addStateStore(keyValueStoreBuilder);
	 *
	 * KStream outputStream = inputStream.transform(new TransformerSupplier() {
	 *     public Transformer get() {
	 *         return new MyTransformer();
	 *     }
	 * }, "myTransformState");
	 * }</pre>
	 * The second strategy is for the given {@link TransformerSupplier} to implement {@link ConnectedStoreProvider#stores()},
	 * which provides the {@link StoreBuilder}s to be automatically added to the topology and connected to the transformer.
	 * <pre>{@code
	 * class MyTransformerSupplier implements TransformerSupplier {
	 *     // supply transformer
	 *     Transformer get() {
	 *         return new MyTransformer();
	 *     }
	 *
	 *     // provide store(s) that will be added and connected to the associated transformer
	 *     // the store name from the builder ("myTransformState") is used to access the store later via the ProcessorContext
	 *     Set<StoreBuilder> stores() {
	 *         StoreBuilder<KeyValueStore<String, String>> keyValueStoreBuilder =
	 *                   Stores.keyValueStoreBuilder(Stores.persistentKeyValueStore("myTransformState"),
	 *                   Serdes.String(),
	 *                   Serdes.String());
	 *         return Collections.singleton(keyValueStoreBuilder);
	 *     }
	 * }
	 *
	 * ...
	 *
	 * KStream outputStream = inputStream.flatTransform(new MyTransformerSupplier());
	 * }</pre>
	 * <p>
	 * With either strategy, within the {@link Transformer}, the state is obtained via the {@link ProcessorContext}.
	 * To trigger periodic actions via {@link org.apache.kafka.streams.processor.Punctuator#punctuate(long) punctuate()},
	 * a schedule must be registered.
	 * The {@link Transformer} must return an {@link java.lang.Iterable} type (e.g., any {@link java.util.Collection}
	 * type) in {@link Transformer#transform(Object, Object) transform()}.
	 * The return value of {@link Transformer#transform(Object, Object) Transformer#transform()} may be {@code null},
	 * which is equal to returning an empty {@link java.lang.Iterable Iterable}, i.e., no records are emitted.
	 * <pre>{@code
	 * class MyTransformer implements Transformer {
	 *     private ProcessorContext context;
	 *     private StateStore state;
	 *
	 *     void init(ProcessorContext context) {
	 *         this.context = context;
	 *         this.state = context.getStateStore("myTransformState");
	 *         // punctuate each second; can access this.state
	 *         context.schedule(Duration.ofSeconds(1), PunctuationType.WALL_CLOCK_TIME, new Punctuator(..));
	 *     }
	 *
	 *     Iterable<KeyValue> transform(K key, V value) {
	 *         // can access this.state
	 *         List<KeyValue> result = new ArrayList<>();
	 *         for (int i = 0; i < 3; i++) {
	 *             result.add(new KeyValue(key, value));
	 *         }
	 *         return result; // emits a list of key-value pairs via return
	 *     }
	 *
	 *     void close() {
	 *         // can access this.state
	 *     }
	 * }
	 * }</pre>
	 * Even if any upstream operation was key-changing, no auto-repartition is triggered.
	 * If repartitioning is required, a call to {@link #repartition()} should be performed before
	 * {@code flatTransform()}.
	 * <p>
	 * Transforming records might result in an internal data redistribution if a key based operator (like an aggregation
	 * or join) is applied to the result {@code KStream}.
	 * (cf. {@link #transformValues(ValueTransformerSupplier, String...) transformValues()})
	 * <p>
	 * Note that it is possible to emit records by using {@link ProcessorContext#forward(Object, Object)
	 * context#forward()} in {@link Transformer#transform(Object, Object) Transformer#transform()} and
	 * {@link org.apache.kafka.streams.processor.Punctuator#punctuate(long) Punctuator#punctuate()}.
	 * Be aware that a mismatch between the types of the emitted records and the type of the stream would only be
	 * detected at runtime.
	 * To ensure type-safety at compile-time, {@link ProcessorContext#forward(Object, Object) context#forward()} should
	 * not be used in {@link Transformer#transform(Object, Object) Transformer#transform()} and
	 * {@link org.apache.kafka.streams.processor.Punctuator#punctuate(long) Punctuator#punctuate()}.
	 * The supplier should always generate a new instance each time {@link TransformerSupplier#get()} gets called. Creating
	 * a single {@link Transformer} object and returning the same object reference in {@link TransformerSupplier#get()} would be
	 * a violation of the supplier pattern and leads to runtime exceptions.
	 * @param transformerSupplier an instance of {@link TransformerSupplier} that generates a newly constructed {@link Transformer}
	 * @param named               a {@link Named} config used to name the processor in the topology
	 * @param stateStoreNames     the names of the state stores used by the processor; not required if the supplier
	 *                            implements {@link ConnectedStoreProvider#stores()}
	 * @param <K1>                the key type of the new stream
	 * @param <V1>                the value type of the new stream
	 * @return a {@code KStream} that contains more or less records with new key and value (possibly of different type)
	 * @see #flatMap(KeyValueMapper)
	 * @see #transform(TransformerSupplier, String...)
	 * @see #transformValues(ValueTransformerSupplier, String...)
	 * @see #transformValues(ValueTransformerWithKeySupplier, String...)
	 * @see #process(ProcessorSupplier, String...)
	 */
	<K1, V1> KStream<K1, V1> flatTransform(final TransformerSupplier<? super K, ? super V, Iterable<KeyValue<K1, V1>>> transformerSupplier,
										   final Named named,
										   final String... stateStoreNames);

	/**
	 * Transform the value of each input record into a new value (with possibly a new type) of the output record.
	 * A {@link ValueTransformer} (provided by the given {@link ValueTransformerSupplier}) is applied to each input
	 * record value and computes a new value for it.
	 * Thus, an input record {@code <K,V>} can be transformed into an output record {@code <K:V'>}.
	 * Attaching a state store makes this a stateful record-by-record operation (cf. {@link #mapValues(ValueMapper) mapValues()}).
	 * If you choose not to attach one, this operation is similar to the stateless {@link #mapValues(ValueMapper) mapValues()}
	 * but allows access to the {@code ProcessorContext} and record metadata.
	 * Furthermore, via {@link org.apache.kafka.streams.processor.Punctuator#punctuate(long)} the processing progress
	 * can be observed and additional periodic actions can be performed.
	 * <p>
	 * In order for the transformer to use state stores, the stores must be added to the topology and connected to the
	 * transformer using at least one of two strategies (though it's not required to connect global state stores; read-only
	 * access to global state stores is available by default).
	 * <p>
	 * The first strategy is to manually add the {@link StoreBuilder}s via {@link Topology#addStateStore(StoreBuilder, String...)},
	 * and specify the store names via {@code stateStoreNames} so they will be connected to the transformer.
	 * <pre>{@code
	 * // create store
	 * StoreBuilder<KeyValueStore<String,String>> keyValueStoreBuilder =
	 *         Stores.keyValueStoreBuilder(Stores.persistentKeyValueStore("myValueTransformState"),
	 *                 Serdes.String(),
	 *                 Serdes.String());
	 * // add store
	 * builder.addStateStore(keyValueStoreBuilder);
	 *
	 * KStream outputStream = inputStream.transformValues(new ValueTransformerSupplier() {
	 *     public ValueTransformer get() {
	 *         return new MyValueTransformer();
	 *     }
	 * }, "myValueTransformState");
	 * }</pre>
	 * The second strategy is for the given {@link ValueTransformerSupplier} to implement {@link ConnectedStoreProvider#stores()},
	 * which provides the {@link StoreBuilder}s to be automatically added to the topology and connected to the transformer.
	 * <pre>{@code
	 * class MyValueTransformerSupplier implements ValueTransformerSupplier {
	 *     // supply transformer
	 *     ValueTransformer get() {
	 *         return new MyValueTransformer();
	 *     }
	 *
	 *     // provide store(s) that will be added and connected to the associated transformer
	 *     // the store name from the builder ("myValueTransformState") is used to access the store later via the ProcessorContext
	 *     Set<StoreBuilder> stores() {
	 *         StoreBuilder<KeyValueStore<String, String>> keyValueStoreBuilder =
	 *                   Stores.keyValueStoreBuilder(Stores.persistentKeyValueStore("myValueTransformState"),
	 *                   Serdes.String(),
	 *                   Serdes.String());
	 *         return Collections.singleton(keyValueStoreBuilder);
	 *     }
	 * }
	 *
	 * ...
	 *
	 * KStream outputStream = inputStream.transformValues(new MyValueTransformerSupplier());
	 * }</pre>
	 * <p>
	 * With either strategy, within the {@link ValueTransformer}, the state is obtained via the {@link ProcessorContext}.
	 * To trigger periodic actions via {@link org.apache.kafka.streams.processor.Punctuator#punctuate(long) punctuate()},
	 * a schedule must be registered.
	 * The {@link ValueTransformer} must return the new value in {@link ValueTransformer#transform(Object) transform()}.
	 * In contrast to {@link #transform(TransformerSupplier, String...) transform()}, no additional {@link KeyValue}
	 * pairs can be emitted via {@link ProcessorContext#forward(Object, Object) ProcessorContext.forward()}.
	 * A {@link org.apache.kafka.streams.errors.StreamsException} is thrown if the {@link ValueTransformer} tries to
	 * emit a {@link KeyValue} pair.
	 * <pre>{@code
	 * class MyValueTransformer implements ValueTransformer {
	 *     private StateStore state;
	 *
	 *     void init(ProcessorContext context) {
	 *         this.state = context.getStateStore("myValueTransformState");
	 *         // punctuate each second, can access this.state
	 *         context.schedule(Duration.ofSeconds(1), PunctuationType.WALL_CLOCK_TIME, new Punctuator(..));
	 *     }
	 *
	 *     NewValueType transform(V value) {
	 *         // can access this.state
	 *         return new NewValueType(); // or null
	 *     }
	 *
	 *     void close() {
	 *         // can access this.state
	 *     }
	 * }
	 * }</pre>
	 * Even if any upstream operation was key-changing, no auto-repartition is triggered.
	 * If repartitioning is required, a call to {@link #repartition()} should be performed before
	 * {@code transformValues()}.
	 * <p>
	 * Setting a new value preserves data co-location with respect to the key.
	 * Thus, <em>no</em> internal data redistribution is required if a key based operator (like an aggregation or join)
	 * is applied to the result {@code KStream}. (cf. {@link #transform(TransformerSupplier, String...)})
	 * @param valueTransformerSupplier an instance of {@link ValueTransformerSupplier} that generates a newly constructed {@link ValueTransformer}
	 *                                 The supplier should always generate a new instance. Creating a single {@link ValueTransformer} object
	 *                                 and returning the same object reference in {@link ValueTransformer} is a
	 *                                 violation of the supplier pattern and leads to runtime exceptions.
	 * @param stateStoreNames          the names of the state stores used by the processor; not required if the supplier
	 *                                 implements {@link ConnectedStoreProvider#stores()}
	 * @param <VR>                     the value type of the result stream
	 * @return a {@code KStream} that contains records with unmodified key and new values (possibly of different type)
	 * @see #mapValues(ValueMapper)
	 * @see #mapValues(ValueMapperWithKey)
	 * @see #transform(TransformerSupplier, String...)
	 */
	<VR> KStream<K, VR> transformValues(final ValueTransformerSupplier<? super V, ? extends VR> valueTransformerSupplier,
										final String... stateStoreNames);

	/**
	 * Transform the value of each input record into a new value (with possibly a new type) of the output record.
	 * A {@link ValueTransformer} (provided by the given {@link ValueTransformerSupplier}) is applied to each input
	 * record value and computes a new value for it.
	 * Thus, an input record {@code <K,V>} can be transformed into an output record {@code <K:V'>}.
	 * Attaching a state store makes this a stateful record-by-record operation (cf. {@link #mapValues(ValueMapper) mapValues()}).
	 * If you choose not to attach one, this operation is similar to the stateless {@link #mapValues(ValueMapper) mapValues()}
	 * but allows access to the {@code ProcessorContext} and record metadata.
	 * This is essentially mixing the Processor API into the DSL, and provides all the functionality of the PAPI.
	 * Furthermore, via {@link org.apache.kafka.streams.processor.Punctuator#punctuate(long)} the processing progress
	 * can be observed and additional periodic actions can be performed.
	 * <p>
	 * In order for the transformer to use state stores, the stores must be added to the topology and connected to the
	 * transformer using at least one of two strategies (though it's not required to connect global state stores; read-only
	 * access to global state stores is available by default).
	 * <p>
	 * The first strategy is to manually add the {@link StoreBuilder}s via {@link Topology#addStateStore(StoreBuilder, String...)},
	 * and specify the store names via {@code stateStoreNames} so they will be connected to the transformer.
	 * <pre>{@code
	 * // create store
	 * StoreBuilder<KeyValueStore<String,String>> keyValueStoreBuilder =
	 *         Stores.keyValueStoreBuilder(Stores.persistentKeyValueStore("myValueTransformState"),
	 *                 Serdes.String(),
	 *                 Serdes.String());
	 * // add store
	 * builder.addStateStore(keyValueStoreBuilder);
	 *
	 * KStream outputStream = inputStream.transformValues(new ValueTransformerSupplier() {
	 *     public ValueTransformer get() {
	 *         return new MyValueTransformer();
	 *     }
	 * }, "myValueTransformState");
	 * }</pre>
	 * The second strategy is for the given {@link ValueTransformerSupplier} to implement {@link ConnectedStoreProvider#stores()},
	 * which provides the {@link StoreBuilder}s to be automatically added to the topology and connected to the transformer.
	 * <pre>{@code
	 * class MyValueTransformerSupplier implements ValueTransformerSupplier {
	 *     // supply transformer
	 *     ValueTransformer get() {
	 *         return new MyValueTransformer();
	 *     }
	 *
	 *     // provide store(s) that will be added and connected to the associated transformer
	 *     // the store name from the builder ("myValueTransformState") is used to access the store later via the ProcessorContext
	 *     Set<StoreBuilder> stores() {
	 *         StoreBuilder<KeyValueStore<String, String>> keyValueStoreBuilder =
	 *                   Stores.keyValueStoreBuilder(Stores.persistentKeyValueStore("myValueTransformState"),
	 *                   Serdes.String(),
	 *                   Serdes.String());
	 *         return Collections.singleton(keyValueStoreBuilder);
	 *     }
	 * }
	 *
	 * ...
	 *
	 * KStream outputStream = inputStream.transformValues(new MyValueTransformerSupplier());
	 * }</pre>
	 * <p>
	 * With either strategy, within the {@link ValueTransformer}, the state is obtained via the {@link ProcessorContext}.
	 * To trigger periodic actions via {@link org.apache.kafka.streams.processor.Punctuator#punctuate(long) punctuate()},
	 * a schedule must be registered.
	 * The {@link ValueTransformer} must return the new value in {@link ValueTransformer#transform(Object) transform()}.
	 * In contrast to {@link #transform(TransformerSupplier, String...) transform()}, no additional {@link KeyValue}
	 * pairs can be emitted via {@link ProcessorContext#forward(Object, Object) ProcessorContext.forward()}.
	 * A {@link org.apache.kafka.streams.errors.StreamsException} is thrown if the {@link ValueTransformer} tries to
	 * emit a {@link KeyValue} pair.
	 * <pre>{@code
	 * class MyValueTransformer implements ValueTransformer {
	 *     private StateStore state;
	 *
	 *     void init(ProcessorContext context) {
	 *         this.state = context.getStateStore("myValueTransformState");
	 *         // punctuate each second, can access this.state
	 *         context.schedule(Duration.ofSeconds(1), PunctuationType.WALL_CLOCK_TIME, new Punctuator(..));
	 *     }
	 *
	 *     NewValueType transform(V value) {
	 *         // can access this.state
	 *         return new NewValueType(); // or null
	 *     }
	 *
	 *     void close() {
	 *         // can access this.state
	 *     }
	 * }
	 * }</pre>
	 * Even if any upstream operation was key-changing, no auto-repartition is triggered.
	 * If repartitioning is required, a call to {@link #repartition()} should be performed before
	 * {@code transformValues()}.
	 * <p>
	 * Setting a new value preserves data co-location with respect to the key.
	 * Thus, <em>no</em> internal data redistribution is required if a key based operator (like an aggregation or join)
	 * is applied to the result {@code KStream}. (cf. {@link #transform(TransformerSupplier, String...)})
	 * @param valueTransformerSupplier an instance of {@link ValueTransformerSupplier} that generates a newly constructed {@link ValueTransformer}
	 *                                 The supplier should always generate a new instance. Creating a single {@link ValueTransformer} object
	 *                                 and returning the same object reference in {@link ValueTransformer} is a
	 *                                 violation of the supplier pattern and leads to runtime exceptions.
	 * @param named                    a {@link Named} config used to name the processor in the topology
	 * @param stateStoreNames          the names of the state stores used by the processor; not required if the supplier
	 *                                 implements {@link ConnectedStoreProvider#stores()}
	 * @param <VR>                     the value type of the result stream
	 * @return a {@code KStream} that contains records with unmodified key and new values (possibly of different type)
	 * @see #mapValues(ValueMapper)
	 * @see #mapValues(ValueMapperWithKey)
	 * @see #transform(TransformerSupplier, String...)
	 */
	<VR> KStream<K, VR> transformValues(final ValueTransformerSupplier<? super V, ? extends VR> valueTransformerSupplier,
										final Named named,
										final String... stateStoreNames);

	/**
	 * Transform the value of each input record into a new value (with possibly a new type) of the output record.
	 * A {@link ValueTransformerWithKey} (provided by the given {@link ValueTransformerWithKeySupplier}) is applied to
	 * each input record value and computes a new value for it.
	 * Thus, an input record {@code <K,V>} can be transformed into an output record {@code <K:V'>}.
	 * Attaching a state store makes this a stateful record-by-record operation (cf. {@link #mapValues(ValueMapperWithKey) mapValues()}).
	 * If you choose not to attach one, this operation is similar to the stateless {@link #mapValues(ValueMapperWithKey) mapValues()}
	 * but allows access to the {@code ProcessorContext} and record metadata.
	 * This is essentially mixing the Processor API into the DSL, and provides all the functionality of the PAPI.
	 * Furthermore, via {@link org.apache.kafka.streams.processor.Punctuator#punctuate(long)} the processing progress
	 * can be observed and additional periodic actions can be performed.
	 * <p>
	 * In order for the transformer to use state stores, the stores must be added to the topology and connected to the
	 * transformer using at least one of two strategies (though it's not required to connect global state stores; read-only
	 * access to global state stores is available by default).
	 * <p>
	 * The first strategy is to manually add the {@link StoreBuilder}s via {@link Topology#addStateStore(StoreBuilder, String...)},
	 * and specify the store names via {@code stateStoreNames} so they will be connected to the transformer.
	 * <pre>{@code
	 * // create store
	 * StoreBuilder<KeyValueStore<String,String>> keyValueStoreBuilder =
	 *         Stores.keyValueStoreBuilder(Stores.persistentKeyValueStore("myValueTransformState"),
	 *                 Serdes.String(),
	 *                 Serdes.String());
	 * // add store
	 * builder.addStateStore(keyValueStoreBuilder);
	 *
	 * KStream outputStream = inputStream.transformValues(new ValueTransformerWithKeySupplier() {
	 *     public ValueTransformer get() {
	 *         return new MyValueTransformer();
	 *     }
	 * }, "myValueTransformState");
	 * }</pre>
	 * The second strategy is for the given {@link ValueTransformerWithKeySupplier} to implement {@link ConnectedStoreProvider#stores()},
	 * which provides the {@link StoreBuilder}s to be automatically added to the topology and connected to the transformer.
	 * <pre>{@code
	 * class MyValueTransformerWithKeySupplier implements ValueTransformerWithKeySupplier {
	 *     // supply transformer
	 *     ValueTransformerWithKey get() {
	 *         return new MyValueTransformerWithKey();
	 *     }
	 *
	 *     // provide store(s) that will be added and connected to the associated transformer
	 *     // the store name from the builder ("myValueTransformState") is used to access the store later via the ProcessorContext
	 *     Set<StoreBuilder> stores() {
	 *         StoreBuilder<KeyValueStore<String, String>> keyValueStoreBuilder =
	 *                   Stores.keyValueStoreBuilder(Stores.persistentKeyValueStore("myValueTransformState"),
	 *                   Serdes.String(),
	 *                   Serdes.String());
	 *         return Collections.singleton(keyValueStoreBuilder);
	 *     }
	 * }
	 *
	 * ...
	 *
	 * KStream outputStream = inputStream.transformValues(new MyValueTransformerWithKeySupplier());
	 * }</pre>
	 * <p>
	 * With either strategy, within the {@link ValueTransformerWithKey}, the state is obtained via the {@link ProcessorContext}.
	 * To trigger periodic actions via {@link org.apache.kafka.streams.processor.Punctuator#punctuate(long) punctuate()},
	 * a schedule must be registered.
	 * The {@link ValueTransformerWithKey} must return the new value in
	 * {@link ValueTransformerWithKey#transform(Object, Object) transform()}.
	 * In contrast to {@link #transform(TransformerSupplier, String...) transform()} and
	 * {@link #flatTransform(TransformerSupplier, String...) flatTransform()}, no additional {@link KeyValue} pairs
	 * can be emitted via {@link ProcessorContext#forward(Object, Object) ProcessorContext.forward()}.
	 * A {@link org.apache.kafka.streams.errors.StreamsException} is thrown if the {@link ValueTransformerWithKey} tries
	 * to emit a {@link KeyValue} pair.
	 * <pre>{@code
	 * class MyValueTransformerWithKey implements ValueTransformerWithKey {
	 *     private StateStore state;
	 *
	 *     void init(ProcessorContext context) {
	 *         this.state = context.getStateStore("myValueTransformState");
	 *         // punctuate each second, can access this.state
	 *         context.schedule(Duration.ofSeconds(1), PunctuationType.WALL_CLOCK_TIME, new Punctuator(..));
	 *     }
	 *
	 *     NewValueType transform(K readOnlyKey, V value) {
	 *         // can access this.state and use read-only key
	 *         return new NewValueType(readOnlyKey); // or null
	 *     }
	 *
	 *     void close() {
	 *         // can access this.state
	 *     }
	 * }
	 * }</pre>
	 * Even if any upstream operation was key-changing, no auto-repartition is triggered.
	 * If repartitioning is required, a call to {@link #repartition()} should be performed before
	 * {@code transformValues()}.
	 * <p>
	 * Note that the key is read-only and should not be modified, as this can lead to corrupt partitioning.
	 * So, setting a new value preserves data co-location with respect to the key.
	 * Thus, <em>no</em> internal data redistribution is required if a key based operator (like an aggregation or join)
	 * is applied to the result {@code KStream}. (cf. {@link #transform(TransformerSupplier, String...)})
	 * @param valueTransformerSupplier an instance of {@link ValueTransformerWithKeySupplier} that generates a newly constructed {@link ValueTransformerWithKey}
	 *                                 The supplier should always generate a new instance. Creating a single {@link ValueTransformerWithKey} object
	 *                                 and returning the same object reference in {@link ValueTransformerWithKey} is a
	 *                                 violation of the supplier pattern and leads to runtime exceptions.
	 * @param stateStoreNames          the names of the state stores used by the processor; not required if the supplier
	 *                                 implements {@link ConnectedStoreProvider#stores()}
	 * @param <VR>                     the value type of the result stream
	 * @return a {@code KStream} that contains records with unmodified key and new values (possibly of different type)
	 * @see #mapValues(ValueMapper)
	 * @see #mapValues(ValueMapperWithKey)
	 * @see #transform(TransformerSupplier, String...)
	 */
	<VR> KStream<K, VR> transformValues(final ValueTransformerWithKeySupplier<? super K, ? super V, ? extends VR> valueTransformerSupplier,
										final String... stateStoreNames);

	/**
	 * Transform the value of each input record into a new value (with possibly a new type) of the output record.
	 * A {@link ValueTransformerWithKey} (provided by the given {@link ValueTransformerWithKeySupplier}) is applied to
	 * each input record value and computes a new value for it.
	 * Thus, an input record {@code <K,V>} can be transformed into an output record {@code <K:V'>}.
	 * Attaching a state store makes this a stateful record-by-record operation (cf. {@link #mapValues(ValueMapperWithKey) mapValues()}).
	 * If you choose not to attach one, this operation is similar to the stateless {@link #mapValues(ValueMapperWithKey) mapValues()}
	 * but allows access to the {@code ProcessorContext} and record metadata.
	 * This is essentially mixing the Processor API into the DSL, and provides all the functionality of the PAPI.
	 * Furthermore, via {@link org.apache.kafka.streams.processor.Punctuator#punctuate(long)} the processing progress
	 * can be observed and additional periodic actions can be performed.
	 * <p>
	 * In order for the transformer to use state stores, the stores must be added to the topology and connected to the
	 * transformer using at least one of two strategies (though it's not required to connect global state stores; read-only
	 * access to global state stores is available by default).
	 * <p>
	 * The first strategy is to manually add the {@link StoreBuilder}s via {@link Topology#addStateStore(StoreBuilder, String...)},
	 * and specify the store names via {@code stateStoreNames} so they will be connected to the transformer.
	 * <pre>{@code
	 * // create store
	 * StoreBuilder<KeyValueStore<String,String>> keyValueStoreBuilder =
	 *         Stores.keyValueStoreBuilder(Stores.persistentKeyValueStore("myValueTransformState"),
	 *                 Serdes.String(),
	 *                 Serdes.String());
	 * // add store
	 * builder.addStateStore(keyValueStoreBuilder);
	 *
	 * KStream outputStream = inputStream.transformValues(new ValueTransformerWithKeySupplier() {
	 *     public ValueTransformerWithKey get() {
	 *         return new MyValueTransformerWithKey();
	 *     }
	 * }, "myValueTransformState");
	 * }</pre>
	 * The second strategy is for the given {@link ValueTransformerWithKeySupplier} to implement {@link ConnectedStoreProvider#stores()},
	 * which provides the {@link StoreBuilder}s to be automatically added to the topology and connected to the transformer.
	 * <pre>{@code
	 * class MyValueTransformerWithKeySupplier implements ValueTransformerWithKeySupplier {
	 *     // supply transformer
	 *     ValueTransformerWithKey get() {
	 *         return new MyValueTransformerWithKey();
	 *     }
	 *
	 *     // provide store(s) that will be added and connected to the associated transformer
	 *     // the store name from the builder ("myValueTransformState") is used to access the store later via the ProcessorContext
	 *     Set<StoreBuilder> stores() {
	 *         StoreBuilder<KeyValueStore<String, String>> keyValueStoreBuilder =
	 *                   Stores.keyValueStoreBuilder(Stores.persistentKeyValueStore("myValueTransformState"),
	 *                   Serdes.String(),
	 *                   Serdes.String());
	 *         return Collections.singleton(keyValueStoreBuilder);
	 *     }
	 * }
	 *
	 * ...
	 *
	 * KStream outputStream = inputStream.transformValues(new MyValueTransformerWithKeySupplier());
	 * }</pre>
	 * <p>
	 * With either strategy, within the {@link ValueTransformerWithKey}, the state is obtained via the {@link ProcessorContext}.
	 * To trigger periodic actions via {@link org.apache.kafka.streams.processor.Punctuator#punctuate(long) punctuate()},
	 * a schedule must be registered.
	 * The {@link ValueTransformerWithKey} must return the new value in
	 * {@link ValueTransformerWithKey#transform(Object, Object) transform()}.
	 * In contrast to {@link #transform(TransformerSupplier, String...) transform()} and
	 * {@link #flatTransform(TransformerSupplier, String...) flatTransform()}, no additional {@link KeyValue} pairs
	 * can be emitted via {@link ProcessorContext#forward(Object, Object) ProcessorContext.forward()}.
	 * A {@link org.apache.kafka.streams.errors.StreamsException} is thrown if the {@link ValueTransformerWithKey} tries
	 * to emit a {@link KeyValue} pair.
	 * <pre>{@code
	 * class MyValueTransformerWithKey implements ValueTransformerWithKey {
	 *     private StateStore state;
	 *
	 *     void init(ProcessorContext context) {
	 *         this.state = context.getStateStore("myValueTransformState");
	 *         // punctuate each second, can access this.state
	 *         context.schedule(Duration.ofSeconds(1), PunctuationType.WALL_CLOCK_TIME, new Punctuator(..));
	 *     }
	 *
	 *     NewValueType transform(K readOnlyKey, V value) {
	 *         // can access this.state and use read-only key
	 *         return new NewValueType(readOnlyKey); // or null
	 *     }
	 *
	 *     void close() {
	 *         // can access this.state
	 *     }
	 * }
	 * }</pre>
	 * Even if any upstream operation was key-changing, no auto-repartition is triggered.
	 * If repartitioning is required, a call to {@link #repartition()} should be performed before
	 * {@code transformValues()}.
	 * <p>
	 * Note that the key is read-only and should not be modified, as this can lead to corrupt partitioning.
	 * So, setting a new value preserves data co-location with respect to the key.
	 * Thus, <em>no</em> internal data redistribution is required if a key based operator (like an aggregation or join)
	 * is applied to the result {@code KStream}. (cf. {@link #transform(TransformerSupplier, String...)})
	 * @param valueTransformerSupplier an instance of {@link ValueTransformerWithKeySupplier} that generates a newly constructed {@link ValueTransformerWithKey}
	 *                                 The supplier should always generate a new instance. Creating a single {@link ValueTransformerWithKey} object
	 *                                 and returning the same object reference in {@link ValueTransformerWithKey} is a
	 *                                 violation of the supplier pattern and leads to runtime exceptions.
	 * @param named                    a {@link Named} config used to name the processor in the topology
	 * @param stateStoreNames          the names of the state stores used by the processor; not required if the supplier
	 *                                 implements {@link ConnectedStoreProvider#stores()}
	 * @param <VR>                     the value type of the result stream
	 * @return a {@code KStream} that contains records with unmodified key and new values (possibly of different type)
	 * @see #mapValues(ValueMapper)
	 * @see #mapValues(ValueMapperWithKey)
	 * @see #transform(TransformerSupplier, String...)
	 */
	<VR> KStream<K, VR> transformValues(final ValueTransformerWithKeySupplier<? super K, ? super V, ? extends VR> valueTransformerSupplier,
										final Named named,
										final String... stateStoreNames);

	/**
	 * Transform the value of each input record into zero or more new values (with possibly a new
	 * type) and emit for each new value a record with the same key of the input record and the value.
	 * A {@link ValueTransformer} (provided by the given {@link ValueTransformerSupplier}) is applied to each input
	 * record value and computes zero or more new values.
	 * Thus, an input record {@code <K,V>} can be transformed into output records {@code <K:V'>, <K:V''>, ...}.
	 * Attaching a state store makes this a stateful record-by-record operation (cf. {@link #mapValues(ValueMapper) mapValues()}).
	 * If you choose not to attach one, this operation is similar to the stateless {@link #mapValues(ValueMapper) mapValues()}
	 * but allows access to the {@code ProcessorContext} and record metadata.
	 * This is essentially mixing the Processor API into the DSL, and provides all the functionality of the PAPI.
	 * Furthermore, via {@link org.apache.kafka.streams.processor.Punctuator#punctuate(long) Punctuator#punctuate()}
	 * the processing progress can be observed and additional periodic actions can be performed.
	 * <p>
	 * In order for the transformer to use state stores, the stores must be added to the topology and connected to the
	 * transformer using at least one of two strategies (though it's not required to connect global state stores; read-only
	 * access to global state stores is available by default).
	 * <p>
	 * The first strategy is to manually add the {@link StoreBuilder}s via {@link Topology#addStateStore(StoreBuilder, String...)},
	 * and specify the store names via {@code stateStoreNames} so they will be connected to the transformer.
	 * <pre>{@code
	 * // create store
	 * StoreBuilder<KeyValueStore<String,String>> keyValueStoreBuilder =
	 *         Stores.keyValueStoreBuilder(Stores.persistentKeyValueStore("myValueTransformState"),
	 *                 Serdes.String(),
	 *                 Serdes.String());
	 * // add store
	 * builder.addStateStore(keyValueStoreBuilder);
	 *
	 * KStream outputStream = inputStream.flatTransformValues(new ValueTransformerSupplier() {
	 *     public ValueTransformer get() {
	 *         return new MyValueTransformer();
	 *     }
	 * }, "myValueTransformState");
	 * }</pre>
	 * The second strategy is for the given {@link ValueTransformerSupplier} to implement {@link ConnectedStoreProvider#stores()},
	 * which provides the {@link StoreBuilder}s to be automatically added to the topology and connected to the transformer.
	 * <pre>{@code
	 * class MyValueTransformerSupplier implements ValueTransformerSupplier {
	 *     // supply transformer
	 *     ValueTransformerWithKey get() {
	 *         return new MyValueTransformerWithKey();
	 *     }
	 *
	 *     // provide store(s) that will be added and connected to the associated transformer
	 *     // the store name from the builder ("myValueTransformState") is used to access the store later via the ProcessorContext
	 *     Set<StoreBuilder> stores() {
	 *         StoreBuilder<KeyValueStore<String, String>> keyValueStoreBuilder =
	 *                   Stores.keyValueStoreBuilder(Stores.persistentKeyValueStore("myValueTransformState"),
	 *                   Serdes.String(),
	 *                   Serdes.String());
	 *         return Collections.singleton(keyValueStoreBuilder);
	 *     }
	 * }
	 *
	 * ...
	 *
	 * KStream outputStream = inputStream.flatTransformValues(new MyValueTransformer());
	 * }</pre>
	 * <p>
	 * With either strategy, within the {@link ValueTransformer}, the state is obtained via the {@link ProcessorContext}.
	 * To trigger periodic actions via {@link org.apache.kafka.streams.processor.Punctuator#punctuate(long) punctuate()},
	 * a schedule must be registered.
	 * The {@link ValueTransformer} must return an {@link java.lang.Iterable} type (e.g., any
	 * {@link java.util.Collection} type) in {@link ValueTransformer#transform(Object)
	 * transform()}.
	 * If the return value of {@link ValueTransformer#transform(Object) ValueTransformer#transform()} is an empty
	 * {@link java.lang.Iterable Iterable} or {@code null}, no records are emitted.
	 * In contrast to {@link #transform(TransformerSupplier, String...) transform()} and
	 * {@link #flatTransform(TransformerSupplier, String...) flatTransform()}, no additional {@link KeyValue} pairs
	 * can be emitted via {@link ProcessorContext#forward(Object, Object) ProcessorContext.forward()}.
	 * A {@link org.apache.kafka.streams.errors.StreamsException} is thrown if the {@link ValueTransformer} tries to
	 * emit a {@link KeyValue} pair.
	 * <pre>{@code
	 * class MyValueTransformer implements ValueTransformer {
	 *     private StateStore state;
	 *
	 *     void init(ProcessorContext context) {
	 *         this.state = context.getStateStore("myValueTransformState");
	 *         // punctuate each second, can access this.state
	 *         context.schedule(Duration.ofSeconds(1), PunctuationType.WALL_CLOCK_TIME, new Punctuator(..));
	 *     }
	 *
	 *     Iterable<NewValueType> transform(V value) {
	 *         // can access this.state
	 *         List<NewValueType> result = new ArrayList<>();
	 *         for (int i = 0; i < 3; i++) {
	 *             result.add(new NewValueType(value));
	 *         }
	 *         return result; // values
	 *     }
	 *
	 *     void close() {
	 *         // can access this.state
	 *     }
	 * }
	 * }</pre>
	 * Even if any upstream operation was key-changing, no auto-repartition is triggered.
	 * If repartitioning is required, a call to {@link #repartition()} should be performed before
	 * {@code flatTransformValues()}.
	 * <p>
	 * Setting a new value preserves data co-location with respect to the key.
	 * Thus, <em>no</em> internal data redistribution is required if a key based operator (like an aggregation or join)
	 * is applied to the result {@code KStream}. (cf. {@link #flatTransform(TransformerSupplier, String...)
	 * flatTransform()})
	 * @param valueTransformerSupplier an instance of {@link ValueTransformerSupplier} that generates a newly constructed {@link ValueTransformer}
	 *                                 The supplier should always generate a new instance. Creating a single {@link ValueTransformer} object
	 *                                 and returning the same object reference in {@link ValueTransformer} is a
	 *                                 violation of the supplier pattern and leads to runtime exceptions.
	 * @param stateStoreNames          the names of the state stores used by the processor; not required if the supplier
	 *                                 implements {@link ConnectedStoreProvider#stores()}
	 * @param <VR>                     the value type of the result stream
	 * @return a {@code KStream} that contains more or less records with unmodified key and new values (possibly of
	 * different type)
	 * @see #mapValues(ValueMapper)
	 * @see #mapValues(ValueMapperWithKey)
	 * @see #transform(TransformerSupplier, String...)
	 * @see #flatTransform(TransformerSupplier, String...)
	 */
	<VR> KStream<K, VR> flatTransformValues(final ValueTransformerSupplier<? super V, Iterable<VR>> valueTransformerSupplier,
											final String... stateStoreNames);

	/**
	 * Transform the value of each input record into zero or more new values (with possibly a new
	 * type) and emit for each new value a record with the same key of the input record and the value.
	 * A {@link ValueTransformer} (provided by the given {@link ValueTransformerSupplier}) is applied to each input
	 * record value and computes zero or more new values.
	 * Thus, an input record {@code <K,V>} can be transformed into output records {@code <K:V'>, <K:V''>, ...}.
	 * Attaching a state store makes this a stateful record-by-record operation (cf. {@link #mapValues(ValueMapper) mapValues()}).
	 * If you choose not to attach one, this operation is similar to the stateless {@link #mapValues(ValueMapper) mapValues()}
	 * but allows access to the {@code ProcessorContext} and record metadata.
	 * This is essentially mixing the Processor API into the DSL, and provides all the functionality of the PAPI.
	 * Furthermore, via {@link org.apache.kafka.streams.processor.Punctuator#punctuate(long) Punctuator#punctuate()}
	 * the processing progress can be observed and additional periodic actions can be performed.
	 * <p>
	 * In order for the transformer to use state stores, the stores must be added to the topology and connected to the
	 * transformer using at least one of two strategies (though it's not required to connect global state stores; read-only
	 * access to global state stores is available by default).
	 * <p>
	 * The first strategy is to manually add the {@link StoreBuilder}s via {@link Topology#addStateStore(StoreBuilder, String...)},
	 * and specify the store names via {@code stateStoreNames} so they will be connected to the transformer.
	 * <pre>{@code
	 * // create store
	 * StoreBuilder<KeyValueStore<String,String>> keyValueStoreBuilder =
	 *         Stores.keyValueStoreBuilder(Stores.persistentKeyValueStore("myValueTransformState"),
	 *                 Serdes.String(),
	 *                 Serdes.String());
	 * // add store
	 * builder.addStateStore(keyValueStoreBuilder);
	 *
	 * KStream outputStream = inputStream.flatTransformValues(new ValueTransformerSupplier() {
	 *     public ValueTransformer get() {
	 *         return new MyValueTransformer();
	 *     }
	 * }, "myValueTransformState");
	 * }</pre>
	 * The second strategy is for the given {@link ValueTransformerSupplier} to implement {@link ConnectedStoreProvider#stores()},
	 * which provides the {@link StoreBuilder}s to be automatically added to the topology and connected to the transformer.
	 * <pre>{@code
	 * class MyValueTransformerSupplier implements ValueTransformerSupplier {
	 *     // supply transformer
	 *     ValueTransformerWithKey get() {
	 *         return new MyValueTransformerWithKey();
	 *     }
	 *
	 *     // provide store(s) that will be added and connected to the associated transformer
	 *     // the store name from the builder ("myValueTransformState") is used to access the store later via the ProcessorContext
	 *     Set<StoreBuilder> stores() {
	 *         StoreBuilder<KeyValueStore<String, String>> keyValueStoreBuilder =
	 *                   Stores.keyValueStoreBuilder(Stores.persistentKeyValueStore("myValueTransformState"),
	 *                   Serdes.String(),
	 *                   Serdes.String());
	 *         return Collections.singleton(keyValueStoreBuilder);
	 *     }
	 * }
	 *
	 * ...
	 *
	 * KStream outputStream = inputStream.flatTransformValues(new MyValueTransformer());
	 * }</pre>
	 * <p>
	 * With either strategy, within the {@link ValueTransformer}, the state is obtained via the {@link ProcessorContext}.
	 * To trigger periodic actions via {@link org.apache.kafka.streams.processor.Punctuator#punctuate(long) punctuate()},
	 * a schedule must be registered.
	 * The {@link ValueTransformer} must return an {@link java.lang.Iterable} type (e.g., any
	 * {@link java.util.Collection} type) in {@link ValueTransformer#transform(Object)
	 * transform()}.
	 * If the return value of {@link ValueTransformer#transform(Object) ValueTransformer#transform()} is an empty
	 * {@link java.lang.Iterable Iterable} or {@code null}, no records are emitted.
	 * In contrast to {@link #transform(TransformerSupplier, String...) transform()} and
	 * {@link #flatTransform(TransformerSupplier, String...) flatTransform()}, no additional {@link KeyValue} pairs
	 * can be emitted via {@link ProcessorContext#forward(Object, Object) ProcessorContext.forward()}.
	 * A {@link org.apache.kafka.streams.errors.StreamsException} is thrown if the {@link ValueTransformer} tries to
	 * emit a {@link KeyValue} pair.
	 * <pre>{@code
	 * class MyValueTransformer implements ValueTransformer {
	 *     private StateStore state;
	 *
	 *     void init(ProcessorContext context) {
	 *         this.state = context.getStateStore("myValueTransformState");
	 *         // punctuate each second, can access this.state
	 *         context.schedule(Duration.ofSeconds(1), PunctuationType.WALL_CLOCK_TIME, new Punctuator(..));
	 *     }
	 *
	 *     Iterable<NewValueType> transform(V value) {
	 *         // can access this.state
	 *         List<NewValueType> result = new ArrayList<>();
	 *         for (int i = 0; i < 3; i++) {
	 *             result.add(new NewValueType(value));
	 *         }
	 *         return result; // values
	 *     }
	 *
	 *     void close() {
	 *         // can access this.state
	 *     }
	 * }
	 * }</pre>
	 * Even if any upstream operation was key-changing, no auto-repartition is triggered.
	 * If repartitioning is required, a call to {@link #repartition()} should be performed before
	 * {@code flatTransformValues()}.
	 * <p>
	 * Setting a new value preserves data co-location with respect to the key.
	 * Thus, <em>no</em> internal data redistribution is required if a key based operator (like an aggregation or join)
	 * is applied to the result {@code KStream}. (cf. {@link #flatTransform(TransformerSupplier, String...)
	 * flatTransform()})
	 * @param valueTransformerSupplier an instance of {@link ValueTransformerSupplier} that generates a newly constructed {@link ValueTransformer}
	 *                                 The supplier should always generate a new instance. Creating a single {@link ValueTransformer} object
	 *                                 and returning the same object reference in {@link ValueTransformer} is a
	 *                                 violation of the supplier pattern and leads to runtime exceptions.
	 * @param named                    a {@link Named} config used to name the processor in the topology
	 * @param stateStoreNames          the names of the state stores used by the processor; not required if the supplier
	 *                                 implements {@link ConnectedStoreProvider#stores()}
	 * @param <VR>                     the value type of the result stream
	 * @return a {@code KStream} that contains more or less records with unmodified key and new values (possibly of
	 * different type)
	 * @see #mapValues(ValueMapper)
	 * @see #mapValues(ValueMapperWithKey)
	 * @see #transform(TransformerSupplier, String...)
	 * @see #flatTransform(TransformerSupplier, String...)
	 */
	<VR> KStream<K, VR> flatTransformValues(final ValueTransformerSupplier<? super V, Iterable<VR>> valueTransformerSupplier,
											final Named named,
											final String... stateStoreNames);

	/**
	 * Transform the value of each input record into zero or more new values (with possibly a new
	 * type) and emit for each new value a record with the same key of the input record and the value.
	 * A {@link ValueTransformerWithKey} (provided by the given {@link ValueTransformerWithKeySupplier}) is applied to
	 * each input record value and computes zero or more new values.
	 * Thus, an input record {@code <K,V>} can be transformed into output records {@code <K:V'>, <K:V''>, ...}.
	 * Attaching a state store makes this a stateful record-by-record operation (cf. {@link #flatMapValues(ValueMapperWithKey) flatMapValues()}).
	 * If you choose not to attach one, this operation is similar to the stateless {@link #flatMapValues(ValueMapperWithKey) flatMapValues()}
	 * but allows access to the {@code ProcessorContext} and record metadata.
	 * This is essentially mixing the Processor API into the DSL, and provides all the functionality of the PAPI.
	 * Furthermore, via {@link org.apache.kafka.streams.processor.Punctuator#punctuate(long)} the processing progress can
	 * be observed and additional periodic actions can be performed.
	 * <p>
	 * In order for the transformer to use state stores, the stores must be added to the topology and connected to the
	 * transformer using at least one of two strategies (though it's not required to connect global state stores; read-only
	 * access to global state stores is available by default).
	 * <p>
	 * The first strategy is to manually add the {@link StoreBuilder}s via {@link Topology#addStateStore(StoreBuilder, String...)},
	 * and specify the store names via {@code stateStoreNames} so they will be connected to the transformer.
	 * <pre>{@code
	 * // create store
	 * StoreBuilder<KeyValueStore<String,String>> keyValueStoreBuilder =
	 *         Stores.keyValueStoreBuilder(Stores.persistentKeyValueStore("myValueTransformState"),
	 *                 Serdes.String(),
	 *                 Serdes.String());
	 * // add store
	 * builder.addStateStore(keyValueStoreBuilder);
	 *
	 * KStream outputStream = inputStream.flatTransformValues(new ValueTransformerWithKeySupplier() {
	 *     public ValueTransformerWithKey get() {
	 *         return new MyValueTransformerWithKey();
	 *     }
	 * }, "myValueTransformState");
	 * }</pre>
	 * The second strategy is for the given {@link ValueTransformerSupplier} to implement {@link ConnectedStoreProvider#stores()},
	 * which provides the {@link StoreBuilder}s to be automatically added to the topology and connected to the transformer.
	 * <pre>{@code
	 * class MyValueTransformerWithKeySupplier implements ValueTransformerWithKeySupplier {
	 *     // supply transformer
	 *     ValueTransformerWithKey get() {
	 *         return new MyValueTransformerWithKey();
	 *     }
	 *
	 *     // provide store(s) that will be added and connected to the associated transformer
	 *     // the store name from the builder ("myValueTransformState") is used to access the store later via the ProcessorContext
	 *     Set<StoreBuilder> stores() {
	 *         StoreBuilder<KeyValueStore<String, String>> keyValueStoreBuilder =
	 *                   Stores.keyValueStoreBuilder(Stores.persistentKeyValueStore("myValueTransformState"),
	 *                   Serdes.String(),
	 *                   Serdes.String());
	 *         return Collections.singleton(keyValueStoreBuilder);
	 *     }
	 * }
	 *
	 * ...
	 *
	 * KStream outputStream = inputStream.flatTransformValues(new MyValueTransformerWithKey());
	 * }</pre>
	 * <p>
	 * With either strategy, within the {@link ValueTransformerWithKey}, the state is obtained via the {@link ProcessorContext}.
	 * To trigger periodic actions via {@link org.apache.kafka.streams.processor.Punctuator#punctuate(long) punctuate()},
	 * a schedule must be registered.
	 * The {@link ValueTransformerWithKey} must return an {@link java.lang.Iterable} type (e.g., any
	 * {@link java.util.Collection} type) in {@link ValueTransformerWithKey#transform(Object, Object)
	 * transform()}.
	 * If the return value of {@link ValueTransformerWithKey#transform(Object, Object) ValueTransformerWithKey#transform()}
	 * is an empty {@link java.lang.Iterable Iterable} or {@code null}, no records are emitted.
	 * In contrast to {@link #transform(TransformerSupplier, String...) transform()} and
	 * {@link #flatTransform(TransformerSupplier, String...) flatTransform()}, no additional {@link KeyValue} pairs
	 * can be emitted via {@link ProcessorContext#forward(Object, Object) ProcessorContext.forward()}.
	 * A {@link org.apache.kafka.streams.errors.StreamsException} is thrown if the {@link ValueTransformerWithKey} tries
	 * to emit a {@link KeyValue} pair.
	 * <pre>{@code
	 * class MyValueTransformerWithKey implements ValueTransformerWithKey {
	 *     private StateStore state;
	 *
	 *     void init(ProcessorContext context) {
	 *         this.state = context.getStateStore("myValueTransformState");
	 *         // punctuate each second, can access this.state
	 *         context.schedule(Duration.ofSeconds(1), PunctuationType.WALL_CLOCK_TIME, new Punctuator(..));
	 *     }
	 *
	 *     Iterable<NewValueType> transform(K readOnlyKey, V value) {
	 *         // can access this.state and use read-only key
	 *         List<NewValueType> result = new ArrayList<>();
	 *         for (int i = 0; i < 3; i++) {
	 *             result.add(new NewValueType(readOnlyKey));
	 *         }
	 *         return result; // values
	 *     }
	 *
	 *     void close() {
	 *         // can access this.state
	 *     }
	 * }
	 * }</pre>
	 * Even if any upstream operation was key-changing, no auto-repartition is triggered.
	 * If repartitioning is required, a call to {@link #repartition()} should be performed before
	 * {@code flatTransformValues()}.
	 * <p>
	 * Note that the key is read-only and should not be modified, as this can lead to corrupt partitioning.
	 * So, setting a new value preserves data co-location with respect to the key.
	 * Thus, <em>no</em> internal data redistribution is required if a key based operator (like an aggregation or join)
	 * is applied to the result {@code KStream}. (cf. {@link #flatTransform(TransformerSupplier, String...)
	 * flatTransform()})
	 * @param valueTransformerSupplier an instance of {@link ValueTransformerWithKeySupplier} that generates a newly constructed {@link ValueTransformerWithKey}
	 *                                 The supplier should always generate a new instance. Creating a single {@link ValueTransformerWithKey} object
	 *                                 and returning the same object reference in {@link ValueTransformerWithKey} is a
	 *                                 violation of the supplier pattern and leads to runtime exceptions.
	 * @param stateStoreNames          the names of the state stores used by the processor; not required if the supplier
	 *                                 implements {@link ConnectedStoreProvider#stores()}
	 * @param <VR>                     the value type of the result stream
	 * @return a {@code KStream} that contains more or less records with unmodified key and new values (possibly of
	 * different type)
	 * @see #mapValues(ValueMapper)
	 * @see #mapValues(ValueMapperWithKey)
	 * @see #transform(TransformerSupplier, String...)
	 * @see #flatTransform(TransformerSupplier, String...)
	 */
	<VR> KStream<K, VR> flatTransformValues(final ValueTransformerWithKeySupplier<? super K, ? super V, Iterable<VR>> valueTransformerSupplier,
											final String... stateStoreNames);

	/**
	 * Transform the value of each input record into zero or more new values (with possibly a new
	 * type) and emit for each new value a record with the same key of the input record and the value.
	 * A {@link ValueTransformerWithKey} (provided by the given {@link ValueTransformerWithKeySupplier}) is applied to
	 * each input record value and computes zero or more new values.
	 * Thus, an input record {@code <K,V>} can be transformed into output records {@code <K:V'>, <K:V''>, ...}.
	 * Attaching a state store makes this a stateful record-by-record operation (cf. {@link #flatMapValues(ValueMapperWithKey) flatMapValues()}).
	 * If you choose not to attach one, this operation is similar to the stateless {@link #flatMapValues(ValueMapperWithKey) flatMapValues()}
	 * but allows access to the {@code ProcessorContext} and record metadata.
	 * This is essentially mixing the Processor API into the DSL, and provides all the functionality of the PAPI.
	 * Furthermore, via {@link org.apache.kafka.streams.processor.Punctuator#punctuate(long)} the processing progress can
	 * be observed and additional periodic actions can be performed.
	 * <p>
	 * In order for the transformer to use state stores, the stores must be added to the topology and connected to the
	 * transformer using at least one of two strategies (though it's not required to connect global state stores; read-only
	 * access to global state stores is available by default).
	 * <p>
	 * The first strategy is to manually add the {@link StoreBuilder}s via {@link Topology#addStateStore(StoreBuilder, String...)},
	 * and specify the store names via {@code stateStoreNames} so they will be connected to the transformer.
	 * <pre>{@code
	 * // create store
	 * StoreBuilder<KeyValueStore<String,String>> keyValueStoreBuilder =
	 *         Stores.keyValueStoreBuilder(Stores.persistentKeyValueStore("myValueTransformState"),
	 *                 Serdes.String(),
	 *                 Serdes.String());
	 * // add store
	 * builder.addStateStore(keyValueStoreBuilder);
	 *
	 * KStream outputStream = inputStream.flatTransformValues(new ValueTransformerWithKeySupplier() {
	 *     public ValueTransformerWithKey get() {
	 *         return new MyValueTransformerWithKey();
	 *     }
	 * }, "myValueTransformState");
	 * }</pre>
	 * The second strategy is for the given {@link ValueTransformerSupplier} to implement {@link ConnectedStoreProvider#stores()},
	 * which provides the {@link StoreBuilder}s to be automatically added to the topology and connected to the transformer.
	 * <pre>{@code
	 * class MyValueTransformerWithKeySupplier implements ValueTransformerWithKeySupplier {
	 *     // supply transformer
	 *     ValueTransformerWithKey get() {
	 *         return new MyValueTransformerWithKey();
	 *     }
	 *
	 *     // provide store(s) that will be added and connected to the associated transformer
	 *     // the store name from the builder ("myValueTransformState") is used to access the store later via the ProcessorContext
	 *     Set<StoreBuilder> stores() {
	 *         StoreBuilder<KeyValueStore<String, String>> keyValueStoreBuilder =
	 *                   Stores.keyValueStoreBuilder(Stores.persistentKeyValueStore("myValueTransformState"),
	 *                   Serdes.String(),
	 *                   Serdes.String());
	 *         return Collections.singleton(keyValueStoreBuilder);
	 *     }
	 * }
	 *
	 * ...
	 *
	 * KStream outputStream = inputStream.flatTransformValues(new MyValueTransformerWithKey());
	 * }</pre>
	 * <p>
	 * With either strategy, within the {@link ValueTransformerWithKey}, the state is obtained via the {@link ProcessorContext}.
	 * To trigger periodic actions via {@link org.apache.kafka.streams.processor.Punctuator#punctuate(long) punctuate()},
	 * a schedule must be registered.
	 * The {@link ValueTransformerWithKey} must return an {@link java.lang.Iterable} type (e.g., any
	 * {@link java.util.Collection} type) in {@link ValueTransformerWithKey#transform(Object, Object)
	 * transform()}.
	 * If the return value of {@link ValueTransformerWithKey#transform(Object, Object) ValueTransformerWithKey#transform()}
	 * is an empty {@link java.lang.Iterable Iterable} or {@code null}, no records are emitted.
	 * In contrast to {@link #transform(TransformerSupplier, String...) transform()} and
	 * {@link #flatTransform(TransformerSupplier, String...) flatTransform()}, no additional {@link KeyValue} pairs
	 * can be emitted via {@link ProcessorContext#forward(Object, Object) ProcessorContext.forward()}.
	 * A {@link org.apache.kafka.streams.errors.StreamsException} is thrown if the {@link ValueTransformerWithKey} tries
	 * to emit a {@link KeyValue} pair.
	 * <pre>{@code
	 * class MyValueTransformerWithKey implements ValueTransformerWithKey {
	 *     private StateStore state;
	 *
	 *     void init(ProcessorContext context) {
	 *         this.state = context.getStateStore("myValueTransformState");
	 *         // punctuate each second, can access this.state
	 *         context.schedule(Duration.ofSeconds(1), PunctuationType.WALL_CLOCK_TIME, new Punctuator(..));
	 *     }
	 *
	 *     Iterable<NewValueType> transform(K readOnlyKey, V value) {
	 *         // can access this.state and use read-only key
	 *         List<NewValueType> result = new ArrayList<>();
	 *         for (int i = 0; i < 3; i++) {
	 *             result.add(new NewValueType(readOnlyKey));
	 *         }
	 *         return result; // values
	 *     }
	 *
	 *     void close() {
	 *         // can access this.state
	 *     }
	 * }
	 * }</pre>
	 * Even if any upstream operation was key-changing, no auto-repartition is triggered.
	 * If repartitioning is required, a call to {@link #repartition()} should be performed before
	 * {@code flatTransformValues()}.
	 * <p>
	 * Note that the key is read-only and should not be modified, as this can lead to corrupt partitioning.
	 * So, setting a new value preserves data co-location with respect to the key.
	 * Thus, <em>no</em> internal data redistribution is required if a key based operator (like an aggregation or join)
	 * is applied to the result {@code KStream}. (cf. {@link #flatTransform(TransformerSupplier, String...)
	 * flatTransform()})
	 * @param valueTransformerSupplier an instance of {@link ValueTransformerWithKeySupplier} that generates a newly constructed {@link ValueTransformerWithKey}
	 *                                 The supplier should always generate a new instance. Creating a single {@link ValueTransformerWithKey} object
	 *                                 and returning the same object reference in {@link ValueTransformerWithKey} is a
	 *                                 violation of the supplier pattern and leads to runtime exceptions.
	 * @param named                    a {@link Named} config used to name the processor in the topology
	 * @param stateStoreNames          the names of the state stores used by the processor; not required if the supplier
	 *                                 implements {@link ConnectedStoreProvider#stores()}
	 * @param <VR>                     the value type of the result stream
	 * @return a {@code KStream} that contains more or less records with unmodified key and new values (possibly of
	 * different type)
	 * @see #mapValues(ValueMapper)
	 * @see #mapValues(ValueMapperWithKey)
	 * @see #transform(TransformerSupplier, String...)
	 * @see #flatTransform(TransformerSupplier, String...)
	 */
	<VR> KStream<K, VR> flatTransformValues(final ValueTransformerWithKeySupplier<? super K, ? super V, Iterable<VR>> valueTransformerSupplier,
											final Named named,
											final String... stateStoreNames);

	/**
	 * Process all records in this stream, one record at a time, by applying a {@link Processor} (provided by the given
	 * {@link ProcessorSupplier}).
	 * Attaching a state store makes this a stateful record-by-record operation (cf. {@link #foreach(ForeachAction)}).
	 * If you choose not to attach one, this operation is similar to the stateless {@link #foreach(ForeachAction)}
	 * but allows access to the {@code ProcessorContext} and record metadata.
	 * This is essentially mixing the Processor API into the DSL, and provides all the functionality of the PAPI.
	 * Furthermore, via {@link org.apache.kafka.streams.processor.Punctuator#punctuate(long)} the processing progress
	 * can be observed and additional periodic actions can be performed.
	 * Note that this is a terminal operation that returns void.
	 * <p>
	 * In order for the processor to use state stores, the stores must be added to the topology and connected to the
	 * processor using at least one of two strategies (though it's not required to connect global state stores; read-only
	 * access to global state stores is available by default).
	 * <p>
	 * The first strategy is to manually add the {@link StoreBuilder}s via {@link Topology#addStateStore(StoreBuilder, String...)},
	 * and specify the store names via {@code stateStoreNames} so they will be connected to the processor.
	 * <pre>{@code
	 * // create store
	 * StoreBuilder<KeyValueStore<String,String>> keyValueStoreBuilder =
	 *         Stores.keyValueStoreBuilder(Stores.persistentKeyValueStore("myProcessorState"),
	 *                 Serdes.String(),
	 *                 Serdes.String());
	 * // add store
	 * builder.addStateStore(keyValueStoreBuilder);
	 *
	 * KStream outputStream = inputStream.processor(new ProcessorSupplier() {
	 *     public Processor get() {
	 *         return new MyProcessor();
	 *     }
	 * }, "myProcessorState");
	 * }</pre>
	 * The second strategy is for the given {@link ProcessorSupplier} to implement {@link ConnectedStoreProvider#stores()},
	 * which provides the {@link StoreBuilder}s to be automatically added to the topology and connected to the processor.
	 * <pre>{@code
	 * class MyProcessorSupplier implements ProcessorSupplier {
	 *     // supply processor
	 *     Processor get() {
	 *         return new MyProcessor();
	 *     }
	 *
	 *     // provide store(s) that will be added and connected to the associated processor
	 *     // the store name from the builder ("myProcessorState") is used to access the store later via the ProcessorContext
	 *     Set<StoreBuilder> stores() {
	 *         StoreBuilder<KeyValueStore<String, String>> keyValueStoreBuilder =
	 *                   Stores.keyValueStoreBuilder(Stores.persistentKeyValueStore("myProcessorState"),
	 *                   Serdes.String(),
	 *                   Serdes.String());
	 *         return Collections.singleton(keyValueStoreBuilder);
	 *     }
	 * }
	 *
	 * ...
	 *
	 * KStream outputStream = inputStream.process(new MyProcessorSupplier());
	 * }</pre>
	 * <p>
	 * With either strategy, within the {@link Processor}, the state is obtained via the {@link ProcessorContext}.
	 * To trigger periodic actions via {@link org.apache.kafka.streams.processor.Punctuator#punctuate(long) punctuate()},
	 * a schedule must be registered.
	 * <pre>{@code
	 * class MyProcessor implements Processor {
	 *     private StateStore state;
	 *
	 *     void init(ProcessorContext context) {
	 *         this.state = context.getStateStore("myProcessorState");
	 *         // punctuate each second, can access this.state
	 *         context.schedule(Duration.ofSeconds(1), PunctuationType.WALL_CLOCK_TIME, new Punctuator(..));
	 *     }
	 *
	 *     void process(K key, V value) {
	 *         // can access this.state
	 *     }
	 *
	 *     void close() {
	 *         // can access this.state
	 *     }
	 * }
	 * }</pre>
	 * Even if any upstream operation was key-changing, no auto-repartition is triggered.
	 * If repartitioning is required, a call to {@link #repartition()} should be performed before {@code process()}.
	 * @param processorSupplier an instance of {@link ProcessorSupplier} that generates a newly constructed {@link Processor}
	 *                          The supplier should always generate a new instance. Creating a single {@link Processor} object
	 *                          and returning the same object reference in {@link ProcessorSupplier#get()} is a
	 *                          violation of the supplier pattern and leads to runtime exceptions.
	 * @param stateStoreNames   the names of the state stores used by the processor; not required if the supplier
	 *                          implements {@link ConnectedStoreProvider#stores()}
	 * @see #foreach(ForeachAction)
	 * @see #transform(TransformerSupplier, String...)
	 */
	void process(final ProcessorSupplier<? super K, ? super V> processorSupplier,
				 final String... stateStoreNames);

	/**
	 * Process all records in this stream, one record at a time, by applying a {@link Processor} (provided by the given
	 * {@link ProcessorSupplier}).
	 * Attaching a state store makes this a stateful record-by-record operation (cf. {@link #foreach(ForeachAction)}).
	 * If you choose not to attach one, this operation is similar to the stateless {@link #foreach(ForeachAction)}
	 * but allows access to the {@code ProcessorContext} and record metadata.
	 * This is essentially mixing the Processor API into the DSL, and provides all the functionality of the PAPI.
	 * Furthermore, via {@link org.apache.kafka.streams.processor.Punctuator#punctuate(long)} the processing progress
	 * can be observed and additional periodic actions can be performed.
	 * Note that this is a terminal operation that returns void.
	 * <p>
	 * In order for the processor to use state stores, the stores must be added to the topology and connected to the
	 * processor using at least one of two strategies (though it's not required to connect global state stores; read-only
	 * access to global state stores is available by default).
	 * <p>
	 * The first strategy is to manually add the {@link StoreBuilder}s via {@link Topology#addStateStore(StoreBuilder, String...)},
	 * and specify the store names via {@code stateStoreNames} so they will be connected to the processor.
	 * <pre>{@code
	 * // create store
	 * StoreBuilder<KeyValueStore<String,String>> keyValueStoreBuilder =
	 *         Stores.keyValueStoreBuilder(Stores.persistentKeyValueStore("myProcessorState"),
	 *                 Serdes.String(),
	 *                 Serdes.String());
	 * // add store
	 * builder.addStateStore(keyValueStoreBuilder);
	 *
	 * KStream outputStream = inputStream.processor(new ProcessorSupplier() {
	 *     public Processor get() {
	 *         return new MyProcessor();
	 *     }
	 * }, "myProcessorState");
	 * }</pre>
	 * The second strategy is for the given {@link ProcessorSupplier} to implement {@link ConnectedStoreProvider#stores()},
	 * which provides the {@link StoreBuilder}s to be automatically added to the topology and connected to the processor.
	 * <pre>{@code
	 * class MyProcessorSupplier implements ProcessorSupplier {
	 *     // supply processor
	 *     Processor get() {
	 *         return new MyProcessor();
	 *     }
	 *
	 *     // provide store(s) that will be added and connected to the associated processor
	 *     // the store name from the builder ("myProcessorState") is used to access the store later via the ProcessorContext
	 *     Set<StoreBuilder> stores() {
	 *         StoreBuilder<KeyValueStore<String, String>> keyValueStoreBuilder =
	 *                   Stores.keyValueStoreBuilder(Stores.persistentKeyValueStore("myProcessorState"),
	 *                   Serdes.String(),
	 *                   Serdes.String());
	 *         return Collections.singleton(keyValueStoreBuilder);
	 *     }
	 * }
	 *
	 * ...
	 *
	 * KStream outputStream = inputStream.process(new MyProcessorSupplier());
	 * }</pre>
	 * <p>
	 * With either strategy, within the {@link Processor}, the state is obtained via the {@link ProcessorContext}.
	 * To trigger periodic actions via {@link org.apache.kafka.streams.processor.Punctuator#punctuate(long) punctuate()},
	 * a schedule must be registered.
	 * <pre>{@code
	 * class MyProcessor implements Processor {
	 *     private StateStore state;
	 *
	 *     void init(ProcessorContext context) {
	 *         this.state = context.getStateStore("myProcessorState");
	 *         // punctuate each second, can access this.state
	 *         context.schedule(Duration.ofSeconds(1), PunctuationType.WALL_CLOCK_TIME, new Punctuator(..));
	 *     }
	 *
	 *     void process(K key, V value) {
	 *         // can access this.state
	 *     }
	 *
	 *     void close() {
	 *         // can access this.state
	 *     }
	 * }
	 * }</pre>
	 * Even if any upstream operation was key-changing, no auto-repartition is triggered.
	 * If repartitioning is required, a call to {@link #repartition()} should be performed before {@code process()}.
	 * @param processorSupplier an instance of {@link ProcessorSupplier} that generates a newly constructed {@link Processor}
	 *                          The supplier should always generate a new instance. Creating a single {@link Processor} object
	 *                          and returning the same object reference in {@link ProcessorSupplier#get()} is a
	 *                          violation of the supplier pattern and leads to runtime exceptions.
	 * @param named             a {@link Named} config used to name the processor in the topology
	 * @param stateStoreNames   the names of the state store used by the processor
	 * @see #foreach(ForeachAction)
	 * @see #transform(TransformerSupplier, String...)
	 */
	void process(final ProcessorSupplier<? super K, ? super V> processorSupplier,
				 final Named named,
				 final String... stateStoreNames);
=======
    /**
     * Transform each record of the input stream into zero or one record in the output stream (both key and value type
     * can be altered arbitrarily).
     * A {@link Transformer} (provided by the given {@link TransformerSupplier}) is applied to each input record and
     * returns zero or one output record.
     * Thus, an input record {@code <K,V>} can be transformed into an output record {@code <K':V'>}.
     * Attaching a state store makes this a stateful record-by-record operation (cf. {@link #map(KeyValueMapper) map()}).
     * If you choose not to attach one, this operation is similar to the stateless {@link #map(KeyValueMapper) map()}
     * but allows access to the {@code ProcessorContext} and record metadata.
     * This is essentially mixing the Processor API into the DSL, and provides all the functionality of the PAPI.
     * Furthermore, via {@link org.apache.kafka.streams.processor.Punctuator#punctuate(long) Punctuator#punctuate()},
     * the processing progress can be observed and additional periodic actions can be performed.
     * <p>
     * In order for the transformer to use state stores, the stores must be added to the topology and connected to the
     * transformer using at least one of two strategies (though it's not required to connect global state stores; read-only
     * access to global state stores is available by default).
     * <p>
     * The first strategy is to manually add the {@link StoreBuilder}s via {@link Topology#addStateStore(StoreBuilder, String...)},
     * and specify the store names via {@code stateStoreNames} so they will be connected to the transformer.
     * <pre>{@code
     * // create store
     * StoreBuilder<KeyValueStore<String,String>> keyValueStoreBuilder =
     *         Stores.keyValueStoreBuilder(Stores.persistentKeyValueStore("myTransformState"),
     *                 Serdes.String(),
     *                 Serdes.String());
     * // add store
     * builder.addStateStore(keyValueStoreBuilder);
     *
     * KStream outputStream = inputStream.transform(new TransformerSupplier() {
     *     public Transformer get() {
     *         return new MyTransformer();
     *     }
     * }, "myTransformState");
     * }</pre>
     * The second strategy is for the given {@link TransformerSupplier} to implement {@link ConnectedStoreProvider#stores()},
     * which provides the {@link StoreBuilder}s to be automatically added to the topology and connected to the transformer.
     * <pre>{@code
     * class MyTransformerSupplier implements TransformerSupplier {
     *     // supply transformer
     *     Transformer get() {
     *         return new MyTransformer();
     *     }
     *
     *     // provide store(s) that will be added and connected to the associated transformer
     *     // the store name from the builder ("myTransformState") is used to access the store later via the ProcessorContext
     *     Set<StoreBuilder> stores() {
     *         StoreBuilder<KeyValueStore<String, String>> keyValueStoreBuilder =
     *                   Stores.keyValueStoreBuilder(Stores.persistentKeyValueStore("myTransformState"),
     *                   Serdes.String(),
     *                   Serdes.String());
     *         return Collections.singleton(keyValueStoreBuilder);
     *     }
     * }
     *
     * ...
     *
     * KStream outputStream = inputStream.transform(new MyTransformerSupplier());
     * }</pre>
     * <p>
     * With either strategy, within the {@link Transformer}, the state is obtained via the {@link ProcessorContext}.
     * To trigger periodic actions via {@link org.apache.kafka.streams.processor.Punctuator#punctuate(long) punctuate()},
     * a schedule must be registered.
     * The {@link Transformer} must return a {@link KeyValue} type in {@link Transformer#transform(Object, Object)
     * transform()}.
     * The return value of {@link Transformer#transform(Object, Object) Transformer#transform()} may be {@code null},
     * in which case no record is emitted.
     * <pre>{@code
     * class MyTransformer implements Transformer {
     *     private ProcessorContext context;
     *     private StateStore state;
     *
     *     void init(ProcessorContext context) {
     *         this.context = context;
     *         this.state = context.getStateStore("myTransformState");
     *         // punctuate each second; can access this.state
     *         context.schedule(Duration.ofSeconds(1), PunctuationType.WALL_CLOCK_TIME, new Punctuator(..));
     *     }
     *
     *     KeyValue transform(K key, V value) {
     *         // can access this.state
     *         return new KeyValue(key, value); // can emit a single value via return -- can also be null
     *     }
     *
     *     void close() {
     *         // can access this.state
     *     }
     * }
     * }</pre>
     * Even if any upstream operation was key-changing, no auto-repartition is triggered.
     * If repartitioning is required, a call to {@link #repartition()} should be performed before {@code transform()}.
     * <p>
     * Transforming records might result in an internal data redistribution if a key based operator (like an aggregation
     * or join) is applied to the result {@code KStream}.
     * (cf. {@link #transformValues(ValueTransformerSupplier, String...) transformValues()} )
     * <p>
     * Note that it is possible to emit multiple records for each input record by using
     * {@link org.apache.kafka.streams.processor.ProcessorContext#forward(Object, Object) context#forward()} in
     * {@link Transformer#transform(Object, Object) Transformer#transform()} and
     * {@link org.apache.kafka.streams.processor.Punctuator#punctuate(long) Punctuator#punctuate()}.
     * Be aware that a mismatch between the types of the emitted records and the type of the stream would only be
     * detected at runtime.
     * To ensure type-safety at compile-time,
     * {@link org.apache.kafka.streams.processor.ProcessorContext#forward(Object, Object) context#forward()} should
     * not be used in {@link Transformer#transform(Object, Object) Transformer#transform()} and
     * {@link org.apache.kafka.streams.processor.Punctuator#punctuate(long) Punctuator#punctuate()}.
     * If in {@link Transformer#transform(Object, Object) Transformer#transform()} multiple records need to be emitted
     * for each input record, it is recommended to use {@link #flatTransform(TransformerSupplier, String...)
     * flatTransform()}.
     * The supplier should always generate a new instance each time {@link TransformerSupplier#get()} gets called. Creating
     * a single {@link Transformer} object and returning the same object reference in {@link TransformerSupplier#get()} would be
     * a violation of the supplier pattern and leads to runtime exceptions.
     *
     * @param transformerSupplier an instance of {@link TransformerSupplier} that generates a newly constructed
     *                            {@link Transformer}
     * @param stateStoreNames     the names of the state stores used by the processor; not required if the supplier
     *                            implements {@link ConnectedStoreProvider#stores()}
     * @param <K1>                the key type of the new stream
     * @param <V1>                the value type of the new stream
     * @return a {@code KStream} that contains more or less records with new key and value (possibly of different type)
     * @see #map(KeyValueMapper)
     * @see #flatTransform(TransformerSupplier, String...)
     * @see #transformValues(ValueTransformerSupplier, String...)
     * @see #transformValues(ValueTransformerWithKeySupplier, String...)
     * @see #process(ProcessorSupplier, String...)
     * @deprecated Since 3.3. Use {@link KStream#process(ProcessorSupplier, String...)} instead.
     */
    @Deprecated
    <K1, V1> KStream<K1, V1> transform(final TransformerSupplier<? super K, ? super V, KeyValue<K1, V1>> transformerSupplier,
                                       final String... stateStoreNames);

    /**
     * Transform each record of the input stream into zero or one record in the output stream (both key and value type
     * can be altered arbitrarily).
     * A {@link Transformer} (provided by the given {@link TransformerSupplier}) is applied to each input record and
     * returns zero or one output record.
     * Thus, an input record {@code <K,V>} can be transformed into an output record {@code <K':V'>}.
     * Attaching a state store makes this a stateful record-by-record operation (cf. {@link #map(KeyValueMapper) map()}).
     * If you choose not to attach one, this operation is similar to the stateless {@link #map(KeyValueMapper) map()}
     * but allows access to the {@code ProcessorContext} and record metadata.
     * This is essentially mixing the Processor API into the DSL, and provides all the functionality of the PAPI.
     * Furthermore, via {@link org.apache.kafka.streams.processor.Punctuator#punctuate(long) Punctuator#punctuate()},
     * the processing progress can be observed and additional periodic actions can be performed.
     * <p>
     * In order for the transformer to use state stores, the stores must be added to the topology and connected to the
     * transformer using at least one of two strategies (though it's not required to connect global state stores; read-only
     * access to global state stores is available by default).
     * <p>
     * The first strategy is to manually add the {@link StoreBuilder}s via {@link Topology#addStateStore(StoreBuilder, String...)},
     * and specify the store names via {@code stateStoreNames} so they will be connected to the transformer.
     * <pre>{@code
     * // create store
     * StoreBuilder<KeyValueStore<String,String>> keyValueStoreBuilder =
     *         Stores.keyValueStoreBuilder(Stores.persistentKeyValueStore("myTransformState"),
     *                 Serdes.String(),
     *                 Serdes.String());
     * // add store
     * builder.addStateStore(keyValueStoreBuilder);
     *
     * KStream outputStream = inputStream.transform(new TransformerSupplier() {
     *     public Transformer get() {
     *         return new MyTransformer();
     *     }
     * }, "myTransformState");
     * }</pre>
     * The second strategy is for the given {@link TransformerSupplier} to implement {@link ConnectedStoreProvider#stores()},
     * which provides the {@link StoreBuilder}s to be automatically added to the topology and connected to the transformer.
     * <pre>{@code
     * class MyTransformerSupplier implements TransformerSupplier {
     *     // supply transformer
     *     Transformer get() {
     *         return new MyTransformer();
     *     }
     *
     *     // provide store(s) that will be added and connected to the associated transformer
     *     // the store name from the builder ("myTransformState") is used to access the store later via the ProcessorContext
     *     Set<StoreBuilder> stores() {
     *         StoreBuilder<KeyValueStore<String, String>> keyValueStoreBuilder =
     *                   Stores.keyValueStoreBuilder(Stores.persistentKeyValueStore("myTransformState"),
     *                   Serdes.String(),
     *                   Serdes.String());
     *         return Collections.singleton(keyValueStoreBuilder);
     *     }
     * }
     *
     * ...
     *
     * KStream outputStream = inputStream.transform(new MyTransformerSupplier());
     * }</pre>
     * <p>
     * With either strategy, within the {@link Transformer}, the state is obtained via the {@link ProcessorContext}.
     * To trigger periodic actions via {@link org.apache.kafka.streams.processor.Punctuator#punctuate(long) punctuate()},
     * a schedule must be registered.
     * The {@link Transformer} must return a {@link KeyValue} type in {@link Transformer#transform(Object, Object)
     * transform()}.
     * The return value of {@link Transformer#transform(Object, Object) Transformer#transform()} may be {@code null},
     * in which case no record is emitted.
     * <pre>{@code
     * class MyTransformer implements Transformer {
     *     private ProcessorContext context;
     *     private StateStore state;
     *
     *     void init(ProcessorContext context) {
     *         this.context = context;
     *         this.state = context.getStateStore("myTransformState");
     *         // punctuate each second; can access this.state
     *         context.schedule(Duration.ofSeconds(1), PunctuationType.WALL_CLOCK_TIME, new Punctuator(..));
     *     }
     *
     *     KeyValue transform(K key, V value) {
     *         // can access this.state
     *         return new KeyValue(key, value); // can emit a single value via return -- can also be null
     *     }
     *
     *     void close() {
     *         // can access this.state
     *     }
     * }
     * }</pre>
     * Even if any upstream operation was key-changing, no auto-repartition is triggered.
     * If repartitioning is required, a call to {@link #repartition()} should be performed before {@code transform()}.
     * <p>
     * Transforming records might result in an internal data redistribution if a key based operator (like an aggregation
     * or join) is applied to the result {@code KStream}.
     * (cf. {@link #transformValues(ValueTransformerSupplier, String...) transformValues()} )
     * <p>
     * Note that it is possible to emit multiple records for each input record by using
     * {@link org.apache.kafka.streams.processor.ProcessorContext#forward(Object, Object) context#forward()} in
     * {@link Transformer#transform(Object, Object) Transformer#transform()} and
     * {@link org.apache.kafka.streams.processor.Punctuator#punctuate(long) Punctuator#punctuate()}.
     * Be aware that a mismatch between the types of the emitted records and the type of the stream would only be
     * detected at runtime.
     * To ensure type-safety at compile-time,
     * {@link org.apache.kafka.streams.processor.ProcessorContext#forward(Object, Object) context#forward()} should
     * not be used in {@link Transformer#transform(Object, Object) Transformer#transform()} and
     * {@link org.apache.kafka.streams.processor.Punctuator#punctuate(long) Punctuator#punctuate()}.
     * If in {@link Transformer#transform(Object, Object) Transformer#transform()} multiple records need to be emitted
     * for each input record, it is recommended to use {@link #flatTransform(TransformerSupplier, String...)
     * flatTransform()}.
     * The supplier should always generate a new instance each time {@link TransformerSupplier#get()} gets called. Creating
     * a single {@link Transformer} object and returning the same object reference in {@link TransformerSupplier#get()} would be
     * a violation of the supplier pattern and leads to runtime exceptions.
     *
     * @param transformerSupplier an instance of {@link TransformerSupplier} that generates a newly constructed
     *                            {@link Transformer}
     * @param named               a {@link Named} config used to name the processor in the topology
     * @param stateStoreNames     the names of the state stores used by the processor; not required if the supplier
     *                            implements {@link ConnectedStoreProvider#stores()}
     * @param <K1>                the key type of the new stream
     * @param <V1>                the value type of the new stream
     * @return a {@code KStream} that contains more or less records with new key and value (possibly of different type)
     * @see #map(KeyValueMapper)
     * @see #flatTransform(TransformerSupplier, String...)
     * @see #transformValues(ValueTransformerSupplier, String...)
     * @see #transformValues(ValueTransformerWithKeySupplier, String...)
     * @see #process(ProcessorSupplier, String...)
     * @deprecated Since 3.3. Use {@link KStream#process(ProcessorSupplier, Named, String...)} instead.
     */
    @Deprecated
    <K1, V1> KStream<K1, V1> transform(final TransformerSupplier<? super K, ? super V, KeyValue<K1, V1>> transformerSupplier,
                                       final Named named,
                                       final String... stateStoreNames);

    /**
     * Transform each record of the input stream into zero or more records in the output stream (both key and value type
     * can be altered arbitrarily).
     * A {@link Transformer} (provided by the given {@link TransformerSupplier}) is applied to each input record and
     * returns zero or more output records.
     * Thus, an input record {@code <K,V>} can be transformed into output records {@code <K':V'>, <K'':V''>, ...}.
     * Attaching a state store makes this a stateful record-by-record operation (cf. {@link #flatMap(KeyValueMapper) flatMap()}).
     * If you choose not to attach one, this operation is similar to the stateless {@link #flatMap(KeyValueMapper) flatMap()}
     * but allows access to the {@code ProcessorContext} and record metadata.
     * Furthermore, via {@link org.apache.kafka.streams.processor.Punctuator#punctuate(long) Punctuator#punctuate()}
     * the processing progress can be observed and additional periodic actions can be performed.
     * <p>
     * In order for the transformer to use state stores, the stores must be added to the topology and connected to the
     * transformer using at least one of two strategies (though it's not required to connect global state stores; read-only
     * access to global state stores is available by default).
     * <p>
     * The first strategy is to manually add the {@link StoreBuilder}s via {@link Topology#addStateStore(StoreBuilder, String...)},
     * and specify the store names via {@code stateStoreNames} so they will be connected to the transformer.
     * <pre>{@code
     * // create store
     * StoreBuilder<KeyValueStore<String,String>> keyValueStoreBuilder =
     *         Stores.keyValueStoreBuilder(Stores.persistentKeyValueStore("myTransformState"),
     *                 Serdes.String(),
     *                 Serdes.String());
     * // add store
     * builder.addStateStore(keyValueStoreBuilder);
     *
     * KStream outputStream = inputStream.transform(new TransformerSupplier() {
     *     public Transformer get() {
     *         return new MyTransformer();
     *     }
     * }, "myTransformState");
     * }</pre>
     * The second strategy is for the given {@link TransformerSupplier} to implement {@link ConnectedStoreProvider#stores()},
     * which provides the {@link StoreBuilder}s to be automatically added to the topology and connected to the transformer.
     * <pre>{@code
     * class MyTransformerSupplier implements TransformerSupplier {
     *     // supply transformer
     *     Transformer get() {
     *         return new MyTransformer();
     *     }
     *
     *     // provide store(s) that will be added and connected to the associated transformer
     *     // the store name from the builder ("myTransformState") is used to access the store later via the ProcessorContext
     *     Set<StoreBuilder> stores() {
     *         StoreBuilder<KeyValueStore<String, String>> keyValueStoreBuilder =
     *                   Stores.keyValueStoreBuilder(Stores.persistentKeyValueStore("myTransformState"),
     *                   Serdes.String(),
     *                   Serdes.String());
     *         return Collections.singleton(keyValueStoreBuilder);
     *     }
     * }
     *
     * ...
     *
     * KStream outputStream = inputStream.flatTransform(new MyTransformerSupplier());
     * }</pre>
     * <p>
     * With either strategy, within the {@link Transformer}, the state is obtained via the {@link ProcessorContext}.
     * To trigger periodic actions via {@link org.apache.kafka.streams.processor.Punctuator#punctuate(long) punctuate()},
     * a schedule must be registered.
     * The {@link Transformer} must return an {@link java.lang.Iterable} type (e.g., any {@link java.util.Collection}
     * type) in {@link Transformer#transform(Object, Object) transform()}.
     * The return value of {@link Transformer#transform(Object, Object) Transformer#transform()} may be {@code null},
     * which is equal to returning an empty {@link java.lang.Iterable Iterable}, i.e., no records are emitted.
     * <pre>{@code
     * class MyTransformer implements Transformer {
     *     private ProcessorContext context;
     *     private StateStore state;
     *
     *     void init(ProcessorContext context) {
     *         this.context = context;
     *         this.state = context.getStateStore("myTransformState");
     *         // punctuate each second; can access this.state
     *         context.schedule(Duration.ofSeconds(1), PunctuationType.WALL_CLOCK_TIME, new Punctuator(..));
     *     }
     *
     *     Iterable<KeyValue> transform(K key, V value) {
     *         // can access this.state
     *         List<KeyValue> result = new ArrayList<>();
     *         for (int i = 0; i < 3; i++) {
     *             result.add(new KeyValue(key, value));
     *         }
     *         return result; // emits a list of key-value pairs via return
     *     }
     *
     *     void close() {
     *         // can access this.state
     *     }
     * }
     * }</pre>
     * Even if any upstream operation was key-changing, no auto-repartition is triggered.
     * If repartitioning is required, a call to {@link #repartition()} should be performed before
     * {@code flatTransform()}.
     * <p>
     * Transforming records might result in an internal data redistribution if a key based operator (like an aggregation
     * or join) is applied to the result {@code KStream}.
     * (cf. {@link #transformValues(ValueTransformerSupplier, String...) transformValues()})
     * <p>
     * Note that it is possible to emit records by using
     * {@link org.apache.kafka.streams.processor.ProcessorContext#forward(Object, Object)
     * context#forward()} in {@link Transformer#transform(Object, Object) Transformer#transform()} and
     * {@link org.apache.kafka.streams.processor.Punctuator#punctuate(long) Punctuator#punctuate()}.
     * Be aware that a mismatch between the types of the emitted records and the type of the stream would only be
     * detected at runtime.
     * To ensure type-safety at compile-time,
     * {@link org.apache.kafka.streams.processor.ProcessorContext#forward(Object, Object) context#forward()} should
     * not be used in {@link Transformer#transform(Object, Object) Transformer#transform()} and
     * {@link org.apache.kafka.streams.processor.Punctuator#punctuate(long) Punctuator#punctuate()}.
     * The supplier should always generate a new instance each time {@link TransformerSupplier#get()} gets called. Creating
     * a single {@link Transformer} object and returning the same object reference in {@link TransformerSupplier#get()} would be
     * a violation of the supplier pattern and leads to runtime exceptions.
     *
     * @param transformerSupplier an instance of {@link TransformerSupplier} that generates a newly constructed {@link Transformer}
     * @param stateStoreNames     the names of the state stores used by the processor; not required if the supplier
     *                            implements {@link ConnectedStoreProvider#stores()}
     * @param <K1>                the key type of the new stream
     * @param <V1>                the value type of the new stream
     * @return a {@code KStream} that contains more or less records with new key and value (possibly of different type)
     * @see #flatMap(KeyValueMapper)
     * @see #transform(TransformerSupplier, String...)
     * @see #transformValues(ValueTransformerSupplier, String...)
     * @see #transformValues(ValueTransformerWithKeySupplier, String...)
     * @see #process(ProcessorSupplier, String...)
     * @deprecated Since 3.3. Use {@link KStream#process(ProcessorSupplier, String...)} instead.
     */
    @Deprecated
    <K1, V1> KStream<K1, V1> flatTransform(final TransformerSupplier<? super K, ? super V, Iterable<KeyValue<K1, V1>>> transformerSupplier,
                                           final String... stateStoreNames);

    /**
     * Transform each record of the input stream into zero or more records in the output stream (both key and value type
     * can be altered arbitrarily).
     * A {@link Transformer} (provided by the given {@link TransformerSupplier}) is applied to each input record and
     * returns zero or more output records.
     * Thus, an input record {@code <K,V>} can be transformed into output records {@code <K':V'>, <K'':V''>, ...}.
     * Attaching a state store makes this a stateful record-by-record operation (cf. {@link #flatMap(KeyValueMapper) flatMap()}).
     * If you choose not to attach one, this operation is similar to the stateless {@link #flatMap(KeyValueMapper) flatMap()}
     * but allows access to the {@code ProcessorContext} and record metadata.
     * Furthermore, via {@link org.apache.kafka.streams.processor.Punctuator#punctuate(long) Punctuator#punctuate()}
     * the processing progress can be observed and additional periodic actions can be performed.
     * <p>
     * In order for the transformer to use state stores, the stores must be added to the topology and connected to the
     * transformer using at least one of two strategies (though it's not required to connect global state stores; read-only
     * access to global state stores is available by default).
     * <p>
     * The first strategy is to manually add the {@link StoreBuilder}s via {@link Topology#addStateStore(StoreBuilder, String...)},
     * and specify the store names via {@code stateStoreNames} so they will be connected to the transformer.
     * <pre>{@code
     * // create store
     * StoreBuilder<KeyValueStore<String,String>> keyValueStoreBuilder =
     *         Stores.keyValueStoreBuilder(Stores.persistentKeyValueStore("myTransformState"),
     *                 Serdes.String(),
     *                 Serdes.String());
     * // add store
     * builder.addStateStore(keyValueStoreBuilder);
     *
     * KStream outputStream = inputStream.transform(new TransformerSupplier() {
     *     public Transformer get() {
     *         return new MyTransformer();
     *     }
     * }, "myTransformState");
     * }</pre>
     * The second strategy is for the given {@link TransformerSupplier} to implement {@link ConnectedStoreProvider#stores()},
     * which provides the {@link StoreBuilder}s to be automatically added to the topology and connected to the transformer.
     * <pre>{@code
     * class MyTransformerSupplier implements TransformerSupplier {
     *     // supply transformer
     *     Transformer get() {
     *         return new MyTransformer();
     *     }
     *
     *     // provide store(s) that will be added and connected to the associated transformer
     *     // the store name from the builder ("myTransformState") is used to access the store later via the ProcessorContext
     *     Set<StoreBuilder> stores() {
     *         StoreBuilder<KeyValueStore<String, String>> keyValueStoreBuilder =
     *                   Stores.keyValueStoreBuilder(Stores.persistentKeyValueStore("myTransformState"),
     *                   Serdes.String(),
     *                   Serdes.String());
     *         return Collections.singleton(keyValueStoreBuilder);
     *     }
     * }
     *
     * ...
     *
     * KStream outputStream = inputStream.flatTransform(new MyTransformerSupplier());
     * }</pre>
     * <p>
     * With either strategy, within the {@link Transformer}, the state is obtained via the {@link ProcessorContext}.
     * To trigger periodic actions via {@link org.apache.kafka.streams.processor.Punctuator#punctuate(long) punctuate()},
     * a schedule must be registered.
     * The {@link Transformer} must return an {@link java.lang.Iterable} type (e.g., any {@link java.util.Collection}
     * type) in {@link Transformer#transform(Object, Object) transform()}.
     * The return value of {@link Transformer#transform(Object, Object) Transformer#transform()} may be {@code null},
     * which is equal to returning an empty {@link java.lang.Iterable Iterable}, i.e., no records are emitted.
     * <pre>{@code
     * class MyTransformer implements Transformer {
     *     private ProcessorContext context;
     *     private StateStore state;
     *
     *     void init(ProcessorContext context) {
     *         this.context = context;
     *         this.state = context.getStateStore("myTransformState");
     *         // punctuate each second; can access this.state
     *         context.schedule(Duration.ofSeconds(1), PunctuationType.WALL_CLOCK_TIME, new Punctuator(..));
     *     }
     *
     *     Iterable<KeyValue> transform(K key, V value) {
     *         // can access this.state
     *         List<KeyValue> result = new ArrayList<>();
     *         for (int i = 0; i < 3; i++) {
     *             result.add(new KeyValue(key, value));
     *         }
     *         return result; // emits a list of key-value pairs via return
     *     }
     *
     *     void close() {
     *         // can access this.state
     *     }
     * }
     * }</pre>
     * Even if any upstream operation was key-changing, no auto-repartition is triggered.
     * If repartitioning is required, a call to {@link #repartition()} should be performed before
     * {@code flatTransform()}.
     * <p>
     * Transforming records might result in an internal data redistribution if a key based operator (like an aggregation
     * or join) is applied to the result {@code KStream}.
     * (cf. {@link #transformValues(ValueTransformerSupplier, String...) transformValues()})
     * <p>
     * Note that it is possible to emit records by using
     * {@link org.apache.kafka.streams.processor.ProcessorContext#forward(Object, Object)
     * context#forward()} in {@link Transformer#transform(Object, Object) Transformer#transform()} and
     * {@link org.apache.kafka.streams.processor.Punctuator#punctuate(long) Punctuator#punctuate()}.
     * Be aware that a mismatch between the types of the emitted records and the type of the stream would only be
     * detected at runtime.
     * To ensure type-safety at compile-time,
     * {@link org.apache.kafka.streams.processor.ProcessorContext#forward(Object, Object) context#forward()} should
     * not be used in {@link Transformer#transform(Object, Object) Transformer#transform()} and
     * {@link org.apache.kafka.streams.processor.Punctuator#punctuate(long) Punctuator#punctuate()}.
     * The supplier should always generate a new instance each time {@link TransformerSupplier#get()} gets called. Creating
     * a single {@link Transformer} object and returning the same object reference in {@link TransformerSupplier#get()} would be
     * a violation of the supplier pattern and leads to runtime exceptions.
     *
     * @param transformerSupplier an instance of {@link TransformerSupplier} that generates a newly constructed {@link Transformer}
     * @param named               a {@link Named} config used to name the processor in the topology
     * @param stateStoreNames     the names of the state stores used by the processor; not required if the supplier
     *                            implements {@link ConnectedStoreProvider#stores()}
     * @param <K1>                the key type of the new stream
     * @param <V1>                the value type of the new stream
     * @return a {@code KStream} that contains more or less records with new key and value (possibly of different type)
     * @see #flatMap(KeyValueMapper)
     * @see #transform(TransformerSupplier, String...)
     * @see #transformValues(ValueTransformerSupplier, String...)
     * @see #transformValues(ValueTransformerWithKeySupplier, String...)
     * @see #process(ProcessorSupplier, String...)
     * @deprecated Since 3.3. Use {@link KStream#process(ProcessorSupplier, Named, String...)} instead.
     */
    @Deprecated
    <K1, V1> KStream<K1, V1> flatTransform(final TransformerSupplier<? super K, ? super V, Iterable<KeyValue<K1, V1>>> transformerSupplier,
                                           final Named named,
                                           final String... stateStoreNames);

    /**
     * Transform the value of each input record into a new value (with possibly a new type) of the output record.
     * A {@link ValueTransformer} (provided by the given {@link ValueTransformerSupplier}) is applied to each input
     * record value and computes a new value for it.
     * Thus, an input record {@code <K,V>} can be transformed into an output record {@code <K:V'>}.
     * Attaching a state store makes this a stateful record-by-record operation (cf. {@link #mapValues(ValueMapper) mapValues()}).
     * If you choose not to attach one, this operation is similar to the stateless {@link #mapValues(ValueMapper) mapValues()}
     * but allows access to the {@code ProcessorContext} and record metadata.
     * Furthermore, via {@link org.apache.kafka.streams.processor.Punctuator#punctuate(long)} the processing progress
     * can be observed and additional periodic actions can be performed.
     * <p>
     * In order for the transformer to use state stores, the stores must be added to the topology and connected to the
     * transformer using at least one of two strategies (though it's not required to connect global state stores; read-only
     * access to global state stores is available by default).
     * <p>
     * The first strategy is to manually add the {@link StoreBuilder}s via {@link Topology#addStateStore(StoreBuilder, String...)},
     * and specify the store names via {@code stateStoreNames} so they will be connected to the transformer.
     * <pre>{@code
     * // create store
     * StoreBuilder<KeyValueStore<String,String>> keyValueStoreBuilder =
     *         Stores.keyValueStoreBuilder(Stores.persistentKeyValueStore("myValueTransformState"),
     *                 Serdes.String(),
     *                 Serdes.String());
     * // add store
     * builder.addStateStore(keyValueStoreBuilder);
     *
     * KStream outputStream = inputStream.transformValues(new ValueTransformerSupplier() {
     *     public ValueTransformer get() {
     *         return new MyValueTransformer();
     *     }
     * }, "myValueTransformState");
     * }</pre>
     * The second strategy is for the given {@link ValueTransformerSupplier} to implement {@link ConnectedStoreProvider#stores()},
     * which provides the {@link StoreBuilder}s to be automatically added to the topology and connected to the transformer.
     * <pre>{@code
     * class MyValueTransformerSupplier implements ValueTransformerSupplier {
     *     // supply transformer
     *     ValueTransformer get() {
     *         return new MyValueTransformer();
     *     }
     *
     *     // provide store(s) that will be added and connected to the associated transformer
     *     // the store name from the builder ("myValueTransformState") is used to access the store later via the ProcessorContext
     *     Set<StoreBuilder> stores() {
     *         StoreBuilder<KeyValueStore<String, String>> keyValueStoreBuilder =
     *                   Stores.keyValueStoreBuilder(Stores.persistentKeyValueStore("myValueTransformState"),
     *                   Serdes.String(),
     *                   Serdes.String());
     *         return Collections.singleton(keyValueStoreBuilder);
     *     }
     * }
     *
     * ...
     *
     * KStream outputStream = inputStream.transformValues(new MyValueTransformerSupplier());
     * }</pre>
     * <p>
     * With either strategy, within the {@link ValueTransformer}, the state is obtained via the {@link ProcessorContext}.
     * To trigger periodic actions via {@link org.apache.kafka.streams.processor.Punctuator#punctuate(long) punctuate()},
     * a schedule must be registered.
     * The {@link ValueTransformer} must return the new value in {@link ValueTransformer#transform(Object) transform()}.
     * In contrast to {@link #transform(TransformerSupplier, String...) transform()}, no additional {@link KeyValue}
     * pairs can be emitted via
     * {@link org.apache.kafka.streams.processor.ProcessorContext#forward(Object, Object) ProcessorContext.forward()}.
     * A {@link org.apache.kafka.streams.errors.StreamsException} is thrown if the {@link ValueTransformer} tries to
     * emit a {@link KeyValue} pair.
     * <pre>{@code
     * class MyValueTransformer implements ValueTransformer {
     *     private StateStore state;
     *
     *     void init(ProcessorContext context) {
     *         this.state = context.getStateStore("myValueTransformState");
     *         // punctuate each second, can access this.state
     *         context.schedule(Duration.ofSeconds(1), PunctuationType.WALL_CLOCK_TIME, new Punctuator(..));
     *     }
     *
     *     NewValueType transform(V value) {
     *         // can access this.state
     *         return new NewValueType(); // or null
     *     }
     *
     *     void close() {
     *         // can access this.state
     *     }
     * }
     * }</pre>
     * Even if any upstream operation was key-changing, no auto-repartition is triggered.
     * If repartitioning is required, a call to {@link #repartition()} should be performed before
     * {@code transformValues()}.
     * <p>
     * Setting a new value preserves data co-location with respect to the key.
     * Thus, <em>no</em> internal data redistribution is required if a key based operator (like an aggregation or join)
     * is applied to the result {@code KStream}. (cf. {@link #transform(TransformerSupplier, String...)})
     *
     * @param valueTransformerSupplier an instance of {@link ValueTransformerSupplier} that generates a newly constructed {@link ValueTransformer}
     *                                 The supplier should always generate a new instance. Creating a single {@link ValueTransformer} object
     *                                 and returning the same object reference in {@link ValueTransformer} is a
     *                                 violation of the supplier pattern and leads to runtime exceptions.
     * @param stateStoreNames          the names of the state stores used by the processor; not required if the supplier
     *                                 implements {@link ConnectedStoreProvider#stores()}
     * @param <VR>                     the value type of the result stream
     * @return a {@code KStream} that contains records with unmodified key and new values (possibly of different type)
     * @see #mapValues(ValueMapper)
     * @see #mapValues(ValueMapperWithKey)
     * @see #transform(TransformerSupplier, String...)
     * @deprecated Since 3.3. Use {@link KStream#processValues(FixedKeyProcessorSupplier, String...)} instead.
     */
    @Deprecated
    <VR> KStream<K, VR> transformValues(final ValueTransformerSupplier<? super V, ? extends VR> valueTransformerSupplier,
                                        final String... stateStoreNames);
    /**
     * Transform the value of each input record into a new value (with possibly a new type) of the output record.
     * A {@link ValueTransformer} (provided by the given {@link ValueTransformerSupplier}) is applied to each input
     * record value and computes a new value for it.
     * Thus, an input record {@code <K,V>} can be transformed into an output record {@code <K:V'>}.
     * Attaching a state store makes this a stateful record-by-record operation (cf. {@link #mapValues(ValueMapper) mapValues()}).
     * If you choose not to attach one, this operation is similar to the stateless {@link #mapValues(ValueMapper) mapValues()}
     * but allows access to the {@code ProcessorContext} and record metadata.
     * This is essentially mixing the Processor API into the DSL, and provides all the functionality of the PAPI.
     * Furthermore, via {@link org.apache.kafka.streams.processor.Punctuator#punctuate(long)} the processing progress
     * can be observed and additional periodic actions can be performed.
     * <p>
     * In order for the transformer to use state stores, the stores must be added to the topology and connected to the
     * transformer using at least one of two strategies (though it's not required to connect global state stores; read-only
     * access to global state stores is available by default).
     * <p>
     * The first strategy is to manually add the {@link StoreBuilder}s via {@link Topology#addStateStore(StoreBuilder, String...)},
     * and specify the store names via {@code stateStoreNames} so they will be connected to the transformer.
     * <pre>{@code
     * // create store
     * StoreBuilder<KeyValueStore<String,String>> keyValueStoreBuilder =
     *         Stores.keyValueStoreBuilder(Stores.persistentKeyValueStore("myValueTransformState"),
     *                 Serdes.String(),
     *                 Serdes.String());
     * // add store
     * builder.addStateStore(keyValueStoreBuilder);
     *
     * KStream outputStream = inputStream.transformValues(new ValueTransformerSupplier() {
     *     public ValueTransformer get() {
     *         return new MyValueTransformer();
     *     }
     * }, "myValueTransformState");
     * }</pre>
     * The second strategy is for the given {@link ValueTransformerSupplier} to implement {@link ConnectedStoreProvider#stores()},
     * which provides the {@link StoreBuilder}s to be automatically added to the topology and connected to the transformer.
     * <pre>{@code
     * class MyValueTransformerSupplier implements ValueTransformerSupplier {
     *     // supply transformer
     *     ValueTransformer get() {
     *         return new MyValueTransformer();
     *     }
     *
     *     // provide store(s) that will be added and connected to the associated transformer
     *     // the store name from the builder ("myValueTransformState") is used to access the store later via the ProcessorContext
     *     Set<StoreBuilder> stores() {
     *         StoreBuilder<KeyValueStore<String, String>> keyValueStoreBuilder =
     *                   Stores.keyValueStoreBuilder(Stores.persistentKeyValueStore("myValueTransformState"),
     *                   Serdes.String(),
     *                   Serdes.String());
     *         return Collections.singleton(keyValueStoreBuilder);
     *     }
     * }
     *
     * ...
     *
     * KStream outputStream = inputStream.transformValues(new MyValueTransformerSupplier());
     * }</pre>
     * <p>
     * With either strategy, within the {@link ValueTransformer}, the state is obtained via the {@link ProcessorContext}.
     * To trigger periodic actions via {@link org.apache.kafka.streams.processor.Punctuator#punctuate(long) punctuate()},
     * a schedule must be registered.
     * The {@link ValueTransformer} must return the new value in {@link ValueTransformer#transform(Object) transform()}.
     * In contrast to {@link #transform(TransformerSupplier, String...) transform()}, no additional {@link KeyValue}
     * pairs can be emitted via
     * {@link org.apache.kafka.streams.processor.ProcessorContext#forward(Object, Object) ProcessorContext.forward()}.
     * A {@link org.apache.kafka.streams.errors.StreamsException} is thrown if the {@link ValueTransformer} tries to
     * emit a {@link KeyValue} pair.
     * <pre>{@code
     * class MyValueTransformer implements ValueTransformer {
     *     private StateStore state;
     *
     *     void init(ProcessorContext context) {
     *         this.state = context.getStateStore("myValueTransformState");
     *         // punctuate each second, can access this.state
     *         context.schedule(Duration.ofSeconds(1), PunctuationType.WALL_CLOCK_TIME, new Punctuator(..));
     *     }
     *
     *     NewValueType transform(V value) {
     *         // can access this.state
     *         return new NewValueType(); // or null
     *     }
     *
     *     void close() {
     *         // can access this.state
     *     }
     * }
     * }</pre>
     * Even if any upstream operation was key-changing, no auto-repartition is triggered.
     * If repartitioning is required, a call to {@link #repartition()} should be performed before
     * {@code transformValues()}.
     * <p>
     * Setting a new value preserves data co-location with respect to the key.
     * Thus, <em>no</em> internal data redistribution is required if a key based operator (like an aggregation or join)
     * is applied to the result {@code KStream}. (cf. {@link #transform(TransformerSupplier, String...)})
     *
     * @param valueTransformerSupplier an instance of {@link ValueTransformerSupplier} that generates a newly constructed {@link ValueTransformer}
     *                                 The supplier should always generate a new instance. Creating a single {@link ValueTransformer} object
     *                                 and returning the same object reference in {@link ValueTransformer} is a
     *                                 violation of the supplier pattern and leads to runtime exceptions.
     * @param named                    a {@link Named} config used to name the processor in the topology
     * @param stateStoreNames          the names of the state stores used by the processor; not required if the supplier
     *                                 implements {@link ConnectedStoreProvider#stores()}
     * @param <VR>                     the value type of the result stream
     * @return a {@code KStream} that contains records with unmodified key and new values (possibly of different type)
     * @see #mapValues(ValueMapper)
     * @see #mapValues(ValueMapperWithKey)
     * @see #transform(TransformerSupplier, String...)
     * @deprecated Since 3.3. Use {@link KStream#processValues(FixedKeyProcessorSupplier, Named, String...)} instead.
     */
    @Deprecated
    <VR> KStream<K, VR> transformValues(final ValueTransformerSupplier<? super V, ? extends VR> valueTransformerSupplier,
                                        final Named named,
                                        final String... stateStoreNames);

    /**
     * Transform the value of each input record into a new value (with possibly a new type) of the output record.
     * A {@link ValueTransformerWithKey} (provided by the given {@link ValueTransformerWithKeySupplier}) is applied to
     * each input record value and computes a new value for it.
     * Thus, an input record {@code <K,V>} can be transformed into an output record {@code <K:V'>}.
     * Attaching a state store makes this a stateful record-by-record operation (cf. {@link #mapValues(ValueMapperWithKey) mapValues()}).
     * If you choose not to attach one, this operation is similar to the stateless {@link #mapValues(ValueMapperWithKey) mapValues()}
     * but allows access to the {@code ProcessorContext} and record metadata.
     * This is essentially mixing the Processor API into the DSL, and provides all the functionality of the PAPI.
     * Furthermore, via {@link org.apache.kafka.streams.processor.Punctuator#punctuate(long)} the processing progress
     * can be observed and additional periodic actions can be performed.
     * <p>
     * In order for the transformer to use state stores, the stores must be added to the topology and connected to the
     * transformer using at least one of two strategies (though it's not required to connect global state stores; read-only
     * access to global state stores is available by default).
     * <p>
     * The first strategy is to manually add the {@link StoreBuilder}s via {@link Topology#addStateStore(StoreBuilder, String...)},
     * and specify the store names via {@code stateStoreNames} so they will be connected to the transformer.
     * <pre>{@code
     * // create store
     * StoreBuilder<KeyValueStore<String,String>> keyValueStoreBuilder =
     *         Stores.keyValueStoreBuilder(Stores.persistentKeyValueStore("myValueTransformState"),
     *                 Serdes.String(),
     *                 Serdes.String());
     * // add store
     * builder.addStateStore(keyValueStoreBuilder);
     *
     * KStream outputStream = inputStream.transformValues(new ValueTransformerWithKeySupplier() {
     *     public ValueTransformer get() {
     *         return new MyValueTransformer();
     *     }
     * }, "myValueTransformState");
     * }</pre>
     * The second strategy is for the given {@link ValueTransformerWithKeySupplier} to implement {@link ConnectedStoreProvider#stores()},
     * which provides the {@link StoreBuilder}s to be automatically added to the topology and connected to the transformer.
     * <pre>{@code
     * class MyValueTransformerWithKeySupplier implements ValueTransformerWithKeySupplier {
     *     // supply transformer
     *     ValueTransformerWithKey get() {
     *         return new MyValueTransformerWithKey();
     *     }
     *
     *     // provide store(s) that will be added and connected to the associated transformer
     *     // the store name from the builder ("myValueTransformState") is used to access the store later via the ProcessorContext
     *     Set<StoreBuilder> stores() {
     *         StoreBuilder<KeyValueStore<String, String>> keyValueStoreBuilder =
     *                   Stores.keyValueStoreBuilder(Stores.persistentKeyValueStore("myValueTransformState"),
     *                   Serdes.String(),
     *                   Serdes.String());
     *         return Collections.singleton(keyValueStoreBuilder);
     *     }
     * }
     *
     * ...
     *
     * KStream outputStream = inputStream.transformValues(new MyValueTransformerWithKeySupplier());
     * }</pre>
     * <p>
     * With either strategy, within the {@link ValueTransformerWithKey}, the state is obtained via the {@link ProcessorContext}.
     * To trigger periodic actions via {@link org.apache.kafka.streams.processor.Punctuator#punctuate(long) punctuate()},
     * a schedule must be registered.
     * The {@link ValueTransformerWithKey} must return the new value in
     * {@link ValueTransformerWithKey#transform(Object, Object) transform()}.
     * In contrast to {@link #transform(TransformerSupplier, String...) transform()} and
     * {@link #flatTransform(TransformerSupplier, String...) flatTransform()}, no additional {@link KeyValue} pairs
     * can be emitted via
     * {@link org.apache.kafka.streams.processor.ProcessorContext#forward(Object, Object) ProcessorContext.forward()}.
     * A {@link org.apache.kafka.streams.errors.StreamsException} is thrown if the {@link ValueTransformerWithKey} tries
     * to emit a {@link KeyValue} pair.
     * <pre>{@code
     * class MyValueTransformerWithKey implements ValueTransformerWithKey {
     *     private StateStore state;
     *
     *     void init(ProcessorContext context) {
     *         this.state = context.getStateStore("myValueTransformState");
     *         // punctuate each second, can access this.state
     *         context.schedule(Duration.ofSeconds(1), PunctuationType.WALL_CLOCK_TIME, new Punctuator(..));
     *     }
     *
     *     NewValueType transform(K readOnlyKey, V value) {
     *         // can access this.state and use read-only key
     *         return new NewValueType(readOnlyKey); // or null
     *     }
     *
     *     void close() {
     *         // can access this.state
     *     }
     * }
     * }</pre>
     * Even if any upstream operation was key-changing, no auto-repartition is triggered.
     * If repartitioning is required, a call to {@link #repartition()} should be performed before
     * {@code transformValues()}.
     * <p>
     * Note that the key is read-only and should not be modified, as this can lead to corrupt partitioning.
     * So, setting a new value preserves data co-location with respect to the key.
     * Thus, <em>no</em> internal data redistribution is required if a key based operator (like an aggregation or join)
     * is applied to the result {@code KStream}. (cf. {@link #transform(TransformerSupplier, String...)})
     *
     * @param valueTransformerSupplier an instance of {@link ValueTransformerWithKeySupplier} that generates a newly constructed {@link ValueTransformerWithKey}
     *                                 The supplier should always generate a new instance. Creating a single {@link ValueTransformerWithKey} object
     *                                 and returning the same object reference in {@link ValueTransformerWithKey} is a
     *                                 violation of the supplier pattern and leads to runtime exceptions.
     * @param stateStoreNames          the names of the state stores used by the processor; not required if the supplier
     *                                 implements {@link ConnectedStoreProvider#stores()}
     * @param <VR>                     the value type of the result stream
     * @return a {@code KStream} that contains records with unmodified key and new values (possibly of different type)
     * @see #mapValues(ValueMapper)
     * @see #mapValues(ValueMapperWithKey)
     * @see #transform(TransformerSupplier, String...)
     * @deprecated Since 3.3. Use {@link KStream#processValues(FixedKeyProcessorSupplier, String...)} instead.
     */
    @Deprecated
    <VR> KStream<K, VR> transformValues(final ValueTransformerWithKeySupplier<? super K, ? super V, ? extends VR> valueTransformerSupplier,
                                        final String... stateStoreNames);

    /**
     * Transform the value of each input record into a new value (with possibly a new type) of the output record.
     * A {@link ValueTransformerWithKey} (provided by the given {@link ValueTransformerWithKeySupplier}) is applied to
     * each input record value and computes a new value for it.
     * Thus, an input record {@code <K,V>} can be transformed into an output record {@code <K:V'>}.
     * Attaching a state store makes this a stateful record-by-record operation (cf. {@link #mapValues(ValueMapperWithKey) mapValues()}).
     * If you choose not to attach one, this operation is similar to the stateless {@link #mapValues(ValueMapperWithKey) mapValues()}
     * but allows access to the {@code ProcessorContext} and record metadata.
     * This is essentially mixing the Processor API into the DSL, and provides all the functionality of the PAPI.
     * Furthermore, via {@link org.apache.kafka.streams.processor.Punctuator#punctuate(long)} the processing progress
     * can be observed and additional periodic actions can be performed.
     * <p>
     * In order for the transformer to use state stores, the stores must be added to the topology and connected to the
     * transformer using at least one of two strategies (though it's not required to connect global state stores; read-only
     * access to global state stores is available by default).
     * <p>
     * The first strategy is to manually add the {@link StoreBuilder}s via {@link Topology#addStateStore(StoreBuilder, String...)},
     * and specify the store names via {@code stateStoreNames} so they will be connected to the transformer.
     * <pre>{@code
     * // create store
     * StoreBuilder<KeyValueStore<String,String>> keyValueStoreBuilder =
     *         Stores.keyValueStoreBuilder(Stores.persistentKeyValueStore("myValueTransformState"),
     *                 Serdes.String(),
     *                 Serdes.String());
     * // add store
     * builder.addStateStore(keyValueStoreBuilder);
     *
     * KStream outputStream = inputStream.transformValues(new ValueTransformerWithKeySupplier() {
     *     public ValueTransformerWithKey get() {
     *         return new MyValueTransformerWithKey();
     *     }
     * }, "myValueTransformState");
     * }</pre>
     * The second strategy is for the given {@link ValueTransformerWithKeySupplier} to implement {@link ConnectedStoreProvider#stores()},
     * which provides the {@link StoreBuilder}s to be automatically added to the topology and connected to the transformer.
     * <pre>{@code
     * class MyValueTransformerWithKeySupplier implements ValueTransformerWithKeySupplier {
     *     // supply transformer
     *     ValueTransformerWithKey get() {
     *         return new MyValueTransformerWithKey();
     *     }
     *
     *     // provide store(s) that will be added and connected to the associated transformer
     *     // the store name from the builder ("myValueTransformState") is used to access the store later via the ProcessorContext
     *     Set<StoreBuilder> stores() {
     *         StoreBuilder<KeyValueStore<String, String>> keyValueStoreBuilder =
     *                   Stores.keyValueStoreBuilder(Stores.persistentKeyValueStore("myValueTransformState"),
     *                   Serdes.String(),
     *                   Serdes.String());
     *         return Collections.singleton(keyValueStoreBuilder);
     *     }
     * }
     *
     * ...
     *
     * KStream outputStream = inputStream.transformValues(new MyValueTransformerWithKeySupplier());
     * }</pre>
     * <p>
     * With either strategy, within the {@link ValueTransformerWithKey}, the state is obtained via the {@link ProcessorContext}.
     * To trigger periodic actions via {@link org.apache.kafka.streams.processor.Punctuator#punctuate(long) punctuate()},
     * a schedule must be registered.
     * The {@link ValueTransformerWithKey} must return the new value in
     * {@link ValueTransformerWithKey#transform(Object, Object) transform()}.
     * In contrast to {@link #transform(TransformerSupplier, String...) transform()} and
     * {@link #flatTransform(TransformerSupplier, String...) flatTransform()}, no additional {@link KeyValue} pairs
     * can be emitted via
     * {@link org.apache.kafka.streams.processor.ProcessorContext#forward(Object, Object) ProcessorContext.forward()}.
     * A {@link org.apache.kafka.streams.errors.StreamsException} is thrown if the {@link ValueTransformerWithKey} tries
     * to emit a {@link KeyValue} pair.
     * <pre>{@code
     * class MyValueTransformerWithKey implements ValueTransformerWithKey {
     *     private StateStore state;
     *
     *     void init(ProcessorContext context) {
     *         this.state = context.getStateStore("myValueTransformState");
     *         // punctuate each second, can access this.state
     *         context.schedule(Duration.ofSeconds(1), PunctuationType.WALL_CLOCK_TIME, new Punctuator(..));
     *     }
     *
     *     NewValueType transform(K readOnlyKey, V value) {
     *         // can access this.state and use read-only key
     *         return new NewValueType(readOnlyKey); // or null
     *     }
     *
     *     void close() {
     *         // can access this.state
     *     }
     * }
     * }</pre>
     * Even if any upstream operation was key-changing, no auto-repartition is triggered.
     * If repartitioning is required, a call to {@link #repartition()} should be performed before
     * {@code transformValues()}.
     * <p>
     * Note that the key is read-only and should not be modified, as this can lead to corrupt partitioning.
     * So, setting a new value preserves data co-location with respect to the key.
     * Thus, <em>no</em> internal data redistribution is required if a key based operator (like an aggregation or join)
     * is applied to the result {@code KStream}. (cf. {@link #transform(TransformerSupplier, String...)})
     *
     * @param valueTransformerSupplier an instance of {@link ValueTransformerWithKeySupplier} that generates a newly constructed {@link ValueTransformerWithKey}
     *                                 The supplier should always generate a new instance. Creating a single {@link ValueTransformerWithKey} object
     *                                 and returning the same object reference in {@link ValueTransformerWithKey} is a
     *                                 violation of the supplier pattern and leads to runtime exceptions.
     * @param named                    a {@link Named} config used to name the processor in the topology
     * @param stateStoreNames          the names of the state stores used by the processor; not required if the supplier
     *                                 implements {@link ConnectedStoreProvider#stores()}
     * @param <VR>                     the value type of the result stream
     * @return a {@code KStream} that contains records with unmodified key and new values (possibly of different type)
     * @see #mapValues(ValueMapper)
     * @see #mapValues(ValueMapperWithKey)
     * @see #transform(TransformerSupplier, String...)
     * @deprecated Since 3.3. Use {@link KStream#processValues(FixedKeyProcessorSupplier, Named, String...)} instead.
     */
    @Deprecated
    <VR> KStream<K, VR> transformValues(final ValueTransformerWithKeySupplier<? super K, ? super V, ? extends VR> valueTransformerSupplier,
                                        final Named named,
                                        final String... stateStoreNames);
    /**
     * Transform the value of each input record into zero or more new values (with possibly a new
     * type) and emit for each new value a record with the same key of the input record and the value.
     * A {@link ValueTransformer} (provided by the given {@link ValueTransformerSupplier}) is applied to each input
     * record value and computes zero or more new values.
     * Thus, an input record {@code <K,V>} can be transformed into output records {@code <K:V'>, <K:V''>, ...}.
     * Attaching a state store makes this a stateful record-by-record operation (cf. {@link #mapValues(ValueMapper) mapValues()}).
     * If you choose not to attach one, this operation is similar to the stateless {@link #mapValues(ValueMapper) mapValues()}
     * but allows access to the {@code ProcessorContext} and record metadata.
     * This is essentially mixing the Processor API into the DSL, and provides all the functionality of the PAPI.
     * Furthermore, via {@link org.apache.kafka.streams.processor.Punctuator#punctuate(long) Punctuator#punctuate()}
     * the processing progress can be observed and additional periodic actions can be performed.
     * <p>
     * In order for the transformer to use state stores, the stores must be added to the topology and connected to the
     * transformer using at least one of two strategies (though it's not required to connect global state stores; read-only
     * access to global state stores is available by default).
     * <p>
     * The first strategy is to manually add the {@link StoreBuilder}s via {@link Topology#addStateStore(StoreBuilder, String...)},
     * and specify the store names via {@code stateStoreNames} so they will be connected to the transformer.
     * <pre>{@code
     * // create store
     * StoreBuilder<KeyValueStore<String,String>> keyValueStoreBuilder =
     *         Stores.keyValueStoreBuilder(Stores.persistentKeyValueStore("myValueTransformState"),
     *                 Serdes.String(),
     *                 Serdes.String());
     * // add store
     * builder.addStateStore(keyValueStoreBuilder);
     *
     * KStream outputStream = inputStream.flatTransformValues(new ValueTransformerSupplier() {
     *     public ValueTransformer get() {
     *         return new MyValueTransformer();
     *     }
     * }, "myValueTransformState");
     * }</pre>
     * The second strategy is for the given {@link ValueTransformerSupplier} to implement {@link ConnectedStoreProvider#stores()},
     * which provides the {@link StoreBuilder}s to be automatically added to the topology and connected to the transformer.
     * <pre>{@code
     * class MyValueTransformerSupplier implements ValueTransformerSupplier {
     *     // supply transformer
     *     ValueTransformerWithKey get() {
     *         return new MyValueTransformerWithKey();
     *     }
     *
     *     // provide store(s) that will be added and connected to the associated transformer
     *     // the store name from the builder ("myValueTransformState") is used to access the store later via the ProcessorContext
     *     Set<StoreBuilder> stores() {
     *         StoreBuilder<KeyValueStore<String, String>> keyValueStoreBuilder =
     *                   Stores.keyValueStoreBuilder(Stores.persistentKeyValueStore("myValueTransformState"),
     *                   Serdes.String(),
     *                   Serdes.String());
     *         return Collections.singleton(keyValueStoreBuilder);
     *     }
     * }
     *
     * ...
     *
     * KStream outputStream = inputStream.flatTransformValues(new MyValueTransformer());
     * }</pre>
     * <p>
     * With either strategy, within the {@link ValueTransformer}, the state is obtained via the {@link ProcessorContext}.
     * To trigger periodic actions via {@link org.apache.kafka.streams.processor.Punctuator#punctuate(long) punctuate()},
     * a schedule must be registered.
     * The {@link ValueTransformer} must return an {@link java.lang.Iterable} type (e.g., any
     * {@link java.util.Collection} type) in {@link ValueTransformer#transform(Object)
     * transform()}.
     * If the return value of {@link ValueTransformer#transform(Object) ValueTransformer#transform()} is an empty
     * {@link java.lang.Iterable Iterable} or {@code null}, no records are emitted.
     * In contrast to {@link #transform(TransformerSupplier, String...) transform()} and
     * {@link #flatTransform(TransformerSupplier, String...) flatTransform()}, no additional {@link KeyValue} pairs
     * can be emitted via
     * {@link org.apache.kafka.streams.processor.ProcessorContext#forward(Object, Object) ProcessorContext.forward()}.
     * A {@link org.apache.kafka.streams.errors.StreamsException} is thrown if the {@link ValueTransformer} tries to
     * emit a {@link KeyValue} pair.
     * <pre>{@code
     * class MyValueTransformer implements ValueTransformer {
     *     private StateStore state;
     *
     *     void init(ProcessorContext context) {
     *         this.state = context.getStateStore("myValueTransformState");
     *         // punctuate each second, can access this.state
     *         context.schedule(Duration.ofSeconds(1), PunctuationType.WALL_CLOCK_TIME, new Punctuator(..));
     *     }
     *
     *     Iterable<NewValueType> transform(V value) {
     *         // can access this.state
     *         List<NewValueType> result = new ArrayList<>();
     *         for (int i = 0; i < 3; i++) {
     *             result.add(new NewValueType(value));
     *         }
     *         return result; // values
     *     }
     *
     *     void close() {
     *         // can access this.state
     *     }
     * }
     * }</pre>
     * Even if any upstream operation was key-changing, no auto-repartition is triggered.
     * If repartitioning is required, a call to {@link #repartition()} should be performed before
     * {@code flatTransformValues()}.
     * <p>
     * Setting a new value preserves data co-location with respect to the key.
     * Thus, <em>no</em> internal data redistribution is required if a key based operator (like an aggregation or join)
     * is applied to the result {@code KStream}. (cf. {@link #flatTransform(TransformerSupplier, String...)
     * flatTransform()})
     *
     * @param valueTransformerSupplier an instance of {@link ValueTransformerSupplier} that generates a newly constructed {@link ValueTransformer}
     *                                 The supplier should always generate a new instance. Creating a single {@link ValueTransformer} object
     *                                 and returning the same object reference in {@link ValueTransformer} is a
     *                                 violation of the supplier pattern and leads to runtime exceptions.
     * @param stateStoreNames          the names of the state stores used by the processor; not required if the supplier
     *                                 implements {@link ConnectedStoreProvider#stores()}
     * @param <VR>                     the value type of the result stream
     * @return a {@code KStream} that contains more or less records with unmodified key and new values (possibly of
     * different type)
     * @see #mapValues(ValueMapper)
     * @see #mapValues(ValueMapperWithKey)
     * @see #transform(TransformerSupplier, String...)
     * @see #flatTransform(TransformerSupplier, String...)
     * @deprecated Since 3.3. Use {@link KStream#processValues(FixedKeyProcessorSupplier, String...)} instead.
     */
    @Deprecated
    <VR> KStream<K, VR> flatTransformValues(final ValueTransformerSupplier<? super V, Iterable<VR>> valueTransformerSupplier,
                                            final String... stateStoreNames);

    /**
     * Transform the value of each input record into zero or more new values (with possibly a new
     * type) and emit for each new value a record with the same key of the input record and the value.
     * A {@link ValueTransformer} (provided by the given {@link ValueTransformerSupplier}) is applied to each input
     * record value and computes zero or more new values.
     * Thus, an input record {@code <K,V>} can be transformed into output records {@code <K:V'>, <K:V''>, ...}.
     * Attaching a state store makes this a stateful record-by-record operation (cf. {@link #mapValues(ValueMapper) mapValues()}).
     * If you choose not to attach one, this operation is similar to the stateless {@link #mapValues(ValueMapper) mapValues()}
     * but allows access to the {@code ProcessorContext} and record metadata.
     * This is essentially mixing the Processor API into the DSL, and provides all the functionality of the PAPI.
     * Furthermore, via {@link org.apache.kafka.streams.processor.Punctuator#punctuate(long) Punctuator#punctuate()}
     * the processing progress can be observed and additional periodic actions can be performed.
     * <p>
     * In order for the transformer to use state stores, the stores must be added to the topology and connected to the
     * transformer using at least one of two strategies (though it's not required to connect global state stores; read-only
     * access to global state stores is available by default).
     * <p>
     * The first strategy is to manually add the {@link StoreBuilder}s via {@link Topology#addStateStore(StoreBuilder, String...)},
     * and specify the store names via {@code stateStoreNames} so they will be connected to the transformer.
     * <pre>{@code
     * // create store
     * StoreBuilder<KeyValueStore<String,String>> keyValueStoreBuilder =
     *         Stores.keyValueStoreBuilder(Stores.persistentKeyValueStore("myValueTransformState"),
     *                 Serdes.String(),
     *                 Serdes.String());
     * // add store
     * builder.addStateStore(keyValueStoreBuilder);
     *
     * KStream outputStream = inputStream.flatTransformValues(new ValueTransformerSupplier() {
     *     public ValueTransformer get() {
     *         return new MyValueTransformer();
     *     }
     * }, "myValueTransformState");
     * }</pre>
     * The second strategy is for the given {@link ValueTransformerSupplier} to implement {@link ConnectedStoreProvider#stores()},
     * which provides the {@link StoreBuilder}s to be automatically added to the topology and connected to the transformer.
     * <pre>{@code
     * class MyValueTransformerSupplier implements ValueTransformerSupplier {
     *     // supply transformer
     *     ValueTransformerWithKey get() {
     *         return new MyValueTransformerWithKey();
     *     }
     *
     *     // provide store(s) that will be added and connected to the associated transformer
     *     // the store name from the builder ("myValueTransformState") is used to access the store later via the ProcessorContext
     *     Set<StoreBuilder> stores() {
     *         StoreBuilder<KeyValueStore<String, String>> keyValueStoreBuilder =
     *                   Stores.keyValueStoreBuilder(Stores.persistentKeyValueStore("myValueTransformState"),
     *                   Serdes.String(),
     *                   Serdes.String());
     *         return Collections.singleton(keyValueStoreBuilder);
     *     }
     * }
     *
     * ...
     *
     * KStream outputStream = inputStream.flatTransformValues(new MyValueTransformer());
     * }</pre>
     * <p>
     * With either strategy, within the {@link ValueTransformer}, the state is obtained via the {@link ProcessorContext}.
     * To trigger periodic actions via {@link org.apache.kafka.streams.processor.Punctuator#punctuate(long) punctuate()},
     * a schedule must be registered.
     * The {@link ValueTransformer} must return an {@link java.lang.Iterable} type (e.g., any
     * {@link java.util.Collection} type) in {@link ValueTransformer#transform(Object)
     * transform()}.
     * If the return value of {@link ValueTransformer#transform(Object) ValueTransformer#transform()} is an empty
     * {@link java.lang.Iterable Iterable} or {@code null}, no records are emitted.
     * In contrast to {@link #transform(TransformerSupplier, String...) transform()} and
     * {@link #flatTransform(TransformerSupplier, String...) flatTransform()}, no additional {@link KeyValue} pairs
     * can be emitted via
     * {@link org.apache.kafka.streams.processor.ProcessorContext#forward(Object, Object) ProcessorContext.forward()}.
     * A {@link org.apache.kafka.streams.errors.StreamsException} is thrown if the {@link ValueTransformer} tries to
     * emit a {@link KeyValue} pair.
     * <pre>{@code
     * class MyValueTransformer implements ValueTransformer {
     *     private StateStore state;
     *
     *     void init(ProcessorContext context) {
     *         this.state = context.getStateStore("myValueTransformState");
     *         // punctuate each second, can access this.state
     *         context.schedule(Duration.ofSeconds(1), PunctuationType.WALL_CLOCK_TIME, new Punctuator(..));
     *     }
     *
     *     Iterable<NewValueType> transform(V value) {
     *         // can access this.state
     *         List<NewValueType> result = new ArrayList<>();
     *         for (int i = 0; i < 3; i++) {
     *             result.add(new NewValueType(value));
     *         }
     *         return result; // values
     *     }
     *
     *     void close() {
     *         // can access this.state
     *     }
     * }
     * }</pre>
     * Even if any upstream operation was key-changing, no auto-repartition is triggered.
     * If repartitioning is required, a call to {@link #repartition()} should be performed before
     * {@code flatTransformValues()}.
     * <p>
     * Setting a new value preserves data co-location with respect to the key.
     * Thus, <em>no</em> internal data redistribution is required if a key based operator (like an aggregation or join)
     * is applied to the result {@code KStream}. (cf. {@link #flatTransform(TransformerSupplier, String...)
     * flatTransform()})
     *
     * @param valueTransformerSupplier an instance of {@link ValueTransformerSupplier} that generates a newly constructed {@link ValueTransformer}
     *                                 The supplier should always generate a new instance. Creating a single {@link ValueTransformer} object
     *                                 and returning the same object reference in {@link ValueTransformer} is a
     *                                 violation of the supplier pattern and leads to runtime exceptions.
     * @param named                    a {@link Named} config used to name the processor in the topology
     * @param stateStoreNames          the names of the state stores used by the processor; not required if the supplier
     *                                 implements {@link ConnectedStoreProvider#stores()}
     * @param <VR>                     the value type of the result stream
     * @return a {@code KStream} that contains more or less records with unmodified key and new values (possibly of
     * different type)
     * @see #mapValues(ValueMapper)
     * @see #mapValues(ValueMapperWithKey)
     * @see #transform(TransformerSupplier, String...)
     * @see #flatTransform(TransformerSupplier, String...)
     * @deprecated Since 3.3. Use {@link KStream#processValues(FixedKeyProcessorSupplier, Named, String...)} instead.
     */
    @Deprecated
    <VR> KStream<K, VR> flatTransformValues(final ValueTransformerSupplier<? super V, Iterable<VR>> valueTransformerSupplier,
                                            final Named named,
                                            final String... stateStoreNames);

    /**
     * Transform the value of each input record into zero or more new values (with possibly a new
     * type) and emit for each new value a record with the same key of the input record and the value.
     * A {@link ValueTransformerWithKey} (provided by the given {@link ValueTransformerWithKeySupplier}) is applied to
     * each input record value and computes zero or more new values.
     * Thus, an input record {@code <K,V>} can be transformed into output records {@code <K:V'>, <K:V''>, ...}.
     * Attaching a state store makes this a stateful record-by-record operation (cf. {@link #flatMapValues(ValueMapperWithKey) flatMapValues()}).
     * If you choose not to attach one, this operation is similar to the stateless {@link #flatMapValues(ValueMapperWithKey) flatMapValues()}
     * but allows access to the {@code ProcessorContext} and record metadata.
     * This is essentially mixing the Processor API into the DSL, and provides all the functionality of the PAPI.
     * Furthermore, via {@link org.apache.kafka.streams.processor.Punctuator#punctuate(long)} the processing progress can
     * be observed and additional periodic actions can be performed.
     * <p>
     * In order for the transformer to use state stores, the stores must be added to the topology and connected to the
     * transformer using at least one of two strategies (though it's not required to connect global state stores; read-only
     * access to global state stores is available by default).
     * <p>
     * The first strategy is to manually add the {@link StoreBuilder}s via {@link Topology#addStateStore(StoreBuilder, String...)},
     * and specify the store names via {@code stateStoreNames} so they will be connected to the transformer.
     * <pre>{@code
     * // create store
     * StoreBuilder<KeyValueStore<String,String>> keyValueStoreBuilder =
     *         Stores.keyValueStoreBuilder(Stores.persistentKeyValueStore("myValueTransformState"),
     *                 Serdes.String(),
     *                 Serdes.String());
     * // add store
     * builder.addStateStore(keyValueStoreBuilder);
     *
     * KStream outputStream = inputStream.flatTransformValues(new ValueTransformerWithKeySupplier() {
     *     public ValueTransformerWithKey get() {
     *         return new MyValueTransformerWithKey();
     *     }
     * }, "myValueTransformState");
     * }</pre>
     * The second strategy is for the given {@link ValueTransformerSupplier} to implement {@link ConnectedStoreProvider#stores()},
     * which provides the {@link StoreBuilder}s to be automatically added to the topology and connected to the transformer.
     * <pre>{@code
     * class MyValueTransformerWithKeySupplier implements ValueTransformerWithKeySupplier {
     *     // supply transformer
     *     ValueTransformerWithKey get() {
     *         return new MyValueTransformerWithKey();
     *     }
     *
     *     // provide store(s) that will be added and connected to the associated transformer
     *     // the store name from the builder ("myValueTransformState") is used to access the store later via the ProcessorContext
     *     Set<StoreBuilder> stores() {
     *         StoreBuilder<KeyValueStore<String, String>> keyValueStoreBuilder =
     *                   Stores.keyValueStoreBuilder(Stores.persistentKeyValueStore("myValueTransformState"),
     *                   Serdes.String(),
     *                   Serdes.String());
     *         return Collections.singleton(keyValueStoreBuilder);
     *     }
     * }
     *
     * ...
     *
     * KStream outputStream = inputStream.flatTransformValues(new MyValueTransformerWithKey());
     * }</pre>
     * <p>
     * With either strategy, within the {@link ValueTransformerWithKey}, the state is obtained via the {@link ProcessorContext}.
     * To trigger periodic actions via {@link org.apache.kafka.streams.processor.Punctuator#punctuate(long) punctuate()},
     * a schedule must be registered.
     * The {@link ValueTransformerWithKey} must return an {@link java.lang.Iterable} type (e.g., any
     * {@link java.util.Collection} type) in {@link ValueTransformerWithKey#transform(Object, Object)
     * transform()}.
     * If the return value of {@link ValueTransformerWithKey#transform(Object, Object) ValueTransformerWithKey#transform()}
     * is an empty {@link java.lang.Iterable Iterable} or {@code null}, no records are emitted.
     * In contrast to {@link #transform(TransformerSupplier, String...) transform()} and
     * {@link #flatTransform(TransformerSupplier, String...) flatTransform()}, no additional {@link KeyValue} pairs
     * can be emitted via
     * {@link org.apache.kafka.streams.processor.ProcessorContext#forward(Object, Object) ProcessorContext.forward()}.
     * A {@link org.apache.kafka.streams.errors.StreamsException} is thrown if the {@link ValueTransformerWithKey} tries
     * to emit a {@link KeyValue} pair.
     * <pre>{@code
     * class MyValueTransformerWithKey implements ValueTransformerWithKey {
     *     private StateStore state;
     *
     *     void init(ProcessorContext context) {
     *         this.state = context.getStateStore("myValueTransformState");
     *         // punctuate each second, can access this.state
     *         context.schedule(Duration.ofSeconds(1), PunctuationType.WALL_CLOCK_TIME, new Punctuator(..));
     *     }
     *
     *     Iterable<NewValueType> transform(K readOnlyKey, V value) {
     *         // can access this.state and use read-only key
     *         List<NewValueType> result = new ArrayList<>();
     *         for (int i = 0; i < 3; i++) {
     *             result.add(new NewValueType(readOnlyKey));
     *         }
     *         return result; // values
     *     }
     *
     *     void close() {
     *         // can access this.state
     *     }
     * }
     * }</pre>
     * Even if any upstream operation was key-changing, no auto-repartition is triggered.
     * If repartitioning is required, a call to {@link #repartition()} should be performed before
     * {@code flatTransformValues()}.
     * <p>
     * Note that the key is read-only and should not be modified, as this can lead to corrupt partitioning.
     * So, setting a new value preserves data co-location with respect to the key.
     * Thus, <em>no</em> internal data redistribution is required if a key based operator (like an aggregation or join)
     * is applied to the result {@code KStream}. (cf. {@link #flatTransform(TransformerSupplier, String...)
     * flatTransform()})
     *
     * @param valueTransformerSupplier an instance of {@link ValueTransformerWithKeySupplier} that generates a newly constructed {@link ValueTransformerWithKey}
     *                                 The supplier should always generate a new instance. Creating a single {@link ValueTransformerWithKey} object
     *                                 and returning the same object reference in {@link ValueTransformerWithKey} is a
     *                                 violation of the supplier pattern and leads to runtime exceptions.
     * @param stateStoreNames          the names of the state stores used by the processor; not required if the supplier
     *                                 implements {@link ConnectedStoreProvider#stores()}
     * @param <VR>                     the value type of the result stream
     * @return a {@code KStream} that contains more or less records with unmodified key and new values (possibly of
     * different type)
     * @see #mapValues(ValueMapper)
     * @see #mapValues(ValueMapperWithKey)
     * @see #transform(TransformerSupplier, String...)
     * @see #flatTransform(TransformerSupplier, String...)
     * @deprecated Since 3.3. Use {@link KStream#processValues(FixedKeyProcessorSupplier, String...)} instead.
     */
    @Deprecated
    <VR> KStream<K, VR> flatTransformValues(final ValueTransformerWithKeySupplier<? super K, ? super V, Iterable<VR>> valueTransformerSupplier,
                                            final String... stateStoreNames);

    /**
     * Transform the value of each input record into zero or more new values (with possibly a new
     * type) and emit for each new value a record with the same key of the input record and the value.
     * A {@link ValueTransformerWithKey} (provided by the given {@link ValueTransformerWithKeySupplier}) is applied to
     * each input record value and computes zero or more new values.
     * Thus, an input record {@code <K,V>} can be transformed into output records {@code <K:V'>, <K:V''>, ...}.
     * Attaching a state store makes this a stateful record-by-record operation (cf. {@link #flatMapValues(ValueMapperWithKey) flatMapValues()}).
     * If you choose not to attach one, this operation is similar to the stateless {@link #flatMapValues(ValueMapperWithKey) flatMapValues()}
     * but allows access to the {@code ProcessorContext} and record metadata.
     * This is essentially mixing the Processor API into the DSL, and provides all the functionality of the PAPI.
     * Furthermore, via {@link org.apache.kafka.streams.processor.Punctuator#punctuate(long)} the processing progress can
     * be observed and additional periodic actions can be performed.
     * <p>
     * In order for the transformer to use state stores, the stores must be added to the topology and connected to the
     * transformer using at least one of two strategies (though it's not required to connect global state stores; read-only
     * access to global state stores is available by default).
     * <p>
     * The first strategy is to manually add the {@link StoreBuilder}s via {@link Topology#addStateStore(StoreBuilder, String...)},
     * and specify the store names via {@code stateStoreNames} so they will be connected to the transformer.
     * <pre>{@code
     * // create store
     * StoreBuilder<KeyValueStore<String,String>> keyValueStoreBuilder =
     *         Stores.keyValueStoreBuilder(Stores.persistentKeyValueStore("myValueTransformState"),
     *                 Serdes.String(),
     *                 Serdes.String());
     * // add store
     * builder.addStateStore(keyValueStoreBuilder);
     *
     * KStream outputStream = inputStream.flatTransformValues(new ValueTransformerWithKeySupplier() {
     *     public ValueTransformerWithKey get() {
     *         return new MyValueTransformerWithKey();
     *     }
     * }, "myValueTransformState");
     * }</pre>
     * The second strategy is for the given {@link ValueTransformerSupplier} to implement {@link ConnectedStoreProvider#stores()},
     * which provides the {@link StoreBuilder}s to be automatically added to the topology and connected to the transformer.
     * <pre>{@code
     * class MyValueTransformerWithKeySupplier implements ValueTransformerWithKeySupplier {
     *     // supply transformer
     *     ValueTransformerWithKey get() {
     *         return new MyValueTransformerWithKey();
     *     }
     *
     *     // provide store(s) that will be added and connected to the associated transformer
     *     // the store name from the builder ("myValueTransformState") is used to access the store later via the ProcessorContext
     *     Set<StoreBuilder> stores() {
     *         StoreBuilder<KeyValueStore<String, String>> keyValueStoreBuilder =
     *                   Stores.keyValueStoreBuilder(Stores.persistentKeyValueStore("myValueTransformState"),
     *                   Serdes.String(),
     *                   Serdes.String());
     *         return Collections.singleton(keyValueStoreBuilder);
     *     }
     * }
     *
     * ...
     *
     * KStream outputStream = inputStream.flatTransformValues(new MyValueTransformerWithKey());
     * }</pre>
     * <p>
     * With either strategy, within the {@link ValueTransformerWithKey}, the state is obtained via the {@link ProcessorContext}.
     * To trigger periodic actions via {@link org.apache.kafka.streams.processor.Punctuator#punctuate(long) punctuate()},
     * a schedule must be registered.
     * The {@link ValueTransformerWithKey} must return an {@link java.lang.Iterable} type (e.g., any
     * {@link java.util.Collection} type) in {@link ValueTransformerWithKey#transform(Object, Object)
     * transform()}.
     * If the return value of {@link ValueTransformerWithKey#transform(Object, Object) ValueTransformerWithKey#transform()}
     * is an empty {@link java.lang.Iterable Iterable} or {@code null}, no records are emitted.
     * In contrast to {@link #transform(TransformerSupplier, String...) transform()} and
     * {@link #flatTransform(TransformerSupplier, String...) flatTransform()}, no additional {@link KeyValue} pairs
     * can be emitted via
     * {@link org.apache.kafka.streams.processor.ProcessorContext#forward(Object, Object) ProcessorContext.forward()}.
     * A {@link org.apache.kafka.streams.errors.StreamsException} is thrown if the {@link ValueTransformerWithKey} tries
     * to emit a {@link KeyValue} pair.
     * <pre>{@code
     * class MyValueTransformerWithKey implements ValueTransformerWithKey {
     *     private StateStore state;
     *
     *     void init(ProcessorContext context) {
     *         this.state = context.getStateStore("myValueTransformState");
     *         // punctuate each second, can access this.state
     *         context.schedule(Duration.ofSeconds(1), PunctuationType.WALL_CLOCK_TIME, new Punctuator(..));
     *     }
     *
     *     Iterable<NewValueType> transform(K readOnlyKey, V value) {
     *         // can access this.state and use read-only key
     *         List<NewValueType> result = new ArrayList<>();
     *         for (int i = 0; i < 3; i++) {
     *             result.add(new NewValueType(readOnlyKey));
     *         }
     *         return result; // values
     *     }
     *
     *     void close() {
     *         // can access this.state
     *     }
     * }
     * }</pre>
     * Even if any upstream operation was key-changing, no auto-repartition is triggered.
     * If repartitioning is required, a call to {@link #repartition()} should be performed before
     * {@code flatTransformValues()}.
     * <p>
     * Note that the key is read-only and should not be modified, as this can lead to corrupt partitioning.
     * So, setting a new value preserves data co-location with respect to the key.
     * Thus, <em>no</em> internal data redistribution is required if a key based operator (like an aggregation or join)
     * is applied to the result {@code KStream}. (cf. {@link #flatTransform(TransformerSupplier, String...)
     * flatTransform()})
     *
     * @param valueTransformerSupplier an instance of {@link ValueTransformerWithKeySupplier} that generates a newly constructed {@link ValueTransformerWithKey}
     *                                 The supplier should always generate a new instance. Creating a single {@link ValueTransformerWithKey} object
     *                                 and returning the same object reference in {@link ValueTransformerWithKey} is a
     *                                 violation of the supplier pattern and leads to runtime exceptions.
     * @param named                    a {@link Named} config used to name the processor in the topology
     * @param stateStoreNames          the names of the state stores used by the processor; not required if the supplier
     *                                 implements {@link ConnectedStoreProvider#stores()}
     * @param <VR>                     the value type of the result stream
     * @return a {@code KStream} that contains more or less records with unmodified key and new values (possibly of
     * different type)
     * @see #mapValues(ValueMapper)
     * @see #mapValues(ValueMapperWithKey)
     * @see #transform(TransformerSupplier, String...)
     * @see #flatTransform(TransformerSupplier, String...)
     * @deprecated Since 3.3. Use {@link KStream#processValues(FixedKeyProcessorSupplier, Named, String...)} instead.
     */
    @Deprecated
    <VR> KStream<K, VR> flatTransformValues(final ValueTransformerWithKeySupplier<? super K, ? super V, Iterable<VR>> valueTransformerSupplier,
                                            final Named named,
                                            final String... stateStoreNames);

    /**
     * Process all records in this stream, one record at a time, by applying a
     * {@link org.apache.kafka.streams.processor.Processor} (provided by the given
     * {@link org.apache.kafka.streams.processor.ProcessorSupplier}).
     * Attaching a state store makes this a stateful record-by-record operation (cf. {@link #foreach(ForeachAction)}).
     * If you choose not to attach one, this operation is similar to the stateless {@link #foreach(ForeachAction)}
     * but allows access to the {@code ProcessorContext} and record metadata.
     * This is essentially mixing the Processor API into the DSL, and provides all the functionality of the PAPI.
     * Furthermore, via {@link org.apache.kafka.streams.processor.Punctuator#punctuate(long)} the processing progress
     * can be observed and additional periodic actions can be performed.
     * Note that this is a terminal operation that returns void.
     * <p>
     * In order for the processor to use state stores, the stores must be added to the topology and connected to the
     * processor using at least one of two strategies (though it's not required to connect global state stores; read-only
     * access to global state stores is available by default).
     * <p>
     * The first strategy is to manually add the {@link StoreBuilder}s via {@link Topology#addStateStore(StoreBuilder, String...)},
     * and specify the store names via {@code stateStoreNames} so they will be connected to the processor.
     * <pre>{@code
     * // create store
     * StoreBuilder<KeyValueStore<String,String>> keyValueStoreBuilder =
     *         Stores.keyValueStoreBuilder(Stores.persistentKeyValueStore("myProcessorState"),
     *                 Serdes.String(),
     *                 Serdes.String());
     * // add store
     * builder.addStateStore(keyValueStoreBuilder);
     *
     * KStream outputStream = inputStream.processor(new ProcessorSupplier() {
     *     public Processor get() {
     *         return new MyProcessor();
     *     }
     * }, "myProcessorState");
     * }</pre>
     * The second strategy is for the given {@link org.apache.kafka.streams.processor.ProcessorSupplier}
     * to implement {@link ConnectedStoreProvider#stores()},
     * which provides the {@link StoreBuilder}s to be automatically added to the topology and connected to the processor.
     * <pre>{@code
     * class MyProcessorSupplier implements ProcessorSupplier {
     *     // supply processor
     *     Processor get() {
     *         return new MyProcessor();
     *     }
     *
     *     // provide store(s) that will be added and connected to the associated processor
     *     // the store name from the builder ("myProcessorState") is used to access the store later via the ProcessorContext
     *     Set<StoreBuilder> stores() {
     *         StoreBuilder<KeyValueStore<String, String>> keyValueStoreBuilder =
     *                   Stores.keyValueStoreBuilder(Stores.persistentKeyValueStore("myProcessorState"),
     *                   Serdes.String(),
     *                   Serdes.String());
     *         return Collections.singleton(keyValueStoreBuilder);
     *     }
     * }
     *
     * ...
     *
     * KStream outputStream = inputStream.process(new MyProcessorSupplier());
     * }</pre>
     * <p>
     * With either strategy, within the {@link org.apache.kafka.streams.processor.Processor},
     * the state is obtained via the {@link org.apache.kafka.streams.processor.ProcessorContext}.
     * To trigger periodic actions via {@link org.apache.kafka.streams.processor.Punctuator#punctuate(long) punctuate()},
     * a schedule must be registered.
     * <pre>{@code
     * class MyProcessor implements Processor {
     *     private StateStore state;
     *
     *     void init(ProcessorContext context) {
     *         this.state = context.getStateStore("myProcessorState");
     *         // punctuate each second, can access this.state
     *         context.schedule(Duration.ofSeconds(1), PunctuationType.WALL_CLOCK_TIME, new Punctuator(..));
     *     }
     *
     *     void process(K key, V value) {
     *         // can access this.state
     *     }
     *
     *     void close() {
     *         // can access this.state
     *     }
     * }
     * }</pre>
     * Even if any upstream operation was key-changing, no auto-repartition is triggered.
     * If repartitioning is required, a call to {@link #repartition()} should be performed before {@code process()}.
     *
     * @param processorSupplier an instance of {@link org.apache.kafka.streams.processor.ProcessorSupplier}
     *                          that generates a newly constructed {@link org.apache.kafka.streams.processor.Processor}
     *                          The supplier should always generate a new instance. Creating a single
     *                          {@link org.apache.kafka.streams.processor.Processor} object
     *                          and returning the same object reference in
     *                          {@link org.apache.kafka.streams.processor.ProcessorSupplier#get()} is a
     *                          violation of the supplier pattern and leads to runtime exceptions.
     * @param stateStoreNames     the names of the state stores used by the processor; not required if the supplier
     *                            implements {@link ConnectedStoreProvider#stores()}
     * @see #foreach(ForeachAction)
     * @see #transform(TransformerSupplier, String...)
     * @deprecated Since 3.0. Use {@link KStream#process(org.apache.kafka.streams.processor.api.ProcessorSupplier, java.lang.String...)} instead.
     */
    @Deprecated
    void process(final org.apache.kafka.streams.processor.ProcessorSupplier<? super K, ? super V> processorSupplier,
                 final String... stateStoreNames);

    /**
     * Process all records in this stream, one record at a time, by applying a
     * {@link org.apache.kafka.streams.processor.Processor} (provided by the given
     * {@link org.apache.kafka.streams.processor.ProcessorSupplier}).
     * Attaching a state store makes this a stateful record-by-record operation (cf. {@link #foreach(ForeachAction)}).
     * If you choose not to attach one, this operation is similar to the stateless {@link #foreach(ForeachAction)}
     * but allows access to the {@code ProcessorContext} and record metadata.
     * This is essentially mixing the Processor API into the DSL, and provides all the functionality of the PAPI.
     * Furthermore, via {@link org.apache.kafka.streams.processor.Punctuator#punctuate(long)} the processing progress
     * can be observed and additional periodic actions can be performed.
     * Note that this is a terminal operation that returns void.
     * <p>
     * In order for the processor to use state stores, the stores must be added to the topology and connected to the
     * processor using at least one of two strategies (though it's not required to connect global state stores; read-only
     * access to global state stores is available by default).
     * <p>
     * The first strategy is to manually add the {@link StoreBuilder}s via {@link Topology#addStateStore(StoreBuilder, String...)},
     * and specify the store names via {@code stateStoreNames} so they will be connected to the processor.
     * <pre>{@code
     * // create store
     * StoreBuilder<KeyValueStore<String,String>> keyValueStoreBuilder =
     *         Stores.keyValueStoreBuilder(Stores.persistentKeyValueStore("myProcessorState"),
     *                 Serdes.String(),
     *                 Serdes.String());
     * // add store
     * builder.addStateStore(keyValueStoreBuilder);
     *
     * KStream outputStream = inputStream.processor(new ProcessorSupplier() {
     *     public Processor get() {
     *         return new MyProcessor();
     *     }
     * }, "myProcessorState");
     * }</pre>
     * The second strategy is for the given {@link org.apache.kafka.streams.processor.ProcessorSupplier}
     * to implement {@link ConnectedStoreProvider#stores()},
     * which provides the {@link StoreBuilder}s to be automatically added to the topology and connected to the processor.
     * <pre>{@code
     * class MyProcessorSupplier implements ProcessorSupplier {
     *     // supply processor
     *     Processor get() {
     *         return new MyProcessor();
     *     }
     *
     *     // provide store(s) that will be added and connected to the associated processor
     *     // the store name from the builder ("myProcessorState") is used to access the store later via the ProcessorContext
     *     Set<StoreBuilder> stores() {
     *         StoreBuilder<KeyValueStore<String, String>> keyValueStoreBuilder =
     *                   Stores.keyValueStoreBuilder(Stores.persistentKeyValueStore("myProcessorState"),
     *                   Serdes.String(),
     *                   Serdes.String());
     *         return Collections.singleton(keyValueStoreBuilder);
     *     }
     * }
     *
     * ...
     *
     * KStream outputStream = inputStream.process(new MyProcessorSupplier());
     * }</pre>
     * <p>
     * With either strategy, within the {@link org.apache.kafka.streams.processor.Processor},
     * the state is obtained via the {@link org.apache.kafka.streams.processor.ProcessorContext}.
     * To trigger periodic actions via {@link org.apache.kafka.streams.processor.Punctuator#punctuate(long) punctuate()},
     * a schedule must be registered.
     * <pre>{@code
     * class MyProcessor implements Processor {
     *     private StateStore state;
     *
     *     void init(ProcessorContext context) {
     *         this.state = context.getStateStore("myProcessorState");
     *         // punctuate each second, can access this.state
     *         context.schedule(Duration.ofSeconds(1), PunctuationType.WALL_CLOCK_TIME, new Punctuator(..));
     *     }
     *
     *     void process(K key, V value) {
     *         // can access this.state
     *     }
     *
     *     void close() {
     *         // can access this.state
     *     }
     * }
     * }</pre>
     * Even if any upstream operation was key-changing, no auto-repartition is triggered.
     * If repartitioning is required, a call to {@link #repartition()} should be performed before {@code process()}.
     *
     * @param processorSupplier an instance of {@link org.apache.kafka.streams.processor.ProcessorSupplier}
     *                          that generates a newly constructed {@link org.apache.kafka.streams.processor.Processor}
     *                          The supplier should always generate a new instance. Creating a single
     *                          {@link org.apache.kafka.streams.processor.Processor} object
     *                          and returning the same object reference in
     *                          {@link org.apache.kafka.streams.processor.ProcessorSupplier#get()} is a
     *                          violation of the supplier pattern and leads to runtime exceptions.
     * @param named             a {@link Named} config used to name the processor in the topology
     * @param stateStoreNames   the names of the state store used by the processor
     * @see #foreach(ForeachAction)
     * @see #transform(TransformerSupplier, String...)
     * @deprecated Since 3.0. Use {@link KStream#process(org.apache.kafka.streams.processor.api.ProcessorSupplier, org.apache.kafka.streams.kstream.Named, java.lang.String...)} instead.
     */
    @Deprecated
    void process(final org.apache.kafka.streams.processor.ProcessorSupplier<? super K, ? super V> processorSupplier,
                 final Named named,
                 final String... stateStoreNames);

    /**
     * Process all records in this stream, one record at a time, by applying a {@link Processor} (provided by the given
     * {@link ProcessorSupplier}).
     * Attaching a state store makes this a stateful record-by-record operation (cf. {@link #map(KeyValueMapper)}).
     * If you choose not to attach one, this operation is similar to the stateless {@link #map(KeyValueMapper)}
     * but allows access to the {@link org.apache.kafka.streams.processor.api.ProcessorContext}
     * and {@link org.apache.kafka.streams.processor.api.Record} metadata.
     * This is essentially mixing the Processor API into the DSL, and provides all the functionality of the PAPI.
     * Furthermore, via {@link org.apache.kafka.streams.processor.Punctuator#punctuate(long)} the processing progress
     * can be observed and additional periodic actions can be performed.
     * <p>
     * In order for the processor to use state stores, the stores must be added to the topology and connected to the
     * processor using at least one of two strategies (though it's not required to connect global state stores; read-only
     * access to global state stores is available by default).
     * <p>
     * The first strategy is to manually add the {@link StoreBuilder}s via {@link Topology#addStateStore(StoreBuilder, String...)},
     * and specify the store names via {@code stateStoreNames} so they will be connected to the processor.
     * <pre>{@code
     * // create store
     * StoreBuilder<KeyValueStore<String,String>> keyValueStoreBuilder =
     *         Stores.keyValueStoreBuilder(Stores.persistentKeyValueStore("myProcessorState"),
     *                 Serdes.String(),
     *                 Serdes.String());
     * // add store
     * builder.addStateStore(keyValueStoreBuilder);
     *
     * KStream outputStream = inputStream.process(new ProcessorSupplier() {
     *     public Processor get() {
     *         return new MyProcessor();
     *     }
     * }, "myProcessorState");
     * }</pre>
     * The second strategy is for the given {@link ProcessorSupplier} to implement {@link ConnectedStoreProvider#stores()},
     * which provides the {@link StoreBuilder}s to be automatically added to the topology and connected to the processor.
     * <pre>{@code
     * class MyProcessorSupplier implements ProcessorSupplier {
     *     // supply processor
     *     Processor get() {
     *         return new MyProcessor();
     *     }
     *
     *     // provide store(s) that will be added and connected to the associated processor
     *     // the store name from the builder ("myProcessorState") is used to access the store later via the ProcessorContext
     *     Set<StoreBuilder> stores() {
     *         StoreBuilder<KeyValueStore<String, String>> keyValueStoreBuilder =
     *                   Stores.keyValueStoreBuilder(Stores.persistentKeyValueStore("myProcessorState"),
     *                   Serdes.String(),
     *                   Serdes.String());
     *         return Collections.singleton(keyValueStoreBuilder);
     *     }
     * }
     *
     * ...
     *
     * KStream outputStream = inputStream.process(new MyProcessorSupplier());
     * }</pre>
     * <p>
     * With either strategy, within the {@link Processor}, the state is obtained via the {@link ProcessorContext}.
     * To trigger periodic actions via {@link org.apache.kafka.streams.processor.Punctuator#punctuate(long) punctuate()},
     * a schedule must be registered.
     * <pre>{@code
     * class MyProcessor implements Processor {
     *     private StateStore state;
     *
     *     void init(ProcessorContext context) {
     *         this.state = context.getStateStore("myProcessorState");
     *         // punctuate each second, can access this.state
     *         context.schedule(Duration.ofSeconds(1), PunctuationType.WALL_CLOCK_TIME, new Punctuator(..));
     *     }
     *
     *     void process(Record<K, V> record) {
     *         // can access this.state
     *     }
     *
     *     void close() {
     *         // can access this.state
     *     }
     * }
     * }</pre>
     * Even if any upstream operation was key-changing, no auto-repartition is triggered.
     * If repartitioning is required, a call to {@link #repartition()} should be performed before {@code process()}.
     * <p>
     * Processing records might result in an internal data redistribution if a key based operator (like an aggregation
     * or join) is applied to the result {@code KStream}.
     * (cf. {@link #processValues(FixedKeyProcessorSupplier, String...)})
     *
     * @param processorSupplier an instance of {@link ProcessorSupplier} that generates a newly constructed {@link Processor}
     *                          The supplier should always generate a new instance. Creating a single {@link Processor} object
     *                          and returning the same object reference in {@link ProcessorSupplier#get()} is a
     *                          violation of the supplier pattern and leads to runtime exceptions.
     * @param stateStoreNames     the names of the state stores used by the processor; not required if the supplier
     *                            implements {@link ConnectedStoreProvider#stores()}
     * @see #map(KeyValueMapper)
     * @see #transform(TransformerSupplier, String...)
     */
    <KOut, VOut> KStream<KOut, VOut> process(
        final ProcessorSupplier<? super K, ? super V, KOut, VOut> processorSupplier,
        final String... stateStoreNames
    );

    /**
     * Process all records in this stream, one record at a time, by applying a {@link Processor} (provided by the given
     * {@link ProcessorSupplier}).
     * Attaching a state store makes this a stateful record-by-record operation (cf. {@link #map(KeyValueMapper)}).
     * If you choose not to attach one, this operation is similar to the stateless {@link #map(KeyValueMapper)}
     * but allows access to the {@link org.apache.kafka.streams.processor.api.ProcessorContext}
     * and {@link org.apache.kafka.streams.processor.api.Record} metadata.
     * This is essentially mixing the Processor API into the DSL, and provides all the functionality of the PAPI.
     * Furthermore, via {@link org.apache.kafka.streams.processor.Punctuator#punctuate(long)} the processing progress
     * can be observed and additional periodic actions can be performed.
     * <p>
     * In order for the processor to use state stores, the stores must be added to the topology and connected to the
     * processor using at least one of two strategies (though it's not required to connect global state stores; read-only
     * access to global state stores is available by default).
     * <p>
     * The first strategy is to manually add the {@link StoreBuilder}s via {@link Topology#addStateStore(StoreBuilder, String...)},
     * and specify the store names via {@code stateStoreNames} so they will be connected to the processor.
     * <pre>{@code
     * // create store
     * StoreBuilder<KeyValueStore<String,String>> keyValueStoreBuilder =
     *         Stores.keyValueStoreBuilder(Stores.persistentKeyValueStore("myProcessorState"),
     *                 Serdes.String(),
     *                 Serdes.String());
     * // add store
     * builder.addStateStore(keyValueStoreBuilder);
     *
     * KStream outputStream = inputStream.process(new ProcessorSupplier() {
     *     public Processor get() {
     *         return new MyProcessor();
     *     }
     * }, "myProcessorState");
     * }</pre>
     * The second strategy is for the given {@link ProcessorSupplier} to implement {@link ConnectedStoreProvider#stores()},
     * which provides the {@link StoreBuilder}s to be automatically added to the topology and connected to the processor.
     * <pre>{@code
     * class MyProcessorSupplier implements ProcessorSupplier {
     *     // supply processor
     *     Processor get() {
     *         return new MyProcessor();
     *     }
     *
     *     // provide store(s) that will be added and connected to the associated processor
     *     // the store name from the builder ("myProcessorState") is used to access the store later via the ProcessorContext
     *     Set<StoreBuilder> stores() {
     *         StoreBuilder<KeyValueStore<String, String>> keyValueStoreBuilder =
     *                   Stores.keyValueStoreBuilder(Stores.persistentKeyValueStore("myProcessorState"),
     *                   Serdes.String(),
     *                   Serdes.String());
     *         return Collections.singleton(keyValueStoreBuilder);
     *     }
     * }
     *
     * ...
     *
     * KStream outputStream = inputStream.process(new MyProcessorSupplier());
     * }</pre>
     * <p>
     * With either strategy, within the {@link Processor}, the state is obtained via the {@link ProcessorContext}.
     * To trigger periodic actions via {@link org.apache.kafka.streams.processor.Punctuator#punctuate(long) punctuate()},
     * a schedule must be registered.
     * <pre>{@code
     * class MyProcessor implements Processor {
     *     private StateStore state;
     *
     *     void init(ProcessorContext context) {
     *         this.state = context.getStateStore("myProcessorState");
     *         // punctuate each second, can access this.state
     *         context.schedule(Duration.ofSeconds(1), PunctuationType.WALL_CLOCK_TIME, new Punctuator(..));
     *     }
     *
     *     void process(Record<K, V> record) {
     *         // can access this.state
     *     }
     *
     *     void close() {
     *         // can access this.state
     *     }
     * }
     * }</pre>
     * Even if any upstream operation was key-changing, no auto-repartition is triggered.
     * If repartitioning is required, a call to {@link #repartition()} should be performed before {@code process()}.
     * <p>
     * Processing records might result in an internal data redistribution if a key based operator (like an aggregation
     * or join) is applied to the result {@code KStream}.
     * (cf. {@link #processValues(FixedKeyProcessorSupplier, Named, String...)})
     *
     * @param processorSupplier an instance of {@link ProcessorSupplier} that generates a newly constructed {@link Processor}
     *                          The supplier should always generate a new instance. Creating a single {@link Processor} object
     *                          and returning the same object reference in {@link ProcessorSupplier#get()} is a
     *                          violation of the supplier pattern and leads to runtime exceptions.
     * @param named             a {@link Named} config used to name the processor in the topology
     * @param stateStoreNames   the names of the state store used by the processor
     * @see #map(KeyValueMapper)
     * @see #processValues(FixedKeyProcessorSupplier, Named, String...)
     */
    <KOut, VOut> KStream<KOut, VOut> process(
        final ProcessorSupplier<? super K, ? super V, KOut, VOut> processorSupplier,
        final Named named,
        final String... stateStoreNames
    );

    /**
     * Process all records in this stream, one record at a time, by applying a {@link FixedKeyProcessor} (provided by the given
     * {@link FixedKeyProcessorSupplier}).
     * Attaching a state store makes this a stateful record-by-record operation (cf. {@link #mapValues(ValueMapper)}).
     * If you choose not to attach one, this operation is similar to the stateless {@link #mapValues(ValueMapper)}
     * but allows access to the {@link org.apache.kafka.streams.processor.api.ProcessorContext}
     * and {@link org.apache.kafka.streams.processor.api.Record} metadata.
     * This is essentially mixing the Processor API into the DSL, and provides all the functionality of the PAPI.
     * Furthermore, via {@link org.apache.kafka.streams.processor.Punctuator#punctuate(long)} the processing progress
     * can be observed and additional periodic actions can be performed.
     * <p>
     * In order for the processor to use state stores, the stores must be added to the topology and connected to the
     * processor using at least one of two strategies (though it's not required to connect global state stores; read-only
     * access to global state stores is available by default).
     * <p>
     * The first strategy is to manually add the {@link StoreBuilder}s via {@link Topology#addStateStore(StoreBuilder, String...)},
     * and specify the store names via {@code stateStoreNames} so they will be connected to the processor.
     * <pre>{@code
     * // create store
     * StoreBuilder<KeyValueStore<String,String>> keyValueStoreBuilder =
     *         Stores.keyValueStoreBuilder(Stores.persistentKeyValueStore("myProcessorState"),
     *                 Serdes.String(),
     *                 Serdes.String());
     * // add store
     * builder.addStateStore(keyValueStoreBuilder);
     *
     * KStream outputStream = inputStream.processValues(new ProcessorSupplier() {
     *     public Processor get() {
     *         return new MyProcessor();
     *     }
     * }, "myProcessorState");
     * }</pre>
     * The second strategy is for the given {@link ProcessorSupplier} to implement {@link ConnectedStoreProvider#stores()},
     * which provides the {@link StoreBuilder}s to be automatically added to the topology and connected to the processor.
     * <pre>{@code
     * class MyProcessorSupplier implements FixedKeyProcessorSupplier {
     *     // supply processor
     *     FixedKeyProcessor get() {
     *         return new MyProcessor();
     *     }
     *
     *     // provide store(s) that will be added and connected to the associated processor
     *     // the store name from the builder ("myProcessorState") is used to access the store later via the ProcessorContext
     *     Set<StoreBuilder> stores() {
     *         StoreBuilder<KeyValueStore<String, String>> keyValueStoreBuilder =
     *                   Stores.keyValueStoreBuilder(Stores.persistentKeyValueStore("myProcessorState"),
     *                   Serdes.String(),
     *                   Serdes.String());
     *         return Collections.singleton(keyValueStoreBuilder);
     *     }
     * }
     *
     * ...
     *
     * KStream outputStream = inputStream.processValues(new MyProcessorSupplier());
     * }</pre>
     * <p>
     * With either strategy, within the {@link FixedKeyProcessor}, the state is obtained via the {@link FixedKeyProcessorContext}.
     * To trigger periodic actions via {@link org.apache.kafka.streams.processor.Punctuator#punctuate(long) punctuate()},
     * a schedule must be registered.
     * <pre>{@code
     * class MyProcessor implements FixedKeyProcessor {
     *     private StateStore state;
     *
     *     void init(ProcessorContext context) {
     *         this.state = context.getStateStore("myProcessorState");
     *         // punctuate each second, can access this.state
     *         context.schedule(Duration.ofSeconds(1), PunctuationType.WALL_CLOCK_TIME, new Punctuator(..));
     *     }
     *
     *     void process(FixedKeyRecord<K, V> record) {
     *         // can access this.state
     *     }
     *
     *     void close() {
     *         // can access this.state
     *     }
     * }
     * }</pre>
     * Even if any upstream operation was key-changing, no auto-repartition is triggered.
     * If repartitioning is required, a call to {@link #repartition()} should be performed before {@code process()}.
     * <p>
     * Setting a new value preserves data co-location with respect to the key.
     * Thus, <em>no</em> internal data redistribution is required if a key based operator (like an aggregation or join)
     * is applied to the result {@code KStream}. (cf. {@link #process(ProcessorSupplier, String...)})
     *
     * @param processorSupplier an instance of {@link FixedKeyProcessorSupplier} that generates a newly constructed {@link FixedKeyProcessor}
     *                          The supplier should always generate a new instance. Creating a single {@link FixedKeyProcessor} object
     *                          and returning the same object reference in {@link FixedKeyProcessorSupplier#get()} is a
     *                          violation of the supplier pattern and leads to runtime exceptions.
     * @param stateStoreNames   the names of the state store used by the processor
     * @see #mapValues(ValueMapper)
     * @see #process(ProcessorSupplier, Named, String...)
     */
    <VOut> KStream<K, VOut> processValues(
        final FixedKeyProcessorSupplier<? super K, ? super V, VOut> processorSupplier,
        final String... stateStoreNames
    );

    /**
     * Process all records in this stream, one record at a time, by applying a {@link FixedKeyProcessor} (provided by the given
     * {@link FixedKeyProcessorSupplier}).
     * Attaching a state store makes this a stateful record-by-record operation (cf. {@link #mapValues(ValueMapper)}).
     * If you choose not to attach one, this operation is similar to the stateless {@link #mapValues(ValueMapper)}
     * but allows access to the {@link org.apache.kafka.streams.processor.api.ProcessorContext}
     * and {@link org.apache.kafka.streams.processor.api.Record} metadata.
     * This is essentially mixing the Processor API into the DSL, and provides all the functionality of the PAPI.
     * Furthermore, via {@link org.apache.kafka.streams.processor.Punctuator#punctuate(long)} the processing progress
     * can be observed and additional periodic actions can be performed.
     * <p>
     * In order for the processor to use state stores, the stores must be added to the topology and connected to the
     * processor using at least one of two strategies (though it's not required to connect global state stores; read-only
     * access to global state stores is available by default).
     * <p>
     * The first strategy is to manually add the {@link StoreBuilder}s via {@link Topology#addStateStore(StoreBuilder, String...)},
     * and specify the store names via {@code stateStoreNames} so they will be connected to the processor.
     * <pre>{@code
     * // create store
     * StoreBuilder<KeyValueStore<String,String>> keyValueStoreBuilder =
     *         Stores.keyValueStoreBuilder(Stores.persistentKeyValueStore("myProcessorState"),
     *                 Serdes.String(),
     *                 Serdes.String());
     * // add store
     * builder.addStateStore(keyValueStoreBuilder);
     *
     * KStream outputStream = inputStream.processValues(new ProcessorSupplier() {
     *     public Processor get() {
     *         return new MyProcessor();
     *     }
     * }, "myProcessorState");
     * }</pre>
     * The second strategy is for the given {@link ProcessorSupplier} to implement {@link ConnectedStoreProvider#stores()},
     * which provides the {@link StoreBuilder}s to be automatically added to the topology and connected to the processor.
     * <pre>{@code
     * class MyProcessorSupplier implements FixedKeyProcessorSupplier {
     *     // supply processor
     *     FixedKeyProcessor get() {
     *         return new MyProcessor();
     *     }
     *
     *     // provide store(s) that will be added and connected to the associated processor
     *     // the store name from the builder ("myProcessorState") is used to access the store later via the ProcessorContext
     *     Set<StoreBuilder> stores() {
     *         StoreBuilder<KeyValueStore<String, String>> keyValueStoreBuilder =
     *                   Stores.keyValueStoreBuilder(Stores.persistentKeyValueStore("myProcessorState"),
     *                   Serdes.String(),
     *                   Serdes.String());
     *         return Collections.singleton(keyValueStoreBuilder);
     *     }
     * }
     *
     * ...
     *
     * KStream outputStream = inputStream.processValues(new MyProcessorSupplier());
     * }</pre>
     * <p>
     * With either strategy, within the {@link FixedKeyProcessor}, the state is obtained via the {@link FixedKeyProcessorContext}.
     * To trigger periodic actions via {@link org.apache.kafka.streams.processor.Punctuator#punctuate(long) punctuate()},
     * a schedule must be registered.
     * <pre>{@code
     * class MyProcessor implements FixedKeyProcessor {
     *     private StateStore state;
     *
     *     void init(ProcessorContext context) {
     *         this.state = context.getStateStore("myProcessorState");
     *         // punctuate each second, can access this.state
     *         context.schedule(Duration.ofSeconds(1), PunctuationType.WALL_CLOCK_TIME, new Punctuator(..));
     *     }
     *
     *     void process(FixedKeyRecord<K, V> record) {
     *         // can access this.state
     *     }
     *
     *     void close() {
     *         // can access this.state
     *     }
     * }
     * }</pre>
     * Even if any upstream operation was key-changing, no auto-repartition is triggered.
     * If repartitioning is required, a call to {@link #repartition()} should be performed before {@code process()}.
     * <p>
     * Setting a new value preserves data co-location with respect to the key.
     * Thus, <em>no</em> internal data redistribution is required if a key based operator (like an aggregation or join)
     * is applied to the result {@code KStream}. (cf. {@link #process(ProcessorSupplier, String...)})
     *
     * @param processorSupplier an instance of {@link FixedKeyProcessorSupplier} that generates a newly constructed {@link FixedKeyProcessor}
     *                          The supplier should always generate a new instance. Creating a single {@link FixedKeyProcessor} object
     *                          and returning the same object reference in {@link FixedKeyProcessorSupplier#get()} is a
     *                          violation of the supplier pattern and leads to runtime exceptions.
     * @param named             a {@link Named} config used to name the processor in the topology
     * @param stateStoreNames   the names of the state store used by the processor
     * @see #mapValues(ValueMapper)
     * @see #process(ProcessorSupplier, Named, String...)
     */
    <VOut> KStream<K, VOut> processValues(
        final FixedKeyProcessorSupplier<? super K, ? super V, VOut> processorSupplier,
        final Named named,
        final String... stateStoreNames
    );
>>>>>>> 15418db6
}<|MERGE_RESOLUTION|>--- conflicted
+++ resolved
@@ -24,14 +24,9 @@
 import org.apache.kafka.streams.StreamsConfig;
 import org.apache.kafka.streams.Topology;
 import org.apache.kafka.streams.processor.ConnectedStoreProvider;
-import org.apache.kafka.streams.processor.api.FixedKeyProcessor;
-import org.apache.kafka.streams.processor.api.FixedKeyProcessorContext;
-import org.apache.kafka.streams.processor.api.FixedKeyProcessorSupplier;
-import org.apache.kafka.streams.processor.api.Processor;
-import org.apache.kafka.streams.processor.api.ProcessorSupplier;
-import org.apache.kafka.streams.processor.api.ProcessorContext;
 import org.apache.kafka.streams.processor.StreamPartitioner;
 import org.apache.kafka.streams.processor.TopicNameExtractor;
+import org.apache.kafka.streams.processor.api.*;
 import org.apache.kafka.streams.state.KeyValueStore;
 import org.apache.kafka.streams.state.StoreBuilder;
 
@@ -60,746 +55,704 @@
  */
 public interface KStream<K, V> {
 
-	/**
-	 * Create a new {@code KStream} that consists of all records of this stream which satisfy the given predicate.
-	 * All records that do not satisfy the predicate are dropped.
-	 * This is a stateless record-by-record operation.
-	 *
-	 * @param predicate a filter {@link Predicate} that is applied to each record
-	 * @return a {@code KStream} that contains only those records that satisfy the given predicate
-	 * @see #filterNot(Predicate)
-	 */
-	KStream<K, V> filter(final Predicate<? super K, ? super V> predicate);
-
-	/**
-	 * Create a new {@code KStream} that consists of all records of this stream which satisfy the given predicate.
-	 * All records that do not satisfy the predicate are dropped.
-	 * This is a stateless record-by-record operation.
-	 *
-	 * @param predicate a filter {@link Predicate} that is applied to each record
-	 * @param named     a {@link Named} config used to name the processor in the topology
-	 * @return a {@code KStream} that contains only those records that satisfy the given predicate
-	 * @see #filterNot(Predicate)
-	 */
-	KStream<K, V> filter(final Predicate<? super K, ? super V> predicate, final Named named);
-
-	/**
-	 * Create a new {@code KStream} that consists all records of this stream which do <em>not</em> satisfy the given
-	 * predicate.
-	 * All records that <em>do</em> satisfy the predicate are dropped.
-	 * This is a stateless record-by-record operation.
-	 *
-	 * @param predicate a filter {@link Predicate} that is applied to each record
-	 * @return a {@code KStream} that contains only those records that do <em>not</em> satisfy the given predicate
-	 * @see #filter(Predicate)
-	 */
-	KStream<K, V> filterNot(final Predicate<? super K, ? super V> predicate);
-
-	/**
-	 * Create a new {@code KStream} that consists all records of this stream which do <em>not</em> satisfy the given
-	 * predicate.
-	 * All records that <em>do</em> satisfy the predicate are dropped.
-	 * This is a stateless record-by-record operation.
-	 *
-	 * @param predicate a filter {@link Predicate} that is applied to each record
-	 * @param named     a {@link Named} config used to name the processor in the topology
-	 * @return a {@code KStream} that contains only those records that do <em>not</em> satisfy the given predicate
-	 * @see #filter(Predicate)
-	 */
-	KStream<K, V> filterNot(final Predicate<? super K, ? super V> predicate, final Named named);
-
-	/**
-	 * Set a new key (with possibly new type) for each input record.
-	 * The provided {@link KeyValueMapper} is applied to each input record and computes a new key for it.
-	 * Thus, an input record {@code <K,V>} can be transformed into an output record {@code <K':V>}.
-	 * This is a stateless record-by-record operation.
-	 * <p>
-	 * For example, you can use this transformation to set a key for a key-less input record {@code <null,V>} by
-	 * extracting a key from the value within your {@link KeyValueMapper}. The example below computes the new key as the
-	 * length of the value string.
-	 * <pre>{@code
-	 * KStream<Byte[], String> keyLessStream = builder.stream("key-less-topic");
-	 * KStream<Integer, String> keyedStream = keyLessStream.selectKey(new KeyValueMapper<Byte[], String, Integer> {
-	 *     Integer apply(Byte[] key, String value) {
-	 *         return value.length();
-	 *     }
-	 * });
-	 * }</pre>
-	 * Setting a new key might result in an internal data redistribution if a key based operator (like an aggregation or
-	 * join) is applied to the result {@code KStream}.
-	 *
-	 * @param mapper a {@link KeyValueMapper} that computes a new key for each record
-	 * @param <KR>   the new key type of the result stream
-	 * @return a {@code KStream} that contains records with new key (possibly of different type) and unmodified value
-	 * @see #map(KeyValueMapper)
-	 * @see #flatMap(KeyValueMapper)
-	 * @see #mapValues(ValueMapper)
-	 * @see #mapValues(ValueMapperWithKey)
-	 * @see #flatMapValues(ValueMapper)
-	 * @see #flatMapValues(ValueMapperWithKey)
-	 */
-	<KR> KStream<KR, V> selectKey(final KeyValueMapper<? super K, ? super V, ? extends KR> mapper);
-
-	/**
-	 * Set a new key (with possibly new type) for each input record.
-	 * The provided {@link KeyValueMapper} is applied to each input record and computes a new key for it.
-	 * Thus, an input record {@code <K,V>} can be transformed into an output record {@code <K':V>}.
-	 * This is a stateless record-by-record operation.
-	 * <p>
-	 * For example, you can use this transformation to set a key for a key-less input record {@code <null,V>} by
-	 * extracting a key from the value within your {@link KeyValueMapper}. The example below computes the new key as the
-	 * length of the value string.
-	 * <pre>{@code
-	 * KStream<Byte[], String> keyLessStream = builder.stream("key-less-topic");
-	 * KStream<Integer, String> keyedStream = keyLessStream.selectKey(new KeyValueMapper<Byte[], String, Integer> {
-	 *     Integer apply(Byte[] key, String value) {
-	 *         return value.length();
-	 *     }
-	 * });
-	 * }</pre>
-	 * Setting a new key might result in an internal data redistribution if a key based operator (like an aggregation or
-	 * join) is applied to the result {@code KStream}.
-	 *
-	 * @param mapper a {@link KeyValueMapper} that computes a new key for each record
-	 * @param named  a {@link Named} config used to name the processor in the topology
-	 * @param <KR>   the new key type of the result stream
-	 * @return a {@code KStream} that contains records with new key (possibly of different type) and unmodified value
-	 * @see #map(KeyValueMapper)
-	 * @see #flatMap(KeyValueMapper)
-	 * @see #mapValues(ValueMapper)
-	 * @see #mapValues(ValueMapperWithKey)
-	 * @see #flatMapValues(ValueMapper)
-	 * @see #flatMapValues(ValueMapperWithKey)
-	 */
-	<KR> KStream<KR, V> selectKey(final KeyValueMapper<? super K, ? super V, ? extends KR> mapper,
-								  final Named named);
-
-	/**
-	 * Transform each record of the input stream into a new record in the output stream (both key and value type can be
-	 * altered arbitrarily).
-	 * The provided {@link KeyValueMapper} is applied to each input record and computes a new output record.
-	 * Thus, an input record {@code <K,V>} can be transformed into an output record {@code <K':V'>}.
-	 * This is a stateless record-by-record operation (cf. {@link #transform(TransformerSupplier, String...)} for
-	 * stateful record transformation).
-	 * <p>
-	 * The example below normalizes the String key to upper-case letters and counts the number of token of the value string.
-	 * <pre>{@code
-	 * KStream<String, String> inputStream = builder.stream("topic");
-	 * KStream<String, Integer> outputStream = inputStream.map(new KeyValueMapper<String, String, KeyValue<String, Integer>> {
-	 *     KeyValue<String, Integer> apply(String key, String value) {
-	 *         return new KeyValue<>(key.toUpperCase(), value.split(" ").length);
-	 *     }
-	 * });
-	 * }</pre>
-	 * The provided {@link KeyValueMapper} must return a {@link KeyValue} type and must not return {@code null}.
-	 * <p>
-	 * Mapping records might result in an internal data redistribution if a key based operator (like an aggregation or
-	 * join) is applied to the result {@code KStream}. (cf. {@link #mapValues(ValueMapper)})
-	 *
-	 * @param mapper a {@link KeyValueMapper} that computes a new output record
-	 * @param <KR>   the key type of the result stream
-	 * @param <VR>   the value type of the result stream
-	 * @return a {@code KStream} that contains records with new key and value (possibly both of different type)
-	 * @see #selectKey(KeyValueMapper)
-	 * @see #flatMap(KeyValueMapper)
-	 * @see #mapValues(ValueMapper)
-	 * @see #mapValues(ValueMapperWithKey)
-	 * @see #flatMapValues(ValueMapper)
-	 * @see #flatMapValues(ValueMapperWithKey)
-	 * @see #transform(TransformerSupplier, String...)
-	 * @see #transformValues(ValueTransformerSupplier, String...)
-	 * @see #transformValues(ValueTransformerWithKeySupplier, String...)
-	 */
-	<KR, VR> KStream<KR, VR> map(final KeyValueMapper<? super K, ? super V, ? extends KeyValue<? extends KR, ? extends VR>> mapper);
-
-	/**
-	 * Transform each record of the input stream into a new record in the output stream (both key and value type can be
-	 * altered arbitrarily).
-	 * The provided {@link KeyValueMapper} is applied to each input record and computes a new output record.
-	 * Thus, an input record {@code <K,V>} can be transformed into an output record {@code <K':V'>}.
-	 * This is a stateless record-by-record operation (cf. {@link #transform(TransformerSupplier, String...)} for
-	 * stateful record transformation).
-	 * <p>
-	 * The example below normalizes the String key to upper-case letters and counts the number of token of the value string.
-	 * <pre>{@code
-	 * KStream<String, String> inputStream = builder.stream("topic");
-	 * KStream<String, Integer> outputStream = inputStream.map(new KeyValueMapper<String, String, KeyValue<String, Integer>> {
-	 *     KeyValue<String, Integer> apply(String key, String value) {
-	 *         return new KeyValue<>(key.toUpperCase(), value.split(" ").length);
-	 *     }
-	 * });
-	 * }</pre>
-	 * The provided {@link KeyValueMapper} must return a {@link KeyValue} type and must not return {@code null}.
-	 * <p>
-	 * Mapping records might result in an internal data redistribution if a key based operator (like an aggregation or
-	 * join) is applied to the result {@code KStream}. (cf. {@link #mapValues(ValueMapper)})
-	 *
-	 * @param mapper a {@link KeyValueMapper} that computes a new output record
-	 * @param named  a {@link Named} config used to name the processor in the topology
-	 * @param <KR>   the key type of the result stream
-	 * @param <VR>   the value type of the result stream
-	 * @return a {@code KStream} that contains records with new key and value (possibly both of different type)
-	 * @see #selectKey(KeyValueMapper)
-	 * @see #flatMap(KeyValueMapper)
-	 * @see #mapValues(ValueMapper)
-	 * @see #mapValues(ValueMapperWithKey)
-	 * @see #flatMapValues(ValueMapper)
-	 * @see #flatMapValues(ValueMapperWithKey)
-	 * @see #transform(TransformerSupplier, String...)
-	 * @see #transformValues(ValueTransformerSupplier, String...)
-	 * @see #transformValues(ValueTransformerWithKeySupplier, String...)
-	 */
-	<KR, VR> KStream<KR, VR> map(final KeyValueMapper<? super K, ? super V, ? extends KeyValue<? extends KR, ? extends VR>> mapper,
-								 final Named named);
-
-	/**
-	 * Transform the value of each input record into a new value (with possible new type) of the output record.
-	 * The provided {@link ValueMapper} is applied to each input record value and computes a new value for it.
-	 * Thus, an input record {@code <K,V>} can be transformed into an output record {@code <K:V'>}.
-	 * This is a stateless record-by-record operation (cf.
-	 * {@link #transformValues(ValueTransformerSupplier, String...)} for stateful value transformation).
-	 * <p>
-	 * The example below counts the number of token of the value string.
-	 * <pre>{@code
-	 * KStream<String, String> inputStream = builder.stream("topic");
-	 * KStream<String, Integer> outputStream = inputStream.mapValues(new ValueMapper<String, Integer> {
-	 *     Integer apply(String value) {
-	 *         return value.split(" ").length;
-	 *     }
-	 * });
-	 * }</pre>
-	 * Setting a new value preserves data co-location with respect to the key.
-	 * Thus, <em>no</em> internal data redistribution is required if a key based operator (like an aggregation or join)
-	 * is applied to the result {@code KStream}. (cf. {@link #map(KeyValueMapper)})
-	 *
-	 * @param mapper a {@link ValueMapper} that computes a new output value
-	 * @param <VR>   the value type of the result stream
-	 * @return a {@code KStream} that contains records with unmodified key and new values (possibly of different type)
-	 * @see #selectKey(KeyValueMapper)
-	 * @see #map(KeyValueMapper)
-	 * @see #flatMap(KeyValueMapper)
-	 * @see #flatMapValues(ValueMapper)
-	 * @see #flatMapValues(ValueMapperWithKey)
-	 * @see #transform(TransformerSupplier, String...)
-	 * @see #transformValues(ValueTransformerSupplier, String...)
-	 * @see #transformValues(ValueTransformerWithKeySupplier, String...)
-	 */
-	<VR> KStream<K, VR> mapValues(final ValueMapper<? super V, ? extends VR> mapper);
-
-	/**
-	 * Transform the value of each input record into a new value (with possible new type) of the output record.
-	 * The provided {@link ValueMapper} is applied to each input record value and computes a new value for it.
-	 * Thus, an input record {@code <K,V>} can be transformed into an output record {@code <K:V'>}.
-	 * This is a stateless record-by-record operation (cf.
-	 * {@link #transformValues(ValueTransformerSupplier, String...)} for stateful value transformation).
-	 * <p>
-	 * The example below counts the number of token of the value string.
-	 * <pre>{@code
-	 * KStream<String, String> inputStream = builder.stream("topic");
-	 * KStream<String, Integer> outputStream = inputStream.mapValues(new ValueMapper<String, Integer> {
-	 *     Integer apply(String value) {
-	 *         return value.split(" ").length;
-	 *     }
-	 * });
-	 * }</pre>
-	 * Setting a new value preserves data co-location with respect to the key.
-	 * Thus, <em>no</em> internal data redistribution is required if a key based operator (like an aggregation or join)
-	 * is applied to the result {@code KStream}. (cf. {@link #map(KeyValueMapper)})
-	 *
-	 * @param mapper a {@link ValueMapper} that computes a new output value
-	 * @param named  a {@link Named} config used to name the processor in the topology
-	 * @param <VR>   the value type of the result stream
-	 * @return a {@code KStream} that contains records with unmodified key and new values (possibly of different type)
-	 * @see #selectKey(KeyValueMapper)
-	 * @see #map(KeyValueMapper)
-	 * @see #flatMap(KeyValueMapper)
-	 * @see #flatMapValues(ValueMapper)
-	 * @see #flatMapValues(ValueMapperWithKey)
-	 * @see #transform(TransformerSupplier, String...)
-	 * @see #transformValues(ValueTransformerSupplier, String...)
-	 * @see #transformValues(ValueTransformerWithKeySupplier, String...)
-	 */
-	<VR> KStream<K, VR> mapValues(final ValueMapper<? super V, ? extends VR> mapper,
-								  final Named named);
-
-	/**
-	 * Transform the value of each input record into a new value (with possible new type) of the output record.
-	 * The provided {@link ValueMapperWithKey} is applied to each input record value and computes a new value for it.
-	 * Thus, an input record {@code <K,V>} can be transformed into an output record {@code <K:V'>}.
-	 * This is a stateless record-by-record operation (cf.
-	 * {@link #transformValues(ValueTransformerWithKeySupplier, String...)} for stateful value transformation).
-	 * <p>
-	 * The example below counts the number of tokens of key and value strings.
-	 * <pre>{@code
-	 * KStream<String, String> inputStream = builder.stream("topic");
-	 * KStream<String, Integer> outputStream = inputStream.mapValues(new ValueMapperWithKey<String, String, Integer> {
-	 *     Integer apply(String readOnlyKey, String value) {
-	 *         return readOnlyKey.split(" ").length + value.split(" ").length;
-	 *     }
-	 * });
-	 * }</pre>
-	 * Note that the key is read-only and should not be modified, as this can lead to corrupt partitioning.
-	 * So, setting a new value preserves data co-location with respect to the key.
-	 * Thus, <em>no</em> internal data redistribution is required if a key based operator (like an aggregation or join)
-	 * is applied to the result {@code KStream}. (cf. {@link #map(KeyValueMapper)})
-	 *
-	 * @param mapper a {@link ValueMapperWithKey} that computes a new output value
-	 * @param <VR>   the value type of the result stream
-	 * @return a {@code KStream} that contains records with unmodified key and new values (possibly of different type)
-	 * @see #selectKey(KeyValueMapper)
-	 * @see #map(KeyValueMapper)
-	 * @see #flatMap(KeyValueMapper)
-	 * @see #flatMapValues(ValueMapper)
-	 * @see #flatMapValues(ValueMapperWithKey)
-	 * @see #transform(TransformerSupplier, String...)
-	 * @see #transformValues(ValueTransformerSupplier, String...)
-	 * @see #transformValues(ValueTransformerWithKeySupplier, String...)
-	 */
-	<VR> KStream<K, VR> mapValues(final ValueMapperWithKey<? super K, ? super V, ? extends VR> mapper);
-
-	/**
-	 * Transform the value of each input record into a new value (with possible new type) of the output record.
-	 * The provided {@link ValueMapperWithKey} is applied to each input record value and computes a new value for it.
-	 * Thus, an input record {@code <K,V>} can be transformed into an output record {@code <K:V'>}.
-	 * This is a stateless record-by-record operation (cf.
-	 * {@link #transformValues(ValueTransformerWithKeySupplier, String...)} for stateful value transformation).
-	 * <p>
-	 * The example below counts the number of tokens of key and value strings.
-	 * <pre>{@code
-	 * KStream<String, String> inputStream = builder.stream("topic");
-	 * KStream<String, Integer> outputStream = inputStream.mapValues(new ValueMapperWithKey<String, String, Integer> {
-	 *     Integer apply(String readOnlyKey, String value) {
-	 *         return readOnlyKey.split(" ").length + value.split(" ").length;
-	 *     }
-	 * });
-	 * }</pre>
-	 * Note that the key is read-only and should not be modified, as this can lead to corrupt partitioning.
-	 * So, setting a new value preserves data co-location with respect to the key.
-	 * Thus, <em>no</em> internal data redistribution is required if a key based operator (like an aggregation or join)
-	 * is applied to the result {@code KStream}. (cf. {@link #map(KeyValueMapper)})
-	 *
-	 * @param mapper a {@link ValueMapperWithKey} that computes a new output value
-	 * @param named  a {@link Named} config used to name the processor in the topology
-	 * @param <VR>   the value type of the result stream
-	 * @return a {@code KStream} that contains records with unmodified key and new values (possibly of different type)
-	 * @see #selectKey(KeyValueMapper)
-	 * @see #map(KeyValueMapper)
-	 * @see #flatMap(KeyValueMapper)
-	 * @see #flatMapValues(ValueMapper)
-	 * @see #flatMapValues(ValueMapperWithKey)
-	 * @see #transform(TransformerSupplier, String...)
-	 * @see #transformValues(ValueTransformerSupplier, String...)
-	 * @see #transformValues(ValueTransformerWithKeySupplier, String...)
-	 */
-	<VR> KStream<K, VR> mapValues(final ValueMapperWithKey<? super K, ? super V, ? extends VR> mapper,
-								  final Named named);
-
-	/**
-	 * Transform each record of the input stream into zero or more records in the output stream (both key and value type
-	 * can be altered arbitrarily).
-	 * The provided {@link KeyValueMapper} is applied to each input record and computes zero or more output records.
-	 * Thus, an input record {@code <K,V>} can be transformed into output records {@code <K':V'>, <K'':V''>, ...}.
-	 * This is a stateless record-by-record operation (cf. {@link #transform(TransformerSupplier, String...)} for
-	 * stateful record transformation).
-	 * <p>
-	 * The example below splits input records {@code <null:String>} containing sentences as values into their words
-	 * and emit a record {@code <word:1>} for each word.
-	 * <pre>{@code
-	 * KStream<byte[], String> inputStream = builder.stream("topic");
-	 * KStream<String, Integer> outputStream = inputStream.flatMap(
-	 *     new KeyValueMapper<byte[], String, Iterable<KeyValue<String, Integer>>> {
-	 *         Iterable<KeyValue<String, Integer>> apply(byte[] key, String value) {
-	 *             String[] tokens = value.split(" ");
-	 *             List<KeyValue<String, Integer>> result = new ArrayList<>(tokens.length);
-	 *
-	 *             for(String token : tokens) {
-	 *                 result.add(new KeyValue<>(token, 1));
-	 *             }
-	 *
-	 *             return result;
-	 *         }
-	 *     });
-	 * }</pre>
-	 * The provided {@link KeyValueMapper} must return an {@link Iterable} (e.g., any {@link java.util.Collection} type)
-	 * and the return value must not be {@code null}.
-	 * <p>
-	 * Flat-mapping records might result in an internal data redistribution if a key based operator (like an aggregation
-	 * or join) is applied to the result {@code KStream}. (cf. {@link #flatMapValues(ValueMapper)})
-	 *
-	 * @param mapper a {@link KeyValueMapper} that computes the new output records
-	 * @param <KR>   the key type of the result stream
-	 * @param <VR>   the value type of the result stream
-	 * @return a {@code KStream} that contains more or less records with new key and value (possibly of different type)
-	 * @see #selectKey(KeyValueMapper)
-	 * @see #map(KeyValueMapper)
-	 * @see #mapValues(ValueMapper)
-	 * @see #mapValues(ValueMapperWithKey)
-	 * @see #flatMapValues(ValueMapper)
-	 * @see #flatMapValues(ValueMapperWithKey)
-	 * @see #transform(TransformerSupplier, String...)
-	 * @see #flatTransform(TransformerSupplier, String...)
-	 * @see #transformValues(ValueTransformerSupplier, String...)
-	 * @see #transformValues(ValueTransformerWithKeySupplier, String...)
-	 * @see #flatTransformValues(ValueTransformerSupplier, String...)
-	 * @see #flatTransformValues(ValueTransformerWithKeySupplier, String...)
-	 */
-	<KR, VR> KStream<KR, VR> flatMap(final KeyValueMapper<? super K, ? super V, ? extends Iterable<? extends KeyValue<? extends KR, ? extends VR>>> mapper);
-
-	/**
-	 * Transform each record of the input stream into zero or more records in the output stream (both key and value type
-	 * can be altered arbitrarily).
-	 * The provided {@link KeyValueMapper} is applied to each input record and computes zero or more output records.
-	 * Thus, an input record {@code <K,V>} can be transformed into output records {@code <K':V'>, <K'':V''>, ...}.
-	 * This is a stateless record-by-record operation (cf. {@link #transform(TransformerSupplier, String...)} for
-	 * stateful record transformation).
-	 * <p>
-	 * The example below splits input records {@code <null:String>} containing sentences as values into their words
-	 * and emit a record {@code <word:1>} for each word.
-	 * <pre>{@code
-	 * KStream<byte[], String> inputStream = builder.stream("topic");
-	 * KStream<String, Integer> outputStream = inputStream.flatMap(
-	 *     new KeyValueMapper<byte[], String, Iterable<KeyValue<String, Integer>>> {
-	 *         Iterable<KeyValue<String, Integer>> apply(byte[] key, String value) {
-	 *             String[] tokens = value.split(" ");
-	 *             List<KeyValue<String, Integer>> result = new ArrayList<>(tokens.length);
-	 *
-	 *             for(String token : tokens) {
-	 *                 result.add(new KeyValue<>(token, 1));
-	 *             }
-	 *
-	 *             return result;
-	 *         }
-	 *     });
-	 * }</pre>
-	 * The provided {@link KeyValueMapper} must return an {@link Iterable} (e.g., any {@link java.util.Collection} type)
-	 * and the return value must not be {@code null}.
-	 * <p>
-	 * Flat-mapping records might result in an internal data redistribution if a key based operator (like an aggregation
-	 * or join) is applied to the result {@code KStream}. (cf. {@link #flatMapValues(ValueMapper)})
-	 *
-	 * @param mapper a {@link KeyValueMapper} that computes the new output records
-	 * @param named  a {@link Named} config used to name the processor in the topology
-	 * @param <KR>   the key type of the result stream
-	 * @param <VR>   the value type of the result stream
-	 * @return a {@code KStream} that contains more or less records with new key and value (possibly of different type)
-	 * @see #selectKey(KeyValueMapper)
-	 * @see #map(KeyValueMapper)
-	 * @see #mapValues(ValueMapper)
-	 * @see #mapValues(ValueMapperWithKey)
-	 * @see #flatMapValues(ValueMapper)
-	 * @see #flatMapValues(ValueMapperWithKey)
-	 * @see #transform(TransformerSupplier, String...)
-	 * @see #flatTransform(TransformerSupplier, String...)
-	 * @see #transformValues(ValueTransformerSupplier, String...)
-	 * @see #transformValues(ValueTransformerWithKeySupplier, String...)
-	 * @see #flatTransformValues(ValueTransformerSupplier, String...)
-	 * @see #flatTransformValues(ValueTransformerWithKeySupplier, String...)
-	 */
-	<KR, VR> KStream<KR, VR> flatMap(final KeyValueMapper<? super K, ? super V, ? extends Iterable<? extends KeyValue<? extends KR, ? extends VR>>> mapper,
-									 final Named named);
-
-	/**
-	 * Create a new {@code KStream} by transforming the value of each record in this stream into zero or more values
-	 * with the same key in the new stream.
-	 * Transform the value of each input record into zero or more records with the same (unmodified) key in the output
-	 * stream (value type can be altered arbitrarily).
-	 * The provided {@link ValueMapper} is applied to each input record and computes zero or more output values.
-	 * Thus, an input record {@code <K,V>} can be transformed into output records {@code <K:V'>, <K:V''>, ...}.
-	 * This is a stateless record-by-record operation (cf. {@link #transformValues(ValueTransformerSupplier, String...)}
-	 * for stateful value transformation).
-	 * <p>
-	 * The example below splits input records {@code <null:String>} containing sentences as values into their words.
-	 * <pre>{@code
-	 * KStream<byte[], String> inputStream = builder.stream("topic");
-	 * KStream<byte[], String> outputStream = inputStream.flatMapValues(new ValueMapper<String, Iterable<String>> {
-	 *     Iterable<String> apply(String value) {
-	 *         return Arrays.asList(value.split(" "));
-	 *     }
-	 * });
-	 * }</pre>
-	 * The provided {@link ValueMapper} must return an {@link Iterable} (e.g., any {@link java.util.Collection} type)
-	 * and the return value must not be {@code null}.
-	 * <p>
-	 * Splitting a record into multiple records with the same key preserves data co-location with respect to the key.
-	 * Thus, <em>no</em> internal data redistribution is required if a key based operator (like an aggregation or join)
-	 * is applied to the result {@code KStream}. (cf. {@link #flatMap(KeyValueMapper)})
-	 *
-	 * @param mapper a {@link ValueMapper} the computes the new output values
-	 * @param <VR>      the value type of the result stream
-	 * @return a {@code KStream} that contains more or less records with unmodified keys and new values of different type
-	 * @see #selectKey(KeyValueMapper)
-	 * @see #map(KeyValueMapper)
-	 * @see #flatMap(KeyValueMapper)
-	 * @see #mapValues(ValueMapper)
-	 * @see #mapValues(ValueMapperWithKey)
-	 * @see #transform(TransformerSupplier, String...)
-	 * @see #flatTransform(TransformerSupplier, String...)
-	 * @see #transformValues(ValueTransformerSupplier, String...)
-	 * @see #transformValues(ValueTransformerWithKeySupplier, String...)
-	 * @see #flatTransformValues(ValueTransformerSupplier, String...)
-	 * @see #flatTransformValues(ValueTransformerWithKeySupplier, String...)
-	 */
-	<VR> KStream<K, VR> flatMapValues(final ValueMapper<? super V, ? extends Iterable<? extends VR>> mapper);
-
-	/**
-	 * Create a new {@code KStream} by transforming the value of each record in this stream into zero or more values
-	 * with the same key in the new stream.
-	 * Transform the value of each input record into zero or more records with the same (unmodified) key in the output
-	 * stream (value type can be altered arbitrarily).
-	 * The provided {@link ValueMapper} is applied to each input record and computes zero or more output values.
-	 * Thus, an input record {@code <K,V>} can be transformed into output records {@code <K:V'>, <K:V''>, ...}.
-	 * This is a stateless record-by-record operation (cf. {@link #transformValues(ValueTransformerSupplier, String...)}
-	 * for stateful value transformation).
-	 * <p>
-	 * The example below splits input records {@code <null:String>} containing sentences as values into their words.
-	 * <pre>{@code
-	 * KStream<byte[], String> inputStream = builder.stream("topic");
-	 * KStream<byte[], String> outputStream = inputStream.flatMapValues(new ValueMapper<String, Iterable<String>> {
-	 *     Iterable<String> apply(String value) {
-	 *         return Arrays.asList(value.split(" "));
-	 *     }
-	 * });
-	 * }</pre>
-	 * The provided {@link ValueMapper} must return an {@link Iterable} (e.g., any {@link java.util.Collection} type)
-	 * and the return value must not be {@code null}.
-	 * <p>
-	 * Splitting a record into multiple records with the same key preserves data co-location with respect to the key.
-	 * Thus, <em>no</em> internal data redistribution is required if a key based operator (like an aggregation or join)
-	 * is applied to the result {@code KStream}. (cf. {@link #flatMap(KeyValueMapper)})
-	 *
-	 * @param mapper a {@link ValueMapper} the computes the new output values
-	 * @param named  a {@link Named} config used to name the processor in the topology
-	 * @param <VR>      the value type of the result stream
-	 * @return a {@code KStream} that contains more or less records with unmodified keys and new values of different type
-	 * @see #selectKey(KeyValueMapper)
-	 * @see #map(KeyValueMapper)
-	 * @see #flatMap(KeyValueMapper)
-	 * @see #mapValues(ValueMapper)
-	 * @see #mapValues(ValueMapperWithKey)
-	 * @see #transform(TransformerSupplier, String...)
-	 * @see #flatTransform(TransformerSupplier, String...)
-	 * @see #transformValues(ValueTransformerSupplier, String...)
-	 * @see #transformValues(ValueTransformerWithKeySupplier, String...)
-	 * @see #flatTransformValues(ValueTransformerSupplier, String...)
-	 * @see #flatTransformValues(ValueTransformerWithKeySupplier, String...)
-	 */
-	<VR> KStream<K, VR> flatMapValues(final ValueMapper<? super V, ? extends Iterable<? extends VR>> mapper,
-									  final Named named);
-
-	/**
-	 * Create a new {@code KStream} by transforming the value of each record in this stream into zero or more values
-	 * with the same key in the new stream.
-	 * Transform the value of each input record into zero or more records with the same (unmodified) key in the output
-	 * stream (value type can be altered arbitrarily).
-	 * The provided {@link ValueMapperWithKey} is applied to each input record and computes zero or more output values.
-	 * Thus, an input record {@code <K,V>} can be transformed into output records {@code <K:V'>, <K:V''>, ...}.
-	 * This is a stateless record-by-record operation (cf. {@link #transformValues(ValueTransformerWithKeySupplier, String...)}
-	 * for stateful value transformation).
-	 * <p>
-	 * The example below splits input records {@code <Integer:String>}, with key=1, containing sentences as values
-	 * into their words.
-	 * <pre>{@code
-	 * KStream<Integer, String> inputStream = builder.stream("topic");
-	 * KStream<Integer, String> outputStream = inputStream.flatMapValues(new ValueMapper<Integer, String, Iterable<String>> {
-	 *     Iterable<Integer, String> apply(Integer readOnlyKey, String value) {
-	 *         if(readOnlyKey == 1) {
-	 *             return Arrays.asList(value.split(" "));
-	 *         } else {
-	 *             return Arrays.asList(value);
-	 *         }
-	 *     }
-	 * });
-	 * }</pre>
-	 * The provided {@link ValueMapperWithKey} must return an {@link Iterable} (e.g., any {@link java.util.Collection} type)
-	 * and the return value must not be {@code null}.
-	 * <p>
-	 * Note that the key is read-only and should not be modified, as this can lead to corrupt partitioning.
-	 * So, splitting a record into multiple records with the same key preserves data co-location with respect to the key.
-	 * Thus, <em>no</em> internal data redistribution is required if a key based operator (like an aggregation or join)
-	 * is applied to the result {@code KStream}. (cf. {@link #flatMap(KeyValueMapper)})
-	 *
-	 * @param mapper a {@link ValueMapperWithKey} the computes the new output values
-	 * @param <VR>      the value type of the result stream
-	 * @return a {@code KStream} that contains more or less records with unmodified keys and new values of different type
-	 * @see #selectKey(KeyValueMapper)
-	 * @see #map(KeyValueMapper)
-	 * @see #flatMap(KeyValueMapper)
-	 * @see #mapValues(ValueMapper)
-	 * @see #mapValues(ValueMapperWithKey)
-	 * @see #transform(TransformerSupplier, String...)
-	 * @see #flatTransform(TransformerSupplier, String...)
-	 * @see #transformValues(ValueTransformerSupplier, String...)
-	 * @see #transformValues(ValueTransformerWithKeySupplier, String...)
-	 * @see #flatTransformValues(ValueTransformerSupplier, String...)
-	 * @see #flatTransformValues(ValueTransformerWithKeySupplier, String...)
-	 */
-	<VR> KStream<K, VR> flatMapValues(final ValueMapperWithKey<? super K, ? super V, ? extends Iterable<? extends VR>> mapper);
-
-	/**
-	 * Create a new {@code KStream} by transforming the value of each record in this stream into zero or more values
-	 * with the same key in the new stream.
-	 * Transform the value of each input record into zero or more records with the same (unmodified) key in the output
-	 * stream (value type can be altered arbitrarily).
-	 * The provided {@link ValueMapperWithKey} is applied to each input record and computes zero or more output values.
-	 * Thus, an input record {@code <K,V>} can be transformed into output records {@code <K:V'>, <K:V''>, ...}.
-	 * This is a stateless record-by-record operation (cf. {@link #transformValues(ValueTransformerWithKeySupplier, String...)}
-	 * for stateful value transformation).
-	 * <p>
-	 * The example below splits input records {@code <Integer:String>}, with key=1, containing sentences as values
-	 * into their words.
-	 * <pre>{@code
-	 * KStream<Integer, String> inputStream = builder.stream("topic");
-	 * KStream<Integer, String> outputStream = inputStream.flatMapValues(new ValueMapper<Integer, String, Iterable<String>> {
-	 *     Iterable<Integer, String> apply(Integer readOnlyKey, String value) {
-	 *         if(readOnlyKey == 1) {
-	 *             return Arrays.asList(value.split(" "));
-	 *         } else {
-	 *             return Arrays.asList(value);
-	 *         }
-	 *     }
-	 * });
-	 * }</pre>
-	 * The provided {@link ValueMapperWithKey} must return an {@link Iterable} (e.g., any {@link java.util.Collection} type)
-	 * and the return value must not be {@code null}.
-	 * <p>
-	 * Note that the key is read-only and should not be modified, as this can lead to corrupt partitioning.
-	 * So, splitting a record into multiple records with the same key preserves data co-location with respect to the key.
-	 * Thus, <em>no</em> internal data redistribution is required if a key based operator (like an aggregation or join)
-	 * is applied to the result {@code KStream}. (cf. {@link #flatMap(KeyValueMapper)})
-	 *
-	 * @param mapper a {@link ValueMapperWithKey} the computes the new output values
-	 * @param named  a {@link Named} config used to name the processor in the topology
-	 * @param <VR>      the value type of the result stream
-	 * @return a {@code KStream} that contains more or less records with unmodified keys and new values of different type
-	 * @see #selectKey(KeyValueMapper)
-	 * @see #map(KeyValueMapper)
-	 * @see #flatMap(KeyValueMapper)
-	 * @see #mapValues(ValueMapper)
-	 * @see #mapValues(ValueMapperWithKey)
-	 * @see #transform(TransformerSupplier, String...)
-	 * @see #flatTransform(TransformerSupplier, String...)
-	 * @see #transformValues(ValueTransformerSupplier, String...)
-	 * @see #transformValues(ValueTransformerWithKeySupplier, String...)
-	 * @see #flatTransformValues(ValueTransformerSupplier, String...)
-	 * @see #flatTransformValues(ValueTransformerWithKeySupplier, String...)
-	 */
-	<VR> KStream<K, VR> flatMapValues(final ValueMapperWithKey<? super K, ? super V, ? extends Iterable<? extends VR>> mapper,
-									  final Named named);
-
-	/**
-	 * Print the records of this KStream using the options provided by {@link Printed}
-	 * Note that this is mainly for debugging/testing purposes, and it will try to flush on each record print.
-	 * It <em>SHOULD NOT</em> be used for production usage if performance requirements are concerned.
-	 *
-	 * @param printed options for printing
-	 */
-	void print(final Printed<K, V> printed);
-
-	/**
-	 * Perform an action on each record of {@code KStream}.
-	 * This is a stateless record-by-record operation (cf. {@link #process(ProcessorSupplier, String...)}).
-	 * Note that this is a terminal operation that returns void.
-	 *
-	 * @param action an action to perform on each record
-	 * @see #process(ProcessorSupplier, String...)
-	 */
-	void foreach(final ForeachAction<? super K, ? super V> action);
-
-	/**
-	 * Perform an action on each record of {@code KStream}.
-	 * This is a stateless record-by-record operation (cf. {@link #process(ProcessorSupplier, String...)}).
-	 * Note that this is a terminal operation that returns void.
-	 *
-	 * @param action an action to perform on each record
-	 * @param named  a {@link Named} config used to name the processor in the topology
-	 * @see #process(ProcessorSupplier, String...)
-	 */
-	void foreach(final ForeachAction<? super K, ? super V> action, final Named named);
-
-	/**
-	 * Perform an action on each record of {@code KStream}.
-	 * This is a stateless record-by-record operation (cf. {@link #process(ProcessorSupplier, String...)}).
-	 * <p>
-	 * Peek is a non-terminal operation that triggers a side effect (such as logging or statistics collection)
-	 * and returns an unchanged stream.
-	 * <p>
-	 * Note that since this operation is stateless, it may execute multiple times for a single record in failure cases.
-	 *
-	 * @param action an action to perform on each record
-	 * @see #process(ProcessorSupplier, String...)
-	 * @return itself
-	 */
-	KStream<K, V> peek(final ForeachAction<? super K, ? super V> action);
-
-	/**
-	 * Perform an action on each record of {@code KStream}.
-	 * This is a stateless record-by-record operation (cf. {@link #process(ProcessorSupplier, String...)}).
-	 * <p>
-	 * Peek is a non-terminal operation that triggers a side effect (such as logging or statistics collection)
-	 * and returns an unchanged stream.
-	 * <p>
-	 * Note that since this operation is stateless, it may execute multiple times for a single record in failure cases.
-	 *
-	 * @param action an action to perform on each record
-	 * @param named  a {@link Named} config used to name the processor in the topology
-	 * @see #process(ProcessorSupplier, String...)
-	 * @return itself
-	 */
-	KStream<K, V> peek(final ForeachAction<? super K, ? super V> action, final Named named);
-
-	/**
-	 * Creates an array of {@code KStream} from this stream by branching the records in the original stream based on
-	 * the supplied predicates.
-	 * Each record is evaluated against the supplied predicates, and predicates are evaluated in order.
-	 * Each stream in the result array corresponds position-wise (index) to the predicate in the supplied predicates.
-	 * The branching happens on first-match: A record in the original stream is assigned to the corresponding result
-	 * stream for the first predicate that evaluates to true, and is assigned to this stream only.
-	 * A record will be dropped if none of the predicates evaluate to true.
-	 * This is a stateless record-by-record operation.
-	 *
-	 * @param predicates the ordered list of {@link Predicate} instances
-	 * @return multiple distinct substreams of this {@code KStream}
-	 * @deprecated since 2.8. Use {@link #split()} instead.
-	 */
-	@Deprecated
-	@SuppressWarnings("unchecked")
-	KStream<K, V>[] branch(final Predicate<? super K, ? super V>... predicates);
-
-<<<<<<< HEAD
-	/**
-	 * Creates an array of {@code KStream} from this stream by branching the records in the original stream based on
-	 * the supplied predicates.
-	 * Each record is evaluated against the supplied predicates, and predicates are evaluated in order.
-	 * Each stream in the result array corresponds position-wise (index) to the predicate in the supplied predicates.
-	 * The branching happens on first-match: A record in the original stream is assigned to the corresponding result
-	 * stream for the first predicate that evaluates to true, and is assigned to this stream only.
-	 * A record will be dropped if none of the predicates evaluate to true.
-	 * This is a stateless record-by-record operation.
-	 *
-	 * @param named  a {@link Named} config used to name the processor in the topology
-	 * @param predicates the ordered list of {@link Predicate} instances
-	 * @return multiple distinct substreams of this {@code KStream}
-	 * @deprecated since 2.8. Use {@link #split(Named)} instead.
-	 */
-	@Deprecated
-	@SuppressWarnings("unchecked")
-	KStream<K, V>[] branch(final Named named, final Predicate<? super K, ? super V>... predicates);
-
-	/**
-	 * Split this stream. {@link BranchedKStream} can be used for routing the records to different branches depending
-	 * on evaluation against the supplied predicates.
-	 * Stream branching is a stateless record-by-record operation.
-	 * @return {@link BranchedKStream} that provides methods for routing the records to different branches.
-	 */
-	BranchedKStream<K, V> split();
-=======
+    /**
+     * Create a new {@code KStream} that consists of all records of this stream which satisfy the given predicate.
+     * All records that do not satisfy the predicate are dropped.
+     * This is a stateless record-by-record operation.
+     * @param predicate a filter {@link Predicate} that is applied to each record
+     * @return a {@code KStream} that contains only those records that satisfy the given predicate
+     * @see #filterNot(Predicate)
+     */
+    KStream<K, V> filter(final Predicate<? super K, ? super V> predicate);
+
+    /**
+     * Create a new {@code KStream} that consists of all records of this stream which satisfy the given predicate.
+     * All records that do not satisfy the predicate are dropped.
+     * This is a stateless record-by-record operation.
+     * @param predicate a filter {@link Predicate} that is applied to each record
+     * @param named     a {@link Named} config used to name the processor in the topology
+     * @return a {@code KStream} that contains only those records that satisfy the given predicate
+     * @see #filterNot(Predicate)
+     */
+    KStream<K, V> filter(final Predicate<? super K, ? super V> predicate, final Named named);
+
+    /**
+     * Create a new {@code KStream} that consists all records of this stream which do <em>not</em> satisfy the given
+     * predicate.
+     * All records that <em>do</em> satisfy the predicate are dropped.
+     * This is a stateless record-by-record operation.
+     * @param predicate a filter {@link Predicate} that is applied to each record
+     * @return a {@code KStream} that contains only those records that do <em>not</em> satisfy the given predicate
+     * @see #filter(Predicate)
+     */
+    KStream<K, V> filterNot(final Predicate<? super K, ? super V> predicate);
+
+    /**
+     * Create a new {@code KStream} that consists all records of this stream which do <em>not</em> satisfy the given
+     * predicate.
+     * All records that <em>do</em> satisfy the predicate are dropped.
+     * This is a stateless record-by-record operation.
+     * @param predicate a filter {@link Predicate} that is applied to each record
+     * @param named     a {@link Named} config used to name the processor in the topology
+     * @return a {@code KStream} that contains only those records that do <em>not</em> satisfy the given predicate
+     * @see #filter(Predicate)
+     */
+    KStream<K, V> filterNot(final Predicate<? super K, ? super V> predicate, final Named named);
+
+    /**
+     * Set a new key (with possibly new type) for each input record.
+     * The provided {@link KeyValueMapper} is applied to each input record and computes a new key for it.
+     * Thus, an input record {@code <K,V>} can be transformed into an output record {@code <K':V>}.
+     * This is a stateless record-by-record operation.
+     * <p>
+     * For example, you can use this transformation to set a key for a key-less input record {@code <null,V>} by
+     * extracting a key from the value within your {@link KeyValueMapper}. The example below computes the new key as the
+     * length of the value string.
+     * <pre>{@code
+     * KStream<Byte[], String> keyLessStream = builder.stream("key-less-topic");
+     * KStream<Integer, String> keyedStream = keyLessStream.selectKey(new KeyValueMapper<Byte[], String, Integer> {
+     *     Integer apply(Byte[] key, String value) {
+     *         return value.length();
+     *     }
+     * });
+     * }</pre>
+     * Setting a new key might result in an internal data redistribution if a key based operator (like an aggregation or
+     * join) is applied to the result {@code KStream}.
+     * @param mapper a {@link KeyValueMapper} that computes a new key for each record
+     * @param <KR>   the new key type of the result stream
+     * @return a {@code KStream} that contains records with new key (possibly of different type) and unmodified value
+     * @see #map(KeyValueMapper)
+     * @see #flatMap(KeyValueMapper)
+     * @see #mapValues(ValueMapper)
+     * @see #mapValues(ValueMapperWithKey)
+     * @see #flatMapValues(ValueMapper)
+     * @see #flatMapValues(ValueMapperWithKey)
+     */
+    <KR> KStream<KR, V> selectKey(final KeyValueMapper<? super K, ? super V, ? extends KR> mapper);
+
+    /**
+     * Set a new key (with possibly new type) for each input record.
+     * The provided {@link KeyValueMapper} is applied to each input record and computes a new key for it.
+     * Thus, an input record {@code <K,V>} can be transformed into an output record {@code <K':V>}.
+     * This is a stateless record-by-record operation.
+     * <p>
+     * For example, you can use this transformation to set a key for a key-less input record {@code <null,V>} by
+     * extracting a key from the value within your {@link KeyValueMapper}. The example below computes the new key as the
+     * length of the value string.
+     * <pre>{@code
+     * KStream<Byte[], String> keyLessStream = builder.stream("key-less-topic");
+     * KStream<Integer, String> keyedStream = keyLessStream.selectKey(new KeyValueMapper<Byte[], String, Integer> {
+     *     Integer apply(Byte[] key, String value) {
+     *         return value.length();
+     *     }
+     * });
+     * }</pre>
+     * Setting a new key might result in an internal data redistribution if a key based operator (like an aggregation or
+     * join) is applied to the result {@code KStream}.
+     * @param mapper a {@link KeyValueMapper} that computes a new key for each record
+     * @param named  a {@link Named} config used to name the processor in the topology
+     * @param <KR>   the new key type of the result stream
+     * @return a {@code KStream} that contains records with new key (possibly of different type) and unmodified value
+     * @see #map(KeyValueMapper)
+     * @see #flatMap(KeyValueMapper)
+     * @see #mapValues(ValueMapper)
+     * @see #mapValues(ValueMapperWithKey)
+     * @see #flatMapValues(ValueMapper)
+     * @see #flatMapValues(ValueMapperWithKey)
+     */
+    <KR> KStream<KR, V> selectKey(final KeyValueMapper<? super K, ? super V, ? extends KR> mapper, final Named named);
+
+    /**
+     * Transform each record of the input stream into a new record in the output stream (both key and value type can be
+     * altered arbitrarily).
+     * The provided {@link KeyValueMapper} is applied to each input record and computes a new output record.
+     * Thus, an input record {@code <K,V>} can be transformed into an output record {@code <K':V'>}.
+     * This is a stateless record-by-record operation (cf. {@link #transform(TransformerSupplier, String...)} for
+     * stateful record transformation).
+     * <p>
+     * The example below normalizes the String key to upper-case letters and counts the number of token of the value string.
+     * <pre>{@code
+     * KStream<String, String> inputStream = builder.stream("topic");
+     * KStream<String, Integer> outputStream = inputStream.map(new KeyValueMapper<String, String, KeyValue<String, Integer>> {
+     *     KeyValue<String, Integer> apply(String key, String value) {
+     *         return new KeyValue<>(key.toUpperCase(), value.split(" ").length);
+     *     }
+     * });
+     * }</pre>
+     * The provided {@link KeyValueMapper} must return a {@link KeyValue} type and must not return {@code null}.
+     * <p>
+     * Mapping records might result in an internal data redistribution if a key based operator (like an aggregation or
+     * join) is applied to the result {@code KStream}. (cf. {@link #mapValues(ValueMapper)})
+     * @param mapper a {@link KeyValueMapper} that computes a new output record
+     * @param <KR>   the key type of the result stream
+     * @param <VR>   the value type of the result stream
+     * @return a {@code KStream} that contains records with new key and value (possibly both of different type)
+     * @see #selectKey(KeyValueMapper)
+     * @see #flatMap(KeyValueMapper)
+     * @see #mapValues(ValueMapper)
+     * @see #mapValues(ValueMapperWithKey)
+     * @see #flatMapValues(ValueMapper)
+     * @see #flatMapValues(ValueMapperWithKey)
+     * @see #transform(TransformerSupplier, String...)
+     * @see #transformValues(ValueTransformerSupplier, String...)
+     * @see #transformValues(ValueTransformerWithKeySupplier, String...)
+     */
+    <KR, VR> KStream<KR, VR> map(final KeyValueMapper<? super K, ? super V, ? extends KeyValue<? extends KR, ? extends VR>> mapper);
+
+    /**
+     * Transform each record of the input stream into a new record in the output stream (both key and value type can be
+     * altered arbitrarily).
+     * The provided {@link KeyValueMapper} is applied to each input record and computes a new output record.
+     * Thus, an input record {@code <K,V>} can be transformed into an output record {@code <K':V'>}.
+     * This is a stateless record-by-record operation (cf. {@link #transform(TransformerSupplier, String...)} for
+     * stateful record transformation).
+     * <p>
+     * The example below normalizes the String key to upper-case letters and counts the number of token of the value string.
+     * <pre>{@code
+     * KStream<String, String> inputStream = builder.stream("topic");
+     * KStream<String, Integer> outputStream = inputStream.map(new KeyValueMapper<String, String, KeyValue<String, Integer>> {
+     *     KeyValue<String, Integer> apply(String key, String value) {
+     *         return new KeyValue<>(key.toUpperCase(), value.split(" ").length);
+     *     }
+     * });
+     * }</pre>
+     * The provided {@link KeyValueMapper} must return a {@link KeyValue} type and must not return {@code null}.
+     * <p>
+     * Mapping records might result in an internal data redistribution if a key based operator (like an aggregation or
+     * join) is applied to the result {@code KStream}. (cf. {@link #mapValues(ValueMapper)})
+     * @param mapper a {@link KeyValueMapper} that computes a new output record
+     * @param named  a {@link Named} config used to name the processor in the topology
+     * @param <KR>   the key type of the result stream
+     * @param <VR>   the value type of the result stream
+     * @return a {@code KStream} that contains records with new key and value (possibly both of different type)
+     * @see #selectKey(KeyValueMapper)
+     * @see #flatMap(KeyValueMapper)
+     * @see #mapValues(ValueMapper)
+     * @see #mapValues(ValueMapperWithKey)
+     * @see #flatMapValues(ValueMapper)
+     * @see #flatMapValues(ValueMapperWithKey)
+     * @see #transform(TransformerSupplier, String...)
+     * @see #transformValues(ValueTransformerSupplier, String...)
+     * @see #transformValues(ValueTransformerWithKeySupplier, String...)
+     */
+    <KR, VR> KStream<KR, VR> map(final KeyValueMapper<? super K, ? super V, ? extends KeyValue<? extends KR, ? extends VR>> mapper, final Named named);
+
+    /**
+     * Transform the value of each input record into a new value (with possible new type) of the output record.
+     * The provided {@link ValueMapper} is applied to each input record value and computes a new value for it.
+     * Thus, an input record {@code <K,V>} can be transformed into an output record {@code <K:V'>}.
+     * This is a stateless record-by-record operation (cf.
+     * {@link #transformValues(ValueTransformerSupplier, String...)} for stateful value transformation).
+     * <p>
+     * The example below counts the number of token of the value string.
+     * <pre>{@code
+     * KStream<String, String> inputStream = builder.stream("topic");
+     * KStream<String, Integer> outputStream = inputStream.mapValues(new ValueMapper<String, Integer> {
+     *     Integer apply(String value) {
+     *         return value.split(" ").length;
+     *     }
+     * });
+     * }</pre>
+     * Setting a new value preserves data co-location with respect to the key.
+     * Thus, <em>no</em> internal data redistribution is required if a key based operator (like an aggregation or join)
+     * is applied to the result {@code KStream}. (cf. {@link #map(KeyValueMapper)})
+     * @param mapper a {@link ValueMapper} that computes a new output value
+     * @param <VR>   the value type of the result stream
+     * @return a {@code KStream} that contains records with unmodified key and new values (possibly of different type)
+     * @see #selectKey(KeyValueMapper)
+     * @see #map(KeyValueMapper)
+     * @see #flatMap(KeyValueMapper)
+     * @see #flatMapValues(ValueMapper)
+     * @see #flatMapValues(ValueMapperWithKey)
+     * @see #transform(TransformerSupplier, String...)
+     * @see #transformValues(ValueTransformerSupplier, String...)
+     * @see #transformValues(ValueTransformerWithKeySupplier, String...)
+     */
+    <VR> KStream<K, VR> mapValues(final ValueMapper<? super V, ? extends VR> mapper);
+
+    /**
+     * Transform the value of each input record into a new value (with possible new type) of the output record.
+     * The provided {@link ValueMapper} is applied to each input record value and computes a new value for it.
+     * Thus, an input record {@code <K,V>} can be transformed into an output record {@code <K:V'>}.
+     * This is a stateless record-by-record operation (cf.
+     * {@link #transformValues(ValueTransformerSupplier, String...)} for stateful value transformation).
+     * <p>
+     * The example below counts the number of token of the value string.
+     * <pre>{@code
+     * KStream<String, String> inputStream = builder.stream("topic");
+     * KStream<String, Integer> outputStream = inputStream.mapValues(new ValueMapper<String, Integer> {
+     *     Integer apply(String value) {
+     *         return value.split(" ").length;
+     *     }
+     * });
+     * }</pre>
+     * Setting a new value preserves data co-location with respect to the key.
+     * Thus, <em>no</em> internal data redistribution is required if a key based operator (like an aggregation or join)
+     * is applied to the result {@code KStream}. (cf. {@link #map(KeyValueMapper)})
+     * @param mapper a {@link ValueMapper} that computes a new output value
+     * @param named  a {@link Named} config used to name the processor in the topology
+     * @param <VR>   the value type of the result stream
+     * @return a {@code KStream} that contains records with unmodified key and new values (possibly of different type)
+     * @see #selectKey(KeyValueMapper)
+     * @see #map(KeyValueMapper)
+     * @see #flatMap(KeyValueMapper)
+     * @see #flatMapValues(ValueMapper)
+     * @see #flatMapValues(ValueMapperWithKey)
+     * @see #transform(TransformerSupplier, String...)
+     * @see #transformValues(ValueTransformerSupplier, String...)
+     * @see #transformValues(ValueTransformerWithKeySupplier, String...)
+     */
+    <VR> KStream<K, VR> mapValues(final ValueMapper<? super V, ? extends VR> mapper, final Named named);
+
+    /**
+     * Transform the value of each input record into a new value (with possible new type) of the output record.
+     * The provided {@link ValueMapperWithKey} is applied to each input record value and computes a new value for it.
+     * Thus, an input record {@code <K,V>} can be transformed into an output record {@code <K:V'>}.
+     * This is a stateless record-by-record operation (cf.
+     * {@link #transformValues(ValueTransformerWithKeySupplier, String...)} for stateful value transformation).
+     * <p>
+     * The example below counts the number of tokens of key and value strings.
+     * <pre>{@code
+     * KStream<String, String> inputStream = builder.stream("topic");
+     * KStream<String, Integer> outputStream = inputStream.mapValues(new ValueMapperWithKey<String, String, Integer> {
+     *     Integer apply(String readOnlyKey, String value) {
+     *         return readOnlyKey.split(" ").length + value.split(" ").length;
+     *     }
+     * });
+     * }</pre>
+     * Note that the key is read-only and should not be modified, as this can lead to corrupt partitioning.
+     * So, setting a new value preserves data co-location with respect to the key.
+     * Thus, <em>no</em> internal data redistribution is required if a key based operator (like an aggregation or join)
+     * is applied to the result {@code KStream}. (cf. {@link #map(KeyValueMapper)})
+     * @param mapper a {@link ValueMapperWithKey} that computes a new output value
+     * @param <VR>   the value type of the result stream
+     * @return a {@code KStream} that contains records with unmodified key and new values (possibly of different type)
+     * @see #selectKey(KeyValueMapper)
+     * @see #map(KeyValueMapper)
+     * @see #flatMap(KeyValueMapper)
+     * @see #flatMapValues(ValueMapper)
+     * @see #flatMapValues(ValueMapperWithKey)
+     * @see #transform(TransformerSupplier, String...)
+     * @see #transformValues(ValueTransformerSupplier, String...)
+     * @see #transformValues(ValueTransformerWithKeySupplier, String...)
+     */
+    <VR> KStream<K, VR> mapValues(final ValueMapperWithKey<? super K, ? super V, ? extends VR> mapper);
+
+    /**
+     * Transform the value of each input record into a new value (with possible new type) of the output record.
+     * The provided {@link ValueMapperWithKey} is applied to each input record value and computes a new value for it.
+     * Thus, an input record {@code <K,V>} can be transformed into an output record {@code <K:V'>}.
+     * This is a stateless record-by-record operation (cf.
+     * {@link #transformValues(ValueTransformerWithKeySupplier, String...)} for stateful value transformation).
+     * <p>
+     * The example below counts the number of tokens of key and value strings.
+     * <pre>{@code
+     * KStream<String, String> inputStream = builder.stream("topic");
+     * KStream<String, Integer> outputStream = inputStream.mapValues(new ValueMapperWithKey<String, String, Integer> {
+     *     Integer apply(String readOnlyKey, String value) {
+     *         return readOnlyKey.split(" ").length + value.split(" ").length;
+     *     }
+     * });
+     * }</pre>
+     * Note that the key is read-only and should not be modified, as this can lead to corrupt partitioning.
+     * So, setting a new value preserves data co-location with respect to the key.
+     * Thus, <em>no</em> internal data redistribution is required if a key based operator (like an aggregation or join)
+     * is applied to the result {@code KStream}. (cf. {@link #map(KeyValueMapper)})
+     * @param mapper a {@link ValueMapperWithKey} that computes a new output value
+     * @param named  a {@link Named} config used to name the processor in the topology
+     * @param <VR>   the value type of the result stream
+     * @return a {@code KStream} that contains records with unmodified key and new values (possibly of different type)
+     * @see #selectKey(KeyValueMapper)
+     * @see #map(KeyValueMapper)
+     * @see #flatMap(KeyValueMapper)
+     * @see #flatMapValues(ValueMapper)
+     * @see #flatMapValues(ValueMapperWithKey)
+     * @see #transform(TransformerSupplier, String...)
+     * @see #transformValues(ValueTransformerSupplier, String...)
+     * @see #transformValues(ValueTransformerWithKeySupplier, String...)
+     */
+    <VR> KStream<K, VR> mapValues(final ValueMapperWithKey<? super K, ? super V, ? extends VR> mapper, final Named named);
+
+    /**
+     * Transform each record of the input stream into zero or more records in the output stream (both key and value type
+     * can be altered arbitrarily).
+     * The provided {@link KeyValueMapper} is applied to each input record and computes zero or more output records.
+     * Thus, an input record {@code <K,V>} can be transformed into output records {@code <K':V'>, <K'':V''>, ...}.
+     * This is a stateless record-by-record operation (cf. {@link #transform(TransformerSupplier, String...)} for
+     * stateful record transformation).
+     * <p>
+     * The example below splits input records {@code <null:String>} containing sentences as values into their words
+     * and emit a record {@code <word:1>} for each word.
+     * <pre>{@code
+     * KStream<byte[], String> inputStream = builder.stream("topic");
+     * KStream<String, Integer> outputStream = inputStream.flatMap(
+     *     new KeyValueMapper<byte[], String, Iterable<KeyValue<String, Integer>>> {
+     *         Iterable<KeyValue<String, Integer>> apply(byte[] key, String value) {
+     *             String[] tokens = value.split(" ");
+     *             List<KeyValue<String, Integer>> result = new ArrayList<>(tokens.length);
+     *
+     *             for(String token : tokens) {
+     *                 result.add(new KeyValue<>(token, 1));
+     *             }
+     *
+     *             return result;
+     *         }
+     *     });
+     * }</pre>
+     * The provided {@link KeyValueMapper} must return an {@link Iterable} (e.g., any {@link java.util.Collection} type)
+     * and the return value must not be {@code null}.
+     * <p>
+     * Flat-mapping records might result in an internal data redistribution if a key based operator (like an aggregation
+     * or join) is applied to the result {@code KStream}. (cf. {@link #flatMapValues(ValueMapper)})
+     * @param mapper a {@link KeyValueMapper} that computes the new output records
+     * @param <KR>   the key type of the result stream
+     * @param <VR>   the value type of the result stream
+     * @return a {@code KStream} that contains more or less records with new key and value (possibly of different type)
+     * @see #selectKey(KeyValueMapper)
+     * @see #map(KeyValueMapper)
+     * @see #mapValues(ValueMapper)
+     * @see #mapValues(ValueMapperWithKey)
+     * @see #flatMapValues(ValueMapper)
+     * @see #flatMapValues(ValueMapperWithKey)
+     * @see #transform(TransformerSupplier, String...)
+     * @see #flatTransform(TransformerSupplier, String...)
+     * @see #transformValues(ValueTransformerSupplier, String...)
+     * @see #transformValues(ValueTransformerWithKeySupplier, String...)
+     * @see #flatTransformValues(ValueTransformerSupplier, String...)
+     * @see #flatTransformValues(ValueTransformerWithKeySupplier, String...)
+     */
+    <KR, VR> KStream<KR, VR> flatMap(final KeyValueMapper<? super K, ? super V, ? extends Iterable<? extends KeyValue<? extends KR, ? extends VR>>> mapper);
+
+    /**
+     * Transform each record of the input stream into zero or more records in the output stream (both key and value type
+     * can be altered arbitrarily).
+     * The provided {@link KeyValueMapper} is applied to each input record and computes zero or more output records.
+     * Thus, an input record {@code <K,V>} can be transformed into output records {@code <K':V'>, <K'':V''>, ...}.
+     * This is a stateless record-by-record operation (cf. {@link #transform(TransformerSupplier, String...)} for
+     * stateful record transformation).
+     * <p>
+     * The example below splits input records {@code <null:String>} containing sentences as values into their words
+     * and emit a record {@code <word:1>} for each word.
+     * <pre>{@code
+     * KStream<byte[], String> inputStream = builder.stream("topic");
+     * KStream<String, Integer> outputStream = inputStream.flatMap(
+     *     new KeyValueMapper<byte[], String, Iterable<KeyValue<String, Integer>>> {
+     *         Iterable<KeyValue<String, Integer>> apply(byte[] key, String value) {
+     *             String[] tokens = value.split(" ");
+     *             List<KeyValue<String, Integer>> result = new ArrayList<>(tokens.length);
+     *
+     *             for(String token : tokens) {
+     *                 result.add(new KeyValue<>(token, 1));
+     *             }
+     *
+     *             return result;
+     *         }
+     *     });
+     * }</pre>
+     * The provided {@link KeyValueMapper} must return an {@link Iterable} (e.g., any {@link java.util.Collection} type)
+     * and the return value must not be {@code null}.
+     * <p>
+     * Flat-mapping records might result in an internal data redistribution if a key based operator (like an aggregation
+     * or join) is applied to the result {@code KStream}. (cf. {@link #flatMapValues(ValueMapper)})
+     * @param mapper a {@link KeyValueMapper} that computes the new output records
+     * @param named  a {@link Named} config used to name the processor in the topology
+     * @param <KR>   the key type of the result stream
+     * @param <VR>   the value type of the result stream
+     * @return a {@code KStream} that contains more or less records with new key and value (possibly of different type)
+     * @see #selectKey(KeyValueMapper)
+     * @see #map(KeyValueMapper)
+     * @see #mapValues(ValueMapper)
+     * @see #mapValues(ValueMapperWithKey)
+     * @see #flatMapValues(ValueMapper)
+     * @see #flatMapValues(ValueMapperWithKey)
+     * @see #transform(TransformerSupplier, String...)
+     * @see #flatTransform(TransformerSupplier, String...)
+     * @see #transformValues(ValueTransformerSupplier, String...)
+     * @see #transformValues(ValueTransformerWithKeySupplier, String...)
+     * @see #flatTransformValues(ValueTransformerSupplier, String...)
+     * @see #flatTransformValues(ValueTransformerWithKeySupplier, String...)
+     */
+    <KR, VR> KStream<KR, VR> flatMap(final KeyValueMapper<? super K, ? super V, ? extends Iterable<? extends KeyValue<? extends KR, ? extends VR>>> mapper, final Named named);
+
+    /**
+     * Create a new {@code KStream} by transforming the value of each record in this stream into zero or more values
+     * with the same key in the new stream.
+     * Transform the value of each input record into zero or more records with the same (unmodified) key in the output
+     * stream (value type can be altered arbitrarily).
+     * The provided {@link ValueMapper} is applied to each input record and computes zero or more output values.
+     * Thus, an input record {@code <K,V>} can be transformed into output records {@code <K:V'>, <K:V''>, ...}.
+     * This is a stateless record-by-record operation (cf. {@link #transformValues(ValueTransformerSupplier, String...)}
+     * for stateful value transformation).
+     * <p>
+     * The example below splits input records {@code <null:String>} containing sentences as values into their words.
+     * <pre>{@code
+     * KStream<byte[], String> inputStream = builder.stream("topic");
+     * KStream<byte[], String> outputStream = inputStream.flatMapValues(new ValueMapper<String, Iterable<String>> {
+     *     Iterable<String> apply(String value) {
+     *         return Arrays.asList(value.split(" "));
+     *     }
+     * });
+     * }</pre>
+     * The provided {@link ValueMapper} must return an {@link Iterable} (e.g., any {@link java.util.Collection} type)
+     * and the return value must not be {@code null}.
+     * <p>
+     * Splitting a record into multiple records with the same key preserves data co-location with respect to the key.
+     * Thus, <em>no</em> internal data redistribution is required if a key based operator (like an aggregation or join)
+     * is applied to the result {@code KStream}. (cf. {@link #flatMap(KeyValueMapper)})
+     * @param mapper a {@link ValueMapper} the computes the new output values
+     * @param <VR>   the value type of the result stream
+     * @return a {@code KStream} that contains more or less records with unmodified keys and new values of different type
+     * @see #selectKey(KeyValueMapper)
+     * @see #map(KeyValueMapper)
+     * @see #flatMap(KeyValueMapper)
+     * @see #mapValues(ValueMapper)
+     * @see #mapValues(ValueMapperWithKey)
+     * @see #transform(TransformerSupplier, String...)
+     * @see #flatTransform(TransformerSupplier, String...)
+     * @see #transformValues(ValueTransformerSupplier, String...)
+     * @see #transformValues(ValueTransformerWithKeySupplier, String...)
+     * @see #flatTransformValues(ValueTransformerSupplier, String...)
+     * @see #flatTransformValues(ValueTransformerWithKeySupplier, String...)
+     */
+    <VR> KStream<K, VR> flatMapValues(final ValueMapper<? super V, ? extends Iterable<? extends VR>> mapper);
+
+    /**
+     * Create a new {@code KStream} by transforming the value of each record in this stream into zero or more values
+     * with the same key in the new stream.
+     * Transform the value of each input record into zero or more records with the same (unmodified) key in the output
+     * stream (value type can be altered arbitrarily).
+     * The provided {@link ValueMapper} is applied to each input record and computes zero or more output values.
+     * Thus, an input record {@code <K,V>} can be transformed into output records {@code <K:V'>, <K:V''>, ...}.
+     * This is a stateless record-by-record operation (cf. {@link #transformValues(ValueTransformerSupplier, String...)}
+     * for stateful value transformation).
+     * <p>
+     * The example below splits input records {@code <null:String>} containing sentences as values into their words.
+     * <pre>{@code
+     * KStream<byte[], String> inputStream = builder.stream("topic");
+     * KStream<byte[], String> outputStream = inputStream.flatMapValues(new ValueMapper<String, Iterable<String>> {
+     *     Iterable<String> apply(String value) {
+     *         return Arrays.asList(value.split(" "));
+     *     }
+     * });
+     * }</pre>
+     * The provided {@link ValueMapper} must return an {@link Iterable} (e.g., any {@link java.util.Collection} type)
+     * and the return value must not be {@code null}.
+     * <p>
+     * Splitting a record into multiple records with the same key preserves data co-location with respect to the key.
+     * Thus, <em>no</em> internal data redistribution is required if a key based operator (like an aggregation or join)
+     * is applied to the result {@code KStream}. (cf. {@link #flatMap(KeyValueMapper)})
+     * @param mapper a {@link ValueMapper} the computes the new output values
+     * @param named  a {@link Named} config used to name the processor in the topology
+     * @param <VR>   the value type of the result stream
+     * @return a {@code KStream} that contains more or less records with unmodified keys and new values of different type
+     * @see #selectKey(KeyValueMapper)
+     * @see #map(KeyValueMapper)
+     * @see #flatMap(KeyValueMapper)
+     * @see #mapValues(ValueMapper)
+     * @see #mapValues(ValueMapperWithKey)
+     * @see #transform(TransformerSupplier, String...)
+     * @see #flatTransform(TransformerSupplier, String...)
+     * @see #transformValues(ValueTransformerSupplier, String...)
+     * @see #transformValues(ValueTransformerWithKeySupplier, String...)
+     * @see #flatTransformValues(ValueTransformerSupplier, String...)
+     * @see #flatTransformValues(ValueTransformerWithKeySupplier, String...)
+     */
+    <VR> KStream<K, VR> flatMapValues(final ValueMapper<? super V, ? extends Iterable<? extends VR>> mapper, final Named named);
+
+    /**
+     * Create a new {@code KStream} by transforming the value of each record in this stream into zero or more values
+     * with the same key in the new stream.
+     * Transform the value of each input record into zero or more records with the same (unmodified) key in the output
+     * stream (value type can be altered arbitrarily).
+     * The provided {@link ValueMapperWithKey} is applied to each input record and computes zero or more output values.
+     * Thus, an input record {@code <K,V>} can be transformed into output records {@code <K:V'>, <K:V''>, ...}.
+     * This is a stateless record-by-record operation (cf. {@link #transformValues(ValueTransformerWithKeySupplier, String...)}
+     * for stateful value transformation).
+     * <p>
+     * The example below splits input records {@code <Integer:String>}, with key=1, containing sentences as values
+     * into their words.
+     * <pre>{@code
+     * KStream<Integer, String> inputStream = builder.stream("topic");
+     * KStream<Integer, String> outputStream = inputStream.flatMapValues(new ValueMapper<Integer, String, Iterable<String>> {
+     *     Iterable<Integer, String> apply(Integer readOnlyKey, String value) {
+     *         if(readOnlyKey == 1) {
+     *             return Arrays.asList(value.split(" "));
+     *         } else {
+     *             return Arrays.asList(value);
+     *         }
+     *     }
+     * });
+     * }</pre>
+     * The provided {@link ValueMapperWithKey} must return an {@link Iterable} (e.g., any {@link java.util.Collection} type)
+     * and the return value must not be {@code null}.
+     * <p>
+     * Note that the key is read-only and should not be modified, as this can lead to corrupt partitioning.
+     * So, splitting a record into multiple records with the same key preserves data co-location with respect to the key.
+     * Thus, <em>no</em> internal data redistribution is required if a key based operator (like an aggregation or join)
+     * is applied to the result {@code KStream}. (cf. {@link #flatMap(KeyValueMapper)})
+     * @param mapper a {@link ValueMapperWithKey} the computes the new output values
+     * @param <VR>   the value type of the result stream
+     * @return a {@code KStream} that contains more or less records with unmodified keys and new values of different type
+     * @see #selectKey(KeyValueMapper)
+     * @see #map(KeyValueMapper)
+     * @see #flatMap(KeyValueMapper)
+     * @see #mapValues(ValueMapper)
+     * @see #mapValues(ValueMapperWithKey)
+     * @see #transform(TransformerSupplier, String...)
+     * @see #flatTransform(TransformerSupplier, String...)
+     * @see #transformValues(ValueTransformerSupplier, String...)
+     * @see #transformValues(ValueTransformerWithKeySupplier, String...)
+     * @see #flatTransformValues(ValueTransformerSupplier, String...)
+     * @see #flatTransformValues(ValueTransformerWithKeySupplier, String...)
+     */
+    <VR> KStream<K, VR> flatMapValues(final ValueMapperWithKey<? super K, ? super V, ? extends Iterable<? extends VR>> mapper);
+
+    /**
+     * Create a new {@code KStream} by transforming the value of each record in this stream into zero or more values
+     * with the same key in the new stream.
+     * Transform the value of each input record into zero or more records with the same (unmodified) key in the output
+     * stream (value type can be altered arbitrarily).
+     * The provided {@link ValueMapperWithKey} is applied to each input record and computes zero or more output values.
+     * Thus, an input record {@code <K,V>} can be transformed into output records {@code <K:V'>, <K:V''>, ...}.
+     * This is a stateless record-by-record operation (cf. {@link #transformValues(ValueTransformerWithKeySupplier, String...)}
+     * for stateful value transformation).
+     * <p>
+     * The example below splits input records {@code <Integer:String>}, with key=1, containing sentences as values
+     * into their words.
+     * <pre>{@code
+     * KStream<Integer, String> inputStream = builder.stream("topic");
+     * KStream<Integer, String> outputStream = inputStream.flatMapValues(new ValueMapper<Integer, String, Iterable<String>> {
+     *     Iterable<Integer, String> apply(Integer readOnlyKey, String value) {
+     *         if(readOnlyKey == 1) {
+     *             return Arrays.asList(value.split(" "));
+     *         } else {
+     *             return Arrays.asList(value);
+     *         }
+     *     }
+     * });
+     * }</pre>
+     * The provided {@link ValueMapperWithKey} must return an {@link Iterable} (e.g., any {@link java.util.Collection} type)
+     * and the return value must not be {@code null}.
+     * <p>
+     * Note that the key is read-only and should not be modified, as this can lead to corrupt partitioning.
+     * So, splitting a record into multiple records with the same key preserves data co-location with respect to the key.
+     * Thus, <em>no</em> internal data redistribution is required if a key based operator (like an aggregation or join)
+     * is applied to the result {@code KStream}. (cf. {@link #flatMap(KeyValueMapper)})
+     * @param mapper a {@link ValueMapperWithKey} the computes the new output values
+     * @param named  a {@link Named} config used to name the processor in the topology
+     * @param <VR>   the value type of the result stream
+     * @return a {@code KStream} that contains more or less records with unmodified keys and new values of different type
+     * @see #selectKey(KeyValueMapper)
+     * @see #map(KeyValueMapper)
+     * @see #flatMap(KeyValueMapper)
+     * @see #mapValues(ValueMapper)
+     * @see #mapValues(ValueMapperWithKey)
+     * @see #transform(TransformerSupplier, String...)
+     * @see #flatTransform(TransformerSupplier, String...)
+     * @see #transformValues(ValueTransformerSupplier, String...)
+     * @see #transformValues(ValueTransformerWithKeySupplier, String...)
+     * @see #flatTransformValues(ValueTransformerSupplier, String...)
+     * @see #flatTransformValues(ValueTransformerWithKeySupplier, String...)
+     */
+    <VR> KStream<K, VR> flatMapValues(final ValueMapperWithKey<? super K, ? super V, ? extends Iterable<? extends VR>> mapper, final Named named);
+
+    /**
+     * Print the records of this KStream using the options provided by {@link Printed}
+     * Note that this is mainly for debugging/testing purposes, and it will try to flush on each record print.
+     * It <em>SHOULD NOT</em> be used for production usage if performance requirements are concerned.
+     * @param printed options for printing
+     */
+    void print(final Printed<K, V> printed);
+
+    /**
+     * Perform an action on each record of {@code KStream}.
+     * This is a stateless record-by-record operation (cf. {@link #process(ProcessorSupplier, String...)}).
+     * Note that this is a terminal operation that returns void.
+     * @param action an action to perform on each record
+     * @see #process(ProcessorSupplier, String...)
+     */
+    void foreach(final ForeachAction<? super K, ? super V> action);
+
+    /**
+     * Perform an action on each record of {@code KStream}.
+     * This is a stateless record-by-record operation (cf. {@link #process(ProcessorSupplier, String...)}).
+     * Note that this is a terminal operation that returns void.
+     * @param action an action to perform on each record
+     * @param named  a {@link Named} config used to name the processor in the topology
+     * @see #process(ProcessorSupplier, String...)
+     */
+    void foreach(final ForeachAction<? super K, ? super V> action, final Named named);
+
+    /**
+     * Perform an action on each record of {@code KStream}.
+     * This is a stateless record-by-record operation (cf. {@link #process(ProcessorSupplier, String...)}).
+     * <p>
+     * Peek is a non-terminal operation that triggers a side effect (such as logging or statistics collection)
+     * and returns an unchanged stream.
+     * <p>
+     * Note that since this operation is stateless, it may execute multiple times for a single record in failure cases.
+     * @param action an action to perform on each record
+     * @return itself
+     * @see #process(ProcessorSupplier, String...)
+     */
+    KStream<K, V> peek(final ForeachAction<? super K, ? super V> action);
+
+    /**
+     * Perform an action on each record of {@code KStream}.
+     * This is a stateless record-by-record operation (cf. {@link #process(ProcessorSupplier, String...)}).
+     * <p>
+     * Peek is a non-terminal operation that triggers a side effect (such as logging or statistics collection)
+     * and returns an unchanged stream.
+     * <p>
+     * Note that since this operation is stateless, it may execute multiple times for a single record in failure cases.
+     * @param action an action to perform on each record
+     * @param named  a {@link Named} config used to name the processor in the topology
+     * @return itself
+     * @see #process(ProcessorSupplier, String...)
+     */
+    KStream<K, V> peek(final ForeachAction<? super K, ? super V> action, final Named named);
+
+    /**
+     * Creates an array of {@code KStream} from this stream by branching the records in the original stream based on
+     * the supplied predicates.
+     * Each record is evaluated against the supplied predicates, and predicates are evaluated in order.
+     * Each stream in the result array corresponds position-wise (index) to the predicate in the supplied predicates.
+     * The branching happens on first-match: A record in the original stream is assigned to the corresponding result
+     * stream for the first predicate that evaluates to true, and is assigned to this stream only.
+     * A record will be dropped if none of the predicates evaluate to true.
+     * This is a stateless record-by-record operation.
+     * @param predicates the ordered list of {@link Predicate} instances
+     * @return multiple distinct substreams of this {@code KStream}
+     * @deprecated since 2.8. Use {@link #split()} instead.
+     */
+    @Deprecated
+    @SuppressWarnings("unchecked")
+    KStream<K, V>[] branch(final Predicate<? super K, ? super V>... predicates);
+
+    /**
+     * Creates an array of {@code KStream} from this stream by branching the records in the original stream based on
+     * the supplied predicates.
+     * Each record is evaluated against the supplied predicates, and predicates are evaluated in order.
+     * Each stream in the result array corresponds position-wise (index) to the predicate in the supplied predicates.
+     * The branching happens on first-match: A record in the original stream is assigned to the corresponding result
+     * stream for the first predicate that evaluates to true, and is assigned to this stream only.
+     * A record will be dropped if none of the predicates evaluate to true.
+     * This is a stateless record-by-record operation.
+     * @param named      a {@link Named} config used to name the processor in the topology
+     * @param predicates the ordered list of {@link Predicate} instances
+     * @return multiple distinct substreams of this {@code KStream}
+     * @deprecated since 2.8. Use {@link #split(Named)} instead.
+     */
+    @Deprecated
+    @SuppressWarnings("unchecked")
+    KStream<K, V>[] branch(final Named named, final Predicate<? super K, ? super V>... predicates);
+
     /**
      * Split this stream into different branches. The returned {@link BranchedKStream} instance can be used for routing
      * the records to different branches depending on evaluation against the supplied predicates.
      * <p>
-     *     Note: Stream branching is a stateless record-by-record operation.
-     *     Please check {@link BranchedKStream} for detailed description and usage example
-     *
+     * Note: Stream branching is a stateless record-by-record operation.
+     * Please check {@link BranchedKStream} for detailed description and usage example
      * @return {@link BranchedKStream} that provides methods for routing the records to different branches.
      */
     BranchedKStream<K, V> split();
@@ -808,54 +761,39 @@
      * Split this stream into different branches. The returned {@link BranchedKStream} instance can be used for routing
      * the records to different branches depending on evaluation against the supplied predicates.
      * <p>
-     *     Note: Stream branching is a stateless record-by-record operation.
-     *     Please check {@link BranchedKStream} for detailed description and usage example
-     *
-     * @param named  a {@link Named} config used to name the processor in the topology and also to set the name prefix
-     *               for the resulting branches (see {@link BranchedKStream})
+     * Note: Stream branching is a stateless record-by-record operation.
+     * Please check {@link BranchedKStream} for detailed description and usage example
+     * @param named a {@link Named} config used to name the processor in the topology and also to set the name prefix
+     *              for the resulting branches (see {@link BranchedKStream})
      * @return {@link BranchedKStream} that provides methods for routing the records to different branches.
      */
     BranchedKStream<K, V> split(final Named named);
->>>>>>> 15418db6
-
-	/**
-	 * Split this stream. {@link BranchedKStream} can be used for routing the records to different branches depending
-	 * on evaluation against the supplied predicates.
-	 * Stream branching is a stateless record-by-record operation.
-	 * @param named a {@link Named} config used to name the processor in the topology and also to set the name prefix
-	 *              for the resulting branches (see {@link BranchedKStream})
-	 * @return {@link BranchedKStream} that provides methods for routing the records to different branches.
-	 */
-	BranchedKStream<K, V> split(final Named named);
-
-	/**
-	 * Merge this stream and the given stream into one larger stream.
-	 * <p>
-	 * There is no ordering guarantee between records from this {@code KStream} and records from
-	 * the provided {@code KStream} in the merged stream.
-	 * Relative order is preserved within each input stream though (ie, records within one input
-	 * stream are processed in order).
-	 *
-	 * @param stream a stream which is to be merged into this stream
-	 * @return a merged stream containing all records from this and the provided {@code KStream}
-	 */
-	KStream<K, V> merge(final KStream<K, V> stream);
-
-<<<<<<< HEAD
-	/**
-	 * Merge this stream and the given stream into one larger stream.
-	 * <p>
-	 * There is no ordering guarantee between records from this {@code KStream} and records from
-	 * the provided {@code KStream} in the merged stream.
-	 * Relative order is preserved within each input stream though (ie, records within one input
-	 * stream are processed in order).
-	 *
-	 * @param stream a stream which is to be merged into this stream
-	 * @param named  a {@link Named} config used to name the processor in the topology
-	 * @return a merged stream containing all records from this and the provided {@code KStream}
-	 */
-	KStream<K, V> merge(final KStream<K, V> stream, final Named named);
-=======
+
+    /**
+     * Merge this stream and the given stream into one larger stream.
+     * <p>
+     * There is no ordering guarantee between records from this {@code KStream} and records from
+     * the provided {@code KStream} in the merged stream.
+     * Relative order is preserved within each input stream though (ie, records within one input
+     * stream are processed in order).
+     * @param stream a stream which is to be merged into this stream
+     * @return a merged stream containing all records from this and the provided {@code KStream}
+     */
+    KStream<K, V> merge(final KStream<K, V> stream);
+
+    /**
+     * Merge this stream and the given stream into one larger stream.
+     * <p>
+     * There is no ordering guarantee between records from this {@code KStream} and records from
+     * the provided {@code KStream} in the merged stream.
+     * Relative order is preserved within each input stream though (ie, records within one input
+     * stream are processed in order).
+     * @param stream a stream which is to be merged into this stream
+     * @param named  a {@link Named} config used to name the processor in the topology
+     * @return a merged stream containing all records from this and the provided {@code KStream}
+     */
+    KStream<K, V> merge(final KStream<K, V> stream, final Named named);
+
     /**
      * Materialize this stream to a topic and creates a new {@code KStream} from the topic using default serializers,
      * deserializers, and producer's default partitioning strategy.
@@ -866,7 +804,6 @@
      * {@link StreamsBuilder#stream(String) StreamsBuilder#stream(someTopicName)}.
      * Note that {@code through()} uses a hard coded {@link org.apache.kafka.streams.processor.FailOnInvalidTimestamp
      * timestamp extractor} and does not allow to customize it, to ensure correct timestamp propagation.
-     *
      * @param topic the topic name
      * @return a {@code KStream} that contains the exact same (and potentially repartitioned) records as this {@code KStream}
      * @deprecated since 2.6; use {@link #repartition()} instead
@@ -874,49 +811,26 @@
     // TODO: when removed, update `StreamsResetter` description of --intermediate-topics
     @Deprecated
     KStream<K, V> through(final String topic);
->>>>>>> 15418db6
-
-	/**
-	 * Materialize this stream to a topic and creates a new {@code KStream} from the topic using default serializers,
-	 * deserializers, and producer's {@link DefaultPartitioner}.
-	 * The specified topic should be manually created before it is used (i.e., before the Kafka Streams application is
-	 * started).
-	 * <p>
-	 * This is similar to calling {@link #to(String) #to(someTopicName)} and
-	 * {@link StreamsBuilder#stream(String) StreamsBuilder#stream(someTopicName)}.
-	 * Note that {@code through()} uses a hard coded {@link org.apache.kafka.streams.processor.FailOnInvalidTimestamp
-	 * timestamp extractor} and does not allow to customize it, to ensure correct timestamp propagation.
-	 *
-	 * @param topic the topic name
-	 * @return a {@code KStream} that contains the exact same (and potentially repartitioned) records as this {@code KStream}
-	 * @deprecated since 2.6; use {@link #repartition()} instead
-	 */
-	// TODO: when removed, update `StreamsResetter` decription of --intermediate-topics
-	@Deprecated
-	KStream<K, V> through(final String topic);
-
-<<<<<<< HEAD
-	/**
-	 * Materialize this stream to a topic and creates a new {@code KStream} from the topic using the
-	 * {@link Produced} instance for configuration of the {@link Serde key serde}, {@link Serde value serde},
-	 * and {@link StreamPartitioner}.
-	 * The specified topic should be manually created before it is used (i.e., before the Kafka Streams application is
-	 * started).
-	 * <p>
-	 * This is similar to calling {@link #to(String, Produced) to(someTopic, Produced.with(keySerde, valueSerde)}
-	 * and {@link StreamsBuilder#stream(String, Consumed) StreamsBuilder#stream(someTopicName, Consumed.with(keySerde, valueSerde))}.
-	 * Note that {@code through()} uses a hard coded {@link org.apache.kafka.streams.processor.FailOnInvalidTimestamp
-	 * timestamp extractor} and does not allow to customize it, to ensure correct timestamp propagation.
-	 *
-	 * @param topic     the topic name
-	 * @param produced  the options to use when producing to the topic
-	 * @return a {@code KStream} that contains the exact same (and potentially repartitioned) records as this {@code KStream}
-	 * @deprecated since 2.6; use {@link #repartition(Repartitioned)} instead
-	 */
-	@Deprecated
-	KStream<K, V> through(final String topic,
-						  final Produced<K, V> produced);
-=======
+
+    /**
+     * Materialize this stream to a topic and creates a new {@code KStream} from the topic using the
+     * {@link Produced} instance for configuration of the {@link Serde key serde}, {@link Serde value serde},
+     * and {@link StreamPartitioner}.
+     * The specified topic should be manually created before it is used (i.e., before the Kafka Streams application is
+     * started).
+     * <p>
+     * This is similar to calling {@link #to(String, Produced) to(someTopic, Produced.with(keySerde, valueSerde)}
+     * and {@link StreamsBuilder#stream(String, Consumed) StreamsBuilder#stream(someTopicName, Consumed.with(keySerde, valueSerde))}.
+     * Note that {@code through()} uses a hard coded {@link org.apache.kafka.streams.processor.FailOnInvalidTimestamp
+     * timestamp extractor} and does not allow to customize it, to ensure correct timestamp propagation.
+     * @param topic    the topic name
+     * @param produced the options to use when producing to the topic
+     * @return a {@code KStream} that contains the exact same (and potentially repartitioned) records as this {@code KStream}
+     * @deprecated since 2.6; use {@link #repartition(Repartitioned)} instead
+     */
+    @Deprecated
+    KStream<K, V> through(final String topic, final Produced<K, V> produced);
+
     /**
      * Materialize this stream to an auto-generated repartition topic and create a new {@code KStream}
      * from the auto-generated topic using default serializers, deserializers, and producer's default partitioning strategy.
@@ -927,3854 +841,2102 @@
      * The topic will be named as "${applicationId}-&lt;name&gt;-repartition", where "applicationId" is user-specified in
      * {@link StreamsConfig} via parameter {@link StreamsConfig#APPLICATION_ID_CONFIG APPLICATION_ID_CONFIG},
      * "&lt;name&gt;" is an internally generated name, and "-repartition" is a fixed suffix.
-     *
      * @return {@code KStream} that contains the exact same repartitioned records as this {@code KStream}.
      */
     KStream<K, V> repartition();
->>>>>>> 15418db6
-
-	/**
-	 * Materialize this stream to an auto-generated repartition topic and create a new {@code KStream}
-	 * from the auto-generated topic using default serializers, deserializers, and producer's {@link DefaultPartitioner}.
-	 * The number of partitions is determined based on the upstream topics partition numbers.
-	 * <p>
-	 * The created topic is considered as an internal topic and is meant to be used only by the current Kafka Streams instance.
-	 * Similar to auto-repartitioning, the topic will be created with infinite retention time and data will be automatically purged by Kafka Streams.
-	 * The topic will be named as "${applicationId}-&lt;name&gt;-repartition", where "applicationId" is user-specified in
-	 * {@link StreamsConfig} via parameter {@link StreamsConfig#APPLICATION_ID_CONFIG APPLICATION_ID_CONFIG},
-	 * "&lt;name&gt;" is an internally generated name, and "-repartition" is a fixed suffix.
-	 * @return {@code KStream} that contains the exact same repartitioned records as this {@code KStream}.
-	 */
-	KStream<K, V> repartition();
-
-<<<<<<< HEAD
-	/**
-	 * Materialize this stream to an auto-generated repartition topic and create a new {@code KStream}
-	 * from the auto-generated topic using {@link Serde key serde}, {@link Serde value serde}, {@link StreamPartitioner},
-	 * number of partitions, and topic name part as defined by {@link Repartitioned}.
-	 * <p>
-	 * The created topic is considered as an internal topic and is meant to be used only by the current Kafka Streams instance.
-	 * Similar to auto-repartitioning, the topic will be created with infinite retention time and data will be automatically purged by Kafka Streams.
-	 * The topic will be named as "${applicationId}-&lt;name&gt;-repartition", where "applicationId" is user-specified in
-	 * {@link StreamsConfig} via parameter {@link StreamsConfig#APPLICATION_ID_CONFIG APPLICATION_ID_CONFIG},
-	 * "&lt;name&gt;" is either provided via {@link Repartitioned#as(String)} or an internally
-	 * generated name, and "-repartition" is a fixed suffix.
-	 * @param repartitioned the {@link Repartitioned} instance used to specify {@link Serdes},
-	 *                      {@link StreamPartitioner} which determines how records are distributed among partitions of the topic,
-	 *                      part of the topic name, and number of partitions for a repartition topic.
-	 * @return a {@code KStream} that contains the exact same repartitioned records as this {@code KStream}.
-	 */
-	KStream<K, V> repartition(final Repartitioned<K, V> repartitioned);
-=======
+
+    /**
+     * Materialize this stream to an auto-generated repartition topic and create a new {@code KStream}
+     * from the auto-generated topic using {@link Serde key serde}, {@link Serde value serde}, {@link StreamPartitioner},
+     * number of partitions, and topic name part as defined by {@link Repartitioned}.
+     * <p>
+     * The created topic is considered as an internal topic and is meant to be used only by the current Kafka Streams instance.
+     * Similar to auto-repartitioning, the topic will be created with infinite retention time and data will be automatically purged by Kafka Streams.
+     * The topic will be named as "${applicationId}-&lt;name&gt;-repartition", where "applicationId" is user-specified in
+     * {@link StreamsConfig} via parameter {@link StreamsConfig#APPLICATION_ID_CONFIG APPLICATION_ID_CONFIG},
+     * "&lt;name&gt;" is either provided via {@link Repartitioned#as(String)} or an internally
+     * generated name, and "-repartition" is a fixed suffix.
+     * @param repartitioned the {@link Repartitioned} instance used to specify {@link Serdes},
+     *                      {@link StreamPartitioner} which determines how records are distributed among partitions of the topic,
+     *                      part of the topic name, and number of partitions for a repartition topic.
+     * @return a {@code KStream} that contains the exact same repartitioned records as this {@code KStream}.
+     */
+    KStream<K, V> repartition(final Repartitioned<K, V> repartitioned);
+
     /**
      * Materialize this stream to a topic using default serializers specified in the config and producer's
      * default partitioning strategy.
      * The specified topic should be manually created before it is used (i.e., before the Kafka Streams application is
      * started).
-     *
      * @param topic the topic name
      */
     void to(final String topic);
->>>>>>> 15418db6
-
-	/**
-	 * Materialize this stream to a topic using default serializers specified in the config and producer's
-	 * {@link DefaultPartitioner}.
-	 * The specified topic should be manually created before it is used (i.e., before the Kafka Streams application is
-	 * started).
-	 * @param topic the topic name
-	 */
-	void to(final String topic);
-
-<<<<<<< HEAD
-	/**
-	 * Materialize this stream to a topic using the provided {@link Produced} instance.
-	 * The specified topic should be manually created before it is used (i.e., before the Kafka Streams application is
-	 * started).
-	 *
-	 * @param topic       the topic name
-	 * @param produced    the options to use when producing to the topic
-	 */
-	void to(final String topic,
-			final Produced<K, V> produced);
-=======
+
+    /**
+     * Materialize this stream to a topic using the provided {@link Produced} instance.
+     * The specified topic should be manually created before it is used (i.e., before the Kafka Streams application is
+     * started).
+     * @param topic    the topic name
+     * @param produced the options to use when producing to the topic
+     */
+    void to(final String topic, final Produced<K, V> produced);
+
     /**
      * Dynamically materialize this stream to topics using default serializers specified in the config and producer's
      * default partitioning strategy.
      * The topic names for each record to send to is dynamically determined based on the {@link TopicNameExtractor}.
-     *
-     * @param topicExtractor    the extractor to determine the name of the Kafka topic to write to for each record
+     * @param topicExtractor the extractor to determine the name of the Kafka topic to write to for each record
      */
     void to(final TopicNameExtractor<K, V> topicExtractor);
->>>>>>> 15418db6
-
-	/**
-	 * Dynamically materialize this stream to topics using default serializers specified in the config and producer's
-	 * {@link DefaultPartitioner}.
-	 * The topic names for each record to send to is dynamically determined based on the {@link TopicNameExtractor}.
-	 *
-	 * @param topicExtractor    the extractor to determine the name of the Kafka topic to write to for each record
-	 */
-	void to(final TopicNameExtractor<K, V> topicExtractor);
-
-	/**
-	 * Dynamically materialize this stream to topics using the provided {@link Produced} instance.
-	 * The topic names for each record to send to is dynamically determined based on the {@link TopicNameExtractor}.
-	 *
-	 * @param topicExtractor    the extractor to determine the name of the Kafka topic to write to for each record
-	 * @param produced          the options to use when producing to the topic
-	 */
-	void to(final TopicNameExtractor<K, V> topicExtractor,
-			final Produced<K, V> produced);
-
-	/**
-	 * Convert this stream to a {@link KTable}.
-	 * <p>
-	 * If a key changing operator was used before this operation (e.g., {@link #selectKey(KeyValueMapper)},
-	 * {@link #map(KeyValueMapper)}, {@link #flatMap(KeyValueMapper)} or
-	 * {@link #transform(TransformerSupplier, String...)}) an internal repartitioning topic will be created in Kafka.
-	 * This topic will be named "${applicationId}-&lt;name&gt;-repartition", where "applicationId" is user-specified in
-	 * {@link StreamsConfig} via parameter {@link StreamsConfig#APPLICATION_ID_CONFIG APPLICATION_ID_CONFIG},
-	 * "&lt;name&gt;" is an internally generated name, and "-repartition" is a fixed suffix.
-	 * <p>
-	 * You can retrieve all generated internal topic names via {@link Topology#describe()}.
-	 * <p>
-	 * For this case, all data of this stream will be redistributed through the repartitioning topic by writing all
-	 * records to it, and rereading all records from it, such that the resulting {@link KTable} is partitioned
-	 * correctly on its key.
-	 * Note that you cannot enable {@link StreamsConfig#TOPOLOGY_OPTIMIZATION_CONFIG} config for this case, because
-	 * repartition topics are considered transient and don't allow to recover the result {@link KTable} in cause of
-	 * a failure; hence, a dedicated changelog topic is required to guarantee fault-tolerance.
-	 * <p>
-	 * Note that this is a logical operation and only changes the "interpretation" of the stream, i.e., each record of
-	 * it was a "fact/event" and is re-interpreted as update now (cf. {@link KStream} vs {@code KTable}).
-	 *
-	 * @return a {@link KTable} that contains the same records as this {@code KStream}
-	 */
-	KTable<K, V> toTable();
-
-	/**
-	 * Convert this stream to a {@link KTable}.
-	 * <p>
-	 * If a key changing operator was used before this operation (e.g., {@link #selectKey(KeyValueMapper)},
-	 * {@link #map(KeyValueMapper)}, {@link #flatMap(KeyValueMapper)} or
-	 * {@link #transform(TransformerSupplier, String...)}) an internal repartitioning topic will be created in Kafka.
-	 * This topic will be named "${applicationId}-&lt;name&gt;-repartition", where "applicationId" is user-specified in
-	 * {@link StreamsConfig} via parameter {@link StreamsConfig#APPLICATION_ID_CONFIG APPLICATION_ID_CONFIG},
-	 * "&lt;name&gt;" is an internally generated name, and "-repartition" is a fixed suffix.
-	 * <p>
-	 * You can retrieve all generated internal topic names via {@link Topology#describe()}.
-	 * <p>
-	 * For this case, all data of this stream will be redistributed through the repartitioning topic by writing all
-	 * records to it, and rereading all records from it, such that the resulting {@link KTable} is partitioned
-	 * correctly on its key.
-	 * Note that you cannot enable {@link StreamsConfig#TOPOLOGY_OPTIMIZATION_CONFIG} config for this case, because
-	 * repartition topics are considered transient and don't allow to recover the result {@link KTable} in cause of
-	 * a failure; hence, a dedicated changelog topic is required to guarantee fault-tolerance.
-	 * <p>
-	 * Note that this is a logical operation and only changes the "interpretation" of the stream, i.e., each record of
-	 * it was a "fact/event" and is re-interpreted as update now (cf. {@link KStream} vs {@code KTable}).
-	 *
-	 * @param named  a {@link Named} config used to name the processor in the topology
-	 * @return a {@link KTable} that contains the same records as this {@code KStream}
-	 */
-	KTable<K, V> toTable(final Named named);
-
-	/**
-	 * Convert this stream to a {@link KTable}.
-	 * <p>
-	 * If a key changing operator was used before this operation (e.g., {@link #selectKey(KeyValueMapper)},
-	 * {@link #map(KeyValueMapper)}, {@link #flatMap(KeyValueMapper)} or
-	 * {@link #transform(TransformerSupplier, String...)}) an internal repartitioning topic will be created in Kafka.
-	 * This topic will be named "${applicationId}-&lt;name&gt;-repartition", where "applicationId" is user-specified in
-	 * {@link StreamsConfig} via parameter {@link StreamsConfig#APPLICATION_ID_CONFIG APPLICATION_ID_CONFIG},
-	 * "&lt;name&gt;" is an internally generated name, and "-repartition" is a fixed suffix.
-	 * <p>
-	 * You can retrieve all generated internal topic names via {@link Topology#describe()}.
-	 * <p>
-	 * For this case, all data of this stream will be redistributed through the repartitioning topic by writing all
-	 * records to it, and rereading all records from it, such that the resulting {@link KTable} is partitioned
-	 * correctly on its key.
-	 * Note that you cannot enable {@link StreamsConfig#TOPOLOGY_OPTIMIZATION_CONFIG} config for this case, because
-	 * repartition topics are considered transient and don't allow to recover the result {@link KTable} in cause of
-	 * a failure; hence, a dedicated changelog topic is required to guarantee fault-tolerance.
-	 * <p>
-	 * Note that this is a logical operation and only changes the "interpretation" of the stream, i.e., each record of
-	 * it was a "fact/event" and is re-interpreted as update now (cf. {@link KStream} vs {@code KTable}).
-	 *
-	 * @param materialized an instance of {@link Materialized} used to describe how the state store of the
-	 *                            resulting table should be materialized.
-	 * @return a {@link KTable} that contains the same records as this {@code KStream}
-	 */
-	KTable<K, V> toTable(final Materialized<K, V, KeyValueStore<Bytes, byte[]>> materialized);
-
-	/**
-	 * Convert this stream to a {@link KTable}.
-	 * <p>
-	 * If a key changing operator was used before this operation (e.g., {@link #selectKey(KeyValueMapper)},
-	 * {@link #map(KeyValueMapper)}, {@link #flatMap(KeyValueMapper)} or
-	 * {@link #transform(TransformerSupplier, String...)}) an internal repartitioning topic will be created in Kafka.
-	 * This topic will be named "${applicationId}-&lt;name&gt;-repartition", where "applicationId" is user-specified in
-	 * {@link StreamsConfig} via parameter {@link StreamsConfig#APPLICATION_ID_CONFIG APPLICATION_ID_CONFIG},
-	 * "&lt;name&gt;" is an internally generated name, and "-repartition" is a fixed suffix.
-	 * <p>
-	 * You can retrieve all generated internal topic names via {@link Topology#describe()}.
-	 * <p>
-	 * For this case, all data of this stream will be redistributed through the repartitioning topic by writing all
-	 * records to it, and rereading all records from it, such that the resulting {@link KTable} is partitioned
-	 * correctly on its key.
-	 * Note that you cannot enable {@link StreamsConfig#TOPOLOGY_OPTIMIZATION_CONFIG} config for this case, because
-	 * repartition topics are considered transient and don't allow to recover the result {@link KTable} in cause of
-	 * a failure; hence, a dedicated changelog topic is required to guarantee fault-tolerance.
-	 * <p>
-	 * Note that this is a logical operation and only changes the "interpretation" of the stream, i.e., each record of
-	 * it was a "fact/event" and is re-interpreted as update now (cf. {@link KStream} vs {@code KTable}).
-	 *
-	 * @param named  a {@link Named} config used to name the processor in the topology
-	 * @param materialized an instance of {@link Materialized} used to describe how the state store of the
-	 *                            resulting table should be materialized.
-	 * @return a {@link KTable} that contains the same records as this {@code KStream}
-	 */
-	KTable<K, V> toTable(final Named named,
-						 final Materialized<K, V, KeyValueStore<Bytes, byte[]>> materialized);
-
-	/**
-	 * Group the records of this {@code KStream} on a new key that is selected using the provided {@link KeyValueMapper}
-	 * and default serializers and deserializers.
-	 * {@link KGroupedStream} can be further grouped with other streams to form a {@link CogroupedKStream}.
-	 * Grouping a stream on the record key is required before an aggregation operator can be applied to the data
-	 * (cf. {@link KGroupedStream}).
-	 * The {@link KeyValueMapper} selects a new key (which may or may not be of the same type) while preserving the
-	 * original values.
-	 * If the new record key is {@code null} the record will not be included in the resulting {@link KGroupedStream}
-	 * <p>
-	 * Because a new key is selected, an internal repartitioning topic may need to be created in Kafka if a
-	 * later operator depends on the newly selected key.
-	 * This topic will be named "${applicationId}-&lt;name&gt;-repartition", where "applicationId" is user-specified in
-	 * {@link StreamsConfig} via parameter {@link StreamsConfig#APPLICATION_ID_CONFIG APPLICATION_ID_CONFIG},
-	 * "&lt;name&gt;" is an internally generated name, and "-repartition" is a fixed suffix.
-	 * <p>
-	 * You can retrieve all generated internal topic names via {@link Topology#describe()}.
-	 * <p>
-	 * All data of this stream will be redistributed through the repartitioning topic by writing all records to it,
-	 * and rereading all records from it, such that the resulting {@link KGroupedStream} is partitioned on the new key.
-	 * <p>
-	 * This operation is equivalent to calling {@link #selectKey(KeyValueMapper)} followed by {@link #groupByKey()}.
-	 * If the key type is changed, it is recommended to use {@link #groupBy(KeyValueMapper, Grouped)} instead.
-	 *
-	 * @param keySelector a {@link KeyValueMapper} that computes a new key for grouping
-	 * @param <KR>        the key type of the result {@link KGroupedStream}
-	 * @return a {@link KGroupedStream} that contains the grouped records of the original {@code KStream}
-	 */
-	<KR> KGroupedStream<KR, V> groupBy(final KeyValueMapper<? super K, ? super V, KR> keySelector);
-
-	/**
-	 * Group the records of this {@code KStream} on a new key that is selected using the provided {@link KeyValueMapper}
-	 * and {@link Serde}s as specified by {@link Grouped}.
-	 * {@link KGroupedStream} can be further grouped with other streams to form a {@link CogroupedKStream}.
-	 * Grouping a stream on the record key is required before an aggregation operator can be applied to the data
-	 * (cf. {@link KGroupedStream}).
-	 * The {@link KeyValueMapper} selects a new key (which may or may not be of the same type) while preserving the
-	 * original values.
-	 * If the new record key is {@code null} the record will not be included in the resulting {@link KGroupedStream}.
-	 * <p>
-	 * Because a new key is selected, an internal repartitioning topic may need to be created in Kafka if a later
-	 * operator depends on the newly selected key.
-	 * This topic will be named "${applicationId}-&lt;name&gt;-repartition", where "applicationId" is user-specified in
-	 * {@link StreamsConfig} via parameter {@link StreamsConfig#APPLICATION_ID_CONFIG APPLICATION_ID_CONFIG},
-	 * "&lt;name&gt;" is either provided via {@link org.apache.kafka.streams.kstream.Grouped#as(String)} or an
-	 * internally generated name.
-	 * <p>
-	 * You can retrieve all generated internal topic names via {@link Topology#describe()}.
-	 * <p>
-	 * All data of this stream will be redistributed through the repartitioning topic by writing all records to it,
-	 * and rereading all records from it, such that the resulting {@link KGroupedStream} is partitioned on the new key.
-	 * <p>
-	 * This operation is equivalent to calling {@link #selectKey(KeyValueMapper)} followed by {@link #groupByKey()}.
-	 *
-	 * @param keySelector a {@link KeyValueMapper} that computes a new key for grouping
-	 * @param grouped     the {@link Grouped} instance used to specify {@link org.apache.kafka.common.serialization.Serdes}
-	 *                    and part of the name for a repartition topic if repartitioning is required.
-	 * @param <KR>        the key type of the result {@link KGroupedStream}
-	 * @return a {@link KGroupedStream} that contains the grouped records of the original {@code KStream}
-	 */
-	<KR> KGroupedStream<KR, V> groupBy(final KeyValueMapper<? super K, ? super V, KR> keySelector,
-									   final Grouped<KR, V> grouped);
-
-	/**
-	 * Group the records by their current key into a {@link KGroupedStream} while preserving the original values
-	 * and default serializers and deserializers.
-	 * {@link KGroupedStream} can be further grouped with other streams to form a {@link CogroupedKStream}.
-	 * Grouping a stream on the record key is required before an aggregation operator can be applied to the data
-	 * (cf. {@link KGroupedStream}).
-	 * If a record key is {@code null} the record will not be included in the resulting {@link KGroupedStream}.
-	 * <p>
-	 * If a key changing operator was used before this operation (e.g., {@link #selectKey(KeyValueMapper)},
-	 * {@link #map(KeyValueMapper)}, {@link #flatMap(KeyValueMapper)} or
-	 * {@link #transform(TransformerSupplier, String...)}) an internal repartitioning topic may need to be created in
-	 * Kafka if a later operator depends on the newly selected key.
-	 * This topic will be named "${applicationId}-&lt;name&gt;-repartition", where "applicationId" is user-specified in
-	 * {@link StreamsConfig} via parameter {@link StreamsConfig#APPLICATION_ID_CONFIG APPLICATION_ID_CONFIG},
-	 * "&lt;name&gt;" is an internally generated name, and "-repartition" is a fixed suffix.
-	 * <p>
-	 * You can retrieve all generated internal topic names via {@link Topology#describe()}.
-	 * <p>
-	 * For this case, all data of this stream will be redistributed through the repartitioning topic by writing all
-	 * records to it, and rereading all records from it, such that the resulting {@link KGroupedStream} is partitioned
-	 * correctly on its key.
-	 * If the last key changing operator changed the key type, it is recommended to use
-	 * {@link #groupByKey(org.apache.kafka.streams.kstream.Grouped)} instead.
-	 *
-	 * @return a {@link KGroupedStream} that contains the grouped records of the original {@code KStream}
-	 * @see #groupBy(KeyValueMapper)
-	 */
-	KGroupedStream<K, V> groupByKey();
-
-	/**
-	 * Group the records by their current key into a {@link KGroupedStream} while preserving the original values
-	 * and using the serializers as defined by {@link Grouped}.
-	 * {@link KGroupedStream} can be further grouped with other streams to form a {@link CogroupedKStream}.
-	 * Grouping a stream on the record key is required before an aggregation operator can be applied to the data
-	 * (cf. {@link KGroupedStream}).
-	 * If a record key is {@code null} the record will not be included in the resulting {@link KGroupedStream}.
-	 * <p>
-	 * If a key changing operator was used before this operation (e.g., {@link #selectKey(KeyValueMapper)},
-	 * {@link #map(KeyValueMapper)}, {@link #flatMap(KeyValueMapper)} or
-	 * {@link #transform(TransformerSupplier, String...)}) an internal repartitioning topic may need to be created in
-	 * Kafka if a later operator depends on the newly selected key.
-	 * This topic will be named "${applicationId}-&lt;name&gt;-repartition", where "applicationId" is user-specified in
-	 * {@link StreamsConfig} via parameter {@link StreamsConfig#APPLICATION_ID_CONFIG APPLICATION_ID_CONFIG},
-	 * &lt;name&gt; is either provided via {@link org.apache.kafka.streams.kstream.Grouped#as(String)} or an internally
-	 * generated name, and "-repartition" is a fixed suffix.
-	 * <p>
-	 * You can retrieve all generated internal topic names via {@link Topology#describe()}.
-	 * <p>
-	 * For this case, all data of this stream will be redistributed through the repartitioning topic by writing all
-	 * records to it, and rereading all records from it, such that the resulting {@link KGroupedStream} is partitioned
-	 * correctly on its key.
-	 * @param grouped the {@link Grouped} instance used to specify {@link Serdes}
-	 *                and part of the name for a repartition topic if repartitioning is required.
-	 * @return a {@link KGroupedStream} that contains the grouped records of the original {@code KStream}
-	 * @see #groupBy(KeyValueMapper)
-	 */
-	KGroupedStream<K, V> groupByKey(final Grouped<K, V> grouped);
-
-	/**
-	 * Join records of this stream with another {@code KStream}'s records using windowed inner equi join with default
-	 * serializers and deserializers.
-	 * The join is computed on the records' key with join attribute {@code thisKStream.key == otherKStream.key}.
-	 * Furthermore, two records are only joined if their timestamps are close to each other as defined by the given
-	 * {@link JoinWindows}, i.e., the window defines an additional join predicate on the record timestamps.
-	 * <p>
-	 * For each pair of records meeting both join predicates the provided {@link ValueJoiner} will be called to compute
-	 * a value (with arbitrary type) for the result record.
-	 * The key of the result record is the same as for both joining input records.
-	 * If an input record key or value is {@code null} the record will not be included in the join operation and thus no
-	 * output record will be added to the resulting {@code KStream}.
-	 * <p>
-	 * Example (assuming all input records belong to the correct windows):
-	 * <table border='1'>
-	 * <tr>
-	 * <th>this</th>
-	 * <th>other</th>
-	 * <th>result</th>
-	 * </tr>
-	 * <tr>
-	 * <td>&lt;K1:A&gt;</td>
-	 * <td></td>
-	 * <td></td>
-	 * </tr>
-	 * <tr>
-	 * <td>&lt;K2:B&gt;</td>
-	 * <td>&lt;K2:b&gt;</td>
-	 * <td>&lt;K2:ValueJoiner(B,b)&gt;</td>
-	 * </tr>
-	 * <tr>
-	 * <td></td>
-	 * <td>&lt;K3:c&gt;</td>
-	 * <td></td>
-	 * </tr>
-	 * </table>
-	 * Both input streams (or to be more precise, their underlying source topics) need to have the same number of
-	 * partitions.
-	 * If this is not the case, you would need to call {@link #repartition(Repartitioned)} (for one input stream) before
-	 * doing the join and specify the "correct" number of partitions via {@link Repartitioned} parameter.
-	 * Furthermore, both input streams need to be co-partitioned on the join key (i.e., use the same partitioner).
-	 * If this requirement is not met, Kafka Streams will automatically repartition the data, i.e., it will create an
-	 * internal repartitioning topic in Kafka and write and re-read the data via this topic before the actual join.
-	 * The repartitioning topic will be named "${applicationId}-&lt;name&gt;-repartition", where "applicationId" is
-	 * user-specified in {@link StreamsConfig} via parameter
-	 * {@link StreamsConfig#APPLICATION_ID_CONFIG APPLICATION_ID_CONFIG}, "&lt;name&gt;" is an internally generated
-	 * name, and "-repartition" is a fixed suffix.
-	 * <p>
-	 * Repartitioning can happen for one or both of the joining {@code KStream}s.
-	 * For this case, all data of the stream will be redistributed through the repartitioning topic by writing all
-	 * records to it, and rereading all records from it, such that the join input {@code KStream} is partitioned
-	 * correctly on its key.
-	 * <p>
-	 * Both of the joining {@code KStream}s will be materialized in local state stores with auto-generated store names.
-	 * For failure and recovery each store will be backed by an internal changelog topic that will be created in Kafka.
-	 * The changelog topic will be named "${applicationId}-&lt;storename&gt;-changelog", where "applicationId" is user-specified
-	 * in {@link StreamsConfig} via parameter
-	 * {@link StreamsConfig#APPLICATION_ID_CONFIG APPLICATION_ID_CONFIG}, "storeName" is an
-	 * internally generated name, and "-changelog" is a fixed suffix.
-	 * <p>
-	 * You can retrieve all generated internal topic names via {@link Topology#describe()}.
-	 *
-	 * @param otherStream the {@code KStream} to be joined with this stream
-	 * @param joiner      a {@link ValueJoiner} that computes the join result for a pair of matching records
-	 * @param windows     the specification of the {@link JoinWindows}
-	 * @param <VO>        the value type of the other stream
-	 * @param <VR>        the value type of the result stream
-	 * @return a {@code KStream} that contains join-records for each key and values computed by the given
-	 * {@link ValueJoiner}, one for each matched record-pair with the same key and within the joining window intervals
-	 * @see #leftJoin(KStream, ValueJoiner, JoinWindows)
-	 * @see #outerJoin(KStream, ValueJoiner, JoinWindows)
-	 */
-	<VO, VR> KStream<K, VR> join(final KStream<K, VO> otherStream,
-								 final ValueJoiner<? super V, ? super VO, ? extends VR> joiner,
-								 final JoinWindows windows);
-
-	/**
-	 * Join records of this stream with another {@code KStream}'s records using windowed inner equi join with default
-	 * serializers and deserializers.
-	 * The join is computed on the records' key with join attribute {@code thisKStream.key == otherKStream.key}.
-	 * Furthermore, two records are only joined if their timestamps are close to each other as defined by the given
-	 * {@link JoinWindows}, i.e., the window defines an additional join predicate on the record timestamps.
-	 * <p>
-	 * For each pair of records meeting both join predicates the provided {@link ValueJoinerWithKey} will be called to compute
-	 * a value (with arbitrary type) for the result record.
-	 * Note that the key is read-only and should not be modified, as this can lead to undefined behaviour.
-	 * The key of the result record is the same as for both joining input records.
-	 * If an input record key or value is {@code null} the record will not be included in the join operation and thus no
-	 * output record will be added to the resulting {@code KStream}.
-	 * <p>
-	 * Example (assuming all input records belong to the correct windows):
-	 * <table border='1'>
-	 * <tr>
-	 * <th>this</th>
-	 * <th>other</th>
-	 * <th>result</th>
-	 * </tr>
-	 * <tr>
-	 * <td>&lt;K1:A&gt;</td>
-	 * <td></td>
-	 * <td></td>
-	 * </tr>
-	 * <tr>
-	 * <td>&lt;K2:B&gt;</td>
-	 * <td>&lt;K2:b&gt;</td>
-	 * <td>&lt;K2:ValueJoinerWithKey(K1,B,b)&gt;</td>
-	 * </tr>
-	 * <tr>
-	 * <td></td>
-	 * <td>&lt;K3:c&gt;</td>
-	 * <td></td>
-	 * </tr>
-	 * </table>
-	 * Both input streams (or to be more precise, their underlying source topics) need to have the same number of
-	 * partitions.
-	 * If this is not the case, you would need to call {@link #repartition(Repartitioned)} (for one input stream) before
-	 * doing the join and specify the "correct" number of partitions via {@link Repartitioned} parameter.
-	 * Furthermore, both input streams need to be co-partitioned on the join key (i.e., use the same partitioner).
-	 * If this requirement is not met, Kafka Streams will automatically repartition the data, i.e., it will create an
-	 * internal repartitioning topic in Kafka and write and re-read the data via this topic before the actual join.
-	 * The repartitioning topic will be named "${applicationId}-&lt;name&gt;-repartition", where "applicationId" is
-	 * user-specified in {@link StreamsConfig} via parameter
-	 * {@link StreamsConfig#APPLICATION_ID_CONFIG APPLICATION_ID_CONFIG}, "&lt;name&gt;" is an internally generated
-	 * name, and "-repartition" is a fixed suffix.
-	 * <p>
-	 * Repartitioning can happen for one or both of the joining {@code KStream}s.
-	 * For this case, all data of the stream will be redistributed through the repartitioning topic by writing all
-	 * records to it, and rereading all records from it, such that the join input {@code KStream} is partitioned
-	 * correctly on its key.
-	 * <p>
-	 * Both of the joining {@code KStream}s will be materialized in local state stores with auto-generated store names.
-	 * For failure and recovery each store will be backed by an internal changelog topic that will be created in Kafka.
-	 * The changelog topic will be named "${applicationId}-&lt;storename&gt;-changelog", where "applicationId" is user-specified
-	 * in {@link StreamsConfig} via parameter
-	 * {@link StreamsConfig#APPLICATION_ID_CONFIG APPLICATION_ID_CONFIG}, "storeName" is an
-	 * internally generated name, and "-changelog" is a fixed suffix.
-	 * <p>
-	 * You can retrieve all generated internal topic names via {@link Topology#describe()}.
-	 * @param otherStream the {@code KStream} to be joined with this stream
-	 * @param joiner      a {@link ValueJoinerWithKey} that computes the join result for a pair of matching records
-	 * @param windows     the specification of the {@link JoinWindows}
-	 * @param <VO>        the value type of the other stream
-	 * @param <VR>        the value type of the result stream
-	 * @return a {@code KStream} that contains join-records for each key and values computed by the given
-	 * {@link ValueJoinerWithKey}, one for each matched record-pair with the same key and within the joining window intervals
-	 * @see #leftJoin(KStream, ValueJoinerWithKey, JoinWindows)
-	 * @see #outerJoin(KStream, ValueJoinerWithKey, JoinWindows)
-	 */
-	<VO, VR> KStream<K, VR> join(final KStream<K, VO> otherStream,
-								 final ValueJoinerWithKey<? super K, ? super V, ? super VO, ? extends VR> joiner,
-								 final JoinWindows windows);
-
-	/**
-	 * Join records of this stream with another {@code KStream}'s records using windowed inner equi join using the
-	 * {@link StreamJoined} instance for configuration of the {@link Serde key serde}, {@link Serde this stream's value
-	 * serde}, {@link Serde the other stream's value serde}, and used state stores.
-	 * The join is computed on the records' key with join attribute {@code thisKStream.key == otherKStream.key}.
-	 * Furthermore, two records are only joined if their timestamps are close to each other as defined by the given
-	 * {@link JoinWindows}, i.e., the window defines an additional join predicate on the record timestamps.
-	 * <p>
-	 * For each pair of records meeting both join predicates the provided {@link ValueJoiner} will be called to compute
-	 * a value (with arbitrary type) for the result record.
-	 * The key of the result record is the same as for both joining input records.
-	 * If an input record key or value is {@code null} the record will not be included in the join operation and thus no
-	 * output record will be added to the resulting {@code KStream}.
-	 * <p>
-	 * Example (assuming all input records belong to the correct windows):
-	 * <table border='1'>
-	 * <tr>
-	 * <th>this</th>
-	 * <th>other</th>
-	 * <th>result</th>
-	 * </tr>
-	 * <tr>
-	 * <td>&lt;K1:A&gt;</td>
-	 * <td></td>
-	 * <td></td>
-	 * </tr>
-	 * <tr>
-	 * <td>&lt;K2:B&gt;</td>
-	 * <td>&lt;K2:b&gt;</td>
-	 * <td>&lt;K2:ValueJoiner(B,b)&gt;</td>
-	 * </tr>
-	 * <tr>
-	 * <td></td>
-	 * <td>&lt;K3:c&gt;</td>
-	 * <td></td>
-	 * </tr>
-	 * </table>
-	 * Both input streams (or to be more precise, their underlying source topics) need to have the same number of
-	 * partitions.
-	 * If this is not the case, you would need to call {@link #repartition(Repartitioned)} (for one input stream) before
-	 * doing the join and specify the "correct" number of partitions via {@link Repartitioned} parameter.
-	 * Furthermore, both input streams need to be co-partitioned on the join key (i.e., use the same partitioner).
-	 * If this requirement is not met, Kafka Streams will automatically repartition the data, i.e., it will create an
-	 * internal repartitioning topic in Kafka and write and re-read the data via this topic before the actual join.
-	 * The repartitioning topic will be named "${applicationId}-&lt;name&gt;-repartition", where "applicationId" is
-	 * user-specified in {@link StreamsConfig} via parameter
-	 * {@link StreamsConfig#APPLICATION_ID_CONFIG APPLICATION_ID_CONFIG}, "&lt;name&gt;" is an internally generated
-	 * name, and "-repartition" is a fixed suffix.
-	 * <p>
-	 * Repartitioning can happen for one or both of the joining {@code KStream}s.
-	 * For this case, all data of the stream will be redistributed through the repartitioning topic by writing all
-	 * records to it, and rereading all records from it, such that the join input {@code KStream} is partitioned
-	 * correctly on its key.
-	 * <p>
-	 * Both of the joining {@code KStream}s will be materialized in local state stores with auto-generated store names,
-	 * unless a name is provided via a {@code Materialized} instance.
-	 * For failure and recovery each store will be backed by an internal changelog topic that will be created in Kafka.
-	 * The changelog topic will be named "${applicationId}-&lt;storename&gt;-changelog", where "applicationId" is user-specified
-	 * in {@link StreamsConfig} via parameter
-	 * {@link StreamsConfig#APPLICATION_ID_CONFIG APPLICATION_ID_CONFIG}, "storeName" is an
-	 * internally generated name, and "-changelog" is a fixed suffix.
-	 * <p>
-	 * You can retrieve all generated internal topic names via {@link Topology#describe()}.
-	 *
-	 * @param <VO>           the value type of the other stream
-	 * @param <VR>           the value type of the result stream
-	 * @param otherStream    the {@code KStream} to be joined with this stream
-	 * @param joiner         a {@link ValueJoiner} that computes the join result for a pair of matching records
-	 * @param windows        the specification of the {@link JoinWindows}
-	 * @param streamJoined   a {@link StreamJoined} used to configure join stores
-	 * @return a {@code KStream} that contains join-records for each key and values computed by the given
-	 * {@link ValueJoiner}, one for each matched record-pair with the same key and within the joining window intervals
-	 * @see #leftJoin(KStream, ValueJoiner, JoinWindows, StreamJoined)
-	 * @see #outerJoin(KStream, ValueJoiner, JoinWindows, StreamJoined)
-	 */
-	<VO, VR> KStream<K, VR> join(final KStream<K, VO> otherStream,
-								 final ValueJoiner<? super V, ? super VO, ? extends VR> joiner,
-								 final JoinWindows windows,
-								 final StreamJoined<K, V, VO> streamJoined);
-
-	/**
-	 * Join records of this stream with another {@code KStream}'s records using windowed inner equi join using the
-	 * {@link StreamJoined} instance for configuration of the {@link Serde key serde}, {@link Serde this stream's value
-	 * serde}, {@link Serde the other stream's value serde}, and used state stores.
-	 * The join is computed on the records' key with join attribute {@code thisKStream.key == otherKStream.key}.
-	 * Furthermore, two records are only joined if their timestamps are close to each other as defined by the given
-	 * {@link JoinWindows}, i.e., the window defines an additional join predicate on the record timestamps.
-	 * <p>
-	 * For each pair of records meeting both join predicates the provided {@link ValueJoinerWithKey} will be called to compute
-	 * a value (with arbitrary type) for the result record.
-	 * Note that the key is read-only and should not be modified, as this can lead to undefined behaviour.
-	 * The key of the result record is the same as for both joining input records.
-	 * If an input record key or value is {@code null} the record will not be included in the join operation and thus no
-	 * output record will be added to the resulting {@code KStream}.
-	 * <p>
-	 * Example (assuming all input records belong to the correct windows):
-	 * <table border='1'>
-	 * <tr>
-	 * <th>this</th>
-	 * <th>other</th>
-	 * <th>result</th>
-	 * </tr>
-	 * <tr>
-	 * <td>&lt;K1:A&gt;</td>
-	 * <td></td>
-	 * <td></td>
-	 * </tr>
-	 * <tr>
-	 * <td>&lt;K2:B&gt;</td>
-	 * <td>&lt;K2:b&gt;</td>
-	 * <td>&lt;K2:ValueJoinerWithKey(K1,B,b)&gt;</td>
-	 * </tr>
-	 * <tr>
-	 * <td></td>
-	 * <td>&lt;K3:c&gt;</td>
-	 * <td></td>
-	 * </tr>
-	 * </table>
-	 * Both input streams (or to be more precise, their underlying source topics) need to have the same number of
-	 * partitions.
-	 * If this is not the case, you would need to call {@link #repartition(Repartitioned)} (for one input stream) before
-	 * doing the join and specify the "correct" number of partitions via {@link Repartitioned} parameter.
-	 * Furthermore, both input streams need to be co-partitioned on the join key (i.e., use the same partitioner).
-	 * If this requirement is not met, Kafka Streams will automatically repartition the data, i.e., it will create an
-	 * internal repartitioning topic in Kafka and write and re-read the data via this topic before the actual join.
-	 * The repartitioning topic will be named "${applicationId}-&lt;name&gt;-repartition", where "applicationId" is
-	 * user-specified in {@link StreamsConfig} via parameter
-	 * {@link StreamsConfig#APPLICATION_ID_CONFIG APPLICATION_ID_CONFIG}, "&lt;name&gt;" is an internally generated
-	 * name, and "-repartition" is a fixed suffix.
-	 * <p>
-	 * Repartitioning can happen for one or both of the joining {@code KStream}s.
-	 * For this case, all data of the stream will be redistributed through the repartitioning topic by writing all
-	 * records to it, and rereading all records from it, such that the join input {@code KStream} is partitioned
-	 * correctly on its key.
-	 * <p>
-	 * Both of the joining {@code KStream}s will be materialized in local state stores with auto-generated store names,
-	 * unless a name is provided via a {@code Materialized} instance.
-	 * For failure and recovery each store will be backed by an internal changelog topic that will be created in Kafka.
-	 * The changelog topic will be named "${applicationId}-&lt;storename&gt;-changelog", where "applicationId" is user-specified
-	 * in {@link StreamsConfig} via parameter
-	 * {@link StreamsConfig#APPLICATION_ID_CONFIG APPLICATION_ID_CONFIG}, "storeName" is an
-	 * internally generated name, and "-changelog" is a fixed suffix.
-	 * <p>
-	 * You can retrieve all generated internal topic names via {@link Topology#describe()}.
-	 * @param <VO>         the value type of the other stream
-	 * @param <VR>         the value type of the result stream
-	 * @param otherStream  the {@code KStream} to be joined with this stream
-	 * @param joiner       a {@link ValueJoinerWithKey} that computes the join result for a pair of matching records
-	 * @param windows      the specification of the {@link JoinWindows}
-	 * @param streamJoined a {@link StreamJoined} used to configure join stores
-	 * @return a {@code KStream} that contains join-records for each key and values computed by the given
-	 * {@link ValueJoinerWithKey}, one for each matched record-pair with the same key and within the joining window intervals
-	 * @see #leftJoin(KStream, ValueJoinerWithKey, JoinWindows, StreamJoined)
-	 * @see #outerJoin(KStream, ValueJoinerWithKey, JoinWindows, StreamJoined)
-	 */
-	<VO, VR> KStream<K, VR> join(final KStream<K, VO> otherStream,
-								 final ValueJoinerWithKey<? super K, ? super V, ? super VO, ? extends VR> joiner,
-								 final JoinWindows windows,
-								 final StreamJoined<K, V, VO> streamJoined);
-
-	/**
-	 * Join records of this stream with another {@code KStream}'s records using windowed left equi join with default
-	 * serializers and deserializers.
-	 * In contrast to {@link #join(KStream, ValueJoiner, JoinWindows) inner-join}, all records from this stream will
-	 * produce at least one output record (cf. below).
-	 * The join is computed on the records' key with join attribute {@code thisKStream.key == otherKStream.key}.
-	 * Furthermore, two records are only joined if their timestamps are close to each other as defined by the given
-	 * {@link JoinWindows}, i.e., the window defines an additional join predicate on the record timestamps.
-	 * <p>
-	 * For each pair of records meeting both join predicates the provided {@link ValueJoiner} will be called to compute
-	 * a value (with arbitrary type) for the result record.
-	 * The key of the result record is the same as for both joining input records.
-	 * Furthermore, for each input record of this {@code KStream} that does not satisfy the join predicate the provided
-	 * {@link ValueJoiner} will be called with a {@code null} value for the other stream.
-	 * If an input record key or value is {@code null} the record will not be included in the join operation and thus no
-	 * output record will be added to the resulting {@code KStream}.
-	 * <p>
-	 * Example (assuming all input records belong to the correct windows):
-	 * <table border='1'>
-	 * <tr>
-	 * <th>this</th>
-	 * <th>other</th>
-	 * <th>result</th>
-	 * </tr>
-	 * <tr>
-	 * <td>&lt;K1:A&gt;</td>
-	 * <td></td>
-	 * <td>&lt;K1:ValueJoiner(A,null)&gt;</td>
-	 * </tr>
-	 * <tr>
-	 * <td>&lt;K2:B&gt;</td>
-	 * <td>&lt;K2:b&gt;</td>
-	 * <td>&lt;K2:ValueJoiner(B,b)&gt;</td>
-	 * </tr>
-	 * <tr>
-	 * <td></td>
-	 * <td>&lt;K3:c&gt;</td>
-	 * <td></td>
-	 * </tr>
-	 * </table>
-	 * Both input streams (or to be more precise, their underlying source topics) need to have the same number of
-	 * partitions.
-	 * If this is not the case, you would need to call {@link #repartition(Repartitioned)} (for one input stream) before
-	 * doing the join and specify the "correct" number of partitions via {@link Repartitioned} parameter.
-	 * Furthermore, both input streams need to be co-partitioned on the join key (i.e., use the same partitioner).
-	 * If this requirement is not met, Kafka Streams will automatically repartition the data, i.e., it will create an
-	 * internal repartitioning topic in Kafka and write and re-read the data via this topic before the actual join.
-	 * The repartitioning topic will be named "${applicationId}-&lt;name&gt;-repartition", where "applicationId" is
-	 * user-specified in {@link StreamsConfig} via parameter
-	 * {@link StreamsConfig#APPLICATION_ID_CONFIG APPLICATION_ID_CONFIG}, "&lt;name&gt;" is an internally generated
-	 * name, and "-repartition" is a fixed suffix.
-	 * <p>
-	 * Repartitioning can happen for one or both of the joining {@code KStream}s.
-	 * For this case, all data of the stream will be redistributed through the repartitioning topic by writing all
-	 * records to it, and rereading all records from it, such that the join input {@code KStream} is partitioned
-	 * correctly on its key.
-	 * <p>
-	 * Both of the joining {@code KStream}s will be materialized in local state stores with auto-generated store names.
-	 * For failure and recovery each store will be backed by an internal changelog topic that will be created in Kafka.
-	 * The changelog topic will be named "${applicationId}-&lt;storename&gt;-changelog", where "applicationId" is user-specified
-	 * in {@link StreamsConfig} via parameter {@link StreamsConfig#APPLICATION_ID_CONFIG APPLICATION_ID_CONFIG},
-	 * "storeName" is an internally generated name, and "-changelog" is a fixed suffix.
-	 * <p>
-	 * You can retrieve all generated internal topic names via {@link Topology#describe()}.
-	 *
-	 * @param otherStream the {@code KStream} to be joined with this stream
-	 * @param joiner      a {@link ValueJoiner} that computes the join result for a pair of matching records
-	 * @param windows     the specification of the {@link JoinWindows}
-	 * @param <VO>        the value type of the other stream
-	 * @param <VR>        the value type of the result stream
-	 * @return a {@code KStream} that contains join-records for each key and values computed by the given
-	 * {@link ValueJoiner}, one for each matched record-pair with the same key plus one for each non-matching record of
-	 * this {@code KStream} and within the joining window intervals
-	 * @see #join(KStream, ValueJoiner, JoinWindows)
-	 * @see #outerJoin(KStream, ValueJoiner, JoinWindows)
-	 */
-	<VO, VR> KStream<K, VR> leftJoin(final KStream<K, VO> otherStream,
-									 final ValueJoiner<? super V, ? super VO, ? extends VR> joiner,
-									 final JoinWindows windows);
-
-	/**
-	 * Join records of this stream with another {@code KStream}'s records using windowed left equi join with default
-	 * serializers and deserializers.
-	 * In contrast to {@link #join(KStream, ValueJoinerWithKey, JoinWindows) inner-join}, all records from this stream will
-	 * produce at least one output record (cf. below).
-	 * The join is computed on the records' key with join attribute {@code thisKStream.key == otherKStream.key}.
-	 * Furthermore, two records are only joined if their timestamps are close to each other as defined by the given
-	 * {@link JoinWindows}, i.e., the window defines an additional join predicate on the record timestamps.
-	 * <p>
-	 * For each pair of records meeting both join predicates the provided {@link ValueJoinerWithKey} will be called to compute
-	 * a value (with arbitrary type) for the result record.
-	 * Note that the key is read-only and should not be modified, as this can lead to undefined behaviour.
-	 * The key of the result record is the same as for both joining input records.
-	 * Furthermore, for each input record of this {@code KStream} that does not satisfy the join predicate the provided
-	 * {@link ValueJoinerWithKey} will be called with a {@code null} value for the other stream.
-	 * If an input record key or value is {@code null} the record will not be included in the join operation and thus no
-	 * output record will be added to the resulting {@code KStream}.
-	 * <p>
-	 * Example (assuming all input records belong to the correct windows):
-	 * <table border='1'>
-	 * <tr>
-	 * <th>this</th>
-	 * <th>other</th>
-	 * <th>result</th>
-	 * </tr>
-	 * <tr>
-	 * <td>&lt;K1:A&gt;</td>
-	 * <td></td>
-	 * <td>&lt;K1:ValueJoinerWithKey(K1, A,null)&gt;</td>
-	 * </tr>
-	 * <tr>
-	 * <td>&lt;K2:B&gt;</td>
-	 * <td>&lt;K2:b&gt;</td>
-	 * <td>&lt;K2:ValueJoinerWithKey(K2, B,b)&gt;</td>
-	 * </tr>
-	 * <tr>
-	 * <td></td>
-	 * <td>&lt;K3:c&gt;</td>
-	 * <td></td>
-	 * </tr>
-	 * </table>
-	 * Both input streams (or to be more precise, their underlying source topics) need to have the same number of
-	 * partitions.
-	 * If this is not the case, you would need to call {@link #repartition(Repartitioned)} (for one input stream) before
-	 * doing the join and specify the "correct" number of partitions via {@link Repartitioned} parameter.
-	 * Furthermore, both input streams need to be co-partitioned on the join key (i.e., use the same partitioner).
-	 * If this requirement is not met, Kafka Streams will automatically repartition the data, i.e., it will create an
-	 * internal repartitioning topic in Kafka and write and re-read the data via this topic before the actual join.
-	 * The repartitioning topic will be named "${applicationId}-&lt;name&gt;-repartition", where "applicationId" is
-	 * user-specified in {@link StreamsConfig} via parameter
-	 * {@link StreamsConfig#APPLICATION_ID_CONFIG APPLICATION_ID_CONFIG}, "&lt;name&gt;" is an internally generated
-	 * name, and "-repartition" is a fixed suffix.
-	 * <p>
-	 * Repartitioning can happen for one or both of the joining {@code KStream}s.
-	 * For this case, all data of the stream will be redistributed through the repartitioning topic by writing all
-	 * records to it, and rereading all records from it, such that the join input {@code KStream} is partitioned
-	 * correctly on its key.
-	 * <p>
-	 * Both of the joining {@code KStream}s will be materialized in local state stores with auto-generated store names.
-	 * For failure and recovery each store will be backed by an internal changelog topic that will be created in Kafka.
-	 * The changelog topic will be named "${applicationId}-&lt;storename&gt;-changelog", where "applicationId" is user-specified
-	 * in {@link StreamsConfig} via parameter {@link StreamsConfig#APPLICATION_ID_CONFIG APPLICATION_ID_CONFIG},
-	 * "storeName" is an internally generated name, and "-changelog" is a fixed suffix.
-	 * <p>
-	 * You can retrieve all generated internal topic names via {@link Topology#describe()}.
-	 * @param otherStream the {@code KStream} to be joined with this stream
-	 * @param joiner      a {@link ValueJoinerWithKey} that computes the join result for a pair of matching records
-	 * @param windows     the specification of the {@link JoinWindows}
-	 * @param <VO>        the value type of the other stream
-	 * @param <VR>        the value type of the result stream
-	 * @return a {@code KStream} that contains join-records for each key and values computed by the given
-	 * {@link ValueJoinerWithKey}, one for each matched record-pair with the same key plus one for each non-matching record of
-	 * this {@code KStream} and within the joining window intervals
-	 * @see #join(KStream, ValueJoinerWithKey, JoinWindows)
-	 * @see #outerJoin(KStream, ValueJoinerWithKey, JoinWindows)
-	 */
-	<VO, VR> KStream<K, VR> leftJoin(final KStream<K, VO> otherStream,
-									 final ValueJoinerWithKey<? super K, ? super V, ? super VO, ? extends VR> joiner,
-									 final JoinWindows windows);
-
-	/**
-	 * Join records of this stream with another {@code KStream}'s records using windowed left equi join using the
-	 * {@link StreamJoined} instance for configuration of the {@link Serde key serde}, {@link Serde this stream's value
-	 * serde}, {@link Serde the other stream's value serde}, and used state stores.
-	 * In contrast to {@link #join(KStream, ValueJoiner, JoinWindows) inner-join}, all records from this stream will
-	 * produce at least one output record (cf. below).
-	 * The join is computed on the records' key with join attribute {@code thisKStream.key == otherKStream.key}.
-	 * Furthermore, two records are only joined if their timestamps are close to each other as defined by the given
-	 * {@link JoinWindows}, i.e., the window defines an additional join predicate on the record timestamps.
-	 * <p>
-	 * For each pair of records meeting both join predicates the provided {@link ValueJoiner} will be called to compute
-	 * a value (with arbitrary type) for the result record.
-	 * The key of the result record is the same as for both joining input records.
-	 * Furthermore, for each input record of this {@code KStream} that does not satisfy the join predicate the provided
-	 * {@link ValueJoiner} will be called with a {@code null} value for the other stream.
-	 * If an input record key or value is {@code null} the record will not be included in the join operation and thus no
-	 * output record will be added to the resulting {@code KStream}.
-	 * <p>
-	 * Example (assuming all input records belong to the correct windows):
-	 * <table border='1'>
-	 * <tr>
-	 * <th>this</th>
-	 * <th>other</th>
-	 * <th>result</th>
-	 * </tr>
-	 * <tr>
-	 * <td>&lt;K1:A&gt;</td>
-	 * <td></td>
-	 * <td>&lt;K1:ValueJoiner(A,null)&gt;</td>
-	 * </tr>
-	 * <tr>
-	 * <td>&lt;K2:B&gt;</td>
-	 * <td>&lt;K2:b&gt;</td>
-	 * <td>&lt;K2:ValueJoiner(B,b)&gt;</td>
-	 * </tr>
-	 * <tr>
-	 * <td></td>
-	 * <td>&lt;K3:c&gt;</td>
-	 * <td></td>
-	 * </tr>
-	 * </table>
-	 * Both input streams (or to be more precise, their underlying source topics) need to have the same number of
-	 * partitions.
-	 * If this is not the case, you would need to call {@link #repartition(Repartitioned)} (for one input stream) before
-	 * doing the join and specify the "correct" number of partitions via {@link Repartitioned} parameter.
-	 * Furthermore, both input streams need to be co-partitioned on the join key (i.e., use the same partitioner).
-	 * If this requirement is not met, Kafka Streams will automatically repartition the data, i.e., it will create an
-	 * internal repartitioning topic in Kafka and write and re-read the data via this topic before the actual join.
-	 * The repartitioning topic will be named "${applicationId}-&lt;name&gt;-repartition", where "applicationId" is
-	 * user-specified in {@link StreamsConfig} via parameter
-	 * {@link StreamsConfig#APPLICATION_ID_CONFIG APPLICATION_ID_CONFIG}, "&lt;name&gt;" is an internally generated
-	 * name, and "-repartition" is a fixed suffix.
-	 * <p>
-	 * Repartitioning can happen for one or both of the joining {@code KStream}s.
-	 * For this case, all data of the stream will be redistributed through the repartitioning topic by writing all
-	 * records to it, and rereading all records from it, such that the join input {@code KStream} is partitioned
-	 * correctly on its key.
-	 * <p>
-	 * Both of the joining {@code KStream}s will be materialized in local state stores with auto-generated store names,
-	 * unless a name is provided via a {@code Materialized} instance.
-	 * For failure and recovery each store will be backed by an internal changelog topic that will be created in Kafka.
-	 * The changelog topic will be named "${applicationId}-&lt;storename&gt;-changelog", where "applicationId" is user-specified
-	 * in {@link StreamsConfig} via parameter {@link StreamsConfig#APPLICATION_ID_CONFIG APPLICATION_ID_CONFIG},
-	 * "storeName" is an internally generated name, and "-changelog" is a fixed suffix.
-	 * <p>
-	 * You can retrieve all generated internal topic names via {@link Topology#describe()}.
-	 *
-	 * @param <VO>         the value type of the other stream
-	 * @param <VR>         the value type of the result stream
-	 * @param otherStream  the {@code KStream} to be joined with this stream
-	 * @param joiner       a {@link ValueJoiner} that computes the join result for a pair of matching records
-	 * @param windows      the specification of the {@link JoinWindows}
-	 * @param streamJoined a {@link StreamJoined} instance to configure serdes and state stores
-	 * @return a {@code KStream} that contains join-records for each key and values computed by the given
-	 * {@link ValueJoiner}, one for each matched record-pair with the same key plus one for each non-matching record of
-	 * this {@code KStream} and within the joining window intervals
-	 * @see #join(KStream, ValueJoiner, JoinWindows, StreamJoined)
-	 * @see #outerJoin(KStream, ValueJoiner, JoinWindows, StreamJoined)
-	 */
-	<VO, VR> KStream<K, VR> leftJoin(final KStream<K, VO> otherStream,
-									 final ValueJoiner<? super V, ? super VO, ? extends VR> joiner,
-									 final JoinWindows windows,
-									 final StreamJoined<K, V, VO> streamJoined);
-
-	/**
-	 * Join records of this stream with another {@code KStream}'s records using windowed left equi join using the
-	 * {@link StreamJoined} instance for configuration of the {@link Serde key serde}, {@link Serde this stream's value
-	 * serde}, {@link Serde the other stream's value serde}, and used state stores.
-	 * In contrast to {@link #join(KStream, ValueJoinerWithKey, JoinWindows) inner-join}, all records from this stream will
-	 * produce at least one output record (cf. below).
-	 * The join is computed on the records' key with join attribute {@code thisKStream.key == otherKStream.key}.
-	 * Furthermore, two records are only joined if their timestamps are close to each other as defined by the given
-	 * {@link JoinWindows}, i.e., the window defines an additional join predicate on the record timestamps.
-	 * <p>
-	 * For each pair of records meeting both join predicates the provided {@link ValueJoinerWithKey} will be called to compute
-	 * a value (with arbitrary type) for the result record.
-	 * Note that the key is read-only and should not be modified, as this can lead to undefined behaviour.
-	 * The key of the result record is the same as for both joining input records.
-	 * Furthermore, for each input record of this {@code KStream} that does not satisfy the join predicate the provided
-	 * {@link ValueJoinerWithKey} will be called with a {@code null} value for the other stream.
-	 * If an input record key or value is {@code null} the record will not be included in the join operation and thus no
-	 * output record will be added to the resulting {@code KStream}.
-	 * <p>
-	 * Example (assuming all input records belong to the correct windows):
-	 * <table border='1'>
-	 * <tr>
-	 * <th>this</th>
-	 * <th>other</th>
-	 * <th>result</th>
-	 * </tr>
-	 * <tr>
-	 * <td>&lt;K1:A&gt;</td>
-	 * <td></td>
-	 * <td>&lt;K1:ValueJoinerWithKey(K1,A,null)&gt;</td>
-	 * </tr>
-	 * <tr>
-	 * <td>&lt;K2:B&gt;</td>
-	 * <td>&lt;K2:b&gt;</td>
-	 * <td>&lt;K2:ValueJoinerWithKey(K2,B,b)&gt;</td>
-	 * </tr>
-	 * <tr>
-	 * <td></td>
-	 * <td>&lt;K3:c&gt;</td>
-	 * <td></td>
-	 * </tr>
-	 * </table>
-	 * Both input streams (or to be more precise, their underlying source topics) need to have the same number of
-	 * partitions.
-	 * If this is not the case, you would need to call {@link #repartition(Repartitioned)} (for one input stream) before
-	 * doing the join and specify the "correct" number of partitions via {@link Repartitioned} parameter.
-	 * Furthermore, both input streams need to be co-partitioned on the join key (i.e., use the same partitioner).
-	 * If this requirement is not met, Kafka Streams will automatically repartition the data, i.e., it will create an
-	 * internal repartitioning topic in Kafka and write and re-read the data via this topic before the actual join.
-	 * The repartitioning topic will be named "${applicationId}-&lt;name&gt;-repartition", where "applicationId" is
-	 * user-specified in {@link StreamsConfig} via parameter
-	 * {@link StreamsConfig#APPLICATION_ID_CONFIG APPLICATION_ID_CONFIG}, "&lt;name&gt;" is an internally generated
-	 * name, and "-repartition" is a fixed suffix.
-	 * <p>
-	 * Repartitioning can happen for one or both of the joining {@code KStream}s.
-	 * For this case, all data of the stream will be redistributed through the repartitioning topic by writing all
-	 * records to it, and rereading all records from it, such that the join input {@code KStream} is partitioned
-	 * correctly on its key.
-	 * <p>
-	 * Both of the joining {@code KStream}s will be materialized in local state stores with auto-generated store names,
-	 * unless a name is provided via a {@code Materialized} instance.
-	 * For failure and recovery each store will be backed by an internal changelog topic that will be created in Kafka.
-	 * The changelog topic will be named "${applicationId}-&lt;storename&gt;-changelog", where "applicationId" is user-specified
-	 * in {@link StreamsConfig} via parameter {@link StreamsConfig#APPLICATION_ID_CONFIG APPLICATION_ID_CONFIG},
-	 * "storeName" is an internally generated name, and "-changelog" is a fixed suffix.
-	 * <p>
-	 * You can retrieve all generated internal topic names via {@link Topology#describe()}.
-	 * @param <VO>         the value type of the other stream
-	 * @param <VR>         the value type of the result stream
-	 * @param otherStream  the {@code KStream} to be joined with this stream
-	 * @param joiner       a {@link ValueJoinerWithKey} that computes the join result for a pair of matching records
-	 * @param windows      the specification of the {@link JoinWindows}
-	 * @param streamJoined a {@link StreamJoined} instance to configure serdes and state stores
-	 * @return a {@code KStream} that contains join-records for each key and values computed by the given
-	 * {@link ValueJoinerWithKey}, one for each matched record-pair with the same key plus one for each non-matching record of
-	 * this {@code KStream} and within the joining window intervals
-	 * @see #join(KStream, ValueJoinerWithKey, JoinWindows, StreamJoined)
-	 * @see #outerJoin(KStream, ValueJoinerWithKey, JoinWindows, StreamJoined)
-	 */
-	<VO, VR> KStream<K, VR> leftJoin(final KStream<K, VO> otherStream,
-									 final ValueJoinerWithKey<? super K, ? super V, ? super VO, ? extends VR> joiner,
-									 final JoinWindows windows,
-									 final StreamJoined<K, V, VO> streamJoined);
-
-	/**
-	 * Join records of this stream with another {@code KStream}'s records using windowed outer equi join with default
-	 * serializers and deserializers.
-	 * In contrast to {@link #join(KStream, ValueJoiner, JoinWindows) inner-join} or
-	 * {@link #leftJoin(KStream, ValueJoiner, JoinWindows) left-join}, all records from both streams will produce at
-	 * least one output record (cf. below).
-	 * The join is computed on the records' key with join attribute {@code thisKStream.key == otherKStream.key}.
-	 * Furthermore, two records are only joined if their timestamps are close to each other as defined by the given
-	 * {@link JoinWindows}, i.e., the window defines an additional join predicate on the record timestamps.
-	 * <p>
-	 * For each pair of records meeting both join predicates the provided {@link ValueJoiner} will be called to compute
-	 * a value (with arbitrary type) for the result record.
-	 * The key of the result record is the same as for both joining input records.
-	 * Furthermore, for each input record of both {@code KStream}s that does not satisfy the join predicate the provided
-	 * {@link ValueJoiner} will be called with a {@code null} value for the this/other stream, respectively.
-	 * If an input record key or value is {@code null} the record will not be included in the join operation and thus no
-	 * output record will be added to the resulting {@code KStream}.
-	 * <p>
-	 * Example (assuming all input records belong to the correct windows):
-	 * <table border='1'>
-	 * <tr>
-	 * <th>this</th>
-	 * <th>other</th>
-	 * <th>result</th>
-	 * </tr>
-	 * <tr>
-	 * <td>&lt;K1:A&gt;</td>
-	 * <td></td>
-	 * <td>&lt;K1:ValueJoiner(A,null)&gt;</td>
-	 * </tr>
-	 * <tr>
-	 * <td>&lt;K2:B&gt;</td>
-	 * <td>&lt;K2:b&gt;</td>
-	 * <td>&lt;K2:ValueJoiner(null,b)&gt;<br></br>&lt;K2:ValueJoiner(B,b)&gt;</td>
-	 * </tr>
-	 * <tr>
-	 * <td></td>
-	 * <td>&lt;K3:c&gt;</td>
-	 * <td>&lt;K3:ValueJoiner(null,c)&gt;</td>
-	 * </tr>
-	 * </table>
-	 * Both input streams (or to be more precise, their underlying source topics) need to have the same number of
-	 * partitions.
-	 * If this is not the case, you would need to call {@link #repartition(Repartitioned)} (for one input stream) before
-	 * doing the join and specify the "correct" number of partitions via {@link Repartitioned} parameter.
-	 * Furthermore, both input streams need to be co-partitioned on the join key (i.e., use the same partitioner).
-	 * If this requirement is not met, Kafka Streams will automatically repartition the data, i.e., it will create an
-	 * internal repartitioning topic in Kafka and write and re-read the data via this topic before the actual join.
-	 * The repartitioning topic will be named "${applicationId}-&lt;name&gt;-repartition", where "applicationId" is
-	 * user-specified in {@link StreamsConfig} via parameter
-	 * {@link StreamsConfig#APPLICATION_ID_CONFIG APPLICATION_ID_CONFIG}, "&lt;name&gt;" is an internally generated
-	 * name, and "-repartition" is a fixed suffix.
-	 * <p>
-	 * Repartitioning can happen for one or both of the joining {@code KStream}s.
-	 * For this case, all data of the stream will be redistributed through the repartitioning topic by writing all
-	 * records to it, and rereading all records from it, such that the join input {@code KStream} is partitioned
-	 * correctly on its key.
-	 * <p>
-	 * Both of the joining {@code KStream}s will be materialized in local state stores with auto-generated store names.
-	 * For failure and recovery each store will be backed by an internal changelog topic that will be created in Kafka.
-	 * The changelog topic will be named "${applicationId}-&lt;storename&gt;-changelog", where "applicationId" is user-specified
-	 * in {@link StreamsConfig} via parameter {@link StreamsConfig#APPLICATION_ID_CONFIG APPLICATION_ID_CONFIG},
-	 * "storeName" is an internally generated name, and "-changelog" is a fixed suffix.
-	 * <p>
-	 * You can retrieve all generated internal topic names via {@link Topology#describe()}.
-	 *
-	 * @param otherStream the {@code KStream} to be joined with this stream
-	 * @param joiner      a {@link ValueJoiner} that computes the join result for a pair of matching records
-	 * @param windows     the specification of the {@link JoinWindows}
-	 * @param <VO>        the value type of the other stream
-	 * @param <VR>        the value type of the result stream
-	 * @return a {@code KStream} that contains join-records for each key and values computed by the given
-	 * {@link ValueJoiner}, one for each matched record-pair with the same key plus one for each non-matching record of
-	 * both {@code KStream} and within the joining window intervals
-	 * @see #join(KStream, ValueJoiner, JoinWindows)
-	 * @see #leftJoin(KStream, ValueJoiner, JoinWindows)
-	 */
-	<VO, VR> KStream<K, VR> outerJoin(final KStream<K, VO> otherStream,
-									  final ValueJoiner<? super V, ? super VO, ? extends VR> joiner,
-									  final JoinWindows windows);
-
-	/**
-	 * Join records of this stream with another {@code KStream}'s records using windowed outer equi join with default
-	 * serializers and deserializers.
-	 * In contrast to {@link #join(KStream, ValueJoinerWithKey, JoinWindows) inner-join} or
-	 * {@link #leftJoin(KStream, ValueJoinerWithKey, JoinWindows) left-join}, all records from both streams will produce at
-	 * least one output record (cf. below).
-	 * The join is computed on the records' key with join attribute {@code thisKStream.key == otherKStream.key}.
-	 * Furthermore, two records are only joined if their timestamps are close to each other as defined by the given
-	 * {@link JoinWindows}, i.e., the window defines an additional join predicate on the record timestamps.
-	 * <p>
-	 * For each pair of records meeting both join predicates the provided {@link ValueJoinerWithKey} will be called to compute
-	 * a value (with arbitrary type) for the result record.
-	 * Note that the key is read-only and should not be modified, as this can lead to undefined behaviour.
-	 * The key of the result record is the same as for both joining input records.
-	 * Furthermore, for each input record of both {@code KStream}s that does not satisfy the join predicate the provided
-	 * {@link ValueJoinerWithKey} will be called with a {@code null} value for the this/other stream, respectively.
-	 * If an input record key or value is {@code null} the record will not be included in the join operation and thus no
-	 * output record will be added to the resulting {@code KStream}.
-	 * <p>
-	 * Example (assuming all input records belong to the correct windows):
-	 * <table border='1'>
-	 * <tr>
-	 * <th>this</th>
-	 * <th>other</th>
-	 * <th>result</th>
-	 * </tr>
-	 * <tr>
-	 * <td>&lt;K1:A&gt;</td>
-	 * <td></td>
-	 * <td>&lt;K1:ValueJoinerWithKey(K1,A,null)&gt;</td>
-	 * </tr>
-	 * <tr>
-	 * <td>&lt;K2:B&gt;</td>
-	 * <td>&lt;K2:b&gt;</td>
-	 * <td>&lt;K2:ValueJoinerWithKey(K2,null,b)&gt;<br></br>&lt;K2:ValueJoinerWithKey(K2,B,b)&gt;</td>
-	 * </tr>
-	 * <tr>
-	 * <td></td>
-	 * <td>&lt;K3:c&gt;</td>
-	 * <td>&lt;K3:ValueJoinerWithKey(K3,null,c)&gt;</td>
-	 * </tr>
-	 * </table>
-	 * Both input streams (or to be more precise, their underlying source topics) need to have the same number of
-	 * partitions.
-	 * If this is not the case, you would need to call {@link #repartition(Repartitioned)} (for one input stream) before
-	 * doing the join and specify the "correct" number of partitions via {@link Repartitioned} parameter.
-	 * Furthermore, both input streams need to be co-partitioned on the join key (i.e., use the same partitioner).
-	 * If this requirement is not met, Kafka Streams will automatically repartition the data, i.e., it will create an
-	 * internal repartitioning topic in Kafka and write and re-read the data via this topic before the actual join.
-	 * The repartitioning topic will be named "${applicationId}-&lt;name&gt;-repartition", where "applicationId" is
-	 * user-specified in {@link StreamsConfig} via parameter
-	 * {@link StreamsConfig#APPLICATION_ID_CONFIG APPLICATION_ID_CONFIG}, "&lt;name&gt;" is an internally generated
-	 * name, and "-repartition" is a fixed suffix.
-	 * <p>
-	 * Repartitioning can happen for one or both of the joining {@code KStream}s.
-	 * For this case, all data of the stream will be redistributed through the repartitioning topic by writing all
-	 * records to it, and rereading all records from it, such that the join input {@code KStream} is partitioned
-	 * correctly on its key.
-	 * <p>
-	 * Both of the joining {@code KStream}s will be materialized in local state stores with auto-generated store names.
-	 * For failure and recovery each store will be backed by an internal changelog topic that will be created in Kafka.
-	 * The changelog topic will be named "${applicationId}-&lt;storename&gt;-changelog", where "applicationId" is user-specified
-	 * in {@link StreamsConfig} via parameter {@link StreamsConfig#APPLICATION_ID_CONFIG APPLICATION_ID_CONFIG},
-	 * "storeName" is an internally generated name, and "-changelog" is a fixed suffix.
-	 * <p>
-	 * You can retrieve all generated internal topic names via {@link Topology#describe()}.
-	 * @param otherStream the {@code KStream} to be joined with this stream
-	 * @param joiner      a {@link ValueJoinerWithKey} that computes the join result for a pair of matching records
-	 * @param windows     the specification of the {@link JoinWindows}
-	 * @param <VO>        the value type of the other stream
-	 * @param <VR>        the value type of the result stream
-	 * @return a {@code KStream} that contains join-records for each key and values computed by the given
-	 * {@link ValueJoinerWithKey}, one for each matched record-pair with the same key plus one for each non-matching record of
-	 * both {@code KStream} and within the joining window intervals
-	 * @see #join(KStream, ValueJoinerWithKey, JoinWindows)
-	 * @see #leftJoin(KStream, ValueJoinerWithKey, JoinWindows)
-	 */
-	<VO, VR> KStream<K, VR> outerJoin(final KStream<K, VO> otherStream,
-									  final ValueJoinerWithKey<? super K, ? super V, ? super VO, ? extends VR> joiner,
-									  final JoinWindows windows);
-
-	/**
-	 * Join records of this stream with another {@code KStream}'s records using windowed outer equi join using the
-	 * {@link StreamJoined} instance for configuration of the {@link Serde key serde}, {@link Serde this stream's value
-	 * serde}, {@link Serde the other stream's value serde}, and used state stores.
-	 * In contrast to {@link #join(KStream, ValueJoiner, JoinWindows) inner-join} or
-	 * {@link #leftJoin(KStream, ValueJoiner, JoinWindows) left-join}, all records from both streams will produce at
-	 * least one output record (cf. below).
-	 * The join is computed on the records' key with join attribute {@code thisKStream.key == otherKStream.key}.
-	 * Furthermore, two records are only joined if their timestamps are close to each other as defined by the given
-	 * {@link JoinWindows}, i.e., the window defines an additional join predicate on the record timestamps.
-	 * <p>
-	 * For each pair of records meeting both join predicates the provided {@link ValueJoiner} will be called to compute
-	 * a value (with arbitrary type) for the result record.
-	 * The key of the result record is the same as for both joining input records.
-	 * Furthermore, for each input record of both {@code KStream}s that does not satisfy the join predicate the provided
-	 * {@link ValueJoiner} will be called with a {@code null} value for this/other stream, respectively.
-	 * If an input record key or value is {@code null} the record will not be included in the join operation and thus no
-	 * output record will be added to the resulting {@code KStream}.
-	 * <p>
-	 * Example (assuming all input records belong to the correct windows):
-	 * <table border='1'>
-	 * <tr>
-	 * <th>this</th>
-	 * <th>other</th>
-	 * <th>result</th>
-	 * </tr>
-	 * <tr>
-	 * <td>&lt;K1:A&gt;</td>
-	 * <td></td>
-	 * <td>&lt;K1:ValueJoiner(A,null)&gt;</td>
-	 * </tr>
-	 * <tr>
-	 * <td>&lt;K2:B&gt;</td>
-	 * <td>&lt;K2:b&gt;</td>
-	 * <td>&lt;K2:ValueJoiner(null,b)&gt;<br></br>&lt;K2:ValueJoiner(B,b)&gt;</td>
-	 * </tr>
-	 * <tr>
-	 * <td></td>
-	 * <td>&lt;K3:c&gt;</td>
-	 * <td>&lt;K3:ValueJoiner(null,c)&gt;</td>
-	 * </tr>
-	 * </table>
-	 * Both input streams (or to be more precise, their underlying source topics) need to have the same number of
-	 * partitions.
-	 * If this is not the case, you would need to call {@link #repartition(Repartitioned)} (for one input stream) before
-	 * doing the join and specify the "correct" number of partitions via {@link Repartitioned} parameter.
-	 * Furthermore, both input streams need to be co-partitioned on the join key (i.e., use the same partitioner).
-	 * If this requirement is not met, Kafka Streams will automatically repartition the data, i.e., it will create an
-	 * internal repartitioning topic in Kafka and write and re-read the data via this topic before the actual join.
-	 * The repartitioning topic will be named "${applicationId}-&lt;name&gt;-repartition", where "applicationId" is
-	 * user-specified in {@link StreamsConfig} via parameter
-	 * {@link StreamsConfig#APPLICATION_ID_CONFIG APPLICATION_ID_CONFIG}, "&lt;name&gt;" is an internally generated
-	 * name, and "-repartition" is a fixed suffix.
-	 * <p>
-	 * Repartitioning can happen for one or both of the joining {@code KStream}s.
-	 * For this case, all data of the stream will be redistributed through the repartitioning topic by writing all
-	 * records to it, and rereading all records from it, such that the join input {@code KStream} is partitioned
-	 * correctly on its key.
-	 * <p>
-	 * Both of the joining {@code KStream}s will be materialized in local state stores with auto-generated store names,
-	 * unless a name is provided via a {@code Materialized} instance.
-	 * For failure and recovery each store will be backed by an internal changelog topic that will be created in Kafka.
-	 * The changelog topic will be named "${applicationId}-&lt;storename&gt;-changelog", where "applicationId" is user-specified
-	 * in {@link StreamsConfig} via parameter {@link StreamsConfig#APPLICATION_ID_CONFIG APPLICATION_ID_CONFIG},
-	 * "storeName" is an internally generated name, and "-changelog" is a fixed suffix.
-	 * <p>
-	 * You can retrieve all generated internal topic names via {@link Topology#describe()}.
-	 *
-	 * @param <VO>         the value type of the other stream
-	 * @param <VR>         the value type of the result stream
-	 * @param otherStream  the {@code KStream} to be joined with this stream
-	 * @param joiner       a {@link ValueJoiner} that computes the join result for a pair of matching records
-	 * @param windows      the specification of the {@link JoinWindows}
-	 * @param streamJoined a {@link StreamJoined} instance to configure serdes and state stores
-	 * @return a {@code KStream} that contains join-records for each key and values computed by the given
-	 * {@link ValueJoiner}, one for each matched record-pair with the same key plus one for each non-matching record of
-	 * both {@code KStream} and within the joining window intervals
-	 * @see #join(KStream, ValueJoiner, JoinWindows, StreamJoined)
-	 * @see #leftJoin(KStream, ValueJoiner, JoinWindows, StreamJoined)
-	 */
-	<VO, VR> KStream<K, VR> outerJoin(final KStream<K, VO> otherStream,
-									  final ValueJoiner<? super V, ? super VO, ? extends VR> joiner,
-									  final JoinWindows windows,
-									  final StreamJoined<K, V, VO> streamJoined);
-
-	/**
-	 * Join records of this stream with another {@code KStream}'s records using windowed outer equi join using the
-	 * {@link StreamJoined} instance for configuration of the {@link Serde key serde}, {@link Serde this stream's value
-	 * serde}, {@link Serde the other stream's value serde}, and used state stores.
-	 * In contrast to {@link #join(KStream, ValueJoinerWithKey, JoinWindows) inner-join} or
-	 * {@link #leftJoin(KStream, ValueJoinerWithKey, JoinWindows) left-join}, all records from both streams will produce at
-	 * least one output record (cf. below).
-	 * The join is computed on the records' key with join attribute {@code thisKStream.key == otherKStream.key}.
-	 * Furthermore, two records are only joined if their timestamps are close to each other as defined by the given
-	 * {@link JoinWindows}, i.e., the window defines an additional join predicate on the record timestamps.
-	 * <p>
-	 * For each pair of records meeting both join predicates the provided {@link ValueJoinerWithKey} will be called to compute
-	 * a value (with arbitrary type) for the result record.
-	 * Note that the key is read-only and should not be modified, as this can lead to undefined behaviour.
-	 * The key of the result record is the same as for both joining input records.
-	 * Furthermore, for each input record of both {@code KStream}s that does not satisfy the join predicate the provided
-	 * {@link ValueJoinerWithKey} will be called with a {@code null} value for this/other stream, respectively.
-	 * If an input record key or value is {@code null} the record will not be included in the join operation and thus no
-	 * output record will be added to the resulting {@code KStream}.
-	 * <p>
-	 * Example (assuming all input records belong to the correct windows):
-	 * <table border='1'>
-	 * <tr>
-	 * <th>this</th>
-	 * <th>other</th>
-	 * <th>result</th>
-	 * </tr>
-	 * <tr>
-	 * <td>&lt;K1:A&gt;</td>
-	 * <td></td>
-	 * <td>&lt;K1:ValueJoinerWithKey(K1,A,null)&gt;</td>
-	 * </tr>
-	 * <tr>
-	 * <td>&lt;K2:B&gt;</td>
-	 * <td>&lt;K2:b&gt;</td>
-	 * <td>&lt;K2:ValueJoinerWithKey(K2,null,b)&gt;<br></br>&lt;K2:ValueJoinerWithKey(K2,B,b)&gt;</td>
-	 * </tr>
-	 * <tr>
-	 * <td></td>
-	 * <td>&lt;K3:c&gt;</td>
-	 * <td>&lt;K3:ValueJoinerWithKey(K3,null,c)&gt;</td>
-	 * </tr>
-	 * </table>
-	 * Both input streams (or to be more precise, their underlying source topics) need to have the same number of
-	 * partitions.
-	 * If this is not the case, you would need to call {@link #repartition(Repartitioned)} (for one input stream) before
-	 * doing the join and specify the "correct" number of partitions via {@link Repartitioned} parameter.
-	 * Furthermore, both input streams need to be co-partitioned on the join key (i.e., use the same partitioner).
-	 * If this requirement is not met, Kafka Streams will automatically repartition the data, i.e., it will create an
-	 * internal repartitioning topic in Kafka and write and re-read the data via this topic before the actual join.
-	 * The repartitioning topic will be named "${applicationId}-&lt;name&gt;-repartition", where "applicationId" is
-	 * user-specified in {@link StreamsConfig} via parameter
-	 * {@link StreamsConfig#APPLICATION_ID_CONFIG APPLICATION_ID_CONFIG}, "&lt;name&gt;" is an internally generated
-	 * name, and "-repartition" is a fixed suffix.
-	 * <p>
-	 * Repartitioning can happen for one or both of the joining {@code KStream}s.
-	 * For this case, all data of the stream will be redistributed through the repartitioning topic by writing all
-	 * records to it, and rereading all records from it, such that the join input {@code KStream} is partitioned
-	 * correctly on its key.
-	 * <p>
-	 * Both of the joining {@code KStream}s will be materialized in local state stores with auto-generated store names,
-	 * unless a name is provided via a {@code Materialized} instance.
-	 * For failure and recovery each store will be backed by an internal changelog topic that will be created in Kafka.
-	 * The changelog topic will be named "${applicationId}-&lt;storename&gt;-changelog", where "applicationId" is user-specified
-	 * in {@link StreamsConfig} via parameter {@link StreamsConfig#APPLICATION_ID_CONFIG APPLICATION_ID_CONFIG},
-	 * "storeName" is an internally generated name, and "-changelog" is a fixed suffix.
-	 * <p>
-	 * You can retrieve all generated internal topic names via {@link Topology#describe()}.
-	 * @param <VO>         the value type of the other stream
-	 * @param <VR>         the value type of the result stream
-	 * @param otherStream  the {@code KStream} to be joined with this stream
-	 * @param joiner       a {@link ValueJoinerWithKey} that computes the join result for a pair of matching records
-	 * @param windows      the specification of the {@link JoinWindows}
-	 * @param streamJoined a {@link StreamJoined} instance to configure serdes and state stores
-	 * @return a {@code KStream} that contains join-records for each key and values computed by the given
-	 * {@link ValueJoinerWithKey}, one for each matched record-pair with the same key plus one for each non-matching record of
-	 * both {@code KStream} and within the joining window intervals
-	 * @see #join(KStream, ValueJoinerWithKey, JoinWindows, StreamJoined)
-	 * @see #leftJoin(KStream, ValueJoinerWithKey, JoinWindows, StreamJoined)
-	 */
-	<VO, VR> KStream<K, VR> outerJoin(final KStream<K, VO> otherStream,
-									  final ValueJoinerWithKey<? super K, ? super V, ? super VO, ? extends VR> joiner,
-									  final JoinWindows windows,
-									  final StreamJoined<K, V, VO> streamJoined);
-
-	/**
-	 * Join records of this stream with {@link KTable}'s records using non-windowed inner equi join with default
-	 * serializers and deserializers.
-	 * The join is a primary key table lookup join with join attribute {@code stream.key == table.key}.
-	 * "Table lookup join" means, that results are only computed if {@code KStream} records are processed.
-	 * This is done by performing a lookup for matching records in the <em>current</em> (i.e., processing time) internal
-	 * {@link KTable} state.
-	 * In contrast, processing {@link KTable} input records will only update the internal {@link KTable} state and
-	 * will not produce any result records.
-	 * <p>
-	 * For each {@code KStream} record that finds a corresponding record in {@link KTable} the provided
-	 * {@link ValueJoiner} will be called to compute a value (with arbitrary type) for the result record.
-	 * The key of the result record is the same as for both joining input records.
-	 * If an {@code KStream} input record key or value is {@code null} the record will not be included in the join
-	 * operation and thus no output record will be added to the resulting {@code KStream}.
-	 * <p>
-	 * Example:
-	 * <table border='1'>
-	 * <tr>
-	 * <th>KStream</th>
-	 * <th>KTable</th>
-	 * <th>state</th>
-	 * <th>result</th>
-	 * </tr>
-	 * <tr>
-	 * <td>&lt;K1:A&gt;</td>
-	 * <td></td>
-	 * <td></td>
-	 * <td></td>
-	 * </tr>
-	 * <tr>
-	 * <td></td>
-	 * <td>&lt;K1:b&gt;</td>
-	 * <td>&lt;K1:b&gt;</td>
-	 * <td></td>
-	 * </tr>
-	 * <tr>
-	 * <td>&lt;K1:C&gt;</td>
-	 * <td></td>
-	 * <td>&lt;K1:b&gt;</td>
-	 * <td>&lt;K1:ValueJoiner(C,b)&gt;</td>
-	 * </tr>
-	 * </table>
-	 * Both input streams (or to be more precise, their underlying source topics) need to have the same number of
-	 * partitions.
-	 * If this is not the case, you would need to call {@link #repartition(Repartitioned)} for this {@code KStream}
-	 * before doing the join, specifying the same number of partitions via {@link Repartitioned} parameter as the given
-	 * {@link KTable}.
-	 * Furthermore, both input streams need to be co-partitioned on the join key (i.e., use the same partitioner);
-	 * cf. {@link #join(GlobalKTable, KeyValueMapper, ValueJoiner)}.
-	 * If this requirement is not met, Kafka Streams will automatically repartition the data, i.e., it will create an
-	 * internal repartitioning topic in Kafka and write and re-read the data via this topic before the actual join.
-	 * The repartitioning topic will be named "${applicationId}-&lt;name&gt;-repartition", where "applicationId" is
-	 * user-specified in {@link StreamsConfig} via parameter
-	 * {@link StreamsConfig#APPLICATION_ID_CONFIG APPLICATION_ID_CONFIG}, "&lt;name&gt;" is an internally generated
-	 * name, and "-repartition" is a fixed suffix.
-	 * <p>
-	 * You can retrieve all generated internal topic names via {@link Topology#describe()}.
-	 * <p>
-	 * Repartitioning can happen only for this {@code KStream} but not for the provided {@link KTable}.
-	 * For this case, all data of the stream will be redistributed through the repartitioning topic by writing all
-	 * records to it, and rereading all records from it, such that the join input {@code KStream} is partitioned
-	 * correctly on its key.
-	 *
-	 * @param table  the {@link KTable} to be joined with this stream
-	 * @param joiner a {@link ValueJoiner} that computes the join result for a pair of matching records
-	 * @param <VT>   the value type of the table
-	 * @param <VR>   the value type of the result stream
-	 * @return a {@code KStream} that contains join-records for each key and values computed by the given
-	 * {@link ValueJoiner}, one for each matched record-pair with the same key
-	 * @see #leftJoin(KTable, ValueJoiner)
-	 * @see #join(GlobalKTable, KeyValueMapper, ValueJoiner)
-	 */
-	<VT, VR> KStream<K, VR> join(final KTable<K, VT> table,
-								 final ValueJoiner<? super V, ? super VT, ? extends VR> joiner);
-
-	/**
-	 * Join records of this stream with {@link KTable}'s records using non-windowed inner equi join with default
-	 * serializers and deserializers.
-	 * The join is a primary key table lookup join with join attribute {@code stream.key == table.key}.
-	 * "Table lookup join" means, that results are only computed if {@code KStream} records are processed.
-	 * This is done by performing a lookup for matching records in the <em>current</em> (i.e., processing time) internal
-	 * {@link KTable} state.
-	 * In contrast, processing {@link KTable} input records will only update the internal {@link KTable} state and
-	 * will not produce any result records.
-	 * <p>
-	 * For each {@code KStream} record that finds a corresponding record in {@link KTable} the provided
-	 * {@link ValueJoinerWithKey} will be called to compute a value (with arbitrary type) for the result record.
-	 * Note that the key is read-only and should not be modified, as this can lead to undefined behaviour.
-	 * <p>
-	 * The key of the result record is the same as for both joining input records.
-	 * If an {@code KStream} input record key or value is {@code null} the record will not be included in the join
-	 * operation and thus no output record will be added to the resulting {@code KStream}.
-	 * <p>
-	 * Example:
-	 * <table border='1'>
-	 * <tr>
-	 * <th>KStream</th>
-	 * <th>KTable</th>
-	 * <th>state</th>
-	 * <th>result</th>
-	 * </tr>
-	 * <tr>
-	 * <td>&lt;K1:A&gt;</td>
-	 * <td></td>
-	 * <td></td>
-	 * <td></td>
-	 * </tr>
-	 * <tr>
-	 * <td></td>
-	 * <td>&lt;K1:b&gt;</td>
-	 * <td>&lt;K1:b&gt;</td>
-	 * <td></td>
-	 * </tr>
-	 * <tr>
-	 * <td>&lt;K1:C&gt;</td>
-	 * <td></td>
-	 * <td>&lt;K1:b&gt;</td>
-	 * <td>&lt;K1:ValueJoinerWithKey(K1,C,b)&gt;</td>
-	 * </tr>
-	 * </table>
-	 * Both input streams (or to be more precise, their underlying source topics) need to have the same number of
-	 * partitions.
-	 * If this is not the case, you would need to call {@link #repartition(Repartitioned)} for this {@code KStream}
-	 * before doing the join, specifying the same number of partitions via {@link Repartitioned} parameter as the given
-	 * {@link KTable}.
-	 * Furthermore, both input streams need to be co-partitioned on the join key (i.e., use the same partitioner);
-	 * cf. {@link #join(GlobalKTable, KeyValueMapper, ValueJoinerWithKey)}.
-	 * If this requirement is not met, Kafka Streams will automatically repartition the data, i.e., it will create an
-	 * internal repartitioning topic in Kafka and write and re-read the data via this topic before the actual join.
-	 * The repartitioning topic will be named "${applicationId}-&lt;name&gt;-repartition", where "applicationId" is
-	 * user-specified in {@link StreamsConfig} via parameter
-	 * {@link StreamsConfig#APPLICATION_ID_CONFIG APPLICATION_ID_CONFIG}, "&lt;name&gt;" is an internally generated
-	 * name, and "-repartition" is a fixed suffix.
-	 * <p>
-	 * You can retrieve all generated internal topic names via {@link Topology#describe()}.
-	 * <p>
-	 * Repartitioning can happen only for this {@code KStream} but not for the provided {@link KTable}.
-	 * For this case, all data of the stream will be redistributed through the repartitioning topic by writing all
-	 * records to it, and rereading all records from it, such that the join input {@code KStream} is partitioned
-	 * correctly on its key.
-	 * @param table  the {@link KTable} to be joined with this stream
-	 * @param joiner a {@link ValueJoinerWithKey} that computes the join result for a pair of matching records
-	 * @param <VT>   the value type of the table
-	 * @param <VR>   the value type of the result stream
-	 * @return a {@code KStream} that contains join-records for each key and values computed by the given
-	 * {@link ValueJoinerWithKey}, one for each matched record-pair with the same key
-	 * @see #leftJoin(KTable, ValueJoinerWithKey)
-	 * @see #join(GlobalKTable, KeyValueMapper, ValueJoinerWithKey)
-	 */
-	<VT, VR> KStream<K, VR> join(final KTable<K, VT> table,
-								 final ValueJoinerWithKey<? super K, ? super V, ? super VT, ? extends VR> joiner);
-
-	/**
-	 * Join records of this stream with {@link KTable}'s records using non-windowed inner equi join with default
-	 * serializers and deserializers.
-	 * The join is a primary key table lookup join with join attribute {@code stream.key == table.key}.
-	 * "Table lookup join" means, that results are only computed if {@code KStream} records are processed.
-	 * This is done by performing a lookup for matching records in the <em>current</em> (i.e., processing time) internal
-	 * {@link KTable} state.
-	 * In contrast, processing {@link KTable} input records will only update the internal {@link KTable} state and
-	 * will not produce any result records.
-	 * <p>
-	 * For each {@code KStream} record that finds a corresponding record in {@link KTable} the provided
-	 * {@link ValueJoiner} will be called to compute a value (with arbitrary type) for the result record.
-	 * The key of the result record is the same as for both joining input records.
-	 * If an {@code KStream} input record key or value is {@code null} the record will not be included in the join
-	 * operation and thus no output record will be added to the resulting {@code KStream}.
-	 * <p>
-	 * Example:
-	 * <table border='1'>
-	 * <tr>
-	 * <th>KStream</th>
-	 * <th>KTable</th>
-	 * <th>state</th>
-	 * <th>result</th>
-	 * </tr>
-	 * <tr>
-	 * <td>&lt;K1:A&gt;</td>
-	 * <td></td>
-	 * <td></td>
-	 * <td></td>
-	 * </tr>
-	 * <tr>
-	 * <td></td>
-	 * <td>&lt;K1:b&gt;</td>
-	 * <td>&lt;K1:b&gt;</td>
-	 * <td></td>
-	 * </tr>
-	 * <tr>
-	 * <td>&lt;K1:C&gt;</td>
-	 * <td></td>
-	 * <td>&lt;K1:b&gt;</td>
-	 * <td>&lt;K1:ValueJoiner(C,b)&gt;</td>
-	 * </tr>
-	 * </table>
-	 * Both input streams (or to be more precise, their underlying source topics) need to have the same number of
-	 * partitions.
-	 * If this is not the case, you would need to call {@link #repartition(Repartitioned)} for this {@code KStream}
-	 * before doing the join, specifying the same number of partitions via {@link Repartitioned} parameter as the given
-	 * {@link KTable}.
-	 * Furthermore, both input streams need to be co-partitioned on the join key (i.e., use the same partitioner);
-	 * cf. {@link #join(GlobalKTable, KeyValueMapper, ValueJoiner)}.
-	 * If this requirement is not met, Kafka Streams will automatically repartition the data, i.e., it will create an
-	 * internal repartitioning topic in Kafka and write and re-read the data via this topic before the actual join.
-	 * The repartitioning topic will be named "${applicationId}-&lt;name&gt;-repartition", where "applicationId" is
-	 * user-specified in {@link StreamsConfig} via parameter
-	 * {@link StreamsConfig#APPLICATION_ID_CONFIG APPLICATION_ID_CONFIG}, "&lt;name&gt;" is an internally generated
-	 * name, and "-repartition" is a fixed suffix.
-	 * <p>
-	 * You can retrieve all generated internal topic names via {@link Topology#describe()}.
-	 * <p>
-	 * Repartitioning can happen only for this {@code KStream} but not for the provided {@link KTable}.
-	 * For this case, all data of the stream will be redistributed through the repartitioning topic by writing all
-	 * records to it, and rereading all records from it, such that the join input {@code KStream} is partitioned
-	 * correctly on its key.
-	 *
-	 * @param table  the {@link KTable} to be joined with this stream
-	 * @param joiner a {@link ValueJoiner} that computes the join result for a pair of matching records
-	 * @param joined      a {@link Joined} instance that defines the serdes to
-	 *                    be used to serialize/deserialize inputs of the joined streams
-	 * @param <VT>   the value type of the table
-	 * @param <VR>   the value type of the result stream
-	 * @return a {@code KStream} that contains join-records for each key and values computed by the given
-	 * {@link ValueJoiner}, one for each matched record-pair with the same key
-	 * @see #leftJoin(KTable, ValueJoiner, Joined)
-	 * @see #join(GlobalKTable, KeyValueMapper, ValueJoiner)
-	 */
-	<VT, VR> KStream<K, VR> join(final KTable<K, VT> table,
-								 final ValueJoiner<? super V, ? super VT, ? extends VR> joiner,
-								 final Joined<K, V, VT> joined);
-
-	/**
-	 * Join records of this stream with {@link KTable}'s records using non-windowed inner equi join with default
-	 * serializers and deserializers.
-	 * The join is a primary key table lookup join with join attribute {@code stream.key == table.key}.
-	 * "Table lookup join" means, that results are only computed if {@code KStream} records are processed.
-	 * This is done by performing a lookup for matching records in the <em>current</em> (i.e., processing time) internal
-	 * {@link KTable} state.
-	 * In contrast, processing {@link KTable} input records will only update the internal {@link KTable} state and
-	 * will not produce any result records.
-	 * <p>
-	 * For each {@code KStream} record that finds a corresponding record in {@link KTable} the provided
-	 * {@link ValueJoinerWithKey} will be called to compute a value (with arbitrary type) for the result record.
-	 * The key of the result record is the same as for both joining input records.
-	 * Note that the key is read-only and should not be modified, as this can lead to undefined behaviour.
-	 * <p>
-	 * If an {@code KStream} input record key or value is {@code null} the record will not be included in the join
-	 * operation and thus no output record will be added to the resulting {@code KStream}.
-	 * <p>
-	 * Example:
-	 * <table border='1'>
-	 * <tr>
-	 * <th>KStream</th>
-	 * <th>KTable</th>
-	 * <th>state</th>
-	 * <th>result</th>
-	 * </tr>
-	 * <tr>
-	 * <td>&lt;K1:A&gt;</td>
-	 * <td></td>
-	 * <td></td>
-	 * <td></td>
-	 * </tr>
-	 * <tr>
-	 * <td></td>
-	 * <td>&lt;K1:b&gt;</td>
-	 * <td>&lt;K1:b&gt;</td>
-	 * <td></td>
-	 * </tr>
-	 * <tr>
-	 * <td>&lt;K1:C&gt;</td>
-	 * <td></td>
-	 * <td>&lt;K1:b&gt;</td>
-	 * <td>&lt;K1:ValueJoinerWithKey(K1,C,b)&gt;</td>
-	 * </tr>
-	 * </table>
-	 * Both input streams (or to be more precise, their underlying source topics) need to have the same number of
-	 * partitions.
-	 * If this is not the case, you would need to call {@link #repartition(Repartitioned)} for this {@code KStream}
-	 * before doing the join, specifying the same number of partitions via {@link Repartitioned} parameter as the given
-	 * {@link KTable}.
-	 * Furthermore, both input streams need to be co-partitioned on the join key (i.e., use the same partitioner);
-	 * cf. {@link #join(GlobalKTable, KeyValueMapper, ValueJoinerWithKey)}.
-	 * If this requirement is not met, Kafka Streams will automatically repartition the data, i.e., it will create an
-	 * internal repartitioning topic in Kafka and write and re-read the data via this topic before the actual join.
-	 * The repartitioning topic will be named "${applicationId}-&lt;name&gt;-repartition", where "applicationId" is
-	 * user-specified in {@link StreamsConfig} via parameter
-	 * {@link StreamsConfig#APPLICATION_ID_CONFIG APPLICATION_ID_CONFIG}, "&lt;name&gt;" is an internally generated
-	 * name, and "-repartition" is a fixed suffix.
-	 * <p>
-	 * You can retrieve all generated internal topic names via {@link Topology#describe()}.
-	 * <p>
-	 * Repartitioning can happen only for this {@code KStream} but not for the provided {@link KTable}.
-	 * For this case, all data of the stream will be redistributed through the repartitioning topic by writing all
-	 * records to it, and rereading all records from it, such that the join input {@code KStream} is partitioned
-	 * correctly on its key.
-	 * @param table  the {@link KTable} to be joined with this stream
-	 * @param joiner a {@link ValueJoinerWithKey} that computes the join result for a pair of matching records
-	 * @param joined a {@link Joined} instance that defines the serdes to
-	 *               be used to serialize/deserialize inputs of the joined streams
-	 * @param <VT>   the value type of the table
-	 * @param <VR>   the value type of the result stream
-	 * @return a {@code KStream} that contains join-records for each key and values computed by the given
-	 * {@link ValueJoinerWithKey}, one for each matched record-pair with the same key
-	 * @see #leftJoin(KTable, ValueJoinerWithKey, Joined)
-	 * @see #join(GlobalKTable, KeyValueMapper, ValueJoinerWithKey)
-	 */
-	<VT, VR> KStream<K, VR> join(final KTable<K, VT> table,
-								 final ValueJoinerWithKey<? super K, ? super V, ? super VT, ? extends VR> joiner,
-								 final Joined<K, V, VT> joined);
-
-	/**
-	 * Join records of this stream with {@link KTable}'s records using non-windowed left equi join with default
-	 * serializers and deserializers.
-	 * In contrast to {@link #join(KTable, ValueJoiner) inner-join}, all records from this stream will produce an
-	 * output record (cf. below).
-	 * The join is a primary key table lookup join with join attribute {@code stream.key == table.key}.
-	 * "Table lookup join" means, that results are only computed if {@code KStream} records are processed.
-	 * This is done by performing a lookup for matching records in the <em>current</em> (i.e., processing time) internal
-	 * {@link KTable} state.
-	 * In contrast, processing {@link KTable} input records will only update the internal {@link KTable} state and
-	 * will not produce any result records.
-	 * <p>
-	 * For each {@code KStream} record whether or not it finds a corresponding record in {@link KTable} the provided
-	 * {@link ValueJoiner} will be called to compute a value (with arbitrary type) for the result record.
-	 * If no {@link KTable} record was found during lookup, a {@code null} value will be provided to {@link ValueJoiner}.
-	 * The key of the result record is the same as for both joining input records.
-	 * If an {@code KStream} input record key or value is {@code null} the record will not be included in the join
-	 * operation and thus no output record will be added to the resulting {@code KStream}.
-	 * <p>
-	 * Example:
-	 * <table border='1'>
-	 * <tr>
-	 * <th>KStream</th>
-	 * <th>KTable</th>
-	 * <th>state</th>
-	 * <th>result</th>
-	 * </tr>
-	 * <tr>
-	 * <td>&lt;K1:A&gt;</td>
-	 * <td></td>
-	 * <td></td>
-	 * <td>&lt;K1:ValueJoiner(A,null)&gt;</td>
-	 * </tr>
-	 * <tr>
-	 * <td></td>
-	 * <td>&lt;K1:b&gt;</td>
-	 * <td>&lt;K1:b&gt;</td>
-	 * <td></td>
-	 * </tr>
-	 * <tr>
-	 * <td>&lt;K1:C&gt;</td>
-	 * <td></td>
-	 * <td>&lt;K1:b&gt;</td>
-	 * <td>&lt;K1:ValueJoiner(C,b)&gt;</td>
-	 * </tr>
-	 * </table>
-	 * Both input streams (or to be more precise, their underlying source topics) need to have the same number of
-	 * partitions.
-	 * If this is not the case, you would need to call {@link #repartition(Repartitioned)} for this {@code KStream}
-	 * before doing the join, specifying the same number of partitions via {@link Repartitioned} parameter as the given
-	 * {@link KTable}.
-	 * Furthermore, both input streams need to be co-partitioned on the join key (i.e., use the same partitioner);
-	 * cf. {@link #join(GlobalKTable, KeyValueMapper, ValueJoiner)}.
-	 * If this requirement is not met, Kafka Streams will automatically repartition the data, i.e., it will create an
-	 * internal repartitioning topic in Kafka and write and re-read the data via this topic before the actual join.
-	 * The repartitioning topic will be named "${applicationId}-&lt;name&gt;-repartition", where "applicationId" is
-	 * user-specified in {@link StreamsConfig} via parameter
-	 * {@link StreamsConfig#APPLICATION_ID_CONFIG APPLICATION_ID_CONFIG}, "&lt;name&gt;" is an internally generated
-	 * name, and "-repartition" is a fixed suffix.
-	 * <p>
-	 * You can retrieve all generated internal topic names via {@link Topology#describe()}.
-	 * <p>
-	 * Repartitioning can happen only for this {@code KStream} but not for the provided {@link KTable}.
-	 * For this case, all data of the stream will be redistributed through the repartitioning topic by writing all
-	 * records to it, and rereading all records from it, such that the join input {@code KStream} is partitioned
-	 * correctly on its key.
-	 *
-	 * @param table  the {@link KTable} to be joined with this stream
-	 * @param joiner a {@link ValueJoiner} that computes the join result for a pair of matching records
-	 * @param <VT>   the value type of the table
-	 * @param <VR>   the value type of the result stream
-	 * @return a {@code KStream} that contains join-records for each key and values computed by the given
-	 * {@link ValueJoiner}, one output for each input {@code KStream} record
-	 * @see #join(KTable, ValueJoiner)
-	 * @see #leftJoin(GlobalKTable, KeyValueMapper, ValueJoiner)
-	 */
-	<VT, VR> KStream<K, VR> leftJoin(final KTable<K, VT> table,
-									 final ValueJoiner<? super V, ? super VT, ? extends VR> joiner);
-
-	/**
-	 * Join records of this stream with {@link KTable}'s records using non-windowed left equi join with default
-	 * serializers and deserializers.
-	 * In contrast to {@link #join(KTable, ValueJoinerWithKey) inner-join}, all records from this stream will produce an
-	 * output record (cf. below).
-	 * The join is a primary key table lookup join with join attribute {@code stream.key == table.key}.
-	 * "Table lookup join" means, that results are only computed if {@code KStream} records are processed.
-	 * This is done by performing a lookup for matching records in the <em>current</em> (i.e., processing time) internal
-	 * {@link KTable} state.
-	 * In contrast, processing {@link KTable} input records will only update the internal {@link KTable} state and
-	 * will not produce any result records.
-	 * <p>
-	 * For each {@code KStream} record whether or not it finds a corresponding record in {@link KTable} the provided
-	 * {@link ValueJoinerWithKey} will be called to compute a value (with arbitrary type) for the result record.
-	 * If no {@link KTable} record was found during lookup, a {@code null} value will be provided to {@link ValueJoinerWithKey}.
-	 * The key of the result record is the same as for both joining input records.
-	 * Note that the key is read-only and should not be modified, as this can lead to undefined behaviour.
-	 * If an {@code KStream} input record key or value is {@code null} the record will not be included in the join
-	 * operation and thus no output record will be added to the resulting {@code KStream}.
-	 * <p>
-	 * Example:
-	 * <table border='1'>
-	 * <tr>
-	 * <th>KStream</th>
-	 * <th>KTable</th>
-	 * <th>state</th>
-	 * <th>result</th>
-	 * </tr>
-	 * <tr>
-	 * <td>&lt;K1:A&gt;</td>
-	 * <td></td>
-	 * <td></td>
-	 * <td>&lt;K1:ValueJoinerWithKey(K1,A,null)&gt;</td>
-	 * </tr>
-	 * <tr>
-	 * <td></td>
-	 * <td>&lt;K1:b&gt;</td>
-	 * <td>&lt;K1:b&gt;</td>
-	 * <td></td>
-	 * </tr>
-	 * <tr>
-	 * <td>&lt;K1:C&gt;</td>
-	 * <td></td>
-	 * <td>&lt;K1:b&gt;</td>
-	 * <td>&lt;K1:ValueJoinerWithKey(K1,C,b)&gt;</td>
-	 * </tr>
-	 * </table>
-	 * Both input streams (or to be more precise, their underlying source topics) need to have the same number of
-	 * partitions.
-	 * If this is not the case, you would need to call {@link #repartition(Repartitioned)} for this {@code KStream}
-	 * before doing the join, specifying the same number of partitions via {@link Repartitioned} parameter as the given
-	 * {@link KTable}.
-	 * Furthermore, both input streams need to be co-partitioned on the join key (i.e., use the same partitioner);
-	 * cf. {@link #join(GlobalKTable, KeyValueMapper, ValueJoinerWithKey)}.
-	 * If this requirement is not met, Kafka Streams will automatically repartition the data, i.e., it will create an
-	 * internal repartitioning topic in Kafka and write and re-read the data via this topic before the actual join.
-	 * The repartitioning topic will be named "${applicationId}-&lt;name&gt;-repartition", where "applicationId" is
-	 * user-specified in {@link StreamsConfig} via parameter
-	 * {@link StreamsConfig#APPLICATION_ID_CONFIG APPLICATION_ID_CONFIG}, "&lt;name&gt;" is an internally generated
-	 * name, and "-repartition" is a fixed suffix.
-	 * <p>
-	 * You can retrieve all generated internal topic names via {@link Topology#describe()}.
-	 * <p>
-	 * Repartitioning can happen only for this {@code KStream} but not for the provided {@link KTable}.
-	 * For this case, all data of the stream will be redistributed through the repartitioning topic by writing all
-	 * records to it, and rereading all records from it, such that the join input {@code KStream} is partitioned
-	 * correctly on its key.
-	 * @param table  the {@link KTable} to be joined with this stream
-	 * @param joiner a {@link ValueJoinerWithKey} that computes the join result for a pair of matching records
-	 * @param <VT>   the value type of the table
-	 * @param <VR>   the value type of the result stream
-	 * @return a {@code KStream} that contains join-records for each key and values computed by the given
-	 * {@link ValueJoinerWithKey}, one output for each input {@code KStream} record
-	 * @see #join(KTable, ValueJoinerWithKey)
-	 * @see #leftJoin(GlobalKTable, KeyValueMapper, ValueJoinerWithKey)
-	 */
-	<VT, VR> KStream<K, VR> leftJoin(final KTable<K, VT> table,
-									 final ValueJoinerWithKey<? super K, ? super V, ? super VT, ? extends VR> joiner);
-
-	/**
-	 * Join records of this stream with {@link KTable}'s records using non-windowed left equi join with default
-	 * serializers and deserializers.
-	 * In contrast to {@link #join(KTable, ValueJoiner) inner-join}, all records from this stream will produce an
-	 * output record (cf. below).
-	 * The join is a primary key table lookup join with join attribute {@code stream.key == table.key}.
-	 * "Table lookup join" means, that results are only computed if {@code KStream} records are processed.
-	 * This is done by performing a lookup for matching records in the <em>current</em> (i.e., processing time) internal
-	 * {@link KTable} state.
-	 * In contrast, processing {@link KTable} input records will only update the internal {@link KTable} state and
-	 * will not produce any result records.
-	 * <p>
-	 * For each {@code KStream} record whether or not it finds a corresponding record in {@link KTable} the provided
-	 * {@link ValueJoiner} will be called to compute a value (with arbitrary type) for the result record.
-	 * If no {@link KTable} record was found during lookup, a {@code null} value will be provided to {@link ValueJoiner}.
-	 * The key of the result record is the same as for both joining input records.
-	 * If an {@code KStream} input record key or value is {@code null} the record will not be included in the join
-	 * operation and thus no output record will be added to the resulting {@code KStream}.
-	 * <p>
-	 * Example:
-	 * <table border='1'>
-	 * <tr>
-	 * <th>KStream</th>
-	 * <th>KTable</th>
-	 * <th>state</th>
-	 * <th>result</th>
-	 * </tr>
-	 * <tr>
-	 * <td>&lt;K1:A&gt;</td>
-	 * <td></td>
-	 * <td></td>
-	 * <td>&lt;K1:ValueJoiner(A,null)&gt;</td>
-	 * </tr>
-	 * <tr>
-	 * <td></td>
-	 * <td>&lt;K1:b&gt;</td>
-	 * <td>&lt;K1:b&gt;</td>
-	 * <td></td>
-	 * </tr>
-	 * <tr>
-	 * <td>&lt;K1:C&gt;</td>
-	 * <td></td>
-	 * <td>&lt;K1:b&gt;</td>
-	 * <td>&lt;K1:ValueJoiner(C,b)&gt;</td>
-	 * </tr>
-	 * </table>
-	 * Both input streams (or to be more precise, their underlying source topics) need to have the same number of
-	 * partitions.
-	 * If this is not the case, you would need to call {@link #repartition(Repartitioned)} for this {@code KStream}
-	 * before doing the join, specifying the same number of partitions via {@link Repartitioned} parameter as the given
-	 * {@link KTable}.
-	 * Furthermore, both input streams need to be co-partitioned on the join key (i.e., use the same partitioner);
-	 * cf. {@link #join(GlobalKTable, KeyValueMapper, ValueJoiner)}.
-	 * If this requirement is not met, Kafka Streams will automatically repartition the data, i.e., it will create an
-	 * internal repartitioning topic in Kafka and write and re-read the data via this topic before the actual join.
-	 * The repartitioning topic will be named "${applicationId}-&lt;name&gt;-repartition", where "applicationId" is
-	 * user-specified in {@link StreamsConfig} via parameter
-	 * {@link StreamsConfig#APPLICATION_ID_CONFIG APPLICATION_ID_CONFIG}, "&lt;name&gt;" is an internally generated
-	 * name, and "-repartition" is a fixed suffix.
-	 * <p>
-	 * You can retrieve all generated internal topic names via {@link Topology#describe()}.
-	 * <p>
-	 * Repartitioning can happen only for this {@code KStream} but not for the provided {@link KTable}.
-	 * For this case, all data of the stream will be redistributed through the repartitioning topic by writing all
-	 * records to it, and rereading all records from it, such that the join input {@code KStream} is partitioned
-	 * correctly on its key.
-	 *
-	 * @param table   the {@link KTable} to be joined with this stream
-	 * @param joiner  a {@link ValueJoiner} that computes the join result for a pair of matching records
-	 * @param joined  a {@link Joined} instance that defines the serdes to
-	 *                be used to serialize/deserialize inputs and outputs of the joined streams
-	 * @param <VT>    the value type of the table
-	 * @param <VR>    the value type of the result stream
-	 * @return a {@code KStream} that contains join-records for each key and values computed by the given
-	 * {@link ValueJoiner}, one output for each input {@code KStream} record
-	 * @see #join(KTable, ValueJoiner, Joined)
-	 * @see #leftJoin(GlobalKTable, KeyValueMapper, ValueJoiner)
-	 */
-	<VT, VR> KStream<K, VR> leftJoin(final KTable<K, VT> table,
-									 final ValueJoiner<? super V, ? super VT, ? extends VR> joiner,
-									 final Joined<K, V, VT> joined);
-
-	/**
-	 * Join records of this stream with {@link KTable}'s records using non-windowed left equi join with default
-	 * serializers and deserializers.
-	 * In contrast to {@link #join(KTable, ValueJoinerWithKey) inner-join}, all records from this stream will produce an
-	 * output record (cf. below).
-	 * The join is a primary key table lookup join with join attribute {@code stream.key == table.key}.
-	 * "Table lookup join" means, that results are only computed if {@code KStream} records are processed.
-	 * This is done by performing a lookup for matching records in the <em>current</em> (i.e., processing time) internal
-	 * {@link KTable} state.
-	 * In contrast, processing {@link KTable} input records will only update the internal {@link KTable} state and
-	 * will not produce any result records.
-	 * <p>
-	 * For each {@code KStream} record whether or not it finds a corresponding record in {@link KTable} the provided
-	 * {@link ValueJoinerWithKey} will be called to compute a value (with arbitrary type) for the result record.
-	 * If no {@link KTable} record was found during lookup, a {@code null} value will be provided to {@link ValueJoinerWithKey}.
-	 * The key of the result record is the same as for both joining input records.
-	 * Note that the key is read-only and should not be modified, as this can lead to undefined behaviour.
-	 * If an {@code KStream} input record key or value is {@code null} the record will not be included in the join
-	 * operation and thus no output record will be added to the resulting {@code KStream}.
-	 * <p>
-	 * Example:
-	 * <table border='1'>
-	 * <tr>
-	 * <th>KStream</th>
-	 * <th>KTable</th>
-	 * <th>state</th>
-	 * <th>result</th>
-	 * </tr>
-	 * <tr>
-	 * <td>&lt;K1:A&gt;</td>
-	 * <td></td>
-	 * <td></td>
-	 * <td>&lt;K1:ValueJoinerWithKey(K1,A,null)&gt;</td>
-	 * </tr>
-	 * <tr>
-	 * <td></td>
-	 * <td>&lt;K1:b&gt;</td>
-	 * <td>&lt;K1:b&gt;</td>
-	 * <td></td>
-	 * </tr>
-	 * <tr>
-	 * <td>&lt;K1:C&gt;</td>
-	 * <td></td>
-	 * <td>&lt;K1:b&gt;</td>
-	 * <td>&lt;K1:ValueJoinerWithKey(K1,C,b)&gt;</td>
-	 * </tr>
-	 * </table>
-	 * Both input streams (or to be more precise, their underlying source topics) need to have the same number of
-	 * partitions.
-	 * If this is not the case, you would need to call {@link #repartition(Repartitioned)} for this {@code KStream}
-	 * before doing the join, specifying the same number of partitions via {@link Repartitioned} parameter as the given
-	 * {@link KTable}.
-	 * Furthermore, both input streams need to be co-partitioned on the join key (i.e., use the same partitioner);
-	 * cf. {@link #join(GlobalKTable, KeyValueMapper, ValueJoinerWithKey)}.
-	 * If this requirement is not met, Kafka Streams will automatically repartition the data, i.e., it will create an
-	 * internal repartitioning topic in Kafka and write and re-read the data via this topic before the actual join.
-	 * The repartitioning topic will be named "${applicationId}-&lt;name&gt;-repartition", where "applicationId" is
-	 * user-specified in {@link StreamsConfig} via parameter
-	 * {@link StreamsConfig#APPLICATION_ID_CONFIG APPLICATION_ID_CONFIG}, "&lt;name&gt;" is an internally generated
-	 * name, and "-repartition" is a fixed suffix.
-	 * <p>
-	 * You can retrieve all generated internal topic names via {@link Topology#describe()}.
-	 * <p>
-	 * Repartitioning can happen only for this {@code KStream} but not for the provided {@link KTable}.
-	 * For this case, all data of the stream will be redistributed through the repartitioning topic by writing all
-	 * records to it, and rereading all records from it, such that the join input {@code KStream} is partitioned
-	 * correctly on its key.
-	 * @param table  the {@link KTable} to be joined with this stream
-	 * @param joiner a {@link ValueJoinerWithKey} that computes the join result for a pair of matching records
-	 * @param joined a {@link Joined} instance that defines the serdes to
-	 *               be used to serialize/deserialize inputs and outputs of the joined streams
-	 * @param <VT>   the value type of the table
-	 * @param <VR>   the value type of the result stream
-	 * @return a {@code KStream} that contains join-records for each key and values computed by the given
-	 * {@link ValueJoinerWithKey}, one output for each input {@code KStream} record
-	 * @see #join(KTable, ValueJoinerWithKey, Joined)
-	 * @see #leftJoin(GlobalKTable, KeyValueMapper, ValueJoinerWithKey)
-	 */
-	<VT, VR> KStream<K, VR> leftJoin(final KTable<K, VT> table,
-									 final ValueJoinerWithKey<? super K, ? super V, ? super VT, ? extends VR> joiner,
-									 final Joined<K, V, VT> joined);
-
-	/**
-	 * Join records of this stream with {@link GlobalKTable}'s records using non-windowed inner equi join.
-	 * The join is a primary key table lookup join with join attribute
-	 * {@code keyValueMapper.map(stream.keyValue) == table.key}.
-	 * "Table lookup join" means, that results are only computed if {@code KStream} records are processed.
-	 * This is done by performing a lookup for matching records in the <em>current</em> internal {@link GlobalKTable}
-	 * state.
-	 * In contrast, processing {@link GlobalKTable} input records will only update the internal {@link GlobalKTable}
-	 * state and will not produce any result records.
-	 * <p>
-	 * For each {@code KStream} record that finds a corresponding record in {@link GlobalKTable} the provided
-	 * {@link ValueJoiner} will be called to compute a value (with arbitrary type) for the result record.
-	 * The key of the result record is the same as the key of this {@code KStream}.
-	 * If a {@code KStream} input record key or value is {@code null} the record will not be included in the join
-	 * operation and thus no output record will be added to the resulting {@code KStream}.
-	 * If {@code keyValueMapper} returns {@code null} implying no match exists, no output record will be added to the
-	 * resulting {@code KStream}.
-	 * @param globalTable the {@link GlobalKTable} to be joined with this stream
-	 * @param keySelector instance of {@link KeyValueMapper} used to map from the (key, value) of this stream
-	 *                    to the key of the {@link GlobalKTable}
-	 * @param joiner      a {@link ValueJoiner} that computes the join result for a pair of matching records
-	 * @param <GK>        the key type of {@link GlobalKTable}
-	 * @param <GV>        the value type of the {@link GlobalKTable}
-	 * @param <RV>        the value type of the resulting {@code KStream}
-	 * @return a {@code KStream} that contains join-records for each key and values computed by the given
-	 * {@link ValueJoiner}, one output for each input {@code KStream} record
-	 * @see #leftJoin(GlobalKTable, KeyValueMapper, ValueJoiner)
-	 */
-	<GK, GV, RV> KStream<K, RV> join(final GlobalKTable<GK, GV> globalTable,
-									 final KeyValueMapper<? super K, ? super V, ? extends GK> keySelector,
-									 final ValueJoiner<? super V, ? super GV, ? extends RV> joiner);
-
-	/**
-	 * Join records of this stream with {@link GlobalKTable}'s records using non-windowed inner equi join.
-	 * The join is a primary key table lookup join with join attribute
-	 * {@code keyValueMapper.map(stream.keyValue) == table.key}.
-	 * "Table lookup join" means, that results are only computed if {@code KStream} records are processed.
-	 * This is done by performing a lookup for matching records in the <em>current</em> internal {@link GlobalKTable}
-	 * state.
-	 * In contrast, processing {@link GlobalKTable} input records will only update the internal {@link GlobalKTable}
-	 * state and will not produce any result records.
-	 * <p>
-	 * For each {@code KStream} record that finds a corresponding record in {@link GlobalKTable} the provided
-	 * {@link ValueJoinerWithKey} will be called to compute a value (with arbitrary type) for the result record.
-	 * The key of the result record is the same as the key of this {@code KStream}.
-	 * Note that the key is read-only and should not be modified, as this can lead to undefined behaviour.
-	 * If a {@code KStream} input record key or value is {@code null} the record will not be included in the join
-	 * operation and thus no output record will be added to the resulting {@code KStream}.
-	 * If {@code keyValueMapper} returns {@code null} implying no match exists, no output record will be added to the
-	 * resulting {@code KStream}.
-	 * @param globalTable the {@link GlobalKTable} to be joined with this stream
-	 * @param keySelector instance of {@link KeyValueMapper} used to map from the (key, value) of this stream
-	 *                    to the key of the {@link GlobalKTable}
-	 * @param joiner      a {@link ValueJoinerWithKey} that computes the join result for a pair of matching records
-	 * @param <GK>        the key type of {@link GlobalKTable}
-	 * @param <GV>        the value type of the {@link GlobalKTable}
-	 * @param <RV>        the value type of the resulting {@code KStream}
-	 * @return a {@code KStream} that contains join-records for each key and values computed by the given
-	 * {@link ValueJoinerWithKey}, one output for each input {@code KStream} record
-	 * @see #leftJoin(GlobalKTable, KeyValueMapper, ValueJoinerWithKey)
-	 */
-	<GK, GV, RV> KStream<K, RV> join(final GlobalKTable<GK, GV> globalTable,
-									 final KeyValueMapper<? super K, ? super V, ? extends GK> keySelector,
-									 final ValueJoinerWithKey<? super K, ? super V, ? super GV, ? extends RV> joiner);
-
-<<<<<<< HEAD
-	/**
-	 * Join records of this stream with {@link GlobalKTable}'s records using non-windowed inner equi join.
-	 * The join is a primary key table lookup join with join attribute
-	 * {@code keyValueMapper.map(stream.keyValue) == table.key}.
-	 * "Table lookup join" means, that results are only computed if {@code KStream} records are processed.
-	 * This is done by performing a lookup for matching records in the <em>current</em> internal {@link GlobalKTable}
-	 * state.
-	 * In contrast, processing {@link GlobalKTable} input records will only update the internal {@link GlobalKTable}
-	 * state and will not produce any result records.
-	 * <p>
-	 * For each {@code KStream} record that finds a corresponding record in {@link GlobalKTable} the provided
-	 * {@link ValueJoiner} will be called to compute a value (with arbitrary type) for the result record.
-	 * The key of the result record is the same as the key of this {@code KStream}.
-	 * If a {@code KStream} input record key or value is {@code null} the record will not be included in the join
-	 * operation and thus no output record will be added to the resulting {@code KStream}.
-	 * If {@code keyValueMapper} returns {@code null} implying no match exists, no output record will be added to the
-	 * resulting {@code KStream}.
-	 * @param globalTable the {@link GlobalKTable} to be joined with this stream
-	 * @param keySelector instance of {@link KeyValueMapper} used to map from the (key, value) of this stream
-	 *                    to the key of the {@link GlobalKTable}
-	 * @param joiner      a {@link ValueJoiner} that computes the join result for a pair of matching records
-	 * @param named       a {@link Named} config used to name the processor in the topology
-	 * @param <GK>        the key type of {@link GlobalKTable}
-	 * @param <GV>        the value type of the {@link GlobalKTable}
-	 * @param <RV>        the value type of the resulting {@code KStream}
-	 * @return a {@code KStream} that contains join-records for each key and values computed by the given
-	 * {@link ValueJoiner}, one output for each input {@code KStream} record
-	 * @see #leftJoin(GlobalKTable, KeyValueMapper, ValueJoiner)
-	 */
-	<GK, GV, RV> KStream<K, RV> join(final GlobalKTable<GK, GV> globalTable,
-									 final KeyValueMapper<? super K, ? super V, ? extends GK> keySelector,
-									 final ValueJoiner<? super V, ? super GV, ? extends RV> joiner,
-									 final Named named);
-
-	/**
-	 * Join records of this stream with {@link GlobalKTable}'s records using non-windowed inner equi join.
-	 * The join is a primary key table lookup join with join attribute
-	 * {@code keyValueMapper.map(stream.keyValue) == table.key}.
-	 * "Table lookup join" means, that results are only computed if {@code KStream} records are processed.
-	 * This is done by performing a lookup for matching records in the <em>current</em> internal {@link GlobalKTable}
-	 * state.
-	 * In contrast, processing {@link GlobalKTable} input records will only update the internal {@link GlobalKTable}
-	 * state and will not produce any result records.
-	 * <p>
-	 * For each {@code KStream} record that finds a corresponding record in {@link GlobalKTable} the provided
-	 * {@link ValueJoinerWithKey} will be called to compute a value (with arbitrary type) for the result record.
-	 * The key of the result record is the same as the key of this {@code KStream}.
-	 * Note that the key is read-only and should not be modified, as this can lead to undefined behaviour.
-	 * If a {@code KStream} input record key or value is {@code null} the record will not be included in the join
-	 * operation and thus no output record will be added to the resulting {@code KStream}.
-	 * If {@code keyValueMapper} returns {@code null} implying no match exists, no output record will be added to the
-	 * resulting {@code KStream}.
-	 * @param globalTable the {@link GlobalKTable} to be joined with this stream
-	 * @param keySelector instance of {@link KeyValueMapper} used to map from the (key, value) of this stream
-	 *                    to the key of the {@link GlobalKTable}
-	 * @param joiner      a {@link ValueJoinerWithKey} that computes the join result for a pair of matching records
-	 * @param named       a {@link Named} config used to name the processor in the topology
-	 * @param <GK>        the key type of {@link GlobalKTable}
-	 * @param <GV>        the value type of the {@link GlobalKTable}
-	 * @param <RV>        the value type of the resulting {@code KStream}
-	 * @return a {@code KStream} that contains join-records for each key and values computed by the given
-	 * {@link ValueJoinerWithKey}, one output for each input {@code KStream} record
-	 * @see #leftJoin(GlobalKTable, KeyValueMapper, ValueJoinerWithKey)
-	 */
-	<GK, GV, RV> KStream<K, RV> join(final GlobalKTable<GK, GV> globalTable,
-									 final KeyValueMapper<? super K, ? super V, ? extends GK> keySelector,
-									 final ValueJoinerWithKey<? super K, ? super V, ? super GV, ? extends RV> joiner,
-									 final Named named);
-
-	/**
-	 * Join records of this stream with {@link GlobalKTable}'s records using non-windowed left equi join.
-	 * In contrast to {@link #join(GlobalKTable, KeyValueMapper, ValueJoiner) inner-join}, all records from this stream
-	 * will produce an output record (cf. below).
-	 * The join is a primary key table lookup join with join attribute
-	 * {@code keyValueMapper.map(stream.keyValue) == table.key}.
-	 * "Table lookup join" means, that results are only computed if {@code KStream} records are processed.
-	 * This is done by performing a lookup for matching records in the <em>current</em> internal {@link GlobalKTable}
-	 * state.
-	 * In contrast, processing {@link GlobalKTable} input records will only update the internal {@link GlobalKTable}
-	 * state and will not produce any result records.
-	 * <p>
-	 * For each {@code KStream} record whether or not it finds a corresponding record in {@link GlobalKTable} the
-	 * provided {@link ValueJoiner} will be called to compute a value (with arbitrary type) for the result record.
-	 * The key of the result record is the same as this {@code KStream}.
-	 * If a {@code KStream} input record key or value is {@code null} the record will not be included in the join
-	 * operation and thus no output record will be added to the resulting {@code KStream}.
-	 * If {@code keyValueMapper} returns {@code null} implying no match exists, a {@code null} value will be
-	 * provided to {@link ValueJoiner}.
-	 * If no {@link GlobalKTable} record was found during lookup, a {@code null} value will be provided to
-	 * {@link ValueJoiner}.
-	 *
-	 * @param globalTable    the {@link GlobalKTable} to be joined with this stream
-	 * @param keySelector    instance of {@link KeyValueMapper} used to map from the (key, value) of this stream
-	 *                       to the key of the {@link GlobalKTable}
-	 * @param valueJoiner    a {@link ValueJoiner} that computes the join result for a pair of matching records
-	 * @param <GK>           the key type of {@link GlobalKTable}
-	 * @param <GV>           the value type of the {@link GlobalKTable}
-	 * @param <RV>           the value type of the resulting {@code KStream}
-	 * @return a {@code KStream} that contains join-records for each key and values computed by the given
-	 * {@link ValueJoiner}, one output for each input {@code KStream} record
-	 * @see #join(GlobalKTable, KeyValueMapper, ValueJoiner)
-	 */
-	<GK, GV, RV> KStream<K, RV> leftJoin(final GlobalKTable<GK, GV> globalTable,
-										 final KeyValueMapper<? super K, ? super V, ? extends GK> keySelector,
-										 final ValueJoiner<? super V, ? super GV, ? extends RV> valueJoiner);
-
-	/**
-	 * Join records of this stream with {@link GlobalKTable}'s records using non-windowed left equi join.
-	 * In contrast to {@link #join(GlobalKTable, KeyValueMapper, ValueJoinerWithKey) inner-join}, all records from this stream
-	 * will produce an output record (cf. below).
-	 * The join is a primary key table lookup join with join attribute
-	 * {@code keyValueMapper.map(stream.keyValue) == table.key}.
-	 * "Table lookup join" means, that results are only computed if {@code KStream} records are processed.
-	 * This is done by performing a lookup for matching records in the <em>current</em> internal {@link GlobalKTable}
-	 * state.
-	 * In contrast, processing {@link GlobalKTable} input records will only update the internal {@link GlobalKTable}
-	 * state and will not produce any result records.
-	 * <p>
-	 * For each {@code KStream} record whether or not it finds a corresponding record in {@link GlobalKTable} the
-	 * provided {@link ValueJoinerWithKey} will be called to compute a value (with arbitrary type) for the result record.
-	 * The key of the result record is the same as this {@code KStream}.
-	 * Note that the key is read-only and should not be modified, as this can lead to undefined behaviour.
-	 * If a {@code KStream} input record key or value is {@code null} the record will not be included in the join
-	 * operation and thus no output record will be added to the resulting {@code KStream}.
-	 * If {@code keyValueMapper} returns {@code null} implying no match exists, a {@code null} value will be
-	 * provided to {@link ValueJoinerWithKey}.
-	 * If no {@link GlobalKTable} record was found during lookup, a {@code null} value will be provided to
-	 * {@link ValueJoiner}.
-	 * @param globalTable the {@link GlobalKTable} to be joined with this stream
-	 * @param keySelector instance of {@link KeyValueMapper} used to map from the (key, value) of this stream
-	 *                    to the key of the {@link GlobalKTable}
-	 * @param valueJoiner a {@link ValueJoinerWithKey} that computes the join result for a pair of matching records
-	 * @param <GK>        the key type of {@link GlobalKTable}
-	 * @param <GV>        the value type of the {@link GlobalKTable}
-	 * @param <RV>        the value type of the resulting {@code KStream}
-	 * @return a {@code KStream} that contains join-records for each key and values computed by the given
-	 * {@link ValueJoinerWithKey}, one output for each input {@code KStream} record
-	 * @see #join(GlobalKTable, KeyValueMapper, ValueJoinerWithKey)
-	 */
-	<GK, GV, RV> KStream<K, RV> leftJoin(final GlobalKTable<GK, GV> globalTable,
-										 final KeyValueMapper<? super K, ? super V, ? extends GK> keySelector,
-										 final ValueJoinerWithKey<? super K, ? super V, ? super GV, ? extends RV> valueJoiner);
-
-	/**
-	 * Join records of this stream with {@link GlobalKTable}'s records using non-windowed left equi join.
-	 * In contrast to {@link #join(GlobalKTable, KeyValueMapper, ValueJoiner) inner-join}, all records from this stream
-	 * will produce an output record (cf. below).
-	 * The join is a primary key table lookup join with join attribute
-	 * {@code keyValueMapper.map(stream.keyValue) == table.key}.
-	 * "Table lookup join" means, that results are only computed if {@code KStream} records are processed.
-	 * This is done by performing a lookup for matching records in the <em>current</em> internal {@link GlobalKTable}
-	 * state.
-	 * In contrast, processing {@link GlobalKTable} input records will only update the internal {@link GlobalKTable}
-	 * state and will not produce any result records.
-	 * <p>
-	 * For each {@code KStream} record whether or not it finds a corresponding record in {@link GlobalKTable} the
-	 * provided {@link ValueJoiner} will be called to compute a value (with arbitrary type) for the result record.
-	 * The key of the result record is the same as this {@code KStream}.
-	 * If a {@code KStream} input record key or value is {@code null} the record will not be included in the join
-	 * operation and thus no output record will be added to the resulting {@code KStream}.
-	 * If {@code keyValueMapper} returns {@code null} implying no match exists, a {@code null} value will be
-	 * provided to {@link ValueJoiner}.
-	 * If no {@link GlobalKTable} record was found during lookup, a {@code null} value will be provided to
-	 * {@link ValueJoiner}.
-	 *
-	 * @param globalTable    the {@link GlobalKTable} to be joined with this stream
-	 * @param keySelector    instance of {@link KeyValueMapper} used to map from the (key, value) of this stream
-	 *                       to the key of the {@link GlobalKTable}
-	 * @param valueJoiner    a {@link ValueJoiner} that computes the join result for a pair of matching records
-	 * @param named          a {@link Named} config used to name the processor in the topology
-	 * @param <GK>           the key type of {@link GlobalKTable}
-	 * @param <GV>           the value type of the {@link GlobalKTable}
-	 * @param <RV>           the value type of the resulting {@code KStream}
-	 * @return a {@code KStream} that contains join-records for each key and values computed by the given
-	 * {@link ValueJoiner}, one output for each input {@code KStream} record
-	 * @see #join(GlobalKTable, KeyValueMapper, ValueJoiner)
-	 */
-	<GK, GV, RV> KStream<K, RV> leftJoin(final GlobalKTable<GK, GV> globalTable,
-										 final KeyValueMapper<? super K, ? super V, ? extends GK> keySelector,
-										 final ValueJoiner<? super V, ? super GV, ? extends RV> valueJoiner,
-										 final Named named);
-
-	/**
-	 * Join records of this stream with {@link GlobalKTable}'s records using non-windowed left equi join.
-	 * In contrast to {@link #join(GlobalKTable, KeyValueMapper, ValueJoinerWithKey) inner-join}, all records from this stream
-	 * will produce an output record (cf. below).
-	 * The join is a primary key table lookup join with join attribute
-	 * {@code keyValueMapper.map(stream.keyValue) == table.key}.
-	 * "Table lookup join" means, that results are only computed if {@code KStream} records are processed.
-	 * This is done by performing a lookup for matching records in the <em>current</em> internal {@link GlobalKTable}
-	 * state.
-	 * In contrast, processing {@link GlobalKTable} input records will only update the internal {@link GlobalKTable}
-	 * state and will not produce any result records.
-	 * <p>
-	 * For each {@code KStream} record whether or not it finds a corresponding record in {@link GlobalKTable} the
-	 * provided {@link ValueJoinerWithKey} will be called to compute a value (with arbitrary type) for the result record.
-	 * The key of the result record is the same as this {@code KStream}.
-	 * If a {@code KStream} input record key or value is {@code null} the record will not be included in the join
-	 * operation and thus no output record will be added to the resulting {@code KStream}.
-	 * If {@code keyValueMapper} returns {@code null} implying no match exists, a {@code null} value will be
-	 * provided to {@link ValueJoinerWithKey}.
-	 * If no {@link GlobalKTable} record was found during lookup, a {@code null} value will be provided to
-	 * {@link ValueJoinerWithKey}.
-	 * @param globalTable the {@link GlobalKTable} to be joined with this stream
-	 * @param keySelector instance of {@link KeyValueMapper} used to map from the (key, value) of this stream
-	 *                    to the key of the {@link GlobalKTable}
-	 * @param valueJoiner a {@link ValueJoinerWithKey} that computes the join result for a pair of matching records
-	 * @param named       a {@link Named} config used to name the processor in the topology
-	 * @param <GK>        the key type of {@link GlobalKTable}
-	 * @param <GV>        the value type of the {@link GlobalKTable}
-	 * @param <RV>        the value type of the resulting {@code KStream}
-	 * @return a {@code KStream} that contains join-records for each key and values computed by the given
-	 * {@link ValueJoinerWithKey}, one output for each input {@code KStream} record
-	 * @see #join(GlobalKTable, KeyValueMapper, ValueJoinerWithKey)
-	 */
-	<GK, GV, RV> KStream<K, RV> leftJoin(final GlobalKTable<GK, GV> globalTable,
-										 final KeyValueMapper<? super K, ? super V, ? extends GK> keySelector,
-										 final ValueJoinerWithKey<? super K, ? super V, ? super GV, ? extends RV> valueJoiner,
-										 final Named named);
-
-	/**
-	 * Transform each record of the input stream into zero or one record in the output stream (both key and value type
-	 * can be altered arbitrarily).
-	 * A {@link Transformer} (provided by the given {@link TransformerSupplier}) is applied to each input record and
-	 * returns zero or one output record.
-	 * Thus, an input record {@code <K,V>} can be transformed into an output record {@code <K':V'>}.
-	 * Attaching a state store makes this a stateful record-by-record operation (cf. {@link #map(KeyValueMapper) map()}).
-	 * If you choose not to attach one, this operation is similar to the stateless {@link #map(KeyValueMapper) map()}
-	 * but allows access to the {@code ProcessorContext} and record metadata.
-	 * This is essentially mixing the Processor API into the DSL, and provides all the functionality of the PAPI.
-	 * Furthermore, via {@link org.apache.kafka.streams.processor.Punctuator#punctuate(long) Punctuator#punctuate()},
-	 * the processing progress can be observed and additional periodic actions can be performed.
-	 * <p>
-	 * In order for the transformer to use state stores, the stores must be added to the topology and connected to the
-	 * transformer using at least one of two strategies (though it's not required to connect global state stores; read-only
-	 * access to global state stores is available by default).
-	 * <p>
-	 * The first strategy is to manually add the {@link StoreBuilder}s via {@link Topology#addStateStore(StoreBuilder, String...)},
-	 * and specify the store names via {@code stateStoreNames} so they will be connected to the transformer.
-	 * <pre>{@code
-	 * // create store
-	 * StoreBuilder<KeyValueStore<String,String>> keyValueStoreBuilder =
-	 *         Stores.keyValueStoreBuilder(Stores.persistentKeyValueStore("myTransformState"),
-	 *                 Serdes.String(),
-	 *                 Serdes.String());
-	 * // add store
-	 * builder.addStateStore(keyValueStoreBuilder);
-	 *
-	 * KStream outputStream = inputStream.transform(new TransformerSupplier() {
-	 *     public Transformer get() {
-	 *         return new MyTransformer();
-	 *     }
-	 * }, "myTransformState");
-	 * }</pre>
-	 * The second strategy is for the given {@link TransformerSupplier} to implement {@link ConnectedStoreProvider#stores()},
-	 * which provides the {@link StoreBuilder}s to be automatically added to the topology and connected to the transformer.
-	 * <pre>{@code
-	 * class MyTransformerSupplier implements TransformerSupplier {
-	 *     // supply transformer
-	 *     Transformer get() {
-	 *         return new MyTransformer();
-	 *     }
-	 *
-	 *     // provide store(s) that will be added and connected to the associated transformer
-	 *     // the store name from the builder ("myTransformState") is used to access the store later via the ProcessorContext
-	 *     Set<StoreBuilder> stores() {
-	 *         StoreBuilder<KeyValueStore<String, String>> keyValueStoreBuilder =
-	 *                   Stores.keyValueStoreBuilder(Stores.persistentKeyValueStore("myTransformState"),
-	 *                   Serdes.String(),
-	 *                   Serdes.String());
-	 *         return Collections.singleton(keyValueStoreBuilder);
-	 *     }
-	 * }
-	 *
-	 * ...
-	 *
-	 * KStream outputStream = inputStream.transform(new MyTransformerSupplier());
-	 * }</pre>
-	 * <p>
-	 * With either strategy, within the {@link Transformer}, the state is obtained via the {@link ProcessorContext}.
-	 * To trigger periodic actions via {@link org.apache.kafka.streams.processor.Punctuator#punctuate(long) punctuate()},
-	 * a schedule must be registered.
-	 * The {@link Transformer} must return a {@link KeyValue} type in {@link Transformer#transform(Object, Object)
-	 * transform()}.
-	 * The return value of {@link Transformer#transform(Object, Object) Transformer#transform()} may be {@code null},
-	 * in which case no record is emitted.
-	 * <pre>{@code
-	 * class MyTransformer implements Transformer {
-	 *     private ProcessorContext context;
-	 *     private StateStore state;
-	 *
-	 *     void init(ProcessorContext context) {
-	 *         this.context = context;
-	 *         this.state = context.getStateStore("myTransformState");
-	 *         // punctuate each second; can access this.state
-	 *         context.schedule(Duration.ofSeconds(1), PunctuationType.WALL_CLOCK_TIME, new Punctuator(..));
-	 *     }
-	 *
-	 *     KeyValue transform(K key, V value) {
-	 *         // can access this.state
-	 *         return new KeyValue(key, value); // can emit a single value via return -- can also be null
-	 *     }
-	 *
-	 *     void close() {
-	 *         // can access this.state
-	 *     }
-	 * }
-	 * }</pre>
-	 * Even if any upstream operation was key-changing, no auto-repartition is triggered.
-	 * If repartitioning is required, a call to {@link #repartition()} should be performed before {@code transform()}.
-	 * <p>
-	 * Transforming records might result in an internal data redistribution if a key based operator (like an aggregation
-	 * or join) is applied to the result {@code KStream}.
-	 * (cf. {@link #transformValues(ValueTransformerSupplier, String...) transformValues()} )
-	 * <p>
-	 * Note that it is possible to emit multiple records for each input record by using
-	 * {@link ProcessorContext#forward(Object, Object) context#forward()} in
-	 * {@link Transformer#transform(Object, Object) Transformer#transform()} and
-	 * {@link org.apache.kafka.streams.processor.Punctuator#punctuate(long) Punctuator#punctuate()}.
-	 * Be aware that a mismatch between the types of the emitted records and the type of the stream would only be
-	 * detected at runtime.
-	 * To ensure type-safety at compile-time, {@link ProcessorContext#forward(Object, Object) context#forward()} should
-	 * not be used in {@link Transformer#transform(Object, Object) Transformer#transform()} and
-	 * {@link org.apache.kafka.streams.processor.Punctuator#punctuate(long) Punctuator#punctuate()}.
-	 * If in {@link Transformer#transform(Object, Object) Transformer#transform()} multiple records need to be emitted
-	 * for each input record, it is recommended to use {@link #flatTransform(TransformerSupplier, String...)
-	 * flatTransform()}.
-	 * The supplier should always generate a new instance each time {@link TransformerSupplier#get()} gets called. Creating
-	 * a single {@link Transformer} object and returning the same object reference in {@link TransformerSupplier#get()} would be
-	 * a violation of the supplier pattern and leads to runtime exceptions.
-	 * @param transformerSupplier an instance of {@link TransformerSupplier} that generates a newly constructed
-	 *                            {@link Transformer}
-	 * @param stateStoreNames     the names of the state stores used by the processor; not required if the supplier
-	 *                            implements {@link ConnectedStoreProvider#stores()}
-	 * @param <K1>                the key type of the new stream
-	 * @param <V1>                the value type of the new stream
-	 * @return a {@code KStream} that contains more or less records with new key and value (possibly of different type)
-	 * @see #map(KeyValueMapper)
-	 * @see #flatTransform(TransformerSupplier, String...)
-	 * @see #transformValues(ValueTransformerSupplier, String...)
-	 * @see #transformValues(ValueTransformerWithKeySupplier, String...)
-	 * @see #process(ProcessorSupplier, String...)
-	 */
-	<K1, V1> KStream<K1, V1> transform(final TransformerSupplier<? super K, ? super V, KeyValue<K1, V1>> transformerSupplier,
-									   final String... stateStoreNames);
-
-	/**
-	 * Transform each record of the input stream into zero or one record in the output stream (both key and value type
-	 * can be altered arbitrarily).
-	 * A {@link Transformer} (provided by the given {@link TransformerSupplier}) is applied to each input record and
-	 * returns zero or one output record.
-	 * Thus, an input record {@code <K,V>} can be transformed into an output record {@code <K':V'>}.
-	 * Attaching a state store makes this a stateful record-by-record operation (cf. {@link #map(KeyValueMapper) map()}).
-	 * If you choose not to attach one, this operation is similar to the stateless {@link #map(KeyValueMapper) map()}
-	 * but allows access to the {@code ProcessorContext} and record metadata.
-	 * This is essentially mixing the Processor API into the DSL, and provides all the functionality of the PAPI.
-	 * Furthermore, via {@link org.apache.kafka.streams.processor.Punctuator#punctuate(long) Punctuator#punctuate()},
-	 * the processing progress can be observed and additional periodic actions can be performed.
-	 * <p>
-	 * In order for the transformer to use state stores, the stores must be added to the topology and connected to the
-	 * transformer using at least one of two strategies (though it's not required to connect global state stores; read-only
-	 * access to global state stores is available by default).
-	 * <p>
-	 * The first strategy is to manually add the {@link StoreBuilder}s via {@link Topology#addStateStore(StoreBuilder, String...)},
-	 * and specify the store names via {@code stateStoreNames} so they will be connected to the transformer.
-	 * <pre>{@code
-	 * // create store
-	 * StoreBuilder<KeyValueStore<String,String>> keyValueStoreBuilder =
-	 *         Stores.keyValueStoreBuilder(Stores.persistentKeyValueStore("myTransformState"),
-	 *                 Serdes.String(),
-	 *                 Serdes.String());
-	 * // add store
-	 * builder.addStateStore(keyValueStoreBuilder);
-	 *
-	 * KStream outputStream = inputStream.transform(new TransformerSupplier() {
-	 *     public Transformer get() {
-	 *         return new MyTransformer();
-	 *     }
-	 * }, "myTransformState");
-	 * }</pre>
-	 * The second strategy is for the given {@link TransformerSupplier} to implement {@link ConnectedStoreProvider#stores()},
-	 * which provides the {@link StoreBuilder}s to be automatically added to the topology and connected to the transformer.
-	 * <pre>{@code
-	 * class MyTransformerSupplier implements TransformerSupplier {
-	 *     // supply transformer
-	 *     Transformer get() {
-	 *         return new MyTransformer();
-	 *     }
-	 *
-	 *     // provide store(s) that will be added and connected to the associated transformer
-	 *     // the store name from the builder ("myTransformState") is used to access the store later via the ProcessorContext
-	 *     Set<StoreBuilder> stores() {
-	 *         StoreBuilder<KeyValueStore<String, String>> keyValueStoreBuilder =
-	 *                   Stores.keyValueStoreBuilder(Stores.persistentKeyValueStore("myTransformState"),
-	 *                   Serdes.String(),
-	 *                   Serdes.String());
-	 *         return Collections.singleton(keyValueStoreBuilder);
-	 *     }
-	 * }
-	 *
-	 * ...
-	 *
-	 * KStream outputStream = inputStream.transform(new MyTransformerSupplier());
-	 * }</pre>
-	 * <p>
-	 * With either strategy, within the {@link Transformer}, the state is obtained via the {@link ProcessorContext}.
-	 * To trigger periodic actions via {@link org.apache.kafka.streams.processor.Punctuator#punctuate(long) punctuate()},
-	 * a schedule must be registered.
-	 * The {@link Transformer} must return a {@link KeyValue} type in {@link Transformer#transform(Object, Object)
-	 * transform()}.
-	 * The return value of {@link Transformer#transform(Object, Object) Transformer#transform()} may be {@code null},
-	 * in which case no record is emitted.
-	 * <pre>{@code
-	 * class MyTransformer implements Transformer {
-	 *     private ProcessorContext context;
-	 *     private StateStore state;
-	 *
-	 *     void init(ProcessorContext context) {
-	 *         this.context = context;
-	 *         this.state = context.getStateStore("myTransformState");
-	 *         // punctuate each second; can access this.state
-	 *         context.schedule(Duration.ofSeconds(1), PunctuationType.WALL_CLOCK_TIME, new Punctuator(..));
-	 *     }
-	 *
-	 *     KeyValue transform(K key, V value) {
-	 *         // can access this.state
-	 *         return new KeyValue(key, value); // can emit a single value via return -- can also be null
-	 *     }
-	 *
-	 *     void close() {
-	 *         // can access this.state
-	 *     }
-	 * }
-	 * }</pre>
-	 * Even if any upstream operation was key-changing, no auto-repartition is triggered.
-	 * If repartitioning is required, a call to {@link #repartition()} should be performed before {@code transform()}.
-	 * <p>
-	 * Transforming records might result in an internal data redistribution if a key based operator (like an aggregation
-	 * or join) is applied to the result {@code KStream}.
-	 * (cf. {@link #transformValues(ValueTransformerSupplier, String...) transformValues()} )
-	 * <p>
-	 * Note that it is possible to emit multiple records for each input record by using
-	 * {@link ProcessorContext#forward(Object, Object) context#forward()} in
-	 * {@link Transformer#transform(Object, Object) Transformer#transform()} and
-	 * {@link org.apache.kafka.streams.processor.Punctuator#punctuate(long) Punctuator#punctuate()}.
-	 * Be aware that a mismatch between the types of the emitted records and the type of the stream would only be
-	 * detected at runtime.
-	 * To ensure type-safety at compile-time, {@link ProcessorContext#forward(Object, Object) context#forward()} should
-	 * not be used in {@link Transformer#transform(Object, Object) Transformer#transform()} and
-	 * {@link org.apache.kafka.streams.processor.Punctuator#punctuate(long) Punctuator#punctuate()}.
-	 * If in {@link Transformer#transform(Object, Object) Transformer#transform()} multiple records need to be emitted
-	 * for each input record, it is recommended to use {@link #flatTransform(TransformerSupplier, String...)
-	 * flatTransform()}.
-	 * The supplier should always generate a new instance each time {@link TransformerSupplier#get()} gets called. Creating
-	 * a single {@link Transformer} object and returning the same object reference in {@link TransformerSupplier#get()} would be
-	 * a violation of the supplier pattern and leads to runtime exceptions.
-	 * @param transformerSupplier an instance of {@link TransformerSupplier} that generates a newly constructed
-	 *                            {@link Transformer}
-	 * @param named               a {@link Named} config used to name the processor in the topology
-	 * @param stateStoreNames     the names of the state stores used by the processor; not required if the supplier
-	 *                            implements {@link ConnectedStoreProvider#stores()}
-	 * @param <K1>                the key type of the new stream
-	 * @param <V1>                the value type of the new stream
-	 * @return a {@code KStream} that contains more or less records with new key and value (possibly of different type)
-	 * @see #map(KeyValueMapper)
-	 * @see #flatTransform(TransformerSupplier, String...)
-	 * @see #transformValues(ValueTransformerSupplier, String...)
-	 * @see #transformValues(ValueTransformerWithKeySupplier, String...)
-	 * @see #process(ProcessorSupplier, String...)
-	 */
-	<K1, V1> KStream<K1, V1> transform(final TransformerSupplier<? super K, ? super V, KeyValue<K1, V1>> transformerSupplier,
-									   final Named named,
-									   final String... stateStoreNames);
-
-	/**
-	 * Transform each record of the input stream into zero or more records in the output stream (both key and value type
-	 * can be altered arbitrarily).
-	 * A {@link Transformer} (provided by the given {@link TransformerSupplier}) is applied to each input record and
-	 * returns zero or more output records.
-	 * Thus, an input record {@code <K,V>} can be transformed into output records {@code <K':V'>, <K'':V''>, ...}.
-	 * Attaching a state store makes this a stateful record-by-record operation (cf. {@link #flatMap(KeyValueMapper) flatMap()}).
-	 * If you choose not to attach one, this operation is similar to the stateless {@link #flatMap(KeyValueMapper) flatMap()}
-	 * but allows access to the {@code ProcessorContext} and record metadata.
-	 * Furthermore, via {@link org.apache.kafka.streams.processor.Punctuator#punctuate(long) Punctuator#punctuate()}
-	 * the processing progress can be observed and additional periodic actions can be performed.
-	 * <p>
-	 * In order for the transformer to use state stores, the stores must be added to the topology and connected to the
-	 * transformer using at least one of two strategies (though it's not required to connect global state stores; read-only
-	 * access to global state stores is available by default).
-	 * <p>
-	 * The first strategy is to manually add the {@link StoreBuilder}s via {@link Topology#addStateStore(StoreBuilder, String...)},
-	 * and specify the store names via {@code stateStoreNames} so they will be connected to the transformer.
-	 * <pre>{@code
-	 * // create store
-	 * StoreBuilder<KeyValueStore<String,String>> keyValueStoreBuilder =
-	 *         Stores.keyValueStoreBuilder(Stores.persistentKeyValueStore("myTransformState"),
-	 *                 Serdes.String(),
-	 *                 Serdes.String());
-	 * // add store
-	 * builder.addStateStore(keyValueStoreBuilder);
-	 *
-	 * KStream outputStream = inputStream.transform(new TransformerSupplier() {
-	 *     public Transformer get() {
-	 *         return new MyTransformer();
-	 *     }
-	 * }, "myTransformState");
-	 * }</pre>
-	 * The second strategy is for the given {@link TransformerSupplier} to implement {@link ConnectedStoreProvider#stores()},
-	 * which provides the {@link StoreBuilder}s to be automatically added to the topology and connected to the transformer.
-	 * <pre>{@code
-	 * class MyTransformerSupplier implements TransformerSupplier {
-	 *     // supply transformer
-	 *     Transformer get() {
-	 *         return new MyTransformer();
-	 *     }
-	 *
-	 *     // provide store(s) that will be added and connected to the associated transformer
-	 *     // the store name from the builder ("myTransformState") is used to access the store later via the ProcessorContext
-	 *     Set<StoreBuilder> stores() {
-	 *         StoreBuilder<KeyValueStore<String, String>> keyValueStoreBuilder =
-	 *                   Stores.keyValueStoreBuilder(Stores.persistentKeyValueStore("myTransformState"),
-	 *                   Serdes.String(),
-	 *                   Serdes.String());
-	 *         return Collections.singleton(keyValueStoreBuilder);
-	 *     }
-	 * }
-	 *
-	 * ...
-	 *
-	 * KStream outputStream = inputStream.flatTransform(new MyTransformerSupplier());
-	 * }</pre>
-	 * <p>
-	 * With either strategy, within the {@link Transformer}, the state is obtained via the {@link ProcessorContext}.
-	 * To trigger periodic actions via {@link org.apache.kafka.streams.processor.Punctuator#punctuate(long) punctuate()},
-	 * a schedule must be registered.
-	 * The {@link Transformer} must return an {@link java.lang.Iterable} type (e.g., any {@link java.util.Collection}
-	 * type) in {@link Transformer#transform(Object, Object) transform()}.
-	 * The return value of {@link Transformer#transform(Object, Object) Transformer#transform()} may be {@code null},
-	 * which is equal to returning an empty {@link java.lang.Iterable Iterable}, i.e., no records are emitted.
-	 * <pre>{@code
-	 * class MyTransformer implements Transformer {
-	 *     private ProcessorContext context;
-	 *     private StateStore state;
-	 *
-	 *     void init(ProcessorContext context) {
-	 *         this.context = context;
-	 *         this.state = context.getStateStore("myTransformState");
-	 *         // punctuate each second; can access this.state
-	 *         context.schedule(Duration.ofSeconds(1), PunctuationType.WALL_CLOCK_TIME, new Punctuator(..));
-	 *     }
-	 *
-	 *     Iterable<KeyValue> transform(K key, V value) {
-	 *         // can access this.state
-	 *         List<KeyValue> result = new ArrayList<>();
-	 *         for (int i = 0; i < 3; i++) {
-	 *             result.add(new KeyValue(key, value));
-	 *         }
-	 *         return result; // emits a list of key-value pairs via return
-	 *     }
-	 *
-	 *     void close() {
-	 *         // can access this.state
-	 *     }
-	 * }
-	 * }</pre>
-	 * Even if any upstream operation was key-changing, no auto-repartition is triggered.
-	 * If repartitioning is required, a call to {@link #repartition()} should be performed before
-	 * {@code flatTransform()}.
-	 * <p>
-	 * Transforming records might result in an internal data redistribution if a key based operator (like an aggregation
-	 * or join) is applied to the result {@code KStream}.
-	 * (cf. {@link #transformValues(ValueTransformerSupplier, String...) transformValues()})
-	 * <p>
-	 * Note that it is possible to emit records by using {@link ProcessorContext#forward(Object, Object)
-	 * context#forward()} in {@link Transformer#transform(Object, Object) Transformer#transform()} and
-	 * {@link org.apache.kafka.streams.processor.Punctuator#punctuate(long) Punctuator#punctuate()}.
-	 * Be aware that a mismatch between the types of the emitted records and the type of the stream would only be
-	 * detected at runtime.
-	 * To ensure type-safety at compile-time, {@link ProcessorContext#forward(Object, Object) context#forward()} should
-	 * not be used in {@link Transformer#transform(Object, Object) Transformer#transform()} and
-	 * {@link org.apache.kafka.streams.processor.Punctuator#punctuate(long) Punctuator#punctuate()}.
-	 * The supplier should always generate a new instance each time {@link TransformerSupplier#get()} gets called. Creating
-	 * a single {@link Transformer} object and returning the same object reference in {@link TransformerSupplier#get()} would be
-	 * a violation of the supplier pattern and leads to runtime exceptions.
-	 * @param transformerSupplier an instance of {@link TransformerSupplier} that generates a newly constructed {@link Transformer}
-	 * @param stateStoreNames     the names of the state stores used by the processor; not required if the supplier
-	 *                            implements {@link ConnectedStoreProvider#stores()}
-	 * @param <K1>                the key type of the new stream
-	 * @param <V1>                the value type of the new stream
-	 * @return a {@code KStream} that contains more or less records with new key and value (possibly of different type)
-	 * @see #flatMap(KeyValueMapper)
-	 * @see #transform(TransformerSupplier, String...)
-	 * @see #transformValues(ValueTransformerSupplier, String...)
-	 * @see #transformValues(ValueTransformerWithKeySupplier, String...)
-	 * @see #process(ProcessorSupplier, String...)
-	 */
-	<K1, V1> KStream<K1, V1> flatTransform(final TransformerSupplier<? super K, ? super V, Iterable<KeyValue<K1, V1>>> transformerSupplier,
-										   final String... stateStoreNames);
-
-	/**
-	 * Transform each record of the input stream into zero or more records in the output stream (both key and value type
-	 * can be altered arbitrarily).
-	 * A {@link Transformer} (provided by the given {@link TransformerSupplier}) is applied to each input record and
-	 * returns zero or more output records.
-	 * Thus, an input record {@code <K,V>} can be transformed into output records {@code <K':V'>, <K'':V''>, ...}.
-	 * Attaching a state store makes this a stateful record-by-record operation (cf. {@link #flatMap(KeyValueMapper) flatMap()}).
-	 * If you choose not to attach one, this operation is similar to the stateless {@link #flatMap(KeyValueMapper) flatMap()}
-	 * but allows access to the {@code ProcessorContext} and record metadata.
-	 * Furthermore, via {@link org.apache.kafka.streams.processor.Punctuator#punctuate(long) Punctuator#punctuate()}
-	 * the processing progress can be observed and additional periodic actions can be performed.
-	 * <p>
-	 * In order for the transformer to use state stores, the stores must be added to the topology and connected to the
-	 * transformer using at least one of two strategies (though it's not required to connect global state stores; read-only
-	 * access to global state stores is available by default).
-	 * <p>
-	 * The first strategy is to manually add the {@link StoreBuilder}s via {@link Topology#addStateStore(StoreBuilder, String...)},
-	 * and specify the store names via {@code stateStoreNames} so they will be connected to the transformer.
-	 * <pre>{@code
-	 * // create store
-	 * StoreBuilder<KeyValueStore<String,String>> keyValueStoreBuilder =
-	 *         Stores.keyValueStoreBuilder(Stores.persistentKeyValueStore("myTransformState"),
-	 *                 Serdes.String(),
-	 *                 Serdes.String());
-	 * // add store
-	 * builder.addStateStore(keyValueStoreBuilder);
-	 *
-	 * KStream outputStream = inputStream.transform(new TransformerSupplier() {
-	 *     public Transformer get() {
-	 *         return new MyTransformer();
-	 *     }
-	 * }, "myTransformState");
-	 * }</pre>
-	 * The second strategy is for the given {@link TransformerSupplier} to implement {@link ConnectedStoreProvider#stores()},
-	 * which provides the {@link StoreBuilder}s to be automatically added to the topology and connected to the transformer.
-	 * <pre>{@code
-	 * class MyTransformerSupplier implements TransformerSupplier {
-	 *     // supply transformer
-	 *     Transformer get() {
-	 *         return new MyTransformer();
-	 *     }
-	 *
-	 *     // provide store(s) that will be added and connected to the associated transformer
-	 *     // the store name from the builder ("myTransformState") is used to access the store later via the ProcessorContext
-	 *     Set<StoreBuilder> stores() {
-	 *         StoreBuilder<KeyValueStore<String, String>> keyValueStoreBuilder =
-	 *                   Stores.keyValueStoreBuilder(Stores.persistentKeyValueStore("myTransformState"),
-	 *                   Serdes.String(),
-	 *                   Serdes.String());
-	 *         return Collections.singleton(keyValueStoreBuilder);
-	 *     }
-	 * }
-	 *
-	 * ...
-	 *
-	 * KStream outputStream = inputStream.flatTransform(new MyTransformerSupplier());
-	 * }</pre>
-	 * <p>
-	 * With either strategy, within the {@link Transformer}, the state is obtained via the {@link ProcessorContext}.
-	 * To trigger periodic actions via {@link org.apache.kafka.streams.processor.Punctuator#punctuate(long) punctuate()},
-	 * a schedule must be registered.
-	 * The {@link Transformer} must return an {@link java.lang.Iterable} type (e.g., any {@link java.util.Collection}
-	 * type) in {@link Transformer#transform(Object, Object) transform()}.
-	 * The return value of {@link Transformer#transform(Object, Object) Transformer#transform()} may be {@code null},
-	 * which is equal to returning an empty {@link java.lang.Iterable Iterable}, i.e., no records are emitted.
-	 * <pre>{@code
-	 * class MyTransformer implements Transformer {
-	 *     private ProcessorContext context;
-	 *     private StateStore state;
-	 *
-	 *     void init(ProcessorContext context) {
-	 *         this.context = context;
-	 *         this.state = context.getStateStore("myTransformState");
-	 *         // punctuate each second; can access this.state
-	 *         context.schedule(Duration.ofSeconds(1), PunctuationType.WALL_CLOCK_TIME, new Punctuator(..));
-	 *     }
-	 *
-	 *     Iterable<KeyValue> transform(K key, V value) {
-	 *         // can access this.state
-	 *         List<KeyValue> result = new ArrayList<>();
-	 *         for (int i = 0; i < 3; i++) {
-	 *             result.add(new KeyValue(key, value));
-	 *         }
-	 *         return result; // emits a list of key-value pairs via return
-	 *     }
-	 *
-	 *     void close() {
-	 *         // can access this.state
-	 *     }
-	 * }
-	 * }</pre>
-	 * Even if any upstream operation was key-changing, no auto-repartition is triggered.
-	 * If repartitioning is required, a call to {@link #repartition()} should be performed before
-	 * {@code flatTransform()}.
-	 * <p>
-	 * Transforming records might result in an internal data redistribution if a key based operator (like an aggregation
-	 * or join) is applied to the result {@code KStream}.
-	 * (cf. {@link #transformValues(ValueTransformerSupplier, String...) transformValues()})
-	 * <p>
-	 * Note that it is possible to emit records by using {@link ProcessorContext#forward(Object, Object)
-	 * context#forward()} in {@link Transformer#transform(Object, Object) Transformer#transform()} and
-	 * {@link org.apache.kafka.streams.processor.Punctuator#punctuate(long) Punctuator#punctuate()}.
-	 * Be aware that a mismatch between the types of the emitted records and the type of the stream would only be
-	 * detected at runtime.
-	 * To ensure type-safety at compile-time, {@link ProcessorContext#forward(Object, Object) context#forward()} should
-	 * not be used in {@link Transformer#transform(Object, Object) Transformer#transform()} and
-	 * {@link org.apache.kafka.streams.processor.Punctuator#punctuate(long) Punctuator#punctuate()}.
-	 * The supplier should always generate a new instance each time {@link TransformerSupplier#get()} gets called. Creating
-	 * a single {@link Transformer} object and returning the same object reference in {@link TransformerSupplier#get()} would be
-	 * a violation of the supplier pattern and leads to runtime exceptions.
-	 * @param transformerSupplier an instance of {@link TransformerSupplier} that generates a newly constructed {@link Transformer}
-	 * @param named               a {@link Named} config used to name the processor in the topology
-	 * @param stateStoreNames     the names of the state stores used by the processor; not required if the supplier
-	 *                            implements {@link ConnectedStoreProvider#stores()}
-	 * @param <K1>                the key type of the new stream
-	 * @param <V1>                the value type of the new stream
-	 * @return a {@code KStream} that contains more or less records with new key and value (possibly of different type)
-	 * @see #flatMap(KeyValueMapper)
-	 * @see #transform(TransformerSupplier, String...)
-	 * @see #transformValues(ValueTransformerSupplier, String...)
-	 * @see #transformValues(ValueTransformerWithKeySupplier, String...)
-	 * @see #process(ProcessorSupplier, String...)
-	 */
-	<K1, V1> KStream<K1, V1> flatTransform(final TransformerSupplier<? super K, ? super V, Iterable<KeyValue<K1, V1>>> transformerSupplier,
-										   final Named named,
-										   final String... stateStoreNames);
-
-	/**
-	 * Transform the value of each input record into a new value (with possibly a new type) of the output record.
-	 * A {@link ValueTransformer} (provided by the given {@link ValueTransformerSupplier}) is applied to each input
-	 * record value and computes a new value for it.
-	 * Thus, an input record {@code <K,V>} can be transformed into an output record {@code <K:V'>}.
-	 * Attaching a state store makes this a stateful record-by-record operation (cf. {@link #mapValues(ValueMapper) mapValues()}).
-	 * If you choose not to attach one, this operation is similar to the stateless {@link #mapValues(ValueMapper) mapValues()}
-	 * but allows access to the {@code ProcessorContext} and record metadata.
-	 * Furthermore, via {@link org.apache.kafka.streams.processor.Punctuator#punctuate(long)} the processing progress
-	 * can be observed and additional periodic actions can be performed.
-	 * <p>
-	 * In order for the transformer to use state stores, the stores must be added to the topology and connected to the
-	 * transformer using at least one of two strategies (though it's not required to connect global state stores; read-only
-	 * access to global state stores is available by default).
-	 * <p>
-	 * The first strategy is to manually add the {@link StoreBuilder}s via {@link Topology#addStateStore(StoreBuilder, String...)},
-	 * and specify the store names via {@code stateStoreNames} so they will be connected to the transformer.
-	 * <pre>{@code
-	 * // create store
-	 * StoreBuilder<KeyValueStore<String,String>> keyValueStoreBuilder =
-	 *         Stores.keyValueStoreBuilder(Stores.persistentKeyValueStore("myValueTransformState"),
-	 *                 Serdes.String(),
-	 *                 Serdes.String());
-	 * // add store
-	 * builder.addStateStore(keyValueStoreBuilder);
-	 *
-	 * KStream outputStream = inputStream.transformValues(new ValueTransformerSupplier() {
-	 *     public ValueTransformer get() {
-	 *         return new MyValueTransformer();
-	 *     }
-	 * }, "myValueTransformState");
-	 * }</pre>
-	 * The second strategy is for the given {@link ValueTransformerSupplier} to implement {@link ConnectedStoreProvider#stores()},
-	 * which provides the {@link StoreBuilder}s to be automatically added to the topology and connected to the transformer.
-	 * <pre>{@code
-	 * class MyValueTransformerSupplier implements ValueTransformerSupplier {
-	 *     // supply transformer
-	 *     ValueTransformer get() {
-	 *         return new MyValueTransformer();
-	 *     }
-	 *
-	 *     // provide store(s) that will be added and connected to the associated transformer
-	 *     // the store name from the builder ("myValueTransformState") is used to access the store later via the ProcessorContext
-	 *     Set<StoreBuilder> stores() {
-	 *         StoreBuilder<KeyValueStore<String, String>> keyValueStoreBuilder =
-	 *                   Stores.keyValueStoreBuilder(Stores.persistentKeyValueStore("myValueTransformState"),
-	 *                   Serdes.String(),
-	 *                   Serdes.String());
-	 *         return Collections.singleton(keyValueStoreBuilder);
-	 *     }
-	 * }
-	 *
-	 * ...
-	 *
-	 * KStream outputStream = inputStream.transformValues(new MyValueTransformerSupplier());
-	 * }</pre>
-	 * <p>
-	 * With either strategy, within the {@link ValueTransformer}, the state is obtained via the {@link ProcessorContext}.
-	 * To trigger periodic actions via {@link org.apache.kafka.streams.processor.Punctuator#punctuate(long) punctuate()},
-	 * a schedule must be registered.
-	 * The {@link ValueTransformer} must return the new value in {@link ValueTransformer#transform(Object) transform()}.
-	 * In contrast to {@link #transform(TransformerSupplier, String...) transform()}, no additional {@link KeyValue}
-	 * pairs can be emitted via {@link ProcessorContext#forward(Object, Object) ProcessorContext.forward()}.
-	 * A {@link org.apache.kafka.streams.errors.StreamsException} is thrown if the {@link ValueTransformer} tries to
-	 * emit a {@link KeyValue} pair.
-	 * <pre>{@code
-	 * class MyValueTransformer implements ValueTransformer {
-	 *     private StateStore state;
-	 *
-	 *     void init(ProcessorContext context) {
-	 *         this.state = context.getStateStore("myValueTransformState");
-	 *         // punctuate each second, can access this.state
-	 *         context.schedule(Duration.ofSeconds(1), PunctuationType.WALL_CLOCK_TIME, new Punctuator(..));
-	 *     }
-	 *
-	 *     NewValueType transform(V value) {
-	 *         // can access this.state
-	 *         return new NewValueType(); // or null
-	 *     }
-	 *
-	 *     void close() {
-	 *         // can access this.state
-	 *     }
-	 * }
-	 * }</pre>
-	 * Even if any upstream operation was key-changing, no auto-repartition is triggered.
-	 * If repartitioning is required, a call to {@link #repartition()} should be performed before
-	 * {@code transformValues()}.
-	 * <p>
-	 * Setting a new value preserves data co-location with respect to the key.
-	 * Thus, <em>no</em> internal data redistribution is required if a key based operator (like an aggregation or join)
-	 * is applied to the result {@code KStream}. (cf. {@link #transform(TransformerSupplier, String...)})
-	 * @param valueTransformerSupplier an instance of {@link ValueTransformerSupplier} that generates a newly constructed {@link ValueTransformer}
-	 *                                 The supplier should always generate a new instance. Creating a single {@link ValueTransformer} object
-	 *                                 and returning the same object reference in {@link ValueTransformer} is a
-	 *                                 violation of the supplier pattern and leads to runtime exceptions.
-	 * @param stateStoreNames          the names of the state stores used by the processor; not required if the supplier
-	 *                                 implements {@link ConnectedStoreProvider#stores()}
-	 * @param <VR>                     the value type of the result stream
-	 * @return a {@code KStream} that contains records with unmodified key and new values (possibly of different type)
-	 * @see #mapValues(ValueMapper)
-	 * @see #mapValues(ValueMapperWithKey)
-	 * @see #transform(TransformerSupplier, String...)
-	 */
-	<VR> KStream<K, VR> transformValues(final ValueTransformerSupplier<? super V, ? extends VR> valueTransformerSupplier,
-										final String... stateStoreNames);
-
-	/**
-	 * Transform the value of each input record into a new value (with possibly a new type) of the output record.
-	 * A {@link ValueTransformer} (provided by the given {@link ValueTransformerSupplier}) is applied to each input
-	 * record value and computes a new value for it.
-	 * Thus, an input record {@code <K,V>} can be transformed into an output record {@code <K:V'>}.
-	 * Attaching a state store makes this a stateful record-by-record operation (cf. {@link #mapValues(ValueMapper) mapValues()}).
-	 * If you choose not to attach one, this operation is similar to the stateless {@link #mapValues(ValueMapper) mapValues()}
-	 * but allows access to the {@code ProcessorContext} and record metadata.
-	 * This is essentially mixing the Processor API into the DSL, and provides all the functionality of the PAPI.
-	 * Furthermore, via {@link org.apache.kafka.streams.processor.Punctuator#punctuate(long)} the processing progress
-	 * can be observed and additional periodic actions can be performed.
-	 * <p>
-	 * In order for the transformer to use state stores, the stores must be added to the topology and connected to the
-	 * transformer using at least one of two strategies (though it's not required to connect global state stores; read-only
-	 * access to global state stores is available by default).
-	 * <p>
-	 * The first strategy is to manually add the {@link StoreBuilder}s via {@link Topology#addStateStore(StoreBuilder, String...)},
-	 * and specify the store names via {@code stateStoreNames} so they will be connected to the transformer.
-	 * <pre>{@code
-	 * // create store
-	 * StoreBuilder<KeyValueStore<String,String>> keyValueStoreBuilder =
-	 *         Stores.keyValueStoreBuilder(Stores.persistentKeyValueStore("myValueTransformState"),
-	 *                 Serdes.String(),
-	 *                 Serdes.String());
-	 * // add store
-	 * builder.addStateStore(keyValueStoreBuilder);
-	 *
-	 * KStream outputStream = inputStream.transformValues(new ValueTransformerSupplier() {
-	 *     public ValueTransformer get() {
-	 *         return new MyValueTransformer();
-	 *     }
-	 * }, "myValueTransformState");
-	 * }</pre>
-	 * The second strategy is for the given {@link ValueTransformerSupplier} to implement {@link ConnectedStoreProvider#stores()},
-	 * which provides the {@link StoreBuilder}s to be automatically added to the topology and connected to the transformer.
-	 * <pre>{@code
-	 * class MyValueTransformerSupplier implements ValueTransformerSupplier {
-	 *     // supply transformer
-	 *     ValueTransformer get() {
-	 *         return new MyValueTransformer();
-	 *     }
-	 *
-	 *     // provide store(s) that will be added and connected to the associated transformer
-	 *     // the store name from the builder ("myValueTransformState") is used to access the store later via the ProcessorContext
-	 *     Set<StoreBuilder> stores() {
-	 *         StoreBuilder<KeyValueStore<String, String>> keyValueStoreBuilder =
-	 *                   Stores.keyValueStoreBuilder(Stores.persistentKeyValueStore("myValueTransformState"),
-	 *                   Serdes.String(),
-	 *                   Serdes.String());
-	 *         return Collections.singleton(keyValueStoreBuilder);
-	 *     }
-	 * }
-	 *
-	 * ...
-	 *
-	 * KStream outputStream = inputStream.transformValues(new MyValueTransformerSupplier());
-	 * }</pre>
-	 * <p>
-	 * With either strategy, within the {@link ValueTransformer}, the state is obtained via the {@link ProcessorContext}.
-	 * To trigger periodic actions via {@link org.apache.kafka.streams.processor.Punctuator#punctuate(long) punctuate()},
-	 * a schedule must be registered.
-	 * The {@link ValueTransformer} must return the new value in {@link ValueTransformer#transform(Object) transform()}.
-	 * In contrast to {@link #transform(TransformerSupplier, String...) transform()}, no additional {@link KeyValue}
-	 * pairs can be emitted via {@link ProcessorContext#forward(Object, Object) ProcessorContext.forward()}.
-	 * A {@link org.apache.kafka.streams.errors.StreamsException} is thrown if the {@link ValueTransformer} tries to
-	 * emit a {@link KeyValue} pair.
-	 * <pre>{@code
-	 * class MyValueTransformer implements ValueTransformer {
-	 *     private StateStore state;
-	 *
-	 *     void init(ProcessorContext context) {
-	 *         this.state = context.getStateStore("myValueTransformState");
-	 *         // punctuate each second, can access this.state
-	 *         context.schedule(Duration.ofSeconds(1), PunctuationType.WALL_CLOCK_TIME, new Punctuator(..));
-	 *     }
-	 *
-	 *     NewValueType transform(V value) {
-	 *         // can access this.state
-	 *         return new NewValueType(); // or null
-	 *     }
-	 *
-	 *     void close() {
-	 *         // can access this.state
-	 *     }
-	 * }
-	 * }</pre>
-	 * Even if any upstream operation was key-changing, no auto-repartition is triggered.
-	 * If repartitioning is required, a call to {@link #repartition()} should be performed before
-	 * {@code transformValues()}.
-	 * <p>
-	 * Setting a new value preserves data co-location with respect to the key.
-	 * Thus, <em>no</em> internal data redistribution is required if a key based operator (like an aggregation or join)
-	 * is applied to the result {@code KStream}. (cf. {@link #transform(TransformerSupplier, String...)})
-	 * @param valueTransformerSupplier an instance of {@link ValueTransformerSupplier} that generates a newly constructed {@link ValueTransformer}
-	 *                                 The supplier should always generate a new instance. Creating a single {@link ValueTransformer} object
-	 *                                 and returning the same object reference in {@link ValueTransformer} is a
-	 *                                 violation of the supplier pattern and leads to runtime exceptions.
-	 * @param named                    a {@link Named} config used to name the processor in the topology
-	 * @param stateStoreNames          the names of the state stores used by the processor; not required if the supplier
-	 *                                 implements {@link ConnectedStoreProvider#stores()}
-	 * @param <VR>                     the value type of the result stream
-	 * @return a {@code KStream} that contains records with unmodified key and new values (possibly of different type)
-	 * @see #mapValues(ValueMapper)
-	 * @see #mapValues(ValueMapperWithKey)
-	 * @see #transform(TransformerSupplier, String...)
-	 */
-	<VR> KStream<K, VR> transformValues(final ValueTransformerSupplier<? super V, ? extends VR> valueTransformerSupplier,
-										final Named named,
-										final String... stateStoreNames);
-
-	/**
-	 * Transform the value of each input record into a new value (with possibly a new type) of the output record.
-	 * A {@link ValueTransformerWithKey} (provided by the given {@link ValueTransformerWithKeySupplier}) is applied to
-	 * each input record value and computes a new value for it.
-	 * Thus, an input record {@code <K,V>} can be transformed into an output record {@code <K:V'>}.
-	 * Attaching a state store makes this a stateful record-by-record operation (cf. {@link #mapValues(ValueMapperWithKey) mapValues()}).
-	 * If you choose not to attach one, this operation is similar to the stateless {@link #mapValues(ValueMapperWithKey) mapValues()}
-	 * but allows access to the {@code ProcessorContext} and record metadata.
-	 * This is essentially mixing the Processor API into the DSL, and provides all the functionality of the PAPI.
-	 * Furthermore, via {@link org.apache.kafka.streams.processor.Punctuator#punctuate(long)} the processing progress
-	 * can be observed and additional periodic actions can be performed.
-	 * <p>
-	 * In order for the transformer to use state stores, the stores must be added to the topology and connected to the
-	 * transformer using at least one of two strategies (though it's not required to connect global state stores; read-only
-	 * access to global state stores is available by default).
-	 * <p>
-	 * The first strategy is to manually add the {@link StoreBuilder}s via {@link Topology#addStateStore(StoreBuilder, String...)},
-	 * and specify the store names via {@code stateStoreNames} so they will be connected to the transformer.
-	 * <pre>{@code
-	 * // create store
-	 * StoreBuilder<KeyValueStore<String,String>> keyValueStoreBuilder =
-	 *         Stores.keyValueStoreBuilder(Stores.persistentKeyValueStore("myValueTransformState"),
-	 *                 Serdes.String(),
-	 *                 Serdes.String());
-	 * // add store
-	 * builder.addStateStore(keyValueStoreBuilder);
-	 *
-	 * KStream outputStream = inputStream.transformValues(new ValueTransformerWithKeySupplier() {
-	 *     public ValueTransformer get() {
-	 *         return new MyValueTransformer();
-	 *     }
-	 * }, "myValueTransformState");
-	 * }</pre>
-	 * The second strategy is for the given {@link ValueTransformerWithKeySupplier} to implement {@link ConnectedStoreProvider#stores()},
-	 * which provides the {@link StoreBuilder}s to be automatically added to the topology and connected to the transformer.
-	 * <pre>{@code
-	 * class MyValueTransformerWithKeySupplier implements ValueTransformerWithKeySupplier {
-	 *     // supply transformer
-	 *     ValueTransformerWithKey get() {
-	 *         return new MyValueTransformerWithKey();
-	 *     }
-	 *
-	 *     // provide store(s) that will be added and connected to the associated transformer
-	 *     // the store name from the builder ("myValueTransformState") is used to access the store later via the ProcessorContext
-	 *     Set<StoreBuilder> stores() {
-	 *         StoreBuilder<KeyValueStore<String, String>> keyValueStoreBuilder =
-	 *                   Stores.keyValueStoreBuilder(Stores.persistentKeyValueStore("myValueTransformState"),
-	 *                   Serdes.String(),
-	 *                   Serdes.String());
-	 *         return Collections.singleton(keyValueStoreBuilder);
-	 *     }
-	 * }
-	 *
-	 * ...
-	 *
-	 * KStream outputStream = inputStream.transformValues(new MyValueTransformerWithKeySupplier());
-	 * }</pre>
-	 * <p>
-	 * With either strategy, within the {@link ValueTransformerWithKey}, the state is obtained via the {@link ProcessorContext}.
-	 * To trigger periodic actions via {@link org.apache.kafka.streams.processor.Punctuator#punctuate(long) punctuate()},
-	 * a schedule must be registered.
-	 * The {@link ValueTransformerWithKey} must return the new value in
-	 * {@link ValueTransformerWithKey#transform(Object, Object) transform()}.
-	 * In contrast to {@link #transform(TransformerSupplier, String...) transform()} and
-	 * {@link #flatTransform(TransformerSupplier, String...) flatTransform()}, no additional {@link KeyValue} pairs
-	 * can be emitted via {@link ProcessorContext#forward(Object, Object) ProcessorContext.forward()}.
-	 * A {@link org.apache.kafka.streams.errors.StreamsException} is thrown if the {@link ValueTransformerWithKey} tries
-	 * to emit a {@link KeyValue} pair.
-	 * <pre>{@code
-	 * class MyValueTransformerWithKey implements ValueTransformerWithKey {
-	 *     private StateStore state;
-	 *
-	 *     void init(ProcessorContext context) {
-	 *         this.state = context.getStateStore("myValueTransformState");
-	 *         // punctuate each second, can access this.state
-	 *         context.schedule(Duration.ofSeconds(1), PunctuationType.WALL_CLOCK_TIME, new Punctuator(..));
-	 *     }
-	 *
-	 *     NewValueType transform(K readOnlyKey, V value) {
-	 *         // can access this.state and use read-only key
-	 *         return new NewValueType(readOnlyKey); // or null
-	 *     }
-	 *
-	 *     void close() {
-	 *         // can access this.state
-	 *     }
-	 * }
-	 * }</pre>
-	 * Even if any upstream operation was key-changing, no auto-repartition is triggered.
-	 * If repartitioning is required, a call to {@link #repartition()} should be performed before
-	 * {@code transformValues()}.
-	 * <p>
-	 * Note that the key is read-only and should not be modified, as this can lead to corrupt partitioning.
-	 * So, setting a new value preserves data co-location with respect to the key.
-	 * Thus, <em>no</em> internal data redistribution is required if a key based operator (like an aggregation or join)
-	 * is applied to the result {@code KStream}. (cf. {@link #transform(TransformerSupplier, String...)})
-	 * @param valueTransformerSupplier an instance of {@link ValueTransformerWithKeySupplier} that generates a newly constructed {@link ValueTransformerWithKey}
-	 *                                 The supplier should always generate a new instance. Creating a single {@link ValueTransformerWithKey} object
-	 *                                 and returning the same object reference in {@link ValueTransformerWithKey} is a
-	 *                                 violation of the supplier pattern and leads to runtime exceptions.
-	 * @param stateStoreNames          the names of the state stores used by the processor; not required if the supplier
-	 *                                 implements {@link ConnectedStoreProvider#stores()}
-	 * @param <VR>                     the value type of the result stream
-	 * @return a {@code KStream} that contains records with unmodified key and new values (possibly of different type)
-	 * @see #mapValues(ValueMapper)
-	 * @see #mapValues(ValueMapperWithKey)
-	 * @see #transform(TransformerSupplier, String...)
-	 */
-	<VR> KStream<K, VR> transformValues(final ValueTransformerWithKeySupplier<? super K, ? super V, ? extends VR> valueTransformerSupplier,
-										final String... stateStoreNames);
-
-	/**
-	 * Transform the value of each input record into a new value (with possibly a new type) of the output record.
-	 * A {@link ValueTransformerWithKey} (provided by the given {@link ValueTransformerWithKeySupplier}) is applied to
-	 * each input record value and computes a new value for it.
-	 * Thus, an input record {@code <K,V>} can be transformed into an output record {@code <K:V'>}.
-	 * Attaching a state store makes this a stateful record-by-record operation (cf. {@link #mapValues(ValueMapperWithKey) mapValues()}).
-	 * If you choose not to attach one, this operation is similar to the stateless {@link #mapValues(ValueMapperWithKey) mapValues()}
-	 * but allows access to the {@code ProcessorContext} and record metadata.
-	 * This is essentially mixing the Processor API into the DSL, and provides all the functionality of the PAPI.
-	 * Furthermore, via {@link org.apache.kafka.streams.processor.Punctuator#punctuate(long)} the processing progress
-	 * can be observed and additional periodic actions can be performed.
-	 * <p>
-	 * In order for the transformer to use state stores, the stores must be added to the topology and connected to the
-	 * transformer using at least one of two strategies (though it's not required to connect global state stores; read-only
-	 * access to global state stores is available by default).
-	 * <p>
-	 * The first strategy is to manually add the {@link StoreBuilder}s via {@link Topology#addStateStore(StoreBuilder, String...)},
-	 * and specify the store names via {@code stateStoreNames} so they will be connected to the transformer.
-	 * <pre>{@code
-	 * // create store
-	 * StoreBuilder<KeyValueStore<String,String>> keyValueStoreBuilder =
-	 *         Stores.keyValueStoreBuilder(Stores.persistentKeyValueStore("myValueTransformState"),
-	 *                 Serdes.String(),
-	 *                 Serdes.String());
-	 * // add store
-	 * builder.addStateStore(keyValueStoreBuilder);
-	 *
-	 * KStream outputStream = inputStream.transformValues(new ValueTransformerWithKeySupplier() {
-	 *     public ValueTransformerWithKey get() {
-	 *         return new MyValueTransformerWithKey();
-	 *     }
-	 * }, "myValueTransformState");
-	 * }</pre>
-	 * The second strategy is for the given {@link ValueTransformerWithKeySupplier} to implement {@link ConnectedStoreProvider#stores()},
-	 * which provides the {@link StoreBuilder}s to be automatically added to the topology and connected to the transformer.
-	 * <pre>{@code
-	 * class MyValueTransformerWithKeySupplier implements ValueTransformerWithKeySupplier {
-	 *     // supply transformer
-	 *     ValueTransformerWithKey get() {
-	 *         return new MyValueTransformerWithKey();
-	 *     }
-	 *
-	 *     // provide store(s) that will be added and connected to the associated transformer
-	 *     // the store name from the builder ("myValueTransformState") is used to access the store later via the ProcessorContext
-	 *     Set<StoreBuilder> stores() {
-	 *         StoreBuilder<KeyValueStore<String, String>> keyValueStoreBuilder =
-	 *                   Stores.keyValueStoreBuilder(Stores.persistentKeyValueStore("myValueTransformState"),
-	 *                   Serdes.String(),
-	 *                   Serdes.String());
-	 *         return Collections.singleton(keyValueStoreBuilder);
-	 *     }
-	 * }
-	 *
-	 * ...
-	 *
-	 * KStream outputStream = inputStream.transformValues(new MyValueTransformerWithKeySupplier());
-	 * }</pre>
-	 * <p>
-	 * With either strategy, within the {@link ValueTransformerWithKey}, the state is obtained via the {@link ProcessorContext}.
-	 * To trigger periodic actions via {@link org.apache.kafka.streams.processor.Punctuator#punctuate(long) punctuate()},
-	 * a schedule must be registered.
-	 * The {@link ValueTransformerWithKey} must return the new value in
-	 * {@link ValueTransformerWithKey#transform(Object, Object) transform()}.
-	 * In contrast to {@link #transform(TransformerSupplier, String...) transform()} and
-	 * {@link #flatTransform(TransformerSupplier, String...) flatTransform()}, no additional {@link KeyValue} pairs
-	 * can be emitted via {@link ProcessorContext#forward(Object, Object) ProcessorContext.forward()}.
-	 * A {@link org.apache.kafka.streams.errors.StreamsException} is thrown if the {@link ValueTransformerWithKey} tries
-	 * to emit a {@link KeyValue} pair.
-	 * <pre>{@code
-	 * class MyValueTransformerWithKey implements ValueTransformerWithKey {
-	 *     private StateStore state;
-	 *
-	 *     void init(ProcessorContext context) {
-	 *         this.state = context.getStateStore("myValueTransformState");
-	 *         // punctuate each second, can access this.state
-	 *         context.schedule(Duration.ofSeconds(1), PunctuationType.WALL_CLOCK_TIME, new Punctuator(..));
-	 *     }
-	 *
-	 *     NewValueType transform(K readOnlyKey, V value) {
-	 *         // can access this.state and use read-only key
-	 *         return new NewValueType(readOnlyKey); // or null
-	 *     }
-	 *
-	 *     void close() {
-	 *         // can access this.state
-	 *     }
-	 * }
-	 * }</pre>
-	 * Even if any upstream operation was key-changing, no auto-repartition is triggered.
-	 * If repartitioning is required, a call to {@link #repartition()} should be performed before
-	 * {@code transformValues()}.
-	 * <p>
-	 * Note that the key is read-only and should not be modified, as this can lead to corrupt partitioning.
-	 * So, setting a new value preserves data co-location with respect to the key.
-	 * Thus, <em>no</em> internal data redistribution is required if a key based operator (like an aggregation or join)
-	 * is applied to the result {@code KStream}. (cf. {@link #transform(TransformerSupplier, String...)})
-	 * @param valueTransformerSupplier an instance of {@link ValueTransformerWithKeySupplier} that generates a newly constructed {@link ValueTransformerWithKey}
-	 *                                 The supplier should always generate a new instance. Creating a single {@link ValueTransformerWithKey} object
-	 *                                 and returning the same object reference in {@link ValueTransformerWithKey} is a
-	 *                                 violation of the supplier pattern and leads to runtime exceptions.
-	 * @param named                    a {@link Named} config used to name the processor in the topology
-	 * @param stateStoreNames          the names of the state stores used by the processor; not required if the supplier
-	 *                                 implements {@link ConnectedStoreProvider#stores()}
-	 * @param <VR>                     the value type of the result stream
-	 * @return a {@code KStream} that contains records with unmodified key and new values (possibly of different type)
-	 * @see #mapValues(ValueMapper)
-	 * @see #mapValues(ValueMapperWithKey)
-	 * @see #transform(TransformerSupplier, String...)
-	 */
-	<VR> KStream<K, VR> transformValues(final ValueTransformerWithKeySupplier<? super K, ? super V, ? extends VR> valueTransformerSupplier,
-										final Named named,
-										final String... stateStoreNames);
-
-	/**
-	 * Transform the value of each input record into zero or more new values (with possibly a new
-	 * type) and emit for each new value a record with the same key of the input record and the value.
-	 * A {@link ValueTransformer} (provided by the given {@link ValueTransformerSupplier}) is applied to each input
-	 * record value and computes zero or more new values.
-	 * Thus, an input record {@code <K,V>} can be transformed into output records {@code <K:V'>, <K:V''>, ...}.
-	 * Attaching a state store makes this a stateful record-by-record operation (cf. {@link #mapValues(ValueMapper) mapValues()}).
-	 * If you choose not to attach one, this operation is similar to the stateless {@link #mapValues(ValueMapper) mapValues()}
-	 * but allows access to the {@code ProcessorContext} and record metadata.
-	 * This is essentially mixing the Processor API into the DSL, and provides all the functionality of the PAPI.
-	 * Furthermore, via {@link org.apache.kafka.streams.processor.Punctuator#punctuate(long) Punctuator#punctuate()}
-	 * the processing progress can be observed and additional periodic actions can be performed.
-	 * <p>
-	 * In order for the transformer to use state stores, the stores must be added to the topology and connected to the
-	 * transformer using at least one of two strategies (though it's not required to connect global state stores; read-only
-	 * access to global state stores is available by default).
-	 * <p>
-	 * The first strategy is to manually add the {@link StoreBuilder}s via {@link Topology#addStateStore(StoreBuilder, String...)},
-	 * and specify the store names via {@code stateStoreNames} so they will be connected to the transformer.
-	 * <pre>{@code
-	 * // create store
-	 * StoreBuilder<KeyValueStore<String,String>> keyValueStoreBuilder =
-	 *         Stores.keyValueStoreBuilder(Stores.persistentKeyValueStore("myValueTransformState"),
-	 *                 Serdes.String(),
-	 *                 Serdes.String());
-	 * // add store
-	 * builder.addStateStore(keyValueStoreBuilder);
-	 *
-	 * KStream outputStream = inputStream.flatTransformValues(new ValueTransformerSupplier() {
-	 *     public ValueTransformer get() {
-	 *         return new MyValueTransformer();
-	 *     }
-	 * }, "myValueTransformState");
-	 * }</pre>
-	 * The second strategy is for the given {@link ValueTransformerSupplier} to implement {@link ConnectedStoreProvider#stores()},
-	 * which provides the {@link StoreBuilder}s to be automatically added to the topology and connected to the transformer.
-	 * <pre>{@code
-	 * class MyValueTransformerSupplier implements ValueTransformerSupplier {
-	 *     // supply transformer
-	 *     ValueTransformerWithKey get() {
-	 *         return new MyValueTransformerWithKey();
-	 *     }
-	 *
-	 *     // provide store(s) that will be added and connected to the associated transformer
-	 *     // the store name from the builder ("myValueTransformState") is used to access the store later via the ProcessorContext
-	 *     Set<StoreBuilder> stores() {
-	 *         StoreBuilder<KeyValueStore<String, String>> keyValueStoreBuilder =
-	 *                   Stores.keyValueStoreBuilder(Stores.persistentKeyValueStore("myValueTransformState"),
-	 *                   Serdes.String(),
-	 *                   Serdes.String());
-	 *         return Collections.singleton(keyValueStoreBuilder);
-	 *     }
-	 * }
-	 *
-	 * ...
-	 *
-	 * KStream outputStream = inputStream.flatTransformValues(new MyValueTransformer());
-	 * }</pre>
-	 * <p>
-	 * With either strategy, within the {@link ValueTransformer}, the state is obtained via the {@link ProcessorContext}.
-	 * To trigger periodic actions via {@link org.apache.kafka.streams.processor.Punctuator#punctuate(long) punctuate()},
-	 * a schedule must be registered.
-	 * The {@link ValueTransformer} must return an {@link java.lang.Iterable} type (e.g., any
-	 * {@link java.util.Collection} type) in {@link ValueTransformer#transform(Object)
-	 * transform()}.
-	 * If the return value of {@link ValueTransformer#transform(Object) ValueTransformer#transform()} is an empty
-	 * {@link java.lang.Iterable Iterable} or {@code null}, no records are emitted.
-	 * In contrast to {@link #transform(TransformerSupplier, String...) transform()} and
-	 * {@link #flatTransform(TransformerSupplier, String...) flatTransform()}, no additional {@link KeyValue} pairs
-	 * can be emitted via {@link ProcessorContext#forward(Object, Object) ProcessorContext.forward()}.
-	 * A {@link org.apache.kafka.streams.errors.StreamsException} is thrown if the {@link ValueTransformer} tries to
-	 * emit a {@link KeyValue} pair.
-	 * <pre>{@code
-	 * class MyValueTransformer implements ValueTransformer {
-	 *     private StateStore state;
-	 *
-	 *     void init(ProcessorContext context) {
-	 *         this.state = context.getStateStore("myValueTransformState");
-	 *         // punctuate each second, can access this.state
-	 *         context.schedule(Duration.ofSeconds(1), PunctuationType.WALL_CLOCK_TIME, new Punctuator(..));
-	 *     }
-	 *
-	 *     Iterable<NewValueType> transform(V value) {
-	 *         // can access this.state
-	 *         List<NewValueType> result = new ArrayList<>();
-	 *         for (int i = 0; i < 3; i++) {
-	 *             result.add(new NewValueType(value));
-	 *         }
-	 *         return result; // values
-	 *     }
-	 *
-	 *     void close() {
-	 *         // can access this.state
-	 *     }
-	 * }
-	 * }</pre>
-	 * Even if any upstream operation was key-changing, no auto-repartition is triggered.
-	 * If repartitioning is required, a call to {@link #repartition()} should be performed before
-	 * {@code flatTransformValues()}.
-	 * <p>
-	 * Setting a new value preserves data co-location with respect to the key.
-	 * Thus, <em>no</em> internal data redistribution is required if a key based operator (like an aggregation or join)
-	 * is applied to the result {@code KStream}. (cf. {@link #flatTransform(TransformerSupplier, String...)
-	 * flatTransform()})
-	 * @param valueTransformerSupplier an instance of {@link ValueTransformerSupplier} that generates a newly constructed {@link ValueTransformer}
-	 *                                 The supplier should always generate a new instance. Creating a single {@link ValueTransformer} object
-	 *                                 and returning the same object reference in {@link ValueTransformer} is a
-	 *                                 violation of the supplier pattern and leads to runtime exceptions.
-	 * @param stateStoreNames          the names of the state stores used by the processor; not required if the supplier
-	 *                                 implements {@link ConnectedStoreProvider#stores()}
-	 * @param <VR>                     the value type of the result stream
-	 * @return a {@code KStream} that contains more or less records with unmodified key and new values (possibly of
-	 * different type)
-	 * @see #mapValues(ValueMapper)
-	 * @see #mapValues(ValueMapperWithKey)
-	 * @see #transform(TransformerSupplier, String...)
-	 * @see #flatTransform(TransformerSupplier, String...)
-	 */
-	<VR> KStream<K, VR> flatTransformValues(final ValueTransformerSupplier<? super V, Iterable<VR>> valueTransformerSupplier,
-											final String... stateStoreNames);
-
-	/**
-	 * Transform the value of each input record into zero or more new values (with possibly a new
-	 * type) and emit for each new value a record with the same key of the input record and the value.
-	 * A {@link ValueTransformer} (provided by the given {@link ValueTransformerSupplier}) is applied to each input
-	 * record value and computes zero or more new values.
-	 * Thus, an input record {@code <K,V>} can be transformed into output records {@code <K:V'>, <K:V''>, ...}.
-	 * Attaching a state store makes this a stateful record-by-record operation (cf. {@link #mapValues(ValueMapper) mapValues()}).
-	 * If you choose not to attach one, this operation is similar to the stateless {@link #mapValues(ValueMapper) mapValues()}
-	 * but allows access to the {@code ProcessorContext} and record metadata.
-	 * This is essentially mixing the Processor API into the DSL, and provides all the functionality of the PAPI.
-	 * Furthermore, via {@link org.apache.kafka.streams.processor.Punctuator#punctuate(long) Punctuator#punctuate()}
-	 * the processing progress can be observed and additional periodic actions can be performed.
-	 * <p>
-	 * In order for the transformer to use state stores, the stores must be added to the topology and connected to the
-	 * transformer using at least one of two strategies (though it's not required to connect global state stores; read-only
-	 * access to global state stores is available by default).
-	 * <p>
-	 * The first strategy is to manually add the {@link StoreBuilder}s via {@link Topology#addStateStore(StoreBuilder, String...)},
-	 * and specify the store names via {@code stateStoreNames} so they will be connected to the transformer.
-	 * <pre>{@code
-	 * // create store
-	 * StoreBuilder<KeyValueStore<String,String>> keyValueStoreBuilder =
-	 *         Stores.keyValueStoreBuilder(Stores.persistentKeyValueStore("myValueTransformState"),
-	 *                 Serdes.String(),
-	 *                 Serdes.String());
-	 * // add store
-	 * builder.addStateStore(keyValueStoreBuilder);
-	 *
-	 * KStream outputStream = inputStream.flatTransformValues(new ValueTransformerSupplier() {
-	 *     public ValueTransformer get() {
-	 *         return new MyValueTransformer();
-	 *     }
-	 * }, "myValueTransformState");
-	 * }</pre>
-	 * The second strategy is for the given {@link ValueTransformerSupplier} to implement {@link ConnectedStoreProvider#stores()},
-	 * which provides the {@link StoreBuilder}s to be automatically added to the topology and connected to the transformer.
-	 * <pre>{@code
-	 * class MyValueTransformerSupplier implements ValueTransformerSupplier {
-	 *     // supply transformer
-	 *     ValueTransformerWithKey get() {
-	 *         return new MyValueTransformerWithKey();
-	 *     }
-	 *
-	 *     // provide store(s) that will be added and connected to the associated transformer
-	 *     // the store name from the builder ("myValueTransformState") is used to access the store later via the ProcessorContext
-	 *     Set<StoreBuilder> stores() {
-	 *         StoreBuilder<KeyValueStore<String, String>> keyValueStoreBuilder =
-	 *                   Stores.keyValueStoreBuilder(Stores.persistentKeyValueStore("myValueTransformState"),
-	 *                   Serdes.String(),
-	 *                   Serdes.String());
-	 *         return Collections.singleton(keyValueStoreBuilder);
-	 *     }
-	 * }
-	 *
-	 * ...
-	 *
-	 * KStream outputStream = inputStream.flatTransformValues(new MyValueTransformer());
-	 * }</pre>
-	 * <p>
-	 * With either strategy, within the {@link ValueTransformer}, the state is obtained via the {@link ProcessorContext}.
-	 * To trigger periodic actions via {@link org.apache.kafka.streams.processor.Punctuator#punctuate(long) punctuate()},
-	 * a schedule must be registered.
-	 * The {@link ValueTransformer} must return an {@link java.lang.Iterable} type (e.g., any
-	 * {@link java.util.Collection} type) in {@link ValueTransformer#transform(Object)
-	 * transform()}.
-	 * If the return value of {@link ValueTransformer#transform(Object) ValueTransformer#transform()} is an empty
-	 * {@link java.lang.Iterable Iterable} or {@code null}, no records are emitted.
-	 * In contrast to {@link #transform(TransformerSupplier, String...) transform()} and
-	 * {@link #flatTransform(TransformerSupplier, String...) flatTransform()}, no additional {@link KeyValue} pairs
-	 * can be emitted via {@link ProcessorContext#forward(Object, Object) ProcessorContext.forward()}.
-	 * A {@link org.apache.kafka.streams.errors.StreamsException} is thrown if the {@link ValueTransformer} tries to
-	 * emit a {@link KeyValue} pair.
-	 * <pre>{@code
-	 * class MyValueTransformer implements ValueTransformer {
-	 *     private StateStore state;
-	 *
-	 *     void init(ProcessorContext context) {
-	 *         this.state = context.getStateStore("myValueTransformState");
-	 *         // punctuate each second, can access this.state
-	 *         context.schedule(Duration.ofSeconds(1), PunctuationType.WALL_CLOCK_TIME, new Punctuator(..));
-	 *     }
-	 *
-	 *     Iterable<NewValueType> transform(V value) {
-	 *         // can access this.state
-	 *         List<NewValueType> result = new ArrayList<>();
-	 *         for (int i = 0; i < 3; i++) {
-	 *             result.add(new NewValueType(value));
-	 *         }
-	 *         return result; // values
-	 *     }
-	 *
-	 *     void close() {
-	 *         // can access this.state
-	 *     }
-	 * }
-	 * }</pre>
-	 * Even if any upstream operation was key-changing, no auto-repartition is triggered.
-	 * If repartitioning is required, a call to {@link #repartition()} should be performed before
-	 * {@code flatTransformValues()}.
-	 * <p>
-	 * Setting a new value preserves data co-location with respect to the key.
-	 * Thus, <em>no</em> internal data redistribution is required if a key based operator (like an aggregation or join)
-	 * is applied to the result {@code KStream}. (cf. {@link #flatTransform(TransformerSupplier, String...)
-	 * flatTransform()})
-	 * @param valueTransformerSupplier an instance of {@link ValueTransformerSupplier} that generates a newly constructed {@link ValueTransformer}
-	 *                                 The supplier should always generate a new instance. Creating a single {@link ValueTransformer} object
-	 *                                 and returning the same object reference in {@link ValueTransformer} is a
-	 *                                 violation of the supplier pattern and leads to runtime exceptions.
-	 * @param named                    a {@link Named} config used to name the processor in the topology
-	 * @param stateStoreNames          the names of the state stores used by the processor; not required if the supplier
-	 *                                 implements {@link ConnectedStoreProvider#stores()}
-	 * @param <VR>                     the value type of the result stream
-	 * @return a {@code KStream} that contains more or less records with unmodified key and new values (possibly of
-	 * different type)
-	 * @see #mapValues(ValueMapper)
-	 * @see #mapValues(ValueMapperWithKey)
-	 * @see #transform(TransformerSupplier, String...)
-	 * @see #flatTransform(TransformerSupplier, String...)
-	 */
-	<VR> KStream<K, VR> flatTransformValues(final ValueTransformerSupplier<? super V, Iterable<VR>> valueTransformerSupplier,
-											final Named named,
-											final String... stateStoreNames);
-
-	/**
-	 * Transform the value of each input record into zero or more new values (with possibly a new
-	 * type) and emit for each new value a record with the same key of the input record and the value.
-	 * A {@link ValueTransformerWithKey} (provided by the given {@link ValueTransformerWithKeySupplier}) is applied to
-	 * each input record value and computes zero or more new values.
-	 * Thus, an input record {@code <K,V>} can be transformed into output records {@code <K:V'>, <K:V''>, ...}.
-	 * Attaching a state store makes this a stateful record-by-record operation (cf. {@link #flatMapValues(ValueMapperWithKey) flatMapValues()}).
-	 * If you choose not to attach one, this operation is similar to the stateless {@link #flatMapValues(ValueMapperWithKey) flatMapValues()}
-	 * but allows access to the {@code ProcessorContext} and record metadata.
-	 * This is essentially mixing the Processor API into the DSL, and provides all the functionality of the PAPI.
-	 * Furthermore, via {@link org.apache.kafka.streams.processor.Punctuator#punctuate(long)} the processing progress can
-	 * be observed and additional periodic actions can be performed.
-	 * <p>
-	 * In order for the transformer to use state stores, the stores must be added to the topology and connected to the
-	 * transformer using at least one of two strategies (though it's not required to connect global state stores; read-only
-	 * access to global state stores is available by default).
-	 * <p>
-	 * The first strategy is to manually add the {@link StoreBuilder}s via {@link Topology#addStateStore(StoreBuilder, String...)},
-	 * and specify the store names via {@code stateStoreNames} so they will be connected to the transformer.
-	 * <pre>{@code
-	 * // create store
-	 * StoreBuilder<KeyValueStore<String,String>> keyValueStoreBuilder =
-	 *         Stores.keyValueStoreBuilder(Stores.persistentKeyValueStore("myValueTransformState"),
-	 *                 Serdes.String(),
-	 *                 Serdes.String());
-	 * // add store
-	 * builder.addStateStore(keyValueStoreBuilder);
-	 *
-	 * KStream outputStream = inputStream.flatTransformValues(new ValueTransformerWithKeySupplier() {
-	 *     public ValueTransformerWithKey get() {
-	 *         return new MyValueTransformerWithKey();
-	 *     }
-	 * }, "myValueTransformState");
-	 * }</pre>
-	 * The second strategy is for the given {@link ValueTransformerSupplier} to implement {@link ConnectedStoreProvider#stores()},
-	 * which provides the {@link StoreBuilder}s to be automatically added to the topology and connected to the transformer.
-	 * <pre>{@code
-	 * class MyValueTransformerWithKeySupplier implements ValueTransformerWithKeySupplier {
-	 *     // supply transformer
-	 *     ValueTransformerWithKey get() {
-	 *         return new MyValueTransformerWithKey();
-	 *     }
-	 *
-	 *     // provide store(s) that will be added and connected to the associated transformer
-	 *     // the store name from the builder ("myValueTransformState") is used to access the store later via the ProcessorContext
-	 *     Set<StoreBuilder> stores() {
-	 *         StoreBuilder<KeyValueStore<String, String>> keyValueStoreBuilder =
-	 *                   Stores.keyValueStoreBuilder(Stores.persistentKeyValueStore("myValueTransformState"),
-	 *                   Serdes.String(),
-	 *                   Serdes.String());
-	 *         return Collections.singleton(keyValueStoreBuilder);
-	 *     }
-	 * }
-	 *
-	 * ...
-	 *
-	 * KStream outputStream = inputStream.flatTransformValues(new MyValueTransformerWithKey());
-	 * }</pre>
-	 * <p>
-	 * With either strategy, within the {@link ValueTransformerWithKey}, the state is obtained via the {@link ProcessorContext}.
-	 * To trigger periodic actions via {@link org.apache.kafka.streams.processor.Punctuator#punctuate(long) punctuate()},
-	 * a schedule must be registered.
-	 * The {@link ValueTransformerWithKey} must return an {@link java.lang.Iterable} type (e.g., any
-	 * {@link java.util.Collection} type) in {@link ValueTransformerWithKey#transform(Object, Object)
-	 * transform()}.
-	 * If the return value of {@link ValueTransformerWithKey#transform(Object, Object) ValueTransformerWithKey#transform()}
-	 * is an empty {@link java.lang.Iterable Iterable} or {@code null}, no records are emitted.
-	 * In contrast to {@link #transform(TransformerSupplier, String...) transform()} and
-	 * {@link #flatTransform(TransformerSupplier, String...) flatTransform()}, no additional {@link KeyValue} pairs
-	 * can be emitted via {@link ProcessorContext#forward(Object, Object) ProcessorContext.forward()}.
-	 * A {@link org.apache.kafka.streams.errors.StreamsException} is thrown if the {@link ValueTransformerWithKey} tries
-	 * to emit a {@link KeyValue} pair.
-	 * <pre>{@code
-	 * class MyValueTransformerWithKey implements ValueTransformerWithKey {
-	 *     private StateStore state;
-	 *
-	 *     void init(ProcessorContext context) {
-	 *         this.state = context.getStateStore("myValueTransformState");
-	 *         // punctuate each second, can access this.state
-	 *         context.schedule(Duration.ofSeconds(1), PunctuationType.WALL_CLOCK_TIME, new Punctuator(..));
-	 *     }
-	 *
-	 *     Iterable<NewValueType> transform(K readOnlyKey, V value) {
-	 *         // can access this.state and use read-only key
-	 *         List<NewValueType> result = new ArrayList<>();
-	 *         for (int i = 0; i < 3; i++) {
-	 *             result.add(new NewValueType(readOnlyKey));
-	 *         }
-	 *         return result; // values
-	 *     }
-	 *
-	 *     void close() {
-	 *         // can access this.state
-	 *     }
-	 * }
-	 * }</pre>
-	 * Even if any upstream operation was key-changing, no auto-repartition is triggered.
-	 * If repartitioning is required, a call to {@link #repartition()} should be performed before
-	 * {@code flatTransformValues()}.
-	 * <p>
-	 * Note that the key is read-only and should not be modified, as this can lead to corrupt partitioning.
-	 * So, setting a new value preserves data co-location with respect to the key.
-	 * Thus, <em>no</em> internal data redistribution is required if a key based operator (like an aggregation or join)
-	 * is applied to the result {@code KStream}. (cf. {@link #flatTransform(TransformerSupplier, String...)
-	 * flatTransform()})
-	 * @param valueTransformerSupplier an instance of {@link ValueTransformerWithKeySupplier} that generates a newly constructed {@link ValueTransformerWithKey}
-	 *                                 The supplier should always generate a new instance. Creating a single {@link ValueTransformerWithKey} object
-	 *                                 and returning the same object reference in {@link ValueTransformerWithKey} is a
-	 *                                 violation of the supplier pattern and leads to runtime exceptions.
-	 * @param stateStoreNames          the names of the state stores used by the processor; not required if the supplier
-	 *                                 implements {@link ConnectedStoreProvider#stores()}
-	 * @param <VR>                     the value type of the result stream
-	 * @return a {@code KStream} that contains more or less records with unmodified key and new values (possibly of
-	 * different type)
-	 * @see #mapValues(ValueMapper)
-	 * @see #mapValues(ValueMapperWithKey)
-	 * @see #transform(TransformerSupplier, String...)
-	 * @see #flatTransform(TransformerSupplier, String...)
-	 */
-	<VR> KStream<K, VR> flatTransformValues(final ValueTransformerWithKeySupplier<? super K, ? super V, Iterable<VR>> valueTransformerSupplier,
-											final String... stateStoreNames);
-
-	/**
-	 * Transform the value of each input record into zero or more new values (with possibly a new
-	 * type) and emit for each new value a record with the same key of the input record and the value.
-	 * A {@link ValueTransformerWithKey} (provided by the given {@link ValueTransformerWithKeySupplier}) is applied to
-	 * each input record value and computes zero or more new values.
-	 * Thus, an input record {@code <K,V>} can be transformed into output records {@code <K:V'>, <K:V''>, ...}.
-	 * Attaching a state store makes this a stateful record-by-record operation (cf. {@link #flatMapValues(ValueMapperWithKey) flatMapValues()}).
-	 * If you choose not to attach one, this operation is similar to the stateless {@link #flatMapValues(ValueMapperWithKey) flatMapValues()}
-	 * but allows access to the {@code ProcessorContext} and record metadata.
-	 * This is essentially mixing the Processor API into the DSL, and provides all the functionality of the PAPI.
-	 * Furthermore, via {@link org.apache.kafka.streams.processor.Punctuator#punctuate(long)} the processing progress can
-	 * be observed and additional periodic actions can be performed.
-	 * <p>
-	 * In order for the transformer to use state stores, the stores must be added to the topology and connected to the
-	 * transformer using at least one of two strategies (though it's not required to connect global state stores; read-only
-	 * access to global state stores is available by default).
-	 * <p>
-	 * The first strategy is to manually add the {@link StoreBuilder}s via {@link Topology#addStateStore(StoreBuilder, String...)},
-	 * and specify the store names via {@code stateStoreNames} so they will be connected to the transformer.
-	 * <pre>{@code
-	 * // create store
-	 * StoreBuilder<KeyValueStore<String,String>> keyValueStoreBuilder =
-	 *         Stores.keyValueStoreBuilder(Stores.persistentKeyValueStore("myValueTransformState"),
-	 *                 Serdes.String(),
-	 *                 Serdes.String());
-	 * // add store
-	 * builder.addStateStore(keyValueStoreBuilder);
-	 *
-	 * KStream outputStream = inputStream.flatTransformValues(new ValueTransformerWithKeySupplier() {
-	 *     public ValueTransformerWithKey get() {
-	 *         return new MyValueTransformerWithKey();
-	 *     }
-	 * }, "myValueTransformState");
-	 * }</pre>
-	 * The second strategy is for the given {@link ValueTransformerSupplier} to implement {@link ConnectedStoreProvider#stores()},
-	 * which provides the {@link StoreBuilder}s to be automatically added to the topology and connected to the transformer.
-	 * <pre>{@code
-	 * class MyValueTransformerWithKeySupplier implements ValueTransformerWithKeySupplier {
-	 *     // supply transformer
-	 *     ValueTransformerWithKey get() {
-	 *         return new MyValueTransformerWithKey();
-	 *     }
-	 *
-	 *     // provide store(s) that will be added and connected to the associated transformer
-	 *     // the store name from the builder ("myValueTransformState") is used to access the store later via the ProcessorContext
-	 *     Set<StoreBuilder> stores() {
-	 *         StoreBuilder<KeyValueStore<String, String>> keyValueStoreBuilder =
-	 *                   Stores.keyValueStoreBuilder(Stores.persistentKeyValueStore("myValueTransformState"),
-	 *                   Serdes.String(),
-	 *                   Serdes.String());
-	 *         return Collections.singleton(keyValueStoreBuilder);
-	 *     }
-	 * }
-	 *
-	 * ...
-	 *
-	 * KStream outputStream = inputStream.flatTransformValues(new MyValueTransformerWithKey());
-	 * }</pre>
-	 * <p>
-	 * With either strategy, within the {@link ValueTransformerWithKey}, the state is obtained via the {@link ProcessorContext}.
-	 * To trigger periodic actions via {@link org.apache.kafka.streams.processor.Punctuator#punctuate(long) punctuate()},
-	 * a schedule must be registered.
-	 * The {@link ValueTransformerWithKey} must return an {@link java.lang.Iterable} type (e.g., any
-	 * {@link java.util.Collection} type) in {@link ValueTransformerWithKey#transform(Object, Object)
-	 * transform()}.
-	 * If the return value of {@link ValueTransformerWithKey#transform(Object, Object) ValueTransformerWithKey#transform()}
-	 * is an empty {@link java.lang.Iterable Iterable} or {@code null}, no records are emitted.
-	 * In contrast to {@link #transform(TransformerSupplier, String...) transform()} and
-	 * {@link #flatTransform(TransformerSupplier, String...) flatTransform()}, no additional {@link KeyValue} pairs
-	 * can be emitted via {@link ProcessorContext#forward(Object, Object) ProcessorContext.forward()}.
-	 * A {@link org.apache.kafka.streams.errors.StreamsException} is thrown if the {@link ValueTransformerWithKey} tries
-	 * to emit a {@link KeyValue} pair.
-	 * <pre>{@code
-	 * class MyValueTransformerWithKey implements ValueTransformerWithKey {
-	 *     private StateStore state;
-	 *
-	 *     void init(ProcessorContext context) {
-	 *         this.state = context.getStateStore("myValueTransformState");
-	 *         // punctuate each second, can access this.state
-	 *         context.schedule(Duration.ofSeconds(1), PunctuationType.WALL_CLOCK_TIME, new Punctuator(..));
-	 *     }
-	 *
-	 *     Iterable<NewValueType> transform(K readOnlyKey, V value) {
-	 *         // can access this.state and use read-only key
-	 *         List<NewValueType> result = new ArrayList<>();
-	 *         for (int i = 0; i < 3; i++) {
-	 *             result.add(new NewValueType(readOnlyKey));
-	 *         }
-	 *         return result; // values
-	 *     }
-	 *
-	 *     void close() {
-	 *         // can access this.state
-	 *     }
-	 * }
-	 * }</pre>
-	 * Even if any upstream operation was key-changing, no auto-repartition is triggered.
-	 * If repartitioning is required, a call to {@link #repartition()} should be performed before
-	 * {@code flatTransformValues()}.
-	 * <p>
-	 * Note that the key is read-only and should not be modified, as this can lead to corrupt partitioning.
-	 * So, setting a new value preserves data co-location with respect to the key.
-	 * Thus, <em>no</em> internal data redistribution is required if a key based operator (like an aggregation or join)
-	 * is applied to the result {@code KStream}. (cf. {@link #flatTransform(TransformerSupplier, String...)
-	 * flatTransform()})
-	 * @param valueTransformerSupplier an instance of {@link ValueTransformerWithKeySupplier} that generates a newly constructed {@link ValueTransformerWithKey}
-	 *                                 The supplier should always generate a new instance. Creating a single {@link ValueTransformerWithKey} object
-	 *                                 and returning the same object reference in {@link ValueTransformerWithKey} is a
-	 *                                 violation of the supplier pattern and leads to runtime exceptions.
-	 * @param named                    a {@link Named} config used to name the processor in the topology
-	 * @param stateStoreNames          the names of the state stores used by the processor; not required if the supplier
-	 *                                 implements {@link ConnectedStoreProvider#stores()}
-	 * @param <VR>                     the value type of the result stream
-	 * @return a {@code KStream} that contains more or less records with unmodified key and new values (possibly of
-	 * different type)
-	 * @see #mapValues(ValueMapper)
-	 * @see #mapValues(ValueMapperWithKey)
-	 * @see #transform(TransformerSupplier, String...)
-	 * @see #flatTransform(TransformerSupplier, String...)
-	 */
-	<VR> KStream<K, VR> flatTransformValues(final ValueTransformerWithKeySupplier<? super K, ? super V, Iterable<VR>> valueTransformerSupplier,
-											final Named named,
-											final String... stateStoreNames);
-
-	/**
-	 * Process all records in this stream, one record at a time, by applying a {@link Processor} (provided by the given
-	 * {@link ProcessorSupplier}).
-	 * Attaching a state store makes this a stateful record-by-record operation (cf. {@link #foreach(ForeachAction)}).
-	 * If you choose not to attach one, this operation is similar to the stateless {@link #foreach(ForeachAction)}
-	 * but allows access to the {@code ProcessorContext} and record metadata.
-	 * This is essentially mixing the Processor API into the DSL, and provides all the functionality of the PAPI.
-	 * Furthermore, via {@link org.apache.kafka.streams.processor.Punctuator#punctuate(long)} the processing progress
-	 * can be observed and additional periodic actions can be performed.
-	 * Note that this is a terminal operation that returns void.
-	 * <p>
-	 * In order for the processor to use state stores, the stores must be added to the topology and connected to the
-	 * processor using at least one of two strategies (though it's not required to connect global state stores; read-only
-	 * access to global state stores is available by default).
-	 * <p>
-	 * The first strategy is to manually add the {@link StoreBuilder}s via {@link Topology#addStateStore(StoreBuilder, String...)},
-	 * and specify the store names via {@code stateStoreNames} so they will be connected to the processor.
-	 * <pre>{@code
-	 * // create store
-	 * StoreBuilder<KeyValueStore<String,String>> keyValueStoreBuilder =
-	 *         Stores.keyValueStoreBuilder(Stores.persistentKeyValueStore("myProcessorState"),
-	 *                 Serdes.String(),
-	 *                 Serdes.String());
-	 * // add store
-	 * builder.addStateStore(keyValueStoreBuilder);
-	 *
-	 * KStream outputStream = inputStream.processor(new ProcessorSupplier() {
-	 *     public Processor get() {
-	 *         return new MyProcessor();
-	 *     }
-	 * }, "myProcessorState");
-	 * }</pre>
-	 * The second strategy is for the given {@link ProcessorSupplier} to implement {@link ConnectedStoreProvider#stores()},
-	 * which provides the {@link StoreBuilder}s to be automatically added to the topology and connected to the processor.
-	 * <pre>{@code
-	 * class MyProcessorSupplier implements ProcessorSupplier {
-	 *     // supply processor
-	 *     Processor get() {
-	 *         return new MyProcessor();
-	 *     }
-	 *
-	 *     // provide store(s) that will be added and connected to the associated processor
-	 *     // the store name from the builder ("myProcessorState") is used to access the store later via the ProcessorContext
-	 *     Set<StoreBuilder> stores() {
-	 *         StoreBuilder<KeyValueStore<String, String>> keyValueStoreBuilder =
-	 *                   Stores.keyValueStoreBuilder(Stores.persistentKeyValueStore("myProcessorState"),
-	 *                   Serdes.String(),
-	 *                   Serdes.String());
-	 *         return Collections.singleton(keyValueStoreBuilder);
-	 *     }
-	 * }
-	 *
-	 * ...
-	 *
-	 * KStream outputStream = inputStream.process(new MyProcessorSupplier());
-	 * }</pre>
-	 * <p>
-	 * With either strategy, within the {@link Processor}, the state is obtained via the {@link ProcessorContext}.
-	 * To trigger periodic actions via {@link org.apache.kafka.streams.processor.Punctuator#punctuate(long) punctuate()},
-	 * a schedule must be registered.
-	 * <pre>{@code
-	 * class MyProcessor implements Processor {
-	 *     private StateStore state;
-	 *
-	 *     void init(ProcessorContext context) {
-	 *         this.state = context.getStateStore("myProcessorState");
-	 *         // punctuate each second, can access this.state
-	 *         context.schedule(Duration.ofSeconds(1), PunctuationType.WALL_CLOCK_TIME, new Punctuator(..));
-	 *     }
-	 *
-	 *     void process(K key, V value) {
-	 *         // can access this.state
-	 *     }
-	 *
-	 *     void close() {
-	 *         // can access this.state
-	 *     }
-	 * }
-	 * }</pre>
-	 * Even if any upstream operation was key-changing, no auto-repartition is triggered.
-	 * If repartitioning is required, a call to {@link #repartition()} should be performed before {@code process()}.
-	 * @param processorSupplier an instance of {@link ProcessorSupplier} that generates a newly constructed {@link Processor}
-	 *                          The supplier should always generate a new instance. Creating a single {@link Processor} object
-	 *                          and returning the same object reference in {@link ProcessorSupplier#get()} is a
-	 *                          violation of the supplier pattern and leads to runtime exceptions.
-	 * @param stateStoreNames   the names of the state stores used by the processor; not required if the supplier
-	 *                          implements {@link ConnectedStoreProvider#stores()}
-	 * @see #foreach(ForeachAction)
-	 * @see #transform(TransformerSupplier, String...)
-	 */
-	void process(final ProcessorSupplier<? super K, ? super V> processorSupplier,
-				 final String... stateStoreNames);
-
-	/**
-	 * Process all records in this stream, one record at a time, by applying a {@link Processor} (provided by the given
-	 * {@link ProcessorSupplier}).
-	 * Attaching a state store makes this a stateful record-by-record operation (cf. {@link #foreach(ForeachAction)}).
-	 * If you choose not to attach one, this operation is similar to the stateless {@link #foreach(ForeachAction)}
-	 * but allows access to the {@code ProcessorContext} and record metadata.
-	 * This is essentially mixing the Processor API into the DSL, and provides all the functionality of the PAPI.
-	 * Furthermore, via {@link org.apache.kafka.streams.processor.Punctuator#punctuate(long)} the processing progress
-	 * can be observed and additional periodic actions can be performed.
-	 * Note that this is a terminal operation that returns void.
-	 * <p>
-	 * In order for the processor to use state stores, the stores must be added to the topology and connected to the
-	 * processor using at least one of two strategies (though it's not required to connect global state stores; read-only
-	 * access to global state stores is available by default).
-	 * <p>
-	 * The first strategy is to manually add the {@link StoreBuilder}s via {@link Topology#addStateStore(StoreBuilder, String...)},
-	 * and specify the store names via {@code stateStoreNames} so they will be connected to the processor.
-	 * <pre>{@code
-	 * // create store
-	 * StoreBuilder<KeyValueStore<String,String>> keyValueStoreBuilder =
-	 *         Stores.keyValueStoreBuilder(Stores.persistentKeyValueStore("myProcessorState"),
-	 *                 Serdes.String(),
-	 *                 Serdes.String());
-	 * // add store
-	 * builder.addStateStore(keyValueStoreBuilder);
-	 *
-	 * KStream outputStream = inputStream.processor(new ProcessorSupplier() {
-	 *     public Processor get() {
-	 *         return new MyProcessor();
-	 *     }
-	 * }, "myProcessorState");
-	 * }</pre>
-	 * The second strategy is for the given {@link ProcessorSupplier} to implement {@link ConnectedStoreProvider#stores()},
-	 * which provides the {@link StoreBuilder}s to be automatically added to the topology and connected to the processor.
-	 * <pre>{@code
-	 * class MyProcessorSupplier implements ProcessorSupplier {
-	 *     // supply processor
-	 *     Processor get() {
-	 *         return new MyProcessor();
-	 *     }
-	 *
-	 *     // provide store(s) that will be added and connected to the associated processor
-	 *     // the store name from the builder ("myProcessorState") is used to access the store later via the ProcessorContext
-	 *     Set<StoreBuilder> stores() {
-	 *         StoreBuilder<KeyValueStore<String, String>> keyValueStoreBuilder =
-	 *                   Stores.keyValueStoreBuilder(Stores.persistentKeyValueStore("myProcessorState"),
-	 *                   Serdes.String(),
-	 *                   Serdes.String());
-	 *         return Collections.singleton(keyValueStoreBuilder);
-	 *     }
-	 * }
-	 *
-	 * ...
-	 *
-	 * KStream outputStream = inputStream.process(new MyProcessorSupplier());
-	 * }</pre>
-	 * <p>
-	 * With either strategy, within the {@link Processor}, the state is obtained via the {@link ProcessorContext}.
-	 * To trigger periodic actions via {@link org.apache.kafka.streams.processor.Punctuator#punctuate(long) punctuate()},
-	 * a schedule must be registered.
-	 * <pre>{@code
-	 * class MyProcessor implements Processor {
-	 *     private StateStore state;
-	 *
-	 *     void init(ProcessorContext context) {
-	 *         this.state = context.getStateStore("myProcessorState");
-	 *         // punctuate each second, can access this.state
-	 *         context.schedule(Duration.ofSeconds(1), PunctuationType.WALL_CLOCK_TIME, new Punctuator(..));
-	 *     }
-	 *
-	 *     void process(K key, V value) {
-	 *         // can access this.state
-	 *     }
-	 *
-	 *     void close() {
-	 *         // can access this.state
-	 *     }
-	 * }
-	 * }</pre>
-	 * Even if any upstream operation was key-changing, no auto-repartition is triggered.
-	 * If repartitioning is required, a call to {@link #repartition()} should be performed before {@code process()}.
-	 * @param processorSupplier an instance of {@link ProcessorSupplier} that generates a newly constructed {@link Processor}
-	 *                          The supplier should always generate a new instance. Creating a single {@link Processor} object
-	 *                          and returning the same object reference in {@link ProcessorSupplier#get()} is a
-	 *                          violation of the supplier pattern and leads to runtime exceptions.
-	 * @param named             a {@link Named} config used to name the processor in the topology
-	 * @param stateStoreNames   the names of the state store used by the processor
-	 * @see #foreach(ForeachAction)
-	 * @see #transform(TransformerSupplier, String...)
-	 */
-	void process(final ProcessorSupplier<? super K, ? super V> processorSupplier,
-				 final Named named,
-				 final String... stateStoreNames);
-=======
+
+    /**
+     * Dynamically materialize this stream to topics using the provided {@link Produced} instance.
+     * The topic names for each record to send to is dynamically determined based on the {@link TopicNameExtractor}.
+     * @param topicExtractor the extractor to determine the name of the Kafka topic to write to for each record
+     * @param produced       the options to use when producing to the topic
+     */
+    void to(final TopicNameExtractor<K, V> topicExtractor, final Produced<K, V> produced);
+
+    /**
+     * Convert this stream to a {@link KTable}.
+     * <p>
+     * If a key changing operator was used before this operation (e.g., {@link #selectKey(KeyValueMapper)},
+     * {@link #map(KeyValueMapper)}, {@link #flatMap(KeyValueMapper)} or
+     * {@link #transform(TransformerSupplier, String...)}) an internal repartitioning topic will be created in Kafka.
+     * This topic will be named "${applicationId}-&lt;name&gt;-repartition", where "applicationId" is user-specified in
+     * {@link StreamsConfig} via parameter {@link StreamsConfig#APPLICATION_ID_CONFIG APPLICATION_ID_CONFIG},
+     * "&lt;name&gt;" is an internally generated name, and "-repartition" is a fixed suffix.
+     * <p>
+     * You can retrieve all generated internal topic names via {@link Topology#describe()}.
+     * <p>
+     * For this case, all data of this stream will be redistributed through the repartitioning topic by writing all
+     * records to it, and rereading all records from it, such that the resulting {@link KTable} is partitioned
+     * correctly on its key.
+     * Note that you cannot enable {@link StreamsConfig#TOPOLOGY_OPTIMIZATION_CONFIG} config for this case, because
+     * repartition topics are considered transient and don't allow to recover the result {@link KTable} in cause of
+     * a failure; hence, a dedicated changelog topic is required to guarantee fault-tolerance.
+     * <p>
+     * Note that this is a logical operation and only changes the "interpretation" of the stream, i.e., each record of
+     * it was a "fact/event" and is re-interpreted as update now (cf. {@link KStream} vs {@code KTable}).
+     * @return a {@link KTable} that contains the same records as this {@code KStream}
+     */
+    KTable<K, V> toTable();
+
+    /**
+     * Convert this stream to a {@link KTable}.
+     * <p>
+     * If a key changing operator was used before this operation (e.g., {@link #selectKey(KeyValueMapper)},
+     * {@link #map(KeyValueMapper)}, {@link #flatMap(KeyValueMapper)} or
+     * {@link #transform(TransformerSupplier, String...)}) an internal repartitioning topic will be created in Kafka.
+     * This topic will be named "${applicationId}-&lt;name&gt;-repartition", where "applicationId" is user-specified in
+     * {@link StreamsConfig} via parameter {@link StreamsConfig#APPLICATION_ID_CONFIG APPLICATION_ID_CONFIG},
+     * "&lt;name&gt;" is an internally generated name, and "-repartition" is a fixed suffix.
+     * <p>
+     * You can retrieve all generated internal topic names via {@link Topology#describe()}.
+     * <p>
+     * For this case, all data of this stream will be redistributed through the repartitioning topic by writing all
+     * records to it, and rereading all records from it, such that the resulting {@link KTable} is partitioned
+     * correctly on its key.
+     * Note that you cannot enable {@link StreamsConfig#TOPOLOGY_OPTIMIZATION_CONFIG} config for this case, because
+     * repartition topics are considered transient and don't allow to recover the result {@link KTable} in cause of
+     * a failure; hence, a dedicated changelog topic is required to guarantee fault-tolerance.
+     * <p>
+     * Note that this is a logical operation and only changes the "interpretation" of the stream, i.e., each record of
+     * it was a "fact/event" and is re-interpreted as update now (cf. {@link KStream} vs {@code KTable}).
+     * @param named a {@link Named} config used to name the processor in the topology
+     * @return a {@link KTable} that contains the same records as this {@code KStream}
+     */
+    KTable<K, V> toTable(final Named named);
+
+    /**
+     * Convert this stream to a {@link KTable}.
+     * <p>
+     * If a key changing operator was used before this operation (e.g., {@link #selectKey(KeyValueMapper)},
+     * {@link #map(KeyValueMapper)}, {@link #flatMap(KeyValueMapper)} or
+     * {@link #transform(TransformerSupplier, String...)}) an internal repartitioning topic will be created in Kafka.
+     * This topic will be named "${applicationId}-&lt;name&gt;-repartition", where "applicationId" is user-specified in
+     * {@link StreamsConfig} via parameter {@link StreamsConfig#APPLICATION_ID_CONFIG APPLICATION_ID_CONFIG},
+     * "&lt;name&gt;" is an internally generated name, and "-repartition" is a fixed suffix.
+     * <p>
+     * You can retrieve all generated internal topic names via {@link Topology#describe()}.
+     * <p>
+     * For this case, all data of this stream will be redistributed through the repartitioning topic by writing all
+     * records to it, and rereading all records from it, such that the resulting {@link KTable} is partitioned
+     * correctly on its key.
+     * Note that you cannot enable {@link StreamsConfig#TOPOLOGY_OPTIMIZATION_CONFIG} config for this case, because
+     * repartition topics are considered transient and don't allow to recover the result {@link KTable} in cause of
+     * a failure; hence, a dedicated changelog topic is required to guarantee fault-tolerance.
+     * <p>
+     * Note that this is a logical operation and only changes the "interpretation" of the stream, i.e., each record of
+     * it was a "fact/event" and is re-interpreted as update now (cf. {@link KStream} vs {@code KTable}).
+     * @param materialized an instance of {@link Materialized} used to describe how the state store of the
+     *                     resulting table should be materialized.
+     * @return a {@link KTable} that contains the same records as this {@code KStream}
+     */
+    KTable<K, V> toTable(final Materialized<K, V, KeyValueStore<Bytes, byte[]>> materialized);
+
+    /**
+     * Convert this stream to a {@link KTable}.
+     * <p>
+     * If a key changing operator was used before this operation (e.g., {@link #selectKey(KeyValueMapper)},
+     * {@link #map(KeyValueMapper)}, {@link #flatMap(KeyValueMapper)} or
+     * {@link #transform(TransformerSupplier, String...)}) an internal repartitioning topic will be created in Kafka.
+     * This topic will be named "${applicationId}-&lt;name&gt;-repartition", where "applicationId" is user-specified in
+     * {@link StreamsConfig} via parameter {@link StreamsConfig#APPLICATION_ID_CONFIG APPLICATION_ID_CONFIG},
+     * "&lt;name&gt;" is an internally generated name, and "-repartition" is a fixed suffix.
+     * <p>
+     * You can retrieve all generated internal topic names via {@link Topology#describe()}.
+     * <p>
+     * For this case, all data of this stream will be redistributed through the repartitioning topic by writing all
+     * records to it, and rereading all records from it, such that the resulting {@link KTable} is partitioned
+     * correctly on its key.
+     * Note that you cannot enable {@link StreamsConfig#TOPOLOGY_OPTIMIZATION_CONFIG} config for this case, because
+     * repartition topics are considered transient and don't allow to recover the result {@link KTable} in cause of
+     * a failure; hence, a dedicated changelog topic is required to guarantee fault-tolerance.
+     * <p>
+     * Note that this is a logical operation and only changes the "interpretation" of the stream, i.e., each record of
+     * it was a "fact/event" and is re-interpreted as update now (cf. {@link KStream} vs {@code KTable}).
+     * @param named        a {@link Named} config used to name the processor in the topology
+     * @param materialized an instance of {@link Materialized} used to describe how the state store of the
+     *                     resulting table should be materialized.
+     * @return a {@link KTable} that contains the same records as this {@code KStream}
+     */
+    KTable<K, V> toTable(final Named named, final Materialized<K, V, KeyValueStore<Bytes, byte[]>> materialized);
+
+    /**
+     * Group the records of this {@code KStream} on a new key that is selected using the provided {@link KeyValueMapper}
+     * and default serializers and deserializers.
+     * {@link KGroupedStream} can be further grouped with other streams to form a {@link CogroupedKStream}.
+     * Grouping a stream on the record key is required before an aggregation operator can be applied to the data
+     * (cf. {@link KGroupedStream}).
+     * The {@link KeyValueMapper} selects a new key (which may or may not be of the same type) while preserving the
+     * original values.
+     * If the new record key is {@code null} the record will not be included in the resulting {@link KGroupedStream}
+     * <p>
+     * Because a new key is selected, an internal repartitioning topic may need to be created in Kafka if a
+     * later operator depends on the newly selected key.
+     * This topic will be named "${applicationId}-&lt;name&gt;-repartition", where "applicationId" is user-specified in
+     * {@link StreamsConfig} via parameter {@link StreamsConfig#APPLICATION_ID_CONFIG APPLICATION_ID_CONFIG},
+     * "&lt;name&gt;" is an internally generated name, and "-repartition" is a fixed suffix.
+     * <p>
+     * You can retrieve all generated internal topic names via {@link Topology#describe()}.
+     * <p>
+     * All data of this stream will be redistributed through the repartitioning topic by writing all records to it,
+     * and rereading all records from it, such that the resulting {@link KGroupedStream} is partitioned on the new key.
+     * <p>
+     * This operation is equivalent to calling {@link #selectKey(KeyValueMapper)} followed by {@link #groupByKey()}.
+     * If the key type is changed, it is recommended to use {@link #groupBy(KeyValueMapper, Grouped)} instead.
+     * @param keySelector a {@link KeyValueMapper} that computes a new key for grouping
+     * @param <KR>        the key type of the result {@link KGroupedStream}
+     * @return a {@link KGroupedStream} that contains the grouped records of the original {@code KStream}
+     */
+    <KR> KGroupedStream<KR, V> groupBy(final KeyValueMapper<? super K, ? super V, KR> keySelector);
+
+    /**
+     * Group the records of this {@code KStream} on a new key that is selected using the provided {@link KeyValueMapper}
+     * and {@link Serde}s as specified by {@link Grouped}.
+     * {@link KGroupedStream} can be further grouped with other streams to form a {@link CogroupedKStream}.
+     * Grouping a stream on the record key is required before an aggregation operator can be applied to the data
+     * (cf. {@link KGroupedStream}).
+     * The {@link KeyValueMapper} selects a new key (which may or may not be of the same type) while preserving the
+     * original values.
+     * If the new record key is {@code null} the record will not be included in the resulting {@link KGroupedStream}.
+     * <p>
+     * Because a new key is selected, an internal repartitioning topic may need to be created in Kafka if a later
+     * operator depends on the newly selected key.
+     * This topic will be named "${applicationId}-&lt;name&gt;-repartition", where "applicationId" is user-specified in
+     * {@link StreamsConfig} via parameter {@link StreamsConfig#APPLICATION_ID_CONFIG APPLICATION_ID_CONFIG},
+     * "&lt;name&gt;" is either provided via {@link org.apache.kafka.streams.kstream.Grouped#as(String)} or an
+     * internally generated name.
+     * <p>
+     * You can retrieve all generated internal topic names via {@link Topology#describe()}.
+     * <p>
+     * All data of this stream will be redistributed through the repartitioning topic by writing all records to it,
+     * and rereading all records from it, such that the resulting {@link KGroupedStream} is partitioned on the new key.
+     * <p>
+     * This operation is equivalent to calling {@link #selectKey(KeyValueMapper)} followed by {@link #groupByKey()}.
+     * @param keySelector a {@link KeyValueMapper} that computes a new key for grouping
+     * @param grouped     the {@link Grouped} instance used to specify {@link org.apache.kafka.common.serialization.Serdes}
+     *                    and part of the name for a repartition topic if repartitioning is required.
+     * @param <KR>        the key type of the result {@link KGroupedStream}
+     * @return a {@link KGroupedStream} that contains the grouped records of the original {@code KStream}
+     */
+    <KR> KGroupedStream<KR, V> groupBy(final KeyValueMapper<? super K, ? super V, KR> keySelector, final Grouped<KR, V> grouped);
+
+    /**
+     * Group the records by their current key into a {@link KGroupedStream} while preserving the original values
+     * and default serializers and deserializers.
+     * {@link KGroupedStream} can be further grouped with other streams to form a {@link CogroupedKStream}.
+     * Grouping a stream on the record key is required before an aggregation operator can be applied to the data
+     * (cf. {@link KGroupedStream}).
+     * If a record key is {@code null} the record will not be included in the resulting {@link KGroupedStream}.
+     * <p>
+     * If a key changing operator was used before this operation (e.g., {@link #selectKey(KeyValueMapper)},
+     * {@link #map(KeyValueMapper)}, {@link #flatMap(KeyValueMapper)} or
+     * {@link #transform(TransformerSupplier, String...)}) an internal repartitioning topic may need to be created in
+     * Kafka if a later operator depends on the newly selected key.
+     * This topic will be named "${applicationId}-&lt;name&gt;-repartition", where "applicationId" is user-specified in
+     * {@link StreamsConfig} via parameter {@link StreamsConfig#APPLICATION_ID_CONFIG APPLICATION_ID_CONFIG},
+     * "&lt;name&gt;" is an internally generated name, and "-repartition" is a fixed suffix.
+     * <p>
+     * You can retrieve all generated internal topic names via {@link Topology#describe()}.
+     * <p>
+     * For this case, all data of this stream will be redistributed through the repartitioning topic by writing all
+     * records to it, and rereading all records from it, such that the resulting {@link KGroupedStream} is partitioned
+     * correctly on its key.
+     * If the last key changing operator changed the key type, it is recommended to use
+     * {@link #groupByKey(org.apache.kafka.streams.kstream.Grouped)} instead.
+     * @return a {@link KGroupedStream} that contains the grouped records of the original {@code KStream}
+     * @see #groupBy(KeyValueMapper)
+     */
+    KGroupedStream<K, V> groupByKey();
+
+    /**
+     * Group the records by their current key into a {@link KGroupedStream} while preserving the original values
+     * and using the serializers as defined by {@link Grouped}.
+     * {@link KGroupedStream} can be further grouped with other streams to form a {@link CogroupedKStream}.
+     * Grouping a stream on the record key is required before an aggregation operator can be applied to the data
+     * (cf. {@link KGroupedStream}).
+     * If a record key is {@code null} the record will not be included in the resulting {@link KGroupedStream}.
+     * <p>
+     * If a key changing operator was used before this operation (e.g., {@link #selectKey(KeyValueMapper)},
+     * {@link #map(KeyValueMapper)}, {@link #flatMap(KeyValueMapper)} or
+     * {@link #transform(TransformerSupplier, String...)}) an internal repartitioning topic may need to be created in
+     * Kafka if a later operator depends on the newly selected key.
+     * This topic will be named "${applicationId}-&lt;name&gt;-repartition", where "applicationId" is user-specified in
+     * {@link StreamsConfig} via parameter {@link StreamsConfig#APPLICATION_ID_CONFIG APPLICATION_ID_CONFIG},
+     * &lt;name&gt; is either provided via {@link org.apache.kafka.streams.kstream.Grouped#as(String)} or an internally
+     * generated name, and "-repartition" is a fixed suffix.
+     * <p>
+     * You can retrieve all generated internal topic names via {@link Topology#describe()}.
+     * <p>
+     * For this case, all data of this stream will be redistributed through the repartitioning topic by writing all
+     * records to it, and rereading all records from it, such that the resulting {@link KGroupedStream} is partitioned
+     * correctly on its key.
+     * @param grouped the {@link Grouped} instance used to specify {@link Serdes}
+     *                and part of the name for a repartition topic if repartitioning is required.
+     * @return a {@link KGroupedStream} that contains the grouped records of the original {@code KStream}
+     * @see #groupBy(KeyValueMapper)
+     */
+    KGroupedStream<K, V> groupByKey(final Grouped<K, V> grouped);
+
+    /**
+     * Join records of this stream with another {@code KStream}'s records using windowed inner equi join with default
+     * serializers and deserializers.
+     * The join is computed on the records' key with join attribute {@code thisKStream.key == otherKStream.key}.
+     * Furthermore, two records are only joined if their timestamps are close to each other as defined by the given
+     * {@link JoinWindows}, i.e., the window defines an additional join predicate on the record timestamps.
+     * <p>
+     * For each pair of records meeting both join predicates the provided {@link ValueJoiner} will be called to compute
+     * a value (with arbitrary type) for the result record.
+     * The key of the result record is the same as for both joining input records.
+     * If an input record key or value is {@code null} the record will not be included in the join operation and thus no
+     * output record will be added to the resulting {@code KStream}.
+     * <p>
+     * Example (assuming all input records belong to the correct windows):
+     * <table border='1'>
+     * <tr>
+     * <th>this</th>
+     * <th>other</th>
+     * <th>result</th>
+     * </tr>
+     * <tr>
+     * <td>&lt;K1:A&gt;</td>
+     * <td></td>
+     * <td></td>
+     * </tr>
+     * <tr>
+     * <td>&lt;K2:B&gt;</td>
+     * <td>&lt;K2:b&gt;</td>
+     * <td>&lt;K2:ValueJoiner(B,b)&gt;</td>
+     * </tr>
+     * <tr>
+     * <td></td>
+     * <td>&lt;K3:c&gt;</td>
+     * <td></td>
+     * </tr>
+     * </table>
+     * Both input streams (or to be more precise, their underlying source topics) need to have the same number of
+     * partitions.
+     * If this is not the case, you would need to call {@link #repartition(Repartitioned)} (for one input stream) before
+     * doing the join and specify the "correct" number of partitions via {@link Repartitioned} parameter.
+     * Furthermore, both input streams need to be co-partitioned on the join key (i.e., use the same partitioner).
+     * If this requirement is not met, Kafka Streams will automatically repartition the data, i.e., it will create an
+     * internal repartitioning topic in Kafka and write and re-read the data via this topic before the actual join.
+     * The repartitioning topic will be named "${applicationId}-&lt;name&gt;-repartition", where "applicationId" is
+     * user-specified in {@link StreamsConfig} via parameter
+     * {@link StreamsConfig#APPLICATION_ID_CONFIG APPLICATION_ID_CONFIG}, "&lt;name&gt;" is an internally generated
+     * name, and "-repartition" is a fixed suffix.
+     * <p>
+     * Repartitioning can happen for one or both of the joining {@code KStream}s.
+     * For this case, all data of the stream will be redistributed through the repartitioning topic by writing all
+     * records to it, and rereading all records from it, such that the join input {@code KStream} is partitioned
+     * correctly on its key.
+     * <p>
+     * Both of the joining {@code KStream}s will be materialized in local state stores with auto-generated store names.
+     * For failure and recovery each store will be backed by an internal changelog topic that will be created in Kafka.
+     * The changelog topic will be named "${applicationId}-&lt;storename&gt;-changelog", where "applicationId" is user-specified
+     * in {@link StreamsConfig} via parameter
+     * {@link StreamsConfig#APPLICATION_ID_CONFIG APPLICATION_ID_CONFIG}, "storeName" is an
+     * internally generated name, and "-changelog" is a fixed suffix.
+     * <p>
+     * You can retrieve all generated internal topic names via {@link Topology#describe()}.
+     * @param otherStream the {@code KStream} to be joined with this stream
+     * @param joiner      a {@link ValueJoiner} that computes the join result for a pair of matching records
+     * @param windows     the specification of the {@link JoinWindows}
+     * @param <VO>        the value type of the other stream
+     * @param <VR>        the value type of the result stream
+     * @return a {@code KStream} that contains join-records for each key and values computed by the given
+     * {@link ValueJoiner}, one for each matched record-pair with the same key and within the joining window intervals
+     * @see #leftJoin(KStream, ValueJoiner, JoinWindows)
+     * @see #outerJoin(KStream, ValueJoiner, JoinWindows)
+     */
+    <VO, VR> KStream<K, VR> join(final KStream<K, VO> otherStream, final ValueJoiner<? super V, ? super VO, ? extends VR> joiner, final JoinWindows windows);
+
+    /**
+     * Join records of this stream with another {@code KStream}'s records using windowed inner equi join with default
+     * serializers and deserializers.
+     * The join is computed on the records' key with join attribute {@code thisKStream.key == otherKStream.key}.
+     * Furthermore, two records are only joined if their timestamps are close to each other as defined by the given
+     * {@link JoinWindows}, i.e., the window defines an additional join predicate on the record timestamps.
+     * <p>
+     * For each pair of records meeting both join predicates the provided {@link ValueJoinerWithKey} will be called to compute
+     * a value (with arbitrary type) for the result record.
+     * Note that the key is read-only and should not be modified, as this can lead to undefined behaviour.
+     * The key of the result record is the same as for both joining input records.
+     * If an input record key or value is {@code null} the record will not be included in the join operation and thus no
+     * output record will be added to the resulting {@code KStream}.
+     * <p>
+     * Example (assuming all input records belong to the correct windows):
+     * <table border='1'>
+     * <tr>
+     * <th>this</th>
+     * <th>other</th>
+     * <th>result</th>
+     * </tr>
+     * <tr>
+     * <td>&lt;K1:A&gt;</td>
+     * <td></td>
+     * <td></td>
+     * </tr>
+     * <tr>
+     * <td>&lt;K2:B&gt;</td>
+     * <td>&lt;K2:b&gt;</td>
+     * <td>&lt;K2:ValueJoinerWithKey(K1,B,b)&gt;</td>
+     * </tr>
+     * <tr>
+     * <td></td>
+     * <td>&lt;K3:c&gt;</td>
+     * <td></td>
+     * </tr>
+     * </table>
+     * Both input streams (or to be more precise, their underlying source topics) need to have the same number of
+     * partitions.
+     * If this is not the case, you would need to call {@link #repartition(Repartitioned)} (for one input stream) before
+     * doing the join and specify the "correct" number of partitions via {@link Repartitioned} parameter.
+     * Furthermore, both input streams need to be co-partitioned on the join key (i.e., use the same partitioner).
+     * If this requirement is not met, Kafka Streams will automatically repartition the data, i.e., it will create an
+     * internal repartitioning topic in Kafka and write and re-read the data via this topic before the actual join.
+     * The repartitioning topic will be named "${applicationId}-&lt;name&gt;-repartition", where "applicationId" is
+     * user-specified in {@link StreamsConfig} via parameter
+     * {@link StreamsConfig#APPLICATION_ID_CONFIG APPLICATION_ID_CONFIG}, "&lt;name&gt;" is an internally generated
+     * name, and "-repartition" is a fixed suffix.
+     * <p>
+     * Repartitioning can happen for one or both of the joining {@code KStream}s.
+     * For this case, all data of the stream will be redistributed through the repartitioning topic by writing all
+     * records to it, and rereading all records from it, such that the join input {@code KStream} is partitioned
+     * correctly on its key.
+     * <p>
+     * Both of the joining {@code KStream}s will be materialized in local state stores with auto-generated store names.
+     * For failure and recovery each store will be backed by an internal changelog topic that will be created in Kafka.
+     * The changelog topic will be named "${applicationId}-&lt;storename&gt;-changelog", where "applicationId" is user-specified
+     * in {@link StreamsConfig} via parameter
+     * {@link StreamsConfig#APPLICATION_ID_CONFIG APPLICATION_ID_CONFIG}, "storeName" is an
+     * internally generated name, and "-changelog" is a fixed suffix.
+     * <p>
+     * You can retrieve all generated internal topic names via {@link Topology#describe()}.
+     * @param otherStream the {@code KStream} to be joined with this stream
+     * @param joiner      a {@link ValueJoinerWithKey} that computes the join result for a pair of matching records
+     * @param windows     the specification of the {@link JoinWindows}
+     * @param <VO>        the value type of the other stream
+     * @param <VR>        the value type of the result stream
+     * @return a {@code KStream} that contains join-records for each key and values computed by the given
+     * {@link ValueJoinerWithKey}, one for each matched record-pair with the same key and within the joining window intervals
+     * @see #leftJoin(KStream, ValueJoinerWithKey, JoinWindows)
+     * @see #outerJoin(KStream, ValueJoinerWithKey, JoinWindows)
+     */
+    <VO, VR> KStream<K, VR> join(final KStream<K, VO> otherStream, final ValueJoinerWithKey<? super K, ? super V, ? super VO, ? extends VR> joiner, final JoinWindows windows);
+
+    /**
+     * Join records of this stream with another {@code KStream}'s records using windowed inner equi join using the
+     * {@link StreamJoined} instance for configuration of the {@link Serde key serde}, {@link Serde this stream's value
+     * serde}, {@link Serde the other stream's value serde}, and used state stores.
+     * The join is computed on the records' key with join attribute {@code thisKStream.key == otherKStream.key}.
+     * Furthermore, two records are only joined if their timestamps are close to each other as defined by the given
+     * {@link JoinWindows}, i.e., the window defines an additional join predicate on the record timestamps.
+     * <p>
+     * For each pair of records meeting both join predicates the provided {@link ValueJoiner} will be called to compute
+     * a value (with arbitrary type) for the result record.
+     * The key of the result record is the same as for both joining input records.
+     * If an input record key or value is {@code null} the record will not be included in the join operation and thus no
+     * output record will be added to the resulting {@code KStream}.
+     * <p>
+     * Example (assuming all input records belong to the correct windows):
+     * <table border='1'>
+     * <tr>
+     * <th>this</th>
+     * <th>other</th>
+     * <th>result</th>
+     * </tr>
+     * <tr>
+     * <td>&lt;K1:A&gt;</td>
+     * <td></td>
+     * <td></td>
+     * </tr>
+     * <tr>
+     * <td>&lt;K2:B&gt;</td>
+     * <td>&lt;K2:b&gt;</td>
+     * <td>&lt;K2:ValueJoiner(B,b)&gt;</td>
+     * </tr>
+     * <tr>
+     * <td></td>
+     * <td>&lt;K3:c&gt;</td>
+     * <td></td>
+     * </tr>
+     * </table>
+     * Both input streams (or to be more precise, their underlying source topics) need to have the same number of
+     * partitions.
+     * If this is not the case, you would need to call {@link #repartition(Repartitioned)} (for one input stream) before
+     * doing the join and specify the "correct" number of partitions via {@link Repartitioned} parameter.
+     * Furthermore, both input streams need to be co-partitioned on the join key (i.e., use the same partitioner).
+     * If this requirement is not met, Kafka Streams will automatically repartition the data, i.e., it will create an
+     * internal repartitioning topic in Kafka and write and re-read the data via this topic before the actual join.
+     * The repartitioning topic will be named "${applicationId}-&lt;name&gt;-repartition", where "applicationId" is
+     * user-specified in {@link StreamsConfig} via parameter
+     * {@link StreamsConfig#APPLICATION_ID_CONFIG APPLICATION_ID_CONFIG}, "&lt;name&gt;" is an internally generated
+     * name, and "-repartition" is a fixed suffix.
+     * <p>
+     * Repartitioning can happen for one or both of the joining {@code KStream}s.
+     * For this case, all data of the stream will be redistributed through the repartitioning topic by writing all
+     * records to it, and rereading all records from it, such that the join input {@code KStream} is partitioned
+     * correctly on its key.
+     * <p>
+     * Both of the joining {@code KStream}s will be materialized in local state stores with auto-generated store names,
+     * unless a name is provided via a {@code Materialized} instance.
+     * For failure and recovery each store will be backed by an internal changelog topic that will be created in Kafka.
+     * The changelog topic will be named "${applicationId}-&lt;storename&gt;-changelog", where "applicationId" is user-specified
+     * in {@link StreamsConfig} via parameter
+     * {@link StreamsConfig#APPLICATION_ID_CONFIG APPLICATION_ID_CONFIG}, "storeName" is an
+     * internally generated name, and "-changelog" is a fixed suffix.
+     * <p>
+     * You can retrieve all generated internal topic names via {@link Topology#describe()}.
+     * @param <VO>         the value type of the other stream
+     * @param <VR>         the value type of the result stream
+     * @param otherStream  the {@code KStream} to be joined with this stream
+     * @param joiner       a {@link ValueJoiner} that computes the join result for a pair of matching records
+     * @param windows      the specification of the {@link JoinWindows}
+     * @param streamJoined a {@link StreamJoined} used to configure join stores
+     * @return a {@code KStream} that contains join-records for each key and values computed by the given
+     * {@link ValueJoiner}, one for each matched record-pair with the same key and within the joining window intervals
+     * @see #leftJoin(KStream, ValueJoiner, JoinWindows, StreamJoined)
+     * @see #outerJoin(KStream, ValueJoiner, JoinWindows, StreamJoined)
+     */
+    <VO, VR> KStream<K, VR> join(final KStream<K, VO> otherStream, final ValueJoiner<? super V, ? super VO, ? extends VR> joiner, final JoinWindows windows, final StreamJoined<K, V, VO> streamJoined);
+
+    /**
+     * Join records of this stream with another {@code KStream}'s records using windowed inner equi join using the
+     * {@link StreamJoined} instance for configuration of the {@link Serde key serde}, {@link Serde this stream's value
+     * serde}, {@link Serde the other stream's value serde}, and used state stores.
+     * The join is computed on the records' key with join attribute {@code thisKStream.key == otherKStream.key}.
+     * Furthermore, two records are only joined if their timestamps are close to each other as defined by the given
+     * {@link JoinWindows}, i.e., the window defines an additional join predicate on the record timestamps.
+     * <p>
+     * For each pair of records meeting both join predicates the provided {@link ValueJoinerWithKey} will be called to compute
+     * a value (with arbitrary type) for the result record.
+     * Note that the key is read-only and should not be modified, as this can lead to undefined behaviour.
+     * The key of the result record is the same as for both joining input records.
+     * If an input record key or value is {@code null} the record will not be included in the join operation and thus no
+     * output record will be added to the resulting {@code KStream}.
+     * <p>
+     * Example (assuming all input records belong to the correct windows):
+     * <table border='1'>
+     * <tr>
+     * <th>this</th>
+     * <th>other</th>
+     * <th>result</th>
+     * </tr>
+     * <tr>
+     * <td>&lt;K1:A&gt;</td>
+     * <td></td>
+     * <td></td>
+     * </tr>
+     * <tr>
+     * <td>&lt;K2:B&gt;</td>
+     * <td>&lt;K2:b&gt;</td>
+     * <td>&lt;K2:ValueJoinerWithKey(K1,B,b)&gt;</td>
+     * </tr>
+     * <tr>
+     * <td></td>
+     * <td>&lt;K3:c&gt;</td>
+     * <td></td>
+     * </tr>
+     * </table>
+     * Both input streams (or to be more precise, their underlying source topics) need to have the same number of
+     * partitions.
+     * If this is not the case, you would need to call {@link #repartition(Repartitioned)} (for one input stream) before
+     * doing the join and specify the "correct" number of partitions via {@link Repartitioned} parameter.
+     * Furthermore, both input streams need to be co-partitioned on the join key (i.e., use the same partitioner).
+     * If this requirement is not met, Kafka Streams will automatically repartition the data, i.e., it will create an
+     * internal repartitioning topic in Kafka and write and re-read the data via this topic before the actual join.
+     * The repartitioning topic will be named "${applicationId}-&lt;name&gt;-repartition", where "applicationId" is
+     * user-specified in {@link StreamsConfig} via parameter
+     * {@link StreamsConfig#APPLICATION_ID_CONFIG APPLICATION_ID_CONFIG}, "&lt;name&gt;" is an internally generated
+     * name, and "-repartition" is a fixed suffix.
+     * <p>
+     * Repartitioning can happen for one or both of the joining {@code KStream}s.
+     * For this case, all data of the stream will be redistributed through the repartitioning topic by writing all
+     * records to it, and rereading all records from it, such that the join input {@code KStream} is partitioned
+     * correctly on its key.
+     * <p>
+     * Both of the joining {@code KStream}s will be materialized in local state stores with auto-generated store names,
+     * unless a name is provided via a {@code Materialized} instance.
+     * For failure and recovery each store will be backed by an internal changelog topic that will be created in Kafka.
+     * The changelog topic will be named "${applicationId}-&lt;storename&gt;-changelog", where "applicationId" is user-specified
+     * in {@link StreamsConfig} via parameter
+     * {@link StreamsConfig#APPLICATION_ID_CONFIG APPLICATION_ID_CONFIG}, "storeName" is an
+     * internally generated name, and "-changelog" is a fixed suffix.
+     * <p>
+     * You can retrieve all generated internal topic names via {@link Topology#describe()}.
+     * @param <VO>         the value type of the other stream
+     * @param <VR>         the value type of the result stream
+     * @param otherStream  the {@code KStream} to be joined with this stream
+     * @param joiner       a {@link ValueJoinerWithKey} that computes the join result for a pair of matching records
+     * @param windows      the specification of the {@link JoinWindows}
+     * @param streamJoined a {@link StreamJoined} used to configure join stores
+     * @return a {@code KStream} that contains join-records for each key and values computed by the given
+     * {@link ValueJoinerWithKey}, one for each matched record-pair with the same key and within the joining window intervals
+     * @see #leftJoin(KStream, ValueJoinerWithKey, JoinWindows, StreamJoined)
+     * @see #outerJoin(KStream, ValueJoinerWithKey, JoinWindows, StreamJoined)
+     */
+    <VO, VR> KStream<K, VR> join(final KStream<K, VO> otherStream, final ValueJoinerWithKey<? super K, ? super V, ? super VO, ? extends VR> joiner, final JoinWindows windows, final StreamJoined<K, V, VO> streamJoined);
+
+    /**
+     * Join records of this stream with another {@code KStream}'s records using windowed left equi join with default
+     * serializers and deserializers.
+     * In contrast to {@link #join(KStream, ValueJoiner, JoinWindows) inner-join}, all records from this stream will
+     * produce at least one output record (cf. below).
+     * The join is computed on the records' key with join attribute {@code thisKStream.key == otherKStream.key}.
+     * Furthermore, two records are only joined if their timestamps are close to each other as defined by the given
+     * {@link JoinWindows}, i.e., the window defines an additional join predicate on the record timestamps.
+     * <p>
+     * For each pair of records meeting both join predicates the provided {@link ValueJoiner} will be called to compute
+     * a value (with arbitrary type) for the result record.
+     * The key of the result record is the same as for both joining input records.
+     * Furthermore, for each input record of this {@code KStream} that does not satisfy the join predicate the provided
+     * {@link ValueJoiner} will be called with a {@code null} value for the other stream.
+     * If an input record key or value is {@code null} the record will not be included in the join operation and thus no
+     * output record will be added to the resulting {@code KStream}.
+     * <p>
+     * Example (assuming all input records belong to the correct windows):
+     * <table border='1'>
+     * <tr>
+     * <th>this</th>
+     * <th>other</th>
+     * <th>result</th>
+     * </tr>
+     * <tr>
+     * <td>&lt;K1:A&gt;</td>
+     * <td></td>
+     * <td>&lt;K1:ValueJoiner(A,null)&gt;</td>
+     * </tr>
+     * <tr>
+     * <td>&lt;K2:B&gt;</td>
+     * <td>&lt;K2:b&gt;</td>
+     * <td>&lt;K2:ValueJoiner(B,b)&gt;</td>
+     * </tr>
+     * <tr>
+     * <td></td>
+     * <td>&lt;K3:c&gt;</td>
+     * <td></td>
+     * </tr>
+     * </table>
+     * Both input streams (or to be more precise, their underlying source topics) need to have the same number of
+     * partitions.
+     * If this is not the case, you would need to call {@link #repartition(Repartitioned)} (for one input stream) before
+     * doing the join and specify the "correct" number of partitions via {@link Repartitioned} parameter.
+     * Furthermore, both input streams need to be co-partitioned on the join key (i.e., use the same partitioner).
+     * If this requirement is not met, Kafka Streams will automatically repartition the data, i.e., it will create an
+     * internal repartitioning topic in Kafka and write and re-read the data via this topic before the actual join.
+     * The repartitioning topic will be named "${applicationId}-&lt;name&gt;-repartition", where "applicationId" is
+     * user-specified in {@link StreamsConfig} via parameter
+     * {@link StreamsConfig#APPLICATION_ID_CONFIG APPLICATION_ID_CONFIG}, "&lt;name&gt;" is an internally generated
+     * name, and "-repartition" is a fixed suffix.
+     * <p>
+     * Repartitioning can happen for one or both of the joining {@code KStream}s.
+     * For this case, all data of the stream will be redistributed through the repartitioning topic by writing all
+     * records to it, and rereading all records from it, such that the join input {@code KStream} is partitioned
+     * correctly on its key.
+     * <p>
+     * Both of the joining {@code KStream}s will be materialized in local state stores with auto-generated store names.
+     * For failure and recovery each store will be backed by an internal changelog topic that will be created in Kafka.
+     * The changelog topic will be named "${applicationId}-&lt;storename&gt;-changelog", where "applicationId" is user-specified
+     * in {@link StreamsConfig} via parameter {@link StreamsConfig#APPLICATION_ID_CONFIG APPLICATION_ID_CONFIG},
+     * "storeName" is an internally generated name, and "-changelog" is a fixed suffix.
+     * <p>
+     * You can retrieve all generated internal topic names via {@link Topology#describe()}.
+     * @param otherStream the {@code KStream} to be joined with this stream
+     * @param joiner      a {@link ValueJoiner} that computes the join result for a pair of matching records
+     * @param windows     the specification of the {@link JoinWindows}
+     * @param <VO>        the value type of the other stream
+     * @param <VR>        the value type of the result stream
+     * @return a {@code KStream} that contains join-records for each key and values computed by the given
+     * {@link ValueJoiner}, one for each matched record-pair with the same key plus one for each non-matching record of
+     * this {@code KStream} and within the joining window intervals
+     * @see #join(KStream, ValueJoiner, JoinWindows)
+     * @see #outerJoin(KStream, ValueJoiner, JoinWindows)
+     */
+    <VO, VR> KStream<K, VR> leftJoin(final KStream<K, VO> otherStream, final ValueJoiner<? super V, ? super VO, ? extends VR> joiner, final JoinWindows windows);
+
+    /**
+     * Join records of this stream with another {@code KStream}'s records using windowed left equi join with default
+     * serializers and deserializers.
+     * In contrast to {@link #join(KStream, ValueJoinerWithKey, JoinWindows) inner-join}, all records from this stream will
+     * produce at least one output record (cf. below).
+     * The join is computed on the records' key with join attribute {@code thisKStream.key == otherKStream.key}.
+     * Furthermore, two records are only joined if their timestamps are close to each other as defined by the given
+     * {@link JoinWindows}, i.e., the window defines an additional join predicate on the record timestamps.
+     * <p>
+     * For each pair of records meeting both join predicates the provided {@link ValueJoinerWithKey} will be called to compute
+     * a value (with arbitrary type) for the result record.
+     * Note that the key is read-only and should not be modified, as this can lead to undefined behaviour.
+     * The key of the result record is the same as for both joining input records.
+     * Furthermore, for each input record of this {@code KStream} that does not satisfy the join predicate the provided
+     * {@link ValueJoinerWithKey} will be called with a {@code null} value for the other stream.
+     * If an input record key or value is {@code null} the record will not be included in the join operation and thus no
+     * output record will be added to the resulting {@code KStream}.
+     * <p>
+     * Example (assuming all input records belong to the correct windows):
+     * <table border='1'>
+     * <tr>
+     * <th>this</th>
+     * <th>other</th>
+     * <th>result</th>
+     * </tr>
+     * <tr>
+     * <td>&lt;K1:A&gt;</td>
+     * <td></td>
+     * <td>&lt;K1:ValueJoinerWithKey(K1, A,null)&gt;</td>
+     * </tr>
+     * <tr>
+     * <td>&lt;K2:B&gt;</td>
+     * <td>&lt;K2:b&gt;</td>
+     * <td>&lt;K2:ValueJoinerWithKey(K2, B,b)&gt;</td>
+     * </tr>
+     * <tr>
+     * <td></td>
+     * <td>&lt;K3:c&gt;</td>
+     * <td></td>
+     * </tr>
+     * </table>
+     * Both input streams (or to be more precise, their underlying source topics) need to have the same number of
+     * partitions.
+     * If this is not the case, you would need to call {@link #repartition(Repartitioned)} (for one input stream) before
+     * doing the join and specify the "correct" number of partitions via {@link Repartitioned} parameter.
+     * Furthermore, both input streams need to be co-partitioned on the join key (i.e., use the same partitioner).
+     * If this requirement is not met, Kafka Streams will automatically repartition the data, i.e., it will create an
+     * internal repartitioning topic in Kafka and write and re-read the data via this topic before the actual join.
+     * The repartitioning topic will be named "${applicationId}-&lt;name&gt;-repartition", where "applicationId" is
+     * user-specified in {@link StreamsConfig} via parameter
+     * {@link StreamsConfig#APPLICATION_ID_CONFIG APPLICATION_ID_CONFIG}, "&lt;name&gt;" is an internally generated
+     * name, and "-repartition" is a fixed suffix.
+     * <p>
+     * Repartitioning can happen for one or both of the joining {@code KStream}s.
+     * For this case, all data of the stream will be redistributed through the repartitioning topic by writing all
+     * records to it, and rereading all records from it, such that the join input {@code KStream} is partitioned
+     * correctly on its key.
+     * <p>
+     * Both of the joining {@code KStream}s will be materialized in local state stores with auto-generated store names.
+     * For failure and recovery each store will be backed by an internal changelog topic that will be created in Kafka.
+     * The changelog topic will be named "${applicationId}-&lt;storename&gt;-changelog", where "applicationId" is user-specified
+     * in {@link StreamsConfig} via parameter {@link StreamsConfig#APPLICATION_ID_CONFIG APPLICATION_ID_CONFIG},
+     * "storeName" is an internally generated name, and "-changelog" is a fixed suffix.
+     * <p>
+     * You can retrieve all generated internal topic names via {@link Topology#describe()}.
+     * @param otherStream the {@code KStream} to be joined with this stream
+     * @param joiner      a {@link ValueJoinerWithKey} that computes the join result for a pair of matching records
+     * @param windows     the specification of the {@link JoinWindows}
+     * @param <VO>        the value type of the other stream
+     * @param <VR>        the value type of the result stream
+     * @return a {@code KStream} that contains join-records for each key and values computed by the given
+     * {@link ValueJoinerWithKey}, one for each matched record-pair with the same key plus one for each non-matching record of
+     * this {@code KStream} and within the joining window intervals
+     * @see #join(KStream, ValueJoinerWithKey, JoinWindows)
+     * @see #outerJoin(KStream, ValueJoinerWithKey, JoinWindows)
+     */
+    <VO, VR> KStream<K, VR> leftJoin(final KStream<K, VO> otherStream, final ValueJoinerWithKey<? super K, ? super V, ? super VO, ? extends VR> joiner, final JoinWindows windows);
+
+    /**
+     * Join records of this stream with another {@code KStream}'s records using windowed left equi join using the
+     * {@link StreamJoined} instance for configuration of the {@link Serde key serde}, {@link Serde this stream's value
+     * serde}, {@link Serde the other stream's value serde}, and used state stores.
+     * In contrast to {@link #join(KStream, ValueJoiner, JoinWindows) inner-join}, all records from this stream will
+     * produce at least one output record (cf. below).
+     * The join is computed on the records' key with join attribute {@code thisKStream.key == otherKStream.key}.
+     * Furthermore, two records are only joined if their timestamps are close to each other as defined by the given
+     * {@link JoinWindows}, i.e., the window defines an additional join predicate on the record timestamps.
+     * <p>
+     * For each pair of records meeting both join predicates the provided {@link ValueJoiner} will be called to compute
+     * a value (with arbitrary type) for the result record.
+     * The key of the result record is the same as for both joining input records.
+     * Furthermore, for each input record of this {@code KStream} that does not satisfy the join predicate the provided
+     * {@link ValueJoiner} will be called with a {@code null} value for the other stream.
+     * If an input record key or value is {@code null} the record will not be included in the join operation and thus no
+     * output record will be added to the resulting {@code KStream}.
+     * <p>
+     * Example (assuming all input records belong to the correct windows):
+     * <table border='1'>
+     * <tr>
+     * <th>this</th>
+     * <th>other</th>
+     * <th>result</th>
+     * </tr>
+     * <tr>
+     * <td>&lt;K1:A&gt;</td>
+     * <td></td>
+     * <td>&lt;K1:ValueJoiner(A,null)&gt;</td>
+     * </tr>
+     * <tr>
+     * <td>&lt;K2:B&gt;</td>
+     * <td>&lt;K2:b&gt;</td>
+     * <td>&lt;K2:ValueJoiner(B,b)&gt;</td>
+     * </tr>
+     * <tr>
+     * <td></td>
+     * <td>&lt;K3:c&gt;</td>
+     * <td></td>
+     * </tr>
+     * </table>
+     * Both input streams (or to be more precise, their underlying source topics) need to have the same number of
+     * partitions.
+     * If this is not the case, you would need to call {@link #repartition(Repartitioned)} (for one input stream) before
+     * doing the join and specify the "correct" number of partitions via {@link Repartitioned} parameter.
+     * Furthermore, both input streams need to be co-partitioned on the join key (i.e., use the same partitioner).
+     * If this requirement is not met, Kafka Streams will automatically repartition the data, i.e., it will create an
+     * internal repartitioning topic in Kafka and write and re-read the data via this topic before the actual join.
+     * The repartitioning topic will be named "${applicationId}-&lt;name&gt;-repartition", where "applicationId" is
+     * user-specified in {@link StreamsConfig} via parameter
+     * {@link StreamsConfig#APPLICATION_ID_CONFIG APPLICATION_ID_CONFIG}, "&lt;name&gt;" is an internally generated
+     * name, and "-repartition" is a fixed suffix.
+     * <p>
+     * Repartitioning can happen for one or both of the joining {@code KStream}s.
+     * For this case, all data of the stream will be redistributed through the repartitioning topic by writing all
+     * records to it, and rereading all records from it, such that the join input {@code KStream} is partitioned
+     * correctly on its key.
+     * <p>
+     * Both of the joining {@code KStream}s will be materialized in local state stores with auto-generated store names,
+     * unless a name is provided via a {@code Materialized} instance.
+     * For failure and recovery each store will be backed by an internal changelog topic that will be created in Kafka.
+     * The changelog topic will be named "${applicationId}-&lt;storename&gt;-changelog", where "applicationId" is user-specified
+     * in {@link StreamsConfig} via parameter {@link StreamsConfig#APPLICATION_ID_CONFIG APPLICATION_ID_CONFIG},
+     * "storeName" is an internally generated name, and "-changelog" is a fixed suffix.
+     * <p>
+     * You can retrieve all generated internal topic names via {@link Topology#describe()}.
+     * @param <VO>         the value type of the other stream
+     * @param <VR>         the value type of the result stream
+     * @param otherStream  the {@code KStream} to be joined with this stream
+     * @param joiner       a {@link ValueJoiner} that computes the join result for a pair of matching records
+     * @param windows      the specification of the {@link JoinWindows}
+     * @param streamJoined a {@link StreamJoined} instance to configure serdes and state stores
+     * @return a {@code KStream} that contains join-records for each key and values computed by the given
+     * {@link ValueJoiner}, one for each matched record-pair with the same key plus one for each non-matching record of
+     * this {@code KStream} and within the joining window intervals
+     * @see #join(KStream, ValueJoiner, JoinWindows, StreamJoined)
+     * @see #outerJoin(KStream, ValueJoiner, JoinWindows, StreamJoined)
+     */
+    <VO, VR> KStream<K, VR> leftJoin(final KStream<K, VO> otherStream, final ValueJoiner<? super V, ? super VO, ? extends VR> joiner, final JoinWindows windows, final StreamJoined<K, V, VO> streamJoined);
+
+    /**
+     * Join records of this stream with another {@code KStream}'s records using windowed left equi join using the
+     * {@link StreamJoined} instance for configuration of the {@link Serde key serde}, {@link Serde this stream's value
+     * serde}, {@link Serde the other stream's value serde}, and used state stores.
+     * In contrast to {@link #join(KStream, ValueJoinerWithKey, JoinWindows) inner-join}, all records from this stream will
+     * produce at least one output record (cf. below).
+     * The join is computed on the records' key with join attribute {@code thisKStream.key == otherKStream.key}.
+     * Furthermore, two records are only joined if their timestamps are close to each other as defined by the given
+     * {@link JoinWindows}, i.e., the window defines an additional join predicate on the record timestamps.
+     * <p>
+     * For each pair of records meeting both join predicates the provided {@link ValueJoinerWithKey} will be called to compute
+     * a value (with arbitrary type) for the result record.
+     * Note that the key is read-only and should not be modified, as this can lead to undefined behaviour.
+     * The key of the result record is the same as for both joining input records.
+     * Furthermore, for each input record of this {@code KStream} that does not satisfy the join predicate the provided
+     * {@link ValueJoinerWithKey} will be called with a {@code null} value for the other stream.
+     * If an input record key or value is {@code null} the record will not be included in the join operation and thus no
+     * output record will be added to the resulting {@code KStream}.
+     * <p>
+     * Example (assuming all input records belong to the correct windows):
+     * <table border='1'>
+     * <tr>
+     * <th>this</th>
+     * <th>other</th>
+     * <th>result</th>
+     * </tr>
+     * <tr>
+     * <td>&lt;K1:A&gt;</td>
+     * <td></td>
+     * <td>&lt;K1:ValueJoinerWithKey(K1,A,null)&gt;</td>
+     * </tr>
+     * <tr>
+     * <td>&lt;K2:B&gt;</td>
+     * <td>&lt;K2:b&gt;</td>
+     * <td>&lt;K2:ValueJoinerWithKey(K2,B,b)&gt;</td>
+     * </tr>
+     * <tr>
+     * <td></td>
+     * <td>&lt;K3:c&gt;</td>
+     * <td></td>
+     * </tr>
+     * </table>
+     * Both input streams (or to be more precise, their underlying source topics) need to have the same number of
+     * partitions.
+     * If this is not the case, you would need to call {@link #repartition(Repartitioned)} (for one input stream) before
+     * doing the join and specify the "correct" number of partitions via {@link Repartitioned} parameter.
+     * Furthermore, both input streams need to be co-partitioned on the join key (i.e., use the same partitioner).
+     * If this requirement is not met, Kafka Streams will automatically repartition the data, i.e., it will create an
+     * internal repartitioning topic in Kafka and write and re-read the data via this topic before the actual join.
+     * The repartitioning topic will be named "${applicationId}-&lt;name&gt;-repartition", where "applicationId" is
+     * user-specified in {@link StreamsConfig} via parameter
+     * {@link StreamsConfig#APPLICATION_ID_CONFIG APPLICATION_ID_CONFIG}, "&lt;name&gt;" is an internally generated
+     * name, and "-repartition" is a fixed suffix.
+     * <p>
+     * Repartitioning can happen for one or both of the joining {@code KStream}s.
+     * For this case, all data of the stream will be redistributed through the repartitioning topic by writing all
+     * records to it, and rereading all records from it, such that the join input {@code KStream} is partitioned
+     * correctly on its key.
+     * <p>
+     * Both of the joining {@code KStream}s will be materialized in local state stores with auto-generated store names,
+     * unless a name is provided via a {@code Materialized} instance.
+     * For failure and recovery each store will be backed by an internal changelog topic that will be created in Kafka.
+     * The changelog topic will be named "${applicationId}-&lt;storename&gt;-changelog", where "applicationId" is user-specified
+     * in {@link StreamsConfig} via parameter {@link StreamsConfig#APPLICATION_ID_CONFIG APPLICATION_ID_CONFIG},
+     * "storeName" is an internally generated name, and "-changelog" is a fixed suffix.
+     * <p>
+     * You can retrieve all generated internal topic names via {@link Topology#describe()}.
+     * @param <VO>         the value type of the other stream
+     * @param <VR>         the value type of the result stream
+     * @param otherStream  the {@code KStream} to be joined with this stream
+     * @param joiner       a {@link ValueJoinerWithKey} that computes the join result for a pair of matching records
+     * @param windows      the specification of the {@link JoinWindows}
+     * @param streamJoined a {@link StreamJoined} instance to configure serdes and state stores
+     * @return a {@code KStream} that contains join-records for each key and values computed by the given
+     * {@link ValueJoinerWithKey}, one for each matched record-pair with the same key plus one for each non-matching record of
+     * this {@code KStream} and within the joining window intervals
+     * @see #join(KStream, ValueJoinerWithKey, JoinWindows, StreamJoined)
+     * @see #outerJoin(KStream, ValueJoinerWithKey, JoinWindows, StreamJoined)
+     */
+    <VO, VR> KStream<K, VR> leftJoin(final KStream<K, VO> otherStream, final ValueJoinerWithKey<? super K, ? super V, ? super VO, ? extends VR> joiner, final JoinWindows windows, final StreamJoined<K, V, VO> streamJoined);
+
+    /**
+     * Join records of this stream with another {@code KStream}'s records using windowed outer equi join with default
+     * serializers and deserializers.
+     * In contrast to {@link #join(KStream, ValueJoiner, JoinWindows) inner-join} or
+     * {@link #leftJoin(KStream, ValueJoiner, JoinWindows) left-join}, all records from both streams will produce at
+     * least one output record (cf. below).
+     * The join is computed on the records' key with join attribute {@code thisKStream.key == otherKStream.key}.
+     * Furthermore, two records are only joined if their timestamps are close to each other as defined by the given
+     * {@link JoinWindows}, i.e., the window defines an additional join predicate on the record timestamps.
+     * <p>
+     * For each pair of records meeting both join predicates the provided {@link ValueJoiner} will be called to compute
+     * a value (with arbitrary type) for the result record.
+     * The key of the result record is the same as for both joining input records.
+     * Furthermore, for each input record of both {@code KStream}s that does not satisfy the join predicate the provided
+     * {@link ValueJoiner} will be called with a {@code null} value for the this/other stream, respectively.
+     * If an input record key or value is {@code null} the record will not be included in the join operation and thus no
+     * output record will be added to the resulting {@code KStream}.
+     * <p>
+     * Example (assuming all input records belong to the correct windows):
+     * <table border='1'>
+     * <tr>
+     * <th>this</th>
+     * <th>other</th>
+     * <th>result</th>
+     * </tr>
+     * <tr>
+     * <td>&lt;K1:A&gt;</td>
+     * <td></td>
+     * <td>&lt;K1:ValueJoiner(A,null)&gt;</td>
+     * </tr>
+     * <tr>
+     * <td>&lt;K2:B&gt;</td>
+     * <td>&lt;K2:b&gt;</td>
+     * <td>&lt;K2:ValueJoiner(null,b)&gt;<br></br>&lt;K2:ValueJoiner(B,b)&gt;</td>
+     * </tr>
+     * <tr>
+     * <td></td>
+     * <td>&lt;K3:c&gt;</td>
+     * <td>&lt;K3:ValueJoiner(null,c)&gt;</td>
+     * </tr>
+     * </table>
+     * Both input streams (or to be more precise, their underlying source topics) need to have the same number of
+     * partitions.
+     * If this is not the case, you would need to call {@link #repartition(Repartitioned)} (for one input stream) before
+     * doing the join and specify the "correct" number of partitions via {@link Repartitioned} parameter.
+     * Furthermore, both input streams need to be co-partitioned on the join key (i.e., use the same partitioner).
+     * If this requirement is not met, Kafka Streams will automatically repartition the data, i.e., it will create an
+     * internal repartitioning topic in Kafka and write and re-read the data via this topic before the actual join.
+     * The repartitioning topic will be named "${applicationId}-&lt;name&gt;-repartition", where "applicationId" is
+     * user-specified in {@link StreamsConfig} via parameter
+     * {@link StreamsConfig#APPLICATION_ID_CONFIG APPLICATION_ID_CONFIG}, "&lt;name&gt;" is an internally generated
+     * name, and "-repartition" is a fixed suffix.
+     * <p>
+     * Repartitioning can happen for one or both of the joining {@code KStream}s.
+     * For this case, all data of the stream will be redistributed through the repartitioning topic by writing all
+     * records to it, and rereading all records from it, such that the join input {@code KStream} is partitioned
+     * correctly on its key.
+     * <p>
+     * Both of the joining {@code KStream}s will be materialized in local state stores with auto-generated store names.
+     * For failure and recovery each store will be backed by an internal changelog topic that will be created in Kafka.
+     * The changelog topic will be named "${applicationId}-&lt;storename&gt;-changelog", where "applicationId" is user-specified
+     * in {@link StreamsConfig} via parameter {@link StreamsConfig#APPLICATION_ID_CONFIG APPLICATION_ID_CONFIG},
+     * "storeName" is an internally generated name, and "-changelog" is a fixed suffix.
+     * <p>
+     * You can retrieve all generated internal topic names via {@link Topology#describe()}.
+     * @param otherStream the {@code KStream} to be joined with this stream
+     * @param joiner      a {@link ValueJoiner} that computes the join result for a pair of matching records
+     * @param windows     the specification of the {@link JoinWindows}
+     * @param <VO>        the value type of the other stream
+     * @param <VR>        the value type of the result stream
+     * @return a {@code KStream} that contains join-records for each key and values computed by the given
+     * {@link ValueJoiner}, one for each matched record-pair with the same key plus one for each non-matching record of
+     * both {@code KStream} and within the joining window intervals
+     * @see #join(KStream, ValueJoiner, JoinWindows)
+     * @see #leftJoin(KStream, ValueJoiner, JoinWindows)
+     */
+    <VO, VR> KStream<K, VR> outerJoin(final KStream<K, VO> otherStream, final ValueJoiner<? super V, ? super VO, ? extends VR> joiner, final JoinWindows windows);
+
+    /**
+     * Join records of this stream with another {@code KStream}'s records using windowed outer equi join with default
+     * serializers and deserializers.
+     * In contrast to {@link #join(KStream, ValueJoinerWithKey, JoinWindows) inner-join} or
+     * {@link #leftJoin(KStream, ValueJoinerWithKey, JoinWindows) left-join}, all records from both streams will produce at
+     * least one output record (cf. below).
+     * The join is computed on the records' key with join attribute {@code thisKStream.key == otherKStream.key}.
+     * Furthermore, two records are only joined if their timestamps are close to each other as defined by the given
+     * {@link JoinWindows}, i.e., the window defines an additional join predicate on the record timestamps.
+     * <p>
+     * For each pair of records meeting both join predicates the provided {@link ValueJoinerWithKey} will be called to compute
+     * a value (with arbitrary type) for the result record.
+     * Note that the key is read-only and should not be modified, as this can lead to undefined behaviour.
+     * The key of the result record is the same as for both joining input records.
+     * Furthermore, for each input record of both {@code KStream}s that does not satisfy the join predicate the provided
+     * {@link ValueJoinerWithKey} will be called with a {@code null} value for the this/other stream, respectively.
+     * If an input record key or value is {@code null} the record will not be included in the join operation and thus no
+     * output record will be added to the resulting {@code KStream}.
+     * <p>
+     * Example (assuming all input records belong to the correct windows):
+     * <table border='1'>
+     * <tr>
+     * <th>this</th>
+     * <th>other</th>
+     * <th>result</th>
+     * </tr>
+     * <tr>
+     * <td>&lt;K1:A&gt;</td>
+     * <td></td>
+     * <td>&lt;K1:ValueJoinerWithKey(K1,A,null)&gt;</td>
+     * </tr>
+     * <tr>
+     * <td>&lt;K2:B&gt;</td>
+     * <td>&lt;K2:b&gt;</td>
+     * <td>&lt;K2:ValueJoinerWithKey(K2,null,b)&gt;<br></br>&lt;K2:ValueJoinerWithKey(K2,B,b)&gt;</td>
+     * </tr>
+     * <tr>
+     * <td></td>
+     * <td>&lt;K3:c&gt;</td>
+     * <td>&lt;K3:ValueJoinerWithKey(K3,null,c)&gt;</td>
+     * </tr>
+     * </table>
+     * Both input streams (or to be more precise, their underlying source topics) need to have the same number of
+     * partitions.
+     * If this is not the case, you would need to call {@link #repartition(Repartitioned)} (for one input stream) before
+     * doing the join and specify the "correct" number of partitions via {@link Repartitioned} parameter.
+     * Furthermore, both input streams need to be co-partitioned on the join key (i.e., use the same partitioner).
+     * If this requirement is not met, Kafka Streams will automatically repartition the data, i.e., it will create an
+     * internal repartitioning topic in Kafka and write and re-read the data via this topic before the actual join.
+     * The repartitioning topic will be named "${applicationId}-&lt;name&gt;-repartition", where "applicationId" is
+     * user-specified in {@link StreamsConfig} via parameter
+     * {@link StreamsConfig#APPLICATION_ID_CONFIG APPLICATION_ID_CONFIG}, "&lt;name&gt;" is an internally generated
+     * name, and "-repartition" is a fixed suffix.
+     * <p>
+     * Repartitioning can happen for one or both of the joining {@code KStream}s.
+     * For this case, all data of the stream will be redistributed through the repartitioning topic by writing all
+     * records to it, and rereading all records from it, such that the join input {@code KStream} is partitioned
+     * correctly on its key.
+     * <p>
+     * Both of the joining {@code KStream}s will be materialized in local state stores with auto-generated store names.
+     * For failure and recovery each store will be backed by an internal changelog topic that will be created in Kafka.
+     * The changelog topic will be named "${applicationId}-&lt;storename&gt;-changelog", where "applicationId" is user-specified
+     * in {@link StreamsConfig} via parameter {@link StreamsConfig#APPLICATION_ID_CONFIG APPLICATION_ID_CONFIG},
+     * "storeName" is an internally generated name, and "-changelog" is a fixed suffix.
+     * <p>
+     * You can retrieve all generated internal topic names via {@link Topology#describe()}.
+     * @param otherStream the {@code KStream} to be joined with this stream
+     * @param joiner      a {@link ValueJoinerWithKey} that computes the join result for a pair of matching records
+     * @param windows     the specification of the {@link JoinWindows}
+     * @param <VO>        the value type of the other stream
+     * @param <VR>        the value type of the result stream
+     * @return a {@code KStream} that contains join-records for each key and values computed by the given
+     * {@link ValueJoinerWithKey}, one for each matched record-pair with the same key plus one for each non-matching record of
+     * both {@code KStream} and within the joining window intervals
+     * @see #join(KStream, ValueJoinerWithKey, JoinWindows)
+     * @see #leftJoin(KStream, ValueJoinerWithKey, JoinWindows)
+     */
+    <VO, VR> KStream<K, VR> outerJoin(final KStream<K, VO> otherStream, final ValueJoinerWithKey<? super K, ? super V, ? super VO, ? extends VR> joiner, final JoinWindows windows);
+
+    /**
+     * Join records of this stream with another {@code KStream}'s records using windowed outer equi join using the
+     * {@link StreamJoined} instance for configuration of the {@link Serde key serde}, {@link Serde this stream's value
+     * serde}, {@link Serde the other stream's value serde}, and used state stores.
+     * In contrast to {@link #join(KStream, ValueJoiner, JoinWindows) inner-join} or
+     * {@link #leftJoin(KStream, ValueJoiner, JoinWindows) left-join}, all records from both streams will produce at
+     * least one output record (cf. below).
+     * The join is computed on the records' key with join attribute {@code thisKStream.key == otherKStream.key}.
+     * Furthermore, two records are only joined if their timestamps are close to each other as defined by the given
+     * {@link JoinWindows}, i.e., the window defines an additional join predicate on the record timestamps.
+     * <p>
+     * For each pair of records meeting both join predicates the provided {@link ValueJoiner} will be called to compute
+     * a value (with arbitrary type) for the result record.
+     * The key of the result record is the same as for both joining input records.
+     * Furthermore, for each input record of both {@code KStream}s that does not satisfy the join predicate the provided
+     * {@link ValueJoiner} will be called with a {@code null} value for this/other stream, respectively.
+     * If an input record key or value is {@code null} the record will not be included in the join operation and thus no
+     * output record will be added to the resulting {@code KStream}.
+     * <p>
+     * Example (assuming all input records belong to the correct windows):
+     * <table border='1'>
+     * <tr>
+     * <th>this</th>
+     * <th>other</th>
+     * <th>result</th>
+     * </tr>
+     * <tr>
+     * <td>&lt;K1:A&gt;</td>
+     * <td></td>
+     * <td>&lt;K1:ValueJoiner(A,null)&gt;</td>
+     * </tr>
+     * <tr>
+     * <td>&lt;K2:B&gt;</td>
+     * <td>&lt;K2:b&gt;</td>
+     * <td>&lt;K2:ValueJoiner(null,b)&gt;<br></br>&lt;K2:ValueJoiner(B,b)&gt;</td>
+     * </tr>
+     * <tr>
+     * <td></td>
+     * <td>&lt;K3:c&gt;</td>
+     * <td>&lt;K3:ValueJoiner(null,c)&gt;</td>
+     * </tr>
+     * </table>
+     * Both input streams (or to be more precise, their underlying source topics) need to have the same number of
+     * partitions.
+     * If this is not the case, you would need to call {@link #repartition(Repartitioned)} (for one input stream) before
+     * doing the join and specify the "correct" number of partitions via {@link Repartitioned} parameter.
+     * Furthermore, both input streams need to be co-partitioned on the join key (i.e., use the same partitioner).
+     * If this requirement is not met, Kafka Streams will automatically repartition the data, i.e., it will create an
+     * internal repartitioning topic in Kafka and write and re-read the data via this topic before the actual join.
+     * The repartitioning topic will be named "${applicationId}-&lt;name&gt;-repartition", where "applicationId" is
+     * user-specified in {@link StreamsConfig} via parameter
+     * {@link StreamsConfig#APPLICATION_ID_CONFIG APPLICATION_ID_CONFIG}, "&lt;name&gt;" is an internally generated
+     * name, and "-repartition" is a fixed suffix.
+     * <p>
+     * Repartitioning can happen for one or both of the joining {@code KStream}s.
+     * For this case, all data of the stream will be redistributed through the repartitioning topic by writing all
+     * records to it, and rereading all records from it, such that the join input {@code KStream} is partitioned
+     * correctly on its key.
+     * <p>
+     * Both of the joining {@code KStream}s will be materialized in local state stores with auto-generated store names,
+     * unless a name is provided via a {@code Materialized} instance.
+     * For failure and recovery each store will be backed by an internal changelog topic that will be created in Kafka.
+     * The changelog topic will be named "${applicationId}-&lt;storename&gt;-changelog", where "applicationId" is user-specified
+     * in {@link StreamsConfig} via parameter {@link StreamsConfig#APPLICATION_ID_CONFIG APPLICATION_ID_CONFIG},
+     * "storeName" is an internally generated name, and "-changelog" is a fixed suffix.
+     * <p>
+     * You can retrieve all generated internal topic names via {@link Topology#describe()}.
+     * @param <VO>         the value type of the other stream
+     * @param <VR>         the value type of the result stream
+     * @param otherStream  the {@code KStream} to be joined with this stream
+     * @param joiner       a {@link ValueJoiner} that computes the join result for a pair of matching records
+     * @param windows      the specification of the {@link JoinWindows}
+     * @param streamJoined a {@link StreamJoined} instance to configure serdes and state stores
+     * @return a {@code KStream} that contains join-records for each key and values computed by the given
+     * {@link ValueJoiner}, one for each matched record-pair with the same key plus one for each non-matching record of
+     * both {@code KStream} and within the joining window intervals
+     * @see #join(KStream, ValueJoiner, JoinWindows, StreamJoined)
+     * @see #leftJoin(KStream, ValueJoiner, JoinWindows, StreamJoined)
+     */
+    <VO, VR> KStream<K, VR> outerJoin(final KStream<K, VO> otherStream, final ValueJoiner<? super V, ? super VO, ? extends VR> joiner, final JoinWindows windows, final StreamJoined<K, V, VO> streamJoined);
+
+    /**
+     * Join records of this stream with another {@code KStream}'s records using windowed outer equi join using the
+     * {@link StreamJoined} instance for configuration of the {@link Serde key serde}, {@link Serde this stream's value
+     * serde}, {@link Serde the other stream's value serde}, and used state stores.
+     * In contrast to {@link #join(KStream, ValueJoinerWithKey, JoinWindows) inner-join} or
+     * {@link #leftJoin(KStream, ValueJoinerWithKey, JoinWindows) left-join}, all records from both streams will produce at
+     * least one output record (cf. below).
+     * The join is computed on the records' key with join attribute {@code thisKStream.key == otherKStream.key}.
+     * Furthermore, two records are only joined if their timestamps are close to each other as defined by the given
+     * {@link JoinWindows}, i.e., the window defines an additional join predicate on the record timestamps.
+     * <p>
+     * For each pair of records meeting both join predicates the provided {@link ValueJoinerWithKey} will be called to compute
+     * a value (with arbitrary type) for the result record.
+     * Note that the key is read-only and should not be modified, as this can lead to undefined behaviour.
+     * The key of the result record is the same as for both joining input records.
+     * Furthermore, for each input record of both {@code KStream}s that does not satisfy the join predicate the provided
+     * {@link ValueJoinerWithKey} will be called with a {@code null} value for this/other stream, respectively.
+     * If an input record key or value is {@code null} the record will not be included in the join operation and thus no
+     * output record will be added to the resulting {@code KStream}.
+     * <p>
+     * Example (assuming all input records belong to the correct windows):
+     * <table border='1'>
+     * <tr>
+     * <th>this</th>
+     * <th>other</th>
+     * <th>result</th>
+     * </tr>
+     * <tr>
+     * <td>&lt;K1:A&gt;</td>
+     * <td></td>
+     * <td>&lt;K1:ValueJoinerWithKey(K1,A,null)&gt;</td>
+     * </tr>
+     * <tr>
+     * <td>&lt;K2:B&gt;</td>
+     * <td>&lt;K2:b&gt;</td>
+     * <td>&lt;K2:ValueJoinerWithKey(K2,null,b)&gt;<br></br>&lt;K2:ValueJoinerWithKey(K2,B,b)&gt;</td>
+     * </tr>
+     * <tr>
+     * <td></td>
+     * <td>&lt;K3:c&gt;</td>
+     * <td>&lt;K3:ValueJoinerWithKey(K3,null,c)&gt;</td>
+     * </tr>
+     * </table>
+     * Both input streams (or to be more precise, their underlying source topics) need to have the same number of
+     * partitions.
+     * If this is not the case, you would need to call {@link #repartition(Repartitioned)} (for one input stream) before
+     * doing the join and specify the "correct" number of partitions via {@link Repartitioned} parameter.
+     * Furthermore, both input streams need to be co-partitioned on the join key (i.e., use the same partitioner).
+     * If this requirement is not met, Kafka Streams will automatically repartition the data, i.e., it will create an
+     * internal repartitioning topic in Kafka and write and re-read the data via this topic before the actual join.
+     * The repartitioning topic will be named "${applicationId}-&lt;name&gt;-repartition", where "applicationId" is
+     * user-specified in {@link StreamsConfig} via parameter
+     * {@link StreamsConfig#APPLICATION_ID_CONFIG APPLICATION_ID_CONFIG}, "&lt;name&gt;" is an internally generated
+     * name, and "-repartition" is a fixed suffix.
+     * <p>
+     * Repartitioning can happen for one or both of the joining {@code KStream}s.
+     * For this case, all data of the stream will be redistributed through the repartitioning topic by writing all
+     * records to it, and rereading all records from it, such that the join input {@code KStream} is partitioned
+     * correctly on its key.
+     * <p>
+     * Both of the joining {@code KStream}s will be materialized in local state stores with auto-generated store names,
+     * unless a name is provided via a {@code Materialized} instance.
+     * For failure and recovery each store will be backed by an internal changelog topic that will be created in Kafka.
+     * The changelog topic will be named "${applicationId}-&lt;storename&gt;-changelog", where "applicationId" is user-specified
+     * in {@link StreamsConfig} via parameter {@link StreamsConfig#APPLICATION_ID_CONFIG APPLICATION_ID_CONFIG},
+     * "storeName" is an internally generated name, and "-changelog" is a fixed suffix.
+     * <p>
+     * You can retrieve all generated internal topic names via {@link Topology#describe()}.
+     * @param <VO>         the value type of the other stream
+     * @param <VR>         the value type of the result stream
+     * @param otherStream  the {@code KStream} to be joined with this stream
+     * @param joiner       a {@link ValueJoinerWithKey} that computes the join result for a pair of matching records
+     * @param windows      the specification of the {@link JoinWindows}
+     * @param streamJoined a {@link StreamJoined} instance to configure serdes and state stores
+     * @return a {@code KStream} that contains join-records for each key and values computed by the given
+     * {@link ValueJoinerWithKey}, one for each matched record-pair with the same key plus one for each non-matching record of
+     * both {@code KStream} and within the joining window intervals
+     * @see #join(KStream, ValueJoinerWithKey, JoinWindows, StreamJoined)
+     * @see #leftJoin(KStream, ValueJoinerWithKey, JoinWindows, StreamJoined)
+     */
+    <VO, VR> KStream<K, VR> outerJoin(final KStream<K, VO> otherStream, final ValueJoinerWithKey<? super K, ? super V, ? super VO, ? extends VR> joiner, final JoinWindows windows, final StreamJoined<K, V, VO> streamJoined);
+
+    /**
+     * Join records of this stream with {@link KTable}'s records using non-windowed inner equi join with default
+     * serializers and deserializers.
+     * The join is a primary key table lookup join with join attribute {@code stream.key == table.key}.
+     * "Table lookup join" means, that results are only computed if {@code KStream} records are processed.
+     * This is done by performing a lookup for matching records in the <em>current</em> (i.e., processing time) internal
+     * {@link KTable} state.
+     * In contrast, processing {@link KTable} input records will only update the internal {@link KTable} state and
+     * will not produce any result records.
+     * <p>
+     * For each {@code KStream} record that finds a corresponding record in {@link KTable} the provided
+     * {@link ValueJoiner} will be called to compute a value (with arbitrary type) for the result record.
+     * The key of the result record is the same as for both joining input records.
+     * If an {@code KStream} input record key or value is {@code null} the record will not be included in the join
+     * operation and thus no output record will be added to the resulting {@code KStream}.
+     * <p>
+     * Example:
+     * <table border='1'>
+     * <tr>
+     * <th>KStream</th>
+     * <th>KTable</th>
+     * <th>state</th>
+     * <th>result</th>
+     * </tr>
+     * <tr>
+     * <td>&lt;K1:A&gt;</td>
+     * <td></td>
+     * <td></td>
+     * <td></td>
+     * </tr>
+     * <tr>
+     * <td></td>
+     * <td>&lt;K1:b&gt;</td>
+     * <td>&lt;K1:b&gt;</td>
+     * <td></td>
+     * </tr>
+     * <tr>
+     * <td>&lt;K1:C&gt;</td>
+     * <td></td>
+     * <td>&lt;K1:b&gt;</td>
+     * <td>&lt;K1:ValueJoiner(C,b)&gt;</td>
+     * </tr>
+     * </table>
+     * Both input streams (or to be more precise, their underlying source topics) need to have the same number of
+     * partitions.
+     * If this is not the case, you would need to call {@link #repartition(Repartitioned)} for this {@code KStream}
+     * before doing the join, specifying the same number of partitions via {@link Repartitioned} parameter as the given
+     * {@link KTable}.
+     * Furthermore, both input streams need to be co-partitioned on the join key (i.e., use the same partitioner);
+     * cf. {@link #join(GlobalKTable, KeyValueMapper, ValueJoiner)}.
+     * If this requirement is not met, Kafka Streams will automatically repartition the data, i.e., it will create an
+     * internal repartitioning topic in Kafka and write and re-read the data via this topic before the actual join.
+     * The repartitioning topic will be named "${applicationId}-&lt;name&gt;-repartition", where "applicationId" is
+     * user-specified in {@link StreamsConfig} via parameter
+     * {@link StreamsConfig#APPLICATION_ID_CONFIG APPLICATION_ID_CONFIG}, "&lt;name&gt;" is an internally generated
+     * name, and "-repartition" is a fixed suffix.
+     * <p>
+     * You can retrieve all generated internal topic names via {@link Topology#describe()}.
+     * <p>
+     * Repartitioning can happen only for this {@code KStream} but not for the provided {@link KTable}.
+     * For this case, all data of the stream will be redistributed through the repartitioning topic by writing all
+     * records to it, and rereading all records from it, such that the join input {@code KStream} is partitioned
+     * correctly on its key.
+     * @param table  the {@link KTable} to be joined with this stream
+     * @param joiner a {@link ValueJoiner} that computes the join result for a pair of matching records
+     * @param <VT>   the value type of the table
+     * @param <VR>   the value type of the result stream
+     * @return a {@code KStream} that contains join-records for each key and values computed by the given
+     * {@link ValueJoiner}, one for each matched record-pair with the same key
+     * @see #leftJoin(KTable, ValueJoiner)
+     * @see #join(GlobalKTable, KeyValueMapper, ValueJoiner)
+     */
+    <VT, VR> KStream<K, VR> join(final KTable<K, VT> table, final ValueJoiner<? super V, ? super VT, ? extends VR> joiner);
+
+    /**
+     * Join records of this stream with {@link KTable}'s records using non-windowed inner equi join with default
+     * serializers and deserializers.
+     * The join is a primary key table lookup join with join attribute {@code stream.key == table.key}.
+     * "Table lookup join" means, that results are only computed if {@code KStream} records are processed.
+     * This is done by performing a lookup for matching records in the <em>current</em> (i.e., processing time) internal
+     * {@link KTable} state.
+     * In contrast, processing {@link KTable} input records will only update the internal {@link KTable} state and
+     * will not produce any result records.
+     * <p>
+     * For each {@code KStream} record that finds a corresponding record in {@link KTable} the provided
+     * {@link ValueJoinerWithKey} will be called to compute a value (with arbitrary type) for the result record.
+     * Note that the key is read-only and should not be modified, as this can lead to undefined behaviour.
+     * <p>
+     * The key of the result record is the same as for both joining input records.
+     * If an {@code KStream} input record key or value is {@code null} the record will not be included in the join
+     * operation and thus no output record will be added to the resulting {@code KStream}.
+     * <p>
+     * Example:
+     * <table border='1'>
+     * <tr>
+     * <th>KStream</th>
+     * <th>KTable</th>
+     * <th>state</th>
+     * <th>result</th>
+     * </tr>
+     * <tr>
+     * <td>&lt;K1:A&gt;</td>
+     * <td></td>
+     * <td></td>
+     * <td></td>
+     * </tr>
+     * <tr>
+     * <td></td>
+     * <td>&lt;K1:b&gt;</td>
+     * <td>&lt;K1:b&gt;</td>
+     * <td></td>
+     * </tr>
+     * <tr>
+     * <td>&lt;K1:C&gt;</td>
+     * <td></td>
+     * <td>&lt;K1:b&gt;</td>
+     * <td>&lt;K1:ValueJoinerWithKey(K1,C,b)&gt;</td>
+     * </tr>
+     * </table>
+     * Both input streams (or to be more precise, their underlying source topics) need to have the same number of
+     * partitions.
+     * If this is not the case, you would need to call {@link #repartition(Repartitioned)} for this {@code KStream}
+     * before doing the join, specifying the same number of partitions via {@link Repartitioned} parameter as the given
+     * {@link KTable}.
+     * Furthermore, both input streams need to be co-partitioned on the join key (i.e., use the same partitioner);
+     * cf. {@link #join(GlobalKTable, KeyValueMapper, ValueJoinerWithKey)}.
+     * If this requirement is not met, Kafka Streams will automatically repartition the data, i.e., it will create an
+     * internal repartitioning topic in Kafka and write and re-read the data via this topic before the actual join.
+     * The repartitioning topic will be named "${applicationId}-&lt;name&gt;-repartition", where "applicationId" is
+     * user-specified in {@link StreamsConfig} via parameter
+     * {@link StreamsConfig#APPLICATION_ID_CONFIG APPLICATION_ID_CONFIG}, "&lt;name&gt;" is an internally generated
+     * name, and "-repartition" is a fixed suffix.
+     * <p>
+     * You can retrieve all generated internal topic names via {@link Topology#describe()}.
+     * <p>
+     * Repartitioning can happen only for this {@code KStream} but not for the provided {@link KTable}.
+     * For this case, all data of the stream will be redistributed through the repartitioning topic by writing all
+     * records to it, and rereading all records from it, such that the join input {@code KStream} is partitioned
+     * correctly on its key.
+     * @param table  the {@link KTable} to be joined with this stream
+     * @param joiner a {@link ValueJoinerWithKey} that computes the join result for a pair of matching records
+     * @param <VT>   the value type of the table
+     * @param <VR>   the value type of the result stream
+     * @return a {@code KStream} that contains join-records for each key and values computed by the given
+     * {@link ValueJoinerWithKey}, one for each matched record-pair with the same key
+     * @see #leftJoin(KTable, ValueJoinerWithKey)
+     * @see #join(GlobalKTable, KeyValueMapper, ValueJoinerWithKey)
+     */
+    <VT, VR> KStream<K, VR> join(final KTable<K, VT> table, final ValueJoinerWithKey<? super K, ? super V, ? super VT, ? extends VR> joiner);
+
+    /**
+     * Join records of this stream with {@link KTable}'s records using non-windowed inner equi join with default
+     * serializers and deserializers.
+     * The join is a primary key table lookup join with join attribute {@code stream.key == table.key}.
+     * "Table lookup join" means, that results are only computed if {@code KStream} records are processed.
+     * This is done by performing a lookup for matching records in the <em>current</em> (i.e., processing time) internal
+     * {@link KTable} state.
+     * In contrast, processing {@link KTable} input records will only update the internal {@link KTable} state and
+     * will not produce any result records.
+     * <p>
+     * For each {@code KStream} record that finds a corresponding record in {@link KTable} the provided
+     * {@link ValueJoiner} will be called to compute a value (with arbitrary type) for the result record.
+     * The key of the result record is the same as for both joining input records.
+     * If an {@code KStream} input record key or value is {@code null} the record will not be included in the join
+     * operation and thus no output record will be added to the resulting {@code KStream}.
+     * <p>
+     * Example:
+     * <table border='1'>
+     * <tr>
+     * <th>KStream</th>
+     * <th>KTable</th>
+     * <th>state</th>
+     * <th>result</th>
+     * </tr>
+     * <tr>
+     * <td>&lt;K1:A&gt;</td>
+     * <td></td>
+     * <td></td>
+     * <td></td>
+     * </tr>
+     * <tr>
+     * <td></td>
+     * <td>&lt;K1:b&gt;</td>
+     * <td>&lt;K1:b&gt;</td>
+     * <td></td>
+     * </tr>
+     * <tr>
+     * <td>&lt;K1:C&gt;</td>
+     * <td></td>
+     * <td>&lt;K1:b&gt;</td>
+     * <td>&lt;K1:ValueJoiner(C,b)&gt;</td>
+     * </tr>
+     * </table>
+     * Both input streams (or to be more precise, their underlying source topics) need to have the same number of
+     * partitions.
+     * If this is not the case, you would need to call {@link #repartition(Repartitioned)} for this {@code KStream}
+     * before doing the join, specifying the same number of partitions via {@link Repartitioned} parameter as the given
+     * {@link KTable}.
+     * Furthermore, both input streams need to be co-partitioned on the join key (i.e., use the same partitioner);
+     * cf. {@link #join(GlobalKTable, KeyValueMapper, ValueJoiner)}.
+     * If this requirement is not met, Kafka Streams will automatically repartition the data, i.e., it will create an
+     * internal repartitioning topic in Kafka and write and re-read the data via this topic before the actual join.
+     * The repartitioning topic will be named "${applicationId}-&lt;name&gt;-repartition", where "applicationId" is
+     * user-specified in {@link StreamsConfig} via parameter
+     * {@link StreamsConfig#APPLICATION_ID_CONFIG APPLICATION_ID_CONFIG}, "&lt;name&gt;" is an internally generated
+     * name, and "-repartition" is a fixed suffix.
+     * <p>
+     * You can retrieve all generated internal topic names via {@link Topology#describe()}.
+     * <p>
+     * Repartitioning can happen only for this {@code KStream} but not for the provided {@link KTable}.
+     * For this case, all data of the stream will be redistributed through the repartitioning topic by writing all
+     * records to it, and rereading all records from it, such that the join input {@code KStream} is partitioned
+     * correctly on its key.
+     * @param table  the {@link KTable} to be joined with this stream
+     * @param joiner a {@link ValueJoiner} that computes the join result for a pair of matching records
+     * @param joined a {@link Joined} instance that defines the serdes to
+     *               be used to serialize/deserialize inputs of the joined streams
+     * @param <VT>   the value type of the table
+     * @param <VR>   the value type of the result stream
+     * @return a {@code KStream} that contains join-records for each key and values computed by the given
+     * {@link ValueJoiner}, one for each matched record-pair with the same key
+     * @see #leftJoin(KTable, ValueJoiner, Joined)
+     * @see #join(GlobalKTable, KeyValueMapper, ValueJoiner)
+     */
+    <VT, VR> KStream<K, VR> join(final KTable<K, VT> table, final ValueJoiner<? super V, ? super VT, ? extends VR> joiner, final Joined<K, V, VT> joined);
+
+    /**
+     * Join records of this stream with {@link KTable}'s records using non-windowed inner equi join with default
+     * serializers and deserializers.
+     * The join is a primary key table lookup join with join attribute {@code stream.key == table.key}.
+     * "Table lookup join" means, that results are only computed if {@code KStream} records are processed.
+     * This is done by performing a lookup for matching records in the <em>current</em> (i.e., processing time) internal
+     * {@link KTable} state.
+     * In contrast, processing {@link KTable} input records will only update the internal {@link KTable} state and
+     * will not produce any result records.
+     * <p>
+     * For each {@code KStream} record that finds a corresponding record in {@link KTable} the provided
+     * {@link ValueJoinerWithKey} will be called to compute a value (with arbitrary type) for the result record.
+     * The key of the result record is the same as for both joining input records.
+     * Note that the key is read-only and should not be modified, as this can lead to undefined behaviour.
+     * <p>
+     * If an {@code KStream} input record key or value is {@code null} the record will not be included in the join
+     * operation and thus no output record will be added to the resulting {@code KStream}.
+     * <p>
+     * Example:
+     * <table border='1'>
+     * <tr>
+     * <th>KStream</th>
+     * <th>KTable</th>
+     * <th>state</th>
+     * <th>result</th>
+     * </tr>
+     * <tr>
+     * <td>&lt;K1:A&gt;</td>
+     * <td></td>
+     * <td></td>
+     * <td></td>
+     * </tr>
+     * <tr>
+     * <td></td>
+     * <td>&lt;K1:b&gt;</td>
+     * <td>&lt;K1:b&gt;</td>
+     * <td></td>
+     * </tr>
+     * <tr>
+     * <td>&lt;K1:C&gt;</td>
+     * <td></td>
+     * <td>&lt;K1:b&gt;</td>
+     * <td>&lt;K1:ValueJoinerWithKey(K1,C,b)&gt;</td>
+     * </tr>
+     * </table>
+     * Both input streams (or to be more precise, their underlying source topics) need to have the same number of
+     * partitions.
+     * If this is not the case, you would need to call {@link #repartition(Repartitioned)} for this {@code KStream}
+     * before doing the join, specifying the same number of partitions via {@link Repartitioned} parameter as the given
+     * {@link KTable}.
+     * Furthermore, both input streams need to be co-partitioned on the join key (i.e., use the same partitioner);
+     * cf. {@link #join(GlobalKTable, KeyValueMapper, ValueJoinerWithKey)}.
+     * If this requirement is not met, Kafka Streams will automatically repartition the data, i.e., it will create an
+     * internal repartitioning topic in Kafka and write and re-read the data via this topic before the actual join.
+     * The repartitioning topic will be named "${applicationId}-&lt;name&gt;-repartition", where "applicationId" is
+     * user-specified in {@link StreamsConfig} via parameter
+     * {@link StreamsConfig#APPLICATION_ID_CONFIG APPLICATION_ID_CONFIG}, "&lt;name&gt;" is an internally generated
+     * name, and "-repartition" is a fixed suffix.
+     * <p>
+     * You can retrieve all generated internal topic names via {@link Topology#describe()}.
+     * <p>
+     * Repartitioning can happen only for this {@code KStream} but not for the provided {@link KTable}.
+     * For this case, all data of the stream will be redistributed through the repartitioning topic by writing all
+     * records to it, and rereading all records from it, such that the join input {@code KStream} is partitioned
+     * correctly on its key.
+     * @param table  the {@link KTable} to be joined with this stream
+     * @param joiner a {@link ValueJoinerWithKey} that computes the join result for a pair of matching records
+     * @param joined a {@link Joined} instance that defines the serdes to
+     *               be used to serialize/deserialize inputs of the joined streams
+     * @param <VT>   the value type of the table
+     * @param <VR>   the value type of the result stream
+     * @return a {@code KStream} that contains join-records for each key and values computed by the given
+     * {@link ValueJoinerWithKey}, one for each matched record-pair with the same key
+     * @see #leftJoin(KTable, ValueJoinerWithKey, Joined)
+     * @see #join(GlobalKTable, KeyValueMapper, ValueJoinerWithKey)
+     */
+    <VT, VR> KStream<K, VR> join(final KTable<K, VT> table, final ValueJoinerWithKey<? super K, ? super V, ? super VT, ? extends VR> joiner, final Joined<K, V, VT> joined);
+
+    /**
+     * Join records of this stream with {@link KTable}'s records using non-windowed left equi join with default
+     * serializers and deserializers.
+     * In contrast to {@link #join(KTable, ValueJoiner) inner-join}, all records from this stream will produce an
+     * output record (cf. below).
+     * The join is a primary key table lookup join with join attribute {@code stream.key == table.key}.
+     * "Table lookup join" means, that results are only computed if {@code KStream} records are processed.
+     * This is done by performing a lookup for matching records in the <em>current</em> (i.e., processing time) internal
+     * {@link KTable} state.
+     * In contrast, processing {@link KTable} input records will only update the internal {@link KTable} state and
+     * will not produce any result records.
+     * <p>
+     * For each {@code KStream} record whether or not it finds a corresponding record in {@link KTable} the provided
+     * {@link ValueJoiner} will be called to compute a value (with arbitrary type) for the result record.
+     * If no {@link KTable} record was found during lookup, a {@code null} value will be provided to {@link ValueJoiner}.
+     * The key of the result record is the same as for both joining input records.
+     * If an {@code KStream} input record key or value is {@code null} the record will not be included in the join
+     * operation and thus no output record will be added to the resulting {@code KStream}.
+     * <p>
+     * Example:
+     * <table border='1'>
+     * <tr>
+     * <th>KStream</th>
+     * <th>KTable</th>
+     * <th>state</th>
+     * <th>result</th>
+     * </tr>
+     * <tr>
+     * <td>&lt;K1:A&gt;</td>
+     * <td></td>
+     * <td></td>
+     * <td>&lt;K1:ValueJoiner(A,null)&gt;</td>
+     * </tr>
+     * <tr>
+     * <td></td>
+     * <td>&lt;K1:b&gt;</td>
+     * <td>&lt;K1:b&gt;</td>
+     * <td></td>
+     * </tr>
+     * <tr>
+     * <td>&lt;K1:C&gt;</td>
+     * <td></td>
+     * <td>&lt;K1:b&gt;</td>
+     * <td>&lt;K1:ValueJoiner(C,b)&gt;</td>
+     * </tr>
+     * </table>
+     * Both input streams (or to be more precise, their underlying source topics) need to have the same number of
+     * partitions.
+     * If this is not the case, you would need to call {@link #repartition(Repartitioned)} for this {@code KStream}
+     * before doing the join, specifying the same number of partitions via {@link Repartitioned} parameter as the given
+     * {@link KTable}.
+     * Furthermore, both input streams need to be co-partitioned on the join key (i.e., use the same partitioner);
+     * cf. {@link #join(GlobalKTable, KeyValueMapper, ValueJoiner)}.
+     * If this requirement is not met, Kafka Streams will automatically repartition the data, i.e., it will create an
+     * internal repartitioning topic in Kafka and write and re-read the data via this topic before the actual join.
+     * The repartitioning topic will be named "${applicationId}-&lt;name&gt;-repartition", where "applicationId" is
+     * user-specified in {@link StreamsConfig} via parameter
+     * {@link StreamsConfig#APPLICATION_ID_CONFIG APPLICATION_ID_CONFIG}, "&lt;name&gt;" is an internally generated
+     * name, and "-repartition" is a fixed suffix.
+     * <p>
+     * You can retrieve all generated internal topic names via {@link Topology#describe()}.
+     * <p>
+     * Repartitioning can happen only for this {@code KStream} but not for the provided {@link KTable}.
+     * For this case, all data of the stream will be redistributed through the repartitioning topic by writing all
+     * records to it, and rereading all records from it, such that the join input {@code KStream} is partitioned
+     * correctly on its key.
+     * @param table  the {@link KTable} to be joined with this stream
+     * @param joiner a {@link ValueJoiner} that computes the join result for a pair of matching records
+     * @param <VT>   the value type of the table
+     * @param <VR>   the value type of the result stream
+     * @return a {@code KStream} that contains join-records for each key and values computed by the given
+     * {@link ValueJoiner}, one output for each input {@code KStream} record
+     * @see #join(KTable, ValueJoiner)
+     * @see #leftJoin(GlobalKTable, KeyValueMapper, ValueJoiner)
+     */
+    <VT, VR> KStream<K, VR> leftJoin(final KTable<K, VT> table, final ValueJoiner<? super V, ? super VT, ? extends VR> joiner);
+
+    /**
+     * Join records of this stream with {@link KTable}'s records using non-windowed left equi join with default
+     * serializers and deserializers.
+     * In contrast to {@link #join(KTable, ValueJoinerWithKey) inner-join}, all records from this stream will produce an
+     * output record (cf. below).
+     * The join is a primary key table lookup join with join attribute {@code stream.key == table.key}.
+     * "Table lookup join" means, that results are only computed if {@code KStream} records are processed.
+     * This is done by performing a lookup for matching records in the <em>current</em> (i.e., processing time) internal
+     * {@link KTable} state.
+     * In contrast, processing {@link KTable} input records will only update the internal {@link KTable} state and
+     * will not produce any result records.
+     * <p>
+     * For each {@code KStream} record whether or not it finds a corresponding record in {@link KTable} the provided
+     * {@link ValueJoinerWithKey} will be called to compute a value (with arbitrary type) for the result record.
+     * If no {@link KTable} record was found during lookup, a {@code null} value will be provided to {@link ValueJoinerWithKey}.
+     * The key of the result record is the same as for both joining input records.
+     * Note that the key is read-only and should not be modified, as this can lead to undefined behaviour.
+     * If an {@code KStream} input record key or value is {@code null} the record will not be included in the join
+     * operation and thus no output record will be added to the resulting {@code KStream}.
+     * <p>
+     * Example:
+     * <table border='1'>
+     * <tr>
+     * <th>KStream</th>
+     * <th>KTable</th>
+     * <th>state</th>
+     * <th>result</th>
+     * </tr>
+     * <tr>
+     * <td>&lt;K1:A&gt;</td>
+     * <td></td>
+     * <td></td>
+     * <td>&lt;K1:ValueJoinerWithKey(K1,A,null)&gt;</td>
+     * </tr>
+     * <tr>
+     * <td></td>
+     * <td>&lt;K1:b&gt;</td>
+     * <td>&lt;K1:b&gt;</td>
+     * <td></td>
+     * </tr>
+     * <tr>
+     * <td>&lt;K1:C&gt;</td>
+     * <td></td>
+     * <td>&lt;K1:b&gt;</td>
+     * <td>&lt;K1:ValueJoinerWithKey(K1,C,b)&gt;</td>
+     * </tr>
+     * </table>
+     * Both input streams (or to be more precise, their underlying source topics) need to have the same number of
+     * partitions.
+     * If this is not the case, you would need to call {@link #repartition(Repartitioned)} for this {@code KStream}
+     * before doing the join, specifying the same number of partitions via {@link Repartitioned} parameter as the given
+     * {@link KTable}.
+     * Furthermore, both input streams need to be co-partitioned on the join key (i.e., use the same partitioner);
+     * cf. {@link #join(GlobalKTable, KeyValueMapper, ValueJoinerWithKey)}.
+     * If this requirement is not met, Kafka Streams will automatically repartition the data, i.e., it will create an
+     * internal repartitioning topic in Kafka and write and re-read the data via this topic before the actual join.
+     * The repartitioning topic will be named "${applicationId}-&lt;name&gt;-repartition", where "applicationId" is
+     * user-specified in {@link StreamsConfig} via parameter
+     * {@link StreamsConfig#APPLICATION_ID_CONFIG APPLICATION_ID_CONFIG}, "&lt;name&gt;" is an internally generated
+     * name, and "-repartition" is a fixed suffix.
+     * <p>
+     * You can retrieve all generated internal topic names via {@link Topology#describe()}.
+     * <p>
+     * Repartitioning can happen only for this {@code KStream} but not for the provided {@link KTable}.
+     * For this case, all data of the stream will be redistributed through the repartitioning topic by writing all
+     * records to it, and rereading all records from it, such that the join input {@code KStream} is partitioned
+     * correctly on its key.
+     * @param table  the {@link KTable} to be joined with this stream
+     * @param joiner a {@link ValueJoinerWithKey} that computes the join result for a pair of matching records
+     * @param <VT>   the value type of the table
+     * @param <VR>   the value type of the result stream
+     * @return a {@code KStream} that contains join-records for each key and values computed by the given
+     * {@link ValueJoinerWithKey}, one output for each input {@code KStream} record
+     * @see #join(KTable, ValueJoinerWithKey)
+     * @see #leftJoin(GlobalKTable, KeyValueMapper, ValueJoinerWithKey)
+     */
+    <VT, VR> KStream<K, VR> leftJoin(final KTable<K, VT> table, final ValueJoinerWithKey<? super K, ? super V, ? super VT, ? extends VR> joiner);
+
+    /**
+     * Join records of this stream with {@link KTable}'s records using non-windowed left equi join with default
+     * serializers and deserializers.
+     * In contrast to {@link #join(KTable, ValueJoiner) inner-join}, all records from this stream will produce an
+     * output record (cf. below).
+     * The join is a primary key table lookup join with join attribute {@code stream.key == table.key}.
+     * "Table lookup join" means, that results are only computed if {@code KStream} records are processed.
+     * This is done by performing a lookup for matching records in the <em>current</em> (i.e., processing time) internal
+     * {@link KTable} state.
+     * In contrast, processing {@link KTable} input records will only update the internal {@link KTable} state and
+     * will not produce any result records.
+     * <p>
+     * For each {@code KStream} record whether or not it finds a corresponding record in {@link KTable} the provided
+     * {@link ValueJoiner} will be called to compute a value (with arbitrary type) for the result record.
+     * If no {@link KTable} record was found during lookup, a {@code null} value will be provided to {@link ValueJoiner}.
+     * The key of the result record is the same as for both joining input records.
+     * If an {@code KStream} input record key or value is {@code null} the record will not be included in the join
+     * operation and thus no output record will be added to the resulting {@code KStream}.
+     * <p>
+     * Example:
+     * <table border='1'>
+     * <tr>
+     * <th>KStream</th>
+     * <th>KTable</th>
+     * <th>state</th>
+     * <th>result</th>
+     * </tr>
+     * <tr>
+     * <td>&lt;K1:A&gt;</td>
+     * <td></td>
+     * <td></td>
+     * <td>&lt;K1:ValueJoiner(A,null)&gt;</td>
+     * </tr>
+     * <tr>
+     * <td></td>
+     * <td>&lt;K1:b&gt;</td>
+     * <td>&lt;K1:b&gt;</td>
+     * <td></td>
+     * </tr>
+     * <tr>
+     * <td>&lt;K1:C&gt;</td>
+     * <td></td>
+     * <td>&lt;K1:b&gt;</td>
+     * <td>&lt;K1:ValueJoiner(C,b)&gt;</td>
+     * </tr>
+     * </table>
+     * Both input streams (or to be more precise, their underlying source topics) need to have the same number of
+     * partitions.
+     * If this is not the case, you would need to call {@link #repartition(Repartitioned)} for this {@code KStream}
+     * before doing the join, specifying the same number of partitions via {@link Repartitioned} parameter as the given
+     * {@link KTable}.
+     * Furthermore, both input streams need to be co-partitioned on the join key (i.e., use the same partitioner);
+     * cf. {@link #join(GlobalKTable, KeyValueMapper, ValueJoiner)}.
+     * If this requirement is not met, Kafka Streams will automatically repartition the data, i.e., it will create an
+     * internal repartitioning topic in Kafka and write and re-read the data via this topic before the actual join.
+     * The repartitioning topic will be named "${applicationId}-&lt;name&gt;-repartition", where "applicationId" is
+     * user-specified in {@link StreamsConfig} via parameter
+     * {@link StreamsConfig#APPLICATION_ID_CONFIG APPLICATION_ID_CONFIG}, "&lt;name&gt;" is an internally generated
+     * name, and "-repartition" is a fixed suffix.
+     * <p>
+     * You can retrieve all generated internal topic names via {@link Topology#describe()}.
+     * <p>
+     * Repartitioning can happen only for this {@code KStream} but not for the provided {@link KTable}.
+     * For this case, all data of the stream will be redistributed through the repartitioning topic by writing all
+     * records to it, and rereading all records from it, such that the join input {@code KStream} is partitioned
+     * correctly on its key.
+     * @param table  the {@link KTable} to be joined with this stream
+     * @param joiner a {@link ValueJoiner} that computes the join result for a pair of matching records
+     * @param joined a {@link Joined} instance that defines the serdes to
+     *               be used to serialize/deserialize inputs and outputs of the joined streams
+     * @param <VT>   the value type of the table
+     * @param <VR>   the value type of the result stream
+     * @return a {@code KStream} that contains join-records for each key and values computed by the given
+     * {@link ValueJoiner}, one output for each input {@code KStream} record
+     * @see #join(KTable, ValueJoiner, Joined)
+     * @see #leftJoin(GlobalKTable, KeyValueMapper, ValueJoiner)
+     */
+    <VT, VR> KStream<K, VR> leftJoin(final KTable<K, VT> table, final ValueJoiner<? super V, ? super VT, ? extends VR> joiner, final Joined<K, V, VT> joined);
+
+    /**
+     * Join records of this stream with {@link KTable}'s records using non-windowed left equi join with default
+     * serializers and deserializers.
+     * In contrast to {@link #join(KTable, ValueJoinerWithKey) inner-join}, all records from this stream will produce an
+     * output record (cf. below).
+     * The join is a primary key table lookup join with join attribute {@code stream.key == table.key}.
+     * "Table lookup join" means, that results are only computed if {@code KStream} records are processed.
+     * This is done by performing a lookup for matching records in the <em>current</em> (i.e., processing time) internal
+     * {@link KTable} state.
+     * In contrast, processing {@link KTable} input records will only update the internal {@link KTable} state and
+     * will not produce any result records.
+     * <p>
+     * For each {@code KStream} record whether or not it finds a corresponding record in {@link KTable} the provided
+     * {@link ValueJoinerWithKey} will be called to compute a value (with arbitrary type) for the result record.
+     * If no {@link KTable} record was found during lookup, a {@code null} value will be provided to {@link ValueJoinerWithKey}.
+     * The key of the result record is the same as for both joining input records.
+     * Note that the key is read-only and should not be modified, as this can lead to undefined behaviour.
+     * If an {@code KStream} input record key or value is {@code null} the record will not be included in the join
+     * operation and thus no output record will be added to the resulting {@code KStream}.
+     * <p>
+     * Example:
+     * <table border='1'>
+     * <tr>
+     * <th>KStream</th>
+     * <th>KTable</th>
+     * <th>state</th>
+     * <th>result</th>
+     * </tr>
+     * <tr>
+     * <td>&lt;K1:A&gt;</td>
+     * <td></td>
+     * <td></td>
+     * <td>&lt;K1:ValueJoinerWithKey(K1,A,null)&gt;</td>
+     * </tr>
+     * <tr>
+     * <td></td>
+     * <td>&lt;K1:b&gt;</td>
+     * <td>&lt;K1:b&gt;</td>
+     * <td></td>
+     * </tr>
+     * <tr>
+     * <td>&lt;K1:C&gt;</td>
+     * <td></td>
+     * <td>&lt;K1:b&gt;</td>
+     * <td>&lt;K1:ValueJoinerWithKey(K1,C,b)&gt;</td>
+     * </tr>
+     * </table>
+     * Both input streams (or to be more precise, their underlying source topics) need to have the same number of
+     * partitions.
+     * If this is not the case, you would need to call {@link #repartition(Repartitioned)} for this {@code KStream}
+     * before doing the join, specifying the same number of partitions via {@link Repartitioned} parameter as the given
+     * {@link KTable}.
+     * Furthermore, both input streams need to be co-partitioned on the join key (i.e., use the same partitioner);
+     * cf. {@link #join(GlobalKTable, KeyValueMapper, ValueJoinerWithKey)}.
+     * If this requirement is not met, Kafka Streams will automatically repartition the data, i.e., it will create an
+     * internal repartitioning topic in Kafka and write and re-read the data via this topic before the actual join.
+     * The repartitioning topic will be named "${applicationId}-&lt;name&gt;-repartition", where "applicationId" is
+     * user-specified in {@link StreamsConfig} via parameter
+     * {@link StreamsConfig#APPLICATION_ID_CONFIG APPLICATION_ID_CONFIG}, "&lt;name&gt;" is an internally generated
+     * name, and "-repartition" is a fixed suffix.
+     * <p>
+     * You can retrieve all generated internal topic names via {@link Topology#describe()}.
+     * <p>
+     * Repartitioning can happen only for this {@code KStream} but not for the provided {@link KTable}.
+     * For this case, all data of the stream will be redistributed through the repartitioning topic by writing all
+     * records to it, and rereading all records from it, such that the join input {@code KStream} is partitioned
+     * correctly on its key.
+     * @param table  the {@link KTable} to be joined with this stream
+     * @param joiner a {@link ValueJoinerWithKey} that computes the join result for a pair of matching records
+     * @param joined a {@link Joined} instance that defines the serdes to
+     *               be used to serialize/deserialize inputs and outputs of the joined streams
+     * @param <VT>   the value type of the table
+     * @param <VR>   the value type of the result stream
+     * @return a {@code KStream} that contains join-records for each key and values computed by the given
+     * {@link ValueJoinerWithKey}, one output for each input {@code KStream} record
+     * @see #join(KTable, ValueJoinerWithKey, Joined)
+     * @see #leftJoin(GlobalKTable, KeyValueMapper, ValueJoinerWithKey)
+     */
+    <VT, VR> KStream<K, VR> leftJoin(final KTable<K, VT> table, final ValueJoinerWithKey<? super K, ? super V, ? super VT, ? extends VR> joiner, final Joined<K, V, VT> joined);
+
+    /**
+     * Join records of this stream with {@link GlobalKTable}'s records using non-windowed inner equi join.
+     * The join is a primary key table lookup join with join attribute
+     * {@code keyValueMapper.map(stream.keyValue) == table.key}.
+     * "Table lookup join" means, that results are only computed if {@code KStream} records are processed.
+     * This is done by performing a lookup for matching records in the <em>current</em> internal {@link GlobalKTable}
+     * state.
+     * In contrast, processing {@link GlobalKTable} input records will only update the internal {@link GlobalKTable}
+     * state and will not produce any result records.
+     * <p>
+     * For each {@code KStream} record that finds a corresponding record in {@link GlobalKTable} the provided
+     * {@link ValueJoiner} will be called to compute a value (with arbitrary type) for the result record.
+     * The key of the result record is the same as the key of this {@code KStream}.
+     * If a {@code KStream} input record key or value is {@code null} the record will not be included in the join
+     * operation and thus no output record will be added to the resulting {@code KStream}.
+     * If {@code keyValueMapper} returns {@code null} implying no match exists, no output record will be added to the
+     * resulting {@code KStream}.
+     * @param globalTable the {@link GlobalKTable} to be joined with this stream
+     * @param keySelector instance of {@link KeyValueMapper} used to map from the (key, value) of this stream
+     *                    to the key of the {@link GlobalKTable}
+     * @param joiner      a {@link ValueJoiner} that computes the join result for a pair of matching records
+     * @param <GK>        the key type of {@link GlobalKTable}
+     * @param <GV>        the value type of the {@link GlobalKTable}
+     * @param <RV>        the value type of the resulting {@code KStream}
+     * @return a {@code KStream} that contains join-records for each key and values computed by the given
+     * {@link ValueJoiner}, one output for each input {@code KStream} record
+     * @see #leftJoin(GlobalKTable, KeyValueMapper, ValueJoiner)
+     */
+    <GK, GV, RV> KStream<K, RV> join(final GlobalKTable<GK, GV> globalTable, final KeyValueMapper<? super K, ? super V, ? extends GK> keySelector, final ValueJoiner<? super V, ? super GV, ? extends RV> joiner);
+
+    /**
+     * Join records of this stream with {@link GlobalKTable}'s records using non-windowed inner equi join.
+     * The join is a primary key table lookup join with join attribute
+     * {@code keyValueMapper.map(stream.keyValue) == table.key}.
+     * "Table lookup join" means, that results are only computed if {@code KStream} records are processed.
+     * This is done by performing a lookup for matching records in the <em>current</em> internal {@link GlobalKTable}
+     * state.
+     * In contrast, processing {@link GlobalKTable} input records will only update the internal {@link GlobalKTable}
+     * state and will not produce any result records.
+     * <p>
+     * For each {@code KStream} record that finds a corresponding record in {@link GlobalKTable} the provided
+     * {@link ValueJoinerWithKey} will be called to compute a value (with arbitrary type) for the result record.
+     * The key of the result record is the same as the key of this {@code KStream}.
+     * Note that the key is read-only and should not be modified, as this can lead to undefined behaviour.
+     * If a {@code KStream} input record key or value is {@code null} the record will not be included in the join
+     * operation and thus no output record will be added to the resulting {@code KStream}.
+     * If {@code keyValueMapper} returns {@code null} implying no match exists, no output record will be added to the
+     * resulting {@code KStream}.
+     * @param globalTable the {@link GlobalKTable} to be joined with this stream
+     * @param keySelector instance of {@link KeyValueMapper} used to map from the (key, value) of this stream
+     *                    to the key of the {@link GlobalKTable}
+     * @param joiner      a {@link ValueJoinerWithKey} that computes the join result for a pair of matching records
+     * @param <GK>        the key type of {@link GlobalKTable}
+     * @param <GV>        the value type of the {@link GlobalKTable}
+     * @param <RV>        the value type of the resulting {@code KStream}
+     * @return a {@code KStream} that contains join-records for each key and values computed by the given
+     * {@link ValueJoinerWithKey}, one output for each input {@code KStream} record
+     * @see #leftJoin(GlobalKTable, KeyValueMapper, ValueJoinerWithKey)
+     */
+    <GK, GV, RV> KStream<K, RV> join(final GlobalKTable<GK, GV> globalTable, final KeyValueMapper<? super K, ? super V, ? extends GK> keySelector, final ValueJoinerWithKey<? super K, ? super V, ? super GV, ? extends RV> joiner);
+
+    /**
+     * Join records of this stream with {@link GlobalKTable}'s records using non-windowed inner equi join.
+     * The join is a primary key table lookup join with join attribute
+     * {@code keyValueMapper.map(stream.keyValue) == table.key}.
+     * "Table lookup join" means, that results are only computed if {@code KStream} records are processed.
+     * This is done by performing a lookup for matching records in the <em>current</em> internal {@link GlobalKTable}
+     * state.
+     * In contrast, processing {@link GlobalKTable} input records will only update the internal {@link GlobalKTable}
+     * state and will not produce any result records.
+     * <p>
+     * For each {@code KStream} record that finds a corresponding record in {@link GlobalKTable} the provided
+     * {@link ValueJoiner} will be called to compute a value (with arbitrary type) for the result record.
+     * The key of the result record is the same as the key of this {@code KStream}.
+     * If a {@code KStream} input record key or value is {@code null} the record will not be included in the join
+     * operation and thus no output record will be added to the resulting {@code KStream}.
+     * If {@code keyValueMapper} returns {@code null} implying no match exists, no output record will be added to the
+     * resulting {@code KStream}.
+     * @param globalTable the {@link GlobalKTable} to be joined with this stream
+     * @param keySelector instance of {@link KeyValueMapper} used to map from the (key, value) of this stream
+     *                    to the key of the {@link GlobalKTable}
+     * @param joiner      a {@link ValueJoiner} that computes the join result for a pair of matching records
+     * @param named       a {@link Named} config used to name the processor in the topology
+     * @param <GK>        the key type of {@link GlobalKTable}
+     * @param <GV>        the value type of the {@link GlobalKTable}
+     * @param <RV>        the value type of the resulting {@code KStream}
+     * @return a {@code KStream} that contains join-records for each key and values computed by the given
+     * {@link ValueJoiner}, one output for each input {@code KStream} record
+     * @see #leftJoin(GlobalKTable, KeyValueMapper, ValueJoiner)
+     */
+    <GK, GV, RV> KStream<K, RV> join(final GlobalKTable<GK, GV> globalTable, final KeyValueMapper<? super K, ? super V, ? extends GK> keySelector, final ValueJoiner<? super V, ? super GV, ? extends RV> joiner, final Named named);
+
+    /**
+     * Join records of this stream with {@link GlobalKTable}'s records using non-windowed inner equi join.
+     * The join is a primary key table lookup join with join attribute
+     * {@code keyValueMapper.map(stream.keyValue) == table.key}.
+     * "Table lookup join" means, that results are only computed if {@code KStream} records are processed.
+     * This is done by performing a lookup for matching records in the <em>current</em> internal {@link GlobalKTable}
+     * state.
+     * In contrast, processing {@link GlobalKTable} input records will only update the internal {@link GlobalKTable}
+     * state and will not produce any result records.
+     * <p>
+     * For each {@code KStream} record that finds a corresponding record in {@link GlobalKTable} the provided
+     * {@link ValueJoinerWithKey} will be called to compute a value (with arbitrary type) for the result record.
+     * The key of the result record is the same as the key of this {@code KStream}.
+     * Note that the key is read-only and should not be modified, as this can lead to undefined behaviour.
+     * If a {@code KStream} input record key or value is {@code null} the record will not be included in the join
+     * operation and thus no output record will be added to the resulting {@code KStream}.
+     * If {@code keyValueMapper} returns {@code null} implying no match exists, no output record will be added to the
+     * resulting {@code KStream}.
+     * @param globalTable the {@link GlobalKTable} to be joined with this stream
+     * @param keySelector instance of {@link KeyValueMapper} used to map from the (key, value) of this stream
+     *                    to the key of the {@link GlobalKTable}
+     * @param joiner      a {@link ValueJoinerWithKey} that computes the join result for a pair of matching records
+     * @param named       a {@link Named} config used to name the processor in the topology
+     * @param <GK>        the key type of {@link GlobalKTable}
+     * @param <GV>        the value type of the {@link GlobalKTable}
+     * @param <RV>        the value type of the resulting {@code KStream}
+     * @return a {@code KStream} that contains join-records for each key and values computed by the given
+     * {@link ValueJoinerWithKey}, one output for each input {@code KStream} record
+     * @see #leftJoin(GlobalKTable, KeyValueMapper, ValueJoinerWithKey)
+     */
+    <GK, GV, RV> KStream<K, RV> join(final GlobalKTable<GK, GV> globalTable, final KeyValueMapper<? super K, ? super V, ? extends GK> keySelector, final ValueJoinerWithKey<? super K, ? super V, ? super GV, ? extends RV> joiner, final Named named);
+
+    /**
+     * Join records of this stream with {@link GlobalKTable}'s records using non-windowed left equi join.
+     * In contrast to {@link #join(GlobalKTable, KeyValueMapper, ValueJoiner) inner-join}, all records from this stream
+     * will produce an output record (cf. below).
+     * The join is a primary key table lookup join with join attribute
+     * {@code keyValueMapper.map(stream.keyValue) == table.key}.
+     * "Table lookup join" means, that results are only computed if {@code KStream} records are processed.
+     * This is done by performing a lookup for matching records in the <em>current</em> internal {@link GlobalKTable}
+     * state.
+     * In contrast, processing {@link GlobalKTable} input records will only update the internal {@link GlobalKTable}
+     * state and will not produce any result records.
+     * <p>
+     * For each {@code KStream} record whether or not it finds a corresponding record in {@link GlobalKTable} the
+     * provided {@link ValueJoiner} will be called to compute a value (with arbitrary type) for the result record.
+     * The key of the result record is the same as this {@code KStream}.
+     * If a {@code KStream} input record key or value is {@code null} the record will not be included in the join
+     * operation and thus no output record will be added to the resulting {@code KStream}.
+     * If {@code keyValueMapper} returns {@code null} implying no match exists, a {@code null} value will be
+     * provided to {@link ValueJoiner}.
+     * If no {@link GlobalKTable} record was found during lookup, a {@code null} value will be provided to
+     * {@link ValueJoiner}.
+     * @param globalTable the {@link GlobalKTable} to be joined with this stream
+     * @param keySelector instance of {@link KeyValueMapper} used to map from the (key, value) of this stream
+     *                    to the key of the {@link GlobalKTable}
+     * @param valueJoiner a {@link ValueJoiner} that computes the join result for a pair of matching records
+     * @param <GK>        the key type of {@link GlobalKTable}
+     * @param <GV>        the value type of the {@link GlobalKTable}
+     * @param <RV>        the value type of the resulting {@code KStream}
+     * @return a {@code KStream} that contains join-records for each key and values computed by the given
+     * {@link ValueJoiner}, one output for each input {@code KStream} record
+     * @see #join(GlobalKTable, KeyValueMapper, ValueJoiner)
+     */
+    <GK, GV, RV> KStream<K, RV> leftJoin(final GlobalKTable<GK, GV> globalTable, final KeyValueMapper<? super K, ? super V, ? extends GK> keySelector, final ValueJoiner<? super V, ? super GV, ? extends RV> valueJoiner);
+
+    /**
+     * Join records of this stream with {@link GlobalKTable}'s records using non-windowed left equi join.
+     * In contrast to {@link #join(GlobalKTable, KeyValueMapper, ValueJoinerWithKey) inner-join}, all records from this stream
+     * will produce an output record (cf. below).
+     * The join is a primary key table lookup join with join attribute
+     * {@code keyValueMapper.map(stream.keyValue) == table.key}.
+     * "Table lookup join" means, that results are only computed if {@code KStream} records are processed.
+     * This is done by performing a lookup for matching records in the <em>current</em> internal {@link GlobalKTable}
+     * state.
+     * In contrast, processing {@link GlobalKTable} input records will only update the internal {@link GlobalKTable}
+     * state and will not produce any result records.
+     * <p>
+     * For each {@code KStream} record whether or not it finds a corresponding record in {@link GlobalKTable} the
+     * provided {@link ValueJoinerWithKey} will be called to compute a value (with arbitrary type) for the result record.
+     * The key of the result record is the same as this {@code KStream}.
+     * Note that the key is read-only and should not be modified, as this can lead to undefined behaviour.
+     * If a {@code KStream} input record key or value is {@code null} the record will not be included in the join
+     * operation and thus no output record will be added to the resulting {@code KStream}.
+     * If {@code keyValueMapper} returns {@code null} implying no match exists, a {@code null} value will be
+     * provided to {@link ValueJoinerWithKey}.
+     * If no {@link GlobalKTable} record was found during lookup, a {@code null} value will be provided to
+     * {@link ValueJoiner}.
+     * @param globalTable the {@link GlobalKTable} to be joined with this stream
+     * @param keySelector instance of {@link KeyValueMapper} used to map from the (key, value) of this stream
+     *                    to the key of the {@link GlobalKTable}
+     * @param valueJoiner a {@link ValueJoinerWithKey} that computes the join result for a pair of matching records
+     * @param <GK>        the key type of {@link GlobalKTable}
+     * @param <GV>        the value type of the {@link GlobalKTable}
+     * @param <RV>        the value type of the resulting {@code KStream}
+     * @return a {@code KStream} that contains join-records for each key and values computed by the given
+     * {@link ValueJoinerWithKey}, one output for each input {@code KStream} record
+     * @see #join(GlobalKTable, KeyValueMapper, ValueJoinerWithKey)
+     */
+    <GK, GV, RV> KStream<K, RV> leftJoin(final GlobalKTable<GK, GV> globalTable, final KeyValueMapper<? super K, ? super V, ? extends GK> keySelector, final ValueJoinerWithKey<? super K, ? super V, ? super GV, ? extends RV> valueJoiner);
+
+    /**
+     * Join records of this stream with {@link GlobalKTable}'s records using non-windowed left equi join.
+     * In contrast to {@link #join(GlobalKTable, KeyValueMapper, ValueJoiner) inner-join}, all records from this stream
+     * will produce an output record (cf. below).
+     * The join is a primary key table lookup join with join attribute
+     * {@code keyValueMapper.map(stream.keyValue) == table.key}.
+     * "Table lookup join" means, that results are only computed if {@code KStream} records are processed.
+     * This is done by performing a lookup for matching records in the <em>current</em> internal {@link GlobalKTable}
+     * state.
+     * In contrast, processing {@link GlobalKTable} input records will only update the internal {@link GlobalKTable}
+     * state and will not produce any result records.
+     * <p>
+     * For each {@code KStream} record whether or not it finds a corresponding record in {@link GlobalKTable} the
+     * provided {@link ValueJoiner} will be called to compute a value (with arbitrary type) for the result record.
+     * The key of the result record is the same as this {@code KStream}.
+     * If a {@code KStream} input record key or value is {@code null} the record will not be included in the join
+     * operation and thus no output record will be added to the resulting {@code KStream}.
+     * If {@code keyValueMapper} returns {@code null} implying no match exists, a {@code null} value will be
+     * provided to {@link ValueJoiner}.
+     * If no {@link GlobalKTable} record was found during lookup, a {@code null} value will be provided to
+     * {@link ValueJoiner}.
+     * @param globalTable the {@link GlobalKTable} to be joined with this stream
+     * @param keySelector instance of {@link KeyValueMapper} used to map from the (key, value) of this stream
+     *                    to the key of the {@link GlobalKTable}
+     * @param valueJoiner a {@link ValueJoiner} that computes the join result for a pair of matching records
+     * @param named       a {@link Named} config used to name the processor in the topology
+     * @param <GK>        the key type of {@link GlobalKTable}
+     * @param <GV>        the value type of the {@link GlobalKTable}
+     * @param <RV>        the value type of the resulting {@code KStream}
+     * @return a {@code KStream} that contains join-records for each key and values computed by the given
+     * {@link ValueJoiner}, one output for each input {@code KStream} record
+     * @see #join(GlobalKTable, KeyValueMapper, ValueJoiner)
+     */
+    <GK, GV, RV> KStream<K, RV> leftJoin(final GlobalKTable<GK, GV> globalTable, final KeyValueMapper<? super K, ? super V, ? extends GK> keySelector, final ValueJoiner<? super V, ? super GV, ? extends RV> valueJoiner, final Named named);
+
+    /**
+     * Join records of this stream with {@link GlobalKTable}'s records using non-windowed left equi join.
+     * In contrast to {@link #join(GlobalKTable, KeyValueMapper, ValueJoinerWithKey) inner-join}, all records from this stream
+     * will produce an output record (cf. below).
+     * The join is a primary key table lookup join with join attribute
+     * {@code keyValueMapper.map(stream.keyValue) == table.key}.
+     * "Table lookup join" means, that results are only computed if {@code KStream} records are processed.
+     * This is done by performing a lookup for matching records in the <em>current</em> internal {@link GlobalKTable}
+     * state.
+     * In contrast, processing {@link GlobalKTable} input records will only update the internal {@link GlobalKTable}
+     * state and will not produce any result records.
+     * <p>
+     * For each {@code KStream} record whether or not it finds a corresponding record in {@link GlobalKTable} the
+     * provided {@link ValueJoinerWithKey} will be called to compute a value (with arbitrary type) for the result record.
+     * The key of the result record is the same as this {@code KStream}.
+     * If a {@code KStream} input record key or value is {@code null} the record will not be included in the join
+     * operation and thus no output record will be added to the resulting {@code KStream}.
+     * If {@code keyValueMapper} returns {@code null} implying no match exists, a {@code null} value will be
+     * provided to {@link ValueJoinerWithKey}.
+     * If no {@link GlobalKTable} record was found during lookup, a {@code null} value will be provided to
+     * {@link ValueJoinerWithKey}.
+     * @param globalTable the {@link GlobalKTable} to be joined with this stream
+     * @param keySelector instance of {@link KeyValueMapper} used to map from the (key, value) of this stream
+     *                    to the key of the {@link GlobalKTable}
+     * @param valueJoiner a {@link ValueJoinerWithKey} that computes the join result for a pair of matching records
+     * @param named       a {@link Named} config used to name the processor in the topology
+     * @param <GK>        the key type of {@link GlobalKTable}
+     * @param <GV>        the value type of the {@link GlobalKTable}
+     * @param <RV>        the value type of the resulting {@code KStream}
+     * @return a {@code KStream} that contains join-records for each key and values computed by the given
+     * {@link ValueJoinerWithKey}, one output for each input {@code KStream} record
+     * @see #join(GlobalKTable, KeyValueMapper, ValueJoinerWithKey)
+     */
+    <GK, GV, RV> KStream<K, RV> leftJoin(final GlobalKTable<GK, GV> globalTable, final KeyValueMapper<? super K, ? super V, ? extends GK> keySelector, final ValueJoinerWithKey<? super K, ? super V, ? super GV, ? extends RV> valueJoiner, final Named named);
+
     /**
      * Transform each record of the input stream into zero or one record in the output stream (both key and value type
      * can be altered arbitrarily).
@@ -4886,7 +3048,6 @@
      * The supplier should always generate a new instance each time {@link TransformerSupplier#get()} gets called. Creating
      * a single {@link Transformer} object and returning the same object reference in {@link TransformerSupplier#get()} would be
      * a violation of the supplier pattern and leads to runtime exceptions.
-     *
      * @param transformerSupplier an instance of {@link TransformerSupplier} that generates a newly constructed
      *                            {@link Transformer}
      * @param stateStoreNames     the names of the state stores used by the processor; not required if the supplier
@@ -4902,8 +3063,7 @@
      * @deprecated Since 3.3. Use {@link KStream#process(ProcessorSupplier, String...)} instead.
      */
     @Deprecated
-    <K1, V1> KStream<K1, V1> transform(final TransformerSupplier<? super K, ? super V, KeyValue<K1, V1>> transformerSupplier,
-                                       final String... stateStoreNames);
+    <K1, V1> KStream<K1, V1> transform(final TransformerSupplier<? super K, ? super V, KeyValue<K1, V1>> transformerSupplier, final String... stateStoreNames);
 
     /**
      * Transform each record of the input stream into zero or one record in the output stream (both key and value type
@@ -5016,7 +3176,6 @@
      * The supplier should always generate a new instance each time {@link TransformerSupplier#get()} gets called. Creating
      * a single {@link Transformer} object and returning the same object reference in {@link TransformerSupplier#get()} would be
      * a violation of the supplier pattern and leads to runtime exceptions.
-     *
      * @param transformerSupplier an instance of {@link TransformerSupplier} that generates a newly constructed
      *                            {@link Transformer}
      * @param named               a {@link Named} config used to name the processor in the topology
@@ -5033,9 +3192,7 @@
      * @deprecated Since 3.3. Use {@link KStream#process(ProcessorSupplier, Named, String...)} instead.
      */
     @Deprecated
-    <K1, V1> KStream<K1, V1> transform(final TransformerSupplier<? super K, ? super V, KeyValue<K1, V1>> transformerSupplier,
-                                       final Named named,
-                                       final String... stateStoreNames);
+    <K1, V1> KStream<K1, V1> transform(final TransformerSupplier<? super K, ? super V, KeyValue<K1, V1>> transformerSupplier, final Named named, final String... stateStoreNames);
 
     /**
      * Transform each record of the input stream into zero or more records in the output stream (both key and value type
@@ -5149,7 +3306,6 @@
      * The supplier should always generate a new instance each time {@link TransformerSupplier#get()} gets called. Creating
      * a single {@link Transformer} object and returning the same object reference in {@link TransformerSupplier#get()} would be
      * a violation of the supplier pattern and leads to runtime exceptions.
-     *
      * @param transformerSupplier an instance of {@link TransformerSupplier} that generates a newly constructed {@link Transformer}
      * @param stateStoreNames     the names of the state stores used by the processor; not required if the supplier
      *                            implements {@link ConnectedStoreProvider#stores()}
@@ -5164,8 +3320,7 @@
      * @deprecated Since 3.3. Use {@link KStream#process(ProcessorSupplier, String...)} instead.
      */
     @Deprecated
-    <K1, V1> KStream<K1, V1> flatTransform(final TransformerSupplier<? super K, ? super V, Iterable<KeyValue<K1, V1>>> transformerSupplier,
-                                           final String... stateStoreNames);
+    <K1, V1> KStream<K1, V1> flatTransform(final TransformerSupplier<? super K, ? super V, Iterable<KeyValue<K1, V1>>> transformerSupplier, final String... stateStoreNames);
 
     /**
      * Transform each record of the input stream into zero or more records in the output stream (both key and value type
@@ -5279,7 +3434,6 @@
      * The supplier should always generate a new instance each time {@link TransformerSupplier#get()} gets called. Creating
      * a single {@link Transformer} object and returning the same object reference in {@link TransformerSupplier#get()} would be
      * a violation of the supplier pattern and leads to runtime exceptions.
-     *
      * @param transformerSupplier an instance of {@link TransformerSupplier} that generates a newly constructed {@link Transformer}
      * @param named               a {@link Named} config used to name the processor in the topology
      * @param stateStoreNames     the names of the state stores used by the processor; not required if the supplier
@@ -5295,9 +3449,7 @@
      * @deprecated Since 3.3. Use {@link KStream#process(ProcessorSupplier, Named, String...)} instead.
      */
     @Deprecated
-    <K1, V1> KStream<K1, V1> flatTransform(final TransformerSupplier<? super K, ? super V, Iterable<KeyValue<K1, V1>>> transformerSupplier,
-                                           final Named named,
-                                           final String... stateStoreNames);
+    <K1, V1> KStream<K1, V1> flatTransform(final TransformerSupplier<? super K, ? super V, Iterable<KeyValue<K1, V1>>> transformerSupplier, final Named named, final String... stateStoreNames);
 
     /**
      * Transform the value of each input record into a new value (with possibly a new type) of the output record.
@@ -5392,7 +3544,6 @@
      * Setting a new value preserves data co-location with respect to the key.
      * Thus, <em>no</em> internal data redistribution is required if a key based operator (like an aggregation or join)
      * is applied to the result {@code KStream}. (cf. {@link #transform(TransformerSupplier, String...)})
-     *
      * @param valueTransformerSupplier an instance of {@link ValueTransformerSupplier} that generates a newly constructed {@link ValueTransformer}
      *                                 The supplier should always generate a new instance. Creating a single {@link ValueTransformer} object
      *                                 and returning the same object reference in {@link ValueTransformer} is a
@@ -5407,8 +3558,8 @@
      * @deprecated Since 3.3. Use {@link KStream#processValues(FixedKeyProcessorSupplier, String...)} instead.
      */
     @Deprecated
-    <VR> KStream<K, VR> transformValues(final ValueTransformerSupplier<? super V, ? extends VR> valueTransformerSupplier,
-                                        final String... stateStoreNames);
+    <VR> KStream<K, VR> transformValues(final ValueTransformerSupplier<? super V, ? extends VR> valueTransformerSupplier, final String... stateStoreNames);
+
     /**
      * Transform the value of each input record into a new value (with possibly a new type) of the output record.
      * A {@link ValueTransformer} (provided by the given {@link ValueTransformerSupplier}) is applied to each input
@@ -5503,7 +3654,6 @@
      * Setting a new value preserves data co-location with respect to the key.
      * Thus, <em>no</em> internal data redistribution is required if a key based operator (like an aggregation or join)
      * is applied to the result {@code KStream}. (cf. {@link #transform(TransformerSupplier, String...)})
-     *
      * @param valueTransformerSupplier an instance of {@link ValueTransformerSupplier} that generates a newly constructed {@link ValueTransformer}
      *                                 The supplier should always generate a new instance. Creating a single {@link ValueTransformer} object
      *                                 and returning the same object reference in {@link ValueTransformer} is a
@@ -5519,9 +3669,7 @@
      * @deprecated Since 3.3. Use {@link KStream#processValues(FixedKeyProcessorSupplier, Named, String...)} instead.
      */
     @Deprecated
-    <VR> KStream<K, VR> transformValues(final ValueTransformerSupplier<? super V, ? extends VR> valueTransformerSupplier,
-                                        final Named named,
-                                        final String... stateStoreNames);
+    <VR> KStream<K, VR> transformValues(final ValueTransformerSupplier<? super V, ? extends VR> valueTransformerSupplier, final Named named, final String... stateStoreNames);
 
     /**
      * Transform the value of each input record into a new value (with possibly a new type) of the output record.
@@ -5620,7 +3768,6 @@
      * So, setting a new value preserves data co-location with respect to the key.
      * Thus, <em>no</em> internal data redistribution is required if a key based operator (like an aggregation or join)
      * is applied to the result {@code KStream}. (cf. {@link #transform(TransformerSupplier, String...)})
-     *
      * @param valueTransformerSupplier an instance of {@link ValueTransformerWithKeySupplier} that generates a newly constructed {@link ValueTransformerWithKey}
      *                                 The supplier should always generate a new instance. Creating a single {@link ValueTransformerWithKey} object
      *                                 and returning the same object reference in {@link ValueTransformerWithKey} is a
@@ -5635,8 +3782,7 @@
      * @deprecated Since 3.3. Use {@link KStream#processValues(FixedKeyProcessorSupplier, String...)} instead.
      */
     @Deprecated
-    <VR> KStream<K, VR> transformValues(final ValueTransformerWithKeySupplier<? super K, ? super V, ? extends VR> valueTransformerSupplier,
-                                        final String... stateStoreNames);
+    <VR> KStream<K, VR> transformValues(final ValueTransformerWithKeySupplier<? super K, ? super V, ? extends VR> valueTransformerSupplier, final String... stateStoreNames);
 
     /**
      * Transform the value of each input record into a new value (with possibly a new type) of the output record.
@@ -5735,7 +3881,6 @@
      * So, setting a new value preserves data co-location with respect to the key.
      * Thus, <em>no</em> internal data redistribution is required if a key based operator (like an aggregation or join)
      * is applied to the result {@code KStream}. (cf. {@link #transform(TransformerSupplier, String...)})
-     *
      * @param valueTransformerSupplier an instance of {@link ValueTransformerWithKeySupplier} that generates a newly constructed {@link ValueTransformerWithKey}
      *                                 The supplier should always generate a new instance. Creating a single {@link ValueTransformerWithKey} object
      *                                 and returning the same object reference in {@link ValueTransformerWithKey} is a
@@ -5751,9 +3896,8 @@
      * @deprecated Since 3.3. Use {@link KStream#processValues(FixedKeyProcessorSupplier, Named, String...)} instead.
      */
     @Deprecated
-    <VR> KStream<K, VR> transformValues(final ValueTransformerWithKeySupplier<? super K, ? super V, ? extends VR> valueTransformerSupplier,
-                                        final Named named,
-                                        final String... stateStoreNames);
+    <VR> KStream<K, VR> transformValues(final ValueTransformerWithKeySupplier<? super K, ? super V, ? extends VR> valueTransformerSupplier, final Named named, final String... stateStoreNames);
+
     /**
      * Transform the value of each input record into zero or more new values (with possibly a new
      * type) and emit for each new value a record with the same key of the input record and the value.
@@ -5859,7 +4003,6 @@
      * Thus, <em>no</em> internal data redistribution is required if a key based operator (like an aggregation or join)
      * is applied to the result {@code KStream}. (cf. {@link #flatTransform(TransformerSupplier, String...)
      * flatTransform()})
-     *
      * @param valueTransformerSupplier an instance of {@link ValueTransformerSupplier} that generates a newly constructed {@link ValueTransformer}
      *                                 The supplier should always generate a new instance. Creating a single {@link ValueTransformer} object
      *                                 and returning the same object reference in {@link ValueTransformer} is a
@@ -5876,8 +4019,7 @@
      * @deprecated Since 3.3. Use {@link KStream#processValues(FixedKeyProcessorSupplier, String...)} instead.
      */
     @Deprecated
-    <VR> KStream<K, VR> flatTransformValues(final ValueTransformerSupplier<? super V, Iterable<VR>> valueTransformerSupplier,
-                                            final String... stateStoreNames);
+    <VR> KStream<K, VR> flatTransformValues(final ValueTransformerSupplier<? super V, Iterable<VR>> valueTransformerSupplier, final String... stateStoreNames);
 
     /**
      * Transform the value of each input record into zero or more new values (with possibly a new
@@ -5984,7 +4126,6 @@
      * Thus, <em>no</em> internal data redistribution is required if a key based operator (like an aggregation or join)
      * is applied to the result {@code KStream}. (cf. {@link #flatTransform(TransformerSupplier, String...)
      * flatTransform()})
-     *
      * @param valueTransformerSupplier an instance of {@link ValueTransformerSupplier} that generates a newly constructed {@link ValueTransformer}
      *                                 The supplier should always generate a new instance. Creating a single {@link ValueTransformer} object
      *                                 and returning the same object reference in {@link ValueTransformer} is a
@@ -6002,9 +4143,7 @@
      * @deprecated Since 3.3. Use {@link KStream#processValues(FixedKeyProcessorSupplier, Named, String...)} instead.
      */
     @Deprecated
-    <VR> KStream<K, VR> flatTransformValues(final ValueTransformerSupplier<? super V, Iterable<VR>> valueTransformerSupplier,
-                                            final Named named,
-                                            final String... stateStoreNames);
+    <VR> KStream<K, VR> flatTransformValues(final ValueTransformerSupplier<? super V, Iterable<VR>> valueTransformerSupplier, final Named named, final String... stateStoreNames);
 
     /**
      * Transform the value of each input record into zero or more new values (with possibly a new
@@ -6112,7 +4251,6 @@
      * Thus, <em>no</em> internal data redistribution is required if a key based operator (like an aggregation or join)
      * is applied to the result {@code KStream}. (cf. {@link #flatTransform(TransformerSupplier, String...)
      * flatTransform()})
-     *
      * @param valueTransformerSupplier an instance of {@link ValueTransformerWithKeySupplier} that generates a newly constructed {@link ValueTransformerWithKey}
      *                                 The supplier should always generate a new instance. Creating a single {@link ValueTransformerWithKey} object
      *                                 and returning the same object reference in {@link ValueTransformerWithKey} is a
@@ -6129,8 +4267,7 @@
      * @deprecated Since 3.3. Use {@link KStream#processValues(FixedKeyProcessorSupplier, String...)} instead.
      */
     @Deprecated
-    <VR> KStream<K, VR> flatTransformValues(final ValueTransformerWithKeySupplier<? super K, ? super V, Iterable<VR>> valueTransformerSupplier,
-                                            final String... stateStoreNames);
+    <VR> KStream<K, VR> flatTransformValues(final ValueTransformerWithKeySupplier<? super K, ? super V, Iterable<VR>> valueTransformerSupplier, final String... stateStoreNames);
 
     /**
      * Transform the value of each input record into zero or more new values (with possibly a new
@@ -6238,7 +4375,6 @@
      * Thus, <em>no</em> internal data redistribution is required if a key based operator (like an aggregation or join)
      * is applied to the result {@code KStream}. (cf. {@link #flatTransform(TransformerSupplier, String...)
      * flatTransform()})
-     *
      * @param valueTransformerSupplier an instance of {@link ValueTransformerWithKeySupplier} that generates a newly constructed {@link ValueTransformerWithKey}
      *                                 The supplier should always generate a new instance. Creating a single {@link ValueTransformerWithKey} object
      *                                 and returning the same object reference in {@link ValueTransformerWithKey} is a
@@ -6256,9 +4392,7 @@
      * @deprecated Since 3.3. Use {@link KStream#processValues(FixedKeyProcessorSupplier, Named, String...)} instead.
      */
     @Deprecated
-    <VR> KStream<K, VR> flatTransformValues(final ValueTransformerWithKeySupplier<? super K, ? super V, Iterable<VR>> valueTransformerSupplier,
-                                            final Named named,
-                                            final String... stateStoreNames);
+    <VR> KStream<K, VR> flatTransformValues(final ValueTransformerWithKeySupplier<? super K, ? super V, Iterable<VR>> valueTransformerSupplier, final Named named, final String... stateStoreNames);
 
     /**
      * Process all records in this stream, one record at a time, by applying a
@@ -6344,7 +4478,6 @@
      * }</pre>
      * Even if any upstream operation was key-changing, no auto-repartition is triggered.
      * If repartitioning is required, a call to {@link #repartition()} should be performed before {@code process()}.
-     *
      * @param processorSupplier an instance of {@link org.apache.kafka.streams.processor.ProcessorSupplier}
      *                          that generates a newly constructed {@link org.apache.kafka.streams.processor.Processor}
      *                          The supplier should always generate a new instance. Creating a single
@@ -6352,15 +4485,14 @@
      *                          and returning the same object reference in
      *                          {@link org.apache.kafka.streams.processor.ProcessorSupplier#get()} is a
      *                          violation of the supplier pattern and leads to runtime exceptions.
-     * @param stateStoreNames     the names of the state stores used by the processor; not required if the supplier
-     *                            implements {@link ConnectedStoreProvider#stores()}
+     * @param stateStoreNames   the names of the state stores used by the processor; not required if the supplier
+     *                          implements {@link ConnectedStoreProvider#stores()}
      * @see #foreach(ForeachAction)
      * @see #transform(TransformerSupplier, String...)
      * @deprecated Since 3.0. Use {@link KStream#process(org.apache.kafka.streams.processor.api.ProcessorSupplier, java.lang.String...)} instead.
      */
     @Deprecated
-    void process(final org.apache.kafka.streams.processor.ProcessorSupplier<? super K, ? super V> processorSupplier,
-                 final String... stateStoreNames);
+    void process(final org.apache.kafka.streams.processor.ProcessorSupplier<? super K, ? super V> processorSupplier, final String... stateStoreNames);
 
     /**
      * Process all records in this stream, one record at a time, by applying a
@@ -6446,7 +4578,6 @@
      * }</pre>
      * Even if any upstream operation was key-changing, no auto-repartition is triggered.
      * If repartitioning is required, a call to {@link #repartition()} should be performed before {@code process()}.
-     *
      * @param processorSupplier an instance of {@link org.apache.kafka.streams.processor.ProcessorSupplier}
      *                          that generates a newly constructed {@link org.apache.kafka.streams.processor.Processor}
      *                          The supplier should always generate a new instance. Creating a single
@@ -6461,9 +4592,7 @@
      * @deprecated Since 3.0. Use {@link KStream#process(org.apache.kafka.streams.processor.api.ProcessorSupplier, org.apache.kafka.streams.kstream.Named, java.lang.String...)} instead.
      */
     @Deprecated
-    void process(final org.apache.kafka.streams.processor.ProcessorSupplier<? super K, ? super V> processorSupplier,
-                 final Named named,
-                 final String... stateStoreNames);
+    void process(final org.apache.kafka.streams.processor.ProcessorSupplier<? super K, ? super V> processorSupplier, final Named named, final String... stateStoreNames);
 
     /**
      * Process all records in this stream, one record at a time, by applying a {@link Processor} (provided by the given
@@ -6550,20 +4679,16 @@
      * Processing records might result in an internal data redistribution if a key based operator (like an aggregation
      * or join) is applied to the result {@code KStream}.
      * (cf. {@link #processValues(FixedKeyProcessorSupplier, String...)})
-     *
      * @param processorSupplier an instance of {@link ProcessorSupplier} that generates a newly constructed {@link Processor}
      *                          The supplier should always generate a new instance. Creating a single {@link Processor} object
      *                          and returning the same object reference in {@link ProcessorSupplier#get()} is a
      *                          violation of the supplier pattern and leads to runtime exceptions.
-     * @param stateStoreNames     the names of the state stores used by the processor; not required if the supplier
-     *                            implements {@link ConnectedStoreProvider#stores()}
+     * @param stateStoreNames   the names of the state stores used by the processor; not required if the supplier
+     *                          implements {@link ConnectedStoreProvider#stores()}
      * @see #map(KeyValueMapper)
      * @see #transform(TransformerSupplier, String...)
      */
-    <KOut, VOut> KStream<KOut, VOut> process(
-        final ProcessorSupplier<? super K, ? super V, KOut, VOut> processorSupplier,
-        final String... stateStoreNames
-    );
+    <KOut, VOut> KStream<KOut, VOut> process(final ProcessorSupplier<? super K, ? super V, KOut, VOut> processorSupplier, final String... stateStoreNames);
 
     /**
      * Process all records in this stream, one record at a time, by applying a {@link Processor} (provided by the given
@@ -6650,7 +4775,6 @@
      * Processing records might result in an internal data redistribution if a key based operator (like an aggregation
      * or join) is applied to the result {@code KStream}.
      * (cf. {@link #processValues(FixedKeyProcessorSupplier, Named, String...)})
-     *
      * @param processorSupplier an instance of {@link ProcessorSupplier} that generates a newly constructed {@link Processor}
      *                          The supplier should always generate a new instance. Creating a single {@link Processor} object
      *                          and returning the same object reference in {@link ProcessorSupplier#get()} is a
@@ -6660,11 +4784,7 @@
      * @see #map(KeyValueMapper)
      * @see #processValues(FixedKeyProcessorSupplier, Named, String...)
      */
-    <KOut, VOut> KStream<KOut, VOut> process(
-        final ProcessorSupplier<? super K, ? super V, KOut, VOut> processorSupplier,
-        final Named named,
-        final String... stateStoreNames
-    );
+    <KOut, VOut> KStream<KOut, VOut> process(final ProcessorSupplier<? super K, ? super V, KOut, VOut> processorSupplier, final Named named, final String... stateStoreNames);
 
     /**
      * Process all records in this stream, one record at a time, by applying a {@link FixedKeyProcessor} (provided by the given
@@ -6751,7 +4871,6 @@
      * Setting a new value preserves data co-location with respect to the key.
      * Thus, <em>no</em> internal data redistribution is required if a key based operator (like an aggregation or join)
      * is applied to the result {@code KStream}. (cf. {@link #process(ProcessorSupplier, String...)})
-     *
      * @param processorSupplier an instance of {@link FixedKeyProcessorSupplier} that generates a newly constructed {@link FixedKeyProcessor}
      *                          The supplier should always generate a new instance. Creating a single {@link FixedKeyProcessor} object
      *                          and returning the same object reference in {@link FixedKeyProcessorSupplier#get()} is a
@@ -6760,10 +4879,7 @@
      * @see #mapValues(ValueMapper)
      * @see #process(ProcessorSupplier, Named, String...)
      */
-    <VOut> KStream<K, VOut> processValues(
-        final FixedKeyProcessorSupplier<? super K, ? super V, VOut> processorSupplier,
-        final String... stateStoreNames
-    );
+    <VOut> KStream<K, VOut> processValues(final FixedKeyProcessorSupplier<? super K, ? super V, VOut> processorSupplier, final String... stateStoreNames);
 
     /**
      * Process all records in this stream, one record at a time, by applying a {@link FixedKeyProcessor} (provided by the given
@@ -6850,7 +4966,6 @@
      * Setting a new value preserves data co-location with respect to the key.
      * Thus, <em>no</em> internal data redistribution is required if a key based operator (like an aggregation or join)
      * is applied to the result {@code KStream}. (cf. {@link #process(ProcessorSupplier, String...)})
-     *
      * @param processorSupplier an instance of {@link FixedKeyProcessorSupplier} that generates a newly constructed {@link FixedKeyProcessor}
      *                          The supplier should always generate a new instance. Creating a single {@link FixedKeyProcessor} object
      *                          and returning the same object reference in {@link FixedKeyProcessorSupplier#get()} is a
@@ -6860,10 +4975,5 @@
      * @see #mapValues(ValueMapper)
      * @see #process(ProcessorSupplier, Named, String...)
      */
-    <VOut> KStream<K, VOut> processValues(
-        final FixedKeyProcessorSupplier<? super K, ? super V, VOut> processorSupplier,
-        final Named named,
-        final String... stateStoreNames
-    );
->>>>>>> 15418db6
+    <VOut> KStream<K, VOut> processValues(final FixedKeyProcessorSupplier<? super K, ? super V, VOut> processorSupplier, final Named named, final String... stateStoreNames);
 }