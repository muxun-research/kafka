/*
 * Licensed to the Apache Software Foundation (ASF) under one or more
 * contributor license agreements. See the NOTICE file distributed with
 * this work for additional information regarding copyright ownership.
 * The ASF licenses this file to You under the Apache License, Version 2.0
 * (the "License"); you may not use this file except in compliance with
 * the License. You may obtain a copy of the License at
 *
 *    http://www.apache.org/licenses/LICENSE-2.0
 *
 * Unless required by applicable law or agreed to in writing, software
 * distributed under the License is distributed on an "AS IS" BASIS,
 * WITHOUT WARRANTIES OR CONDITIONS OF ANY KIND, either express or implied.
 * See the License for the specific language governing permissions and
 * limitations under the License.
 */
package org.apache.kafka.streams.kstream.internals;

import org.apache.kafka.streams.kstream.KeyValueMapper;
import org.apache.kafka.streams.kstream.ValueJoinerWithKey;
import org.apache.kafka.streams.processor.api.Processor;
import org.apache.kafka.streams.processor.api.ProcessorSupplier;
import org.apache.kafka.streams.state.internals.TimeOrderedKeyValueBuffer;

import java.time.Duration;
import java.util.Optional;

class KStreamKTableJoin<K, V1, V2, VOut> implements ProcessorSupplier<K, V1, K, VOut> {

<<<<<<< HEAD
	private final KeyValueMapper<K, V1, K> keyValueMapper = (key, value) -> key;
	private final KTableValueGetterSupplier<K, V2> valueGetterSupplier;
	private final ValueJoinerWithKey<? super K, ? super V1, ? super V2, R> joiner;
	private final boolean leftJoin;

	KStreamKTableJoin(final KTableValueGetterSupplier<K, V2> valueGetterSupplier,
					  final ValueJoinerWithKey<? super K, ? super V1, ? super V2, R> joiner,
					  final boolean leftJoin) {
		this.valueGetterSupplier = valueGetterSupplier;
		this.joiner = joiner;
		this.leftJoin = leftJoin;
	}

	@Override
	public Processor<K, V1> get() {
		return new KStreamKTableJoinProcessor<>(valueGetterSupplier.get(), keyValueMapper, joiner, leftJoin);
	}
=======
    private final KeyValueMapper<K, V1, K> keyValueMapper = (key, value) -> key;
    private final KTableValueGetterSupplier<K, V2> valueGetterSupplier;
    private final ValueJoinerWithKey<? super K, ? super V1, ? super V2, VOut> joiner;
    private final boolean leftJoin;
    private final Optional<Duration> gracePeriod;
    private final Optional<TimeOrderedKeyValueBuffer<K, V1, V1>> buffer;


    KStreamKTableJoin(final KTableValueGetterSupplier<K, V2> valueGetterSupplier,
                      final ValueJoinerWithKey<? super K, ? super V1, ? super V2, VOut> joiner,
                      final boolean leftJoin,
                      final Optional<Duration> gracePeriod,
                      final Optional<TimeOrderedKeyValueBuffer<K, V1, V1>> buffer) {
        this.valueGetterSupplier = valueGetterSupplier;
        this.joiner = joiner;
        this.leftJoin = leftJoin;
        this.gracePeriod = gracePeriod;
        this.buffer = buffer;
    }

    @Override
    public Processor<K, V1, K, VOut> get() {
        return new KStreamKTableJoinProcessor<>(valueGetterSupplier.get(), keyValueMapper, joiner, leftJoin, gracePeriod, buffer);
    }
>>>>>>> 15418db6

}<|MERGE_RESOLUTION|>--- conflicted
+++ resolved
@@ -27,25 +27,6 @@
 
 class KStreamKTableJoin<K, V1, V2, VOut> implements ProcessorSupplier<K, V1, K, VOut> {
 
-<<<<<<< HEAD
-	private final KeyValueMapper<K, V1, K> keyValueMapper = (key, value) -> key;
-	private final KTableValueGetterSupplier<K, V2> valueGetterSupplier;
-	private final ValueJoinerWithKey<? super K, ? super V1, ? super V2, R> joiner;
-	private final boolean leftJoin;
-
-	KStreamKTableJoin(final KTableValueGetterSupplier<K, V2> valueGetterSupplier,
-					  final ValueJoinerWithKey<? super K, ? super V1, ? super V2, R> joiner,
-					  final boolean leftJoin) {
-		this.valueGetterSupplier = valueGetterSupplier;
-		this.joiner = joiner;
-		this.leftJoin = leftJoin;
-	}
-
-	@Override
-	public Processor<K, V1> get() {
-		return new KStreamKTableJoinProcessor<>(valueGetterSupplier.get(), keyValueMapper, joiner, leftJoin);
-	}
-=======
     private final KeyValueMapper<K, V1, K> keyValueMapper = (key, value) -> key;
     private final KTableValueGetterSupplier<K, V2> valueGetterSupplier;
     private final ValueJoinerWithKey<? super K, ? super V1, ? super V2, VOut> joiner;
@@ -54,11 +35,7 @@
     private final Optional<TimeOrderedKeyValueBuffer<K, V1, V1>> buffer;
 
 
-    KStreamKTableJoin(final KTableValueGetterSupplier<K, V2> valueGetterSupplier,
-                      final ValueJoinerWithKey<? super K, ? super V1, ? super V2, VOut> joiner,
-                      final boolean leftJoin,
-                      final Optional<Duration> gracePeriod,
-                      final Optional<TimeOrderedKeyValueBuffer<K, V1, V1>> buffer) {
+    KStreamKTableJoin(final KTableValueGetterSupplier<K, V2> valueGetterSupplier, final ValueJoinerWithKey<? super K, ? super V1, ? super V2, VOut> joiner, final boolean leftJoin, final Optional<Duration> gracePeriod, final Optional<TimeOrderedKeyValueBuffer<K, V1, V1>> buffer) {
         this.valueGetterSupplier = valueGetterSupplier;
         this.joiner = joiner;
         this.leftJoin = leftJoin;
@@ -70,6 +47,5 @@
     public Processor<K, V1, K, VOut> get() {
         return new KStreamKTableJoinProcessor<>(valueGetterSupplier.get(), keyValueMapper, joiner, leftJoin, gracePeriod, buffer);
     }
->>>>>>> 15418db6
 
 }