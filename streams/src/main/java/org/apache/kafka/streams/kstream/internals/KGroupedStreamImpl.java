/*
 * Licensed to the Apache Software Foundation (ASF) under one or more
 * contributor license agreements. See the NOTICE file distributed with
 * this work for additional information regarding copyright ownership.
 * The ASF licenses this file to You under the Apache License, Version 2.0
 * (the "License"); you may not use this file except in compliance with
 * the License. You may obtain a copy of the License at
 *
 *    http://www.apache.org/licenses/LICENSE-2.0
 *
 * Unless required by applicable law or agreed to in writing, software
 * distributed under the License is distributed on an "AS IS" BASIS,
 * WITHOUT WARRANTIES OR CONDITIONS OF ANY KIND, either express or implied.
 * See the License for the specific language governing permissions and
 * limitations under the License.
 */
package org.apache.kafka.streams.kstream.internals;

import org.apache.kafka.common.serialization.Serdes;
import org.apache.kafka.common.utils.Bytes;
import org.apache.kafka.streams.kstream.Aggregator;
import org.apache.kafka.streams.kstream.CogroupedKStream;
import org.apache.kafka.streams.kstream.Initializer;
import org.apache.kafka.streams.kstream.KGroupedStream;
import org.apache.kafka.streams.kstream.KTable;
import org.apache.kafka.streams.kstream.Materialized;
import org.apache.kafka.streams.kstream.Named;
import org.apache.kafka.streams.kstream.Reducer;
import org.apache.kafka.streams.kstream.SessionWindowedKStream;
import org.apache.kafka.streams.kstream.SessionWindows;
import org.apache.kafka.streams.kstream.SlidingWindows;
import org.apache.kafka.streams.kstream.TimeWindowedKStream;
import org.apache.kafka.streams.kstream.Window;
import org.apache.kafka.streams.kstream.Windows;
import org.apache.kafka.streams.kstream.internals.graph.GraphNode;
import org.apache.kafka.streams.state.KeyValueStore;

import java.util.Objects;
import java.util.Set;
import org.apache.kafka.streams.state.VersionedBytesStoreSupplier;

class KGroupedStreamImpl<K, V> extends AbstractStream<K, V> implements KGroupedStream<K, V> {

	static final String REDUCE_NAME = "KSTREAM-REDUCE-";
	static final String AGGREGATE_NAME = "KSTREAM-AGGREGATE-";

	private final GroupedStreamAggregateBuilder<K, V> aggregateBuilder;
	final boolean repartitionRequired;
	final String userProvidedRepartitionTopicName;

	KGroupedStreamImpl(final String name,
					   final Set<String> subTopologySourceNodes,
					   final GroupedInternal<K, V> groupedInternal,
					   final boolean repartitionRequired,
					   final GraphNode graphNode,
					   final InternalStreamsBuilder builder) {
		super(name, groupedInternal.keySerde(), groupedInternal.valueSerde(), subTopologySourceNodes, graphNode, builder);
		this.repartitionRequired = repartitionRequired;
		this.userProvidedRepartitionTopicName = groupedInternal.name();
		this.aggregateBuilder = new GroupedStreamAggregateBuilder<>(
				builder,
				groupedInternal,
				repartitionRequired,
				subTopologySourceNodes,
				name,
				graphNode
		);
	}

	@Override
	public KTable<K, V> reduce(final Reducer<V> reducer) {
		return reduce(reducer, Materialized.with(keySerde, valueSerde));
	}

	@Override
	public KTable<K, V> reduce(final Reducer<V> reducer,
							   final Materialized<K, V, KeyValueStore<Bytes, byte[]>> materialized) {
		return reduce(reducer, NamedInternal.empty(), materialized);
	}

	@Override
	public KTable<K, V> reduce(final Reducer<V> reducer,
							   final Named named,
							   final Materialized<K, V, KeyValueStore<Bytes, byte[]>> materialized) {
		Objects.requireNonNull(reducer, "reducer can't be null");
		Objects.requireNonNull(materialized, "materialized can't be null");
		Objects.requireNonNull(named, "name can't be null");

		final MaterializedInternal<K, V, KeyValueStore<Bytes, byte[]>> materializedInternal =
				new MaterializedInternal<>(materialized, builder, REDUCE_NAME);

		if (materializedInternal.keySerde() == null) {
			materializedInternal.withKeySerde(keySerde);
		}
		if (materializedInternal.valueSerde() == null) {
			materializedInternal.withValueSerde(valueSerde);
		}

		final String name = new NamedInternal(named).orElseGenerateWithPrefix(builder, REDUCE_NAME);
		return doAggregate(
				new KStreamReduce<>(materializedInternal.storeName(), reducer),
				name,
				materializedInternal
		);
	}

	@Override
	public <VR> KTable<K, VR> aggregate(final Initializer<VR> initializer,
										final Aggregator<? super K, ? super V, VR> aggregator,
										final Materialized<K, VR, KeyValueStore<Bytes, byte[]>> materialized) {
		return aggregate(initializer, aggregator, NamedInternal.empty(), materialized);
	}

	@Override
	public <VR> KTable<K, VR> aggregate(final Initializer<VR> initializer,
										final Aggregator<? super K, ? super V, VR> aggregator,
										final Named named,
										final Materialized<K, VR, KeyValueStore<Bytes, byte[]>> materialized) {
		Objects.requireNonNull(initializer, "initializer can't be null");
		Objects.requireNonNull(aggregator, "aggregator can't be null");
		Objects.requireNonNull(materialized, "materialized can't be null");
		Objects.requireNonNull(named, "named can't be null");

		final MaterializedInternal<K, VR, KeyValueStore<Bytes, byte[]>> materializedInternal =
				new MaterializedInternal<>(materialized, builder, AGGREGATE_NAME);

		if (materializedInternal.keySerde() == null) {
			materializedInternal.withKeySerde(keySerde);
		}

		final String name = new NamedInternal(named).orElseGenerateWithPrefix(builder, AGGREGATE_NAME);
		return doAggregate(
				new KStreamAggregate<>(materializedInternal.storeName(), initializer, aggregator),
				name,
				materializedInternal
		);
	}

	@Override
	public <VR> KTable<K, VR> aggregate(final Initializer<VR> initializer,
										final Aggregator<? super K, ? super V, VR> aggregator) {
		return aggregate(initializer, aggregator, Materialized.with(keySerde, null));
	}

	@Override
	public KTable<K, Long> count() {
		return doCount(NamedInternal.empty(), Materialized.with(keySerde, Serdes.Long()));
	}

	@Override
	public KTable<K, Long> count(final Named named) {
		Objects.requireNonNull(named, "named can't be null");
		return doCount(named, Materialized.with(keySerde, Serdes.Long()));
	}

	@Override
	public KTable<K, Long> count(final Materialized<K, Long, KeyValueStore<Bytes, byte[]>> materialized) {
		return count(NamedInternal.empty(), materialized);
	}

	@Override
	public KTable<K, Long> count(final Named named, final Materialized<K, Long, KeyValueStore<Bytes, byte[]>> materialized) {
		Objects.requireNonNull(materialized, "materialized can't be null");

		// TODO: remove this when we do a topology-incompatible release
		// we used to burn a topology name here, so we have to keep doing it for compatibility
		if (new MaterializedInternal<>(materialized).storeName() == null) {
			builder.newStoreName(AGGREGATE_NAME);
		}

		return doCount(named, materialized);
	}

	private KTable<K, Long> doCount(final Named named, final Materialized<K, Long, KeyValueStore<Bytes, byte[]>> materialized) {
		final MaterializedInternal<K, Long, KeyValueStore<Bytes, byte[]>> materializedInternal =
				new MaterializedInternal<>(materialized, builder, AGGREGATE_NAME);

		if (materializedInternal.keySerde() == null) {
			materializedInternal.withKeySerde(keySerde);
		}
		if (materializedInternal.valueSerde() == null) {
			materializedInternal.withValueSerde(Serdes.Long());
		}

		final String name = new NamedInternal(named).orElseGenerateWithPrefix(builder, AGGREGATE_NAME);
        return doAggregate(
				new KStreamAggregate<>(materializedInternal.storeName(), aggregateBuilder.countInitializer, aggregateBuilder.countAggregator),
				name,
				materializedInternal);
	}

	@Override
	public <W extends Window> TimeWindowedKStream<K, V> windowedBy(final Windows<W> windows) {

		return new TimeWindowedKStreamImpl<>(
				windows,
				builder,
				subTopologySourceNodes,
				name,
				keySerde,
				valueSerde,
				aggregateBuilder,
				graphNode
		);
	}

	@Override
	public TimeWindowedKStream<K, V> windowedBy(final SlidingWindows windows) {

		return new SlidingWindowedKStreamImpl<>(
				windows,
				builder,
				subTopologySourceNodes,
				name,
				keySerde,
				valueSerde,
				aggregateBuilder,
				graphNode
		);
	}

	@Override
	public SessionWindowedKStream<K, V> windowedBy(final SessionWindows windows) {

		return new SessionWindowedKStreamImpl<>(
				windows,
				builder,
				subTopologySourceNodes,
				name,
				keySerde,
				valueSerde,
				aggregateBuilder,
				graphNode
		);
    }

<<<<<<< HEAD
    private <T> KTable<K, T> doAggregate(final KStreamAggProcessorSupplier<K, K, V, T> aggregateSupplier,
										 final String functionName,
										 final MaterializedInternal<K, T, KeyValueStore<Bytes, byte[]>> materializedInternal) {
		return aggregateBuilder.build(
				new NamedInternal(functionName),
				new TimestampedKeyValueStoreMaterializer<>(materializedInternal).materialize(),
				aggregateSupplier,
				materializedInternal.queryableStoreName(),
				materializedInternal.keySerde(),
				materializedInternal.valueSerde());
	}

	@Override
	public <VOut> CogroupedKStream<K, VOut> cogroup(final Aggregator<? super K, ? super V, VOut> aggregator) {
		Objects.requireNonNull(aggregator, "aggregator can't be null");
		return new CogroupedKStreamImpl<K, VOut>(name, subTopologySourceNodes, graphNode, builder)
				.cogroup(this, aggregator);
	}
=======
    private <T> KTable<K, T> doAggregate(final KStreamAggProcessorSupplier<K, V, K, T> aggregateSupplier,
                                         final String functionName,
                                         final MaterializedInternal<K, T, KeyValueStore<Bytes, byte[]>> materializedInternal) {
        return aggregateBuilder.build(
            new NamedInternal(functionName),
            new KeyValueStoreMaterializer<>(materializedInternal).materialize(),
            aggregateSupplier,
            materializedInternal.queryableStoreName(),
            materializedInternal.keySerde(),
            materializedInternal.valueSerde(),
            materializedInternal.storeSupplier() instanceof VersionedBytesStoreSupplier);
    }

    @Override
    public <VOut> CogroupedKStream<K, VOut> cogroup(final Aggregator<? super K, ? super V, VOut> aggregator) {
        Objects.requireNonNull(aggregator, "aggregator can't be null");
        return new CogroupedKStreamImpl<K, VOut>(name, subTopologySourceNodes, graphNode, builder)
            .cogroup(this, aggregator);
    }
>>>>>>> 15418db6
}<|MERGE_RESOLUTION|>--- conflicted
+++ resolved
@@ -18,260 +18,154 @@
 
 import org.apache.kafka.common.serialization.Serdes;
 import org.apache.kafka.common.utils.Bytes;
-import org.apache.kafka.streams.kstream.Aggregator;
-import org.apache.kafka.streams.kstream.CogroupedKStream;
-import org.apache.kafka.streams.kstream.Initializer;
-import org.apache.kafka.streams.kstream.KGroupedStream;
-import org.apache.kafka.streams.kstream.KTable;
-import org.apache.kafka.streams.kstream.Materialized;
-import org.apache.kafka.streams.kstream.Named;
-import org.apache.kafka.streams.kstream.Reducer;
-import org.apache.kafka.streams.kstream.SessionWindowedKStream;
-import org.apache.kafka.streams.kstream.SessionWindows;
-import org.apache.kafka.streams.kstream.SlidingWindows;
-import org.apache.kafka.streams.kstream.TimeWindowedKStream;
-import org.apache.kafka.streams.kstream.Window;
-import org.apache.kafka.streams.kstream.Windows;
+import org.apache.kafka.streams.kstream.*;
 import org.apache.kafka.streams.kstream.internals.graph.GraphNode;
 import org.apache.kafka.streams.state.KeyValueStore;
+import org.apache.kafka.streams.state.VersionedBytesStoreSupplier;
 
 import java.util.Objects;
 import java.util.Set;
-import org.apache.kafka.streams.state.VersionedBytesStoreSupplier;
 
 class KGroupedStreamImpl<K, V> extends AbstractStream<K, V> implements KGroupedStream<K, V> {
 
-	static final String REDUCE_NAME = "KSTREAM-REDUCE-";
-	static final String AGGREGATE_NAME = "KSTREAM-AGGREGATE-";
+    static final String REDUCE_NAME = "KSTREAM-REDUCE-";
+    static final String AGGREGATE_NAME = "KSTREAM-AGGREGATE-";
 
-	private final GroupedStreamAggregateBuilder<K, V> aggregateBuilder;
-	final boolean repartitionRequired;
-	final String userProvidedRepartitionTopicName;
+    private final GroupedStreamAggregateBuilder<K, V> aggregateBuilder;
+    final boolean repartitionRequired;
+    final String userProvidedRepartitionTopicName;
 
-	KGroupedStreamImpl(final String name,
-					   final Set<String> subTopologySourceNodes,
-					   final GroupedInternal<K, V> groupedInternal,
-					   final boolean repartitionRequired,
-					   final GraphNode graphNode,
-					   final InternalStreamsBuilder builder) {
-		super(name, groupedInternal.keySerde(), groupedInternal.valueSerde(), subTopologySourceNodes, graphNode, builder);
-		this.repartitionRequired = repartitionRequired;
-		this.userProvidedRepartitionTopicName = groupedInternal.name();
-		this.aggregateBuilder = new GroupedStreamAggregateBuilder<>(
-				builder,
-				groupedInternal,
-				repartitionRequired,
-				subTopologySourceNodes,
-				name,
-				graphNode
-		);
-	}
-
-	@Override
-	public KTable<K, V> reduce(final Reducer<V> reducer) {
-		return reduce(reducer, Materialized.with(keySerde, valueSerde));
-	}
-
-	@Override
-	public KTable<K, V> reduce(final Reducer<V> reducer,
-							   final Materialized<K, V, KeyValueStore<Bytes, byte[]>> materialized) {
-		return reduce(reducer, NamedInternal.empty(), materialized);
-	}
-
-	@Override
-	public KTable<K, V> reduce(final Reducer<V> reducer,
-							   final Named named,
-							   final Materialized<K, V, KeyValueStore<Bytes, byte[]>> materialized) {
-		Objects.requireNonNull(reducer, "reducer can't be null");
-		Objects.requireNonNull(materialized, "materialized can't be null");
-		Objects.requireNonNull(named, "name can't be null");
-
-		final MaterializedInternal<K, V, KeyValueStore<Bytes, byte[]>> materializedInternal =
-				new MaterializedInternal<>(materialized, builder, REDUCE_NAME);
-
-		if (materializedInternal.keySerde() == null) {
-			materializedInternal.withKeySerde(keySerde);
-		}
-		if (materializedInternal.valueSerde() == null) {
-			materializedInternal.withValueSerde(valueSerde);
-		}
-
-		final String name = new NamedInternal(named).orElseGenerateWithPrefix(builder, REDUCE_NAME);
-		return doAggregate(
-				new KStreamReduce<>(materializedInternal.storeName(), reducer),
-				name,
-				materializedInternal
-		);
-	}
-
-	@Override
-	public <VR> KTable<K, VR> aggregate(final Initializer<VR> initializer,
-										final Aggregator<? super K, ? super V, VR> aggregator,
-										final Materialized<K, VR, KeyValueStore<Bytes, byte[]>> materialized) {
-		return aggregate(initializer, aggregator, NamedInternal.empty(), materialized);
-	}
-
-	@Override
-	public <VR> KTable<K, VR> aggregate(final Initializer<VR> initializer,
-										final Aggregator<? super K, ? super V, VR> aggregator,
-										final Named named,
-										final Materialized<K, VR, KeyValueStore<Bytes, byte[]>> materialized) {
-		Objects.requireNonNull(initializer, "initializer can't be null");
-		Objects.requireNonNull(aggregator, "aggregator can't be null");
-		Objects.requireNonNull(materialized, "materialized can't be null");
-		Objects.requireNonNull(named, "named can't be null");
-
-		final MaterializedInternal<K, VR, KeyValueStore<Bytes, byte[]>> materializedInternal =
-				new MaterializedInternal<>(materialized, builder, AGGREGATE_NAME);
-
-		if (materializedInternal.keySerde() == null) {
-			materializedInternal.withKeySerde(keySerde);
-		}
-
-		final String name = new NamedInternal(named).orElseGenerateWithPrefix(builder, AGGREGATE_NAME);
-		return doAggregate(
-				new KStreamAggregate<>(materializedInternal.storeName(), initializer, aggregator),
-				name,
-				materializedInternal
-		);
-	}
-
-	@Override
-	public <VR> KTable<K, VR> aggregate(final Initializer<VR> initializer,
-										final Aggregator<? super K, ? super V, VR> aggregator) {
-		return aggregate(initializer, aggregator, Materialized.with(keySerde, null));
-	}
-
-	@Override
-	public KTable<K, Long> count() {
-		return doCount(NamedInternal.empty(), Materialized.with(keySerde, Serdes.Long()));
-	}
-
-	@Override
-	public KTable<K, Long> count(final Named named) {
-		Objects.requireNonNull(named, "named can't be null");
-		return doCount(named, Materialized.with(keySerde, Serdes.Long()));
-	}
-
-	@Override
-	public KTable<K, Long> count(final Materialized<K, Long, KeyValueStore<Bytes, byte[]>> materialized) {
-		return count(NamedInternal.empty(), materialized);
-	}
-
-	@Override
-	public KTable<K, Long> count(final Named named, final Materialized<K, Long, KeyValueStore<Bytes, byte[]>> materialized) {
-		Objects.requireNonNull(materialized, "materialized can't be null");
-
-		// TODO: remove this when we do a topology-incompatible release
-		// we used to burn a topology name here, so we have to keep doing it for compatibility
-		if (new MaterializedInternal<>(materialized).storeName() == null) {
-			builder.newStoreName(AGGREGATE_NAME);
-		}
-
-		return doCount(named, materialized);
-	}
-
-	private KTable<K, Long> doCount(final Named named, final Materialized<K, Long, KeyValueStore<Bytes, byte[]>> materialized) {
-		final MaterializedInternal<K, Long, KeyValueStore<Bytes, byte[]>> materializedInternal =
-				new MaterializedInternal<>(materialized, builder, AGGREGATE_NAME);
-
-		if (materializedInternal.keySerde() == null) {
-			materializedInternal.withKeySerde(keySerde);
-		}
-		if (materializedInternal.valueSerde() == null) {
-			materializedInternal.withValueSerde(Serdes.Long());
-		}
-
-		final String name = new NamedInternal(named).orElseGenerateWithPrefix(builder, AGGREGATE_NAME);
-        return doAggregate(
-				new KStreamAggregate<>(materializedInternal.storeName(), aggregateBuilder.countInitializer, aggregateBuilder.countAggregator),
-				name,
-				materializedInternal);
-	}
-
-	@Override
-	public <W extends Window> TimeWindowedKStream<K, V> windowedBy(final Windows<W> windows) {
-
-		return new TimeWindowedKStreamImpl<>(
-				windows,
-				builder,
-				subTopologySourceNodes,
-				name,
-				keySerde,
-				valueSerde,
-				aggregateBuilder,
-				graphNode
-		);
-	}
-
-	@Override
-	public TimeWindowedKStream<K, V> windowedBy(final SlidingWindows windows) {
-
-		return new SlidingWindowedKStreamImpl<>(
-				windows,
-				builder,
-				subTopologySourceNodes,
-				name,
-				keySerde,
-				valueSerde,
-				aggregateBuilder,
-				graphNode
-		);
-	}
-
-	@Override
-	public SessionWindowedKStream<K, V> windowedBy(final SessionWindows windows) {
-
-		return new SessionWindowedKStreamImpl<>(
-				windows,
-				builder,
-				subTopologySourceNodes,
-				name,
-				keySerde,
-				valueSerde,
-				aggregateBuilder,
-				graphNode
-		);
+    KGroupedStreamImpl(final String name, final Set<String> subTopologySourceNodes, final GroupedInternal<K, V> groupedInternal, final boolean repartitionRequired, final GraphNode graphNode, final InternalStreamsBuilder builder) {
+        super(name, groupedInternal.keySerde(), groupedInternal.valueSerde(), subTopologySourceNodes, graphNode, builder);
+        this.repartitionRequired = repartitionRequired;
+        this.userProvidedRepartitionTopicName = groupedInternal.name();
+        this.aggregateBuilder = new GroupedStreamAggregateBuilder<>(builder, groupedInternal, repartitionRequired, subTopologySourceNodes, name, graphNode);
     }
 
-<<<<<<< HEAD
-    private <T> KTable<K, T> doAggregate(final KStreamAggProcessorSupplier<K, K, V, T> aggregateSupplier,
-										 final String functionName,
-										 final MaterializedInternal<K, T, KeyValueStore<Bytes, byte[]>> materializedInternal) {
-		return aggregateBuilder.build(
-				new NamedInternal(functionName),
-				new TimestampedKeyValueStoreMaterializer<>(materializedInternal).materialize(),
-				aggregateSupplier,
-				materializedInternal.queryableStoreName(),
-				materializedInternal.keySerde(),
-				materializedInternal.valueSerde());
-	}
+    @Override
+    public KTable<K, V> reduce(final Reducer<V> reducer) {
+        return reduce(reducer, Materialized.with(keySerde, valueSerde));
+    }
 
-	@Override
-	public <VOut> CogroupedKStream<K, VOut> cogroup(final Aggregator<? super K, ? super V, VOut> aggregator) {
-		Objects.requireNonNull(aggregator, "aggregator can't be null");
-		return new CogroupedKStreamImpl<K, VOut>(name, subTopologySourceNodes, graphNode, builder)
-				.cogroup(this, aggregator);
-	}
-=======
-    private <T> KTable<K, T> doAggregate(final KStreamAggProcessorSupplier<K, V, K, T> aggregateSupplier,
-                                         final String functionName,
-                                         final MaterializedInternal<K, T, KeyValueStore<Bytes, byte[]>> materializedInternal) {
-        return aggregateBuilder.build(
-            new NamedInternal(functionName),
-            new KeyValueStoreMaterializer<>(materializedInternal).materialize(),
-            aggregateSupplier,
-            materializedInternal.queryableStoreName(),
-            materializedInternal.keySerde(),
-            materializedInternal.valueSerde(),
-            materializedInternal.storeSupplier() instanceof VersionedBytesStoreSupplier);
+    @Override
+    public KTable<K, V> reduce(final Reducer<V> reducer, final Materialized<K, V, KeyValueStore<Bytes, byte[]>> materialized) {
+        return reduce(reducer, NamedInternal.empty(), materialized);
+    }
+
+    @Override
+    public KTable<K, V> reduce(final Reducer<V> reducer, final Named named, final Materialized<K, V, KeyValueStore<Bytes, byte[]>> materialized) {
+        Objects.requireNonNull(reducer, "reducer can't be null");
+        Objects.requireNonNull(materialized, "materialized can't be null");
+        Objects.requireNonNull(named, "name can't be null");
+
+        final MaterializedInternal<K, V, KeyValueStore<Bytes, byte[]>> materializedInternal = new MaterializedInternal<>(materialized, builder, REDUCE_NAME);
+
+        if (materializedInternal.keySerde() == null) {
+            materializedInternal.withKeySerde(keySerde);
+        }
+        if (materializedInternal.valueSerde() == null) {
+            materializedInternal.withValueSerde(valueSerde);
+        }
+
+        final String name = new NamedInternal(named).orElseGenerateWithPrefix(builder, REDUCE_NAME);
+        return doAggregate(new KStreamReduce<>(materializedInternal.storeName(), reducer), name, materializedInternal);
+    }
+
+    @Override
+    public <VR> KTable<K, VR> aggregate(final Initializer<VR> initializer, final Aggregator<? super K, ? super V, VR> aggregator, final Materialized<K, VR, KeyValueStore<Bytes, byte[]>> materialized) {
+        return aggregate(initializer, aggregator, NamedInternal.empty(), materialized);
+    }
+
+    @Override
+    public <VR> KTable<K, VR> aggregate(final Initializer<VR> initializer, final Aggregator<? super K, ? super V, VR> aggregator, final Named named, final Materialized<K, VR, KeyValueStore<Bytes, byte[]>> materialized) {
+        Objects.requireNonNull(initializer, "initializer can't be null");
+        Objects.requireNonNull(aggregator, "aggregator can't be null");
+        Objects.requireNonNull(materialized, "materialized can't be null");
+        Objects.requireNonNull(named, "named can't be null");
+
+        final MaterializedInternal<K, VR, KeyValueStore<Bytes, byte[]>> materializedInternal = new MaterializedInternal<>(materialized, builder, AGGREGATE_NAME);
+
+        if (materializedInternal.keySerde() == null) {
+            materializedInternal.withKeySerde(keySerde);
+        }
+
+        final String name = new NamedInternal(named).orElseGenerateWithPrefix(builder, AGGREGATE_NAME);
+        return doAggregate(new KStreamAggregate<>(materializedInternal.storeName(), initializer, aggregator), name, materializedInternal);
+    }
+
+    @Override
+    public <VR> KTable<K, VR> aggregate(final Initializer<VR> initializer, final Aggregator<? super K, ? super V, VR> aggregator) {
+        return aggregate(initializer, aggregator, Materialized.with(keySerde, null));
+    }
+
+    @Override
+    public KTable<K, Long> count() {
+        return doCount(NamedInternal.empty(), Materialized.with(keySerde, Serdes.Long()));
+    }
+
+    @Override
+    public KTable<K, Long> count(final Named named) {
+        Objects.requireNonNull(named, "named can't be null");
+        return doCount(named, Materialized.with(keySerde, Serdes.Long()));
+    }
+
+    @Override
+    public KTable<K, Long> count(final Materialized<K, Long, KeyValueStore<Bytes, byte[]>> materialized) {
+        return count(NamedInternal.empty(), materialized);
+    }
+
+    @Override
+    public KTable<K, Long> count(final Named named, final Materialized<K, Long, KeyValueStore<Bytes, byte[]>> materialized) {
+        Objects.requireNonNull(materialized, "materialized can't be null");
+
+        // TODO: remove this when we do a topology-incompatible release
+        // we used to burn a topology name here, so we have to keep doing it for compatibility
+        if (new MaterializedInternal<>(materialized).storeName() == null) {
+            builder.newStoreName(AGGREGATE_NAME);
+        }
+
+        return doCount(named, materialized);
+    }
+
+    private KTable<K, Long> doCount(final Named named, final Materialized<K, Long, KeyValueStore<Bytes, byte[]>> materialized) {
+        final MaterializedInternal<K, Long, KeyValueStore<Bytes, byte[]>> materializedInternal = new MaterializedInternal<>(materialized, builder, AGGREGATE_NAME);
+
+        if (materializedInternal.keySerde() == null) {
+            materializedInternal.withKeySerde(keySerde);
+        }
+        if (materializedInternal.valueSerde() == null) {
+            materializedInternal.withValueSerde(Serdes.Long());
+        }
+
+        final String name = new NamedInternal(named).orElseGenerateWithPrefix(builder, AGGREGATE_NAME);
+        return doAggregate(new KStreamAggregate<>(materializedInternal.storeName(), aggregateBuilder.countInitializer, aggregateBuilder.countAggregator), name, materializedInternal);
+    }
+
+    @Override
+    public <W extends Window> TimeWindowedKStream<K, V> windowedBy(final Windows<W> windows) {
+
+        return new TimeWindowedKStreamImpl<>(windows, builder, subTopologySourceNodes, name, keySerde, valueSerde, aggregateBuilder, graphNode);
+    }
+
+    @Override
+    public TimeWindowedKStream<K, V> windowedBy(final SlidingWindows windows) {
+
+        return new SlidingWindowedKStreamImpl<>(windows, builder, subTopologySourceNodes, name, keySerde, valueSerde, aggregateBuilder, graphNode);
+    }
+
+    @Override
+    public SessionWindowedKStream<K, V> windowedBy(final SessionWindows windows) {
+
+        return new SessionWindowedKStreamImpl<>(windows, builder, subTopologySourceNodes, name, keySerde, valueSerde, aggregateBuilder, graphNode);
+    }
+
+    private <T> KTable<K, T> doAggregate(final KStreamAggProcessorSupplier<K, V, K, T> aggregateSupplier, final String functionName, final MaterializedInternal<K, T, KeyValueStore<Bytes, byte[]>> materializedInternal) {
+        return aggregateBuilder.build(new NamedInternal(functionName), new KeyValueStoreMaterializer<>(materializedInternal).materialize(), aggregateSupplier, materializedInternal.queryableStoreName(), materializedInternal.keySerde(), materializedInternal.valueSerde(), materializedInternal.storeSupplier() instanceof VersionedBytesStoreSupplier);
     }
 
     @Override
     public <VOut> CogroupedKStream<K, VOut> cogroup(final Aggregator<? super K, ? super V, VOut> aggregator) {
         Objects.requireNonNull(aggregator, "aggregator can't be null");
-        return new CogroupedKStreamImpl<K, VOut>(name, subTopologySourceNodes, graphNode, builder)
-            .cogroup(this, aggregator);
+        return new CogroupedKStreamImpl<K, VOut>(name, subTopologySourceNodes, graphNode, builder).cogroup(this, aggregator);
     }
->>>>>>> 15418db6
 }