/*
 * Licensed to the Apache Software Foundation (ASF) under one or more
 * contributor license agreements. See the NOTICE file distributed with
 * this work for additional information regarding copyright ownership.
 * The ASF licenses this file to You under the Apache License, Version 2.0
 * (the "License"); you may not use this file except in compliance with
 * the License. You may obtain a copy of the License at
 *
 *    http://www.apache.org/licenses/LICENSE-2.0
 *
 * Unless required by applicable law or agreed to in writing, software
 * distributed under the License is distributed on an "AS IS" BASIS,
 * WITHOUT WARRANTIES OR CONDITIONS OF ANY KIND, either express or implied.
 * See the License for the specific language governing permissions and
 * limitations under the License.
 */
package org.apache.kafka.streams.kstream.internals;

import org.apache.kafka.common.serialization.Serdes;
import org.apache.kafka.common.utils.Bytes;
import org.apache.kafka.streams.kstream.*;
import org.apache.kafka.streams.kstream.internals.graph.GraphNode;
import org.apache.kafka.streams.state.KeyValueStore;
import org.apache.kafka.streams.state.VersionedBytesStoreSupplier;

import java.util.Objects;
import java.util.Set;

class KGroupedStreamImpl<K, V> extends AbstractStream<K, V> implements KGroupedStream<K, V> {

    static final String REDUCE_NAME = "KSTREAM-REDUCE-";
    static final String AGGREGATE_NAME = "KSTREAM-AGGREGATE-";

    private final GroupedStreamAggregateBuilder<K, V> aggregateBuilder;
    final boolean repartitionRequired;
    final String userProvidedRepartitionTopicName;

    KGroupedStreamImpl(final String name, final Set<String> subTopologySourceNodes, final GroupedInternal<K, V> groupedInternal, final boolean repartitionRequired, final GraphNode graphNode, final InternalStreamsBuilder builder) {
        super(name, groupedInternal.keySerde(), groupedInternal.valueSerde(), subTopologySourceNodes, graphNode, builder);
        this.repartitionRequired = repartitionRequired;
        this.userProvidedRepartitionTopicName = groupedInternal.name();
        this.aggregateBuilder = new GroupedStreamAggregateBuilder<>(builder, groupedInternal, repartitionRequired, subTopologySourceNodes, name, graphNode);
    }

    @Override
    public KTable<K, V> reduce(final Reducer<V> reducer) {
        return reduce(reducer, Materialized.with(keySerde, valueSerde));
    }

    @Override
    public KTable<K, V> reduce(final Reducer<V> reducer, final Materialized<K, V, KeyValueStore<Bytes, byte[]>> materialized) {
        return reduce(reducer, NamedInternal.empty(), materialized);
    }

    @Override
    public KTable<K, V> reduce(final Reducer<V> reducer, final Named named, final Materialized<K, V, KeyValueStore<Bytes, byte[]>> materialized) {
        Objects.requireNonNull(reducer, "reducer can't be null");
        Objects.requireNonNull(materialized, "materialized can't be null");
        Objects.requireNonNull(named, "name can't be null");

        final MaterializedInternal<K, V, KeyValueStore<Bytes, byte[]>> materializedInternal = new MaterializedInternal<>(materialized, builder, REDUCE_NAME);

        if (materializedInternal.keySerde() == null) {
            materializedInternal.withKeySerde(keySerde);
        }
        if (materializedInternal.valueSerde() == null) {
            materializedInternal.withValueSerde(valueSerde);
        }

        final String name = new NamedInternal(named).orElseGenerateWithPrefix(builder, REDUCE_NAME);
<<<<<<< HEAD
        return doAggregate(new KStreamReduce<>(materializedInternal.storeName(), reducer), name, materializedInternal);
=======
        final KeyValueStoreMaterializer<K, V> storeFactory = new KeyValueStoreMaterializer<>(materializedInternal);

        return doAggregate(
            new KStreamReduce<>(storeFactory, reducer),
            name,
            storeFactory
        );
>>>>>>> 9494bebe
    }

    @Override
    public <VR> KTable<K, VR> aggregate(final Initializer<VR> initializer, final Aggregator<? super K, ? super V, VR> aggregator, final Materialized<K, VR, KeyValueStore<Bytes, byte[]>> materialized) {
        return aggregate(initializer, aggregator, NamedInternal.empty(), materialized);
    }

    @Override
    public <VR> KTable<K, VR> aggregate(final Initializer<VR> initializer, final Aggregator<? super K, ? super V, VR> aggregator, final Named named, final Materialized<K, VR, KeyValueStore<Bytes, byte[]>> materialized) {
        Objects.requireNonNull(initializer, "initializer can't be null");
        Objects.requireNonNull(aggregator, "aggregator can't be null");
        Objects.requireNonNull(materialized, "materialized can't be null");
        Objects.requireNonNull(named, "named can't be null");

        final MaterializedInternal<K, VR, KeyValueStore<Bytes, byte[]>> materializedInternal = new MaterializedInternal<>(materialized, builder, AGGREGATE_NAME);

        if (materializedInternal.keySerde() == null) {
            materializedInternal.withKeySerde(keySerde);
        }

        final String name = new NamedInternal(named).orElseGenerateWithPrefix(builder, AGGREGATE_NAME);
<<<<<<< HEAD
        return doAggregate(new KStreamAggregate<>(materializedInternal.storeName(), initializer, aggregator), name, materializedInternal);
=======
        final KeyValueStoreMaterializer<K, VR> storeFactory = new KeyValueStoreMaterializer<>(materializedInternal);

        return doAggregate(
            new KStreamAggregate<>(storeFactory, initializer, aggregator),
            name,
            storeFactory
        );
>>>>>>> 9494bebe
    }

    @Override
    public <VR> KTable<K, VR> aggregate(final Initializer<VR> initializer, final Aggregator<? super K, ? super V, VR> aggregator) {
        return aggregate(initializer, aggregator, Materialized.with(keySerde, null));
    }

    @Override
    public KTable<K, Long> count() {
        return doCount(NamedInternal.empty(), Materialized.with(keySerde, Serdes.Long()));
    }

    @Override
    public KTable<K, Long> count(final Named named) {
        Objects.requireNonNull(named, "named can't be null");
        return doCount(named, Materialized.with(keySerde, Serdes.Long()));
    }

    @Override
    public KTable<K, Long> count(final Materialized<K, Long, KeyValueStore<Bytes, byte[]>> materialized) {
        return count(NamedInternal.empty(), materialized);
    }

    @Override
    public KTable<K, Long> count(final Named named, final Materialized<K, Long, KeyValueStore<Bytes, byte[]>> materialized) {
        Objects.requireNonNull(materialized, "materialized can't be null");

        // TODO: remove this when we do a topology-incompatible release
        // we used to burn a topology name here, so we have to keep doing it for compatibility
        if (new MaterializedInternal<>(materialized).storeName() == null) {
            builder.newStoreName(AGGREGATE_NAME);
        }

        return doCount(named, materialized);
    }

    private KTable<K, Long> doCount(final Named named, final Materialized<K, Long, KeyValueStore<Bytes, byte[]>> materialized) {
        final MaterializedInternal<K, Long, KeyValueStore<Bytes, byte[]>> materializedInternal = new MaterializedInternal<>(materialized, builder, AGGREGATE_NAME);

        if (materializedInternal.keySerde() == null) {
            materializedInternal.withKeySerde(keySerde);
        }
        if (materializedInternal.valueSerde() == null) {
            materializedInternal.withValueSerde(Serdes.Long());
        }

        final String name = new NamedInternal(named).orElseGenerateWithPrefix(builder, AGGREGATE_NAME);
<<<<<<< HEAD
        return doAggregate(new KStreamAggregate<>(materializedInternal.storeName(), aggregateBuilder.countInitializer, aggregateBuilder.countAggregator), name, materializedInternal);
=======
        final KeyValueStoreMaterializer<K, Long> storeFactory = new KeyValueStoreMaterializer<>(materializedInternal);

        return doAggregate(
            new KStreamAggregate<>(storeFactory, aggregateBuilder.countInitializer, aggregateBuilder.countAggregator),
            name,
            storeFactory);
>>>>>>> 9494bebe
    }

    @Override
    public <W extends Window> TimeWindowedKStream<K, V> windowedBy(final Windows<W> windows) {

        return new TimeWindowedKStreamImpl<>(windows, builder, subTopologySourceNodes, name, keySerde, valueSerde, aggregateBuilder, graphNode);
    }

    @Override
    public TimeWindowedKStream<K, V> windowedBy(final SlidingWindows windows) {

        return new SlidingWindowedKStreamImpl<>(windows, builder, subTopologySourceNodes, name, keySerde, valueSerde, aggregateBuilder, graphNode);
    }

    @Override
    public SessionWindowedKStream<K, V> windowedBy(final SessionWindows windows) {

        return new SessionWindowedKStreamImpl<>(windows, builder, subTopologySourceNodes, name, keySerde, valueSerde, aggregateBuilder, graphNode);
    }

<<<<<<< HEAD
    private <T> KTable<K, T> doAggregate(final KStreamAggProcessorSupplier<K, V, K, T> aggregateSupplier, final String functionName, final MaterializedInternal<K, T, KeyValueStore<Bytes, byte[]>> materializedInternal) {
        return aggregateBuilder.build(new NamedInternal(functionName), new KeyValueStoreMaterializer<>(materializedInternal).materialize(), aggregateSupplier, materializedInternal.queryableStoreName(), materializedInternal.keySerde(), materializedInternal.valueSerde(), materializedInternal.storeSupplier() instanceof VersionedBytesStoreSupplier);
=======
    private <T> KTable<K, T> doAggregate(final KStreamAggProcessorSupplier<K, V, K, T> aggregateSupplier,
                                         final String functionName,
                                         final KeyValueStoreMaterializer<K, T> storeFactory) {

        return aggregateBuilder.buildNonWindowed(
            new NamedInternal(functionName),
            storeFactory.storeName(),
            aggregateSupplier,
            storeFactory.queryableStoreName(),
            storeFactory.keySerde(),
            storeFactory.valueSerde(),
            storeFactory.storeSupplier() instanceof VersionedBytesStoreSupplier);
>>>>>>> 9494bebe
    }

    @Override
    public <VOut> CogroupedKStream<K, VOut> cogroup(final Aggregator<? super K, ? super V, VOut> aggregator) {
        Objects.requireNonNull(aggregator, "aggregator can't be null");
        return new CogroupedKStreamImpl<K, VOut>(name, subTopologySourceNodes, graphNode, builder).cogroup(this, aggregator);
    }
}<|MERGE_RESOLUTION|>--- conflicted
+++ resolved
@@ -18,7 +18,20 @@
 
 import org.apache.kafka.common.serialization.Serdes;
 import org.apache.kafka.common.utils.Bytes;
-import org.apache.kafka.streams.kstream.*;
+import org.apache.kafka.streams.kstream.Aggregator;
+import org.apache.kafka.streams.kstream.CogroupedKStream;
+import org.apache.kafka.streams.kstream.Initializer;
+import org.apache.kafka.streams.kstream.KGroupedStream;
+import org.apache.kafka.streams.kstream.KTable;
+import org.apache.kafka.streams.kstream.Materialized;
+import org.apache.kafka.streams.kstream.Named;
+import org.apache.kafka.streams.kstream.Reducer;
+import org.apache.kafka.streams.kstream.SessionWindowedKStream;
+import org.apache.kafka.streams.kstream.SessionWindows;
+import org.apache.kafka.streams.kstream.SlidingWindows;
+import org.apache.kafka.streams.kstream.TimeWindowedKStream;
+import org.apache.kafka.streams.kstream.Window;
+import org.apache.kafka.streams.kstream.Windows;
 import org.apache.kafka.streams.kstream.internals.graph.GraphNode;
 import org.apache.kafka.streams.state.KeyValueStore;
 import org.apache.kafka.streams.state.VersionedBytesStoreSupplier;
@@ -35,11 +48,23 @@
     final boolean repartitionRequired;
     final String userProvidedRepartitionTopicName;
 
-    KGroupedStreamImpl(final String name, final Set<String> subTopologySourceNodes, final GroupedInternal<K, V> groupedInternal, final boolean repartitionRequired, final GraphNode graphNode, final InternalStreamsBuilder builder) {
+    KGroupedStreamImpl(final String name,
+                       final Set<String> subTopologySourceNodes,
+                       final GroupedInternal<K, V> groupedInternal,
+                       final boolean repartitionRequired,
+                       final GraphNode graphNode,
+                       final InternalStreamsBuilder builder) {
         super(name, groupedInternal.keySerde(), groupedInternal.valueSerde(), subTopologySourceNodes, graphNode, builder);
         this.repartitionRequired = repartitionRequired;
         this.userProvidedRepartitionTopicName = groupedInternal.name();
-        this.aggregateBuilder = new GroupedStreamAggregateBuilder<>(builder, groupedInternal, repartitionRequired, subTopologySourceNodes, name, graphNode);
+        this.aggregateBuilder = new GroupedStreamAggregateBuilder<>(
+            builder,
+            groupedInternal,
+            repartitionRequired,
+            subTopologySourceNodes,
+            name,
+            graphNode
+        );
     }
 
     @Override
@@ -48,17 +73,21 @@
     }
 
     @Override
-    public KTable<K, V> reduce(final Reducer<V> reducer, final Materialized<K, V, KeyValueStore<Bytes, byte[]>> materialized) {
+    public KTable<K, V> reduce(final Reducer<V> reducer,
+                               final Materialized<K, V, KeyValueStore<Bytes, byte[]>> materialized) {
         return reduce(reducer, NamedInternal.empty(), materialized);
     }
 
     @Override
-    public KTable<K, V> reduce(final Reducer<V> reducer, final Named named, final Materialized<K, V, KeyValueStore<Bytes, byte[]>> materialized) {
+    public KTable<K, V> reduce(final Reducer<V> reducer,
+                               final Named named,
+                               final Materialized<K, V, KeyValueStore<Bytes, byte[]>> materialized) {
         Objects.requireNonNull(reducer, "reducer can't be null");
         Objects.requireNonNull(materialized, "materialized can't be null");
         Objects.requireNonNull(named, "name can't be null");
 
-        final MaterializedInternal<K, V, KeyValueStore<Bytes, byte[]>> materializedInternal = new MaterializedInternal<>(materialized, builder, REDUCE_NAME);
+        final MaterializedInternal<K, V, KeyValueStore<Bytes, byte[]>> materializedInternal =
+            new MaterializedInternal<>(materialized, builder, REDUCE_NAME);
 
         if (materializedInternal.keySerde() == null) {
             materializedInternal.withKeySerde(keySerde);
@@ -68,9 +97,6 @@
         }
 
         final String name = new NamedInternal(named).orElseGenerateWithPrefix(builder, REDUCE_NAME);
-<<<<<<< HEAD
-        return doAggregate(new KStreamReduce<>(materializedInternal.storeName(), reducer), name, materializedInternal);
-=======
         final KeyValueStoreMaterializer<K, V> storeFactory = new KeyValueStoreMaterializer<>(materializedInternal);
 
         return doAggregate(
@@ -78,31 +104,33 @@
             name,
             storeFactory
         );
->>>>>>> 9494bebe
-    }
-
-    @Override
-    public <VR> KTable<K, VR> aggregate(final Initializer<VR> initializer, final Aggregator<? super K, ? super V, VR> aggregator, final Materialized<K, VR, KeyValueStore<Bytes, byte[]>> materialized) {
+    }
+
+    @Override
+    public <VR> KTable<K, VR> aggregate(final Initializer<VR> initializer,
+                                        final Aggregator<? super K, ? super V, VR> aggregator,
+                                        final Materialized<K, VR, KeyValueStore<Bytes, byte[]>> materialized) {
         return aggregate(initializer, aggregator, NamedInternal.empty(), materialized);
     }
 
     @Override
-    public <VR> KTable<K, VR> aggregate(final Initializer<VR> initializer, final Aggregator<? super K, ? super V, VR> aggregator, final Named named, final Materialized<K, VR, KeyValueStore<Bytes, byte[]>> materialized) {
+    public <VR> KTable<K, VR> aggregate(final Initializer<VR> initializer,
+                                        final Aggregator<? super K, ? super V, VR> aggregator,
+                                        final Named named,
+                                        final Materialized<K, VR, KeyValueStore<Bytes, byte[]>> materialized) {
         Objects.requireNonNull(initializer, "initializer can't be null");
         Objects.requireNonNull(aggregator, "aggregator can't be null");
         Objects.requireNonNull(materialized, "materialized can't be null");
         Objects.requireNonNull(named, "named can't be null");
 
-        final MaterializedInternal<K, VR, KeyValueStore<Bytes, byte[]>> materializedInternal = new MaterializedInternal<>(materialized, builder, AGGREGATE_NAME);
+        final MaterializedInternal<K, VR, KeyValueStore<Bytes, byte[]>> materializedInternal =
+            new MaterializedInternal<>(materialized, builder, AGGREGATE_NAME);
 
         if (materializedInternal.keySerde() == null) {
             materializedInternal.withKeySerde(keySerde);
         }
 
         final String name = new NamedInternal(named).orElseGenerateWithPrefix(builder, AGGREGATE_NAME);
-<<<<<<< HEAD
-        return doAggregate(new KStreamAggregate<>(materializedInternal.storeName(), initializer, aggregator), name, materializedInternal);
-=======
         final KeyValueStoreMaterializer<K, VR> storeFactory = new KeyValueStoreMaterializer<>(materializedInternal);
 
         return doAggregate(
@@ -110,11 +138,11 @@
             name,
             storeFactory
         );
->>>>>>> 9494bebe
-    }
-
-    @Override
-    public <VR> KTable<K, VR> aggregate(final Initializer<VR> initializer, final Aggregator<? super K, ? super V, VR> aggregator) {
+    }
+
+    @Override
+    public <VR> KTable<K, VR> aggregate(final Initializer<VR> initializer,
+                                        final Aggregator<? super K, ? super V, VR> aggregator) {
         return aggregate(initializer, aggregator, Materialized.with(keySerde, null));
     }
 
@@ -148,7 +176,8 @@
     }
 
     private KTable<K, Long> doCount(final Named named, final Materialized<K, Long, KeyValueStore<Bytes, byte[]>> materialized) {
-        final MaterializedInternal<K, Long, KeyValueStore<Bytes, byte[]>> materializedInternal = new MaterializedInternal<>(materialized, builder, AGGREGATE_NAME);
+        final MaterializedInternal<K, Long, KeyValueStore<Bytes, byte[]>> materializedInternal =
+            new MaterializedInternal<>(materialized, builder, AGGREGATE_NAME);
 
         if (materializedInternal.keySerde() == null) {
             materializedInternal.withKeySerde(keySerde);
@@ -158,40 +187,59 @@
         }
 
         final String name = new NamedInternal(named).orElseGenerateWithPrefix(builder, AGGREGATE_NAME);
-<<<<<<< HEAD
-        return doAggregate(new KStreamAggregate<>(materializedInternal.storeName(), aggregateBuilder.countInitializer, aggregateBuilder.countAggregator), name, materializedInternal);
-=======
         final KeyValueStoreMaterializer<K, Long> storeFactory = new KeyValueStoreMaterializer<>(materializedInternal);
 
         return doAggregate(
             new KStreamAggregate<>(storeFactory, aggregateBuilder.countInitializer, aggregateBuilder.countAggregator),
             name,
             storeFactory);
->>>>>>> 9494bebe
     }
 
     @Override
     public <W extends Window> TimeWindowedKStream<K, V> windowedBy(final Windows<W> windows) {
 
-        return new TimeWindowedKStreamImpl<>(windows, builder, subTopologySourceNodes, name, keySerde, valueSerde, aggregateBuilder, graphNode);
+        return new TimeWindowedKStreamImpl<>(
+            windows,
+            builder,
+            subTopologySourceNodes,
+            name,
+            keySerde,
+            valueSerde,
+            aggregateBuilder,
+            graphNode
+        );
     }
 
     @Override
     public TimeWindowedKStream<K, V> windowedBy(final SlidingWindows windows) {
 
-        return new SlidingWindowedKStreamImpl<>(windows, builder, subTopologySourceNodes, name, keySerde, valueSerde, aggregateBuilder, graphNode);
+        return new SlidingWindowedKStreamImpl<>(
+                windows,
+                builder,
+                subTopologySourceNodes,
+                name,
+                keySerde,
+                valueSerde,
+                aggregateBuilder,
+                graphNode
+        );
     }
 
     @Override
     public SessionWindowedKStream<K, V> windowedBy(final SessionWindows windows) {
 
-        return new SessionWindowedKStreamImpl<>(windows, builder, subTopologySourceNodes, name, keySerde, valueSerde, aggregateBuilder, graphNode);
-    }
-
-<<<<<<< HEAD
-    private <T> KTable<K, T> doAggregate(final KStreamAggProcessorSupplier<K, V, K, T> aggregateSupplier, final String functionName, final MaterializedInternal<K, T, KeyValueStore<Bytes, byte[]>> materializedInternal) {
-        return aggregateBuilder.build(new NamedInternal(functionName), new KeyValueStoreMaterializer<>(materializedInternal).materialize(), aggregateSupplier, materializedInternal.queryableStoreName(), materializedInternal.keySerde(), materializedInternal.valueSerde(), materializedInternal.storeSupplier() instanceof VersionedBytesStoreSupplier);
-=======
+        return new SessionWindowedKStreamImpl<>(
+            windows,
+            builder,
+            subTopologySourceNodes,
+            name,
+            keySerde,
+            valueSerde,
+            aggregateBuilder,
+            graphNode
+        );
+    }
+
     private <T> KTable<K, T> doAggregate(final KStreamAggProcessorSupplier<K, V, K, T> aggregateSupplier,
                                          final String functionName,
                                          final KeyValueStoreMaterializer<K, T> storeFactory) {
@@ -204,12 +252,12 @@
             storeFactory.keySerde(),
             storeFactory.valueSerde(),
             storeFactory.storeSupplier() instanceof VersionedBytesStoreSupplier);
->>>>>>> 9494bebe
     }
 
     @Override
     public <VOut> CogroupedKStream<K, VOut> cogroup(final Aggregator<? super K, ? super V, VOut> aggregator) {
         Objects.requireNonNull(aggregator, "aggregator can't be null");
-        return new CogroupedKStreamImpl<K, VOut>(name, subTopologySourceNodes, graphNode, builder).cogroup(this, aggregator);
+        return new CogroupedKStreamImpl<K, VOut>(name, subTopologySourceNodes, graphNode, builder)
+            .cogroup(this, aggregator);
     }
 }