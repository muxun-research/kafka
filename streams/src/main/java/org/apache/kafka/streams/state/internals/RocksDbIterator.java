/*
 * Licensed to the Apache Software Foundation (ASF) under one or more
 * contributor license agreements. See the NOTICE file distributed with
 * this work for additional information regarding copyright ownership.
 * The ASF licenses this file to You under the Apache License, Version 2.0
 * (the "License"); you may not use this file except in compliance with
 * the License. You may obtain a copy of the License at
 *
 *    http://www.apache.org/licenses/LICENSE-2.0
 *
 * Unless required by applicable law or agreed to in writing, software
 * distributed under the License is distributed on an "AS IS" BASIS,
 * WITHOUT WARRANTIES OR CONDITIONS OF ANY KIND, either express or implied.
 * See the License for the specific language governing permissions and
 * limitations under the License.
 */
package org.apache.kafka.streams.state.internals;

import org.apache.kafka.common.utils.AbstractIterator;
import org.apache.kafka.common.utils.Bytes;
import org.apache.kafka.streams.KeyValue;
import org.apache.kafka.streams.errors.InvalidStateStoreException;
import org.rocksdb.RocksIterator;

import java.util.NoSuchElementException;
import java.util.function.Consumer;

class RocksDbIterator extends AbstractIterator<KeyValue<Bytes, byte[]>> implements ManagedKeyValueIterator<Bytes, byte[]> {

    private final String storeName;
    private final RocksIterator iter;
<<<<<<< HEAD
	private final Set<KeyValueIterator<Bytes, byte[]>> openIterators;
	private final Consumer<RocksIterator> advanceIterator;
=======
    private final Consumer<RocksIterator> advanceIterator;
>>>>>>> 15418db6

    private volatile boolean open = true;

    private KeyValue<Bytes, byte[]> next;
    private Runnable closeCallback = null;

<<<<<<< HEAD
	RocksDbIterator(final String storeName,
					final RocksIterator iter,
					final Set<KeyValueIterator<Bytes, byte[]>> openIterators,
					final boolean forward) {
		this.storeName = storeName;
		this.iter = iter;
		this.openIterators = openIterators;
		this.advanceIterator = forward ? RocksIterator::next : RocksIterator::prev;
	}
=======
    RocksDbIterator(final String storeName,
                    final RocksIterator iter,
                    final boolean forward) {
        this.storeName = storeName;
        this.iter = iter;
        this.advanceIterator = forward ? RocksIterator::next : RocksIterator::prev;
    }
>>>>>>> 15418db6

    @Override
    public synchronized boolean hasNext() {
        if (!open) {
            throw new InvalidStateStoreException(String.format("RocksDB iterator for store %s has closed", storeName));
        }
        return super.hasNext();
    }

    @Override
    public KeyValue<Bytes, byte[]> makeNext() {
        if (!iter.isValid()) {
            return allDone();
        } else {
			next = getKeyValue();
			advanceIterator.accept(iter);
            return next;
        }
    }

    private KeyValue<Bytes, byte[]> getKeyValue() {
        return new KeyValue<>(new Bytes(iter.key()), iter.value());
    }

    @Override
    public synchronized void close() {
        if (closeCallback == null) {
            throw new IllegalStateException("RocksDbIterator expects close callback to be set immediately upon creation");
        }
        closeCallback.run();

        iter.close();
        open = false;
    }

    @Override
    public Bytes peekNextKey() {
        if (!hasNext()) {
            throw new NoSuchElementException();
        }
        return next.key;
    }

    @Override
    public synchronized void onClose(final Runnable closeCallback) {
        this.closeCallback = closeCallback;
    }
}<|MERGE_RESOLUTION|>--- conflicted
+++ resolved
@@ -29,37 +29,18 @@
 
     private final String storeName;
     private final RocksIterator iter;
-<<<<<<< HEAD
-	private final Set<KeyValueIterator<Bytes, byte[]>> openIterators;
-	private final Consumer<RocksIterator> advanceIterator;
-=======
     private final Consumer<RocksIterator> advanceIterator;
->>>>>>> 15418db6
 
     private volatile boolean open = true;
 
     private KeyValue<Bytes, byte[]> next;
     private Runnable closeCallback = null;
 
-<<<<<<< HEAD
-	RocksDbIterator(final String storeName,
-					final RocksIterator iter,
-					final Set<KeyValueIterator<Bytes, byte[]>> openIterators,
-					final boolean forward) {
-		this.storeName = storeName;
-		this.iter = iter;
-		this.openIterators = openIterators;
-		this.advanceIterator = forward ? RocksIterator::next : RocksIterator::prev;
-	}
-=======
-    RocksDbIterator(final String storeName,
-                    final RocksIterator iter,
-                    final boolean forward) {
+    RocksDbIterator(final String storeName, final RocksIterator iter, final boolean forward) {
         this.storeName = storeName;
         this.iter = iter;
         this.advanceIterator = forward ? RocksIterator::next : RocksIterator::prev;
     }
->>>>>>> 15418db6
 
     @Override
     public synchronized boolean hasNext() {
@@ -74,8 +55,8 @@
         if (!iter.isValid()) {
             return allDone();
         } else {
-			next = getKeyValue();
-			advanceIterator.accept(iter);
+            next = getKeyValue();
+            advanceIterator.accept(iter);
             return next;
         }
     }
