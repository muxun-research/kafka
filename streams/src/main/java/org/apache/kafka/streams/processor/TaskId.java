/*
 * Licensed to the Apache Software Foundation (ASF) under one or more
 * contributor license agreements. See the NOTICE file distributed with
 * this work for additional information regarding copyright ownership.
 * The ASF licenses this file to You under the Apache License, Version 2.0
 * (the "License"); you may not use this file except in compliance with
 * the License. You may obtain a copy of the License at
 *
 *    http://www.apache.org/licenses/LICENSE-2.0
 *
 * Unless required by applicable law or agreed to in writing, software
 * distributed under the License is distributed on an "AS IS" BASIS,
 * WITHOUT WARRANTIES OR CONDITIONS OF ANY KIND, either express or implied.
 * See the License for the specific language governing permissions and
 * limitations under the License.
 */
package org.apache.kafka.streams.processor;

import org.apache.kafka.streams.errors.TaskIdFormatException;
import org.slf4j.Logger;
import org.slf4j.LoggerFactory;

<<<<<<< HEAD
import java.io.DataInputStream;
import java.io.DataOutputStream;
import java.io.IOException;
import java.nio.ByteBuffer;
import java.util.Objects;

import static org.apache.kafka.streams.processor.internals.assignment.ConsumerProtocolUtils.readTaskIdFrom;
import static org.apache.kafka.streams.processor.internals.assignment.ConsumerProtocolUtils.writeTaskIdTo;
=======
import org.slf4j.Logger;
import org.slf4j.LoggerFactory;

import java.util.Objects;
>>>>>>> 9494bebe

/**
 * The task ID representation composed as subtopology plus the assigned partition ID.
 */
public class TaskId implements Comparable<TaskId> {

    private static final Logger LOG = LoggerFactory.getLogger(TaskId.class);

    public static final String NAMED_TOPOLOGY_DELIMITER = "__";

<<<<<<< HEAD
    /**
     * The ID of the subtopology, aka topicGroupId.
     */
    @Deprecated
    public final int topicGroupId;
    /**
     * The ID of the partition.
     */
    @Deprecated
    public final int partition;
=======
    /** The ID of the subtopology. */
    private final int subtopology;
    /** The ID of the partition. */
    private final int partition;
>>>>>>> 9494bebe

    /**
     * The namedTopology that this task belongs to, or null if it does not belong to one
     */
    private final String topologyName;

    public TaskId(final int subtopology, final int partition) {
        this(subtopology, partition, null);
    }

    public TaskId(final int subtopology, final int partition, final String topologyName) {
        this.subtopology = subtopology;
        this.partition = partition;
        if (topologyName != null && topologyName.length() == 0) {
            LOG.warn("Empty string passed in for task's namedTopology, since NamedTopology name cannot be empty, we " + "assume this task does not belong to a NamedTopology and downgrade this to null");
            this.topologyName = null;
        } else {
            this.topologyName = topologyName;
        }
    }

    public int subtopology() {
        return subtopology;
    }

    public int partition() {
        return partition;
    }

    /**
     * Experimental feature -- will return null
     */
    public String topologyName() {
        return topologyName;
    }

    @Override
    public String toString() {
        return topologyName != null ? topologyName + NAMED_TOPOLOGY_DELIMITER + subtopology + "_" + partition : subtopology + "_" + partition;
    }

    /**
     * @throws TaskIdFormatException if the taskIdStr is not a valid {@link TaskId}
     */
    public static TaskId parse(final String taskIdStr) {
        try {
            final int namedTopologyDelimiterIndex = taskIdStr.indexOf(NAMED_TOPOLOGY_DELIMITER);
            // If there is no copy of the NamedTopology delimiter, this task has no named topology and only one `_` char
            if (namedTopologyDelimiterIndex < 0) {
                final int index = taskIdStr.indexOf('_');

                final int topicGroupId = Integer.parseInt(taskIdStr.substring(0, index));
                final int partition = Integer.parseInt(taskIdStr.substring(index + 1));

                return new TaskId(topicGroupId, partition);
            } else {
                final int topicGroupIdIndex = namedTopologyDelimiterIndex + 2;
                final int subtopologyPartitionDelimiterIndex = taskIdStr.indexOf('_', topicGroupIdIndex);

                final String namedTopology = taskIdStr.substring(0, namedTopologyDelimiterIndex);
                final int topicGroupId = Integer.parseInt(taskIdStr.substring(topicGroupIdIndex, subtopologyPartitionDelimiterIndex));
                final int partition = Integer.parseInt(taskIdStr.substring(subtopologyPartitionDelimiterIndex + 1));

                return new TaskId(topicGroupId, partition, namedTopology);
            }
        } catch (final Exception e) {
            throw new TaskIdFormatException(taskIdStr);
        }
    }

    @Override
    public boolean equals(final Object o) {
        if (this == o) {
            return true;
        }
        if (o == null || getClass() != o.getClass()) {
            return false;
        }
        final TaskId taskId = (TaskId) o;

        if (subtopology != taskId.subtopology || partition != taskId.partition) {
            return false;
        }

        if (topologyName != null && taskId.topologyName != null) {
            return topologyName.equals(taskId.topologyName);
        } else {
            return topologyName == null && taskId.topologyName == null;
        }
    }

    @Override
    public int hashCode() {
        return Objects.hash(subtopology, partition, topologyName);
    }

    @Override
    public int compareTo(final TaskId other) {
        if (topologyName != null && other.topologyName != null) {
            final int comparingNamedTopologies = topologyName.compareTo(other.topologyName);
            if (comparingNamedTopologies != 0) {
                return comparingNamedTopologies;
            }
        } else if (topologyName != null || other.topologyName != null) {
            LOG.error("Tried to compare this = {} with other = {}, but only one had a valid named topology", this, other);
            throw new IllegalStateException("Can't compare a TaskId with a namedTopology to one without");
        }
        final int comparingTopicGroupId = Integer.compare(this.subtopology, other.subtopology);
        return comparingTopicGroupId != 0 ? comparingTopicGroupId : Integer.compare(this.partition, other.partition);
    }
}<|MERGE_RESOLUTION|>--- conflicted
+++ resolved
@@ -17,24 +17,11 @@
 package org.apache.kafka.streams.processor;
 
 import org.apache.kafka.streams.errors.TaskIdFormatException;
-import org.slf4j.Logger;
-import org.slf4j.LoggerFactory;
 
-<<<<<<< HEAD
-import java.io.DataInputStream;
-import java.io.DataOutputStream;
-import java.io.IOException;
-import java.nio.ByteBuffer;
-import java.util.Objects;
-
-import static org.apache.kafka.streams.processor.internals.assignment.ConsumerProtocolUtils.readTaskIdFrom;
-import static org.apache.kafka.streams.processor.internals.assignment.ConsumerProtocolUtils.writeTaskIdTo;
-=======
 import org.slf4j.Logger;
 import org.slf4j.LoggerFactory;
 
 import java.util.Objects;
->>>>>>> 9494bebe
 
 /**
  * The task ID representation composed as subtopology plus the assigned partition ID.
@@ -45,27 +32,12 @@
 
     public static final String NAMED_TOPOLOGY_DELIMITER = "__";
 
-<<<<<<< HEAD
-    /**
-     * The ID of the subtopology, aka topicGroupId.
-     */
-    @Deprecated
-    public final int topicGroupId;
-    /**
-     * The ID of the partition.
-     */
-    @Deprecated
-    public final int partition;
-=======
     /** The ID of the subtopology. */
     private final int subtopology;
     /** The ID of the partition. */
     private final int partition;
->>>>>>> 9494bebe
 
-    /**
-     * The namedTopology that this task belongs to, or null if it does not belong to one
-     */
+    /** The namedTopology that this task belongs to, or null if it does not belong to one */
     private final String topologyName;
 
     public TaskId(final int subtopology, final int partition) {
@@ -76,7 +48,8 @@
         this.subtopology = subtopology;
         this.partition = partition;
         if (topologyName != null && topologyName.length() == 0) {
-            LOG.warn("Empty string passed in for task's namedTopology, since NamedTopology name cannot be empty, we " + "assume this task does not belong to a NamedTopology and downgrade this to null");
+            LOG.warn("Empty string passed in for task's namedTopology, since NamedTopology name cannot be empty, we "
+                         + "assume this task does not belong to a NamedTopology and downgrade this to null");
             this.topologyName = null;
         } else {
             this.topologyName = topologyName;
