--- conflicted
+++ resolved
@@ -17,13 +17,7 @@
 package org.apache.kafka.streams.processor.internals;
 
 import org.apache.kafka.clients.admin.Admin;
-import org.apache.kafka.clients.consumer.Consumer;
-import org.apache.kafka.clients.consumer.ConsumerConfig;
-import org.apache.kafka.clients.consumer.ConsumerRebalanceListener;
-import org.apache.kafka.clients.consumer.ConsumerRecord;
-import org.apache.kafka.clients.consumer.ConsumerRecords;
-import org.apache.kafka.clients.consumer.InvalidOffsetException;
-import org.apache.kafka.clients.consumer.OffsetResetStrategy;
+import org.apache.kafka.clients.consumer.*;
 import org.apache.kafka.common.KafkaException;
 import org.apache.kafka.common.Metric;
 import org.apache.kafka.common.MetricName;
@@ -50,117 +44,106 @@
 import org.apache.kafka.streams.processor.internals.metrics.StreamsMetricsImpl;
 import org.apache.kafka.streams.processor.internals.metrics.ThreadMetrics;
 import org.apache.kafka.streams.state.internals.ThreadCache;
-
-import java.util.Queue;
-import java.util.function.BiConsumer;
 import org.slf4j.Logger;
 
 import java.time.Duration;
-import java.util.Arrays;
-import java.util.Collections;
-import java.util.Comparator;
-import java.util.HashSet;
-import java.util.Map;
-import java.util.Optional;
-import java.util.Set;
-import java.util.UUID;
+import java.util.*;
 import java.util.concurrent.atomic.AtomicBoolean;
 import java.util.concurrent.atomic.AtomicInteger;
 import java.util.concurrent.atomic.AtomicLong;
+import java.util.function.BiConsumer;
 import java.util.stream.Collectors;
 
 import static org.apache.kafka.streams.internals.StreamsConfigUtils.eosEnabled;
-import static org.apache.kafka.streams.processor.internals.ClientUtils.getConsumerClientId;
-import static org.apache.kafka.streams.processor.internals.ClientUtils.getRestoreConsumerClientId;
-import static org.apache.kafka.streams.processor.internals.ClientUtils.getSharedAdminClientId;
+import static org.apache.kafka.streams.processor.internals.ClientUtils.*;
 
 public class StreamThread extends Thread {
 
-	/**
-	 * Stream thread states are the possible states that a stream thread can be in.
-	 * A thread must only be in one state at a time
-	 * The expected state transitions with the following defined states is:
-	 *
-	 * <pre>
-	 *                 +-------------+
-	 *          +<---- | Created (0) |
-	 *          |      +-----+-------+
-	 *          |            |
-	 *          |            v
-	 *          |      +-----+-------+
-	 *          +<---- | Starting (1)|----->+
-	 *          |      +-----+-------+      |
-	 *          |                           |
-	 *          |            +<----------+  |
-	 *          |            |           |  |
-	 *          |            v           |  |
-	 *          |      +-----+-------+   |  |
-	 *          +<---- | Partitions  | --+  |
-	 *          |      | Revoked (2) | <----+
-	 *          |      +-----+-------+      |
-	 *          |           |  ^            |
-	 *          |           v  |            |
-	 *          |      +-----+-------+      |
-	 *          +<---- | Partitions  |      |
-	 *          |      | Assigned (3)| <----+
-	 *          |      +-----+-------+      |
-	 *          |            |              |
-	 *          |            +<----------+  |
-	 *          |            |           |  |
-	 *          |            v           |  |
-	 *          |      +-----+-------+   |  |
-	 *          |      |             | --+  |
-	 *          |      | Running (4) | ---->+
-	 *          |      +-----+-------+
-	 *          |            |
-	 *          |            v
-	 *          |      +-----+-------+
-	 *          +----> | Pending     |
-	 *                 | Shutdown (5)|
-	 *                 +-----+-------+
-	 *                       |
-	 *                       v
-	 *                 +-----+-------+
-	 *                 | Dead (6)    |
-	 *                 +-------------+
-	 * </pre>
-	 * <p>
-	 * Note the following:
-	 * <ul>
-	 *     <li>Any state can go to PENDING_SHUTDOWN. That is because streams can be closed at any time.</li>
-	 *     <li>
-	 *         State PENDING_SHUTDOWN may want to transit to some other states other than DEAD,
-	 *         in the corner case when the shutdown is triggered while the thread is still in the rebalance loop.
-	 *         In this case we will forbid the transition but will not treat as an error.
-	 *     </li>
-	 *     <li>
-	 *         State PARTITIONS_REVOKED may want transit to itself indefinitely, in the corner case when
-	 *         the coordinator repeatedly fails in-between revoking partitions and assigning new partitions.
-	 *         Also during streams instance start up PARTITIONS_REVOKED may want to transit to itself as well.
-	 *         In this case we will allow the transition but it will be a no-op as the set of revoked partitions
-	 *         should be empty.
-	 *     </li>
-	 * </ul>
-	 */
-	public enum State implements ThreadStateTransitionValidator {
-
-		CREATED(1, 5),                    // 0
-		STARTING(2, 3, 5),                // 1
-		PARTITIONS_REVOKED(2, 3, 5),      // 2
-		PARTITIONS_ASSIGNED(2, 3, 4, 5),  // 3
-		RUNNING(2, 3, 4, 5),              // 4
-		PENDING_SHUTDOWN(6),              // 5
-		DEAD;                             // 6
-
-		private final Set<Integer> validTransitions = new HashSet<>();
-
-		State(final Integer... validTransitions) {
-			this.validTransitions.addAll(Arrays.asList(validTransitions));
-		}
-
-		public boolean isAlive() {
-			return equals(RUNNING) || equals(STARTING) || equals(PARTITIONS_REVOKED) || equals(PARTITIONS_ASSIGNED);
-		}
+    /**
+     * Stream thread states are the possible states that a stream thread can be in.
+     * A thread must only be in one state at a time
+     * The expected state transitions with the following defined states is:
+     *
+     * <pre>
+     *                 +-------------+
+     *          +<---- | Created (0) |
+     *          |      +-----+-------+
+     *          |            |
+     *          |            v
+     *          |      +-----+-------+
+     *          +<---- | Starting (1)|----->+
+     *          |      +-----+-------+      |
+     *          |                           |
+     *          |            +<----------+  |
+     *          |            |           |  |
+     *          |            v           |  |
+     *          |      +-----+-------+   |  |
+     *          +<---- | Partitions  | --+  |
+     *          |      | Revoked (2) | <----+
+     *          |      +-----+-------+      |
+     *          |           |  ^            |
+     *          |           v  |            |
+     *          |      +-----+-------+      |
+     *          +<---- | Partitions  |      |
+     *          |      | Assigned (3)| <----+
+     *          |      +-----+-------+      |
+     *          |            |              |
+     *          |            +<----------+  |
+     *          |            |           |  |
+     *          |            v           |  |
+     *          |      +-----+-------+   |  |
+     *          |      |             | --+  |
+     *          |      | Running (4) | ---->+
+     *          |      +-----+-------+
+     *          |            |
+     *          |            v
+     *          |      +-----+-------+
+     *          +----> | Pending     |
+     *                 | Shutdown (5)|
+     *                 +-----+-------+
+     *                       |
+     *                       v
+     *                 +-----+-------+
+     *                 | Dead (6)    |
+     *                 +-------------+
+     * </pre>
+     * <p>
+     * Note the following:
+     * <ul>
+     *     <li>Any state can go to PENDING_SHUTDOWN. That is because streams can be closed at any time.</li>
+     *     <li>
+     *         State PENDING_SHUTDOWN may want to transit to some other states other than DEAD,
+     *         in the corner case when the shutdown is triggered while the thread is still in the rebalance loop.
+     *         In this case we will forbid the transition but will not treat as an error.
+     *     </li>
+     *     <li>
+     *         State PARTITIONS_REVOKED may want transit to itself indefinitely, in the corner case when
+     *         the coordinator repeatedly fails in-between revoking partitions and assigning new partitions.
+     *         Also during streams instance start up PARTITIONS_REVOKED may want to transit to itself as well.
+     *         In this case we will allow the transition but it will be a no-op as the set of revoked partitions
+     *         should be empty.
+     *     </li>
+     * </ul>
+     */
+    public enum State implements ThreadStateTransitionValidator {
+
+        CREATED(1, 5),                    // 0
+        STARTING(2, 3, 5),                // 1
+        PARTITIONS_REVOKED(2, 3, 5),      // 2
+        PARTITIONS_ASSIGNED(2, 3, 4, 5),  // 3
+        RUNNING(2, 3, 4, 5),              // 4
+        PENDING_SHUTDOWN(6),              // 5
+        DEAD;                             // 6
+
+        private final Set<Integer> validTransitions = new HashSet<>();
+
+        State(final Integer... validTransitions) {
+            this.validTransitions.addAll(Arrays.asList(validTransitions));
+        }
+
+        public boolean isAlive() {
+            return equals(RUNNING) || equals(STARTING) || equals(PARTITIONS_REVOKED) || equals(PARTITIONS_ASSIGNED);
+        }
 
         @Override
         public boolean isValidTransition(final ThreadStateTransitionValidator newState) {
@@ -190,29 +173,6 @@
      */
     public void setStateListener(final StreamThread.StateListener listener) {
         stateListener = listener;
-<<<<<<< HEAD
-	}
-
-	/**
-	 * @return The state this instance is in
-	 */
-	public State state() {
-		// we do not need to use the state lock since the variable is volatile
-		return state;
-	}
-
-	void setPartitionAssignedTime(final long lastPartitionAssignedMs) {
-		this.lastPartitionAssignedMs = lastPartitionAssignedMs;
-	}
-
-	/**
-	 * Sets the state
-	 * @param newState New state
-	 * @return The state prior to the call to setState, or null if the transition is invalid
-	 */
-	State setState(final State newState) {
-		final State oldState;
-=======
     }
 
     public StreamThread.StateListener getStateListener() {
@@ -233,20 +193,17 @@
 
     /**
      * Sets the state
-     *
      * @param newState New state
      * @return The state prior to the call to setState, or null if the transition is invalid
      */
     State setState(final State newState) {
         final State oldState;
->>>>>>> 15418db6
 
         synchronized (stateLock) {
             oldState = state;
 
             if (state == State.PENDING_SHUTDOWN && newState != State.DEAD) {
-                log.debug("Ignoring request to transit from PENDING_SHUTDOWN to {}: " +
-                              "only DEAD state is a valid next state", newState);
+                log.debug("Ignoring request to transit from PENDING_SHUTDOWN to {}: " + "only DEAD state is a valid next state", newState);
                 // when the state is already in PENDING_SHUTDOWN, all other transitions will be
                 // refused but we do not throw exception here
                 return null;
@@ -257,315 +214,36 @@
                 // will be refused but we do not throw exception here
                 return null;
             } else if (!state.isValidTransition(newState)) {
-				log.error("Unexpected state transition from {} to {}", oldState, newState);
-				throw new StreamsException(logPrefix + "Unexpected state transition from " + oldState + " to " + newState);
-			} else {
-				log.info("State transition from {} to {}", oldState, newState);
-			}
-
-			state = newState;
-			if (newState == State.RUNNING) {
-				updateThreadMetadata(taskManager.activeTaskMap(), taskManager.standbyTaskMap());
-			}
-
-			stateLock.notifyAll();
-		}
-
-		if (stateListener != null) {
+                log.error("Unexpected state transition from {} to {}", oldState, newState);
+                throw new StreamsException(logPrefix + "Unexpected state transition from " + oldState + " to " + newState);
+            } else {
+                log.info("State transition from {} to {}", oldState, newState);
+            }
+
+            state = newState;
+            if (newState == State.RUNNING) {
+                updateThreadMetadata(taskManager.activeTaskMap(), taskManager.standbyTaskMap());
+            }
+
+            stateLock.notifyAll();
+        }
+
+        if (stateListener != null) {
             stateListener.onChange(this, state, oldState);
         }
 
         return oldState;
     }
 
-	public boolean isRunning() {
-		synchronized (stateLock) {
-			return state.isAlive();
-		}
-	}
+    public boolean isRunning() {
+        synchronized (stateLock) {
+            return state.isAlive();
+        }
+    }
 
     private final Time time;
     private final Logger log;
     private final String logPrefix;
-<<<<<<< HEAD
-	public final Object stateLock;
-	private final Duration pollTime;
-	private final long commitTimeMs;
-	private final int maxPollTimeMs;
-	private final String originalReset;
-	private final TaskManager taskManager;
-	private final AtomicLong nextProbingRebalanceMs;
-
-	private final StreamsMetricsImpl streamsMetrics;
-	private final Sensor commitSensor;
-	private final Sensor pollSensor;
-	private final Sensor pollRecordsSensor;
-	private final Sensor punctuateSensor;
-	private final Sensor processRecordsSensor;
-	private final Sensor processLatencySensor;
-	private final Sensor processRateSensor;
-	private final Sensor pollRatioSensor;
-	private final Sensor processRatioSensor;
-	private final Sensor punctuateRatioSensor;
-	private final Sensor commitRatioSensor;
-	private final Sensor failedStreamThreadSensor;
-
-	private static final long LOG_SUMMARY_INTERVAL_MS = 2 * 60 * 1000L; // log a summary of processing every 2 minutes
-	private long lastLogSummaryMs = -1L;
-	private long totalRecordsProcessedSinceLastSummary = 0L;
-	private long totalPunctuatorsSinceLastSummary = 0L;
-	private long totalCommittedSinceLastSummary = 0L;
-
-	private long now;
-	private long lastPollMs;
-	private long lastCommitMs;
-	private long lastPartitionAssignedMs = -1L;
-	private int numIterations;
-	private volatile State state = State.CREATED;
-	private volatile ThreadMetadata threadMetadata;
-	private StreamThread.StateListener stateListener;
-	private final Optional<String> getGroupInstanceID;
-
-	private final ChangelogReader changelogReader;
-	private final ConsumerRebalanceListener rebalanceListener;
-	private final Consumer<byte[], byte[]> mainConsumer;
-	private final Consumer<byte[], byte[]> restoreConsumer;
-	private final Admin adminClient;
-	private final InternalTopologyBuilder builder;
-	private final java.util.function.Consumer<Long> cacheResizer;
-
-	private java.util.function.Consumer<Throwable> streamsUncaughtExceptionHandler;
-	private Runnable shutdownErrorHook;
-	private AtomicInteger assignmentErrorCode;
-	private AtomicLong cacheResizeSize;
-	private final ProcessingMode processingMode;
-	private AtomicBoolean leaveGroupRequested;
-
-
-	public static StreamThread create(final InternalTopologyBuilder builder,
-									  final StreamsConfig config,
-									  final KafkaClientSupplier clientSupplier,
-									  final Admin adminClient,
-									  final UUID processId,
-									  final String clientId,
-									  final StreamsMetricsImpl streamsMetrics,
-									  final Time time,
-									  final StreamsMetadataState streamsMetadataState,
-									  final long cacheSizeBytes,
-									  final StateDirectory stateDirectory,
-									  final StateRestoreListener userStateRestoreListener,
-									  final int threadIdx,
-									  final Runnable shutdownErrorHook,
-									  final java.util.function.Consumer<Throwable> streamsUncaughtExceptionHandler) {
-		final String threadId = clientId + "-StreamThread-" + threadIdx;
-
-		final String logPrefix = String.format("stream-thread [%s] ", threadId);
-		final LogContext logContext = new LogContext(logPrefix);
-		final Logger log = logContext.logger(StreamThread.class);
-
-		final ReferenceContainer referenceContainer = new ReferenceContainer();
-		referenceContainer.adminClient = adminClient;
-		referenceContainer.streamsMetadataState = streamsMetadataState;
-		referenceContainer.time = time;
-
-		log.info("Creating restore consumer client");
-		final Map<String, Object> restoreConsumerConfigs = config.getRestoreConsumerConfigs(getRestoreConsumerClientId(threadId));
-		final Consumer<byte[], byte[]> restoreConsumer = clientSupplier.getRestoreConsumer(restoreConsumerConfigs);
-
-		final StoreChangelogReader changelogReader = new StoreChangelogReader(
-				time,
-				config,
-				logContext,
-				adminClient,
-				restoreConsumer,
-				userStateRestoreListener
-		);
-
-		final ThreadCache cache = new ThreadCache(logContext, cacheSizeBytes, streamsMetrics);
-
-		final ActiveTaskCreator activeTaskCreator = new ActiveTaskCreator(
-				builder,
-				config,
-				streamsMetrics,
-				stateDirectory,
-				changelogReader,
-				cache,
-				time,
-				clientSupplier,
-				threadId,
-				processId,
-				log
-		);
-		final StandbyTaskCreator standbyTaskCreator = new StandbyTaskCreator(
-				builder,
-				config,
-				streamsMetrics,
-				stateDirectory,
-				changelogReader,
-				threadId,
-				log
-		);
-		final TaskManager taskManager = new TaskManager(
-				time,
-				changelogReader,
-				processId,
-				logPrefix,
-				streamsMetrics,
-				activeTaskCreator,
-				standbyTaskCreator,
-				builder,
-				adminClient,
-				stateDirectory,
-				StreamThread.processingMode(config)
-		);
-		referenceContainer.taskManager = taskManager;
-
-		log.info("Creating consumer client");
-		final String applicationId = config.getString(StreamsConfig.APPLICATION_ID_CONFIG);
-		final Map<String, Object> consumerConfigs = config.getMainConsumerConfigs(applicationId, getConsumerClientId(threadId), threadIdx);
-		consumerConfigs.put(StreamsConfig.InternalConfig.REFERENCE_CONTAINER_PARTITION_ASSIGNOR, referenceContainer);
-
-		final String originalReset = (String) consumerConfigs.get(ConsumerConfig.AUTO_OFFSET_RESET_CONFIG);
-		// If there are any overrides, we never fall through to the consumer, but only handle offset management ourselves.
-		if (!builder.latestResetTopicsPattern().pattern().isEmpty() || !builder.earliestResetTopicsPattern().pattern().isEmpty()) {
-			consumerConfigs.put(ConsumerConfig.AUTO_OFFSET_RESET_CONFIG, "none");
-		}
-
-		final Consumer<byte[], byte[]> mainConsumer = clientSupplier.getConsumer(consumerConfigs);
-		changelogReader.setMainConsumer(mainConsumer);
-		taskManager.setMainConsumer(mainConsumer);
-		referenceContainer.mainConsumer = mainConsumer;
-
-		final StreamThread streamThread = new StreamThread(
-				time,
-				config,
-				adminClient,
-				mainConsumer,
-				restoreConsumer,
-				changelogReader,
-				originalReset,
-				taskManager,
-				streamsMetrics,
-				builder,
-				threadId,
-				logContext,
-				referenceContainer.assignmentErrorCode,
-				referenceContainer.nextScheduledRebalanceMs,
-				shutdownErrorHook,
-				streamsUncaughtExceptionHandler,
-				cache::resize
-		);
-
-		return streamThread.updateThreadMetadata(getSharedAdminClientId(clientId));
-	}
-
-	public enum ProcessingMode {
-		AT_LEAST_ONCE("AT_LEAST_ONCE"),
-
-		EXACTLY_ONCE_ALPHA("EXACTLY_ONCE_ALPHA"),
-
-		EXACTLY_ONCE_BETA("EXACTLY_ONCE_BETA");
-
-		public final String name;
-
-		ProcessingMode(final String name) {
-			this.name = name;
-		}
-	}
-
-	public static ProcessingMode processingMode(final StreamsConfig config) {
-		if (EXACTLY_ONCE.equals(config.getString(StreamsConfig.PROCESSING_GUARANTEE_CONFIG))) {
-			return StreamThread.ProcessingMode.EXACTLY_ONCE_ALPHA;
-		} else if (EXACTLY_ONCE_BETA.equals(config.getString(StreamsConfig.PROCESSING_GUARANTEE_CONFIG))) {
-			return StreamThread.ProcessingMode.EXACTLY_ONCE_BETA;
-		} else {
-			return StreamThread.ProcessingMode.AT_LEAST_ONCE;
-		}
-	}
-
-	public static boolean eosEnabled(final StreamsConfig config) {
-		final ProcessingMode processingMode = processingMode(config);
-		return processingMode == ProcessingMode.EXACTLY_ONCE_ALPHA ||
-				processingMode == ProcessingMode.EXACTLY_ONCE_BETA;
-	}
-
-	public StreamThread(final Time time,
-						final StreamsConfig config,
-						final Admin adminClient,
-						final Consumer<byte[], byte[]> mainConsumer,
-						final Consumer<byte[], byte[]> restoreConsumer,
-						final ChangelogReader changelogReader,
-						final String originalReset,
-						final TaskManager taskManager,
-						final StreamsMetricsImpl streamsMetrics,
-						final InternalTopologyBuilder builder,
-						final String threadId,
-						final LogContext logContext,
-						final AtomicInteger assignmentErrorCode,
-						final AtomicLong nextProbingRebalanceMs,
-						final Runnable shutdownErrorHook,
-						final java.util.function.Consumer<Throwable> streamsUncaughtExceptionHandler,
-						final java.util.function.Consumer<Long> cacheResizer) {
-		super(threadId);
-		this.stateLock = new Object();
-		this.leaveGroupRequested = new AtomicBoolean(false);
-		this.adminClient = adminClient;
-		this.streamsMetrics = streamsMetrics;
-		this.commitSensor = ThreadMetrics.commitSensor(threadId, streamsMetrics);
-		this.pollSensor = ThreadMetrics.pollSensor(threadId, streamsMetrics);
-		this.pollRecordsSensor = ThreadMetrics.pollRecordsSensor(threadId, streamsMetrics);
-		this.pollRatioSensor = ThreadMetrics.pollRatioSensor(threadId, streamsMetrics);
-		this.processLatencySensor = ThreadMetrics.processLatencySensor(threadId, streamsMetrics);
-		this.processRecordsSensor = ThreadMetrics.processRecordsSensor(threadId, streamsMetrics);
-		this.processRateSensor = ThreadMetrics.processRateSensor(threadId, streamsMetrics);
-		this.processRatioSensor = ThreadMetrics.processRatioSensor(threadId, streamsMetrics);
-		this.punctuateSensor = ThreadMetrics.punctuateSensor(threadId, streamsMetrics);
-		this.punctuateRatioSensor = ThreadMetrics.punctuateRatioSensor(threadId, streamsMetrics);
-		this.commitRatioSensor = ThreadMetrics.commitRatioSensor(threadId, streamsMetrics);
-		this.failedStreamThreadSensor = ClientMetrics.failedStreamThreadSensor(streamsMetrics);
-		this.assignmentErrorCode = assignmentErrorCode;
-		this.cacheResizeSize = new AtomicLong(-1L);
-		this.shutdownErrorHook = shutdownErrorHook;
-		this.streamsUncaughtExceptionHandler = streamsUncaughtExceptionHandler;
-		this.cacheResizer = cacheResizer;
-		this.processingMode = processingMode(config);
-
-		// The following sensors are created here but their references are not stored in this object, since within
-		// this object they are not recorded. The sensors are created here so that the stream threads starts with all
-		// its metrics initialised. Otherwise, those sensors would have been created during processing, which could
-		// lead to missing metrics. For instance, if no task were created, the metrics for created and closed
-		// tasks would never be added to the metrics.
-		ThreadMetrics.createTaskSensor(threadId, streamsMetrics);
-		ThreadMetrics.closeTaskSensor(threadId, streamsMetrics);
-		if (streamsMetrics.version() == Version.FROM_0100_TO_24) {
-			ThreadMetrics.skipRecordSensor(threadId, streamsMetrics);
-			ThreadMetrics.commitOverTasksSensor(threadId, streamsMetrics);
-		}
-
-		this.time = time;
-		this.builder = builder;
-		this.logPrefix = logContext.logPrefix();
-		this.log = logContext.logger(StreamThread.class);
-		this.rebalanceListener = new StreamsRebalanceListener(time, taskManager, this, this.log, this.assignmentErrorCode);
-		this.taskManager = taskManager;
-		this.restoreConsumer = restoreConsumer;
-		this.mainConsumer = mainConsumer;
-		this.changelogReader = changelogReader;
-		this.originalReset = originalReset;
-		this.nextProbingRebalanceMs = nextProbingRebalanceMs;
-		this.getGroupInstanceID = mainConsumer.groupMetadata().groupInstanceId();
-
-		this.pollTime = Duration.ofMillis(config.getLong(StreamsConfig.POLL_MS_CONFIG));
-		final int dummyThreadIdx = 1;
-		this.maxPollTimeMs = new InternalConsumerConfig(config.getMainConsumerConfigs("dummyGroupId", "dummyClientId", dummyThreadIdx))
-				.getInt(ConsumerConfig.MAX_POLL_INTERVAL_MS_CONFIG);
-		this.commitTimeMs = config.getLong(StreamsConfig.COMMIT_INTERVAL_MS_CONFIG);
-
-		this.numIterations = 1;
-	}
-
-	private static final class InternalConsumerConfig extends ConsumerConfig {
-=======
     public final Object stateLock;
     private final Duration pollTime;
     private final long commitTimeMs;
@@ -629,21 +307,7 @@
     private final boolean eosEnabled;
     private final boolean stateUpdaterEnabled;
 
-    public static StreamThread create(final TopologyMetadata topologyMetadata,
-                                      final StreamsConfig config,
-                                      final KafkaClientSupplier clientSupplier,
-                                      final Admin adminClient,
-                                      final UUID processId,
-                                      final String clientId,
-                                      final StreamsMetricsImpl streamsMetrics,
-                                      final Time time,
-                                      final StreamsMetadataState streamsMetadataState,
-                                      final long cacheSizeBytes,
-                                      final StateDirectory stateDirectory,
-                                      final StateRestoreListener userStateRestoreListener,
-                                      final int threadIdx,
-                                      final Runnable shutdownErrorHook,
-                                      final BiConsumer<Throwable, Boolean> streamsUncaughtExceptionHandler) {
+    public static StreamThread create(final TopologyMetadata topologyMetadata, final StreamsConfig config, final KafkaClientSupplier clientSupplier, final Admin adminClient, final UUID processId, final String clientId, final StreamsMetricsImpl streamsMetrics, final Time time, final StreamsMetadataState streamsMetadataState, final long cacheSizeBytes, final StateDirectory stateDirectory, final StateRestoreListener userStateRestoreListener, final int threadIdx, final Runnable shutdownErrorHook, final BiConsumer<Throwable, Boolean> streamsUncaughtExceptionHandler) {
         final String threadId = clientId + "-StreamThread-" + threadIdx;
 
         final String logPrefix = String.format("stream-thread [%s] ", threadId);
@@ -660,55 +324,15 @@
         final Map<String, Object> restoreConsumerConfigs = config.getRestoreConsumerConfigs(getRestoreConsumerClientId(threadId));
         final Consumer<byte[], byte[]> restoreConsumer = clientSupplier.getRestoreConsumer(restoreConsumerConfigs);
 
-        final StoreChangelogReader changelogReader = new StoreChangelogReader(
-            time,
-            config,
-            logContext,
-            adminClient,
-            restoreConsumer,
-            userStateRestoreListener
-        );
+        final StoreChangelogReader changelogReader = new StoreChangelogReader(time, config, logContext, adminClient, restoreConsumer, userStateRestoreListener);
 
         final ThreadCache cache = new ThreadCache(logContext, cacheSizeBytes, streamsMetrics);
 
-        final boolean stateUpdaterEnabled =
-            InternalConfig.getBoolean(config.originals(), InternalConfig.STATE_UPDATER_ENABLED, false);
-        final ActiveTaskCreator activeTaskCreator = new ActiveTaskCreator(
-            topologyMetadata,
-            config,
-            streamsMetrics,
-            stateDirectory,
-            changelogReader,
-            cache,
-            time,
-            clientSupplier,
-            threadId,
-            processId,
-            log,
-            stateUpdaterEnabled);
-        final StandbyTaskCreator standbyTaskCreator = new StandbyTaskCreator(
-            topologyMetadata,
-            config,
-            streamsMetrics,
-            stateDirectory,
-            changelogReader,
-            threadId,
-            log,
-            stateUpdaterEnabled);
-
-        final TaskManager taskManager = new TaskManager(
-            time,
-            changelogReader,
-            processId,
-            logPrefix,
-            activeTaskCreator,
-            standbyTaskCreator,
-            new Tasks(new LogContext(logPrefix)),
-            topologyMetadata,
-            adminClient,
-            stateDirectory,
-            maybeCreateAndStartStateUpdater(stateUpdaterEnabled, streamsMetrics, config, changelogReader, topologyMetadata, time, clientId, threadIdx)
-        );
+        final boolean stateUpdaterEnabled = InternalConfig.getBoolean(config.originals(), InternalConfig.STATE_UPDATER_ENABLED, false);
+        final ActiveTaskCreator activeTaskCreator = new ActiveTaskCreator(topologyMetadata, config, streamsMetrics, stateDirectory, changelogReader, cache, time, clientSupplier, threadId, processId, log, stateUpdaterEnabled);
+        final StandbyTaskCreator standbyTaskCreator = new StandbyTaskCreator(topologyMetadata, config, streamsMetrics, stateDirectory, changelogReader, threadId, log, stateUpdaterEnabled);
+
+        final TaskManager taskManager = new TaskManager(time, changelogReader, processId, logPrefix, activeTaskCreator, standbyTaskCreator, new Tasks(new LogContext(logPrefix)), topologyMetadata, adminClient, stateDirectory, maybeCreateAndStartStateUpdater(stateUpdaterEnabled, streamsMetrics, config, changelogReader, topologyMetadata, time, clientId, threadIdx));
         referenceContainer.taskManager = taskManager;
 
         log.info("Creating consumer client");
@@ -726,38 +350,12 @@
         taskManager.setMainConsumer(mainConsumer);
         referenceContainer.mainConsumer = mainConsumer;
 
-        final StreamThread streamThread = new StreamThread(
-            time,
-            config,
-            adminClient,
-            mainConsumer,
-            restoreConsumer,
-            changelogReader,
-            originalReset,
-            taskManager,
-            streamsMetrics,
-            topologyMetadata,
-            threadId,
-            logContext,
-            referenceContainer.assignmentErrorCode,
-            referenceContainer.nextScheduledRebalanceMs,
-            referenceContainer.nonFatalExceptionsToHandle,
-            shutdownErrorHook,
-            streamsUncaughtExceptionHandler,
-            cache::resize
-        );
+        final StreamThread streamThread = new StreamThread(time, config, adminClient, mainConsumer, restoreConsumer, changelogReader, originalReset, taskManager, streamsMetrics, topologyMetadata, threadId, logContext, referenceContainer.assignmentErrorCode, referenceContainer.nextScheduledRebalanceMs, referenceContainer.nonFatalExceptionsToHandle, shutdownErrorHook, streamsUncaughtExceptionHandler, cache::resize);
 
         return streamThread.updateThreadMetadata(getSharedAdminClientId(clientId));
     }
 
-    private static StateUpdater maybeCreateAndStartStateUpdater(final boolean stateUpdaterEnabled,
-                                                                final StreamsMetricsImpl streamsMetrics,
-                                                                final StreamsConfig streamsConfig,
-                                                                final ChangelogReader changelogReader,
-                                                                final TopologyMetadata topologyMetadata,
-                                                                final Time time,
-                                                                final String clientId,
-                                                                final int threadIdx) {
+    private static StateUpdater maybeCreateAndStartStateUpdater(final boolean stateUpdaterEnabled, final StreamsMetricsImpl streamsMetrics, final StreamsConfig streamsConfig, final ChangelogReader changelogReader, final TopologyMetadata topologyMetadata, final Time time, final String clientId, final int threadIdx) {
         if (stateUpdaterEnabled) {
             final String name = clientId + "-StateUpdater-" + threadIdx;
             final StateUpdater stateUpdater = new DefaultStateUpdater(name, streamsMetrics.metricsRegistry(), streamsConfig, changelogReader, topologyMetadata, time);
@@ -768,24 +366,7 @@
         }
     }
 
-    public StreamThread(final Time time,
-                        final StreamsConfig config,
-                        final Admin adminClient,
-                        final Consumer<byte[], byte[]> mainConsumer,
-                        final Consumer<byte[], byte[]> restoreConsumer,
-                        final ChangelogReader changelogReader,
-                        final String originalReset,
-                        final TaskManager taskManager,
-                        final StreamsMetricsImpl streamsMetrics,
-                        final TopologyMetadata topologyMetadata,
-                        final String threadId,
-                        final LogContext logContext,
-                        final AtomicInteger assignmentErrorCode,
-                        final AtomicLong nextProbingRebalanceMs,
-                        final Queue<StreamsException> nonFatalExceptionsToHandle,
-                        final Runnable shutdownErrorHook,
-                        final BiConsumer<Throwable, Boolean> streamsUncaughtExceptionHandler,
-                        final java.util.function.Consumer<Long> cacheResizer) {
+    public StreamThread(final Time time, final StreamsConfig config, final Admin adminClient, final Consumer<byte[], byte[]> mainConsumer, final Consumer<byte[], byte[]> restoreConsumer, final ChangelogReader changelogReader, final String originalReset, final TaskManager taskManager, final StreamsMetricsImpl streamsMetrics, final TopologyMetadata topologyMetadata, final String threadId, final LogContext logContext, final AtomicInteger assignmentErrorCode, final AtomicLong nextProbingRebalanceMs, final Queue<StreamsException> nonFatalExceptionsToHandle, final Runnable shutdownErrorHook, final BiConsumer<Throwable, Boolean> streamsUncaughtExceptionHandler, final java.util.function.Consumer<Long> cacheResizer) {
         super(threadId);
         this.stateLock = new Object();
         this.adminClient = adminClient;
@@ -815,20 +396,8 @@
         ThreadMetrics.createTaskSensor(threadId, streamsMetrics);
         ThreadMetrics.closeTaskSensor(threadId, streamsMetrics);
 
-        ThreadMetrics.addThreadStartTimeMetric(
-            threadId,
-            streamsMetrics,
-            time.milliseconds()
-        );
-        ThreadMetrics.addThreadBlockedTimeMetric(
-            threadId,
-            new StreamThreadTotalBlockedTime(
-                mainConsumer,
-                restoreConsumer,
-                taskManager::totalProducerBlockedTime
-            ),
-            streamsMetrics
-        );
+        ThreadMetrics.addThreadStartTimeMetric(threadId, streamsMetrics, time.milliseconds());
+        ThreadMetrics.addThreadBlockedTimeMetric(threadId, new StreamThreadTotalBlockedTime(mainConsumer, restoreConsumer, taskManager::totalProducerBlockedTime), streamsMetrics);
 
         this.time = time;
         this.topologyMetadata = topologyMetadata;
@@ -847,8 +416,7 @@
 
         this.pollTime = Duration.ofMillis(config.getLong(StreamsConfig.POLL_MS_CONFIG));
         final int dummyThreadIdx = 1;
-        this.maxPollTimeMs = new InternalConsumerConfig(config.getMainConsumerConfigs("dummyGroupId", "dummyClientId", dummyThreadIdx))
-            .getInt(ConsumerConfig.MAX_POLL_INTERVAL_MS_CONFIG);
+        this.maxPollTimeMs = new InternalConsumerConfig(config.getMainConsumerConfigs("dummyGroupId", "dummyClientId", dummyThreadIdx)).getInt(ConsumerConfig.MAX_POLL_INTERVAL_MS_CONFIG);
         this.commitTimeMs = config.getLong(StreamsConfig.COMMIT_INTERVAL_MS_CONFIG);
         this.purgeTimeMs = config.getLong(StreamsConfig.REPARTITION_PURGE_INTERVAL_MS_CONFIG);
 
@@ -858,12 +426,10 @@
     }
 
     private static final class InternalConsumerConfig extends ConsumerConfig {
->>>>>>> 15418db6
         private InternalConsumerConfig(final Map<String, Object> props) {
-			super(ConsumerConfig.appendDeserializerToConfig(props, new ByteArrayDeserializer(),
-					new ByteArrayDeserializer()), false);
-		}
-	}
+            super(ConsumerConfig.appendDeserializerToConfig(props, new ByteArrayDeserializer(), new ByteArrayDeserializer()), false);
+        }
+    }
 
     /**
      * Execute the stream processors
@@ -880,16 +446,6 @@
         }
         boolean cleanRun = false;
         try {
-<<<<<<< HEAD
-			cleanRun = runLoop();
-		} catch (final Throwable e) {
-			failedStreamThreadSensor.record();
-			this.streamsUncaughtExceptionHandler.accept(e);
-		} finally {
-			completeShutdown(cleanRun);
-		}
-	}
-=======
             cleanRun = runLoop();
         } catch (final Throwable e) {
             failedStreamThreadSensor.record();
@@ -907,7 +463,8 @@
      * @throws IllegalStateException If store gets registered after initialized is already finished
      * @throws StreamsException      if the store's change log does not contain the partition
      */
-    @SuppressWarnings("deprecation") // Needed to include StreamsConfig.EXACTLY_ONCE_BETA in error log for UnsupportedVersionException
+    @SuppressWarnings("deprecation")
+    // Needed to include StreamsConfig.EXACTLY_ONCE_BETA in error log for UnsupportedVersionException
     boolean runLoop() {
         subscribeConsumer();
 
@@ -937,8 +494,7 @@
                     nextProbingRebalanceMs.set(Long.MAX_VALUE);
                 }
             } catch (final TaskCorruptedException e) {
-                log.warn("Detected the states of tasks " + e.corruptedTasks() + " are corrupted. " +
-                         "Will close the task as dirty and re-create and bootstrap from scratch.", e);
+                log.warn("Detected the states of tasks " + e.corruptedTasks() + " are corrupted. " + "Will close the task as dirty and re-create and bootstrap from scratch.", e);
                 try {
                     // check if any active task got corrupted. We will trigger a rebalance in that case.
                     // once the task corruptions have been handled
@@ -954,13 +510,9 @@
                 handleTaskMigrated(e);
             } catch (final UnsupportedVersionException e) {
                 final String errorMessage = e.getMessage();
-                if (errorMessage != null &&
-                    errorMessage.startsWith("Broker unexpectedly doesn't support requireStable flag on version ")) {
-
-                    log.error("Shutting down because the Kafka cluster seems to be on a too old version. " +
-                              "Setting {}=\"{}\"/\"{}\" requires broker version 2.5 or higher.",
-                          StreamsConfig.PROCESSING_GUARANTEE_CONFIG,
-                          StreamsConfig.EXACTLY_ONCE_V2, StreamsConfig.EXACTLY_ONCE_BETA);
+                if (errorMessage != null && errorMessage.startsWith("Broker unexpectedly doesn't support requireStable flag on version ")) {
+
+                    log.error("Shutting down because the Kafka cluster seems to be on a too old version. " + "Setting {}=\"{}\"/\"{}\" requires broker version 2.5 or higher.", StreamsConfig.PROCESSING_GUARANTEE_CONFIG, StreamsConfig.EXACTLY_ONCE_V2, StreamsConfig.EXACTLY_ONCE_BETA);
                 }
                 failedStreamThreadSensor.record();
                 this.streamsUncaughtExceptionHandler.accept(new StreamsException(e), false);
@@ -976,7 +528,6 @@
 
     /**
      * Sets the streams uncaught exception handler.
-     *
      * @param streamsUncaughtExceptionHandler the user handler wrapped in shell to execute the action
      */
     public void setStreamsUncaughtExceptionHandler(final BiConsumer<Throwable, Boolean> streamsUncaughtExceptionHandler) {
@@ -985,8 +536,7 @@
 
     public void maybeSendShutdown() {
         if (assignmentErrorCode.get() == AssignorError.SHUTDOWN_REQUESTED.code()) {
-            log.warn("Detected that shutdown was requested. " +
-                    "All clients in this app will now begin to shutdown");
+            log.warn("Detected that shutdown was requested. " + "All clients in this app will now begin to shutdown");
             mainConsumer.enforceRebalance("Shutdown requested");
         }
     }
@@ -1033,9 +583,7 @@
     }
 
     private void handleTaskMigrated(final TaskMigratedException e) {
-        log.warn("Detected that the thread is being fenced. " +
-                     "This implies that this thread missed a rebalance and dropped out of the consumer group. " +
-                     "Will close out all assigned tasks and rejoin the consumer group.", e);
+        log.warn("Detected that the thread is being fenced. " + "This implies that this thread missed a rebalance and dropped out of the consumer group. " + "Will close out all assigned tasks and rejoin the consumer group.", e);
 
         taskManager.handleLostAll();
         mainConsumer.unsubscribe();
@@ -1056,16 +604,15 @@
 
     /**
      * One iteration of a thread includes the following steps:
-     *
+     * <p>
      * 1. poll records from main consumer and add to buffer;
      * 2. restore from restore consumer and update standby tasks if necessary;
      * 3. process active tasks from the buffers;
      * 4. punctuate active tasks if necessary;
      * 5. commit all tasks if necessary;
-     *
+     * <p>
      * Among them, step 3/4/5 is done in batches in which we try to process as much as possible while trying to
      * stop iteration to call the next iteration when it's close to the next main consumer's poll deadline
-     *
      * @throws IllegalStateException If store gets registered after initialized is already finished
      * @throws StreamsException      If the store's change log does not contain the partition
      * @throws TaskMigratedException If another thread wrote to the changelog topic that is currently restored
@@ -1100,8 +647,7 @@
         long totalCommitLatency = 0L;
         long totalProcessLatency = 0L;
         long totalPunctuateLatency = 0L;
-        if (state == State.RUNNING
-            || (stateUpdaterEnabled && isRunning())) {
+        if (state == State.RUNNING || (stateUpdaterEnabled && isRunning())) {
             /*
              * Within an iteration, after processing up to N (N initialized as 1 upon start up) records for each applicable tasks, check the current time:
              *  1. If it is time to punctuate, do it;
@@ -1136,9 +682,7 @@
                     totalRecordsProcessedSinceLastSummary += processed;
                 }
 
-                log.debug("Processed {} records with {} iterations; invoking punctuators if necessary",
-                          processed,
-                          numIterations);
+                log.debug("Processed {} records with {} iterations; invoking punctuators if necessary", processed, numIterations);
 
                 final int punctuated = taskManager.punctuate();
                 totalPunctuatorsSinceLastSummary += punctuated;
@@ -1159,8 +703,7 @@
                     commitSensor.record(commitLatency / (double) committed, now);
 
                     if (log.isDebugEnabled()) {
-                        log.debug("Committed all active tasks {} and standby tasks {} in {}ms",
-                            taskManager.activeTaskIds(), taskManager.standbyTaskIds(), commitLatency);
+                        log.debug("Committed all active tasks {} and standby tasks {} in {}ms", taskManager.activeTaskIds(), taskManager.standbyTaskIds(), commitLatency);
                     }
                 }
 
@@ -1192,8 +735,7 @@
 
         final boolean logProcessingSummary = now - lastLogSummaryMs > LOG_SUMMARY_INTERVAL_MS;
         if (logProcessingSummary) {
-            log.info("Processed {} total records, ran {} punctuators, and committed {} total tasks since the last update",
-                 totalRecordsProcessedSinceLastSummary, totalPunctuatorsSinceLastSummary, totalCommittedSinceLastSummary);
+            log.info("Processed {} total records, ran {} punctuators, and committed {} total tasks since the last update", totalRecordsProcessedSinceLastSummary, totalPunctuatorsSinceLastSummary, totalCommittedSinceLastSummary);
 
             totalRecordsProcessedSinceLastSummary = 0L;
             totalPunctuatorsSinceLastSummary = 0L;
@@ -1207,14 +749,12 @@
         final State stateSnapshot = state;
         // only try to initialize the assigned tasks
         // if the state is still in PARTITION_ASSIGNED after the poll call
-        if (stateSnapshot == State.PARTITIONS_ASSIGNED
-            || stateSnapshot == State.RUNNING && taskManager.needsInitializationOrRestoration()) {
+        if (stateSnapshot == State.PARTITIONS_ASSIGNED || stateSnapshot == State.RUNNING && taskManager.needsInitializationOrRestoration()) {
 
             log.debug("State is {}; initializing tasks if necessary", stateSnapshot);
 
             if (taskManager.tryToCompleteRestoration(now, offsetResetter)) {
-                log.info("Restoration took {} ms for all tasks {}", time.milliseconds() - lastPartitionAssignedMs,
-                    taskManager.allTasks().keySet());
+                log.info("Restoration took {} ms for all tasks {}", time.milliseconds() - lastPartitionAssignedMs, taskManager.allTasks().keySet());
                 setState(State.RUNNING);
             }
 
@@ -1288,16 +828,11 @@
 
         final int numRecords = records.count();
 
-        for (final TopicPartition topicPartition: records.partitions()) {
-            records
-                .records(topicPartition)
-                .stream()
-                .max(Comparator.comparing(ConsumerRecord::offset))
-                .ifPresent(t -> taskManager.updateTaskEndMetadata(topicPartition, t.offset()));
-        }
-
-        log.debug("Main Consumer poll completed in {} ms and fetched {} records from partitions {}",
-            pollLatency, numRecords, records.partitions());
+        for (final TopicPartition topicPartition : records.partitions()) {
+            records.records(topicPartition).stream().max(Comparator.comparing(ConsumerRecord::offset)).ifPresent(t -> taskManager.updateTaskEndMetadata(topicPartition, t.offset()));
+        }
+
+        log.debug("Main Consumer poll completed in {} ms and fetched {} records from partitions {}", pollLatency, numRecords, records.partitions());
 
         pollSensor.record(pollLatency, now);
 
@@ -1311,353 +846,8 @@
         }
         return pollLatency;
     }
->>>>>>> 15418db6
-
-    /**
-	 * Main event loop for polling, and processing records through topologies.
-	 *
-	 * @throws IllegalStateException If store gets registered after initialized is already finished
-	 * @throws StreamsException      if the store's change log does not contain the partition
-	 */
-	boolean runLoop() {
-		subscribeConsumer();
-
-		// if the thread is still in the middle of a rebalance, we should keep polling
-		// until the rebalance is completed before we close and commit the tasks
-		while (isRunning() || taskManager.isRebalanceInProgress()) {
-			try {
-				maybeSendShutdown();
-				final Long size = cacheResizeSize.getAndSet(-1L);
-				if (size != -1L) {
-					cacheResizer.accept(size);
-				}
-				runOnce();
-				if (nextProbingRebalanceMs.get() < time.milliseconds()) {
-					log.info("Triggering the followup rebalance scheduled for {} ms.", nextProbingRebalanceMs.get());
-					mainConsumer.enforceRebalance();
-					nextProbingRebalanceMs.set(Long.MAX_VALUE);
-				}
-			} catch (final TaskCorruptedException e) {
-				log.warn("Detected the states of tasks " + e.corruptedTasks() + " are corrupted. " +
-						"Will close the task as dirty and re-create and bootstrap from scratch.", e);
-				try {
-					taskManager.handleCorruption(e.corruptedTasks());
-				} catch (final TaskMigratedException taskMigrated) {
-					handleTaskMigrated(taskMigrated);
-				}
-			} catch (final TaskMigratedException e) {
-				handleTaskMigrated(e);
-			} catch (final UnsupportedVersionException e) {
-				final String errorMessage = e.getMessage();
-				if (errorMessage != null &&
-						errorMessage.startsWith("Broker unexpectedly doesn't support requireStable flag on version ")) {
-
-					log.error("Shutting down because the Kafka cluster seems to be on a too old version. " +
-									"Setting {}=\"{}\" requires broker version 2.5 or higher.",
-							StreamsConfig.PROCESSING_GUARANTEE_CONFIG,
-							EXACTLY_ONCE_BETA);
-				}
-				failedStreamThreadSensor.record();
-				this.streamsUncaughtExceptionHandler.accept(e);
-				return false;
-			}
-		}
-		return true;
-	}
-
-	/**
-	 * Sets the streams uncaught exception handler.
-	 * @param streamsUncaughtExceptionHandler the user handler wrapped in shell to execute the action
-	 */
-	public void setStreamsUncaughtExceptionHandler(final java.util.function.Consumer<Throwable> streamsUncaughtExceptionHandler) {
-		this.streamsUncaughtExceptionHandler = streamsUncaughtExceptionHandler;
-	}
-
-	public void maybeSendShutdown() {
-		if (assignmentErrorCode.get() == AssignorError.SHUTDOWN_REQUESTED.code()) {
-			log.warn("Detected that shutdown was requested. " +
-					"All clients in this app will now begin to shutdown");
-			mainConsumer.enforceRebalance();
-		}
-	}
-
-	public boolean waitOnThreadState(final StreamThread.State targetState, final long timeoutMs) {
-		final long begin = time.milliseconds();
-		synchronized (stateLock) {
-			boolean interrupted = false;
-			long elapsedMs = 0L;
-			try {
-				while (state != targetState) {
-					if (timeoutMs >= elapsedMs) {
-						final long remainingMs = timeoutMs - elapsedMs;
-						try {
-							stateLock.wait(remainingMs);
-						} catch (final InterruptedException e) {
-							interrupted = true;
-						}
-					} else {
-						log.debug("Cannot transit to {} within {}ms", targetState, timeoutMs);
-						return false;
-					}
-					elapsedMs = time.milliseconds() - begin;
-				}
-				return true;
-			} finally {
-				// Make sure to restore the interruption status before returning.
-				// We do not always own the current thread that executes this method, i.e., we do not know the
-				// interruption policy of the thread. The least we can do is restore the interruption status before
-				// the current thread exits this method.
-				if (interrupted) {
-					Thread.currentThread().interrupt();
-				}
-			}
-		}
-	}
-
-	public void shutdownToError() {
-		shutdownErrorHook.run();
-	}
-
-	public void sendShutdownRequest(final AssignorError assignorError) {
-		assignmentErrorCode.set(assignorError.code());
-	}
-
-	private void handleTaskMigrated(final TaskMigratedException e) {
-		log.warn("Detected that the thread is being fenced. " +
-				"This implies that this thread missed a rebalance and dropped out of the consumer group. " +
-				"Will close out all assigned tasks and rejoin the consumer group.", e);
-
-		taskManager.handleLostAll();
-		mainConsumer.unsubscribe();
-		subscribeConsumer();
-	}
-
-	private void subscribeConsumer() {
-		if (builder.usesPatternSubscription()) {
-			mainConsumer.subscribe(builder.sourceTopicPattern(), rebalanceListener);
-		} else {
-			mainConsumer.subscribe(builder.sourceTopicCollection(), rebalanceListener);
-		}
-	}
-
-	public void resizeCache(final long size) {
-		cacheResizeSize.set(size);
-	}
-
-	/**
-	 * One iteration of a thread includes the following steps:
-	 * <p>
-	 * 1. poll records from main consumer and add to buffer;
-	 * 2. restore from restore consumer and update standby tasks if necessary;
-	 * 3. process active tasks from the buffers;
-	 * 4. punctuate active tasks if necessary;
-	 * 5. commit all tasks if necessary;
-	 * <p>
-	 * Among them, step 3/4/5 is done in batches in which we try to process as much as possible while trying to
-	 * stop iteration to call the next iteration when it's close to the next main consumer's poll deadline
-	 * @throws IllegalStateException If store gets registered after initialized is already finished
-	 * @throws StreamsException      If the store's change log does not contain the partition
-	 * @throws TaskMigratedException If another thread wrote to the changelog topic that is currently restored
-	 *                               or if committing offsets failed (non-EOS)
-	 *                               or if the task producer got fenced (EOS)
-	 */
-	// Visible for testing
-	void runOnce() {
-		final long startMs = time.milliseconds();
-		now = startMs;
-
-		final long pollLatency = pollPhase();
-
-		// Shutdown hook could potentially be triggered and transit the thread state to PENDING_SHUTDOWN during #pollRequests().
-		// The task manager internal states could be uninitialized if the state transition happens during #onPartitionsAssigned().
-		// Should only proceed when the thread is still running after #pollRequests(), because no external state mutation
-		// could affect the task manager state beyond this point within #runOnce().
-		if (!isRunning()) {
-			log.info("Thread state is already {}, skipping the run once call after poll request", state);
-			return;
-		}
-
-		initializeAndRestorePhase();
-
-		// TODO: we should record the restore latency and its relative time spent ratio after
-		//       we figure out how to move this method out of the stream thread
-		advanceNowAndComputeLatency();
-
-		int totalProcessed = 0;
-		long totalCommitLatency = 0L;
-		long totalProcessLatency = 0L;
-		long totalPunctuateLatency = 0L;
-		if (state == State.RUNNING) {
-			/*
-			 * Within an iteration, after processing up to N (N initialized as 1 upon start up) records for each applicable tasks, check the current time:
-			 *  1. If it is time to punctuate, do it;
-			 *  2. If it is time to commit, do it, this should be after 1) since punctuate may trigger commit;
-			 *  3. If there's no records processed, end the current iteration immediately;
-			 *  4. If we are close to consumer's next poll deadline, end the current iteration immediately;
-			 *  5. If any of 1), 2) and 4) happens, half N for next iteration;
-			 *  6. Otherwise, increment N.
-			 */
-			do {
-				log.debug("Processing tasks with {} iterations.", numIterations);
-				final int processed = taskManager.process(numIterations, time);
-				final long processLatency = advanceNowAndComputeLatency();
-				totalProcessLatency += processLatency;
-				if (processed > 0) {
-					// It makes no difference to the outcome of these metrics when we record "0",
-					// so we can just avoid the method call when we didn't process anything.
-					processRateSensor.record(processed, now);
-
-					// This metric is scaled to represent the _average_ processing time of _each_
-					// task. Note, it's hard to interpret this as defined; the per-task process-ratio
-					// as well as total time ratio spent on processing compared with polling / committing etc
-					// are reported on other metrics.
-					processLatencySensor.record(processLatency / (double) processed, now);
-
-					totalProcessed += processed;
-					totalRecordsProcessedSinceLastSummary += processed;
-				}
-
-				log.debug("Processed {} records with {} iterations; invoking punctuators if necessary",
-						processed,
-						numIterations);
-
-				final int punctuated = taskManager.punctuate();
-				totalPunctuatorsSinceLastSummary += punctuated;
-				final long punctuateLatency = advanceNowAndComputeLatency();
-				totalPunctuateLatency += punctuateLatency;
-				if (punctuated > 0) {
-					punctuateSensor.record(punctuateLatency / (double) punctuated, now);
-				}
-
-				log.debug("{} punctuators ran.", punctuated);
-
-				final long beforeCommitMs = now;
-				final int committed = maybeCommit();
-				totalCommittedSinceLastSummary += committed;
-				final long commitLatency = Math.max(now - beforeCommitMs, 0);
-				totalCommitLatency += commitLatency;
-				if (committed > 0) {
-					commitSensor.record(commitLatency / (double) committed, now);
-
-					if (log.isDebugEnabled()) {
-						log.debug("Committed all active tasks {} and standby tasks {} in {}ms",
-								taskManager.activeTaskIds(), taskManager.standbyTaskIds(), commitLatency);
-					}
-				}
-
-				if (processed == 0) {
-					// if there are no records to be processed, exit after punctuate / commit
-					break;
-				} else if (Math.max(now - lastPollMs, 0) > maxPollTimeMs / 2) {
-					numIterations = numIterations > 1 ? numIterations / 2 : numIterations;
-					break;
-				} else if (punctuated > 0 || committed > 0) {
-					numIterations = numIterations > 1 ? numIterations / 2 : numIterations;
-				} else {
-					numIterations++;
-				}
-			} while (true);
-
-			// we record the ratio out of the while loop so that the accumulated latency spans over
-			// multiple iterations with reasonably large max.num.records and hence is less vulnerable to outliers
-			taskManager.recordTaskProcessRatio(totalProcessLatency, now);
-		}
-
-		now = time.milliseconds();
-		final long runOnceLatency = now - startMs;
-		processRecordsSensor.record(totalProcessed, now);
-		processRatioSensor.record((double) totalProcessLatency / runOnceLatency, now);
-		punctuateRatioSensor.record((double) totalPunctuateLatency / runOnceLatency, now);
-		pollRatioSensor.record((double) pollLatency / runOnceLatency, now);
-		commitRatioSensor.record((double) totalCommitLatency / runOnceLatency, now);
-
-		final boolean logProcessingSummary = now - lastLogSummaryMs > LOG_SUMMARY_INTERVAL_MS;
-		if (logProcessingSummary) {
-			log.info("Processed {} total records, ran {} punctuators, and committed {} total tasks since the last update",
-					totalRecordsProcessedSinceLastSummary, totalPunctuatorsSinceLastSummary, totalCommittedSinceLastSummary);
-
-			totalRecordsProcessedSinceLastSummary = 0L;
-			totalPunctuatorsSinceLastSummary = 0L;
-			totalCommittedSinceLastSummary = 0L;
-			lastLogSummaryMs = now;
-		}
-	}
-
-	private void initializeAndRestorePhase() {
-		// only try to initialize the assigned tasks
-		// if the state is still in PARTITION_ASSIGNED after the poll call
-		final State stateSnapshot = state;
-		if (stateSnapshot == State.PARTITIONS_ASSIGNED
-				|| stateSnapshot == State.RUNNING && taskManager.needsInitializationOrRestoration()) {
-
-			log.debug("State is {}; initializing tasks if necessary", stateSnapshot);
-
-			// transit to restore active is idempotent so we can call it multiple times
-			changelogReader.enforceRestoreActive();
-
-			if (taskManager.tryToCompleteRestoration(now, partitions -> resetOffsets(partitions, null))) {
-				changelogReader.transitToUpdateStandby();
-				log.info("Restoration took {} ms for all tasks {}", time.milliseconds() - lastPartitionAssignedMs,
-						taskManager.tasks().keySet());
-				setState(State.RUNNING);
-			}
-
-			if (log.isDebugEnabled()) {
-				log.debug("Initialization call done. State is {}", state);
-			}
-		}
-
-		if (log.isDebugEnabled()) {
-			log.debug("Idempotently invoking restoration logic in state {}", state);
-		}
-		// we can always let changelog reader try restoring in order to initialize the changelogs;
-		// if there's no active restoring or standby updating it would not try to fetch any data
-		changelogReader.restore(taskManager.tasks());
-		log.debug("Idempotent restore call done. Thread state has not changed.");
-	}
-
-	private long pollPhase() {
-		final ConsumerRecords<byte[], byte[]> records;
-		log.debug("Invoking poll on main Consumer");
-
-		if (state == State.PARTITIONS_ASSIGNED) {
-			// try to fetch some records with zero poll millis
-			// to unblock the restoration as soon as possible
-			records = pollRequests(Duration.ZERO);
-		} else if (state == State.PARTITIONS_REVOKED) {
-			// try to fetch some records with zero poll millis to unblock
-			// other useful work while waiting for the join response
-			records = pollRequests(Duration.ZERO);
-		} else if (state == State.RUNNING || state == State.STARTING) {
-			// try to fetch some records with normal poll time
-			// in order to get long polling
-			records = pollRequests(pollTime);
-		} else if (state == State.PENDING_SHUTDOWN) {
-			// we are only here because there's rebalance in progress,
-			// just poll with zero to complete it
-			records = pollRequests(Duration.ZERO);
-		} else {
-			// any other state should not happen
-			log.error("Unexpected state {} during normal iteration", state);
-			throw new StreamsException(logPrefix + "Unexpected state " + state + " during normal iteration");
-		}
-
-		final long pollLatency = advanceNowAndComputeLatency();
-
-		final int numRecords = records.count();
-
-		log.debug("Main Consumer poll completed in {} ms and fetched {} records", pollLatency, numRecords);
-
-		pollSensor.record(pollLatency, now);
-
-		if (!records.isEmpty()) {
-			pollRecordsSensor.record(numRecords, now);
-			taskManager.addRecordsToTasks(records);
-		}
-		return pollLatency;
-	}
-
-	/**
+
+    /**
      * Get the next batch of records by polling.
      *
      * @param pollTime how long to block in Consumer#poll
@@ -1667,73 +857,18 @@
     private ConsumerRecords<byte[], byte[]> pollRequests(final Duration pollTime) {
         ConsumerRecords<byte[], byte[]> records = ConsumerRecords.empty();
 
-		lastPollMs = now;
+        lastPollMs = now;
 
         try {
             records = mainConsumer.poll(pollTime);
-		} catch (final InvalidOffsetException e) {
+        } catch (final InvalidOffsetException e) {
             resetOffsets(e.partitions(), e);
-		}
+        }
 
         return records;
     }
 
     private void resetOffsets(final Set<TopicPartition> partitions, final Exception cause) {
-<<<<<<< HEAD
-		final Set<String> loggedTopics = new HashSet<>();
-		final Set<TopicPartition> seekToBeginning = new HashSet<>();
-		final Set<TopicPartition> seekToEnd = new HashSet<>();
-		final Set<TopicPartition> notReset = new HashSet<>();
-
-		for (final TopicPartition partition : partitions) {
-			if (builder.earliestResetTopicsPattern().matcher(partition.topic()).matches()) {
-				addToResetList(partition, seekToBeginning, "Setting topic '{}' to consume from {} offset", "earliest", loggedTopics);
-			} else if (builder.latestResetTopicsPattern().matcher(partition.topic()).matches()) {
-				addToResetList(partition, seekToEnd, "Setting topic '{}' to consume from {} offset", "latest", loggedTopics);
-			} else {
-				if ("earliest".equals(originalReset)) {
-					addToResetList(partition, seekToBeginning, "No custom setting defined for topic '{}' using original config '{}' for offset reset", "earliest", loggedTopics);
-				} else if ("latest".equals(originalReset)) {
-					addToResetList(partition, seekToEnd, "No custom setting defined for topic '{}' using original config '{}' for offset reset", "latest", loggedTopics);
-				} else {
-					notReset.add(partition);
-				}
-			}
-		}
-
-		if (notReset.isEmpty()) {
-			if (!seekToBeginning.isEmpty()) {
-				mainConsumer.seekToBeginning(seekToBeginning);
-			}
-
-			if (!seekToEnd.isEmpty()) {
-				mainConsumer.seekToEnd(seekToEnd);
-			}
-		} else {
-			final String notResetString =
-					notReset.stream()
-							.map(TopicPartition::topic)
-							.distinct()
-							.collect(Collectors.joining(","));
-
-			final String format = String.format(
-					"No valid committed offset found for input [%s] and no valid reset policy configured." +
-							" You need to set configuration parameter \"auto.offset.reset\" or specify a topic specific reset " +
-							"policy via StreamsBuilder#stream(..., Consumed.with(Topology.AutoOffsetReset)) or " +
-							"StreamsBuilder#table(..., Consumed.with(Topology.AutoOffsetReset))",
-					notResetString
-			);
-
-			if (cause == null) {
-				throw new StreamsException(format);
-			} else {
-				throw new StreamsException(format, cause);
-			}
-		}
-	}
-
-	private void addToResetList(final TopicPartition partition, final Set<TopicPartition> partitions, final String logMessage, final String resetPolicy, final Set<String> loggedTopics) {
-=======
         final Set<String> loggedTopics = new HashSet<>();
         final Set<TopicPartition> seekToBeginning = new HashSet<>();
         final Set<TopicPartition> seekToEnd = new HashSet<>();
@@ -1776,19 +911,9 @@
                 mainConsumer.seekToEnd(seekToEnd);
             }
         } else {
-            final String notResetString =
-                notReset.stream()
-                        .map(TopicPartition::topic)
-                        .distinct()
-                        .collect(Collectors.joining(","));
-
-            final String format = String.format(
-                "No valid committed offset found for input [%s] and no valid reset policy configured." +
-                    " You need to set configuration parameter \"auto.offset.reset\" or specify a topic specific reset " +
-                    "policy via StreamsBuilder#stream(..., Consumed.with(Topology.AutoOffsetReset)) or " +
-                    "StreamsBuilder#table(..., Consumed.with(Topology.AutoOffsetReset))",
-                notResetString
-            );
+            final String notResetString = notReset.stream().map(TopicPartition::topic).distinct().collect(Collectors.joining(","));
+
+            final String format = String.format("No valid committed offset found for input [%s] and no valid reset policy configured." + " You need to set configuration parameter \"auto.offset.reset\" or specify a topic specific reset " + "policy via StreamsBuilder#stream(..., Consumed.with(Topology.AutoOffsetReset)) or " + "StreamsBuilder#table(..., Consumed.with(Topology.AutoOffsetReset))", notResetString);
 
             if (cause == null) {
                 throw new StreamsException(format);
@@ -1799,7 +924,6 @@
     }
 
     private void addToResetList(final TopicPartition partition, final Set<TopicPartition> partitions, final String logMessage, final String resetPolicy, final Set<String> loggedTopics) {
->>>>>>> 15418db6
         final String topic = partition.topic();
         if (loggedTopics.add(topic)) {
             log.info(logMessage, topic, resetPolicy);
@@ -1818,48 +942,9 @@
     }
 
     /**
-<<<<<<< HEAD
-	 * Try to commit all active tasks owned by this thread.
-	 *
-	 * Visible for testing.
-	 *
-	 * @throws TaskMigratedException if committing offsets failed (non-EOS)
-	 *                               or if the task producer got fenced (EOS)
-	 */
-	int maybeCommit() {
-		final int committed;
-		if (now - lastCommitMs > commitTimeMs) {
-			if (log.isDebugEnabled()) {
-				log.debug("Committing all active tasks {} and standby tasks {} since {}ms has elapsed (commit interval is {}ms)",
-						taskManager.activeTaskIds(), taskManager.standbyTaskIds(), now - lastCommitMs, commitTimeMs);
-			}
-
-			committed = taskManager.commit(
-					taskManager.tasks()
-							.values()
-							.stream()
-							.filter(t -> t.state() == Task.State.RUNNING || t.state() == Task.State.RESTORING)
-							.collect(Collectors.toSet())
-			);
-
-			if (committed > 0) {
-				// try to purge the committed records for repartition topics if possible
-				taskManager.maybePurgeCommittedRecords();
-			}
-
-			if (committed == -1) {
-				log.debug("Unable to commit as we are in the middle of a rebalance, will try again when it completes.");
-			} else {
-				now = time.milliseconds();
-				lastCommitMs = now;
-			}
-		} else {
-			committed = taskManager.maybeCommitActiveTasksPerUserRequested();
-=======
      * Try to commit all active tasks owned by this thread.
-     *
+     * <p>
      * Visible for testing.
-     *
      * @throws TaskMigratedException if committing offsets failed (non-EOS)
      *                               or if the task producer got fenced (EOS)
      */
@@ -1867,17 +952,10 @@
         final int committed;
         if (now - lastCommitMs > commitTimeMs) {
             if (log.isDebugEnabled()) {
-                log.debug("Committing all active tasks {} and standby tasks {} since {}ms has elapsed (commit interval is {}ms)",
-                          taskManager.activeTaskIds(), taskManager.standbyTaskIds(), now - lastCommitMs, commitTimeMs);
-            }
-
-            committed = taskManager.commit(
-                taskManager.allOwnedTasks()
-                    .values()
-                    .stream()
-                    .filter(t -> t.state() == Task.State.RUNNING || t.state() == Task.State.RESTORING)
-                    .collect(Collectors.toSet())
-            );
+                log.debug("Committing all active tasks {} and standby tasks {} since {}ms has elapsed (commit interval is {}ms)", taskManager.activeTaskIds(), taskManager.standbyTaskIds(), now - lastCommitMs, commitTimeMs);
+            }
+
+            committed = taskManager.commit(taskManager.allOwnedTasks().values().stream().filter(t -> t.state() == Task.State.RUNNING || t.state() == Task.State.RESTORING).collect(Collectors.toSet()));
 
             if (committed > 0 && (now - lastPurgeMs) > purgeTimeMs) {
                 // try to purge the committed records for repartition topics if possible
@@ -1893,13 +971,12 @@
             }
         } else {
             committed = taskManager.maybeCommitActiveTasksPerUserRequested();
->>>>>>> 15418db6
-        }
-
-		return committed;
-	}
-
-	/**
+        }
+
+        return committed;
+    }
+
+    /**
      * Compute the latency based on the current marked timestamp, and update the marked timestamp
      * with the current system timestamp.
      *
@@ -1933,36 +1010,6 @@
         // intentionally do not check the returned flag
         setState(State.PENDING_SHUTDOWN);
 
-<<<<<<< HEAD
-		log.info("Shutting down");
-
-		try {
-			taskManager.shutdown(cleanRun);
-		} catch (final Throwable e) {
-			log.error("Failed to close task manager due to the following error:", e);
-		}
-		try {
-			changelogReader.clear();
-		} catch (final Throwable e) {
-			log.error("Failed to close changelog reader due to the following error:", e);
-		}
-		if (leaveGroupRequested.get()) {
-			mainConsumer.unsubscribe();
-		}
-		try {
-			mainConsumer.close();
-		} catch (final Throwable e) {
-			log.error("Failed to close consumer due to the following error:", e);
-		}
-		try {
-			restoreConsumer.close();
-		} catch (final Throwable e) {
-			log.error("Failed to close restore consumer due to the following error:", e);
-		}
-		streamsMetrics.removeAllThreadLevelSensors(getName());
-
-		setState(State.DEAD);
-=======
         log.info("Shutting down {}", cleanRun ? "clean" : "unclean");
 
         try {
@@ -1997,7 +1044,6 @@
         streamsMetrics.removeAllThreadLevelMetrics(getName());
 
         setState(State.DEAD);
->>>>>>> 15418db6
 
         log.info("Shutdown complete");
     }
@@ -2014,131 +1060,23 @@
     // package-private for testing only
     StreamThread updateThreadMetadata(final String adminClientId) {
 
-<<<<<<< HEAD
-        threadMetadata = new ThreadMetadata(
-				getName(),
-				state().name(),
-				getConsumerClientId(getName()),
-				getRestoreConsumerClientId(getName()),
-				taskManager.producerClientIds(),
-				adminClientId,
-				Collections.emptySet(),
-				Collections.emptySet());
-
-		return this;
-	}
-
-	private void updateThreadMetadata(final Map<TaskId, Task> activeTasks,
-									  final Map<TaskId, Task> standbyTasks) {
-		final Set<TaskMetadata> activeTasksMetadata = new HashSet<>();
-		for (final Map.Entry<TaskId, Task> task : activeTasks.entrySet()) {
-			activeTasksMetadata.add(new TaskMetadata(
-					task.getValue().id().toString(),
-					task.getValue().inputPartitions(),
-					task.getValue().committedOffsets(),
-					task.getValue().highWaterMark(),
-					task.getValue().timeCurrentIdlingStarted()
-			));
-		}
-		final Set<TaskMetadata> standbyTasksMetadata = new HashSet<>();
-		for (final Map.Entry<TaskId, Task> task : standbyTasks.entrySet()) {
-			standbyTasksMetadata.add(new TaskMetadata(
-					task.getValue().id().toString(),
-					task.getValue().inputPartitions(),
-					task.getValue().committedOffsets(),
-					task.getValue().highWaterMark(),
-					task.getValue().timeCurrentIdlingStarted()
-			));
-		}
-
-		final String adminClientId = threadMetadata.adminClientId();
-		threadMetadata = new ThreadMetadata(
-				getName(),
-				state().name(),
-				getConsumerClientId(getName()),
-				getRestoreConsumerClientId(getName()),
-				taskManager.producerClientIds(),
-				adminClientId,
-				activeTasksMetadata,
-				standbyTasksMetadata
-		);
-	}
-
-	public Map<TaskId, Task> activeTaskMap() {
-		return taskManager.activeTaskMap();
-	}
-
-	public List<Task> activeTasks() {
-		return taskManager.activeTaskIterable();
-	}
-
-	public Map<TaskId, Task> allTasks() {
-		return taskManager.tasks();
-	}
-
-	/**
-	 * Produces a string representation containing useful information about a StreamThread.
-	 * This is useful in debugging scenarios.
-	 * @return A string representation of the StreamThread instance.
-	 */
-	@Override
-	public String toString() {
-		return toString("");
-	}
-
-	/**
-	 * Produces a string representation containing useful information about a StreamThread, starting with the given indent.
-	 * This is useful in debugging scenarios.
-	 *
-	 * @return A string representation of the StreamThread instance.
-=======
-        threadMetadata = new ThreadMetadataImpl(
-            getName(),
-            state().name(),
-            getConsumerClientId(getName()),
-            getRestoreConsumerClientId(getName()),
-            taskManager.producerClientIds(),
-            adminClientId,
-            Collections.emptySet(),
-            Collections.emptySet());
+        threadMetadata = new ThreadMetadataImpl(getName(), state().name(), getConsumerClientId(getName()), getRestoreConsumerClientId(getName()), taskManager.producerClientIds(), adminClientId, Collections.emptySet(), Collections.emptySet());
 
         return this;
     }
 
-    private void updateThreadMetadata(final Map<TaskId, Task> activeTasks,
-                                      final Map<TaskId, Task> standbyTasks) {
+    private void updateThreadMetadata(final Map<TaskId, Task> activeTasks, final Map<TaskId, Task> standbyTasks) {
         final Set<TaskMetadata> activeTasksMetadata = new HashSet<>();
         for (final Map.Entry<TaskId, Task> task : activeTasks.entrySet()) {
-            activeTasksMetadata.add(new TaskMetadataImpl(
-                task.getValue().id(),
-                task.getValue().inputPartitions(),
-                task.getValue().committedOffsets(),
-                task.getValue().highWaterMark(),
-                task.getValue().timeCurrentIdlingStarted()
-            ));
+            activeTasksMetadata.add(new TaskMetadataImpl(task.getValue().id(), task.getValue().inputPartitions(), task.getValue().committedOffsets(), task.getValue().highWaterMark(), task.getValue().timeCurrentIdlingStarted()));
         }
         final Set<TaskMetadata> standbyTasksMetadata = new HashSet<>();
         for (final Map.Entry<TaskId, Task> task : standbyTasks.entrySet()) {
-            standbyTasksMetadata.add(new TaskMetadataImpl(
-                task.getValue().id(),
-                task.getValue().inputPartitions(),
-                task.getValue().committedOffsets(),
-                task.getValue().highWaterMark(),
-                task.getValue().timeCurrentIdlingStarted()
-            ));
+            standbyTasksMetadata.add(new TaskMetadataImpl(task.getValue().id(), task.getValue().inputPartitions(), task.getValue().committedOffsets(), task.getValue().highWaterMark(), task.getValue().timeCurrentIdlingStarted()));
         }
 
         final String adminClientId = threadMetadata.adminClientId();
-        threadMetadata = new ThreadMetadataImpl(
-            getName(),
-            state().name(),
-            getConsumerClientId(getName()),
-            getRestoreConsumerClientId(getName()),
-            taskManager.producerClientIds(),
-            adminClientId,
-            activeTasksMetadata,
-            standbyTasksMetadata
-        );
+        threadMetadata = new ThreadMetadataImpl(getName(), state().name(), getConsumerClientId(getName()), getRestoreConsumerClientId(getName()), taskManager.producerClientIds(), adminClientId, activeTasksMetadata, standbyTasksMetadata);
     }
 
     /**
@@ -2147,8 +1085,7 @@
      * and hence need to be read-only
      */
     public Set<Task> readOnlyActiveTasks() {
-        return readyOnlyAllTasks().stream()
-            .filter(Task::isActive).collect(Collectors.toSet());
+        return readyOnlyAllTasks().stream().filter(Task::isActive).collect(Collectors.toSet());
     }
 
     /**
@@ -2163,7 +1100,6 @@
     /**
      * Produces a string representation containing useful information about a StreamThread.
      * This is useful in debugging scenarios.
-     *
      * @return A string representation of the StreamThread instance.
      */
     @Override
@@ -2174,70 +1110,62 @@
     /**
      * Produces a string representation containing useful information about a StreamThread, starting with the given indent.
      * This is useful in debugging scenarios.
-     *
      * @return A string representation of the StreamThread instance.
->>>>>>> 15418db6
      */
     public String toString(final String indent) {
-		return indent + "\tStreamsThread threadId: " + getName() + "\n" + taskManager.toString(indent);
-	}
-
-	public Optional<String> getGroupInstanceID() {
-		return getGroupInstanceID;
-	}
-
-<<<<<<< HEAD
-	public void requestLeaveGroupDuringShutdown() {
-		this.leaveGroupRequested.set(true);
-	}
-=======
+        return indent + "\tStreamsThread threadId: " + getName() + "\n" + taskManager.toString(indent);
+    }
+
+    public Optional<String> getGroupInstanceID() {
+        return getGroupInstanceID;
+    }
+
     public void requestLeaveGroupDuringShutdown() {
         leaveGroupRequested.set(true);
     }
->>>>>>> 15418db6
-
-	public Map<MetricName, Metric> producerMetrics() {
-		return taskManager.producerMetrics();
-	}
-
-	public Map<MetricName, Metric> consumerMetrics() {
-		return ClientUtils.consumerMetrics(mainConsumer, restoreConsumer);
-	}
-
-	public Map<MetricName, Metric> adminClientMetrics() {
-		return ClientUtils.adminClientMetrics(adminClient);
-	}
-
-	public Object getStateLock() {
-		return stateLock;
-	}
-
-	// the following are for testing only
-	void setNow(final long now) {
-		this.now = now;
-	}
-
-	TaskManager taskManager() {
-		return taskManager;
-	}
-
-	int currentNumIterations() {
-		return numIterations;
-	}
-
-	ConsumerRebalanceListener rebalanceListener() {
-		return rebalanceListener;
-	}
-
-	Consumer<byte[], byte[]> mainConsumer() {
-		return mainConsumer;
-	}
-
-	Consumer<byte[], byte[]> restoreConsumer() {
-		return restoreConsumer;
-	}
-
-	Admin adminClient() {
-		return adminClient;
-	}
+
+    public Map<MetricName, Metric> producerMetrics() {
+        return taskManager.producerMetrics();
+    }
+
+    public Map<MetricName, Metric> consumerMetrics() {
+        return ClientUtils.consumerMetrics(mainConsumer, restoreConsumer);
+    }
+
+    public Map<MetricName, Metric> adminClientMetrics() {
+        return ClientUtils.adminClientMetrics(adminClient);
+    }
+
+    public Object getStateLock() {
+        return stateLock;
+    }
+
+    // the following are for testing only
+    void setNow(final long now) {
+        this.now = now;
+    }
+
+    TaskManager taskManager() {
+        return taskManager;
+    }
+
+    int currentNumIterations() {
+        return numIterations;
+    }
+
+    ConsumerRebalanceListener rebalanceListener() {
+        return rebalanceListener;
+    }
+
+    Consumer<byte[], byte[]> mainConsumer() {
+        return mainConsumer;
+    }
+
+    Consumer<byte[], byte[]> restoreConsumer() {
+        return restoreConsumer;
+    }
+
+    Admin adminClient() {
+        return adminClient;
+    }
 }