/*
 * Licensed to the Apache Software Foundation (ASF) under one or more
 * contributor license agreements. See the NOTICE file distributed with
 * this work for additional information regarding copyright ownership.
 * The ASF licenses this file to You under the Apache License, Version 2.0
 * (the "License"); you may not use this file except in compliance with
 * the License. You may obtain a copy of the License at
 *
 *    http://www.apache.org/licenses/LICENSE-2.0
 *
 * Unless required by applicable law or agreed to in writing, software
 * distributed under the License is distributed on an "AS IS" BASIS,
 * WITHOUT WARRANTIES OR CONDITIONS OF ANY KIND, either express or implied.
 * See the License for the specific language governing permissions and
 * limitations under the License.
 */
package org.apache.kafka.streams;

import org.apache.kafka.common.utils.Bytes;
import org.apache.kafka.streams.errors.TopologyException;
<<<<<<< HEAD
import org.apache.kafka.streams.kstream.*;
=======
import org.apache.kafka.streams.kstream.Consumed;
import org.apache.kafka.streams.kstream.GlobalKTable;
import org.apache.kafka.streams.kstream.KGroupedStream;
import org.apache.kafka.streams.kstream.KGroupedTable;
import org.apache.kafka.streams.kstream.KStream;
import org.apache.kafka.streams.kstream.KTable;
import org.apache.kafka.streams.kstream.Materialized;
import org.apache.kafka.streams.kstream.ValueTransformerWithKeySupplier;
>>>>>>> 9494bebe
import org.apache.kafka.streams.kstream.internals.ConsumedInternal;
import org.apache.kafka.streams.kstream.internals.InternalStreamsBuilder;
import org.apache.kafka.streams.kstream.internals.MaterializedInternal;
import org.apache.kafka.streams.processor.StateStore;
import org.apache.kafka.streams.processor.TimestampExtractor;
import org.apache.kafka.streams.processor.api.Processor;
import org.apache.kafka.streams.processor.api.ProcessorSupplier;
import org.apache.kafka.streams.processor.internals.InternalTopologyBuilder;
import org.apache.kafka.streams.processor.internals.SourceNode;
import org.apache.kafka.streams.processor.internals.StoreBuilderWrapper;
import org.apache.kafka.streams.state.KeyValueStore;
import org.apache.kafka.streams.state.ReadOnlyKeyValueStore;
import org.apache.kafka.streams.state.StoreBuilder;

import java.util.Collection;
import java.util.Collections;
import java.util.Objects;
import java.util.Properties;
import java.util.regex.Pattern;

/**
 * {@code StreamsBuilder} provides the high-level Kafka Streams DSL to specify a Kafka Streams topology.
 *
 * <p>
 * It is a requirement that the processing logic ({@link Topology}) be defined in a deterministic way,
 * as in, the order in which all operators are added must be predictable and the same across all application
 * instances.
 * Topologies are only identical if all operators are added in the same order.
 * If different {@link KafkaStreams} instances of the same application build different topologies the result may be
 * incompatible runtime code and unexpected results or errors
 *
 * @see Topology
 * @see KStream
 * @see KTable
 * @see GlobalKTable
 */
public class StreamsBuilder {

    /**
     * The actual topology that is constructed by this StreamsBuilder.
     */
    protected final Topology topology;

    /**
     * The topology's internal builder.
     */
    protected final InternalTopologyBuilder internalTopologyBuilder;

    protected final InternalStreamsBuilder internalStreamsBuilder;

    public StreamsBuilder() {
        topology = new Topology();
        internalTopologyBuilder = topology.internalTopologyBuilder;
        internalStreamsBuilder = new InternalStreamsBuilder(internalTopologyBuilder);
    }

    /**
     * Create a {@code StreamsBuilder} instance.
     * @param topologyConfigs the streams configs that apply at the topology level. Please refer to {@link TopologyConfig} for more detail
     */
    @SuppressWarnings("this-escape")
    public StreamsBuilder(final TopologyConfig topologyConfigs) {
        topology = newTopology(topologyConfigs);
        internalTopologyBuilder = topology.internalTopologyBuilder;
        internalStreamsBuilder = new InternalStreamsBuilder(internalTopologyBuilder);
    }

    protected Topology newTopology(final TopologyConfig topologyConfigs) {
        return new Topology(topologyConfigs);
    }

    /**
     * Create a {@link KStream} from the specified topic.
     * The default {@code "auto.offset.reset"} strategy, default {@link TimestampExtractor}, and default key and value
     * deserializers as specified in the {@link StreamsConfig config} are used.
     * <p>
     * If multiple topics are specified there is no ordering guarantee for records from different topics.
     * <p>
     * Note that the specified input topic must be partitioned by key.
     * If this is not the case it is the user's responsibility to repartition the data before any key based operation
     * (like aggregation or join) is applied to the returned {@link KStream}.
     *
     * @param topic the topic name; cannot be {@code null}
     * @return a {@link KStream} for the specified topic
     */
    public synchronized <K, V> KStream<K, V> stream(final String topic) {
        return stream(Collections.singleton(topic));
    }

    /**
     * Create a {@link KStream} from the specified topic.
     * The {@code "auto.offset.reset"} strategy, {@link TimestampExtractor}, key and value deserializers
     * are defined by the options in {@link Consumed} are used.
     * <p>
     * Note that the specified input topic must be partitioned by key.
     * If this is not the case it is the user's responsibility to repartition the data before any key based operation
     * (like aggregation or join) is applied to the returned {@link KStream}.
     *
     * @param topic the topic names; cannot be {@code null}
     * @param consumed      the instance of {@link Consumed} used to define optional parameters
     * @return a {@link KStream} for the specified topic
     */
    public synchronized <K, V> KStream<K, V> stream(final String topic,
                                                    final Consumed<K, V> consumed) {
        return stream(Collections.singleton(topic), consumed);
    }

    /**
     * Create a {@link KStream} from the specified topics.
     * The default {@code "auto.offset.reset"} strategy, default {@link TimestampExtractor}, and default key and value
     * deserializers as specified in the {@link StreamsConfig config} are used.
     * <p>
     * If multiple topics are specified there is no ordering guarantee for records from different topics.
     * <p>
     * Note that the specified input topics must be partitioned by key.
     * If this is not the case it is the user's responsibility to repartition the data before any key based operation
     * (like aggregation or join) is applied to the returned {@link KStream}.
     *
     * @param topics the topic names; must contain at least one topic name
     * @return a {@link KStream} for the specified topics
     */
    public synchronized <K, V> KStream<K, V> stream(final Collection<String> topics) {
        return stream(topics, Consumed.with(null, null));
    }

    /**
     * Create a {@link KStream} from the specified topics.
     * The {@code "auto.offset.reset"} strategy, {@link TimestampExtractor}, key and value deserializers
     * are defined by the options in {@link Consumed} are used.
     * <p>
     * If multiple topics are specified there is no ordering guarantee for records from different topics.
     * <p>
     * Note that the specified input topics must be partitioned by key.
     * If this is not the case it is the user's responsibility to repartition the data before any key based operation
     * (like aggregation or join) is applied to the returned {@link KStream}.
     *
     * @param topics the topic names; must contain at least one topic name
     * @param consumed      the instance of {@link Consumed} used to define optional parameters
     * @return a {@link KStream} for the specified topics
     */
    public synchronized <K, V> KStream<K, V> stream(final Collection<String> topics,
                                                    final Consumed<K, V> consumed) {
        Objects.requireNonNull(topics, "topics can't be null");
        Objects.requireNonNull(consumed, "consumed can't be null");
        return internalStreamsBuilder.stream(topics, new ConsumedInternal<>(consumed));
    }


    /**
     * Create a {@link KStream} from the specified topic pattern.
     * The default {@code "auto.offset.reset"} strategy, default {@link TimestampExtractor}, and default key and value
     * deserializers as specified in the {@link StreamsConfig config} are used.
     * <p>
     * If multiple topics are matched by the specified pattern, the created {@link KStream} will read data from all of
     * them and there is no ordering guarantee between records from different topics. This also means that the work
     * will not be parallelized for multiple topics, and the number of tasks will scale with the maximum partition
     * count of any matching topic rather than the total number of partitions across all topics.
     * <p>
     * Note that the specified input topics must be partitioned by key.
     * If this is not the case it is the user's responsibility to repartition the data before any key based operation
     * (like aggregation or join) is applied to the returned {@link KStream}.
     * @param topicPattern the pattern to match for topic names
     * @return a {@link KStream} for topics matching the regex pattern.
     */
    public synchronized <K, V> KStream<K, V> stream(final Pattern topicPattern) {
        return stream(topicPattern, Consumed.with(null, null));
    }

    /**
     * Create a {@link KStream} from the specified topic pattern.
     * The {@code "auto.offset.reset"} strategy, {@link TimestampExtractor}, key and value deserializers
     * are defined by the options in {@link Consumed} are used.
     * <p>
     * If multiple topics are matched by the specified pattern, the created {@link KStream} will read data from all of
     * them and there is no ordering guarantee between records from different topics. This also means that the work
     * will not be parallelized for multiple topics, and the number of tasks will scale with the maximum partition
     * count of any matching topic rather than the total number of partitions across all topics.
     * <p>
     * Note that the specified input topics must be partitioned by key.
     * If this is not the case it is the user's responsibility to repartition the data before any key based operation
     * (like aggregation or join) is applied to the returned {@link KStream}.
     * @param topicPattern the pattern to match for topic names
     * @param consumed     the instance of {@link Consumed} used to define optional parameters
     * @return a {@link KStream} for topics matching the regex pattern.
     */
    public synchronized <K, V> KStream<K, V> stream(final Pattern topicPattern, final Consumed<K, V> consumed) {
        Objects.requireNonNull(topicPattern, "topicPattern can't be null");
        Objects.requireNonNull(consumed, "consumed can't be null");
        return internalStreamsBuilder.stream(topicPattern, new ConsumedInternal<>(consumed));
    }

    /**
     * Create a {@link KTable} for the specified topic.
     * The {@code "auto.offset.reset"} strategy, {@link TimestampExtractor}, key and value deserializers
     * are defined by the options in {@link Consumed} are used.
     * Input {@link KeyValue records} with {@code null} key will be dropped.
     * <p>
     * Note that the specified input topic must be partitioned by key.
     * If this is not the case the returned {@link KTable} will be corrupted.
     * <p>
     * The resulting {@link KTable} will be materialized in a local {@link KeyValueStore} using the given
     * {@code Materialized} instance.
     * An internal changelog topic is created by default. Because the source topic can
     * be used for recovery, you can avoid creating the changelog topic by setting
     * the {@code "topology.optimization"} to {@code "all"} in the {@link StreamsConfig}.
     * <p>
     * You should only specify serdes in the {@link Consumed} instance as these will also be used to overwrite the
     * serdes in {@link Materialized}, i.e.,
     * <pre> {@code
     * streamBuilder.table(topic, Consumed.with(Serde.String(), Serde.String()), Materialized.<String, String, KeyValueStore<Bytes, byte[]>as(storeName))
     * }
     * </pre>
     * To query the local {@link ReadOnlyKeyValueStore} it must be obtained via
     * {@link KafkaStreams#store(StoreQueryParameters) KafkaStreams#store(...)}:
     * <pre>{@code
     * KafkaStreams streams = ...
     * StoreQueryParameters<ReadOnlyKeyValueStore<K, ValueAndTimestamp<V>>> storeQueryParams = StoreQueryParameters.fromNameAndType(queryableStoreName, QueryableStoreTypes.timestampedKeyValueStore());
     * ReadOnlyKeyValueStore<K, ValueAndTimestamp<V>> localStore = streams.store(storeQueryParams);
     * K key = "some-key";
     * ValueAndTimestamp<V> valueForKey = localStore.get(key); // key must be local (application state is shared over all running Kafka Streams instances)
     * }</pre>
     * For non-local keys, a custom RPC mechanism must be implemented using {@link KafkaStreams#metadataForAllStreamsClients()} to
     * query the value of the key on a parallel running instance of your Kafka Streams application.
     *
     * @param topic              the topic name; cannot be {@code null}
     * @param consumed           the instance of {@link Consumed} used to define optional parameters; cannot be {@code null}
     * @param materialized       the instance of {@link Materialized} used to materialize a state store; cannot be {@code null}
     * @return a {@link KTable} for the specified topic
     */
    public synchronized <K, V> KTable<K, V> table(final String topic,
                                                  final Consumed<K, V> consumed,
                                                  final Materialized<K, V, KeyValueStore<Bytes, byte[]>> materialized) {
        Objects.requireNonNull(topic, "topic can't be null");
        Objects.requireNonNull(consumed, "consumed can't be null");
        Objects.requireNonNull(materialized, "materialized can't be null");
        final ConsumedInternal<K, V> consumedInternal = new ConsumedInternal<>(consumed);
        materialized.withKeySerde(consumedInternal.keySerde()).withValueSerde(consumedInternal.valueSerde());

        final MaterializedInternal<K, V, KeyValueStore<Bytes, byte[]>> materializedInternal =
            new MaterializedInternal<>(materialized, internalStreamsBuilder, topic + "-");

        return internalStreamsBuilder.table(topic, consumedInternal, materializedInternal);
    }

    /**
     * Create a {@link KTable} for the specified topic.
     * The default {@code "auto.offset.reset"} strategy and default key and value deserializers as specified in the
     * {@link StreamsConfig config} are used.
     * Input {@link KeyValue records} with {@code null} key will be dropped.
     * <p>
     * Note that the specified input topics must be partitioned by key.
     * If this is not the case the returned {@link KTable} will be corrupted.
     * <p>
     * The resulting {@link KTable} will be materialized in a local {@link KeyValueStore} with an internal
     * store name. Note that store name may not be queryable through Interactive Queries.
     * An internal changelog topic is created by default. Because the source topic can
     * be used for recovery, you can avoid creating the changelog topic by setting
     * the {@code "topology.optimization"} to {@code "all"} in the {@link StreamsConfig}.
     *
     * @param topic the topic name; cannot be {@code null}
     * @return a {@link KTable} for the specified topic
     */
    public synchronized <K, V> KTable<K, V> table(final String topic) {
        return table(topic, Consumed.with(null, null));
    }

    /**
     * Create a {@link KTable} for the specified topic.
     * The {@code "auto.offset.reset"} strategy, {@link TimestampExtractor}, key and value deserializers
     * are defined by the options in {@link Consumed} are used.
     * Input {@link KeyValue records} with {@code null} key will be dropped.
     * <p>
     * Note that the specified input topics must be partitioned by key.
     * If this is not the case the returned {@link KTable} will be corrupted.
     * <p>
     * The resulting {@link KTable} will be materialized in a local {@link KeyValueStore} with an internal
     * store name. Note that store name may not be queryable through Interactive Queries.
     * An internal changelog topic is created by default. Because the source topic can
     * be used for recovery, you can avoid creating the changelog topic by setting
     * the {@code "topology.optimization"} to {@code "all"} in the {@link StreamsConfig}.
     *
     * @param topic     the topic name; cannot be {@code null}
     * @param consumed  the instance of {@link Consumed} used to define optional parameters; cannot be {@code null}
     * @return a {@link KTable} for the specified topic
     */
    public synchronized <K, V> KTable<K, V> table(final String topic, final Consumed<K, V> consumed) {
        Objects.requireNonNull(topic, "topic can't be null");
        Objects.requireNonNull(consumed, "consumed can't be null");
        final ConsumedInternal<K, V> consumedInternal = new ConsumedInternal<>(consumed);

        final MaterializedInternal<K, V, KeyValueStore<Bytes, byte[]>> materializedInternal = new MaterializedInternal<>(Materialized.with(consumedInternal.keySerde(), consumedInternal.valueSerde()), internalStreamsBuilder, topic + "-");

        return internalStreamsBuilder.table(topic, consumedInternal, materializedInternal);
    }

    /**
     * Create a {@link KTable} for the specified topic.
     * The default {@code "auto.offset.reset"} strategy as specified in the {@link StreamsConfig config} are used.
     * Key and value deserializers as defined by the options in {@link Materialized} are used.
     * Input {@link KeyValue records} with {@code null} key will be dropped.
     * <p>
     * Note that the specified input topics must be partitioned by key.
     * If this is not the case the returned {@link KTable} will be corrupted.
     * <p>
     * The resulting {@link KTable} will be materialized in a local {@link KeyValueStore} using the {@link Materialized} instance.
     * An internal changelog topic is created by default. Because the source topic can
     * be used for recovery, you can avoid creating the changelog topic by setting
     * the {@code "topology.optimization"} to {@code "all"} in the {@link StreamsConfig}.
     *
     * @param topic         the topic name; cannot be {@code null}
     * @param materialized  the instance of {@link Materialized} used to materialize a state store; cannot be {@code null}
     * @return a {@link KTable} for the specified topic
     */
    public synchronized <K, V> KTable<K, V> table(final String topic,
                                                  final Materialized<K, V, KeyValueStore<Bytes, byte[]>> materialized) {
        Objects.requireNonNull(topic, "topic can't be null");
        Objects.requireNonNull(materialized, "materialized can't be null");

        final MaterializedInternal<K, V, KeyValueStore<Bytes, byte[]>> materializedInternal =
            new MaterializedInternal<>(materialized, internalStreamsBuilder, topic + "-");

        final ConsumedInternal<K, V> consumedInternal =
                new ConsumedInternal<>(Consumed.with(materializedInternal.keySerde(), materializedInternal.valueSerde()));

        return internalStreamsBuilder.table(topic, consumedInternal, materializedInternal);
    }

    /**
     * Create a {@link GlobalKTable} for the specified topic.
     * Input {@link KeyValue records} with {@code null} key will be dropped.
     * <p>
     * The resulting {@link GlobalKTable} will be materialized in a local {@link KeyValueStore} with an internal
     * store name. Note that store name may not be queryable through Interactive Queries.
     * No internal changelog topic is created since the original input topic can be used for recovery (cf.
     * methods of {@link KGroupedStream} and {@link KGroupedTable} that return a {@link KTable}).
     * <p>
     * Note that {@link GlobalKTable} always applies {@code "auto.offset.reset"} strategy {@code "earliest"}
     * regardless of the specified value in {@link StreamsConfig} or {@link Consumed}.
     * Furthermore, {@link GlobalKTable} cannot be a {@link org.apache.kafka.streams.state.VersionedBytesStoreSupplier
     * versioned state store}.
     *
     * @param topic the topic name; cannot be {@code null}
     * @param consumed  the instance of {@link Consumed} used to define optional parameters
     * @return a {@link GlobalKTable} for the specified topic
     */
    public synchronized <K, V> GlobalKTable<K, V> globalTable(final String topic, final Consumed<K, V> consumed) {
        Objects.requireNonNull(topic, "topic can't be null");
        Objects.requireNonNull(consumed, "consumed can't be null");
        final ConsumedInternal<K, V> consumedInternal = new ConsumedInternal<>(consumed);

<<<<<<< HEAD
        final MaterializedInternal<K, V, KeyValueStore<Bytes, byte[]>> materializedInternal = new MaterializedInternal<>(Materialized.with(consumedInternal.keySerde(), consumedInternal.valueSerde()), internalStreamsBuilder, topic + "-");
=======
        final MaterializedInternal<K, V, KeyValueStore<Bytes, byte[]>> materializedInternal =
            new MaterializedInternal<>(
                Materialized.with(consumedInternal.keySerde(), consumedInternal.valueSerde()),
                internalStreamsBuilder,
                topic + "-",
                true /* force materializing global tables */);
>>>>>>> 9494bebe

        return internalStreamsBuilder.globalTable(topic, consumedInternal, materializedInternal);
    }

    /**
     * Create a {@link GlobalKTable} for the specified topic.
     * The default key and value deserializers as specified in the {@link StreamsConfig config} are used.
     * Input {@link KeyValue records} with {@code null} key will be dropped.
     * <p>
     * The resulting {@link GlobalKTable} will be materialized in a local {@link KeyValueStore} with an internal
     * store name. Note that store name may not be queryable through Interactive Queries.
     * No internal changelog topic is created since the original input topic can be used for recovery (cf.
     * methods of {@link KGroupedStream} and {@link KGroupedTable} that return a {@link KTable}).
     * <p>
     * Note that {@link GlobalKTable} always applies {@code "auto.offset.reset"} strategy {@code "earliest"}
     * regardless of the specified value in {@link StreamsConfig}.
     * Furthermore, {@link GlobalKTable} cannot be a {@link org.apache.kafka.streams.state.VersionedBytesStoreSupplier
     * versioned state store}.
     *
     * @param topic the topic name; cannot be {@code null}
     * @return a {@link GlobalKTable} for the specified topic
     */
    public synchronized <K, V> GlobalKTable<K, V> globalTable(final String topic) {
        return globalTable(topic, Consumed.with(null, null));
    }

    /**
     * Create a {@link GlobalKTable} for the specified topic.
     * <p>
     * Input {@link KeyValue} pairs with {@code null} key will be dropped.
     * <p>
     * The resulting {@link GlobalKTable} will be materialized in a local {@link KeyValueStore} configured with
     * the provided instance of {@link Materialized}.
     * However, no internal changelog topic is created since the original input topic can be used for recovery (cf.
     * methods of {@link KGroupedStream} and {@link KGroupedTable} that return a {@link KTable}).
     * <p>
     * You should only specify serdes in the {@link Consumed} instance as these will also be used to overwrite the
     * serdes in {@link Materialized}, i.e.,
     * <pre> {@code
     * streamBuilder.globalTable(topic, Consumed.with(Serde.String(), Serde.String()), Materialized.<String, String, KeyValueStore<Bytes, byte[]>as(storeName))
     * }
     * </pre>
     * To query the local {@link ReadOnlyKeyValueStore} it must be obtained via
     * {@link KafkaStreams#store(StoreQueryParameters) KafkaStreams#store(...)}:
     * <pre>{@code
     * KafkaStreams streams = ...
     * StoreQueryParameters<ReadOnlyKeyValueStore<K, ValueAndTimestamp<V>>> storeQueryParams = StoreQueryParameters.fromNameAndType(queryableStoreName, QueryableStoreTypes.timestampedKeyValueStore());
     * ReadOnlyKeyValueStore<K, ValueAndTimestamp<V>> localStore = streams.store(storeQueryParams);
     * K key = "some-key";
     * ValueAndTimestamp<V> valueForKey = localStore.get(key);
     * }</pre>
     * Note that {@link GlobalKTable} always applies {@code "auto.offset.reset"} strategy {@code "earliest"}
     * regardless of the specified value in {@link StreamsConfig} or {@link Consumed}.
     * Furthermore, {@link GlobalKTable} cannot be a {@link org.apache.kafka.streams.state.VersionedBytesStoreSupplier
     * versioned state store}.
     *
     * @param topic         the topic name; cannot be {@code null}
     * @param consumed      the instance of {@link Consumed} used to define optional parameters; can't be {@code null}
     * @param materialized   the instance of {@link Materialized} used to materialize a state store; cannot be {@code null}
     * @return a {@link GlobalKTable} for the specified topic
     */
    public synchronized <K, V> GlobalKTable<K, V> globalTable(final String topic,
                                                              final Consumed<K, V> consumed,
                                                              final Materialized<K, V, KeyValueStore<Bytes, byte[]>> materialized) {
        Objects.requireNonNull(topic, "topic can't be null");
        Objects.requireNonNull(consumed, "consumed can't be null");
        Objects.requireNonNull(materialized, "materialized can't be null");
        final ConsumedInternal<K, V> consumedInternal = new ConsumedInternal<>(consumed);
        // always use the serdes from consumed
        materialized.withKeySerde(consumedInternal.keySerde()).withValueSerde(consumedInternal.valueSerde());

        final MaterializedInternal<K, V, KeyValueStore<Bytes, byte[]>> materializedInternal =
            new MaterializedInternal<>(materialized, internalStreamsBuilder, topic + "-");

        return internalStreamsBuilder.globalTable(topic, consumedInternal, materializedInternal);
    }

    /**
     * Create a {@link GlobalKTable} for the specified topic.
     * <p>
     * Input {@link KeyValue} pairs with {@code null} key will be dropped.
     * <p>
     * The resulting {@link GlobalKTable} will be materialized in a local {@link KeyValueStore} configured with
     * the provided instance of {@link Materialized}.
     * However, no internal changelog topic is created since the original input topic can be used for recovery (cf.
     * methods of {@link KGroupedStream} and {@link KGroupedTable} that return a {@link KTable}).
     * <p>
     * To query the local {@link ReadOnlyKeyValueStore} it must be obtained via
     * {@link KafkaStreams#store(StoreQueryParameters) KafkaStreams#store(...)}:
     * <pre>{@code
     * KafkaStreams streams = ...
     * StoreQueryParameters<ReadOnlyKeyValueStore<K, ValueAndTimestamp<V>>> storeQueryParams = StoreQueryParameters.fromNameAndType(queryableStoreName, QueryableStoreTypes.timestampedKeyValueStore());
     * ReadOnlyKeyValueStore<K, ValueAndTimestamp<V>> localStore = streams.store(storeQueryParams);
     * K key = "some-key";
     * ValueAndTimestamp<V> valueForKey = localStore.get(key);
     * }</pre>
     * Note that {@link GlobalKTable} always applies {@code "auto.offset.reset"} strategy {@code "earliest"}
     * regardless of the specified value in {@link StreamsConfig}.
     * Furthermore, {@link GlobalKTable} cannot be a {@link org.apache.kafka.streams.state.VersionedBytesStoreSupplier
     * versioned state store}.
     *
     * @param topic         the topic name; cannot be {@code null}
     * @param materialized   the instance of {@link Materialized} used to materialize a state store; cannot be {@code null}
     * @return a {@link GlobalKTable} for the specified topic
     */
    public synchronized <K, V> GlobalKTable<K, V> globalTable(final String topic,
                                                              final Materialized<K, V, KeyValueStore<Bytes, byte[]>> materialized) {
        Objects.requireNonNull(topic, "topic can't be null");
        Objects.requireNonNull(materialized, "materialized can't be null");
        final MaterializedInternal<K, V, KeyValueStore<Bytes, byte[]>> materializedInternal =
            new MaterializedInternal<>(materialized, internalStreamsBuilder, topic + "-");

        return internalStreamsBuilder.globalTable(topic,
                                                  new ConsumedInternal<>(Consumed.with(materializedInternal.keySerde(),
                                                                                       materializedInternal.valueSerde())),
                                                  materializedInternal);
    }


    /**
     * Adds a state store to the underlying {@link Topology}.
     * <p>
     * It is required to connect state stores to {@link org.apache.kafka.streams.processor.api.Processor Processors},
     * or {@link org.apache.kafka.streams.kstream.KTable#transformValues(ValueTransformerWithKeySupplier, String...) ValueTransformers}
     * before they can be used.
     *
     * @param builder the builder used to obtain this state store {@link StateStore} instance
     * @return itself
     * @throws TopologyException if state store supplier is already added
     */
    public synchronized StreamsBuilder addStateStore(final StoreBuilder<?> builder) {
        Objects.requireNonNull(builder, "builder can't be null");
<<<<<<< HEAD
        internalStreamsBuilder.addStateStore(builder);
        return this;
    }

    /**
     * Adds a global {@link StateStore} to the topology.
     * The {@link StateStore} sources its data from all partitions of the provided input topic.
     * There will be exactly one instance of this {@link StateStore} per Kafka Streams instance.
     * <p>
     * A {@link SourceNode} with the provided sourceName will be added to consume the data arriving from the partitions
     * of the input topic.
     * <p>
     * The provided {@link org.apache.kafka.streams.processor.ProcessorSupplier} will be used to create an {@link ProcessorNode} that will receive all
     * records forwarded from the {@link SourceNode}. NOTE: you should not use the {@code Processor} to insert transformed records into
     * the global state store. This store uses the source topic as changelog and during restore will insert records directly
     * from the source.
     * This {@link ProcessorNode} should be used to keep the {@link StateStore} up-to-date.
     * The default {@link TimestampExtractor} as specified in the {@link StreamsConfig config} is used.
     * <p>
     * It is not required to connect a global store to {@link org.apache.kafka.streams.processor.api.Processor Processors},
     * {@link Transformer Transformers},
     * or {@link ValueTransformer ValueTransformer}; those have read-only access to all global stores by default.
     * <p>
     * The supplier should always generate a new instance each time {@link  ProcessorSupplier#get()} gets called. Creating
     * a single {@link Processor} object and returning the same object reference in {@link ProcessorSupplier#get()} would be
     * a violation of the supplier pattern and leads to runtime exceptions.
     * @param storeBuilder        user defined {@link StoreBuilder}; can't be {@code null}
     * @param topic               the topic to source the data from
     * @param consumed            the instance of {@link Consumed} used to define optional parameters; can't be {@code null}
     * @param stateUpdateSupplier the instance of {@link org.apache.kafka.streams.processor.ProcessorSupplier}
     * @return itself
     * @throws TopologyException if the processor of state is already registered
     * @deprecated Since 2.7.0; use {@link #addGlobalStore(StoreBuilder, String, Consumed, ProcessorSupplier)} instead.
     */
    @Deprecated
    public synchronized <K, V> StreamsBuilder addGlobalStore(final StoreBuilder<?> storeBuilder, final String topic, final Consumed<K, V> consumed, final org.apache.kafka.streams.processor.ProcessorSupplier<K, V> stateUpdateSupplier) {
        Objects.requireNonNull(storeBuilder, "storeBuilder can't be null");
        Objects.requireNonNull(consumed, "consumed can't be null");
        internalStreamsBuilder.addGlobalStore(storeBuilder, topic, new ConsumedInternal<>(consumed), () -> ProcessorAdapter.adapt(stateUpdateSupplier.get()));
=======
        internalStreamsBuilder.addStateStore(StoreBuilderWrapper.wrapStoreBuilder(builder));
>>>>>>> 9494bebe
        return this;
    }

    /**
     * Adds a global {@link StateStore} to the topology.
     * The {@link StateStore} sources its data from all partitions of the provided input topic.
     * There will be exactly one instance of this {@link StateStore} per Kafka Streams instance.
     * <p>
     * A {@link SourceNode} with the provided sourceName will be added to consume the data arriving from the partitions
     * of the input topic.
     * <p>
     * The provided {@link ProcessorSupplier} will be used to create an
     * {@link Processor} that will receive all records forwarded from the {@link SourceNode}.
     * The supplier should always generate a new instance. Creating a single {@link Processor} object
     * and returning the same object reference in {@link ProcessorSupplier#get()} is a
     * violation of the supplier pattern and leads to runtime exceptions.
     * This {@link Processor} should be used to keep the {@link StateStore} up-to-date.
     * The default {@link TimestampExtractor} as specified in the {@link StreamsConfig config} is used.
     * <p>
     * It is not required to connect a global store to the {@link Processor Processors},
<<<<<<< HEAD
     * {@link Transformer Transformers}, or {@link ValueTransformer ValueTransformer}; those have read-only access to all global stores by default.
     * @param storeBuilder        user defined {@link StoreBuilder}; can't be {@code null}
     * @param topic               the topic to source the data from
     * @param consumed            the instance of {@link Consumed} used to define optional parameters; can't be {@code null}
     * @param stateUpdateSupplier the instance of {@link ProcessorSupplier}
=======
     * or {@link org.apache.kafka.streams.kstream.KTable#transformValues(ValueTransformerWithKeySupplier, String...) ValueTransformer};
     * those have read-only access to all global stores by default.
     *
     * @param storeBuilder          user defined {@link StoreBuilder}; can't be {@code null}
     * @param topic                 the topic to source the data from
     * @param consumed              the instance of {@link Consumed} used to define optional parameters; can't be {@code null}
     * @param stateUpdateSupplier   the instance of {@link ProcessorSupplier}
>>>>>>> 9494bebe
     * @return itself
     * @throws TopologyException if the processor of state is already registered
     */
    public synchronized <KIn, VIn> StreamsBuilder addGlobalStore(final StoreBuilder<?> storeBuilder, final String topic, final Consumed<KIn, VIn> consumed, final ProcessorSupplier<KIn, VIn, Void, Void> stateUpdateSupplier) {
        Objects.requireNonNull(storeBuilder, "storeBuilder can't be null");
        Objects.requireNonNull(consumed, "consumed can't be null");
<<<<<<< HEAD
        internalStreamsBuilder.addGlobalStore(storeBuilder, topic, new ConsumedInternal<>(consumed), stateUpdateSupplier);
=======
        internalStreamsBuilder.addGlobalStore(
            StoreBuilderWrapper.wrapStoreBuilder(storeBuilder),
            topic,
            new ConsumedInternal<>(consumed),
            stateUpdateSupplier,
            true
        );
>>>>>>> 9494bebe
        return this;
    }

    /**
     * Returns the {@link Topology} that represents the specified processing logic.
     * Note that using this method means no optimizations are performed.
     * @return the {@link Topology} that represents the specified processing logic
     */
    public synchronized Topology build() {
        return build(null);
    }

    /**
     * Returns the {@link Topology} that represents the specified processing logic and accepts
     * a {@link Properties} instance used to indicate whether to optimize topology or not.
     *
     * @param props the {@link Properties} used for building possibly optimized topology
     * @return the {@link Topology} that represents the specified processing logic
     */
    public synchronized Topology build(final Properties props) {
        internalStreamsBuilder.buildAndOptimizeTopology(props);
        return topology;
    }
}<|MERGE_RESOLUTION|>--- conflicted
+++ resolved
@@ -18,9 +18,6 @@
 
 import org.apache.kafka.common.utils.Bytes;
 import org.apache.kafka.streams.errors.TopologyException;
-<<<<<<< HEAD
-import org.apache.kafka.streams.kstream.*;
-=======
 import org.apache.kafka.streams.kstream.Consumed;
 import org.apache.kafka.streams.kstream.GlobalKTable;
 import org.apache.kafka.streams.kstream.KGroupedStream;
@@ -29,7 +26,6 @@
 import org.apache.kafka.streams.kstream.KTable;
 import org.apache.kafka.streams.kstream.Materialized;
 import org.apache.kafka.streams.kstream.ValueTransformerWithKeySupplier;
->>>>>>> 9494bebe
 import org.apache.kafka.streams.kstream.internals.ConsumedInternal;
 import org.apache.kafka.streams.kstream.internals.InternalStreamsBuilder;
 import org.apache.kafka.streams.kstream.internals.MaterializedInternal;
@@ -68,14 +64,10 @@
  */
 public class StreamsBuilder {
 
-    /**
-     * The actual topology that is constructed by this StreamsBuilder.
-     */
+    /** The actual topology that is constructed by this StreamsBuilder. */
     protected final Topology topology;
 
-    /**
-     * The topology's internal builder.
-     */
+    /** The topology's internal builder. */
     protected final InternalTopologyBuilder internalTopologyBuilder;
 
     protected final InternalStreamsBuilder internalStreamsBuilder;
@@ -88,7 +80,8 @@
 
     /**
      * Create a {@code StreamsBuilder} instance.
-     * @param topologyConfigs the streams configs that apply at the topology level. Please refer to {@link TopologyConfig} for more detail
+     *
+     * @param topologyConfigs    the streams configs that apply at the topology level. Please refer to {@link TopologyConfig} for more detail
      */
     @SuppressWarnings("this-escape")
     public StreamsBuilder(final TopologyConfig topologyConfigs) {
@@ -191,6 +184,7 @@
      * Note that the specified input topics must be partitioned by key.
      * If this is not the case it is the user's responsibility to repartition the data before any key based operation
      * (like aggregation or join) is applied to the returned {@link KStream}.
+     *
      * @param topicPattern the pattern to match for topic names
      * @return a {@link KStream} for topics matching the regex pattern.
      */
@@ -211,11 +205,13 @@
      * Note that the specified input topics must be partitioned by key.
      * If this is not the case it is the user's responsibility to repartition the data before any key based operation
      * (like aggregation or join) is applied to the returned {@link KStream}.
-     * @param topicPattern the pattern to match for topic names
-     * @param consumed     the instance of {@link Consumed} used to define optional parameters
+     *
+     * @param topicPattern  the pattern to match for topic names
+     * @param consumed      the instance of {@link Consumed} used to define optional parameters
      * @return a {@link KStream} for topics matching the regex pattern.
      */
-    public synchronized <K, V> KStream<K, V> stream(final Pattern topicPattern, final Consumed<K, V> consumed) {
+    public synchronized <K, V> KStream<K, V> stream(final Pattern topicPattern,
+                                                    final Consumed<K, V> consumed) {
         Objects.requireNonNull(topicPattern, "topicPattern can't be null");
         Objects.requireNonNull(consumed, "consumed can't be null");
         return internalStreamsBuilder.stream(topicPattern, new ConsumedInternal<>(consumed));
@@ -315,12 +311,17 @@
      * @param consumed  the instance of {@link Consumed} used to define optional parameters; cannot be {@code null}
      * @return a {@link KTable} for the specified topic
      */
-    public synchronized <K, V> KTable<K, V> table(final String topic, final Consumed<K, V> consumed) {
+    public synchronized <K, V> KTable<K, V> table(final String topic,
+                                                  final Consumed<K, V> consumed) {
         Objects.requireNonNull(topic, "topic can't be null");
         Objects.requireNonNull(consumed, "consumed can't be null");
         final ConsumedInternal<K, V> consumedInternal = new ConsumedInternal<>(consumed);
 
-        final MaterializedInternal<K, V, KeyValueStore<Bytes, byte[]>> materializedInternal = new MaterializedInternal<>(Materialized.with(consumedInternal.keySerde(), consumedInternal.valueSerde()), internalStreamsBuilder, topic + "-");
+        final MaterializedInternal<K, V, KeyValueStore<Bytes, byte[]>> materializedInternal =
+            new MaterializedInternal<>(
+                Materialized.with(consumedInternal.keySerde(), consumedInternal.valueSerde()),
+                internalStreamsBuilder,
+                topic + "-");
 
         return internalStreamsBuilder.table(topic, consumedInternal, materializedInternal);
     }
@@ -375,21 +376,18 @@
      * @param consumed  the instance of {@link Consumed} used to define optional parameters
      * @return a {@link GlobalKTable} for the specified topic
      */
-    public synchronized <K, V> GlobalKTable<K, V> globalTable(final String topic, final Consumed<K, V> consumed) {
+    public synchronized <K, V> GlobalKTable<K, V> globalTable(final String topic,
+                                                              final Consumed<K, V> consumed) {
         Objects.requireNonNull(topic, "topic can't be null");
         Objects.requireNonNull(consumed, "consumed can't be null");
         final ConsumedInternal<K, V> consumedInternal = new ConsumedInternal<>(consumed);
 
-<<<<<<< HEAD
-        final MaterializedInternal<K, V, KeyValueStore<Bytes, byte[]>> materializedInternal = new MaterializedInternal<>(Materialized.with(consumedInternal.keySerde(), consumedInternal.valueSerde()), internalStreamsBuilder, topic + "-");
-=======
         final MaterializedInternal<K, V, KeyValueStore<Bytes, byte[]>> materializedInternal =
             new MaterializedInternal<>(
                 Materialized.with(consumedInternal.keySerde(), consumedInternal.valueSerde()),
                 internalStreamsBuilder,
                 topic + "-",
                 true /* force materializing global tables */);
->>>>>>> 9494bebe
 
         return internalStreamsBuilder.globalTable(topic, consumedInternal, materializedInternal);
     }
@@ -522,49 +520,7 @@
      */
     public synchronized StreamsBuilder addStateStore(final StoreBuilder<?> builder) {
         Objects.requireNonNull(builder, "builder can't be null");
-<<<<<<< HEAD
-        internalStreamsBuilder.addStateStore(builder);
-        return this;
-    }
-
-    /**
-     * Adds a global {@link StateStore} to the topology.
-     * The {@link StateStore} sources its data from all partitions of the provided input topic.
-     * There will be exactly one instance of this {@link StateStore} per Kafka Streams instance.
-     * <p>
-     * A {@link SourceNode} with the provided sourceName will be added to consume the data arriving from the partitions
-     * of the input topic.
-     * <p>
-     * The provided {@link org.apache.kafka.streams.processor.ProcessorSupplier} will be used to create an {@link ProcessorNode} that will receive all
-     * records forwarded from the {@link SourceNode}. NOTE: you should not use the {@code Processor} to insert transformed records into
-     * the global state store. This store uses the source topic as changelog and during restore will insert records directly
-     * from the source.
-     * This {@link ProcessorNode} should be used to keep the {@link StateStore} up-to-date.
-     * The default {@link TimestampExtractor} as specified in the {@link StreamsConfig config} is used.
-     * <p>
-     * It is not required to connect a global store to {@link org.apache.kafka.streams.processor.api.Processor Processors},
-     * {@link Transformer Transformers},
-     * or {@link ValueTransformer ValueTransformer}; those have read-only access to all global stores by default.
-     * <p>
-     * The supplier should always generate a new instance each time {@link  ProcessorSupplier#get()} gets called. Creating
-     * a single {@link Processor} object and returning the same object reference in {@link ProcessorSupplier#get()} would be
-     * a violation of the supplier pattern and leads to runtime exceptions.
-     * @param storeBuilder        user defined {@link StoreBuilder}; can't be {@code null}
-     * @param topic               the topic to source the data from
-     * @param consumed            the instance of {@link Consumed} used to define optional parameters; can't be {@code null}
-     * @param stateUpdateSupplier the instance of {@link org.apache.kafka.streams.processor.ProcessorSupplier}
-     * @return itself
-     * @throws TopologyException if the processor of state is already registered
-     * @deprecated Since 2.7.0; use {@link #addGlobalStore(StoreBuilder, String, Consumed, ProcessorSupplier)} instead.
-     */
-    @Deprecated
-    public synchronized <K, V> StreamsBuilder addGlobalStore(final StoreBuilder<?> storeBuilder, final String topic, final Consumed<K, V> consumed, final org.apache.kafka.streams.processor.ProcessorSupplier<K, V> stateUpdateSupplier) {
-        Objects.requireNonNull(storeBuilder, "storeBuilder can't be null");
-        Objects.requireNonNull(consumed, "consumed can't be null");
-        internalStreamsBuilder.addGlobalStore(storeBuilder, topic, new ConsumedInternal<>(consumed), () -> ProcessorAdapter.adapt(stateUpdateSupplier.get()));
-=======
         internalStreamsBuilder.addStateStore(StoreBuilderWrapper.wrapStoreBuilder(builder));
->>>>>>> 9494bebe
         return this;
     }
 
@@ -585,13 +541,6 @@
      * The default {@link TimestampExtractor} as specified in the {@link StreamsConfig config} is used.
      * <p>
      * It is not required to connect a global store to the {@link Processor Processors},
-<<<<<<< HEAD
-     * {@link Transformer Transformers}, or {@link ValueTransformer ValueTransformer}; those have read-only access to all global stores by default.
-     * @param storeBuilder        user defined {@link StoreBuilder}; can't be {@code null}
-     * @param topic               the topic to source the data from
-     * @param consumed            the instance of {@link Consumed} used to define optional parameters; can't be {@code null}
-     * @param stateUpdateSupplier the instance of {@link ProcessorSupplier}
-=======
      * or {@link org.apache.kafka.streams.kstream.KTable#transformValues(ValueTransformerWithKeySupplier, String...) ValueTransformer};
      * those have read-only access to all global stores by default.
      *
@@ -599,16 +548,15 @@
      * @param topic                 the topic to source the data from
      * @param consumed              the instance of {@link Consumed} used to define optional parameters; can't be {@code null}
      * @param stateUpdateSupplier   the instance of {@link ProcessorSupplier}
->>>>>>> 9494bebe
      * @return itself
      * @throws TopologyException if the processor of state is already registered
      */
-    public synchronized <KIn, VIn> StreamsBuilder addGlobalStore(final StoreBuilder<?> storeBuilder, final String topic, final Consumed<KIn, VIn> consumed, final ProcessorSupplier<KIn, VIn, Void, Void> stateUpdateSupplier) {
+    public synchronized <KIn, VIn> StreamsBuilder addGlobalStore(final StoreBuilder<?> storeBuilder,
+                                                                 final String topic,
+                                                                 final Consumed<KIn, VIn> consumed,
+                                                                 final ProcessorSupplier<KIn, VIn, Void, Void> stateUpdateSupplier) {
         Objects.requireNonNull(storeBuilder, "storeBuilder can't be null");
         Objects.requireNonNull(consumed, "consumed can't be null");
-<<<<<<< HEAD
-        internalStreamsBuilder.addGlobalStore(storeBuilder, topic, new ConsumedInternal<>(consumed), stateUpdateSupplier);
-=======
         internalStreamsBuilder.addGlobalStore(
             StoreBuilderWrapper.wrapStoreBuilder(storeBuilder),
             topic,
@@ -616,19 +564,19 @@
             stateUpdateSupplier,
             true
         );
->>>>>>> 9494bebe
         return this;
     }
 
     /**
      * Returns the {@link Topology} that represents the specified processing logic.
      * Note that using this method means no optimizations are performed.
+     *
      * @return the {@link Topology} that represents the specified processing logic
      */
     public synchronized Topology build() {
         return build(null);
     }
-
+    
     /**
      * Returns the {@link Topology} that represents the specified processing logic and accepts
      * a {@link Properties} instance used to indicate whether to optimize topology or not.
