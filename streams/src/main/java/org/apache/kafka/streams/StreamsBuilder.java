/*
 * Licensed to the Apache Software Foundation (ASF) under one or more
 * contributor license agreements. See the NOTICE file distributed with
 * this work for additional information regarding copyright ownership.
 * The ASF licenses this file to You under the Apache License, Version 2.0
 * (the "License"); you may not use this file except in compliance with
 * the License. You may obtain a copy of the License at
 *
 *    http://www.apache.org/licenses/LICENSE-2.0
 *
 * Unless required by applicable law or agreed to in writing, software
 * distributed under the License is distributed on an "AS IS" BASIS,
 * WITHOUT WARRANTIES OR CONDITIONS OF ANY KIND, either express or implied.
 * See the License for the specific language governing permissions and
 * limitations under the License.
 */
package org.apache.kafka.streams;

import org.apache.kafka.common.utils.Bytes;
import org.apache.kafka.streams.errors.TopologyException;
import org.apache.kafka.streams.kstream.Consumed;
import org.apache.kafka.streams.kstream.GlobalKTable;
import org.apache.kafka.streams.kstream.KGroupedStream;
import org.apache.kafka.streams.kstream.KGroupedTable;
import org.apache.kafka.streams.kstream.KStream;
import org.apache.kafka.streams.kstream.KTable;
import org.apache.kafka.streams.kstream.Materialized;
import org.apache.kafka.streams.kstream.Transformer;
import org.apache.kafka.streams.kstream.ValueTransformer;
import org.apache.kafka.streams.kstream.internals.ConsumedInternal;
import org.apache.kafka.streams.kstream.internals.InternalStreamsBuilder;
import org.apache.kafka.streams.kstream.internals.MaterializedInternal;
import org.apache.kafka.streams.processor.StateStore;
import org.apache.kafka.streams.processor.TimestampExtractor;
import org.apache.kafka.streams.processor.api.Processor;
import org.apache.kafka.streams.processor.api.ProcessorSupplier;
import org.apache.kafka.streams.processor.internals.InternalTopologyBuilder;
import org.apache.kafka.streams.processor.internals.ProcessorAdapter;
import org.apache.kafka.streams.processor.internals.ProcessorNode;
import org.apache.kafka.streams.processor.internals.SourceNode;
import org.apache.kafka.streams.state.KeyValueStore;
import org.apache.kafka.streams.state.ReadOnlyKeyValueStore;
import org.apache.kafka.streams.state.StoreBuilder;

import java.util.Collection;
import java.util.Collections;
import java.util.Objects;
import java.util.Properties;
import java.util.regex.Pattern;

/**
 * {@code StreamsBuilder} provides the high-level Kafka Streams DSL to specify a Kafka Streams topology.
 *
 * <p>
 * It is a requirement that the processing logic ({@link Topology}) be defined in a deterministic way,
 * as in, the order in which all operators are added must be predictable and the same across all application
 * instances.
 * Topologies are only identical if all operators are added in the same order.
 * If different {@link KafkaStreams} instances of the same application build different topologies the result may be
 * incompatible runtime code and unexpected results or errors
 * @see Topology
 * @see KStream
 * @see KTable
 * @see GlobalKTable
 */
public class StreamsBuilder {

    /** The actual topology that is constructed by this StreamsBuilder. */
    protected final Topology topology;

    /** The topology's internal builder. */
    protected final InternalTopologyBuilder internalTopologyBuilder;

    protected final InternalStreamsBuilder internalStreamsBuilder;

    public StreamsBuilder() {
        topology = new Topology();
        internalTopologyBuilder = topology.internalTopologyBuilder;
        internalStreamsBuilder = new InternalStreamsBuilder(internalTopologyBuilder);
    }

    /**
     * Create a {@code StreamsBuilder} instance.
     *
     * @param topologyConfigs    the streams configs that apply at the topology level. Please refer to {@link TopologyConfig} for more detail
     */
    public StreamsBuilder(final TopologyConfig topologyConfigs) {
        topology = getNewTopology(topologyConfigs);
        internalTopologyBuilder = topology.internalTopologyBuilder;
        internalStreamsBuilder = new InternalStreamsBuilder(internalTopologyBuilder);
    }

    protected Topology getNewTopology(final TopologyConfig topologyConfigs) {
        return new Topology(topologyConfigs);
    }

    /**
     * Create a {@link KStream} from the specified topic.
     * The default {@code "auto.offset.reset"} strategy, default {@link TimestampExtractor}, and default key and value
     * deserializers as specified in the {@link StreamsConfig config} are used.
     * <p>
     * If multiple topics are specified there is no ordering guarantee for records from different topics.
     * <p>
     * Note that the specified input topic must be partitioned by key.
     * If this is not the case it is the user's responsibility to repartition the data before any key based operation
     * (like aggregation or join) is applied to the returned {@link KStream}.
     *
     * @param topic the topic name; cannot be {@code null}
     * @return a {@link KStream} for the specified topic
     */
    public synchronized <K, V> KStream<K, V> stream(final String topic) {
        return stream(Collections.singleton(topic));
    }

    /**
     * Create a {@link KStream} from the specified topic.
     * The {@code "auto.offset.reset"} strategy, {@link TimestampExtractor}, key and value deserializers
     * are defined by the options in {@link Consumed} are used.
     * <p>
     * Note that the specified input topic must be partitioned by key.
     * If this is not the case it is the user's responsibility to repartition the data before any key based operation
     * (like aggregation or join) is applied to the returned {@link KStream}.
     *
     * @param topic the topic names; cannot be {@code null}
     * @param consumed      the instance of {@link Consumed} used to define optional parameters
     * @return a {@link KStream} for the specified topic
     */
    public synchronized <K, V> KStream<K, V> stream(final String topic,
                                                    final Consumed<K, V> consumed) {
        return stream(Collections.singleton(topic), consumed);
    }

    /**
     * Create a {@link KStream} from the specified topics.
     * The default {@code "auto.offset.reset"} strategy, default {@link TimestampExtractor}, and default key and value
     * deserializers as specified in the {@link StreamsConfig config} are used.
     * <p>
     * If multiple topics are specified there is no ordering guarantee for records from different topics.
     * <p>
     * Note that the specified input topics must be partitioned by key.
     * If this is not the case it is the user's responsibility to repartition the data before any key based operation
     * (like aggregation or join) is applied to the returned {@link KStream}.
     *
     * @param topics the topic names; must contain at least one topic name
     * @return a {@link KStream} for the specified topics
     */
    public synchronized <K, V> KStream<K, V> stream(final Collection<String> topics) {
        return stream(topics, Consumed.with(null, null, null, null));
    }

    /**
     * Create a {@link KStream} from the specified topics.
     * The {@code "auto.offset.reset"} strategy, {@link TimestampExtractor}, key and value deserializers
     * are defined by the options in {@link Consumed} are used.
     * <p>
     * If multiple topics are specified there is no ordering guarantee for records from different topics.
     * <p>
     * Note that the specified input topics must be partitioned by key.
     * If this is not the case it is the user's responsibility to repartition the data before any key based operation
     * (like aggregation or join) is applied to the returned {@link KStream}.
     *
     * @param topics the topic names; must contain at least one topic name
     * @param consumed      the instance of {@link Consumed} used to define optional parameters
     * @return a {@link KStream} for the specified topics
     */
    public synchronized <K, V> KStream<K, V> stream(final Collection<String> topics,
                                                    final Consumed<K, V> consumed) {
        Objects.requireNonNull(topics, "topics can't be null");
        Objects.requireNonNull(consumed, "consumed can't be null");
        return internalStreamsBuilder.stream(topics, new ConsumedInternal<>(consumed));
    }


    /**
	 * Create a {@link KStream} from the specified topic pattern.
	 * The default {@code "auto.offset.reset"} strategy, default {@link TimestampExtractor}, and default key and value
	 * deserializers as specified in the {@link StreamsConfig config} are used.
	 * <p>
	 * If multiple topics are matched by the specified pattern, the created {@link KStream} will read data from all of
	 * them and there is no ordering guarantee between records from different topics. This also means that the work
	 * will not be parallelized for multiple topics, and the number of tasks will scale with the maximum partition
	 * count of any matching topic rather than the total number of partitions across all topics.
	 * <p>
	 * Note that the specified input topics must be partitioned by key.
	 * If this is not the case it is the user's responsibility to repartition the data before any key based operation
	 * (like aggregation or join) is applied to the returned {@link KStream}.
	 *
	 * @param topicPattern the pattern to match for topic names
	 * @return a {@link KStream} for topics matching the regex pattern.
	 */
	public synchronized <K, V> KStream<K, V> stream(final Pattern topicPattern) {
        return stream(topicPattern, Consumed.with(null, null));
    }

    /**
	 * Create a {@link KStream} from the specified topic pattern.
	 * The {@code "auto.offset.reset"} strategy, {@link TimestampExtractor}, key and value deserializers
	 * are defined by the options in {@link Consumed} are used.
	 * <p>
	 * If multiple topics are matched by the specified pattern, the created {@link KStream} will read data from all of
	 * them and there is no ordering guarantee between records from different topics. This also means that the work
	 * will not be parallelized for multiple topics, and the number of tasks will scale with the maximum partition
	 * count of any matching topic rather than the total number of partitions across all topics.
	 * <p>
	 * Note that the specified input topics must be partitioned by key.
	 * If this is not the case it is the user's responsibility to repartition the data before any key based operation
	 * (like aggregation or join) is applied to the returned {@link KStream}.
	 *
	 * @param topicPattern  the pattern to match for topic names
	 * @param consumed      the instance of {@link Consumed} used to define optional parameters
	 * @return a {@link KStream} for topics matching the regex pattern.
	 */
	public synchronized <K, V> KStream<K, V> stream(final Pattern topicPattern,
                                                    final Consumed<K, V> consumed) {
        Objects.requireNonNull(topicPattern, "topicPattern can't be null");
        Objects.requireNonNull(consumed, "consumed can't be null");
        return internalStreamsBuilder.stream(topicPattern, new ConsumedInternal<>(consumed));
    }

    /**
     * Create a {@link KTable} for the specified topic.
     * The {@code "auto.offset.reset"} strategy, {@link TimestampExtractor}, key and value deserializers
     * are defined by the options in {@link Consumed} are used.
     * Input {@link KeyValue records} with {@code null} key will be dropped.
     * <p>
     * Note that the specified input topic must be partitioned by key.
     * If this is not the case the returned {@link KTable} will be corrupted.
     * <p>
     * The resulting {@link KTable} will be materialized in a local {@link KeyValueStore} using the given
     * {@code Materialized} instance.
<<<<<<< HEAD
	 * An internal changelog topic is created by default. Because the source topic can
	 * be used for recovery, you can avoid creating the changelog topic by setting
	 * the {@code "topology.optimization"} to {@code "all"} in the {@link StreamsConfig}.
	 * <p>
	 * You should only specify serdes in the {@link Consumed} instance as these will also be used to overwrite the
	 * serdes in {@link Materialized}, i.e.,
	 * <pre> {@code
	 * streamBuilder.table(topic, Consumed.with(Serde.String(), Serde.String()), Materialized.<String, String, KeyValueStore<Bytes, byte[]>as(storeName))
	 * }
	 * </pre>
	 * To query the local {@link ReadOnlyKeyValueStore} it must be obtained via
	 * {@link KafkaStreams#store(StoreQueryParameters) KafkaStreams#store(...)}:
	 * <pre>{@code
	 * KafkaStreams streams = ...
	 * ReadOnlyKeyValueStore<K, ValueAndTimestamp<V>> localStore = streams.store(queryableStoreName, QueryableStoreTypes.<K, ValueAndTimestamp<V>>timestampedKeyValueStore());
	 * K key = "some-key";
	 * ValueAndTimestamp<V> valueForKey = localStore.get(key); // key must be local (application state is shared over all running Kafka Streams instances)
	 * }</pre>
	 * For non-local keys, a custom RPC mechanism must be implemented using {@link KafkaStreams#allMetadata()} to
	 * query the value of the key on a parallel running instance of your Kafka Streams application.
	 *
	 * @param topic              the topic name; cannot be {@code null}
	 * @param consumed           the instance of {@link Consumed} used to define optional parameters; cannot be {@code null}
=======
     * An internal changelog topic is created by default. Because the source topic can
     * be used for recovery, you can avoid creating the changelog topic by setting
     * the {@code "topology.optimization"} to {@code "all"} in the {@link StreamsConfig}.
     * <p>
     * You should only specify serdes in the {@link Consumed} instance as these will also be used to overwrite the
     * serdes in {@link Materialized}, i.e.,
     * <pre> {@code
     * streamBuilder.table(topic, Consumed.with(Serde.String(), Serde.String()), Materialized.<String, String, KeyValueStore<Bytes, byte[]>as(storeName))
     * }
     * </pre>
     * To query the local {@link ReadOnlyKeyValueStore} it must be obtained via
     * {@link KafkaStreams#store(StoreQueryParameters) KafkaStreams#store(...)}:
     * <pre>{@code
     * KafkaStreams streams = ...
     * StoreQueryParameters<ReadOnlyKeyValueStore<K, ValueAndTimestamp<V>>> storeQueryParams = StoreQueryParameters.fromNameAndType(queryableStoreName, QueryableStoreTypes.timestampedKeyValueStore());
     * ReadOnlyKeyValueStore<K, ValueAndTimestamp<V>> localStore = streams.store(storeQueryParams);
     * K key = "some-key";
     * ValueAndTimestamp<V> valueForKey = localStore.get(key); // key must be local (application state is shared over all running Kafka Streams instances)
     * }</pre>
     * For non-local keys, a custom RPC mechanism must be implemented using {@link KafkaStreams#metadataForAllStreamsClients()} to
     * query the value of the key on a parallel running instance of your Kafka Streams application.
     *
     * @param topic              the topic name; cannot be {@code null}
     * @param consumed           the instance of {@link Consumed} used to define optional parameters; cannot be {@code null}
>>>>>>> 15418db6
     * @param materialized       the instance of {@link Materialized} used to materialize a state store; cannot be {@code null}
     * @return a {@link KTable} for the specified topic
     */
    public synchronized <K, V> KTable<K, V> table(final String topic,
                                                  final Consumed<K, V> consumed,
                                                  final Materialized<K, V, KeyValueStore<Bytes, byte[]>> materialized) {
        Objects.requireNonNull(topic, "topic can't be null");
        Objects.requireNonNull(consumed, "consumed can't be null");
        Objects.requireNonNull(materialized, "materialized can't be null");
        final ConsumedInternal<K, V> consumedInternal = new ConsumedInternal<>(consumed);
        materialized.withKeySerde(consumedInternal.keySerde()).withValueSerde(consumedInternal.valueSerde());

        final MaterializedInternal<K, V, KeyValueStore<Bytes, byte[]>> materializedInternal =
            new MaterializedInternal<>(materialized, internalStreamsBuilder, topic + "-");

        return internalStreamsBuilder.table(topic, consumedInternal, materializedInternal);
    }

    /**
	 * Create a {@link KTable} for the specified topic.
	 * The default {@code "auto.offset.reset"} strategy and default key and value deserializers as specified in the
	 * {@link StreamsConfig config} are used.
	 * Input {@link KeyValue records} with {@code null} key will be dropped.
	 * <p>
	 * Note that the specified input topics must be partitioned by key.
	 * If this is not the case the returned {@link KTable} will be corrupted.
	 * <p>
	 * The resulting {@link KTable} will be materialized in a local {@link KeyValueStore} with an internal
	 * store name. Note that store name may not be queryable through Interactive Queries.
	 * An internal changelog topic is created by default. Because the source topic can
	 * be used for recovery, you can avoid creating the changelog topic by setting
	 * the {@code "topology.optimization"} to {@code "all"} in the {@link StreamsConfig}.
	 *
	 * @param topic the topic name; cannot be {@code null}
	 * @return a {@link KTable} for the specified topic
	 */
	public synchronized <K, V> KTable<K, V> table(final String topic) {
        return table(topic, new ConsumedInternal<>());
    }

    /**
	 * Create a {@link KTable} for the specified topic.
	 * The {@code "auto.offset.reset"} strategy, {@link TimestampExtractor}, key and value deserializers
	 * are defined by the options in {@link Consumed} are used.
	 * Input {@link KeyValue records} with {@code null} key will be dropped.
	 * <p>
	 * Note that the specified input topics must be partitioned by key.
	 * If this is not the case the returned {@link KTable} will be corrupted.
	 * <p>
	 * The resulting {@link KTable} will be materialized in a local {@link KeyValueStore} with an internal
	 * store name. Note that store name may not be queryable through Interactive Queries.
	 * An internal changelog topic is created by default. Because the source topic can
	 * be used for recovery, you can avoid creating the changelog topic by setting
	 * the {@code "topology.optimization"} to {@code "all"} in the {@link StreamsConfig}.
	 *
	 * @param topic     the topic name; cannot be {@code null}
	 * @param consumed  the instance of {@link Consumed} used to define optional parameters; cannot be {@code null}
	 * @return a {@link KTable} for the specified topic
	 */
	public synchronized <K, V> KTable<K, V> table(final String topic,
                                                  final Consumed<K, V> consumed) {
        Objects.requireNonNull(topic, "topic can't be null");
        Objects.requireNonNull(consumed, "consumed can't be null");
        final ConsumedInternal<K, V> consumedInternal = new ConsumedInternal<>(consumed);

        final MaterializedInternal<K, V, KeyValueStore<Bytes, byte[]>> materializedInternal =
				new MaterializedInternal<>(
						Materialized.with(consumedInternal.keySerde(), consumedInternal.valueSerde()),
						internalStreamsBuilder,
						topic + "-");

		return internalStreamsBuilder.table(topic, consumedInternal, materializedInternal);
    }

    /**
     * Create a {@link KTable} for the specified topic.
     * The default {@code "auto.offset.reset"} strategy as specified in the {@link StreamsConfig config} are used.
     * Key and value deserializers as defined by the options in {@link Materialized} are used.
     * Input {@link KeyValue records} with {@code null} key will be dropped.
     * <p>
     * Note that the specified input topics must be partitioned by key.
     * If this is not the case the returned {@link KTable} will be corrupted.
     * <p>
     * The resulting {@link KTable} will be materialized in a local {@link KeyValueStore} using the {@link Materialized} instance.
     * An internal changelog topic is created by default. Because the source topic can
     * be used for recovery, you can avoid creating the changelog topic by setting
     * the {@code "topology.optimization"} to {@code "all"} in the {@link StreamsConfig}.
     *
     * @param topic         the topic name; cannot be {@code null}
     * @param materialized  the instance of {@link Materialized} used to materialize a state store; cannot be {@code null}
     * @return a {@link KTable} for the specified topic
     */
    public synchronized <K, V> KTable<K, V> table(final String topic,
                                                  final Materialized<K, V, KeyValueStore<Bytes, byte[]>> materialized) {
        Objects.requireNonNull(topic, "topic can't be null");
        Objects.requireNonNull(materialized, "materialized can't be null");

        final MaterializedInternal<K, V, KeyValueStore<Bytes, byte[]>> materializedInternal =
            new MaterializedInternal<>(materialized, internalStreamsBuilder, topic + "-");

        final ConsumedInternal<K, V> consumedInternal =
                new ConsumedInternal<>(Consumed.with(materializedInternal.keySerde(), materializedInternal.valueSerde()));

        return internalStreamsBuilder.table(topic, consumedInternal, materializedInternal);
    }

    /**
<<<<<<< HEAD
	 * Create a {@link GlobalKTable} for the specified topic.
	 * Input {@link KeyValue records} with {@code null} key will be dropped.
	 * <p>
	 * The resulting {@link GlobalKTable} will be materialized in a local {@link KeyValueStore} with an internal
	 * store name. Note that store name may not be queryable through Interactive Queries.
	 * No internal changelog topic is created since the original input topic can be used for recovery (cf.
	 * methods of {@link KGroupedStream} and {@link KGroupedTable} that return a {@link KTable}).
	 * <p>
	 * Note that {@link GlobalKTable} always applies {@code "auto.offset.reset"} strategy {@code "earliest"}
	 * regardless of the specified value in {@link StreamsConfig} or {@link Consumed}.
	 *
	 * @param topic the topic name; cannot be {@code null}
	 * @param consumed  the instance of {@link Consumed} used to define optional parameters
	 * @return a {@link GlobalKTable} for the specified topic
	 */
	public synchronized <K, V> GlobalKTable<K, V> globalTable(final String topic,
=======
     * Create a {@link GlobalKTable} for the specified topic.
     * Input {@link KeyValue records} with {@code null} key will be dropped.
     * <p>
     * The resulting {@link GlobalKTable} will be materialized in a local {@link KeyValueStore} with an internal
     * store name. Note that store name may not be queryable through Interactive Queries.
     * No internal changelog topic is created since the original input topic can be used for recovery (cf.
     * methods of {@link KGroupedStream} and {@link KGroupedTable} that return a {@link KTable}).
     * <p>
     * Note that {@link GlobalKTable} always applies {@code "auto.offset.reset"} strategy {@code "earliest"}
     * regardless of the specified value in {@link StreamsConfig} or {@link Consumed}.
     * Furthermore, {@link GlobalKTable} cannot be a {@link org.apache.kafka.streams.state.VersionedBytesStoreSupplier
     * versioned state store}.
     *
     * @param topic the topic name; cannot be {@code null}
     * @param consumed  the instance of {@link Consumed} used to define optional parameters
     * @return a {@link GlobalKTable} for the specified topic
     */
    public synchronized <K, V> GlobalKTable<K, V> globalTable(final String topic,
>>>>>>> 15418db6
                                                              final Consumed<K, V> consumed) {
        Objects.requireNonNull(topic, "topic can't be null");
        Objects.requireNonNull(consumed, "consumed can't be null");
        final ConsumedInternal<K, V> consumedInternal = new ConsumedInternal<>(consumed);

        final MaterializedInternal<K, V, KeyValueStore<Bytes, byte[]>> materializedInternal =
            new MaterializedInternal<>(
                Materialized.with(consumedInternal.keySerde(), consumedInternal.valueSerde()),
                internalStreamsBuilder, topic + "-");

        return internalStreamsBuilder.globalTable(topic, consumedInternal, materializedInternal);
    }

    /**
<<<<<<< HEAD
	 * Create a {@link GlobalKTable} for the specified topic.
	 * The default key and value deserializers as specified in the {@link StreamsConfig config} are used.
	 * Input {@link KeyValue records} with {@code null} key will be dropped.
	 * <p>
	 * The resulting {@link GlobalKTable} will be materialized in a local {@link KeyValueStore} with an internal
	 * store name. Note that store name may not be queryable through Interactive Queries.
	 * No internal changelog topic is created since the original input topic can be used for recovery (cf.
	 * methods of {@link KGroupedStream} and {@link KGroupedTable} that return a {@link KTable}).
	 * <p>
	 * Note that {@link GlobalKTable} always applies {@code "auto.offset.reset"} strategy {@code "earliest"}
	 * regardless of the specified value in {@link StreamsConfig}.
	 *
	 * @param topic the topic name; cannot be {@code null}
	 * @return a {@link GlobalKTable} for the specified topic
	 */
	public synchronized <K, V> GlobalKTable<K, V> globalTable(final String topic) {
=======
     * Create a {@link GlobalKTable} for the specified topic.
     * The default key and value deserializers as specified in the {@link StreamsConfig config} are used.
     * Input {@link KeyValue records} with {@code null} key will be dropped.
     * <p>
     * The resulting {@link GlobalKTable} will be materialized in a local {@link KeyValueStore} with an internal
     * store name. Note that store name may not be queryable through Interactive Queries.
     * No internal changelog topic is created since the original input topic can be used for recovery (cf.
     * methods of {@link KGroupedStream} and {@link KGroupedTable} that return a {@link KTable}).
     * <p>
     * Note that {@link GlobalKTable} always applies {@code "auto.offset.reset"} strategy {@code "earliest"}
     * regardless of the specified value in {@link StreamsConfig}.
     * Furthermore, {@link GlobalKTable} cannot be a {@link org.apache.kafka.streams.state.VersionedBytesStoreSupplier
     * versioned state store}.
     *
     * @param topic the topic name; cannot be {@code null}
     * @return a {@link GlobalKTable} for the specified topic
     */
    public synchronized <K, V> GlobalKTable<K, V> globalTable(final String topic) {
>>>>>>> 15418db6
        return globalTable(topic, Consumed.with(null, null));
    }

    /**
     * Create a {@link GlobalKTable} for the specified topic.
     *
     * Input {@link KeyValue} pairs with {@code null} key will be dropped.
     * <p>
     * The resulting {@link GlobalKTable} will be materialized in a local {@link KeyValueStore} configured with
<<<<<<< HEAD
	 * the provided instance of {@link Materialized}.
	 * However, no internal changelog topic is created since the original input topic can be used for recovery (cf.
	 * methods of {@link KGroupedStream} and {@link KGroupedTable} that return a {@link KTable}).
	 * <p>
	 * You should only specify serdes in the {@link Consumed} instance as these will also be used to overwrite the
	 * serdes in {@link Materialized}, i.e.,
	 * <pre> {@code
	 * streamBuilder.globalTable(topic, Consumed.with(Serde.String(), Serde.String()), Materialized.<String, String, KeyValueStore<Bytes, byte[]>as(storeName))
	 * }
	 * </pre>
	 * To query the local {@link ReadOnlyKeyValueStore} it must be obtained via
	 * {@link KafkaStreams#store(StoreQueryParameters) KafkaStreams#store(...)}:
	 * <pre>{@code
	 * KafkaStreams streams = ...
	 * ReadOnlyKeyValueStore<K, ValueAndTimestamp<V>> localStore = streams.store(queryableStoreName, QueryableStoreTypes.<K, ValueAndTimestamp<V>>timestampedKeyValueStore());
	 * K key = "some-key";
	 * ValueAndTimestamp<V> valueForKey = localStore.get(key);
	 * }</pre>
	 * Note that {@link GlobalKTable} always applies {@code "auto.offset.reset"} strategy {@code "earliest"}
	 * regardless of the specified value in {@link StreamsConfig} or {@link Consumed}.
	 *
	 * @param topic         the topic name; cannot be {@code null}
	 * @param consumed      the instance of {@link Consumed} used to define optional parameters; can't be {@code null}
=======
     * the provided instance of {@link Materialized}.
     * However, no internal changelog topic is created since the original input topic can be used for recovery (cf.
     * methods of {@link KGroupedStream} and {@link KGroupedTable} that return a {@link KTable}).
     * <p>
     * You should only specify serdes in the {@link Consumed} instance as these will also be used to overwrite the
     * serdes in {@link Materialized}, i.e.,
     * <pre> {@code
     * streamBuilder.globalTable(topic, Consumed.with(Serde.String(), Serde.String()), Materialized.<String, String, KeyValueStore<Bytes, byte[]>as(storeName))
     * }
     * </pre>
     * To query the local {@link ReadOnlyKeyValueStore} it must be obtained via
     * {@link KafkaStreams#store(StoreQueryParameters) KafkaStreams#store(...)}:
     * <pre>{@code
     * KafkaStreams streams = ...
     * StoreQueryParameters<ReadOnlyKeyValueStore<K, ValueAndTimestamp<V>>> storeQueryParams = StoreQueryParameters.fromNameAndType(queryableStoreName, QueryableStoreTypes.timestampedKeyValueStore());
     * ReadOnlyKeyValueStore<K, ValueAndTimestamp<V>> localStore = streams.store(storeQueryParams);
     * K key = "some-key";
     * ValueAndTimestamp<V> valueForKey = localStore.get(key);
     * }</pre>
     * Note that {@link GlobalKTable} always applies {@code "auto.offset.reset"} strategy {@code "earliest"}
     * regardless of the specified value in {@link StreamsConfig} or {@link Consumed}.
     * Furthermore, {@link GlobalKTable} cannot be a {@link org.apache.kafka.streams.state.VersionedBytesStoreSupplier
     * versioned state store}.
     *
     * @param topic         the topic name; cannot be {@code null}
     * @param consumed      the instance of {@link Consumed} used to define optional parameters; can't be {@code null}
>>>>>>> 15418db6
     * @param materialized   the instance of {@link Materialized} used to materialize a state store; cannot be {@code null}
     * @return a {@link GlobalKTable} for the specified topic
     */
    public synchronized <K, V> GlobalKTable<K, V> globalTable(final String topic,
                                                              final Consumed<K, V> consumed,
                                                              final Materialized<K, V, KeyValueStore<Bytes, byte[]>> materialized) {
        Objects.requireNonNull(topic, "topic can't be null");
        Objects.requireNonNull(consumed, "consumed can't be null");
        Objects.requireNonNull(materialized, "materialized can't be null");
        final ConsumedInternal<K, V> consumedInternal = new ConsumedInternal<>(consumed);
        // always use the serdes from consumed
        materialized.withKeySerde(consumedInternal.keySerde()).withValueSerde(consumedInternal.valueSerde());

        final MaterializedInternal<K, V, KeyValueStore<Bytes, byte[]>> materializedInternal =
            new MaterializedInternal<>(materialized, internalStreamsBuilder, topic + "-");

        return internalStreamsBuilder.globalTable(topic, consumedInternal, materializedInternal);
    }

    /**
<<<<<<< HEAD
	 * Create a {@link GlobalKTable} for the specified topic.
	 *
	 * Input {@link KeyValue} pairs with {@code null} key will be dropped.
	 * <p>
	 * The resulting {@link GlobalKTable} will be materialized in a local {@link KeyValueStore} configured with
	 * the provided instance of {@link Materialized}.
	 * However, no internal changelog topic is created since the original input topic can be used for recovery (cf.
	 * methods of {@link KGroupedStream} and {@link KGroupedTable} that return a {@link KTable}).
	 * <p>
	 * To query the local {@link ReadOnlyKeyValueStore} it must be obtained via
	 * {@link KafkaStreams#store(StoreQueryParameters) KafkaStreams#store(...)}:
	 * <pre>{@code
	 * KafkaStreams streams = ...
	 * ReadOnlyKeyValueStore<K, ValueAndTimestamp<V>> localStore = streams.store(queryableStoreName, QueryableStoreTypes.<K, ValueAndTimestamp<V>>timestampedKeyValueStore());
	 * K key = "some-key";
	 * ValueAndTimestamp<V> valueForKey = localStore.get(key);
	 * }</pre>
	 * Note that {@link GlobalKTable} always applies {@code "auto.offset.reset"} strategy {@code "earliest"}
	 * regardless of the specified value in {@link StreamsConfig}.
	 *
	 * @param topic         the topic name; cannot be {@code null}
	 * @param materialized   the instance of {@link Materialized} used to materialize a state store; cannot be {@code null}
=======
     * Create a {@link GlobalKTable} for the specified topic.
     *
     * Input {@link KeyValue} pairs with {@code null} key will be dropped.
     * <p>
     * The resulting {@link GlobalKTable} will be materialized in a local {@link KeyValueStore} configured with
     * the provided instance of {@link Materialized}.
     * However, no internal changelog topic is created since the original input topic can be used for recovery (cf.
     * methods of {@link KGroupedStream} and {@link KGroupedTable} that return a {@link KTable}).
     * <p>
     * To query the local {@link ReadOnlyKeyValueStore} it must be obtained via
     * {@link KafkaStreams#store(StoreQueryParameters) KafkaStreams#store(...)}:
     * <pre>{@code
     * KafkaStreams streams = ...
     * StoreQueryParameters<ReadOnlyKeyValueStore<K, ValueAndTimestamp<V>>> storeQueryParams = StoreQueryParameters.fromNameAndType(queryableStoreName, QueryableStoreTypes.timestampedKeyValueStore());
     * ReadOnlyKeyValueStore<K, ValueAndTimestamp<V>> localStore = streams.store(storeQueryParams);
     * K key = "some-key";
     * ValueAndTimestamp<V> valueForKey = localStore.get(key);
     * }</pre>
     * Note that {@link GlobalKTable} always applies {@code "auto.offset.reset"} strategy {@code "earliest"}
     * regardless of the specified value in {@link StreamsConfig}.
     * Furthermore, {@link GlobalKTable} cannot be a {@link org.apache.kafka.streams.state.VersionedBytesStoreSupplier
     * versioned state store}.
     *
     * @param topic         the topic name; cannot be {@code null}
     * @param materialized   the instance of {@link Materialized} used to materialize a state store; cannot be {@code null}
>>>>>>> 15418db6
     * @return a {@link GlobalKTable} for the specified topic
     */
    public synchronized <K, V> GlobalKTable<K, V> globalTable(final String topic,
                                                              final Materialized<K, V, KeyValueStore<Bytes, byte[]>> materialized) {
        Objects.requireNonNull(topic, "topic can't be null");
        Objects.requireNonNull(materialized, "materialized can't be null");
        final MaterializedInternal<K, V, KeyValueStore<Bytes, byte[]>> materializedInternal =
            new MaterializedInternal<>(materialized, internalStreamsBuilder, topic + "-");

        return internalStreamsBuilder.globalTable(topic,
                                                  new ConsumedInternal<>(Consumed.with(materializedInternal.keySerde(),
                                                                                       materializedInternal.valueSerde())),
                                                  materializedInternal);
    }


    /**
<<<<<<< HEAD
	 * Adds a state store to the underlying {@link Topology}.
	 * <p>
	 * It is required to connect state stores to {@link org.apache.kafka.streams.processor.Processor Processors}, {@link Transformer Transformers},
	 * or {@link ValueTransformer ValueTransformers} before they can be used.
	 *
	 * @param builder the builder used to obtain this state store {@link StateStore} instance
	 * @return itself
	 * @throws TopologyException if state store supplier is already added
	 */
	public synchronized StreamsBuilder addStateStore(final StoreBuilder<?> builder) {
		Objects.requireNonNull(builder, "builder can't be null");
		internalStreamsBuilder.addStateStore(builder);
		return this;
	}

	/**
	 * Adds a global {@link StateStore} to the topology.
	 * The {@link StateStore} sources its data from all partitions of the provided input topic.
	 * There will be exactly one instance of this {@link StateStore} per Kafka Streams instance.
	 * <p>
	 * A {@link SourceNode} with the provided sourceName will be added to consume the data arriving from the partitions
	 * of the input topic.
	 * <p>
	 * The provided {@link org.apache.kafka.streams.processor.ProcessorSupplier} will be used to create an {@link ProcessorNode} that will receive all
	 * records forwarded from the {@link SourceNode}. NOTE: you should not use the {@code Processor} to insert transformed records into
	 * the global state store. This store uses the source topic as changelog and during restore will insert records directly
	 * from the source.
	 * This {@link ProcessorNode} should be used to keep the {@link StateStore} up-to-date.
	 * The default {@link TimestampExtractor} as specified in the {@link StreamsConfig config} is used.
	 * <p>
	 * It is not required to connect a global store to {@link org.apache.kafka.streams.processor.Processor Processors}, {@link Transformer Transformers},
	 * or {@link ValueTransformer ValueTransformer}; those have read-only access to all global stores by default.
	 * <p>
	 * The supplier should always generate a new instance each time {@link  ProcessorSupplier#get()} gets called. Creating
	 * a single {@link Processor} object and returning the same object reference in {@link ProcessorSupplier#get()} would be
	 * a violation of the supplier pattern and leads to runtime exceptions.
	 *
	 * @param storeBuilder          user defined {@link StoreBuilder}; can't be {@code null}
	 * @param topic                 the topic to source the data from
	 * @param consumed              the instance of {@link Consumed} used to define optional parameters; can't be {@code null}
	 * @param stateUpdateSupplier   the instance of {@link org.apache.kafka.streams.processor.ProcessorSupplier}
	 * @return itself
	 * @throws TopologyException if the processor of state is already registered
	 * @deprecated Since 2.7.0; use {@link #addGlobalStore(StoreBuilder, String, Consumed, ProcessorSupplier)} instead.
	 */
	@Deprecated
	public synchronized <K, V> StreamsBuilder addGlobalStore(final StoreBuilder<?> storeBuilder,
															 final String topic,
															 final Consumed<K, V> consumed,
															 final org.apache.kafka.streams.processor.ProcessorSupplier<K, V> stateUpdateSupplier) {
		Objects.requireNonNull(storeBuilder, "storeBuilder can't be null");
		Objects.requireNonNull(consumed, "consumed can't be null");
		internalStreamsBuilder.addGlobalStore(
				storeBuilder,
				topic,
				new ConsumedInternal<>(consumed),
				() -> ProcessorAdapter.adapt(stateUpdateSupplier.get())
		);
		return this;
	}

	/**
	 * Adds a global {@link StateStore} to the topology.
	 * The {@link StateStore} sources its data from all partitions of the provided input topic.
	 * There will be exactly one instance of this {@link StateStore} per Kafka Streams instance.
	 * <p>
	 * A {@link SourceNode} with the provided sourceName will be added to consume the data arriving from the partitions
	 * of the input topic.
	 * <p>
	 * The provided {@link ProcessorSupplier}} will be used to create an
	 * {@link Processor} that will receive all records forwarded from the {@link SourceNode}.
	 * The supplier should always generate a new instance. Creating a single {@link Processor} object
	 * and returning the same object reference in {@link ProcessorSupplier#get()} is a
	 * violation of the supplier pattern and leads to runtime exceptions.
	 * NOTE: you should not use the {@link Processor} to insert transformed records into
	 * the global state store. This store uses the source topic as changelog and during restore will insert records directly
	 * from the source.
	 * This {@link Processor} should be used to keep the {@link StateStore} up-to-date.
	 * The default {@link TimestampExtractor} as specified in the {@link StreamsConfig config} is used.
	 * <p>
	 * It is not required to connect a global store to the {@link Processor Processors},
	 * {@link Transformer Transformers}, or {@link ValueTransformer ValueTransformer}; those have read-only access to all global stores by default.
	 *
	 * @param storeBuilder          user defined {@link StoreBuilder}; can't be {@code null}
	 * @param topic                 the topic to source the data from
	 * @param consumed              the instance of {@link Consumed} used to define optional parameters; can't be {@code null}
	 * @param stateUpdateSupplier   the instance of {@link ProcessorSupplier}
	 * @return itself
	 * @throws TopologyException if the processor of state is already registered
	 */
	public synchronized <KIn, VIn> StreamsBuilder addGlobalStore(final StoreBuilder<?> storeBuilder,
																 final String topic,
																 final Consumed<KIn, VIn> consumed,
																 final ProcessorSupplier<KIn, VIn, Void, Void> stateUpdateSupplier) {
		Objects.requireNonNull(storeBuilder, "storeBuilder can't be null");
		Objects.requireNonNull(consumed, "consumed can't be null");
		internalStreamsBuilder.addGlobalStore(
				storeBuilder,
				topic,
				new ConsumedInternal<>(consumed),
				stateUpdateSupplier
		);
		return this;
	}

	/**
=======
     * Adds a state store to the underlying {@link Topology}.
     * <p>
     * It is required to connect state stores to {@link org.apache.kafka.streams.processor.api.Processor Processors},
     * {@link Transformer Transformers},
     * or {@link ValueTransformer ValueTransformers} before they can be used.
     *
     * @param builder the builder used to obtain this state store {@link StateStore} instance
     * @return itself
     * @throws TopologyException if state store supplier is already added
     */
    public synchronized StreamsBuilder addStateStore(final StoreBuilder<?> builder) {
        Objects.requireNonNull(builder, "builder can't be null");
        internalStreamsBuilder.addStateStore(builder);
        return this;
    }

    /**
     * Adds a global {@link StateStore} to the topology.
     * The {@link StateStore} sources its data from all partitions of the provided input topic.
     * There will be exactly one instance of this {@link StateStore} per Kafka Streams instance.
     * <p>
     * A {@link SourceNode} with the provided sourceName will be added to consume the data arriving from the partitions
     * of the input topic.
     * <p>
     * The provided {@link org.apache.kafka.streams.processor.ProcessorSupplier} will be used to create an {@link ProcessorNode} that will receive all
     * records forwarded from the {@link SourceNode}. NOTE: you should not use the {@code Processor} to insert transformed records into
     * the global state store. This store uses the source topic as changelog and during restore will insert records directly
     * from the source.
     * This {@link ProcessorNode} should be used to keep the {@link StateStore} up-to-date.
     * The default {@link TimestampExtractor} as specified in the {@link StreamsConfig config} is used.
     * <p>
     * It is not required to connect a global store to {@link org.apache.kafka.streams.processor.api.Processor Processors},
     * {@link Transformer Transformers},
     * or {@link ValueTransformer ValueTransformer}; those have read-only access to all global stores by default.
     * <p>
     * The supplier should always generate a new instance each time {@link  ProcessorSupplier#get()} gets called. Creating
     * a single {@link Processor} object and returning the same object reference in {@link ProcessorSupplier#get()} would be
     * a violation of the supplier pattern and leads to runtime exceptions.
     *
     * @param storeBuilder          user defined {@link StoreBuilder}; can't be {@code null}
     * @param topic                 the topic to source the data from
     * @param consumed              the instance of {@link Consumed} used to define optional parameters; can't be {@code null}
     * @param stateUpdateSupplier   the instance of {@link org.apache.kafka.streams.processor.ProcessorSupplier}
     * @return itself
     * @throws TopologyException if the processor of state is already registered
     * @deprecated Since 2.7.0; use {@link #addGlobalStore(StoreBuilder, String, Consumed, ProcessorSupplier)} instead.
     */
    @Deprecated
    public synchronized <K, V> StreamsBuilder addGlobalStore(final StoreBuilder<?> storeBuilder,
                                                             final String topic,
                                                             final Consumed<K, V> consumed,
                                                             final org.apache.kafka.streams.processor.ProcessorSupplier<K, V> stateUpdateSupplier) {
        Objects.requireNonNull(storeBuilder, "storeBuilder can't be null");
        Objects.requireNonNull(consumed, "consumed can't be null");
        internalStreamsBuilder.addGlobalStore(
            storeBuilder,
            topic,
            new ConsumedInternal<>(consumed),
            () -> ProcessorAdapter.adapt(stateUpdateSupplier.get())
        );
        return this;
    }

    /**
     * Adds a global {@link StateStore} to the topology.
     * The {@link StateStore} sources its data from all partitions of the provided input topic.
     * There will be exactly one instance of this {@link StateStore} per Kafka Streams instance.
     * <p>
     * A {@link SourceNode} with the provided sourceName will be added to consume the data arriving from the partitions
     * of the input topic.
     * <p>
     * The provided {@link ProcessorSupplier} will be used to create an
     * {@link Processor} that will receive all records forwarded from the {@link SourceNode}.
     * The supplier should always generate a new instance. Creating a single {@link Processor} object
     * and returning the same object reference in {@link ProcessorSupplier#get()} is a
     * violation of the supplier pattern and leads to runtime exceptions.
     * NOTE: you should not use the {@link Processor} to insert transformed records into
     * the global state store. This store uses the source topic as changelog and during restore will insert records directly
     * from the source.
     * This {@link Processor} should be used to keep the {@link StateStore} up-to-date.
     * The default {@link TimestampExtractor} as specified in the {@link StreamsConfig config} is used.
     * <p>
     * It is not required to connect a global store to the {@link Processor Processors},
     * {@link Transformer Transformers}, or {@link ValueTransformer ValueTransformer}; those have read-only access to all global stores by default.
     *
     * @param storeBuilder          user defined {@link StoreBuilder}; can't be {@code null}
     * @param topic                 the topic to source the data from
     * @param consumed              the instance of {@link Consumed} used to define optional parameters; can't be {@code null}
     * @param stateUpdateSupplier   the instance of {@link ProcessorSupplier}
     * @return itself
     * @throws TopologyException if the processor of state is already registered
     */
    public synchronized <KIn, VIn> StreamsBuilder addGlobalStore(final StoreBuilder<?> storeBuilder,
                                                                 final String topic,
                                                                 final Consumed<KIn, VIn> consumed,
                                                                 final ProcessorSupplier<KIn, VIn, Void, Void> stateUpdateSupplier) {
        Objects.requireNonNull(storeBuilder, "storeBuilder can't be null");
        Objects.requireNonNull(consumed, "consumed can't be null");
        internalStreamsBuilder.addGlobalStore(
            storeBuilder,
            topic,
            new ConsumedInternal<>(consumed),
            stateUpdateSupplier
        );
        return this;
    }

    /**
>>>>>>> 15418db6
     * Returns the {@link Topology} that represents the specified processing logic.
     * Note that using this method means no optimizations are performed.
     *
     * @return the {@link Topology} that represents the specified processing logic
     */
    public synchronized Topology build() {
        return build(null);
    }
    
    /**
     * Returns the {@link Topology} that represents the specified processing logic and accepts
     * a {@link Properties} instance used to indicate whether to optimize topology or not.
     *
     * @param props the {@link Properties} used for building possibly optimized topology
     * @return the {@link Topology} that represents the specified processing logic
     */
    public synchronized Topology build(final Properties props) {
        internalStreamsBuilder.buildAndOptimizeTopology(props);
        return topology;
    }
}<|MERGE_RESOLUTION|>--- conflicted
+++ resolved
@@ -18,15 +18,7 @@
 
 import org.apache.kafka.common.utils.Bytes;
 import org.apache.kafka.streams.errors.TopologyException;
-import org.apache.kafka.streams.kstream.Consumed;
-import org.apache.kafka.streams.kstream.GlobalKTable;
-import org.apache.kafka.streams.kstream.KGroupedStream;
-import org.apache.kafka.streams.kstream.KGroupedTable;
-import org.apache.kafka.streams.kstream.KStream;
-import org.apache.kafka.streams.kstream.KTable;
-import org.apache.kafka.streams.kstream.Materialized;
-import org.apache.kafka.streams.kstream.Transformer;
-import org.apache.kafka.streams.kstream.ValueTransformer;
+import org.apache.kafka.streams.kstream.*;
 import org.apache.kafka.streams.kstream.internals.ConsumedInternal;
 import org.apache.kafka.streams.kstream.internals.InternalStreamsBuilder;
 import org.apache.kafka.streams.kstream.internals.MaterializedInternal;
@@ -58,6 +50,7 @@
  * Topologies are only identical if all operators are added in the same order.
  * If different {@link KafkaStreams} instances of the same application build different topologies the result may be
  * incompatible runtime code and unexpected results or errors
+ *
  * @see Topology
  * @see KStream
  * @see KTable
@@ -65,10 +58,14 @@
  */
 public class StreamsBuilder {
 
-    /** The actual topology that is constructed by this StreamsBuilder. */
+    /**
+     * The actual topology that is constructed by this StreamsBuilder.
+     */
     protected final Topology topology;
 
-    /** The topology's internal builder. */
+    /**
+     * The topology's internal builder.
+     */
     protected final InternalTopologyBuilder internalTopologyBuilder;
 
     protected final InternalStreamsBuilder internalStreamsBuilder;
@@ -81,8 +78,7 @@
 
     /**
      * Create a {@code StreamsBuilder} instance.
-     *
-     * @param topologyConfigs    the streams configs that apply at the topology level. Please refer to {@link TopologyConfig} for more detail
+     * @param topologyConfigs the streams configs that apply at the topology level. Please refer to {@link TopologyConfig} for more detail
      */
     public StreamsBuilder(final TopologyConfig topologyConfigs) {
         topology = getNewTopology(topologyConfigs);
@@ -172,46 +168,43 @@
 
 
     /**
-	 * Create a {@link KStream} from the specified topic pattern.
-	 * The default {@code "auto.offset.reset"} strategy, default {@link TimestampExtractor}, and default key and value
-	 * deserializers as specified in the {@link StreamsConfig config} are used.
-	 * <p>
-	 * If multiple topics are matched by the specified pattern, the created {@link KStream} will read data from all of
-	 * them and there is no ordering guarantee between records from different topics. This also means that the work
-	 * will not be parallelized for multiple topics, and the number of tasks will scale with the maximum partition
-	 * count of any matching topic rather than the total number of partitions across all topics.
-	 * <p>
-	 * Note that the specified input topics must be partitioned by key.
-	 * If this is not the case it is the user's responsibility to repartition the data before any key based operation
-	 * (like aggregation or join) is applied to the returned {@link KStream}.
-	 *
-	 * @param topicPattern the pattern to match for topic names
-	 * @return a {@link KStream} for topics matching the regex pattern.
-	 */
-	public synchronized <K, V> KStream<K, V> stream(final Pattern topicPattern) {
+     * Create a {@link KStream} from the specified topic pattern.
+     * The default {@code "auto.offset.reset"} strategy, default {@link TimestampExtractor}, and default key and value
+     * deserializers as specified in the {@link StreamsConfig config} are used.
+     * <p>
+     * If multiple topics are matched by the specified pattern, the created {@link KStream} will read data from all of
+     * them and there is no ordering guarantee between records from different topics. This also means that the work
+     * will not be parallelized for multiple topics, and the number of tasks will scale with the maximum partition
+     * count of any matching topic rather than the total number of partitions across all topics.
+     * <p>
+     * Note that the specified input topics must be partitioned by key.
+     * If this is not the case it is the user's responsibility to repartition the data before any key based operation
+     * (like aggregation or join) is applied to the returned {@link KStream}.
+     * @param topicPattern the pattern to match for topic names
+     * @return a {@link KStream} for topics matching the regex pattern.
+     */
+    public synchronized <K, V> KStream<K, V> stream(final Pattern topicPattern) {
         return stream(topicPattern, Consumed.with(null, null));
     }
 
     /**
-	 * Create a {@link KStream} from the specified topic pattern.
-	 * The {@code "auto.offset.reset"} strategy, {@link TimestampExtractor}, key and value deserializers
-	 * are defined by the options in {@link Consumed} are used.
-	 * <p>
-	 * If multiple topics are matched by the specified pattern, the created {@link KStream} will read data from all of
-	 * them and there is no ordering guarantee between records from different topics. This also means that the work
-	 * will not be parallelized for multiple topics, and the number of tasks will scale with the maximum partition
-	 * count of any matching topic rather than the total number of partitions across all topics.
-	 * <p>
-	 * Note that the specified input topics must be partitioned by key.
-	 * If this is not the case it is the user's responsibility to repartition the data before any key based operation
-	 * (like aggregation or join) is applied to the returned {@link KStream}.
-	 *
-	 * @param topicPattern  the pattern to match for topic names
-	 * @param consumed      the instance of {@link Consumed} used to define optional parameters
-	 * @return a {@link KStream} for topics matching the regex pattern.
-	 */
-	public synchronized <K, V> KStream<K, V> stream(final Pattern topicPattern,
-                                                    final Consumed<K, V> consumed) {
+     * Create a {@link KStream} from the specified topic pattern.
+     * The {@code "auto.offset.reset"} strategy, {@link TimestampExtractor}, key and value deserializers
+     * are defined by the options in {@link Consumed} are used.
+     * <p>
+     * If multiple topics are matched by the specified pattern, the created {@link KStream} will read data from all of
+     * them and there is no ordering guarantee between records from different topics. This also means that the work
+     * will not be parallelized for multiple topics, and the number of tasks will scale with the maximum partition
+     * count of any matching topic rather than the total number of partitions across all topics.
+     * <p>
+     * Note that the specified input topics must be partitioned by key.
+     * If this is not the case it is the user's responsibility to repartition the data before any key based operation
+     * (like aggregation or join) is applied to the returned {@link KStream}.
+     * @param topicPattern the pattern to match for topic names
+     * @param consumed     the instance of {@link Consumed} used to define optional parameters
+     * @return a {@link KStream} for topics matching the regex pattern.
+     */
+    public synchronized <K, V> KStream<K, V> stream(final Pattern topicPattern, final Consumed<K, V> consumed) {
         Objects.requireNonNull(topicPattern, "topicPattern can't be null");
         Objects.requireNonNull(consumed, "consumed can't be null");
         return internalStreamsBuilder.stream(topicPattern, new ConsumedInternal<>(consumed));
@@ -228,31 +221,6 @@
      * <p>
      * The resulting {@link KTable} will be materialized in a local {@link KeyValueStore} using the given
      * {@code Materialized} instance.
-<<<<<<< HEAD
-	 * An internal changelog topic is created by default. Because the source topic can
-	 * be used for recovery, you can avoid creating the changelog topic by setting
-	 * the {@code "topology.optimization"} to {@code "all"} in the {@link StreamsConfig}.
-	 * <p>
-	 * You should only specify serdes in the {@link Consumed} instance as these will also be used to overwrite the
-	 * serdes in {@link Materialized}, i.e.,
-	 * <pre> {@code
-	 * streamBuilder.table(topic, Consumed.with(Serde.String(), Serde.String()), Materialized.<String, String, KeyValueStore<Bytes, byte[]>as(storeName))
-	 * }
-	 * </pre>
-	 * To query the local {@link ReadOnlyKeyValueStore} it must be obtained via
-	 * {@link KafkaStreams#store(StoreQueryParameters) KafkaStreams#store(...)}:
-	 * <pre>{@code
-	 * KafkaStreams streams = ...
-	 * ReadOnlyKeyValueStore<K, ValueAndTimestamp<V>> localStore = streams.store(queryableStoreName, QueryableStoreTypes.<K, ValueAndTimestamp<V>>timestampedKeyValueStore());
-	 * K key = "some-key";
-	 * ValueAndTimestamp<V> valueForKey = localStore.get(key); // key must be local (application state is shared over all running Kafka Streams instances)
-	 * }</pre>
-	 * For non-local keys, a custom RPC mechanism must be implemented using {@link KafkaStreams#allMetadata()} to
-	 * query the value of the key on a parallel running instance of your Kafka Streams application.
-	 *
-	 * @param topic              the topic name; cannot be {@code null}
-	 * @param consumed           the instance of {@link Consumed} used to define optional parameters; cannot be {@code null}
-=======
      * An internal changelog topic is created by default. Because the source topic can
      * be used for recovery, you can avoid creating the changelog topic by setting
      * the {@code "topology.optimization"} to {@code "all"} in the {@link StreamsConfig}.
@@ -277,7 +245,6 @@
      *
      * @param topic              the topic name; cannot be {@code null}
      * @param consumed           the instance of {@link Consumed} used to define optional parameters; cannot be {@code null}
->>>>>>> 15418db6
      * @param materialized       the instance of {@link Materialized} used to materialize a state store; cannot be {@code null}
      * @return a {@link KTable} for the specified topic
      */
@@ -297,59 +264,54 @@
     }
 
     /**
-	 * Create a {@link KTable} for the specified topic.
-	 * The default {@code "auto.offset.reset"} strategy and default key and value deserializers as specified in the
-	 * {@link StreamsConfig config} are used.
-	 * Input {@link KeyValue records} with {@code null} key will be dropped.
-	 * <p>
-	 * Note that the specified input topics must be partitioned by key.
-	 * If this is not the case the returned {@link KTable} will be corrupted.
-	 * <p>
-	 * The resulting {@link KTable} will be materialized in a local {@link KeyValueStore} with an internal
-	 * store name. Note that store name may not be queryable through Interactive Queries.
-	 * An internal changelog topic is created by default. Because the source topic can
-	 * be used for recovery, you can avoid creating the changelog topic by setting
-	 * the {@code "topology.optimization"} to {@code "all"} in the {@link StreamsConfig}.
-	 *
-	 * @param topic the topic name; cannot be {@code null}
-	 * @return a {@link KTable} for the specified topic
-	 */
-	public synchronized <K, V> KTable<K, V> table(final String topic) {
+     * Create a {@link KTable} for the specified topic.
+     * The default {@code "auto.offset.reset"} strategy and default key and value deserializers as specified in the
+     * {@link StreamsConfig config} are used.
+     * Input {@link KeyValue records} with {@code null} key will be dropped.
+     * <p>
+     * Note that the specified input topics must be partitioned by key.
+     * If this is not the case the returned {@link KTable} will be corrupted.
+     * <p>
+     * The resulting {@link KTable} will be materialized in a local {@link KeyValueStore} with an internal
+     * store name. Note that store name may not be queryable through Interactive Queries.
+     * An internal changelog topic is created by default. Because the source topic can
+     * be used for recovery, you can avoid creating the changelog topic by setting
+     * the {@code "topology.optimization"} to {@code "all"} in the {@link StreamsConfig}.
+     *
+     * @param topic the topic name; cannot be {@code null}
+     * @return a {@link KTable} for the specified topic
+     */
+    public synchronized <K, V> KTable<K, V> table(final String topic) {
         return table(topic, new ConsumedInternal<>());
     }
 
     /**
-	 * Create a {@link KTable} for the specified topic.
-	 * The {@code "auto.offset.reset"} strategy, {@link TimestampExtractor}, key and value deserializers
-	 * are defined by the options in {@link Consumed} are used.
-	 * Input {@link KeyValue records} with {@code null} key will be dropped.
-	 * <p>
-	 * Note that the specified input topics must be partitioned by key.
-	 * If this is not the case the returned {@link KTable} will be corrupted.
-	 * <p>
-	 * The resulting {@link KTable} will be materialized in a local {@link KeyValueStore} with an internal
-	 * store name. Note that store name may not be queryable through Interactive Queries.
-	 * An internal changelog topic is created by default. Because the source topic can
-	 * be used for recovery, you can avoid creating the changelog topic by setting
-	 * the {@code "topology.optimization"} to {@code "all"} in the {@link StreamsConfig}.
-	 *
-	 * @param topic     the topic name; cannot be {@code null}
-	 * @param consumed  the instance of {@link Consumed} used to define optional parameters; cannot be {@code null}
-	 * @return a {@link KTable} for the specified topic
-	 */
-	public synchronized <K, V> KTable<K, V> table(final String topic,
-                                                  final Consumed<K, V> consumed) {
+     * Create a {@link KTable} for the specified topic.
+     * The {@code "auto.offset.reset"} strategy, {@link TimestampExtractor}, key and value deserializers
+     * are defined by the options in {@link Consumed} are used.
+     * Input {@link KeyValue records} with {@code null} key will be dropped.
+     * <p>
+     * Note that the specified input topics must be partitioned by key.
+     * If this is not the case the returned {@link KTable} will be corrupted.
+     * <p>
+     * The resulting {@link KTable} will be materialized in a local {@link KeyValueStore} with an internal
+     * store name. Note that store name may not be queryable through Interactive Queries.
+     * An internal changelog topic is created by default. Because the source topic can
+     * be used for recovery, you can avoid creating the changelog topic by setting
+     * the {@code "topology.optimization"} to {@code "all"} in the {@link StreamsConfig}.
+     *
+     * @param topic     the topic name; cannot be {@code null}
+     * @param consumed  the instance of {@link Consumed} used to define optional parameters; cannot be {@code null}
+     * @return a {@link KTable} for the specified topic
+     */
+    public synchronized <K, V> KTable<K, V> table(final String topic, final Consumed<K, V> consumed) {
         Objects.requireNonNull(topic, "topic can't be null");
         Objects.requireNonNull(consumed, "consumed can't be null");
         final ConsumedInternal<K, V> consumedInternal = new ConsumedInternal<>(consumed);
 
-        final MaterializedInternal<K, V, KeyValueStore<Bytes, byte[]>> materializedInternal =
-				new MaterializedInternal<>(
-						Materialized.with(consumedInternal.keySerde(), consumedInternal.valueSerde()),
-						internalStreamsBuilder,
-						topic + "-");
-
-		return internalStreamsBuilder.table(topic, consumedInternal, materializedInternal);
+        final MaterializedInternal<K, V, KeyValueStore<Bytes, byte[]>> materializedInternal = new MaterializedInternal<>(Materialized.with(consumedInternal.keySerde(), consumedInternal.valueSerde()), internalStreamsBuilder, topic + "-");
+
+        return internalStreamsBuilder.table(topic, consumedInternal, materializedInternal);
     }
 
     /**
@@ -385,24 +347,6 @@
     }
 
     /**
-<<<<<<< HEAD
-	 * Create a {@link GlobalKTable} for the specified topic.
-	 * Input {@link KeyValue records} with {@code null} key will be dropped.
-	 * <p>
-	 * The resulting {@link GlobalKTable} will be materialized in a local {@link KeyValueStore} with an internal
-	 * store name. Note that store name may not be queryable through Interactive Queries.
-	 * No internal changelog topic is created since the original input topic can be used for recovery (cf.
-	 * methods of {@link KGroupedStream} and {@link KGroupedTable} that return a {@link KTable}).
-	 * <p>
-	 * Note that {@link GlobalKTable} always applies {@code "auto.offset.reset"} strategy {@code "earliest"}
-	 * regardless of the specified value in {@link StreamsConfig} or {@link Consumed}.
-	 *
-	 * @param topic the topic name; cannot be {@code null}
-	 * @param consumed  the instance of {@link Consumed} used to define optional parameters
-	 * @return a {@link GlobalKTable} for the specified topic
-	 */
-	public synchronized <K, V> GlobalKTable<K, V> globalTable(final String topic,
-=======
      * Create a {@link GlobalKTable} for the specified topic.
      * Input {@link KeyValue records} with {@code null} key will be dropped.
      * <p>
@@ -420,40 +364,17 @@
      * @param consumed  the instance of {@link Consumed} used to define optional parameters
      * @return a {@link GlobalKTable} for the specified topic
      */
-    public synchronized <K, V> GlobalKTable<K, V> globalTable(final String topic,
->>>>>>> 15418db6
-                                                              final Consumed<K, V> consumed) {
+    public synchronized <K, V> GlobalKTable<K, V> globalTable(final String topic, final Consumed<K, V> consumed) {
         Objects.requireNonNull(topic, "topic can't be null");
         Objects.requireNonNull(consumed, "consumed can't be null");
         final ConsumedInternal<K, V> consumedInternal = new ConsumedInternal<>(consumed);
 
-        final MaterializedInternal<K, V, KeyValueStore<Bytes, byte[]>> materializedInternal =
-            new MaterializedInternal<>(
-                Materialized.with(consumedInternal.keySerde(), consumedInternal.valueSerde()),
-                internalStreamsBuilder, topic + "-");
+        final MaterializedInternal<K, V, KeyValueStore<Bytes, byte[]>> materializedInternal = new MaterializedInternal<>(Materialized.with(consumedInternal.keySerde(), consumedInternal.valueSerde()), internalStreamsBuilder, topic + "-");
 
         return internalStreamsBuilder.globalTable(topic, consumedInternal, materializedInternal);
     }
 
     /**
-<<<<<<< HEAD
-	 * Create a {@link GlobalKTable} for the specified topic.
-	 * The default key and value deserializers as specified in the {@link StreamsConfig config} are used.
-	 * Input {@link KeyValue records} with {@code null} key will be dropped.
-	 * <p>
-	 * The resulting {@link GlobalKTable} will be materialized in a local {@link KeyValueStore} with an internal
-	 * store name. Note that store name may not be queryable through Interactive Queries.
-	 * No internal changelog topic is created since the original input topic can be used for recovery (cf.
-	 * methods of {@link KGroupedStream} and {@link KGroupedTable} that return a {@link KTable}).
-	 * <p>
-	 * Note that {@link GlobalKTable} always applies {@code "auto.offset.reset"} strategy {@code "earliest"}
-	 * regardless of the specified value in {@link StreamsConfig}.
-	 *
-	 * @param topic the topic name; cannot be {@code null}
-	 * @return a {@link GlobalKTable} for the specified topic
-	 */
-	public synchronized <K, V> GlobalKTable<K, V> globalTable(final String topic) {
-=======
      * Create a {@link GlobalKTable} for the specified topic.
      * The default key and value deserializers as specified in the {@link StreamsConfig config} are used.
      * Input {@link KeyValue records} with {@code null} key will be dropped.
@@ -472,7 +393,6 @@
      * @return a {@link GlobalKTable} for the specified topic
      */
     public synchronized <K, V> GlobalKTable<K, V> globalTable(final String topic) {
->>>>>>> 15418db6
         return globalTable(topic, Consumed.with(null, null));
     }
 
@@ -482,31 +402,6 @@
      * Input {@link KeyValue} pairs with {@code null} key will be dropped.
      * <p>
      * The resulting {@link GlobalKTable} will be materialized in a local {@link KeyValueStore} configured with
-<<<<<<< HEAD
-	 * the provided instance of {@link Materialized}.
-	 * However, no internal changelog topic is created since the original input topic can be used for recovery (cf.
-	 * methods of {@link KGroupedStream} and {@link KGroupedTable} that return a {@link KTable}).
-	 * <p>
-	 * You should only specify serdes in the {@link Consumed} instance as these will also be used to overwrite the
-	 * serdes in {@link Materialized}, i.e.,
-	 * <pre> {@code
-	 * streamBuilder.globalTable(topic, Consumed.with(Serde.String(), Serde.String()), Materialized.<String, String, KeyValueStore<Bytes, byte[]>as(storeName))
-	 * }
-	 * </pre>
-	 * To query the local {@link ReadOnlyKeyValueStore} it must be obtained via
-	 * {@link KafkaStreams#store(StoreQueryParameters) KafkaStreams#store(...)}:
-	 * <pre>{@code
-	 * KafkaStreams streams = ...
-	 * ReadOnlyKeyValueStore<K, ValueAndTimestamp<V>> localStore = streams.store(queryableStoreName, QueryableStoreTypes.<K, ValueAndTimestamp<V>>timestampedKeyValueStore());
-	 * K key = "some-key";
-	 * ValueAndTimestamp<V> valueForKey = localStore.get(key);
-	 * }</pre>
-	 * Note that {@link GlobalKTable} always applies {@code "auto.offset.reset"} strategy {@code "earliest"}
-	 * regardless of the specified value in {@link StreamsConfig} or {@link Consumed}.
-	 *
-	 * @param topic         the topic name; cannot be {@code null}
-	 * @param consumed      the instance of {@link Consumed} used to define optional parameters; can't be {@code null}
-=======
      * the provided instance of {@link Materialized}.
      * However, no internal changelog topic is created since the original input topic can be used for recovery (cf.
      * methods of {@link KGroupedStream} and {@link KGroupedTable} that return a {@link KTable}).
@@ -533,7 +428,6 @@
      *
      * @param topic         the topic name; cannot be {@code null}
      * @param consumed      the instance of {@link Consumed} used to define optional parameters; can't be {@code null}
->>>>>>> 15418db6
      * @param materialized   the instance of {@link Materialized} used to materialize a state store; cannot be {@code null}
      * @return a {@link GlobalKTable} for the specified topic
      */
@@ -554,30 +448,6 @@
     }
 
     /**
-<<<<<<< HEAD
-	 * Create a {@link GlobalKTable} for the specified topic.
-	 *
-	 * Input {@link KeyValue} pairs with {@code null} key will be dropped.
-	 * <p>
-	 * The resulting {@link GlobalKTable} will be materialized in a local {@link KeyValueStore} configured with
-	 * the provided instance of {@link Materialized}.
-	 * However, no internal changelog topic is created since the original input topic can be used for recovery (cf.
-	 * methods of {@link KGroupedStream} and {@link KGroupedTable} that return a {@link KTable}).
-	 * <p>
-	 * To query the local {@link ReadOnlyKeyValueStore} it must be obtained via
-	 * {@link KafkaStreams#store(StoreQueryParameters) KafkaStreams#store(...)}:
-	 * <pre>{@code
-	 * KafkaStreams streams = ...
-	 * ReadOnlyKeyValueStore<K, ValueAndTimestamp<V>> localStore = streams.store(queryableStoreName, QueryableStoreTypes.<K, ValueAndTimestamp<V>>timestampedKeyValueStore());
-	 * K key = "some-key";
-	 * ValueAndTimestamp<V> valueForKey = localStore.get(key);
-	 * }</pre>
-	 * Note that {@link GlobalKTable} always applies {@code "auto.offset.reset"} strategy {@code "earliest"}
-	 * regardless of the specified value in {@link StreamsConfig}.
-	 *
-	 * @param topic         the topic name; cannot be {@code null}
-	 * @param materialized   the instance of {@link Materialized} used to materialize a state store; cannot be {@code null}
-=======
      * Create a {@link GlobalKTable} for the specified topic.
      *
      * Input {@link KeyValue} pairs with {@code null} key will be dropped.
@@ -603,7 +473,6 @@
      *
      * @param topic         the topic name; cannot be {@code null}
      * @param materialized   the instance of {@link Materialized} used to materialize a state store; cannot be {@code null}
->>>>>>> 15418db6
      * @return a {@link GlobalKTable} for the specified topic
      */
     public synchronized <K, V> GlobalKTable<K, V> globalTable(final String topic,
@@ -621,114 +490,6 @@
 
 
     /**
-<<<<<<< HEAD
-	 * Adds a state store to the underlying {@link Topology}.
-	 * <p>
-	 * It is required to connect state stores to {@link org.apache.kafka.streams.processor.Processor Processors}, {@link Transformer Transformers},
-	 * or {@link ValueTransformer ValueTransformers} before they can be used.
-	 *
-	 * @param builder the builder used to obtain this state store {@link StateStore} instance
-	 * @return itself
-	 * @throws TopologyException if state store supplier is already added
-	 */
-	public synchronized StreamsBuilder addStateStore(final StoreBuilder<?> builder) {
-		Objects.requireNonNull(builder, "builder can't be null");
-		internalStreamsBuilder.addStateStore(builder);
-		return this;
-	}
-
-	/**
-	 * Adds a global {@link StateStore} to the topology.
-	 * The {@link StateStore} sources its data from all partitions of the provided input topic.
-	 * There will be exactly one instance of this {@link StateStore} per Kafka Streams instance.
-	 * <p>
-	 * A {@link SourceNode} with the provided sourceName will be added to consume the data arriving from the partitions
-	 * of the input topic.
-	 * <p>
-	 * The provided {@link org.apache.kafka.streams.processor.ProcessorSupplier} will be used to create an {@link ProcessorNode} that will receive all
-	 * records forwarded from the {@link SourceNode}. NOTE: you should not use the {@code Processor} to insert transformed records into
-	 * the global state store. This store uses the source topic as changelog and during restore will insert records directly
-	 * from the source.
-	 * This {@link ProcessorNode} should be used to keep the {@link StateStore} up-to-date.
-	 * The default {@link TimestampExtractor} as specified in the {@link StreamsConfig config} is used.
-	 * <p>
-	 * It is not required to connect a global store to {@link org.apache.kafka.streams.processor.Processor Processors}, {@link Transformer Transformers},
-	 * or {@link ValueTransformer ValueTransformer}; those have read-only access to all global stores by default.
-	 * <p>
-	 * The supplier should always generate a new instance each time {@link  ProcessorSupplier#get()} gets called. Creating
-	 * a single {@link Processor} object and returning the same object reference in {@link ProcessorSupplier#get()} would be
-	 * a violation of the supplier pattern and leads to runtime exceptions.
-	 *
-	 * @param storeBuilder          user defined {@link StoreBuilder}; can't be {@code null}
-	 * @param topic                 the topic to source the data from
-	 * @param consumed              the instance of {@link Consumed} used to define optional parameters; can't be {@code null}
-	 * @param stateUpdateSupplier   the instance of {@link org.apache.kafka.streams.processor.ProcessorSupplier}
-	 * @return itself
-	 * @throws TopologyException if the processor of state is already registered
-	 * @deprecated Since 2.7.0; use {@link #addGlobalStore(StoreBuilder, String, Consumed, ProcessorSupplier)} instead.
-	 */
-	@Deprecated
-	public synchronized <K, V> StreamsBuilder addGlobalStore(final StoreBuilder<?> storeBuilder,
-															 final String topic,
-															 final Consumed<K, V> consumed,
-															 final org.apache.kafka.streams.processor.ProcessorSupplier<K, V> stateUpdateSupplier) {
-		Objects.requireNonNull(storeBuilder, "storeBuilder can't be null");
-		Objects.requireNonNull(consumed, "consumed can't be null");
-		internalStreamsBuilder.addGlobalStore(
-				storeBuilder,
-				topic,
-				new ConsumedInternal<>(consumed),
-				() -> ProcessorAdapter.adapt(stateUpdateSupplier.get())
-		);
-		return this;
-	}
-
-	/**
-	 * Adds a global {@link StateStore} to the topology.
-	 * The {@link StateStore} sources its data from all partitions of the provided input topic.
-	 * There will be exactly one instance of this {@link StateStore} per Kafka Streams instance.
-	 * <p>
-	 * A {@link SourceNode} with the provided sourceName will be added to consume the data arriving from the partitions
-	 * of the input topic.
-	 * <p>
-	 * The provided {@link ProcessorSupplier}} will be used to create an
-	 * {@link Processor} that will receive all records forwarded from the {@link SourceNode}.
-	 * The supplier should always generate a new instance. Creating a single {@link Processor} object
-	 * and returning the same object reference in {@link ProcessorSupplier#get()} is a
-	 * violation of the supplier pattern and leads to runtime exceptions.
-	 * NOTE: you should not use the {@link Processor} to insert transformed records into
-	 * the global state store. This store uses the source topic as changelog and during restore will insert records directly
-	 * from the source.
-	 * This {@link Processor} should be used to keep the {@link StateStore} up-to-date.
-	 * The default {@link TimestampExtractor} as specified in the {@link StreamsConfig config} is used.
-	 * <p>
-	 * It is not required to connect a global store to the {@link Processor Processors},
-	 * {@link Transformer Transformers}, or {@link ValueTransformer ValueTransformer}; those have read-only access to all global stores by default.
-	 *
-	 * @param storeBuilder          user defined {@link StoreBuilder}; can't be {@code null}
-	 * @param topic                 the topic to source the data from
-	 * @param consumed              the instance of {@link Consumed} used to define optional parameters; can't be {@code null}
-	 * @param stateUpdateSupplier   the instance of {@link ProcessorSupplier}
-	 * @return itself
-	 * @throws TopologyException if the processor of state is already registered
-	 */
-	public synchronized <KIn, VIn> StreamsBuilder addGlobalStore(final StoreBuilder<?> storeBuilder,
-																 final String topic,
-																 final Consumed<KIn, VIn> consumed,
-																 final ProcessorSupplier<KIn, VIn, Void, Void> stateUpdateSupplier) {
-		Objects.requireNonNull(storeBuilder, "storeBuilder can't be null");
-		Objects.requireNonNull(consumed, "consumed can't be null");
-		internalStreamsBuilder.addGlobalStore(
-				storeBuilder,
-				topic,
-				new ConsumedInternal<>(consumed),
-				stateUpdateSupplier
-		);
-		return this;
-	}
-
-	/**
-=======
      * Adds a state store to the underlying {@link Topology}.
      * <p>
      * It is required to connect state stores to {@link org.apache.kafka.streams.processor.api.Processor Processors},
@@ -767,28 +528,19 @@
      * The supplier should always generate a new instance each time {@link  ProcessorSupplier#get()} gets called. Creating
      * a single {@link Processor} object and returning the same object reference in {@link ProcessorSupplier#get()} would be
      * a violation of the supplier pattern and leads to runtime exceptions.
-     *
-     * @param storeBuilder          user defined {@link StoreBuilder}; can't be {@code null}
-     * @param topic                 the topic to source the data from
-     * @param consumed              the instance of {@link Consumed} used to define optional parameters; can't be {@code null}
-     * @param stateUpdateSupplier   the instance of {@link org.apache.kafka.streams.processor.ProcessorSupplier}
+     * @param storeBuilder        user defined {@link StoreBuilder}; can't be {@code null}
+     * @param topic               the topic to source the data from
+     * @param consumed            the instance of {@link Consumed} used to define optional parameters; can't be {@code null}
+     * @param stateUpdateSupplier the instance of {@link org.apache.kafka.streams.processor.ProcessorSupplier}
      * @return itself
      * @throws TopologyException if the processor of state is already registered
      * @deprecated Since 2.7.0; use {@link #addGlobalStore(StoreBuilder, String, Consumed, ProcessorSupplier)} instead.
      */
     @Deprecated
-    public synchronized <K, V> StreamsBuilder addGlobalStore(final StoreBuilder<?> storeBuilder,
-                                                             final String topic,
-                                                             final Consumed<K, V> consumed,
-                                                             final org.apache.kafka.streams.processor.ProcessorSupplier<K, V> stateUpdateSupplier) {
+    public synchronized <K, V> StreamsBuilder addGlobalStore(final StoreBuilder<?> storeBuilder, final String topic, final Consumed<K, V> consumed, final org.apache.kafka.streams.processor.ProcessorSupplier<K, V> stateUpdateSupplier) {
         Objects.requireNonNull(storeBuilder, "storeBuilder can't be null");
         Objects.requireNonNull(consumed, "consumed can't be null");
-        internalStreamsBuilder.addGlobalStore(
-            storeBuilder,
-            topic,
-            new ConsumedInternal<>(consumed),
-            () -> ProcessorAdapter.adapt(stateUpdateSupplier.get())
-        );
+        internalStreamsBuilder.addGlobalStore(storeBuilder, topic, new ConsumedInternal<>(consumed), () -> ProcessorAdapter.adapt(stateUpdateSupplier.get()));
         return this;
     }
 
@@ -813,40 +565,29 @@
      * <p>
      * It is not required to connect a global store to the {@link Processor Processors},
      * {@link Transformer Transformers}, or {@link ValueTransformer ValueTransformer}; those have read-only access to all global stores by default.
-     *
-     * @param storeBuilder          user defined {@link StoreBuilder}; can't be {@code null}
-     * @param topic                 the topic to source the data from
-     * @param consumed              the instance of {@link Consumed} used to define optional parameters; can't be {@code null}
-     * @param stateUpdateSupplier   the instance of {@link ProcessorSupplier}
+     * @param storeBuilder        user defined {@link StoreBuilder}; can't be {@code null}
+     * @param topic               the topic to source the data from
+     * @param consumed            the instance of {@link Consumed} used to define optional parameters; can't be {@code null}
+     * @param stateUpdateSupplier the instance of {@link ProcessorSupplier}
      * @return itself
      * @throws TopologyException if the processor of state is already registered
      */
-    public synchronized <KIn, VIn> StreamsBuilder addGlobalStore(final StoreBuilder<?> storeBuilder,
-                                                                 final String topic,
-                                                                 final Consumed<KIn, VIn> consumed,
-                                                                 final ProcessorSupplier<KIn, VIn, Void, Void> stateUpdateSupplier) {
+    public synchronized <KIn, VIn> StreamsBuilder addGlobalStore(final StoreBuilder<?> storeBuilder, final String topic, final Consumed<KIn, VIn> consumed, final ProcessorSupplier<KIn, VIn, Void, Void> stateUpdateSupplier) {
         Objects.requireNonNull(storeBuilder, "storeBuilder can't be null");
         Objects.requireNonNull(consumed, "consumed can't be null");
-        internalStreamsBuilder.addGlobalStore(
-            storeBuilder,
-            topic,
-            new ConsumedInternal<>(consumed),
-            stateUpdateSupplier
-        );
+        internalStreamsBuilder.addGlobalStore(storeBuilder, topic, new ConsumedInternal<>(consumed), stateUpdateSupplier);
         return this;
     }
 
     /**
->>>>>>> 15418db6
      * Returns the {@link Topology} that represents the specified processing logic.
      * Note that using this method means no optimizations are performed.
-     *
      * @return the {@link Topology} that represents the specified processing logic
      */
     public synchronized Topology build() {
         return build(null);
     }
-    
+
     /**
      * Returns the {@link Topology} that represents the specified processing logic and accepts
      * a {@link Properties} instance used to indicate whether to optimize topology or not.
