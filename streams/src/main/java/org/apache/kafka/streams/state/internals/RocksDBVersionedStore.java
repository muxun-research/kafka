--- conflicted
+++ resolved
@@ -51,13 +51,9 @@
 
 import java.io.File;
 import java.nio.ByteBuffer;
-<<<<<<< HEAD
-import java.util.Collection;
-=======
 import java.util.ArrayList;
 import java.util.Collection;
 import java.util.Collections;
->>>>>>> 9494bebe
 import java.util.List;
 import java.util.Objects;
 
@@ -154,12 +150,6 @@
 
             return foundTs;
         }
-<<<<<<< HEAD
-        observedStreamTime = Math.max(observedStreamTime, timestamp);
-
-        return doPut(versionedStoreClient, observedStreamTime, key, value, timestamp);
-=======
->>>>>>> 9494bebe
     }
 
     @Override
@@ -176,10 +166,6 @@
 
             final VersionedRecord<byte[]> existingRecord = get(key, timestamp);
 
-<<<<<<< HEAD
-        observedStreamTime = Math.max(observedStreamTime, timestamp);
-        doPut(versionedStoreClient, observedStreamTime, key, null, timestamp);
-=======
             observedStreamTime = Math.max(observedStreamTime, timestamp);
             doPut(
                 versionedStoreClient,
@@ -188,7 +174,6 @@
                 null,
                 timestamp
             );
->>>>>>> 9494bebe
 
             StoreQueryUtils.updatePosition(position, internalProcessorContext);
 
@@ -204,14 +189,10 @@
         // latest value (if present) is guaranteed to be in the latest value store
         final byte[] rawLatestValueAndTimestamp = latestValueStore.get(key);
         if (rawLatestValueAndTimestamp != null) {
-<<<<<<< HEAD
-            return new VersionedRecord<>(LatestValueFormatter.getValue(rawLatestValueAndTimestamp), LatestValueFormatter.getTimestamp(rawLatestValueAndTimestamp));
-=======
             return new VersionedRecord<>(
                 LatestValueFormatter.value(rawLatestValueAndTimestamp),
                 LatestValueFormatter.timestamp(rawLatestValueAndTimestamp)
             );
->>>>>>> 9494bebe
         } else {
             return null;
         }
@@ -231,14 +212,10 @@
                 final long latestTimestamp = LatestValueFormatter.timestamp(rawLatestValueAndTimestamp);
                 if (latestTimestamp <= asOfTimestamp) {
                     // latest value satisfies timestamp bound
-<<<<<<< HEAD
-                    return new VersionedRecord<>(LatestValueFormatter.getValue(rawLatestValueAndTimestamp), latestTimestamp);
-=======
                     return new VersionedRecord<>(
                         LatestValueFormatter.value(rawLatestValueAndTimestamp),
                         latestTimestamp
                     );
->>>>>>> 9494bebe
                 }
             }
 
@@ -279,14 +256,10 @@
                 }
 
                 // the desired result is contained in this segment
-<<<<<<< HEAD
-                final SegmentSearchResult searchResult = RocksDBVersionedStoreSegmentValueFormatter.deserialize(rawSegmentValue).find(asOfTimestamp, true);
-=======
                 final SegmentSearchResult searchResult =
                         RocksDBVersionedStoreSegmentValueFormatter
                                 .deserialize(rawSegmentValue)
                                 .find(asOfTimestamp, true);
->>>>>>> 9494bebe
                 if (searchResult.value() != null) {
                     return new VersionedRecord<>(searchResult.value(), searchResult.validFrom(), searchResult.validTo());
                 } else {
@@ -383,15 +356,11 @@
         final String threadId = Thread.currentThread().getName();
         final String taskName = stateStoreContext.taskId().toString();
 
-<<<<<<< HEAD
-        expiredRecordSensor = TaskMetrics.droppedRecordsSensor(threadId, taskName, metrics);
-=======
         expiredRecordSensor = TaskMetrics.droppedRecordsSensor(
                 threadId,
                 taskName,
                 metrics
         );
->>>>>>> 9494bebe
 
         metricsRecorder.init(ProcessorContextUtils.metricsImpl(stateStoreContext), stateStoreContext.taskId());
 
@@ -402,13 +371,6 @@
         segmentStores.openExisting(internalProcessorContext, observedStreamTime);
 
         // register and possibly restore the state from the logs
-<<<<<<< HEAD
-        stateStoreContext.register(root, (RecordBatchingStateRestoreCallback) RocksDBVersionedStore.this::restoreBatch, () -> StoreQueryUtils.checkpointPosition(positionCheckpoint, position));
-
-        open = true;
-
-        consistencyEnabled = StreamsConfig.InternalConfig.getBoolean(context.appConfigs(), IQ_CONSISTENCY_OFFSET_VECTOR_ENABLED, false);
-=======
         stateStoreContext.register(
                 root,
                 (RecordBatchingStateRestoreCallback) RocksDBVersionedStore.this::restoreBatch,
@@ -422,7 +384,6 @@
                 IQ_CONSISTENCY_OFFSET_VECTOR_ENABLED,
                 false
         );
->>>>>>> 9494bebe
     }
 
     // VisibleForTesting
@@ -469,23 +430,12 @@
                     record.timestamp()
                 );
             }
-<<<<<<< HEAD
-            // advance observed stream time as usual, for use in deciding whether records have
-            // exceeded the store's grace period and should be dropped.
-            observedStreamTime = Math.max(observedStreamTime, record.timestamp());
-
-            ChangelogRecordDeserializationHelper.applyChecksAndUpdatePosition(record, consistencyEnabled, position);
-
-            // put records to write buffer
-            doPut(restoreClient, endOfBatchStreamTime, new Bytes(record.key()), record.value(), record.timestamp());
-=======
 
             try {
                 restoreWriteBuffer.flush();
             } catch (final RocksDBException e) {
                 throw new ProcessorStateException("Error restoring batch to store " + name, e);
             }
->>>>>>> 9494bebe
         }
 
     }
@@ -515,6 +465,7 @@
      * Extracts all operations required for writing to the versioned store (via
      * {@link #put(Bytes, byte[], long)}) into a generic client interface, so that the same
      * {@code put(...)} logic can be shared during regular store operation and during restore.
+     *
      * @param <T> the segment type used by this client
      */
     interface VersionedStoreClient<T extends VersionedStoreSegment> {
@@ -593,6 +544,7 @@
          * <p>
          * Together with {@link #writeLatestValues(WriteBatch)}, this method supports batch writes
          * into the latest value store.
+         *
          * @throws RocksDBException if a failure occurs adding the record to the {@link WriteBatch}
          */
         public void addToLatestValueBatch(final KeyValue<byte[], byte[]> record, final WriteBatch batch) throws RocksDBException {
@@ -604,6 +556,7 @@
          * <p>
          * Together with {@link #addToLatestValueBatch(KeyValue, WriteBatch)}, this method supports
          * batch writes into the latest value store.
+         *
          * @throws RocksDBException if a failure occurs while writing the {@link WriteBatch} to the store
          */
         public void writeLatestValues(final WriteBatch batch) throws RocksDBException {
@@ -624,9 +577,6 @@
      * in the entire restore batch at the beginning of restore, in order to optimize for not
      * putting records into the store which will have expired by the end of the restore.
      */
-<<<<<<< HEAD
-    private <T extends VersionedStoreSegment> long doPut(final VersionedStoreClient<T> versionedStoreClient, final long observedStreamTime, final Bytes key, final byte[] value, final long timestamp) {
-=======
     private <T extends VersionedStoreSegment> long doPut(
             final VersionedStoreClient<T> versionedStoreClient,
             final long observedStreamTime,
@@ -634,7 +584,6 @@
             final byte[] value,
             final long timestamp
     ) {
->>>>>>> 9494bebe
         segmentStores.cleanupExpiredSegments(observedStreamTime);
 
         // track the smallest timestamp seen so far that is larger than insertion timestamp.
@@ -643,9 +592,6 @@
         long foundTs;
 
         // check latest value store
-<<<<<<< HEAD
-        PutStatus status = maybePutToLatestValueStore(versionedStoreClient, observedStreamTime, key, value, timestamp);
-=======
         PutStatus status = maybePutToLatestValueStore(
                 versionedStoreClient,
                 observedStreamTime,
@@ -653,7 +599,6 @@
                 value,
                 timestamp
         );
->>>>>>> 9494bebe
         if (status.isComplete) {
             return status.foundTs == SENTINEL_TIMESTAMP ? PUT_RETURN_CODE_VALID_TO_UNDEFINED : status.foundTs;
         } else {
@@ -661,9 +606,6 @@
         }
 
         // continue search in segments
-<<<<<<< HEAD
-        status = maybePutToSegments(versionedStoreClient, observedStreamTime, key, value, timestamp, foundTs);
-=======
         status = maybePutToSegments(
                 versionedStoreClient,
                 observedStreamTime,
@@ -672,7 +614,6 @@
                 timestamp,
                 foundTs
         );
->>>>>>> 9494bebe
         if (status.isComplete) {
             return status.foundTs == SENTINEL_TIMESTAMP ? PUT_RETURN_CODE_VALID_TO_UNDEFINED : status.foundTs;
         } else {
@@ -681,9 +622,6 @@
 
         // the record did not unconditionally belong in any specific store (latest value store
         // or segments store). insert based on foundTs here instead.
-<<<<<<< HEAD
-        foundTs = finishPut(versionedStoreClient, observedStreamTime, key, value, timestamp, foundTs);
-=======
         foundTs = finishPut(
                 versionedStoreClient,
                 observedStreamTime,
@@ -692,7 +630,6 @@
                 timestamp,
                 foundTs
         );
->>>>>>> 9494bebe
         return foundTs == SENTINEL_TIMESTAMP ? PUT_RETURN_CODE_VALID_TO_UNDEFINED : foundTs;
     }
 
@@ -719,9 +656,6 @@
         }
     }
 
-<<<<<<< HEAD
-    private <T extends VersionedStoreSegment> PutStatus maybePutToLatestValueStore(final VersionedStoreClient<T> versionedStoreClient, final long observedStreamTime, final Bytes key, final byte[] value, final long timestamp) {
-=======
     private <T extends VersionedStoreSegment> PutStatus maybePutToLatestValueStore(
             final VersionedStoreClient<T> versionedStoreClient,
             final long observedStreamTime,
@@ -729,7 +663,6 @@
             final byte[] value,
             final long timestamp
     ) {
->>>>>>> 9494bebe
         // initialize with a starting "sentinel timestamp" which represents
         // that the segment should be inserted into the latest value store.
         long foundTs = SENTINEL_TIMESTAMP;
@@ -761,16 +694,12 @@
                         final byte[] rawValueToMove = LatestValueFormatter.value(rawLatestValueAndTimestamp);
                         final byte[] rawSegmentValue = segment.get(key);
                         if (rawSegmentValue == null) {
-<<<<<<< HEAD
-                            segment.put(key, RocksDBVersionedStoreSegmentValueFormatter.newSegmentValueWithRecord(rawValueToMove, latestValueStoreTimestamp, timestamp).serialize());
-=======
                             segment.put(
                                     key,
                                     RocksDBVersionedStoreSegmentValueFormatter
                                             .newSegmentValueWithRecord(rawValueToMove, latestValueStoreTimestamp, timestamp)
                                             .serialize()
                             );
->>>>>>> 9494bebe
                         } else {
                             final SegmentValue segmentValue = RocksDBVersionedStoreSegmentValueFormatter.deserialize(rawSegmentValue);
                             segmentValue.insertAsLatest(latestValueStoreTimestamp, timestamp, rawValueToMove);
@@ -793,9 +722,6 @@
         return new PutStatus(false, foundTs);
     }
 
-<<<<<<< HEAD
-    private <T extends VersionedStoreSegment> PutStatus maybePutToSegments(final VersionedStoreClient<T> versionedStoreClient, final long observedStreamTime, final Bytes key, final byte[] value, final long timestamp, final long prevFoundTs) {
-=======
     private <T extends VersionedStoreSegment> PutStatus maybePutToSegments(
             final VersionedStoreClient<T> versionedStoreClient,
             final long observedStreamTime,
@@ -804,7 +730,6 @@
             final long timestamp,
             final long prevFoundTs
     ) {
->>>>>>> 9494bebe
         // initialize with current foundTs value
         long foundTs = prevFoundTs;
 
@@ -824,9 +749,6 @@
                 if (foundMinTs <= timestamp) {
                     // the record being inserted belongs in this segment.
                     // insert and conclude the procedure.
-<<<<<<< HEAD
-                    foundTs = putToSegment(versionedStoreClient, observedStreamTime, segment, rawSegmentValue, key, value, timestamp);
-=======
                     foundTs = putToSegment(
                             versionedStoreClient,
                             observedStreamTime,
@@ -836,7 +758,6 @@
                             value,
                             timestamp
                     );
->>>>>>> 9494bebe
                     return new PutStatus(true, foundTs);
                 }
 
@@ -860,9 +781,6 @@
     /**
      * @return updated {@code foundTs} value, i.e., the validTo timestamp of the record being put
      */
-<<<<<<< HEAD
-    private <T extends VersionedStoreSegment> long putToSegment(final VersionedStoreClient<T> versionedStoreClient, final long observedStreamTime, final T segment, final byte[] rawSegmentValue, final Bytes key, final byte[] value, final long timestamp) {
-=======
     private <T extends VersionedStoreSegment> long putToSegment(
             final VersionedStoreClient<T> versionedStoreClient,
             final long observedStreamTime,
@@ -872,7 +790,6 @@
             final byte[] value,
             final long timestamp
     ) {
->>>>>>> 9494bebe
         final long segmentIdForTimestamp = versionedStoreClient.segmentIdForTimestamp(timestamp);
         // it's possible that putting the current record into a segment will require moving an
         // existing record from this segment into an older segment. this is because records belong
@@ -906,12 +823,8 @@
             // update to the current segment fails), updating the older segment
             // first means there will not be data loss. (rather, there will be
             // duplicated data which is fine as it can/will be reconciled later.)
-<<<<<<< HEAD
-            final T olderSegment = versionedStoreClient.getOrCreateSegmentIfLive(segmentIdForTimestamp, context, observedStreamTime);
-=======
             final T olderSegment = versionedStoreClient
                     .getOrCreateSegmentIfLive(segmentIdForTimestamp, internalProcessorContext, observedStreamTime);
->>>>>>> 9494bebe
             // `olderSegment == null` implies that all data in the older segment is older than the
             // history retention of this store, and therefore does not need to tracked.
             // as a result, we only need to move the existing record from the newer segment
@@ -924,11 +837,6 @@
             if (olderSegment != null) {
                 final byte[] rawOlderSegmentValue = olderSegment.get(key);
                 if (rawOlderSegmentValue == null) {
-<<<<<<< HEAD
-                    olderSegment.put(key, RocksDBVersionedStoreSegmentValueFormatter.newSegmentValueWithRecord(searchResult.value(), searchResult.validFrom(), timestamp).serialize());
-                } else {
-                    final SegmentValue olderSegmentValue = RocksDBVersionedStoreSegmentValueFormatter.deserialize(rawOlderSegmentValue);
-=======
                     olderSegment.put(
                             key,
                             RocksDBVersionedStoreSegmentValueFormatter.newSegmentValueWithRecord(
@@ -938,7 +846,6 @@
                 } else {
                     final SegmentValue olderSegmentValue
                             = RocksDBVersionedStoreSegmentValueFormatter.deserialize(rawOlderSegmentValue);
->>>>>>> 9494bebe
                     olderSegmentValue.insertAsLatest(searchResult.validFrom(), timestamp, searchResult.value());
                     olderSegment.put(key, olderSegmentValue.serialize());
                 }
@@ -959,9 +866,6 @@
     /**
      * @return updated {@code foundTs} value, i.e., the validTo timestamp of the record being put
      */
-<<<<<<< HEAD
-    private <T extends VersionedStoreSegment> long finishPut(final VersionedStoreClient<T> versionedStoreClient, final long observedStreamTime, final Bytes key, final byte[] value, final long timestamp, final long foundTs) {
-=======
     private <T extends VersionedStoreSegment> long finishPut(
             final VersionedStoreClient<T> versionedStoreClient,
             final long observedStreamTime,
@@ -970,7 +874,6 @@
             final long timestamp,
             final long foundTs
     ) {
->>>>>>> 9494bebe
         if (foundTs == SENTINEL_TIMESTAMP) {
             // insert into latest value store
             if (value != null) {
@@ -978,12 +881,8 @@
             } else {
                 // tombstones are not inserted into the latest value store. insert into segment instead.
                 // the specific segment to insert to is determined based on the tombstone's timestamp
-<<<<<<< HEAD
-                final T segment = versionedStoreClient.getOrCreateSegmentIfLive(versionedStoreClient.segmentIdForTimestamp(timestamp), context, observedStreamTime);
-=======
                 final T segment = versionedStoreClient.getOrCreateSegmentIfLive(
                         versionedStoreClient.segmentIdForTimestamp(timestamp), internalProcessorContext, observedStreamTime);
->>>>>>> 9494bebe
                 if (segment == null) {
                     // the record being inserted does not affect version history. discard and return.
                     // this can happen during restore because individual put calls are executed after
@@ -998,16 +897,12 @@
                     // is a tombstone, and the segment that the tombstone belongs in contains no
                     // record versions for this key, create a new "degenerate" segment with the
                     // tombstone's timestamp as both validFrom and validTo timestamps for the segment
-<<<<<<< HEAD
-                    segment.put(key, RocksDBVersionedStoreSegmentValueFormatter.newSegmentValueWithRecord(null, timestamp, timestamp).serialize());
-=======
                     segment.put(
                             key,
                             RocksDBVersionedStoreSegmentValueFormatter
                                     .newSegmentValueWithRecord(null, timestamp, timestamp)
                                     .serialize()
                     );
->>>>>>> 9494bebe
                 } else {
                     // insert as latest, since foundTs = sentinel means nothing later exists
                     if (RocksDBVersionedStoreSegmentValueFormatter.nextTimestamp(rawSegmentValue) == timestamp) {
@@ -1015,10 +910,6 @@
                         // so no additional insertion is needed in this case
                         return foundTs;
                     }
-<<<<<<< HEAD
-                    final SegmentValue segmentValue = RocksDBVersionedStoreSegmentValueFormatter.deserialize(rawSegmentValue);
-                    segmentValue.insertAsLatest(RocksDBVersionedStoreSegmentValueFormatter.getNextTimestamp(rawSegmentValue), timestamp, null);
-=======
                     final SegmentValue segmentValue
                             = RocksDBVersionedStoreSegmentValueFormatter.deserialize(rawSegmentValue);
                     segmentValue.insertAsLatest(
@@ -1026,7 +917,6 @@
                             timestamp,
                             null
                     );
->>>>>>> 9494bebe
                     segment.put(key, segmentValue.serialize());
                 }
             }
@@ -1038,12 +928,8 @@
             // putSegments() above would have identified a segment for which
             // minTimestamp <= timestamp < nextTimestamp, and putSegments would've completed the
             // put procedure without reaching this fall-through case.)
-<<<<<<< HEAD
-            final T segment = versionedStoreClient.getOrCreateSegmentIfLive(versionedStoreClient.segmentIdForTimestamp(foundTs), context, observedStreamTime);
-=======
             final T segment = versionedStoreClient.getOrCreateSegmentIfLive(
                     versionedStoreClient.segmentIdForTimestamp(foundTs), internalProcessorContext, observedStreamTime);
->>>>>>> 9494bebe
             if (segment == null) {
                 // the record being inserted does not affect version history. discard and return.
                 // this can happen during restore because individual put calls are executed after
@@ -1054,16 +940,12 @@
 
             final byte[] rawSegmentValue = segment.get(key);
             if (rawSegmentValue == null) {
-<<<<<<< HEAD
-                segment.put(key, RocksDBVersionedStoreSegmentValueFormatter.newSegmentValueWithRecord(value, timestamp, foundTs).serialize());
-=======
                 segment.put(
                         key,
                         RocksDBVersionedStoreSegmentValueFormatter
                                 .newSegmentValueWithRecord(value, timestamp, foundTs)
                                 .serialize()
                 );
->>>>>>> 9494bebe
             } else {
                 final long foundNextTs = RocksDBVersionedStoreSegmentValueFormatter.nextTimestamp(rawSegmentValue);
                 if (foundNextTs <= timestamp) {
@@ -1120,14 +1002,10 @@
                 throw new IllegalStateException("Cannot store tombstone in latest value");
             }
 
-<<<<<<< HEAD
-            return ByteBuffer.allocate(TIMESTAMP_SIZE + rawValue.length).putLong(timestamp).put(rawValue).array();
-=======
             return ByteBuffer.allocate(TIMESTAMP_SIZE + rawValue.length)
                     .putLong(timestamp)
                     .put(rawValue)
                     .array();
->>>>>>> 9494bebe
         }
     }
 
