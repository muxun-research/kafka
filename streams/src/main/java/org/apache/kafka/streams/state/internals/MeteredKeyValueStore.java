--- conflicted
+++ resolved
@@ -32,9 +32,6 @@
 import org.apache.kafka.streams.processor.internals.ProcessorContextUtils;
 import org.apache.kafka.streams.processor.internals.SerdeGetter;
 import org.apache.kafka.streams.processor.internals.metrics.StreamsMetricsImpl;
-<<<<<<< HEAD
-import org.apache.kafka.streams.query.*;
-=======
 import org.apache.kafka.streams.query.KeyQuery;
 import org.apache.kafka.streams.query.Position;
 import org.apache.kafka.streams.query.PositionBound;
@@ -43,7 +40,6 @@
 import org.apache.kafka.streams.query.QueryResult;
 import org.apache.kafka.streams.query.RangeQuery;
 import org.apache.kafka.streams.query.ResultOrder;
->>>>>>> 9494bebe
 import org.apache.kafka.streams.query.internals.InternalQueryResultUtil;
 import org.apache.kafka.streams.state.KeyValueIterator;
 import org.apache.kafka.streams.state.KeyValueStore;
@@ -71,10 +67,13 @@
  * inner KeyValueStore implementation do not need to provide its own metrics collecting functionality.
  * The inner {@link KeyValueStore} of this class is of type &lt;Bytes,byte[]&gt;, hence we use {@link Serde}s
  * to convert from &lt;K,V&gt; to &lt;Bytes,byte[]&gt;
+ *
  * @param <K>
  * @param <V>
  */
-public class MeteredKeyValueStore<K, V> extends WrappedStateStore<KeyValueStore<Bytes, byte[]>, K, V> implements KeyValueStore<K, V> {
+public class MeteredKeyValueStore<K, V>
+    extends WrappedStateStore<KeyValueStore<Bytes, byte[]>, K, V>
+    implements KeyValueStore<K, V> {
 
     final Serde<K> keySerde;
     final Serde<V> valueSerde;
@@ -101,9 +100,23 @@
     protected NavigableSet<MeteredIterator> openIterators = new ConcurrentSkipListSet<>(Comparator.comparingLong(MeteredIterator::startTimestamp));
 
     @SuppressWarnings("rawtypes")
-    private final Map<Class, QueryHandler> queryHandlers = mkMap(mkEntry(RangeQuery.class, (query, positionBound, config, store) -> runRangeQuery(query, positionBound, config)), mkEntry(KeyQuery.class, (query, positionBound, config, store) -> runKeyQuery(query, positionBound, config)));
-
-    MeteredKeyValueStore(final KeyValueStore<Bytes, byte[]> inner, final String metricsScope, final Time time, final Serde<K> keySerde, final Serde<V> valueSerde) {
+    private final Map<Class, QueryHandler> queryHandlers =
+        mkMap(
+            mkEntry(
+                RangeQuery.class,
+                (query, positionBound, config, store) -> runRangeQuery(query, positionBound, config)
+            ),
+            mkEntry(
+                KeyQuery.class,
+                (query, positionBound, config, store) -> runKeyQuery(query, positionBound, config)
+            )
+        );
+
+    MeteredKeyValueStore(final KeyValueStore<Bytes, byte[]> inner,
+                         final String metricsScope,
+                         final Time time,
+                         final Serde<K> keySerde,
+                         final Serde<V> valueSerde) {
         super(inner);
         this.metricsScope = metricsScope;
         this.time = time != null ? time : Time.SYSTEM;
@@ -112,44 +125,19 @@
     }
 
     @Override
-<<<<<<< HEAD
-    public void init(final ProcessorContext context, final StateStore root) {
-        this.context = context instanceof InternalProcessorContext ? (InternalProcessorContext) context : null;
-        taskId = context.taskId();
-        initStoreSerde(context);
-        streamsMetrics = (StreamsMetricsImpl) context.metrics();
-=======
     public void init(final StateStoreContext stateStoreContext,
                      final StateStore root) {
         internalContext = stateStoreContext instanceof InternalProcessorContext ? (InternalProcessorContext<?, ?>) stateStoreContext : null;
         taskId = stateStoreContext.taskId();
         initStoreSerde(stateStoreContext);
         streamsMetrics = (StreamsMetricsImpl) stateStoreContext.metrics();
->>>>>>> 9494bebe
 
         registerMetrics();
-        final Sensor restoreSensor = StateStoreMetrics.restoreSensor(taskId.toString(), metricsScope, name(), streamsMetrics);
+        final Sensor restoreSensor =
+            StateStoreMetrics.restoreSensor(taskId.toString(), metricsScope, name(), streamsMetrics);
 
         // register and possibly restore the state from the logs
-<<<<<<< HEAD
-        maybeMeasureLatency(() -> super.init(context, root), time, restoreSensor);
-    }
-
-    @Override
-    public void init(final StateStoreContext context, final StateStore root) {
-        this.context = context instanceof InternalProcessorContext ? (InternalProcessorContext<?, ?>) context : null;
-        taskId = context.taskId();
-        initStoreSerde(context);
-        streamsMetrics = (StreamsMetricsImpl) context.metrics();
-
-        registerMetrics();
-        final Sensor restoreSensor = StateStoreMetrics.restoreSensor(taskId.toString(), metricsScope, name(), streamsMetrics);
-
-        // register and possibly restore the state from the logs
-        maybeMeasureLatency(() -> super.init(context, root), time, restoreSensor);
-=======
         maybeMeasureLatency(() -> super.init(stateStoreContext, root), time, restoreSensor);
->>>>>>> 9494bebe
     }
 
     private void registerMetrics() {
@@ -178,41 +166,38 @@
         return WrappingNullableUtils.prepareValueSerde(valueSerde, getter);
     }
 
-<<<<<<< HEAD
-
-    @Deprecated
-    protected void initStoreSerde(final ProcessorContext context) {
-        final String storeName = name();
-        final String changelogTopic = ProcessorContextUtils.changelogFor(context, storeName, Boolean.FALSE);
-        serdes = new StateSerdes<>(changelogTopic, prepareKeySerde(keySerde, new SerdeGetter(context)), prepareValueSerdeForStore(valueSerde, new SerdeGetter(context)));
-    }
-
-    protected void initStoreSerde(final StateStoreContext context) {
-        final String storeName = name();
-        final String changelogTopic = ProcessorContextUtils.changelogFor(context, storeName, Boolean.FALSE);
-        serdes = new StateSerdes<>(changelogTopic, prepareKeySerde(keySerde, new SerdeGetter(context)), prepareValueSerdeForStore(valueSerde, new SerdeGetter(context)));
-=======
     protected void initStoreSerde(final StateStoreContext context) {
         final String storeName = name();
         final String changelogTopic = ProcessorContextUtils.changelogFor(context, storeName, Boolean.FALSE);
         serdes = StoreSerdeInitializer.prepareStoreSerde(
             context, storeName, changelogTopic, keySerde, valueSerde, this::prepareValueSerdeForStore);
->>>>>>> 9494bebe
     }
 
     @SuppressWarnings("unchecked")
     @Override
-    public boolean setFlushListener(final CacheFlushListener<K, V> listener, final boolean sendOldValues) {
+    public boolean setFlushListener(final CacheFlushListener<K, V> listener,
+                                    final boolean sendOldValues) {
         final KeyValueStore<Bytes, byte[]> wrapped = wrapped();
         if (wrapped instanceof CachedStateStore) {
-            return ((CachedStateStore<byte[], byte[]>) wrapped).setFlushListener(record -> listener.apply(record.withKey(serdes.keyFrom(record.key())).withValue(new Change<>(record.value().newValue != null ? serdes.valueFrom(record.value().newValue) : null, record.value().oldValue != null ? serdes.valueFrom(record.value().oldValue) : null, record.value().isLatest))), sendOldValues);
+            return ((CachedStateStore<byte[], byte[]>) wrapped).setFlushListener(
+                record -> listener.apply(
+                    record.withKey(serdes.keyFrom(record.key()))
+                        .withValue(new Change<>(
+                            record.value().newValue != null ? serdes.valueFrom(record.value().newValue) : null,
+                            record.value().oldValue != null ? serdes.valueFrom(record.value().oldValue) : null,
+                            record.value().isLatest
+                        ))
+                ),
+                sendOldValues);
         }
         return false;
     }
 
     @SuppressWarnings("unchecked")
     @Override
-    public <R> QueryResult<R> query(final Query<R> query, final PositionBound positionBound, final QueryConfig config) {
+    public <R> QueryResult<R> query(final Query<R> query,
+                                    final PositionBound positionBound,
+                                    final QueryConfig config) {
 
         final long start = time.nanoseconds();
         final QueryResult<R> result;
@@ -221,12 +206,20 @@
         if (handler == null) {
             result = wrapped().query(query, positionBound, config);
             if (config.isCollectExecutionInfo()) {
-                result.addExecutionInfo("Handled in " + getClass() + " in " + (time.nanoseconds() - start) + "ns");
+                result.addExecutionInfo(
+                    "Handled in " + getClass() + " in " + (time.nanoseconds() - start) + "ns");
             }
         } else {
-            result = (QueryResult<R>) handler.apply(query, positionBound, config, this);
+            result = (QueryResult<R>) handler.apply(
+                query,
+                positionBound,
+                config,
+                this
+            );
             if (config.isCollectExecutionInfo()) {
-                result.addExecutionInfo("Handled in " + getClass() + " with serdes " + serdes + " in " + (time.nanoseconds() - start) + "ns");
+                result.addExecutionInfo(
+                    "Handled in " + getClass() + " with serdes "
+                        + serdes + " in " + (time.nanoseconds() - start) + "ns");
             }
         }
         return result;
@@ -238,21 +231,6 @@
     }
 
     @SuppressWarnings("unchecked")
-<<<<<<< HEAD
-    protected <R> QueryResult<R> runRangeQuery(final Query<R> query, final PositionBound positionBound, final QueryConfig config) {
-
-        final QueryResult<R> result;
-        final RangeQuery<K, V> typedQuery = (RangeQuery<K, V>) query;
-        final RangeQuery<Bytes, byte[]> rawRangeQuery;
-        if (typedQuery.getLowerBound().isPresent() && typedQuery.getUpperBound().isPresent()) {
-            rawRangeQuery = RangeQuery.withRange(keyBytes(typedQuery.getLowerBound().get()), keyBytes(typedQuery.getUpperBound().get()));
-        } else if (typedQuery.getLowerBound().isPresent()) {
-            rawRangeQuery = RangeQuery.withLowerBound(keyBytes(typedQuery.getLowerBound().get()));
-        } else if (typedQuery.getUpperBound().isPresent()) {
-            rawRangeQuery = RangeQuery.withUpperBound(keyBytes(typedQuery.getUpperBound().get()));
-        } else {
-            rawRangeQuery = RangeQuery.withNoBounds();
-=======
     private <R> QueryResult<R> runRangeQuery(final Query<R> query,
                                              final PositionBound positionBound,
                                              final QueryConfig config) {
@@ -270,15 +248,11 @@
         }
         if (order.equals(ResultOrder.ASCENDING)) {
             rawRangeQuery = rawRangeQuery.withAscendingKeys();
->>>>>>> 9494bebe
-        }
-        final QueryResult<KeyValueIterator<Bytes, byte[]>> rawResult = wrapped().query(rawRangeQuery, positionBound, config);
+        }
+        final QueryResult<KeyValueIterator<Bytes, byte[]>> rawResult =
+            wrapped().query(rawRangeQuery, positionBound, config);
         if (rawResult.isSuccess()) {
             final KeyValueIterator<Bytes, byte[]> iterator = rawResult.getResult();
-<<<<<<< HEAD
-            final KeyValueIterator<K, V> resultIterator = new MeteredKeyValueTimestampedIterator(iterator, getSensor, getDeserializeValue(serdes, wrapped()));
-            final QueryResult<KeyValueIterator<K, V>> typedQueryResult = InternalQueryResultUtil.copyAndSubstituteDeserializedResult(rawResult, resultIterator);
-=======
             final KeyValueIterator<K, V> resultIterator = new MeteredKeyValueTimestampedIterator(
                 iterator,
                 getSensor,
@@ -289,7 +263,6 @@
                     rawResult,
                     resultIterator
                 );
->>>>>>> 9494bebe
             result = (QueryResult<R>) typedQueryResult;
         } else {
             // the generic type doesn't matter, since failed queries have no result set.
@@ -299,21 +272,20 @@
     }
 
     @SuppressWarnings("unchecked")
-<<<<<<< HEAD
-    protected <R> QueryResult<R> runKeyQuery(final Query<R> query, final PositionBound positionBound, final QueryConfig config) {
-=======
     private  <R> QueryResult<R> runKeyQuery(final Query<R> query,
                                             final PositionBound positionBound,
                                             final QueryConfig config) {
->>>>>>> 9494bebe
         final QueryResult<R> result;
         final KeyQuery<K, V> typedKeyQuery = (KeyQuery<K, V>) query;
-        final KeyQuery<Bytes, byte[]> rawKeyQuery = KeyQuery.withKey(keyBytes(typedKeyQuery.getKey()));
-        final QueryResult<byte[]> rawResult = wrapped().query(rawKeyQuery, positionBound, config);
+        final KeyQuery<Bytes, byte[]> rawKeyQuery =
+            KeyQuery.withKey(keyBytes(typedKeyQuery.getKey()));
+        final QueryResult<byte[]> rawResult =
+            wrapped().query(rawKeyQuery, positionBound, config);
         if (rawResult.isSuccess()) {
             final Function<byte[], V> deserializer = StoreQueryUtils.deserializeValue(serdes, wrapped());
             final V value = deserializer.apply(rawResult.getResult());
-            final QueryResult<V> typedQueryResult = InternalQueryResultUtil.copyAndSubstituteDeserializedResult(rawResult, value);
+            final QueryResult<V> typedQueryResult =
+                InternalQueryResultUtil.copyAndSubstituteDeserializedResult(rawResult, value);
             result = (QueryResult<R>) typedQueryResult;
         } else {
             // the generic type doesn't matter, since failed queries have no result set.
@@ -350,7 +322,11 @@
     public V putIfAbsent(final K key,
                          final V value) {
         Objects.requireNonNull(key, "key cannot be null");
-        final V currentValue = maybeMeasureLatency(() -> outerValue(wrapped().putIfAbsent(keyBytes(key), serdes.rawValue(value))), time, putIfAbsentSensor);
+        final V currentValue = maybeMeasureLatency(
+            () -> outerValue(wrapped().putIfAbsent(keyBytes(key), serdes.rawValue(value))),
+            time,
+            putIfAbsentSensor
+        );
         maybeRecordE2ELatency();
         return currentValue;
     }
@@ -380,17 +356,25 @@
     }
 
     @Override
-    public KeyValueIterator<K, V> range(final K from, final K to) {
+    public KeyValueIterator<K, V> range(final K from,
+                                        final K to) {
         final byte[] serFrom = from == null ? null : serdes.rawKey(from);
         final byte[] serTo = to == null ? null : serdes.rawKey(to);
-        return new MeteredKeyValueIterator(wrapped().range(Bytes.wrap(serFrom), Bytes.wrap(serTo)), rangeSensor);
-    }
-
-    @Override
-    public KeyValueIterator<K, V> reverseRange(final K from, final K to) {
+        return new MeteredKeyValueIterator(
+            wrapped().range(Bytes.wrap(serFrom), Bytes.wrap(serTo)),
+            rangeSensor
+        );
+    }
+
+    @Override
+    public KeyValueIterator<K, V> reverseRange(final K from,
+                                               final K to) {
         final byte[] serFrom = from == null ? null : serdes.rawKey(from);
         final byte[] serTo = to == null ? null : serdes.rawKey(to);
-        return new MeteredKeyValueIterator(wrapped().reverseRange(Bytes.wrap(serFrom), Bytes.wrap(serTo)), rangeSensor);
+        return new MeteredKeyValueIterator(
+            wrapped().reverseRange(Bytes.wrap(serFrom), Bytes.wrap(serTo)),
+            rangeSensor
+        );
     }
 
     @Override
@@ -443,11 +427,7 @@
         // In that case, we _can't_ get the current timestamp, so we don't record anything.
         if (e2eLatencySensor.shouldRecord() && internalContext != null) {
             final long currentTime = time.milliseconds();
-<<<<<<< HEAD
-            final long e2eLatency = currentTime - context.timestamp();
-=======
             final long e2eLatency =  currentTime - internalContext.recordContext().timestamp();
->>>>>>> 9494bebe
             e2eLatencySensor.record(e2eLatency, currentTime);
         }
     }
@@ -459,7 +439,8 @@
         private final long startNs;
         private final long startTimestamp;
 
-        private MeteredKeyValueIterator(final KeyValueIterator<Bytes, byte[]> iter, final Sensor sensor) {
+        private MeteredKeyValueIterator(final KeyValueIterator<Bytes, byte[]> iter,
+                                        final Sensor sensor) {
             this.iter = iter;
             this.sensor = sensor;
             this.startTimestamp = time.milliseconds();
@@ -481,7 +462,9 @@
         @Override
         public KeyValue<K, V> next() {
             final KeyValue<Bytes, byte[]> keyValue = iter.next();
-            return KeyValue.pair(serdes.keyFrom(keyValue.key.get()), outerValue(keyValue.value));
+            return KeyValue.pair(
+                serdes.keyFrom(keyValue.key.get()),
+                outerValue(keyValue.value));
         }
 
         @Override
@@ -511,7 +494,9 @@
         private final long startTimestamp;
         private final Function<byte[], V> valueDeserializer;
 
-        private MeteredKeyValueTimestampedIterator(final KeyValueIterator<Bytes, byte[]> iter, final Sensor sensor, final Function<byte[], V> valueDeserializer) {
+        private MeteredKeyValueTimestampedIterator(final KeyValueIterator<Bytes, byte[]> iter,
+                                        final Sensor sensor,
+                                        final Function<byte[], V> valueDeserializer) {
             this.iter = iter;
             this.sensor = sensor;
             this.valueDeserializer = valueDeserializer;
@@ -534,7 +519,9 @@
         @Override
         public KeyValue<K, V> next() {
             final KeyValue<Bytes, byte[]> keyValue = iter.next();
-            return KeyValue.pair(serdes.keyFrom(keyValue.key.get()), valueDeserializer.apply(keyValue.value));
+            return KeyValue.pair(
+                    serdes.keyFrom(keyValue.key.get()),
+                    valueDeserializer.apply(keyValue.value));
         }
 
         @Override
