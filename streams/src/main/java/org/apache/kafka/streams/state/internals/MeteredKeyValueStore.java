--- conflicted
+++ resolved
@@ -33,13 +33,7 @@
 import org.apache.kafka.streams.processor.internals.ProcessorContextUtils;
 import org.apache.kafka.streams.processor.internals.SerdeGetter;
 import org.apache.kafka.streams.processor.internals.metrics.StreamsMetricsImpl;
-import org.apache.kafka.streams.query.KeyQuery;
-import org.apache.kafka.streams.query.Position;
-import org.apache.kafka.streams.query.PositionBound;
-import org.apache.kafka.streams.query.Query;
-import org.apache.kafka.streams.query.QueryConfig;
-import org.apache.kafka.streams.query.QueryResult;
-import org.apache.kafka.streams.query.RangeQuery;
+import org.apache.kafka.streams.query.*;
 import org.apache.kafka.streams.query.internals.InternalQueryResultUtil;
 import org.apache.kafka.streams.state.KeyValueIterator;
 import org.apache.kafka.streams.state.KeyValueStore;
@@ -64,129 +58,10 @@
  * inner KeyValueStore implementation do not need to provide its own metrics collecting functionality.
  * The inner {@link KeyValueStore} of this class is of type &lt;Bytes,byte[]&gt;, hence we use {@link Serde}s
  * to convert from &lt;K,V&gt; to &lt;Bytes,byte[]&gt;
- *
  * @param <K>
  * @param <V>
  */
-public class MeteredKeyValueStore<K, V>
-<<<<<<< HEAD
-		extends WrappedStateStore<KeyValueStore<Bytes, byte[]>, K, V>
-		implements KeyValueStore<K, V> {
-
-	final Serde<K> keySerde;
-	final Serde<V> valueSerde;
-	StateSerdes<K, V> serdes;
-
-	private final String metricsScope;
-	protected final Time time;
-	protected Sensor putSensor;
-	private Sensor putIfAbsentSensor;
-	protected Sensor getSensor;
-	private Sensor deleteSensor;
-	private Sensor putAllSensor;
-	private Sensor allSensor;
-	private Sensor rangeSensor;
-	private Sensor prefixScanSensor;
-	private Sensor flushSensor;
-	private Sensor e2eLatencySensor;
-	private InternalProcessorContext context;
-	private StreamsMetricsImpl streamsMetrics;
-	private final String threadId;
-	private String taskId;
-
-	MeteredKeyValueStore(final KeyValueStore<Bytes, byte[]> inner,
-						 final String metricsScope,
-						 final Time time,
-						 final Serde<K> keySerde,
-						 final Serde<V> valueSerde) {
-		super(inner);
-		this.metricsScope = metricsScope;
-		threadId = Thread.currentThread().getName();
-		this.time = time != null ? time : Time.SYSTEM;
-		this.keySerde = keySerde;
-		this.valueSerde = valueSerde;
-	}
-
-	@Deprecated
-	@Override
-	public void init(final ProcessorContext context,
-					 final StateStore root) {
-		this.context = context instanceof InternalProcessorContext ? (InternalProcessorContext) context : null;
-		taskId = context.taskId().toString();
-		initStoreSerde(context);
-		streamsMetrics = (StreamsMetricsImpl) context.metrics();
-
-		registerMetrics();
-		final Sensor restoreSensor =
-				StateStoreMetrics.restoreSensor(threadId, taskId, metricsScope, name(), streamsMetrics);
-
-		// register and possibly restore the state from the logs
-		maybeMeasureLatency(() -> super.init(context, root), time, restoreSensor);
-	}
-
-	@Override
-	public void init(final StateStoreContext context,
-					 final StateStore root) {
-		this.context = context instanceof InternalProcessorContext ? (InternalProcessorContext) context : null;
-		taskId = context.taskId().toString();
-		initStoreSerde(context);
-		streamsMetrics = (StreamsMetricsImpl) context.metrics();
-
-		registerMetrics();
-		final Sensor restoreSensor =
-				StateStoreMetrics.restoreSensor(threadId, taskId, metricsScope, name(), streamsMetrics);
-
-		// register and possibly restore the state from the logs
-		maybeMeasureLatency(() -> super.init(context, root), time, restoreSensor);
-	}
-
-	private void registerMetrics() {
-		putSensor = StateStoreMetrics.putSensor(threadId, taskId, metricsScope, name(), streamsMetrics);
-		putIfAbsentSensor = StateStoreMetrics.putIfAbsentSensor(threadId, taskId, metricsScope, name(), streamsMetrics);
-		putAllSensor = StateStoreMetrics.putAllSensor(threadId, taskId, metricsScope, name(), streamsMetrics);
-		getSensor = StateStoreMetrics.getSensor(threadId, taskId, metricsScope, name(), streamsMetrics);
-		allSensor = StateStoreMetrics.allSensor(threadId, taskId, metricsScope, name(), streamsMetrics);
-		rangeSensor = StateStoreMetrics.rangeSensor(threadId, taskId, metricsScope, name(), streamsMetrics);
-		prefixScanSensor = StateStoreMetrics.prefixScanSensor(taskId, metricsScope, name(), streamsMetrics);
-		flushSensor = StateStoreMetrics.flushSensor(threadId, taskId, metricsScope, name(), streamsMetrics);
-		deleteSensor = StateStoreMetrics.deleteSensor(threadId, taskId, metricsScope, name(), streamsMetrics);
-		e2eLatencySensor = StateStoreMetrics.e2ELatencySensor(taskId, metricsScope, name(), streamsMetrics);
-	}
-
-	protected Serde<V> prepareValueSerdeForStore(final Serde<V> valueSerde, final Serde<?> contextKeySerde, final Serde<?> contextValueSerde) {
-		return WrappingNullableUtils.prepareValueSerde(valueSerde, contextKeySerde, contextValueSerde);
-	}
-
-
-	@Deprecated
-	private void initStoreSerde(final ProcessorContext context) {
-		final String storeName = name();
-		final String changelogTopic = ProcessorContextUtils.changelogFor(context, storeName);
-		serdes = new StateSerdes<>(
-				changelogTopic != null ?
-						changelogTopic :
-						ProcessorStateManager.storeChangelogTopic(context.applicationId(), storeName),
-				prepareKeySerde(keySerde, context.keySerde(), context.valueSerde()),
-				prepareValueSerdeForStore(valueSerde, context.keySerde(), context.valueSerde())
-		);
-	}
-
-	private void initStoreSerde(final StateStoreContext context) {
-		final String storeName = name();
-		final String changelogTopic = ProcessorContextUtils.changelogFor(context, storeName);
-		serdes = new StateSerdes<>(
-				changelogTopic != null ?
-						changelogTopic :
-						ProcessorStateManager.storeChangelogTopic(context.applicationId(), storeName),
-				prepareKeySerde(keySerde, context.keySerde(), context.valueSerde()),
-				prepareValueSerdeForStore(valueSerde, context.keySerde(), context.valueSerde())
-		);
-	}
-
-	@SuppressWarnings("unchecked")
-=======
-    extends WrappedStateStore<KeyValueStore<Bytes, byte[]>, K, V>
-    implements KeyValueStore<K, V> {
+public class MeteredKeyValueStore<K, V> extends WrappedStateStore<KeyValueStore<Bytes, byte[]>, K, V> implements KeyValueStore<K, V> {
 
     final Serde<K> keySerde;
     final Serde<V> valueSerde;
@@ -209,23 +84,9 @@
     private TaskId taskId;
 
     @SuppressWarnings("rawtypes")
-    private final Map<Class, QueryHandler> queryHandlers =
-        mkMap(
-            mkEntry(
-                RangeQuery.class,
-                (query, positionBound, config, store) -> runRangeQuery(query, positionBound, config)
-            ),
-            mkEntry(
-                KeyQuery.class,
-                (query, positionBound, config, store) -> runKeyQuery(query, positionBound, config)
-            )
-        );
-
-    MeteredKeyValueStore(final KeyValueStore<Bytes, byte[]> inner,
-                         final String metricsScope,
-                         final Time time,
-                         final Serde<K> keySerde,
-                         final Serde<V> valueSerde) {
+    private final Map<Class, QueryHandler> queryHandlers = mkMap(mkEntry(RangeQuery.class, (query, positionBound, config, store) -> runRangeQuery(query, positionBound, config)), mkEntry(KeyQuery.class, (query, positionBound, config, store) -> runKeyQuery(query, positionBound, config)));
+
+    MeteredKeyValueStore(final KeyValueStore<Bytes, byte[]> inner, final String metricsScope, final Time time, final Serde<K> keySerde, final Serde<V> valueSerde) {
         super(inner);
         this.metricsScope = metricsScope;
         this.time = time != null ? time : Time.SYSTEM;
@@ -235,32 +96,28 @@
 
     @Deprecated
     @Override
-    public void init(final ProcessorContext context,
-                     final StateStore root) {
+    public void init(final ProcessorContext context, final StateStore root) {
         this.context = context instanceof InternalProcessorContext ? (InternalProcessorContext) context : null;
         taskId = context.taskId();
         initStoreSerde(context);
         streamsMetrics = (StreamsMetricsImpl) context.metrics();
 
         registerMetrics();
-        final Sensor restoreSensor =
-            StateStoreMetrics.restoreSensor(taskId.toString(), metricsScope, name(), streamsMetrics);
+        final Sensor restoreSensor = StateStoreMetrics.restoreSensor(taskId.toString(), metricsScope, name(), streamsMetrics);
 
         // register and possibly restore the state from the logs
         maybeMeasureLatency(() -> super.init(context, root), time, restoreSensor);
     }
 
     @Override
-    public void init(final StateStoreContext context,
-                     final StateStore root) {
+    public void init(final StateStoreContext context, final StateStore root) {
         this.context = context instanceof InternalProcessorContext ? (InternalProcessorContext<?, ?>) context : null;
         taskId = context.taskId();
         initStoreSerde(context);
         streamsMetrics = (StreamsMetricsImpl) context.metrics();
 
         registerMetrics();
-        final Sensor restoreSensor =
-            StateStoreMetrics.restoreSensor(taskId.toString(), metricsScope, name(), streamsMetrics);
+        final Sensor restoreSensor = StateStoreMetrics.restoreSensor(taskId.toString(), metricsScope, name(), streamsMetrics);
 
         // register and possibly restore the state from the logs
         maybeMeasureLatency(() -> super.init(context, root), time, restoreSensor);
@@ -288,49 +145,28 @@
     protected void initStoreSerde(final ProcessorContext context) {
         final String storeName = name();
         final String changelogTopic = ProcessorContextUtils.changelogFor(context, storeName, Boolean.FALSE);
-        serdes = new StateSerdes<>(
-            changelogTopic,
-            prepareKeySerde(keySerde, new SerdeGetter(context)),
-            prepareValueSerdeForStore(valueSerde, new SerdeGetter(context))
-        );
+        serdes = new StateSerdes<>(changelogTopic, prepareKeySerde(keySerde, new SerdeGetter(context)), prepareValueSerdeForStore(valueSerde, new SerdeGetter(context)));
     }
 
     protected void initStoreSerde(final StateStoreContext context) {
         final String storeName = name();
         final String changelogTopic = ProcessorContextUtils.changelogFor(context, storeName, Boolean.FALSE);
-        serdes = new StateSerdes<>(
-            changelogTopic,
-            prepareKeySerde(keySerde, new SerdeGetter(context)),
-            prepareValueSerdeForStore(valueSerde, new SerdeGetter(context))
-        );
+        serdes = new StateSerdes<>(changelogTopic, prepareKeySerde(keySerde, new SerdeGetter(context)), prepareValueSerdeForStore(valueSerde, new SerdeGetter(context)));
     }
 
     @SuppressWarnings("unchecked")
->>>>>>> 15418db6
-    @Override
-    public boolean setFlushListener(final CacheFlushListener<K, V> listener,
-                                    final boolean sendOldValues) {
+    @Override
+    public boolean setFlushListener(final CacheFlushListener<K, V> listener, final boolean sendOldValues) {
         final KeyValueStore<Bytes, byte[]> wrapped = wrapped();
         if (wrapped instanceof CachedStateStore) {
-            return ((CachedStateStore<byte[], byte[]>) wrapped).setFlushListener(
-                record -> listener.apply(
-                    record.withKey(serdes.keyFrom(record.key()))
-                        .withValue(new Change<>(
-                            record.value().newValue != null ? serdes.valueFrom(record.value().newValue) : null,
-                            record.value().oldValue != null ? serdes.valueFrom(record.value().oldValue) : null,
-                            record.value().isLatest
-                        ))
-                ),
-                sendOldValues);
+            return ((CachedStateStore<byte[], byte[]>) wrapped).setFlushListener(record -> listener.apply(record.withKey(serdes.keyFrom(record.key())).withValue(new Change<>(record.value().newValue != null ? serdes.valueFrom(record.value().newValue) : null, record.value().oldValue != null ? serdes.valueFrom(record.value().oldValue) : null, record.value().isLatest))), sendOldValues);
         }
         return false;
     }
 
     @SuppressWarnings("unchecked")
     @Override
-    public <R> QueryResult<R> query(final Query<R> query,
-                                    final PositionBound positionBound,
-                                    final QueryConfig config) {
+    public <R> QueryResult<R> query(final Query<R> query, final PositionBound positionBound, final QueryConfig config) {
 
         final long start = time.nanoseconds();
         final QueryResult<R> result;
@@ -339,20 +175,12 @@
         if (handler == null) {
             result = wrapped().query(query, positionBound, config);
             if (config.isCollectExecutionInfo()) {
-                result.addExecutionInfo(
-                    "Handled in " + getClass() + " in " + (time.nanoseconds() - start) + "ns");
+                result.addExecutionInfo("Handled in " + getClass() + " in " + (time.nanoseconds() - start) + "ns");
             }
         } else {
-            result = (QueryResult<R>) handler.apply(
-                query,
-                positionBound,
-                config,
-                this
-            );
+            result = (QueryResult<R>) handler.apply(query, positionBound, config, this);
             if (config.isCollectExecutionInfo()) {
-                result.addExecutionInfo(
-                    "Handled in " + getClass() + " with serdes "
-                        + serdes + " in " + (time.nanoseconds() - start) + "ns");
+                result.addExecutionInfo("Handled in " + getClass() + " with serdes " + serdes + " in " + (time.nanoseconds() - start) + "ns");
             }
         }
         return result;
@@ -364,18 +192,13 @@
     }
 
     @SuppressWarnings("unchecked")
-    protected <R> QueryResult<R> runRangeQuery(final Query<R> query,
-                                               final PositionBound positionBound,
-                                               final QueryConfig config) {
+    protected <R> QueryResult<R> runRangeQuery(final Query<R> query, final PositionBound positionBound, final QueryConfig config) {
 
         final QueryResult<R> result;
         final RangeQuery<K, V> typedQuery = (RangeQuery<K, V>) query;
         final RangeQuery<Bytes, byte[]> rawRangeQuery;
         if (typedQuery.getLowerBound().isPresent() && typedQuery.getUpperBound().isPresent()) {
-            rawRangeQuery = RangeQuery.withRange(
-                keyBytes(typedQuery.getLowerBound().get()),
-                keyBytes(typedQuery.getUpperBound().get())
-            );
+            rawRangeQuery = RangeQuery.withRange(keyBytes(typedQuery.getLowerBound().get()), keyBytes(typedQuery.getUpperBound().get()));
         } else if (typedQuery.getLowerBound().isPresent()) {
             rawRangeQuery = RangeQuery.withLowerBound(keyBytes(typedQuery.getLowerBound().get()));
         } else if (typedQuery.getUpperBound().isPresent()) {
@@ -383,20 +206,11 @@
         } else {
             rawRangeQuery = RangeQuery.withNoBounds();
         }
-        final QueryResult<KeyValueIterator<Bytes, byte[]>> rawResult =
-            wrapped().query(rawRangeQuery, positionBound, config);
+        final QueryResult<KeyValueIterator<Bytes, byte[]>> rawResult = wrapped().query(rawRangeQuery, positionBound, config);
         if (rawResult.isSuccess()) {
             final KeyValueIterator<Bytes, byte[]> iterator = rawResult.getResult();
-            final KeyValueIterator<K, V> resultIterator = new MeteredKeyValueTimestampedIterator(
-                iterator,
-                getSensor,
-                getDeserializeValue(serdes, wrapped())
-            );
-            final QueryResult<KeyValueIterator<K, V>> typedQueryResult =
-                InternalQueryResultUtil.copyAndSubstituteDeserializedResult(
-                    rawResult,
-                    resultIterator
-                );
+            final KeyValueIterator<K, V> resultIterator = new MeteredKeyValueTimestampedIterator(iterator, getSensor, getDeserializeValue(serdes, wrapped()));
+            final QueryResult<KeyValueIterator<K, V>> typedQueryResult = InternalQueryResultUtil.copyAndSubstituteDeserializedResult(rawResult, resultIterator);
             result = (QueryResult<R>) typedQueryResult;
         } else {
             // the generic type doesn't matter, since failed queries have no result set.
@@ -407,20 +221,15 @@
 
 
     @SuppressWarnings("unchecked")
-    protected <R> QueryResult<R> runKeyQuery(final Query<R> query,
-                                             final PositionBound positionBound,
-                                             final QueryConfig config) {
+    protected <R> QueryResult<R> runKeyQuery(final Query<R> query, final PositionBound positionBound, final QueryConfig config) {
         final QueryResult<R> result;
         final KeyQuery<K, V> typedKeyQuery = (KeyQuery<K, V>) query;
-        final KeyQuery<Bytes, byte[]> rawKeyQuery =
-            KeyQuery.withKey(keyBytes(typedKeyQuery.getKey()));
-        final QueryResult<byte[]> rawResult =
-            wrapped().query(rawKeyQuery, positionBound, config);
+        final KeyQuery<Bytes, byte[]> rawKeyQuery = KeyQuery.withKey(keyBytes(typedKeyQuery.getKey()));
+        final QueryResult<byte[]> rawResult = wrapped().query(rawKeyQuery, positionBound, config);
         if (rawResult.isSuccess()) {
             final Function<byte[], V> deserializer = getDeserializeValue(serdes, wrapped());
             final V value = deserializer.apply(rawResult.getResult());
-            final QueryResult<V> typedQueryResult =
-                InternalQueryResultUtil.copyAndSubstituteDeserializedResult(rawResult, value);
+            final QueryResult<V> typedQueryResult = InternalQueryResultUtil.copyAndSubstituteDeserializedResult(rawResult, value);
             result = (QueryResult<R>) typedQueryResult;
         } else {
             // the generic type doesn't matter, since failed queries have no result set.
@@ -433,7 +242,7 @@
     public V get(final K key) {
         Objects.requireNonNull(key, "key cannot be null");
         try {
-			return maybeMeasureLatency(() -> outerValue(wrapped().get(keyBytes(key))), time, getSensor);
+            return maybeMeasureLatency(() -> outerValue(wrapped().get(keyBytes(key))), time, getSensor);
         } catch (final ProcessorStateException e) {
             final String message = String.format(e.getMessage(), key);
             throw new ProcessorStateException(message, e);
@@ -445,9 +254,9 @@
                     final V value) {
         Objects.requireNonNull(key, "key cannot be null");
         try {
-			maybeMeasureLatency(() -> wrapped().put(keyBytes(key), serdes.rawValue(value)), time, putSensor);
-			maybeRecordE2ELatency();
-		} catch (final ProcessorStateException e) {
+            maybeMeasureLatency(() -> wrapped().put(keyBytes(key), serdes.rawValue(value)), time, putSensor);
+            maybeRecordE2ELatency();
+        } catch (final ProcessorStateException e) {
             final String message = String.format(e.getMessage(), key, value);
             throw new ProcessorStateException(message, e);
         }
@@ -456,80 +265,8 @@
     @Override
     public V putIfAbsent(final K key,
                          final V value) {
-<<<<<<< HEAD
-		final V currentValue = maybeMeasureLatency(
-				() -> outerValue(wrapped().putIfAbsent(keyBytes(key), serdes.rawValue(value))),
-				time,
-				putIfAbsentSensor
-		);
-		maybeRecordE2ELatency();
-		return currentValue;
-	}
-
-    @Override
-    public void putAll(final List<KeyValue<K, V>> entries) {
-		maybeMeasureLatency(() -> wrapped().putAll(innerEntries(entries)), time, putAllSensor);
-    }
-
-	@Override
-	public V delete(final K key) {
-		try {
-			return maybeMeasureLatency(() -> outerValue(wrapped().delete(keyBytes(key))), time, deleteSensor);
-		} catch (final ProcessorStateException e) {
-			final String message = String.format(e.getMessage(), key);
-			throw new ProcessorStateException(message, e);
-		}
-	}
-
-	@Override
-	public <PS extends Serializer<P>, P> KeyValueIterator<K, V> prefixScan(final P prefix, final PS prefixKeySerializer) {
-
-		return new MeteredKeyValueIterator(wrapped().prefixScan(prefix, prefixKeySerializer), prefixScanSensor);
-	}
-
-	@Override
-	public KeyValueIterator<K, V> range(final K from,
-										final K to) {
-		return new MeteredKeyValueIterator(
-				wrapped().range(Bytes.wrap(serdes.rawKey(from)), Bytes.wrap(serdes.rawKey(to))),
-				rangeSensor
-		);
-	}
-
-	@Override
-	public KeyValueIterator<K, V> reverseRange(final K from,
-											   final K to) {
-		return new MeteredKeyValueIterator(
-				wrapped().reverseRange(Bytes.wrap(serdes.rawKey(from)), Bytes.wrap(serdes.rawKey(to))),
-				rangeSensor
-		);
-	}
-
-	@Override
-	public KeyValueIterator<K, V> all() {
-		return new MeteredKeyValueIterator(wrapped().all(), allSensor);
-	}
-
-	@Override
-	public KeyValueIterator<K, V> reverseAll() {
-		return new MeteredKeyValueIterator(wrapped().reverseAll(), allSensor);
-	}
-
-	@Override
-	public void flush() {
-		maybeMeasureLatency(super::flush, time, flushSensor);
-	}
-
-	@Override
-	public long approximateNumEntries() {
-		return wrapped().approximateNumEntries();
-=======
         Objects.requireNonNull(key, "key cannot be null");
-        final V currentValue = maybeMeasureLatency(
-            () -> outerValue(wrapped().putIfAbsent(keyBytes(key), serdes.rawValue(value))),
-            time,
-            putIfAbsentSensor
-        );
+        final V currentValue = maybeMeasureLatency(() -> outerValue(wrapped().putIfAbsent(keyBytes(key), serdes.rawValue(value))), time, putIfAbsentSensor);
         maybeRecordE2ELatency();
         return currentValue;
     }
@@ -559,25 +296,17 @@
     }
 
     @Override
-    public KeyValueIterator<K, V> range(final K from,
-                                        final K to) {
+    public KeyValueIterator<K, V> range(final K from, final K to) {
         final byte[] serFrom = from == null ? null : serdes.rawKey(from);
         final byte[] serTo = to == null ? null : serdes.rawKey(to);
-        return new MeteredKeyValueIterator(
-            wrapped().range(Bytes.wrap(serFrom), Bytes.wrap(serTo)),
-            rangeSensor
-        );
-    }
-
-    @Override
-    public KeyValueIterator<K, V> reverseRange(final K from,
-                                               final K to) {
+        return new MeteredKeyValueIterator(wrapped().range(Bytes.wrap(serFrom), Bytes.wrap(serTo)), rangeSensor);
+    }
+
+    @Override
+    public KeyValueIterator<K, V> reverseRange(final K from, final K to) {
         final byte[] serFrom = from == null ? null : serdes.rawKey(from);
         final byte[] serTo = to == null ? null : serdes.rawKey(to);
-        return new MeteredKeyValueIterator(
-            wrapped().reverseRange(Bytes.wrap(serFrom), Bytes.wrap(serTo)),
-            rangeSensor
-        );
+        return new MeteredKeyValueIterator(wrapped().reverseRange(Bytes.wrap(serFrom), Bytes.wrap(serTo)), rangeSensor);
     }
 
     @Override
@@ -598,17 +327,13 @@
     @Override
     public long approximateNumEntries() {
         return wrapped().approximateNumEntries();
->>>>>>> 15418db6
     }
 
     @Override
     public void close() {
         try {
-			wrapped().close();
+            wrapped().close();
         } finally {
-<<<<<<< HEAD
-			streamsMetrics.removeAllStoreLevelSensorsAndMetrics(taskId, name());
-=======
             streamsMetrics.removeAllStoreLevelSensorsAndMetrics(taskId.toString(), name());
         }
     }
@@ -625,53 +350,16 @@
         final List<KeyValue<Bytes, byte[]>> byteEntries = new ArrayList<>();
         for (final KeyValue<K, V> entry : from) {
             byteEntries.add(KeyValue.pair(Bytes.wrap(serdes.rawKey(entry.key)), serdes.rawValue(entry.value)));
->>>>>>> 15418db6
-        }
-    }
-
-<<<<<<< HEAD
-	protected V outerValue(final byte[] value) {
-		return value != null ? serdes.valueFrom(value) : null;
-	}
-
-	protected Bytes keyBytes(final K key) {
-		return Bytes.wrap(serdes.rawKey(key));
-	}
-
-	private List<KeyValue<Bytes, byte[]>> innerEntries(final List<KeyValue<K, V>> from) {
-		final List<KeyValue<Bytes, byte[]>> byteEntries = new ArrayList<>();
-		for (final KeyValue<K, V> entry : from) {
-			byteEntries.add(KeyValue.pair(Bytes.wrap(serdes.rawKey(entry.key)), serdes.rawValue(entry.value)));
-		}
-		return byteEntries;
-	}
-
-	private void maybeRecordE2ELatency() {
-		// Context is null if the provided context isn't an implementation of InternalProcessorContext.
-		// In that case, we _can't_ get the current timestamp, so we don't record anything.
-		if (e2eLatencySensor.shouldRecord() && context != null) {
-			final long currentTime = time.milliseconds();
-			final long e2eLatency = currentTime - context.timestamp();
-			e2eLatencySensor.record(e2eLatency, currentTime);
-		}
-	}
-
-	private class MeteredKeyValueIterator implements KeyValueIterator<K, V> {
-
-		private final KeyValueIterator<Bytes, byte[]> iter;
-		private final Sensor sensor;
-		private final long startNs;
-
-		private MeteredKeyValueIterator(final KeyValueIterator<Bytes, byte[]> iter,
-										final Sensor sensor) {
-			this.iter = iter;
-=======
+        }
+        return byteEntries;
+    }
+
     protected void maybeRecordE2ELatency() {
         // Context is null if the provided context isn't an implementation of InternalProcessorContext.
         // In that case, we _can't_ get the current timestamp, so we don't record anything.
         if (e2eLatencySensor.shouldRecord() && context != null) {
             final long currentTime = time.milliseconds();
-            final long e2eLatency =  currentTime - context.timestamp();
+            final long e2eLatency = currentTime - context.timestamp();
             e2eLatencySensor.record(e2eLatency, currentTime);
         }
     }
@@ -682,10 +370,8 @@
         private final Sensor sensor;
         private final long startNs;
 
-        private MeteredKeyValueIterator(final KeyValueIterator<Bytes, byte[]> iter,
-                                        final Sensor sensor) {
+        private MeteredKeyValueIterator(final KeyValueIterator<Bytes, byte[]> iter, final Sensor sensor) {
             this.iter = iter;
->>>>>>> 15418db6
             this.sensor = sensor;
             this.startNs = time.nanoseconds();
         }
@@ -698,53 +384,7 @@
         @Override
         public KeyValue<K, V> next() {
             final KeyValue<Bytes, byte[]> keyValue = iter.next();
-            return KeyValue.pair(
-                serdes.keyFrom(keyValue.key.get()),
-                outerValue(keyValue.value));
-        }
-
-        @Override
-        public void close() {
-            try {
-                iter.close();
-            } finally {
-				sensor.record(time.nanoseconds() - startNs);
-            }
-        }
-
-        @Override
-        public K peekNextKey() {
-            return serdes.keyFrom(iter.peekNextKey().get());
-        }
-    }
-
-    private class MeteredKeyValueTimestampedIterator implements KeyValueIterator<K, V> {
-
-        private final KeyValueIterator<Bytes, byte[]> iter;
-        private final Sensor sensor;
-        private final long startNs;
-        private final Function<byte[], V> valueDeserializer;
-
-        private MeteredKeyValueTimestampedIterator(final KeyValueIterator<Bytes, byte[]> iter,
-                                        final Sensor sensor,
-                                        final Function<byte[], V> valueDeserializer) {
-            this.iter = iter;
-            this.sensor = sensor;
-            this.valueDeserializer = valueDeserializer;
-            this.startNs = time.nanoseconds();
-        }
-
-        @Override
-        public boolean hasNext() {
-            return iter.hasNext();
-        }
-
-        @Override
-        public KeyValue<K, V> next() {
-            final KeyValue<Bytes, byte[]> keyValue = iter.next();
-            return KeyValue.pair(
-                    serdes.keyFrom(keyValue.key.get()),
-                    valueDeserializer.apply(keyValue.value));
+            return KeyValue.pair(serdes.keyFrom(keyValue.key.get()), outerValue(keyValue.value));
         }
 
         @Override
@@ -761,4 +401,44 @@
             return serdes.keyFrom(iter.peekNextKey().get());
         }
     }
+
+    private class MeteredKeyValueTimestampedIterator implements KeyValueIterator<K, V> {
+
+        private final KeyValueIterator<Bytes, byte[]> iter;
+        private final Sensor sensor;
+        private final long startNs;
+        private final Function<byte[], V> valueDeserializer;
+
+        private MeteredKeyValueTimestampedIterator(final KeyValueIterator<Bytes, byte[]> iter, final Sensor sensor, final Function<byte[], V> valueDeserializer) {
+            this.iter = iter;
+            this.sensor = sensor;
+            this.valueDeserializer = valueDeserializer;
+            this.startNs = time.nanoseconds();
+        }
+
+        @Override
+        public boolean hasNext() {
+            return iter.hasNext();
+        }
+
+        @Override
+        public KeyValue<K, V> next() {
+            final KeyValue<Bytes, byte[]> keyValue = iter.next();
+            return KeyValue.pair(serdes.keyFrom(keyValue.key.get()), valueDeserializer.apply(keyValue.value));
+        }
+
+        @Override
+        public void close() {
+            try {
+                iter.close();
+            } finally {
+                sensor.record(time.nanoseconds() - startNs);
+            }
+        }
+
+        @Override
+        public K peekNextKey() {
+            return serdes.keyFrom(iter.peekNextKey().get());
+        }
+    }
 }