--- conflicted
+++ resolved
@@ -18,13 +18,9 @@
 
 public class MissingSourceTopicException extends StreamsException {
 
-<<<<<<< HEAD
-	private final static long serialVersionUID = 1L;
-=======
     private static final long serialVersionUID = 1L;
->>>>>>> 9494bebe
 
-	public MissingSourceTopicException(final String message) {
-		super(message);
-	}
+    public MissingSourceTopicException(final String message) {
+        super(message);
+    }
 }