--- conflicted
+++ resolved
@@ -47,185 +47,6 @@
 import static org.apache.kafka.streams.StreamsConfig.InternalConfig.IQ_CONSISTENCY_OFFSET_VECTOR_ENABLED;
 
 public class AbstractRocksDBSegmentedBytesStore<S extends Segment> implements SegmentedBytesStore {
-<<<<<<< HEAD
-	private static final Logger LOG = LoggerFactory.getLogger(AbstractRocksDBSegmentedBytesStore.class);
-
-	private final String name;
-	private final AbstractSegments<S> segments;
-	private final String metricScope;
-	private final KeySchema keySchema;
-
-	private ProcessorContext context;
-	private Sensor expiredRecordSensor;
-	private long observedStreamTime = ConsumerRecord.NO_TIMESTAMP;
-
-	private volatile boolean open;
-
-	AbstractRocksDBSegmentedBytesStore(final String name,
-									   final String metricScope,
-									   final KeySchema keySchema,
-									   final AbstractSegments<S> segments) {
-		this.name = name;
-		this.metricScope = metricScope;
-		this.keySchema = keySchema;
-		this.segments = segments;
-	}
-
-	@Override
-	public KeyValueIterator<Bytes, byte[]> fetch(final Bytes key,
-												 final long from,
-												 final long to) {
-		return fetch(key, from, to, true);
-	}
-
-	@Override
-	public KeyValueIterator<Bytes, byte[]> backwardFetch(final Bytes key,
-														 final long from,
-														 final long to) {
-		return fetch(key, from, to, false);
-	}
-
-	KeyValueIterator<Bytes, byte[]> fetch(final Bytes key,
-										  final long from,
-										  final long to,
-										  final boolean forward) {
-		final List<S> searchSpace = keySchema.segmentsToSearch(segments, from, to, forward);
-
-		final Bytes binaryFrom = keySchema.lowerRangeFixedSize(key, from);
-		final Bytes binaryTo = keySchema.upperRangeFixedSize(key, to);
-
-		return new SegmentIterator<>(
-				searchSpace.iterator(),
-				keySchema.hasNextCondition(key, key, from, to),
-				binaryFrom,
-				binaryTo,
-				forward);
-	}
-
-	@Override
-	public KeyValueIterator<Bytes, byte[]> fetch(final Bytes keyFrom,
-												 final Bytes keyTo,
-												 final long from,
-												 final long to) {
-		return fetch(keyFrom, keyTo, from, to, true);
-	}
-
-	@Override
-	public KeyValueIterator<Bytes, byte[]> backwardFetch(final Bytes keyFrom,
-														 final Bytes keyTo,
-														 final long from,
-														 final long to) {
-		return fetch(keyFrom, keyTo, from, to, false);
-	}
-
-	KeyValueIterator<Bytes, byte[]> fetch(final Bytes keyFrom,
-										  final Bytes keyTo,
-										  final long from,
-										  final long to,
-										  final boolean forward) {
-		if (keyFrom.compareTo(keyTo) > 0) {
-			LOG.warn("Returning empty iterator for fetch with invalid key range: from > to. " +
-					"This may be due to range arguments set in the wrong order, " +
-					"or serdes that don't preserve ordering when lexicographically comparing the serialized bytes. " +
-					"Note that the built-in numerical serdes do not follow this for negative numbers");
-			return KeyValueIterators.emptyIterator();
-		}
-
-		final List<S> searchSpace = keySchema.segmentsToSearch(segments, from, to, forward);
-
-		final Bytes binaryFrom = keySchema.lowerRange(keyFrom, from);
-		final Bytes binaryTo = keySchema.upperRange(keyTo, to);
-
-		return new SegmentIterator<>(
-				searchSpace.iterator(),
-				keySchema.hasNextCondition(keyFrom, keyTo, from, to),
-				binaryFrom,
-				binaryTo,
-				forward);
-	}
-
-	@Override
-	public KeyValueIterator<Bytes, byte[]> all() {
-		final List<S> searchSpace = segments.allSegments(true);
-
-		return new SegmentIterator<>(
-				searchSpace.iterator(),
-				keySchema.hasNextCondition(null, null, 0, Long.MAX_VALUE),
-				null,
-				null,
-				true);
-	}
-
-	@Override
-	public KeyValueIterator<Bytes, byte[]> backwardAll() {
-		final List<S> searchSpace = segments.allSegments(false);
-
-		return new SegmentIterator<>(
-				searchSpace.iterator(),
-				keySchema.hasNextCondition(null, null, 0, Long.MAX_VALUE),
-				null,
-				null,
-				false);
-	}
-
-	@Override
-	public KeyValueIterator<Bytes, byte[]> fetchAll(final long timeFrom,
-													final long timeTo) {
-		final List<S> searchSpace = segments.segments(timeFrom, timeTo, true);
-
-		return new SegmentIterator<>(
-				searchSpace.iterator(),
-				keySchema.hasNextCondition(null, null, timeFrom, timeTo),
-				null,
-				null,
-				true);
-	}
-
-	@Override
-	public KeyValueIterator<Bytes, byte[]> backwardFetchAll(final long timeFrom,
-															final long timeTo) {
-		final List<S> searchSpace = segments.segments(timeFrom, timeTo, false);
-
-		return new SegmentIterator<>(
-				searchSpace.iterator(),
-				keySchema.hasNextCondition(null, null, timeFrom, timeTo),
-				null,
-				null,
-				false);
-	}
-
-	@Override
-	public void remove(final Bytes key) {
-		final long timestamp = keySchema.segmentTimestamp(key);
-		observedStreamTime = Math.max(observedStreamTime, timestamp);
-		final S segment = segments.getSegmentForTimestamp(timestamp);
-		if (segment == null) {
-			return;
-		}
-		segment.delete(key);
-	}
-
-	@Override
-	public void remove(final Bytes key, final long timestamp) {
-		final Bytes keyBytes = keySchema.toStoreBinaryKeyPrefix(key, timestamp);
-		final S segment = segments.getSegmentForTimestamp(timestamp);
-		if (segment != null) {
-			segment.deleteRange(keyBytes, keyBytes);
-		}
-	}
-
-	@Override
-	public void put(final Bytes key,
-					final byte[] value) {
-		final long timestamp = keySchema.segmentTimestamp(key);
-		observedStreamTime = Math.max(observedStreamTime, timestamp);
-		final long segmentId = segments.segmentId(timestamp);
-		final S segment = segments.getOrCreateSegmentIfLive(segmentId, context, observedStreamTime);
-		if (segment == null) {
-			expiredRecordSensor.record(1.0d, ProcessorContextUtils.currentSystemTime(context));
-			LOG.warn("Skipping record for expired segment.");
-		} else {
-=======
     private static final Logger LOG = LoggerFactory.getLogger(AbstractRocksDBSegmentedBytesStore.class);
 
     private final String name;
@@ -243,11 +64,7 @@
     protected OffsetCheckpoint positionCheckpoint;
     private volatile boolean open;
 
-    AbstractRocksDBSegmentedBytesStore(final String name,
-                                       final String metricScope,
-                                       final long retentionPeriod,
-                                       final KeySchema keySchema,
-                                       final AbstractSegments<S> segments) {
+    AbstractRocksDBSegmentedBytesStore(final String name, final String metricScope, final long retentionPeriod, final KeySchema keySchema, final AbstractSegments<S> segments) {
         this.name = name;
         this.metricScope = metricScope;
         this.retentionPeriod = retentionPeriod;
@@ -256,23 +73,16 @@
     }
 
     @Override
-    public KeyValueIterator<Bytes, byte[]> fetch(final Bytes key,
-                                                 final long from,
-                                                 final long to) {
+    public KeyValueIterator<Bytes, byte[]> fetch(final Bytes key, final long from, final long to) {
         return fetch(key, from, to, true);
     }
 
     @Override
-    public KeyValueIterator<Bytes, byte[]> backwardFetch(final Bytes key,
-                                                         final long from,
-                                                         final long to) {
+    public KeyValueIterator<Bytes, byte[]> backwardFetch(final Bytes key, final long from, final long to) {
         return fetch(key, from, to, false);
     }
 
-    KeyValueIterator<Bytes, byte[]> fetch(final Bytes key,
-                                          final long from,
-                                          final long to,
-                                          final boolean forward) {
+    KeyValueIterator<Bytes, byte[]> fetch(final Bytes key, final long from, final long to, final boolean forward) {
         final long actualFrom = getActualFrom(from);
 
         if (keySchema instanceof WindowKeySchema && to < actualFrom) {
@@ -285,12 +95,7 @@
         final Bytes binaryFrom = keySchema.lowerRangeFixedSize(key, actualFrom);
         final Bytes binaryTo = keySchema.upperRangeFixedSize(key, to);
 
-        return new SegmentIterator<>(
-                searchSpace.iterator(),
-                keySchema.hasNextCondition(key, key, actualFrom, to, forward),
-                binaryFrom,
-                binaryTo,
-                forward);
+        return new SegmentIterator<>(searchSpace.iterator(), keySchema.hasNextCondition(key, key, actualFrom, to, forward), binaryFrom, binaryTo, forward);
     }
 
     private long getActualFrom(final long from) {
@@ -298,31 +103,18 @@
     }
 
     @Override
-    public KeyValueIterator<Bytes, byte[]> fetch(final Bytes keyFrom,
-                                                 final Bytes keyTo,
-                                                 final long from,
-                                                 final long to) {
+    public KeyValueIterator<Bytes, byte[]> fetch(final Bytes keyFrom, final Bytes keyTo, final long from, final long to) {
         return fetch(keyFrom, keyTo, from, to, true);
     }
 
     @Override
-    public KeyValueIterator<Bytes, byte[]> backwardFetch(final Bytes keyFrom,
-                                                         final Bytes keyTo,
-                                                         final long from,
-                                                         final long to) {
+    public KeyValueIterator<Bytes, byte[]> backwardFetch(final Bytes keyFrom, final Bytes keyTo, final long from, final long to) {
         return fetch(keyFrom, keyTo, from, to, false);
     }
 
-    KeyValueIterator<Bytes, byte[]> fetch(final Bytes keyFrom,
-                                          final Bytes keyTo,
-                                          final long from,
-                                          final long to,
-                                          final boolean forward) {
+    KeyValueIterator<Bytes, byte[]> fetch(final Bytes keyFrom, final Bytes keyTo, final long from, final long to, final boolean forward) {
         if (keyFrom != null && keyTo != null && keyFrom.compareTo(keyTo) > 0) {
-            LOG.warn("Returning empty iterator for fetch with invalid key range: from > to. " +
-                    "This may be due to range arguments set in the wrong order, " +
-                    "or serdes that don't preserve ordering when lexicographically comparing the serialized bytes. " +
-                    "Note that the built-in numerical serdes do not follow this for negative numbers");
+            LOG.warn("Returning empty iterator for fetch with invalid key range: from > to. " + "This may be due to range arguments set in the wrong order, " + "or serdes that don't preserve ordering when lexicographically comparing the serialized bytes. " + "Note that the built-in numerical serdes do not follow this for negative numbers");
             return KeyValueIterators.emptyIterator();
         }
 
@@ -338,12 +130,7 @@
         final Bytes binaryFrom = keyFrom == null ? null : keySchema.lowerRange(keyFrom, actualFrom);
         final Bytes binaryTo = keyTo == null ? null : keySchema.upperRange(keyTo, to);
 
-        return new SegmentIterator<>(
-                searchSpace.iterator(),
-                keySchema.hasNextCondition(keyFrom, keyTo, actualFrom, to, forward),
-                binaryFrom,
-                binaryTo,
-                forward);
+        return new SegmentIterator<>(searchSpace.iterator(), keySchema.hasNextCondition(keyFrom, keyTo, actualFrom, to, forward), binaryFrom, binaryTo, forward);
     }
 
     @Override
@@ -351,12 +138,7 @@
         final long actualFrom = getActualFrom(0);
         final List<S> searchSpace = keySchema.segmentsToSearch(segments, actualFrom, Long.MAX_VALUE, true);
 
-        return new SegmentIterator<>(
-                searchSpace.iterator(),
-                keySchema.hasNextCondition(null, null, actualFrom, Long.MAX_VALUE, true),
-                null,
-                null,
-                true);
+        return new SegmentIterator<>(searchSpace.iterator(), keySchema.hasNextCondition(null, null, actualFrom, Long.MAX_VALUE, true), null, null, true);
     }
 
     @Override
@@ -365,17 +147,11 @@
 
         final List<S> searchSpace = keySchema.segmentsToSearch(segments, actualFrom, Long.MAX_VALUE, false);
 
-        return new SegmentIterator<>(
-                searchSpace.iterator(),
-                keySchema.hasNextCondition(null, null, actualFrom, Long.MAX_VALUE, false),
-                null,
-                null,
-                false);
-    }
-
-    @Override
-    public KeyValueIterator<Bytes, byte[]> fetchAll(final long timeFrom,
-                                                    final long timeTo) {
+        return new SegmentIterator<>(searchSpace.iterator(), keySchema.hasNextCondition(null, null, actualFrom, Long.MAX_VALUE, false), null, null, false);
+    }
+
+    @Override
+    public KeyValueIterator<Bytes, byte[]> fetchAll(final long timeFrom, final long timeTo) {
         final long actualFrom = getActualFrom(timeFrom);
 
         if (keySchema instanceof WindowKeySchema && timeTo < actualFrom) {
@@ -385,17 +161,11 @@
 
         final List<S> searchSpace = segments.segments(actualFrom, timeTo, true);
 
-        return new SegmentIterator<>(
-                searchSpace.iterator(),
-                keySchema.hasNextCondition(null, null, actualFrom, timeTo, true),
-                null,
-                null,
-                true);
-    }
-
-    @Override
-    public KeyValueIterator<Bytes, byte[]> backwardFetchAll(final long timeFrom,
-                                                            final long timeTo) {
+        return new SegmentIterator<>(searchSpace.iterator(), keySchema.hasNextCondition(null, null, actualFrom, timeTo, true), null, null, true);
+    }
+
+    @Override
+    public KeyValueIterator<Bytes, byte[]> backwardFetchAll(final long timeFrom, final long timeTo) {
         final long actualFrom = getActualFrom(timeFrom);
 
         if (keySchema instanceof WindowKeySchema && timeTo < actualFrom) {
@@ -405,12 +175,7 @@
 
         final List<S> searchSpace = segments.segments(actualFrom, timeTo, false);
 
-        return new SegmentIterator<>(
-                searchSpace.iterator(),
-                keySchema.hasNextCondition(null, null, actualFrom, timeTo, false),
-                null,
-                null,
-                false);
+        return new SegmentIterator<>(searchSpace.iterator(), keySchema.hasNextCondition(null, null, actualFrom, timeTo, false), null, null, false);
     }
 
     @Override
@@ -434,8 +199,7 @@
     }
 
     @Override
-    public void put(final Bytes key,
-                    final byte[] value) {
+    public void put(final Bytes key, final byte[] value) {
         final long timestamp = keySchema.segmentTimestamp(key);
         observedStreamTime = Math.max(observedStreamTime, timestamp);
         final long segmentId = segments.segmentId(timestamp);
@@ -445,7 +209,6 @@
             LOG.warn("Skipping record for expired segment.");
         } else {
             StoreQueryUtils.updatePosition(position, stateStoreContext);
->>>>>>> 15418db6
             segment.put(key, value);
         }
     }
@@ -455,8 +218,7 @@
         final long timestampFromKey = keySchema.segmentTimestamp(key);
         // check if timestamp is expired
         if (timestampFromKey < observedStreamTime - retentionPeriod + 1) {
-            LOG.debug("Record with key {} is expired as timestamp from key ({}) < actual stream time ({})",
-                    key.toString(), timestampFromKey, observedStreamTime - retentionPeriod + 1);
+            LOG.debug("Record with key {} is expired as timestamp from key ({}) < actual stream time ({})", key.toString(), timestampFromKey, observedStreamTime - retentionPeriod + 1);
             return null;
         }
         final S segment = segments.getSegmentForTimestamp(timestampFromKey);
@@ -471,58 +233,29 @@
         return name;
     }
 
-	@Deprecated
-	@Override
-	public void init(final ProcessorContext context,
-					 final StateStore root) {
-		this.context = context;
-
-		final StreamsMetricsImpl metrics = ProcessorContextUtils.getMetricsImpl(context);
-		final String threadId = Thread.currentThread().getName();
-		final String taskName = context.taskId().toString();
-
-<<<<<<< HEAD
-		expiredRecordSensor = TaskMetrics.droppedRecordsSensorOrExpiredWindowRecordDropSensor(
-				threadId,
-				taskName,
-				metricScope,
-				name(),
-				metrics
-		);
-=======
-        expiredRecordSensor = TaskMetrics.droppedRecordsSensor(
-                threadId,
-                taskName,
-                metrics
-        );
->>>>>>> 15418db6
-
-		segments.openExisting(this.context, observedStreamTime);
-
-<<<<<<< HEAD
-		// register and possibly restore the state from the logs
-		context.register(root, new RocksDBSegmentsBatchingRestoreCallback());
-
-		open = true;
-	}
-=======
+    @Deprecated
+    @Override
+    public void init(final ProcessorContext context, final StateStore root) {
+        this.context = context;
+
+        final StreamsMetricsImpl metrics = ProcessorContextUtils.getMetricsImpl(context);
+        final String threadId = Thread.currentThread().getName();
+        final String taskName = context.taskId().toString();
+
+        expiredRecordSensor = TaskMetrics.droppedRecordsSensor(threadId, taskName, metrics);
+
+        segments.openExisting(this.context, observedStreamTime);
+
         final File positionCheckpointFile = new File(context.stateDir(), name() + ".position");
         this.positionCheckpoint = new OffsetCheckpoint(positionCheckpointFile);
         this.position = StoreQueryUtils.readPositionFromCheckpoint(positionCheckpoint);
 
         // register and possibly restore the state from the logs
-        stateStoreContext.register(
-            root,
-            (RecordBatchingStateRestoreCallback) this::restoreAllInternal,
-            () -> StoreQueryUtils.checkpointPosition(positionCheckpoint, position)
-        );
+        stateStoreContext.register(root, (RecordBatchingStateRestoreCallback) this::restoreAllInternal, () -> StoreQueryUtils.checkpointPosition(positionCheckpoint, position));
 
         open = true;
 
-        consistencyEnabled = StreamsConfig.InternalConfig.getBoolean(
-                context.appConfigs(),
-                IQ_CONSISTENCY_OFFSET_VECTOR_ENABLED,
-                false);
+        consistencyEnabled = StreamsConfig.InternalConfig.getBoolean(context.appConfigs(), IQ_CONSISTENCY_OFFSET_VECTOR_ENABLED, false);
     }
 
     @Override
@@ -530,7 +263,6 @@
         this.stateStoreContext = context;
         init(StoreToProcessorContextAdapter.adapt(context), root);
     }
->>>>>>> 15418db6
 
     @Override
     public void flush() {
@@ -555,7 +287,7 @@
 
     // Visible for testing
     List<S> getSegments() {
-		return segments.allSegments(false);
+        return segments.allSegments(false);
     }
 
     // Visible for testing
@@ -587,11 +319,7 @@
             final long segmentId = segments.segmentId(timestamp);
             final S segment = segments.getOrCreateSegmentIfLive(segmentId, context, observedStreamTime);
             if (segment != null) {
-                ChangelogRecordDeserializationHelper.applyChecksAndUpdatePosition(
-                    record,
-                    consistencyEnabled,
-                    position
-                );
+                ChangelogRecordDeserializationHelper.applyChecksAndUpdatePosition(record, consistencyEnabled, position);
                 try {
                     final WriteBatch batch = writeBatchMap.computeIfAbsent(segment, s -> new WriteBatch());
                     segment.addToBatch(new KeyValue<>(record.key(), record.value()), batch);
@@ -603,18 +331,8 @@
         return writeBatchMap;
     }
 
-<<<<<<< HEAD
-	private class RocksDBSegmentsBatchingRestoreCallback implements BatchingStateRestoreCallback {
-
-		@Override
-		public void restoreAll(final Collection<KeyValue<byte[], byte[]>> records) {
-			restoreAllInternal(records);
-		}
-	}
-=======
     @Override
     public Position getPosition() {
         return position;
     }
->>>>>>> 15418db6
 }