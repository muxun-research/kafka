--- conflicted
+++ resolved
@@ -64,14 +64,10 @@
     protected OffsetCheckpoint positionCheckpoint;
     private volatile boolean open;
 
-<<<<<<< HEAD
-    AbstractRocksDBSegmentedBytesStore(final String name, final String metricScope, final long retentionPeriod, final KeySchema keySchema, final AbstractSegments<S> segments) {
-=======
     AbstractRocksDBSegmentedBytesStore(final String name,
                                        final long retentionPeriod,
                                        final KeySchema keySchema,
                                        final AbstractSegments<S> segments) {
->>>>>>> 9494bebe
         this.name = name;
         this.retentionPeriod = retentionPeriod;
         this.keySchema = keySchema;
@@ -79,16 +75,23 @@
     }
 
     @Override
-    public KeyValueIterator<Bytes, byte[]> fetch(final Bytes key, final long from, final long to) {
+    public KeyValueIterator<Bytes, byte[]> fetch(final Bytes key,
+                                                 final long from,
+                                                 final long to) {
         return fetch(key, from, to, true);
     }
 
     @Override
-    public KeyValueIterator<Bytes, byte[]> backwardFetch(final Bytes key, final long from, final long to) {
+    public KeyValueIterator<Bytes, byte[]> backwardFetch(final Bytes key,
+                                                         final long from,
+                                                         final long to) {
         return fetch(key, from, to, false);
     }
 
-    KeyValueIterator<Bytes, byte[]> fetch(final Bytes key, final long from, final long to, final boolean forward) {
+    KeyValueIterator<Bytes, byte[]> fetch(final Bytes key,
+                                          final long from,
+                                          final long to,
+                                          final boolean forward) {
         final long actualFrom = getActualFrom(from);
 
         if (keySchema instanceof WindowKeySchema && to < actualFrom) {
@@ -101,7 +104,12 @@
         final Bytes binaryFrom = keySchema.lowerRangeFixedSize(key, actualFrom);
         final Bytes binaryTo = keySchema.upperRangeFixedSize(key, to);
 
-        return new SegmentIterator<>(searchSpace.iterator(), keySchema.hasNextCondition(key, key, actualFrom, to, forward), binaryFrom, binaryTo, forward);
+        return new SegmentIterator<>(
+                searchSpace.iterator(),
+                keySchema.hasNextCondition(key, key, actualFrom, to, forward),
+                binaryFrom,
+                binaryTo,
+                forward);
     }
 
     private long getActualFrom(final long from) {
@@ -109,18 +117,31 @@
     }
 
     @Override
-    public KeyValueIterator<Bytes, byte[]> fetch(final Bytes keyFrom, final Bytes keyTo, final long from, final long to) {
+    public KeyValueIterator<Bytes, byte[]> fetch(final Bytes keyFrom,
+                                                 final Bytes keyTo,
+                                                 final long from,
+                                                 final long to) {
         return fetch(keyFrom, keyTo, from, to, true);
     }
 
     @Override
-    public KeyValueIterator<Bytes, byte[]> backwardFetch(final Bytes keyFrom, final Bytes keyTo, final long from, final long to) {
+    public KeyValueIterator<Bytes, byte[]> backwardFetch(final Bytes keyFrom,
+                                                         final Bytes keyTo,
+                                                         final long from,
+                                                         final long to) {
         return fetch(keyFrom, keyTo, from, to, false);
     }
 
-    KeyValueIterator<Bytes, byte[]> fetch(final Bytes keyFrom, final Bytes keyTo, final long from, final long to, final boolean forward) {
+    KeyValueIterator<Bytes, byte[]> fetch(final Bytes keyFrom,
+                                          final Bytes keyTo,
+                                          final long from,
+                                          final long to,
+                                          final boolean forward) {
         if (keyFrom != null && keyTo != null && keyFrom.compareTo(keyTo) > 0) {
-            LOG.warn("Returning empty iterator for fetch with invalid key range: from > to. " + "This may be due to range arguments set in the wrong order, " + "or serdes that don't preserve ordering when lexicographically comparing the serialized bytes. " + "Note that the built-in numerical serdes do not follow this for negative numbers");
+            LOG.warn("Returning empty iterator for fetch with invalid key range: from > to. " +
+                    "This may be due to range arguments set in the wrong order, " +
+                    "or serdes that don't preserve ordering when lexicographically comparing the serialized bytes. " +
+                    "Note that the built-in numerical serdes do not follow this for negative numbers");
             return KeyValueIterators.emptyIterator();
         }
 
@@ -136,7 +157,12 @@
         final Bytes binaryFrom = keyFrom == null ? null : keySchema.lowerRange(keyFrom, actualFrom);
         final Bytes binaryTo = keyTo == null ? null : keySchema.upperRange(keyTo, to);
 
-        return new SegmentIterator<>(searchSpace.iterator(), keySchema.hasNextCondition(keyFrom, keyTo, actualFrom, to, forward), binaryFrom, binaryTo, forward);
+        return new SegmentIterator<>(
+                searchSpace.iterator(),
+                keySchema.hasNextCondition(keyFrom, keyTo, actualFrom, to, forward),
+                binaryFrom,
+                binaryTo,
+                forward);
     }
 
     @Override
@@ -144,7 +170,12 @@
         final long actualFrom = getActualFrom(0);
         final List<S> searchSpace = keySchema.segmentsToSearch(segments, actualFrom, Long.MAX_VALUE, true);
 
-        return new SegmentIterator<>(searchSpace.iterator(), keySchema.hasNextCondition(null, null, actualFrom, Long.MAX_VALUE, true), null, null, true);
+        return new SegmentIterator<>(
+                searchSpace.iterator(),
+                keySchema.hasNextCondition(null, null, actualFrom, Long.MAX_VALUE, true),
+                null,
+                null,
+                true);
     }
 
     @Override
@@ -153,11 +184,17 @@
 
         final List<S> searchSpace = keySchema.segmentsToSearch(segments, actualFrom, Long.MAX_VALUE, false);
 
-        return new SegmentIterator<>(searchSpace.iterator(), keySchema.hasNextCondition(null, null, actualFrom, Long.MAX_VALUE, false), null, null, false);
-    }
-
-    @Override
-    public KeyValueIterator<Bytes, byte[]> fetchAll(final long timeFrom, final long timeTo) {
+        return new SegmentIterator<>(
+                searchSpace.iterator(),
+                keySchema.hasNextCondition(null, null, actualFrom, Long.MAX_VALUE, false),
+                null,
+                null,
+                false);
+    }
+
+    @Override
+    public KeyValueIterator<Bytes, byte[]> fetchAll(final long timeFrom,
+                                                    final long timeTo) {
         final long actualFrom = getActualFrom(timeFrom);
 
         if (keySchema instanceof WindowKeySchema && timeTo < actualFrom) {
@@ -167,11 +204,17 @@
 
         final List<S> searchSpace = segments.segments(actualFrom, timeTo, true);
 
-        return new SegmentIterator<>(searchSpace.iterator(), keySchema.hasNextCondition(null, null, actualFrom, timeTo, true), null, null, true);
-    }
-
-    @Override
-    public KeyValueIterator<Bytes, byte[]> backwardFetchAll(final long timeFrom, final long timeTo) {
+        return new SegmentIterator<>(
+                searchSpace.iterator(),
+                keySchema.hasNextCondition(null, null, actualFrom, timeTo, true),
+                null,
+                null,
+                true);
+    }
+
+    @Override
+    public KeyValueIterator<Bytes, byte[]> backwardFetchAll(final long timeFrom,
+                                                            final long timeTo) {
         final long actualFrom = getActualFrom(timeFrom);
 
         if (keySchema instanceof WindowKeySchema && timeTo < actualFrom) {
@@ -181,7 +224,12 @@
 
         final List<S> searchSpace = segments.segments(actualFrom, timeTo, false);
 
-        return new SegmentIterator<>(searchSpace.iterator(), keySchema.hasNextCondition(null, null, actualFrom, timeTo, false), null, null, false);
+        return new SegmentIterator<>(
+                searchSpace.iterator(),
+                keySchema.hasNextCondition(null, null, actualFrom, timeTo, false),
+                null,
+                null,
+                false);
     }
 
     @Override
@@ -205,7 +253,8 @@
     }
 
     @Override
-    public void put(final Bytes key, final byte[] value) {
+    public void put(final Bytes key,
+                    final byte[] value) {
         final long timestamp = keySchema.segmentTimestamp(key);
         observedStreamTime = Math.max(observedStreamTime, timestamp);
         final long segmentId = segments.segmentId(timestamp);
@@ -225,7 +274,8 @@
         final long timestampFromKey = keySchema.segmentTimestamp(key);
         // check if timestamp is expired
         if (timestampFromKey < observedStreamTime - retentionPeriod + 1) {
-            LOG.debug("Record with key {} is expired as timestamp from key ({}) < actual stream time ({})", key.toString(), timestampFromKey, observedStreamTime - retentionPeriod + 1);
+            LOG.debug("Record with key {} is expired as timestamp from key ({}) < actual stream time ({})",
+                    key.toString(), timestampFromKey, observedStreamTime - retentionPeriod + 1);
             return null;
         }
         final S segment = segments.segmentForTimestamp(timestampFromKey);
@@ -241,19 +291,18 @@
     }
 
     @Override
-<<<<<<< HEAD
-    public void init(final ProcessorContext context, final StateStore root) {
-        this.context = context;
-=======
     public void init(final StateStoreContext stateStoreContext, final StateStore root) {
         this.internalProcessorContext = asInternalProcessorContext(stateStoreContext);
->>>>>>> 9494bebe
 
         final StreamsMetricsImpl metrics = ProcessorContextUtils.metricsImpl(stateStoreContext);
         final String threadId = Thread.currentThread().getName();
         final String taskName = stateStoreContext.taskId().toString();
 
-        expiredRecordSensor = TaskMetrics.droppedRecordsSensor(threadId, taskName, metrics);
+        expiredRecordSensor = TaskMetrics.droppedRecordsSensor(
+                threadId,
+                taskName,
+                metrics
+        );
 
         final File positionCheckpointFile = new File(stateStoreContext.stateDir(), name() + ".position");
         this.positionCheckpoint = new OffsetCheckpoint(positionCheckpointFile);
@@ -262,18 +311,18 @@
         segments.openExisting(internalProcessorContext, observedStreamTime);
 
         // register and possibly restore the state from the logs
-        stateStoreContext.register(root, (RecordBatchingStateRestoreCallback) this::restoreAllInternal, () -> StoreQueryUtils.checkpointPosition(positionCheckpoint, position));
+        stateStoreContext.register(
+            root,
+            (RecordBatchingStateRestoreCallback) this::restoreAllInternal,
+            () -> StoreQueryUtils.checkpointPosition(positionCheckpoint, position)
+        );
 
         open = true;
 
-<<<<<<< HEAD
-        consistencyEnabled = StreamsConfig.InternalConfig.getBoolean(context.appConfigs(), IQ_CONSISTENCY_OFFSET_VECTOR_ENABLED, false);
-=======
         consistencyEnabled = StreamsConfig.InternalConfig.getBoolean(
                 stateStoreContext.appConfigs(),
                 IQ_CONSISTENCY_OFFSET_VECTOR_ENABLED,
                 false);
->>>>>>> 9494bebe
     }
 
     @Override
@@ -333,16 +382,12 @@
             final long segmentId = segments.segmentId(timestamp);
             final S segment = segments.getOrCreateSegmentIfLive(segmentId, internalProcessorContext, observedStreamTime);
             if (segment != null) {
-<<<<<<< HEAD
-                ChangelogRecordDeserializationHelper.applyChecksAndUpdatePosition(record, consistencyEnabled, position);
-=======
                 ChangelogRecordDeserializationHelper.applyChecksAndUpdatePosition(
                     record,
                     consistencyEnabled,
                     position
                 );
                 WriteBatch batch = null;
->>>>>>> 9494bebe
                 try {
                     batch = writeBatchMap.computeIfAbsent(segment, s -> new WriteBatch());
                     segment.addToBatch(new KeyValue<>(record.key(), record.value()), batch);
