--- conflicted
+++ resolved
@@ -149,10 +149,6 @@
     }
 
 
-<<<<<<< HEAD
-    public RocksDBTimeOrderedKeyValueBuffer(final RocksDBTimeOrderedKeyValueBytesStore store, final Duration gracePeriod, final String topic) {
-        super(store);
-=======
     public RocksDBTimeOrderedKeyValueBuffer(final RocksDBTimeOrderedKeyValueBytesStore store,
                                             final Serde<K> keySerde,
                                             final Serde<V> valueSerde,
@@ -162,7 +158,6 @@
         this.store = store;
         this.keySerde = keySerde;
         this.valueSerde = valueSerde;
->>>>>>> 9494bebe
         this.gracePeriod = gracePeriod.toMillis();
         minTimestamp = store.minTimestamp();
         minValid = false;
@@ -224,32 +219,24 @@
         KeyValue<Bytes, byte[]> keyValue;
 
         if (predicate.get()) {
-<<<<<<< HEAD
-            try (final KeyValueIterator<Bytes, byte[]> iterator = wrapped().fetchAll(0, wrapped().observedStreamTime - gracePeriod)) {
-=======
             long start = 0;
             if (minValid) {
                 start = minTimestamp();
             }
             try (final KeyValueIterator<Bytes, byte[]> iterator = store
                 .fetchAll(start, observedStreamTime() - gracePeriod)) {
->>>>>>> 9494bebe
                 while (iterator.hasNext() && predicate.get()) {
                     keyValue = iterator.next();
 
                     final BufferValue bufferValue = BufferValue.deserialize(ByteBuffer.wrap(keyValue.value));
-                    final K key = keySerde.deserializer().deserialize(topic, PrefixedWindowKeySchemas.TimeFirstWindowKeySchema.extractStoreKeyBytes(keyValue.key.get()));
-
-<<<<<<< HEAD
-                    if (bufferValue.context().timestamp() < minTimestamp) {
-                        throw new IllegalStateException("minTimestamp [" + minTimestamp + "] did not match the actual min timestamp [" + bufferValue.context().timestamp() + "]");
-=======
+                    final K key = keySerde.deserializer().deserialize(topic,
+                        PrefixedWindowKeySchemas.TimeFirstWindowKeySchema.extractStoreKeyBytes(keyValue.key.get()));
+
                     if (bufferValue.context().timestamp() < minTimestamp && minValid) {
                         throw new IllegalStateException(
                             "minTimestamp [" + minTimestamp + "] did not match the actual min timestamp [" +
                                 bufferValue.context().timestamp() + "]"
                         );
->>>>>>> 9494bebe
                     }
                     minTimestamp = bufferValue.context().timestamp();
                     minValid = true;
@@ -291,7 +278,10 @@
             return false;
         }
         maybeUpdateSeqnumForDups();
-        final Bytes serializedKey = Bytes.wrap(PrefixedWindowKeySchemas.TimeFirstWindowKeySchema.toStoreKeyBinary(keySerde.serializer().serialize(topic, record.key()), record.timestamp(), seqnum).get());
+        final Bytes serializedKey = Bytes.wrap(
+            PrefixedWindowKeySchemas.TimeFirstWindowKeySchema.toStoreKeyBinary(keySerde.serializer().serialize(topic, record.key()),
+                record.timestamp(),
+                seqnum).get());
         final byte[] valueBytes = valueSerde.serializer().serialize(topic, record.value());
         final BufferValue buffered = new BufferValue(null, null, valueBytes, recordContext);
         store.put(serializedKey, buffered.serialize(0).array());
