--- conflicted
+++ resolved
@@ -24,9 +24,6 @@
 import org.slf4j.Logger;
 import org.slf4j.LoggerFactory;
 
-<<<<<<< HEAD
-import java.util.*;
-=======
 import java.util.Comparator;
 import java.util.HashMap;
 import java.util.Iterator;
@@ -36,7 +33,6 @@
 import java.util.SortedSet;
 import java.util.TreeMap;
 import java.util.TreeSet;
->>>>>>> 9494bebe
 import java.util.concurrent.atomic.AtomicInteger;
 import java.util.function.BiConsumer;
 import java.util.function.BiPredicate;
@@ -54,23 +50,16 @@
     public static final int DEFAULT_HIGH_AVAILABILITY_NON_OVERLAP_COST = 1;
 
     @Override
-<<<<<<< HEAD
-    public boolean assign(final Map<UUID, ClientState> clients, final Set<TaskId> allTaskIds, final Set<TaskId> statefulTaskIds, final AssignmentConfigs configs) {
-=======
     public boolean assign(final Map<ProcessId, ClientState> clients,
                           final Set<TaskId> allTaskIds,
                           final Set<TaskId> statefulTaskIds,
                           final RackAwareTaskAssignor rackAwareTaskAssignor,
                           final AssignmentConfigs configs) {
->>>>>>> 9494bebe
         final SortedSet<TaskId> statefulTasks = new TreeSet<>(statefulTaskIds);
         final TreeMap<ProcessId, ClientState> clientStates = new TreeMap<>(clients);
 
         assignActiveStatefulTasks(clientStates, statefulTasks, rackAwareTaskAssignor, configs);
 
-<<<<<<< HEAD
-        assignStandbyReplicaTasks(clientStates, allTaskIds, statefulTasks, configs);
-=======
         assignStandbyReplicaTasks(
             clientStates,
             allTaskIds,
@@ -78,19 +67,14 @@
             rackAwareTaskAssignor,
             configs
         );
->>>>>>> 9494bebe
 
         final AtomicInteger remainingWarmupReplicas = new AtomicInteger(configs.maxWarmupReplicas());
 
-<<<<<<< HEAD
-        final Map<TaskId, SortedSet<UUID>> tasksToCaughtUpClients = tasksToCaughtUpClients(statefulTasks, clientStates, configs.acceptableRecoveryLag);
-=======
         final Map<TaskId, SortedSet<ProcessId>> tasksToCaughtUpClients = tasksToCaughtUpClients(
             statefulTasks,
             clientStates,
             configs.acceptableRecoveryLag()
         );
->>>>>>> 9494bebe
 
         final Map<TaskId, SortedSet<ProcessId>> tasksToClientByLag = tasksToClientByLag(statefulTasks, clientStates);
 
@@ -101,27 +85,39 @@
         // than add "warmup" assignments to ClientState, for example.
         final Map<ProcessId, Set<TaskId>> warmups = new TreeMap<>();
 
-        final int neededActiveTaskMovements = assignActiveTaskMovements(tasksToCaughtUpClients, tasksToClientByLag, clientStates, warmups, remainingWarmupReplicas);
-
-        final int neededStandbyTaskMovements = assignStandbyTaskMovements(tasksToCaughtUpClients, tasksToClientByLag, clientStates, remainingWarmupReplicas, warmups);
+        final int neededActiveTaskMovements = assignActiveTaskMovements(
+            tasksToCaughtUpClients,
+            tasksToClientByLag,
+            clientStates,
+            warmups,
+            remainingWarmupReplicas
+        );
+
+        final int neededStandbyTaskMovements = assignStandbyTaskMovements(
+            tasksToCaughtUpClients,
+            tasksToClientByLag,
+            clientStates,
+            remainingWarmupReplicas,
+            warmups
+        );
 
         assignStatelessActiveTasks(clientStates, diff(TreeSet::new, allTaskIds, statefulTasks), rackAwareTaskAssignor);
 
         final boolean probingRebalanceNeeded = neededActiveTaskMovements + neededStandbyTaskMovements > 0;
 
-        log.info("Decided on assignment: " + clientStates + " with" + (probingRebalanceNeeded ? "" : " no") + " followup probing rebalance.");
+        log.info("Decided on assignment: " +
+                 clientStates +
+                 " with" +
+                 (probingRebalanceNeeded ? "" : " no") +
+                 " followup probing rebalance.");
 
         return probingRebalanceNeeded;
     }
 
-<<<<<<< HEAD
-    private static void assignActiveStatefulTasks(final SortedMap<UUID, ClientState> clientStates, final SortedSet<TaskId> statefulTasks) {
-=======
     private static void assignActiveStatefulTasks(final SortedMap<ProcessId, ClientState> clientStates,
                                                   final SortedSet<TaskId> statefulTasks,
                                                   final RackAwareTaskAssignor rackAwareTaskAssignor,
                                                   final AssignmentConfigs configs) {
->>>>>>> 9494bebe
         Iterator<ClientState> clientStateIterator = null;
         for (final TaskId task : statefulTasks) {
             if (clientStateIterator == null || !clientStateIterator.hasNext()) {
@@ -130,13 +126,6 @@
             clientStateIterator.next().assignActive(task);
         }
 
-<<<<<<< HEAD
-        balanceTasksOverThreads(clientStates, ClientState::activeTasks, ClientState::unassignActive, ClientState::assignActive, (source, destination) -> true);
-    }
-
-    private void assignStandbyReplicaTasks(final TreeMap<UUID, ClientState> clientStates, final Set<TaskId> allTaskIds, final Set<TaskId> statefulTasks, final AssignmentConfigs configs) {
-        if (configs.numStandbyReplicas == 0) {
-=======
         balanceTasksOverThreads(
             clientStates,
             ClientState::activeTasks,
@@ -158,7 +147,6 @@
                                            final RackAwareTaskAssignor rackAwareTaskAssignor,
                                            final AssignmentConfigs configs) {
         if (configs.numStandbyReplicas() == 0) {
->>>>>>> 9494bebe
             return;
         }
 
@@ -166,12 +154,6 @@
 
         standbyTaskAssignor.assign(clientStates, allTaskIds, statefulTasks, configs);
 
-<<<<<<< HEAD
-        balanceTasksOverThreads(clientStates, ClientState::standbyTasks, ClientState::unassignStandby, ClientState::assignStandby, standbyTaskAssignor::isAllowedTaskMovement);
-    }
-
-    private static void balanceTasksOverThreads(final SortedMap<UUID, ClientState> clientStates, final Function<ClientState, Set<TaskId>> currentAssignmentAccessor, final BiConsumer<ClientState, TaskId> taskUnassignor, final BiConsumer<ClientState, TaskId> taskAssignor, final BiPredicate<ClientState, ClientState> taskMovementAttemptPredicate) {
-=======
         balanceTasksOverThreads(
             clientStates,
             ClientState::standbyTasks,
@@ -192,7 +174,6 @@
                                                 final BiConsumer<ClientState, TaskId> taskUnassignor,
                                                 final BiConsumer<ClientState, TaskId> taskAssignor,
                                                 final BiPredicate<ClientState, ClientState> taskMovementAttemptPredicate) {
->>>>>>> 9494bebe
         boolean keepBalancing = true;
         while (keepBalancing) {
             keepBalancing = false;
@@ -212,9 +193,9 @@
                     while (shouldMoveATask(sourceClientState, destinationClientState) && sourceIterator.hasNext()) {
                         final TaskId taskToMove = sourceIterator.next();
                         final boolean canMove = !destinationClientState.hasAssignedTask(taskToMove)
-                                // When ClientTagAwareStandbyTaskAssignor is used, we need to make sure that
-                                // sourceClient tags matches destinationClient tags.
-                                && taskMovementAttemptPredicate.test(sourceClientState, destinationClientState);
+                                                // When ClientTagAwareStandbyTaskAssignor is used, we need to make sure that
+                                                // sourceClient tags matches destinationClient tags.
+                                                && taskMovementAttemptPredicate.test(sourceClientState, destinationClientState);
                         if (canMove) {
                             taskUnassignor.accept(sourceClientState, taskToMove);
                             taskAssignor.accept(destinationClientState, taskToMove);
@@ -226,15 +207,18 @@
         }
     }
 
-    private static boolean shouldMoveATask(final ClientState sourceClientState, final ClientState destinationClientState) {
+    private static boolean shouldMoveATask(final ClientState sourceClientState,
+                                           final ClientState destinationClientState) {
         final double skew = sourceClientState.assignedTaskLoad() - destinationClientState.assignedTaskLoad();
 
         if (skew <= 0) {
             return false;
         }
 
-        final double proposedAssignedTasksPerStreamThreadAtDestination = (destinationClientState.assignedTaskCount() + 1.0) / destinationClientState.capacity();
-        final double proposedAssignedTasksPerStreamThreadAtSource = (sourceClientState.assignedTaskCount() - 1.0) / sourceClientState.capacity();
+        final double proposedAssignedTasksPerStreamThreadAtDestination =
+            (destinationClientState.assignedTaskCount() + 1.0) / destinationClientState.capacity();
+        final double proposedAssignedTasksPerStreamThreadAtSource =
+            (sourceClientState.assignedTaskCount() - 1.0) / sourceClientState.capacity();
         final double proposedSkew = proposedAssignedTasksPerStreamThreadAtSource - proposedAssignedTasksPerStreamThreadAtDestination;
 
         if (proposedSkew < 0) {
@@ -245,10 +229,6 @@
         return proposedSkew < skew;
     }
 
-<<<<<<< HEAD
-    private static void assignStatelessActiveTasks(final TreeMap<UUID, ClientState> clientStates, final Iterable<TaskId> statelessTasks) {
-        final ConstrainedPrioritySet statelessActiveTaskClientsByTaskLoad = new ConstrainedPrioritySet((client, task) -> true, client -> clientStates.get(client).activeTaskLoad());
-=======
     private static void assignStatelessActiveTasks(final TreeMap<ProcessId, ClientState> clientStates,
                                                    final Iterable<TaskId> statelessTasks,
                                                    final RackAwareTaskAssignor rackAwareTaskAssignor) {
@@ -256,7 +236,6 @@
             (client, task) -> true,
             client -> clientStates.get(client).activeTaskLoad()
         );
->>>>>>> 9494bebe
         statelessActiveTaskClientsByTaskLoad.offerAll(clientStates.keySet());
 
         final SortedSet<TaskId> sortedTasks = new TreeSet<>();
@@ -274,15 +253,10 @@
         }
     }
 
-<<<<<<< HEAD
-    private static Map<TaskId, SortedSet<UUID>> tasksToCaughtUpClients(final Set<TaskId> statefulTasks, final Map<UUID, ClientState> clientStates, final long acceptableRecoveryLag) {
-        final Map<TaskId, SortedSet<UUID>> taskToCaughtUpClients = new HashMap<>();
-=======
     private static Map<TaskId, SortedSet<ProcessId>> tasksToCaughtUpClients(final Set<TaskId> statefulTasks,
                                                                        final Map<ProcessId, ClientState> clientStates,
                                                                        final long acceptableRecoveryLag) {
         final Map<TaskId, SortedSet<ProcessId>> taskToCaughtUpClients = new HashMap<>();
->>>>>>> 9494bebe
 
         for (final TaskId task : statefulTasks) {
             final TreeSet<ProcessId> caughtUpClients = new TreeSet<>();
@@ -299,19 +273,12 @@
         return taskToCaughtUpClients;
     }
 
-<<<<<<< HEAD
-    private static Map<TaskId, SortedSet<UUID>> tasksToClientByLag(final Set<TaskId> statefulTasks, final Map<UUID, ClientState> clientStates) {
-        final Map<TaskId, SortedSet<UUID>> tasksToClientByLag = new HashMap<>();
-        for (final TaskId task : statefulTasks) {
-            final SortedSet<UUID> clientLag = new TreeSet<>(Comparator.<UUID>comparingLong(a -> clientStates.get(a).lagFor(task)).thenComparing(a -> a));
-=======
     private static Map<TaskId, SortedSet<ProcessId>> tasksToClientByLag(final Set<TaskId> statefulTasks,
                                                               final Map<ProcessId, ClientState> clientStates) {
         final Map<TaskId, SortedSet<ProcessId>> tasksToClientByLag = new HashMap<>();
         for (final TaskId task : statefulTasks) {
             final SortedSet<ProcessId> clientLag = new TreeSet<>(Comparator.<ProcessId>comparingLong(a ->
                     clientStates.get(a).lagFor(task)).thenComparing(a -> a));
->>>>>>> 9494bebe
             clientLag.addAll(clientStates.keySet());
             tasksToClientByLag.put(task, clientLag);
         }
