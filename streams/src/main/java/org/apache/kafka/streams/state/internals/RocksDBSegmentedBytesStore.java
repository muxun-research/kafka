/*
 * Licensed to the Apache Software Foundation (ASF) under one or more
 * contributor license agreements. See the NOTICE file distributed with
 * this work for additional information regarding copyright ownership.
 * The ASF licenses this file to You under the Apache License, Version 2.0
 * (the "License"); you may not use this file except in compliance with
 * the License. You may obtain a copy of the License at
 *
 *    http://www.apache.org/licenses/LICENSE-2.0
 *
 * Unless required by applicable law or agreed to in writing, software
 * distributed under the License is distributed on an "AS IS" BASIS,
 * WITHOUT WARRANTIES OR CONDITIONS OF ANY KIND, either express or implied.
 * See the License for the specific language governing permissions and
 * limitations under the License.
 */
package org.apache.kafka.streams.state.internals;

public class RocksDBSegmentedBytesStore extends AbstractRocksDBSegmentedBytesStore<KeyValueSegment> {

<<<<<<< HEAD
    RocksDBSegmentedBytesStore(final String name, final String metricsScope, final long retention, final long segmentInterval, final KeySchema keySchema) {
        super(name, metricsScope, retention, keySchema, new KeyValueSegments(name, metricsScope, retention, segmentInterval));
=======
    RocksDBSegmentedBytesStore(final String name,
                               final String metricsScope,
                               final long retention,
                               final long segmentInterval,
                               final KeySchema keySchema) {
        super(name, retention, keySchema, new KeyValueSegments(name, metricsScope, retention, segmentInterval));
>>>>>>> 9494bebe
    }
}<|MERGE_RESOLUTION|>--- conflicted
+++ resolved
@@ -18,16 +18,11 @@
 
 public class RocksDBSegmentedBytesStore extends AbstractRocksDBSegmentedBytesStore<KeyValueSegment> {
 
-<<<<<<< HEAD
-    RocksDBSegmentedBytesStore(final String name, final String metricsScope, final long retention, final long segmentInterval, final KeySchema keySchema) {
-        super(name, metricsScope, retention, keySchema, new KeyValueSegments(name, metricsScope, retention, segmentInterval));
-=======
     RocksDBSegmentedBytesStore(final String name,
                                final String metricsScope,
                                final long retention,
                                final long segmentInterval,
                                final KeySchema keySchema) {
         super(name, retention, keySchema, new KeyValueSegments(name, metricsScope, retention, segmentInterval));
->>>>>>> 9494bebe
     }
 }