--- conflicted
+++ resolved
@@ -16,52 +16,12 @@
  */
 package org.apache.kafka.streams.kstream.internals.foreignkeyjoin;
 
-import java.util.Objects;
 import org.apache.kafka.common.errors.UnsupportedVersionException;
 
 import java.util.Arrays;
+import java.util.Objects;
 
 public class SubscriptionResponseWrapper<FV> {
-<<<<<<< HEAD
-	final static byte CURRENT_VERSION = 0x00;
-	private final long[] originalValueHash;
-	private final FV foreignValue;
-	private final byte version;
-
-	public SubscriptionResponseWrapper(final long[] originalValueHash, final FV foreignValue) {
-		this(originalValueHash, foreignValue, CURRENT_VERSION);
-	}
-
-	public SubscriptionResponseWrapper(final long[] originalValueHash, final FV foreignValue, final byte version) {
-		if (version != CURRENT_VERSION) {
-			throw new UnsupportedVersionException("SubscriptionWrapper does not support version " + version);
-		}
-		this.originalValueHash = originalValueHash;
-		this.foreignValue = foreignValue;
-		this.version = version;
-	}
-
-	public long[] getOriginalValueHash() {
-		return originalValueHash;
-	}
-
-	public FV getForeignValue() {
-		return foreignValue;
-	}
-
-	public byte getVersion() {
-		return version;
-	}
-
-	@Override
-	public String toString() {
-		return "SubscriptionResponseWrapper{" +
-				"version=" + version +
-				", foreignValue=" + foreignValue +
-				", originalValueHash=" + Arrays.toString(originalValueHash) +
-				'}';
-	}
-=======
     final static byte CURRENT_VERSION = 0;
     // v0 fields:
     private final long[] originalValueHash;
@@ -74,11 +34,7 @@
         this(originalValueHash, foreignValue, CURRENT_VERSION, primaryPartition);
     }
 
-    public SubscriptionResponseWrapper(
-        final long[] originalValueHash,
-        final FV foreignValue,
-        final byte version,
-        final Integer primaryPartition) {
+    public SubscriptionResponseWrapper(final long[] originalValueHash, final FV foreignValue, final byte version, final Integer primaryPartition) {
         if (version < 0 || version > CURRENT_VERSION) {
             throw new UnsupportedVersionException("SubscriptionWrapper does not support version " + version);
         }
@@ -106,12 +62,7 @@
 
     @Override
     public String toString() {
-        return "SubscriptionResponseWrapper{" +
-            "version=" + version +
-            ", foreignValue=" + foreignValue +
-            ", originalValueHash=" + Arrays.toString(originalValueHash) +
-            ", primaryPartition=" + primaryPartition +
-            '}';
+        return "SubscriptionResponseWrapper{" + "version=" + version + ", foreignValue=" + foreignValue + ", originalValueHash=" + Arrays.toString(originalValueHash) + ", primaryPartition=" + primaryPartition + '}';
     }
 
     @Override
@@ -123,11 +74,7 @@
             return false;
         }
         final SubscriptionResponseWrapper<?> that = (SubscriptionResponseWrapper<?>) o;
-        return version == that.version &&
-               Arrays.equals(originalValueHash,
-               that.originalValueHash) &&
-               Objects.equals(foreignValue, that.foreignValue) &&
-               Objects.equals(primaryPartition, that.primaryPartition);
+        return version == that.version && Arrays.equals(originalValueHash, that.originalValueHash) && Objects.equals(foreignValue, that.foreignValue) && Objects.equals(primaryPartition, that.primaryPartition);
     }
 
     @Override
@@ -136,5 +83,4 @@
         result = 31 * result + Arrays.hashCode(originalValueHash);
         return result;
     }
->>>>>>> 15418db6
 }