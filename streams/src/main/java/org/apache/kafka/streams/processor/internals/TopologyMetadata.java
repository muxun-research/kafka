--- conflicted
+++ resolved
@@ -31,12 +31,7 @@
 import org.apache.kafka.streams.processor.TaskId;
 import org.apache.kafka.streams.processor.internals.InternalTopologyBuilder.TopicsInfo;
 import org.apache.kafka.streams.processor.internals.namedtopology.NamedTopology;
-import org.slf4j.Logger;
-import org.slf4j.LoggerFactory;
-
-<<<<<<< HEAD
-import java.util.*;
-=======
+
 import org.slf4j.Logger;
 import org.slf4j.LoggerFactory;
 
@@ -52,7 +47,6 @@
 import java.util.Objects;
 import java.util.Optional;
 import java.util.Set;
->>>>>>> 9494bebe
 import java.util.concurrent.ConcurrentHashMap;
 import java.util.concurrent.ConcurrentNavigableMap;
 import java.util.concurrent.ConcurrentSkipListMap;
@@ -105,7 +99,8 @@
         }
     }
 
-    public TopologyMetadata(final InternalTopologyBuilder builder, final StreamsConfig config) {
+    public TopologyMetadata(final InternalTopologyBuilder builder,
+                            final StreamsConfig config) {
         this.version = new TopologyVersion();
         this.processingMode = StreamsConfigUtils.processingMode(config);
         this.config = config;
@@ -121,7 +116,8 @@
         this.taskExecutionMetadata = new TaskExecutionMetadata(builders.keySet(), pausedTopologies, processingMode);
     }
 
-    public TopologyMetadata(final ConcurrentNavigableMap<String, InternalTopologyBuilder> builders, final StreamsConfig config) {
+    public TopologyMetadata(final ConcurrentNavigableMap<String, InternalTopologyBuilder> builders,
+                            final StreamsConfig config) {
         this.version = new TopologyVersion();
         this.processingMode = StreamsConfigUtils.processingMode(config);
         this.config = config;
@@ -139,7 +135,7 @@
     public void setLog(final LogContext logContext) {
         log = logContext.logger(getClass());
     }
-
+    
     public ProcessingMode processingMode() {
         return processingMode;
     }
@@ -177,7 +173,8 @@
         return taskExecutionMetadata;
     }
 
-    public void executeTopologyUpdatesAndBumpThreadVersion(final Consumer<Set<String>> handleTopologyAdditions, final Consumer<Set<String>> handleTopologyRemovals) {
+    public void executeTopologyUpdatesAndBumpThreadVersion(final Consumer<Set<String>> handleTopologyAdditions,
+                                                           final Consumer<Set<String>> handleTopologyRemovals) {
         try {
             version.topologyLock.lock();
             final long latestTopologyVersion = topologyVersion();
@@ -291,7 +288,8 @@
     /**
      * Removes the topology and registers a future that listens for all threads on the older version to see the update
      */
-    public KafkaFuture<Void> unregisterTopology(final KafkaFutureImpl<Void> removeTopologyFuture, final String topologyName) {
+    public KafkaFuture<Void> unregisterTopology(final KafkaFutureImpl<Void> removeTopologyFuture,
+                                                final String topologyName) {
         try {
             lock();
             log.info("Beginning removal of NamedTopology {}, old topology version is {}", topologyName, version.topologyVersion.get());
@@ -339,7 +337,8 @@
         if (allInputTopicsCopy.size() != numInputTopics + numNewInputTopics) {
             inputTopics.retainAll(allInputTopicsCopy);
             inputPatterns.retainAll(allInputTopicsCopy);
-            log.error("Tried to add the NamedTopology {} but it had overlap with other input topics {} or patterns {}", builder.topologyName(), inputTopics, inputPatterns);
+            log.error("Tried to add the NamedTopology {} but it had overlap with other input topics {} or patterns {}",
+                      builder.topologyName(), inputTopics, inputPatterns);
             throw new TopologyException("Named Topologies may not subscribe to the same input topics or patterns");
         }
 
@@ -364,13 +363,15 @@
         if (hasNamedTopologies()) {
             if (hasNoLocalTopology()) {
                 log.error("Detected a named topology with no input topics, a named topology may not be empty.");
-                throw new TopologyException("Topology has no stream threads and no global threads, " + "must subscribe to at least one source topic or pattern.");
+                throw new TopologyException("Topology has no stream threads and no global threads, " +
+                                                "must subscribe to at least one source topic or pattern.");
             }
         } else {
             // If both the global and non-global topologies are empty, this indicates a bug in user code
             if (hasNoLocalTopology() && !hasGlobalTopology()) {
                 log.error("Topology with no input topics will create no stream threads and no global thread.");
-                throw new TopologyException("Topology has no stream threads and no global threads, " + "must subscribe to at least one source topic or global table.");
+                throw new TopologyException("Topology has no stream threads and no global threads, " +
+                                                "must subscribe to at least one source topic or global table.");
             }
         }
 
@@ -432,9 +433,6 @@
                 return Optional.ofNullable(builder.offsetResetStrategy(topic));
             }
         }
-<<<<<<< HEAD
-        log.warn("Unable to look up offset reset strategy for topic {} " + "as this topic does not appear in the sources of any of the current topologies: {}\n " + "This may be due to natural race condition when removing a topology but it should not " + "persist or appear frequently.", topic, namedTopologiesView());
-=======
         log.warn("Unable to look up offset reset strategy for topic {} " +
             "as this topic does not appear in the sources of any of the current topologies: {}\n " +
                 "This may be due to natural race condition when removing a topology but it should not " +
@@ -444,7 +442,6 @@
         // returning `null` for an Optional return type triggers spotbugs
         // we added an exception for NP_OPTIONAL_RETURN_NULL for this method
         // when we remove NamedTopologies, we can remove this exception
->>>>>>> 9494bebe
         return null;
     }
 
@@ -500,7 +497,8 @@
 
     /**
      * @return the {@link ProcessorTopology subtopology} built for this task, guaranteed to be non-null
-     * @throws UnknownTopologyException if the task is from a named topology that this client isn't aware of
+     *
+     * @throws UnknownTopologyException  if the task is from a named topology that this client isn't aware of
      */
     public ProcessorTopology buildSubtopology(final TaskId task) {
         final InternalTopologyBuilder builder = lookupBuilderForTask(task);
@@ -544,8 +542,8 @@
     }
 
     /**
-     * @param storeName    the name of the state store
-     * @param topologyName the name of the topology to search for stores within
+     * @param storeName       the name of the state store
+     * @param topologyName    the name of the topology to search for stores within
      * @return topics subscribed from source processors that are connected to these state stores
      */
     public Collection<String> sourceTopicsForStore(final String storeName, final String topologyName) {
@@ -559,7 +557,8 @@
     /**
      * @param topologiesToExclude the names of any topologies to exclude from the returned topic groups,
      *                            eg because they have missing source topics and can't be processed yet
-     * @return flattened map of all subtopologies (from all topologies) to topics info
+     *
+     * @return                    flattened map of all subtopologies (from all topologies) to topics info
      */
     public Map<Subtopology, TopicsInfo> subtopologyTopicsInfoMapExcluding(final Set<String> topologiesToExclude) {
         final Map<Subtopology, TopicsInfo> subtopologyTopicsInfo = new HashMap<>();
@@ -572,12 +571,12 @@
     }
 
     /**
-     * @return map from topology to its subtopologies and their topics info
+     * @return    map from topology to its subtopologies and their topics info
      */
     public Map<String, Map<Subtopology, TopicsInfo>> topologyToSubtopologyTopicsInfoMap() {
         final Map<String, Map<Subtopology, TopicsInfo>> topologyToSubtopologyTopicsInfoMap = new HashMap<>();
         applyToEachBuilder(b -> topologyToSubtopologyTopicsInfoMap.put(b.topologyName(), b.subtopologyToTopicsInfo()));
-        return topologyToSubtopologyTopicsInfoMap;
+        return  topologyToSubtopologyTopicsInfoMap;
     }
 
     public Map<String, List<String>> nodeToSourceTopics(final TaskId task) {
@@ -600,10 +599,13 @@
 
     /**
      * @return the {@link InternalTopologyBuilder} for this task's topology, guaranteed to be non-null
-     * @throws UnknownTopologyException if the task is from a named topology that this client isn't aware of
+     *
+     * @throws UnknownTopologyException  if the task is from a named topology that this client isn't aware of
      */
     private InternalTopologyBuilder lookupBuilderForTask(final TaskId task) {
-        final InternalTopologyBuilder builder = task.topologyName() == null ? builders.get(UNNAMED_TOPOLOGY) : builders.get(task.topologyName());
+        final InternalTopologyBuilder builder = task.topologyName() == null ?
+            builders.get(UNNAMED_TOPOLOGY) :
+            builders.get(task.topologyName());
         if (builder == null) {
             throw new UnknownTopologyException("Unable to locate topology builder", task.topologyName());
         } else {
@@ -611,24 +613,19 @@
         }
     }
 
-<<<<<<< HEAD
-    public Collection<NamedTopology> getAllNamedTopologies() {
-        return builders.values().stream().map(InternalTopologyBuilder::namedTopology).collect(Collectors.toSet());
-=======
     @SuppressWarnings("deprecation")
     public Collection<NamedTopology> allNamedTopologies() {
         return builders.values()
             .stream()
             .map(InternalTopologyBuilder::namedTopology)
             .collect(Collectors.toSet());
->>>>>>> 9494bebe
     }
 
 
     /**
      * @return the InternalTopologyBuilder for the NamedTopology with the given {@code topologyName}
-     * or the builder for a regular Topology if {@code topologyName} is {@code null},
-     * else returns {@code null} if {@code topologyName} is non-null but no such NamedTopology exists
+     *         or the builder for a regular Topology if {@code topologyName} is {@code null},
+     *         else returns {@code null} if {@code topologyName} is non-null but no such NamedTopology exists
      */
     public InternalTopologyBuilder lookupBuilderForNamedTopology(final String topologyName) {
         return builders.get(getTopologyNameOrElseUnnamed(topologyName));
@@ -667,7 +664,8 @@
                 return false;
             }
             final Subtopology that = (Subtopology) o;
-            return nodeGroupId == that.nodeGroupId && Objects.equals(namedTopology, that.namedTopology);
+            return nodeGroupId == that.nodeGroupId &&
+                    Objects.equals(namedTopology, that.namedTopology);
         }
 
         @Override
