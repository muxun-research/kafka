/*
 * Licensed to the Apache Software Foundation (ASF) under one or more
 * contributor license agreements. See the NOTICE file distributed with
 * this work for additional information regarding copyright ownership.
 * The ASF licenses this file to You under the Apache License, Version 2.0
 * (the "License"); you may not use this file except in compliance with
 * the License. You may obtain a copy of the License at
 *
 *    http://www.apache.org/licenses/LICENSE-2.0
 *
 * Unless required by applicable law or agreed to in writing, software
 * distributed under the License is distributed on an "AS IS" BASIS,
 * WITHOUT WARRANTIES OR CONDITIONS OF ANY KIND, either express or implied.
 * See the License for the specific language governing permissions and
 * limitations under the License.
 */
package org.apache.kafka.streams.processor;

import org.apache.kafka.common.header.Headers;
import org.apache.kafka.common.serialization.Serde;
import org.apache.kafka.streams.StreamsBuilder;
import org.apache.kafka.streams.StreamsMetrics;
import org.apache.kafka.streams.Topology;
import org.apache.kafka.streams.errors.StreamsException;
import org.apache.kafka.streams.kstream.ValueTransformerWithKeySupplier;

import java.io.File;
import java.time.Duration;
import java.util.Map;

/**
 * Processor context interface.
 */
@SuppressWarnings("deprecation") // Not deprecating the old context, since it is used by Transformers. See KAFKA-10603.
public interface ProcessorContext {

<<<<<<< HEAD
	/**
	 * Returns the application id.
	 * @return the application id
	 */
	String applicationId();

	/**
	 * Returns the task id.
	 *
	 * @return the task id
	 */
	TaskId taskId();

	/**
	 * Returns the default key serde.
	 *
	 * @return the key serializer
	 */
	Serde<?> keySerde();

	/**
	 * Returns the default value serde.
	 *
	 * @return the value serializer
	 */
	Serde<?> valueSerde();

	/**
	 * Returns the state directory for the partition.
	 *
	 * @return the state directory
	 */
	File stateDir();

	/**
	 * Returns Metrics instance.
	 *
	 * @return StreamsMetrics
	 */
	StreamsMetrics metrics();

	/**
	 * Registers and possibly restores the specified storage engine.
	 *
	 * @param store the storage engine
	 * @param stateRestoreCallback the restoration callback logic for log-backed state stores upon restart
	 *
	 * @throws IllegalStateException If store gets registered after initialized is already finished
	 * @throws StreamsException if the store's change log does not contain the partition
	 */
	void register(final StateStore store,
				  final StateRestoreCallback stateRestoreCallback);
=======
    /**
     * Return the application id.
     *
     * @return the application id
     */
    String applicationId();

    /**
     * Return the task id.
     *
     * @return the task id
     */
    TaskId taskId();

    /**
     * Return the default key serde.
     *
     * @return the key serializer
     */
    Serde<?> keySerde();

    /**
     * Return the default value serde.
     *
     * @return the value serializer
     */
    Serde<?> valueSerde();

    /**
     * Return the state directory for the partition.
     *
     * @return the state directory
     */
    File stateDir();

    /**
     * Return Metrics instance.
     *
     * @return StreamsMetrics
     */
    StreamsMetrics metrics();

    /**
     * Register and possibly restores the specified storage engine.
     *
     * @param store the storage engine
     * @param stateRestoreCallback the restoration callback logic for log-backed state stores upon restart
     *
     * @throws IllegalStateException If store gets registered after initialized is already finished
     * @throws StreamsException if the store's change log does not contain the partition
     */
    void register(final StateStore store,
                  final StateRestoreCallback stateRestoreCallback);
>>>>>>> 15418db6

	/**
	 * Get the state store given the store name.
	 *
	 * @param name The store name
	 * @param <S> The type or interface of the store to return
	 * @return The state store instance
	 *
	 * @throws ClassCastException if the return type isn't a type or interface of the actual returned store.
	 */
	<S extends StateStore> S getStateStore(final String name);

<<<<<<< HEAD
	/**
	 * Schedules a periodic operation for processors. A processor may call this method during
	 * {@link Processor#init(ProcessorContext) initialization} or
	 * {@link Processor#process(Object, Object) processing} to
	 * schedule a periodic callback &mdash; called a punctuation  &mdash; to {@link Punctuator#punctuate(long)}.
	 * The type parameter controls what notion of time is used for punctuation:
	 * <ul>
	 *   <li>{@link PunctuationType#STREAM_TIME} &mdash; uses "stream time", which is advanced by the processing of messages
	 *   in accordance with the timestamp as extracted by the {@link TimestampExtractor} in use.
	 *   The first punctuation will be triggered by the first record that is processed.
	 *   <b>NOTE:</b> Only advanced if messages arrive</li>
	 *   <li>{@link PunctuationType#WALL_CLOCK_TIME} &mdash; uses system time (the wall-clock time),
	 *   which is advanced independent of whether new messages arrive.
	 *   The first punctuation will be triggered after interval has elapsed.
	 *   <b>NOTE:</b> This is best effort only as its granularity is limited by how long an iteration of the
	 *   processing loop takes to complete</li>
	 * </ul>
	 *
	 * <b>Skipping punctuations:</b> Punctuations will not be triggered more than once at any given timestamp.
	 * This means that "missed" punctuation will be skipped.
	 * It's possible to "miss" a punctuation if:
	 * <ul>
	 *   <li>with {@link PunctuationType#STREAM_TIME}, when stream time advances more than interval</li>
	 *   <li>with {@link PunctuationType#WALL_CLOCK_TIME}, on GC pause, too short interval, ...</li>
	 * </ul>
	 *
	 * @param intervalMs the time interval between punctuations in milliseconds
	 * @param type one of: {@link PunctuationType#STREAM_TIME}, {@link PunctuationType#WALL_CLOCK_TIME}
	 * @param callback a function consuming timestamps representing the current stream or system time
	 * @return a handle allowing cancellation of the punctuation schedule established by this method
	 * @deprecated Use {@link #schedule(Duration, PunctuationType, Punctuator)} instead
	 */
	@Deprecated
	Cancellable schedule(final long intervalMs,
						 final PunctuationType type,
						 final Punctuator callback);

	/**
	 * Schedules a periodic operation for processors. A processor may call this method during
	 * {@link Processor#init(ProcessorContext) initialization} or
	 * {@link Processor#process(Object, Object) processing} to
	 * schedule a periodic callback &mdash; called a punctuation &mdash; to {@link Punctuator#punctuate(long)}.
	 * The type parameter controls what notion of time is used for punctuation:
	 * <ul>
	 *   <li>{@link PunctuationType#STREAM_TIME} &mdash; uses "stream time", which is advanced by the processing of messages
	 *   in accordance with the timestamp as extracted by the {@link TimestampExtractor} in use.
	 *   The first punctuation will be triggered by the first record that is processed.
	 *   <b>NOTE:</b> Only advanced if messages arrive</li>
	 *   <li>{@link PunctuationType#WALL_CLOCK_TIME} &mdash; uses system time (the wall-clock time),
	 *   which is advanced independent of whether new messages arrive.
	 *   The first punctuation will be triggered after interval has elapsed.
	 *   <b>NOTE:</b> This is best effort only as its granularity is limited by how long an iteration of the
	 *   processing loop takes to complete</li>
	 * </ul>
	 *
	 * <b>Skipping punctuations:</b> Punctuations will not be triggered more than once at any given timestamp.
	 * This means that "missed" punctuation will be skipped.
	 * It's possible to "miss" a punctuation if:
	 * <ul>
	 *   <li>with {@link PunctuationType#STREAM_TIME}, when stream time advances more than interval</li>
	 *   <li>with {@link PunctuationType#WALL_CLOCK_TIME}, on GC pause, too short interval, ...</li>
	 * </ul>
	 *
	 * @param interval the time interval between punctuations (supported minimum is 1 millisecond)
	 * @param type one of: {@link PunctuationType#STREAM_TIME}, {@link PunctuationType#WALL_CLOCK_TIME}
	 * @param callback a function consuming timestamps representing the current stream or system time
	 * @return a handle allowing cancellation of the punctuation schedule established by this method
	 * @throws IllegalArgumentException if the interval is not representable in milliseconds
	 */
	Cancellable schedule(final Duration interval,
						 final PunctuationType type,
						 final Punctuator callback);

	/**
	 * Forwards a key/value pair to all downstream processors.
	 * Used the input record's timestamp as timestamp for the output record.
	 *
	 * @param key key
	 * @param value value
	 */
	<K, V> void forward(final K key, final V value);

	/**
	 * Forwards a key/value pair to the specified downstream processors.
	 * Can be used to set the timestamp of the output record.
	 *
	 * @param key key
	 * @param value value
	 * @param to the options to use when forwarding
	 */
	<K, V> void forward(final K key, final V value, final To to);

	/**
	 * Requests a commit.
	 */
	void commit();

	/**
	 * Returns the topic name of the current input record; could be null if it is not
	 * available (for example, if this method is invoked from the punctuate call).
	 *
	 * @return the topic name
	 */
	String topic();

	/**
	 * Returns the partition id of the current input record; could be -1 if it is not
	 * available (for example, if this method is invoked from the punctuate call).
	 *
	 * @return the partition id
	 */
	int partition();

	/**
	 * Returns the offset of the current input record; could be -1 if it is not
	 * available (for example, if this method is invoked from the punctuate call).
	 *
	 * @return the offset
	 */
	long offset();

	/**
	 * Returns the headers of the current input record; could be null if it is not
	 * available (for example, if this method is invoked from the punctuate call).
	 *
	 * @return the headers
	 */
	Headers headers();

	/**
	 * Returns the current timestamp.
	 *
	 * <p> If it is triggered while processing a record streamed from the source processor,
	 * timestamp is defined as the timestamp of the current input record; the timestamp is extracted from
	 * {@link org.apache.kafka.clients.consumer.ConsumerRecord ConsumerRecord} by {@link TimestampExtractor}.
	 *
	 * <p> If it is triggered while processing a record generated not from the source processor (for example,
	 * if this method is invoked from the punctuate call), timestamp is defined as the current
	 * task's stream time, which is defined as the largest timestamp of any record processed by the task.
	 *
	 * @return the timestamp
	 */
	long timestamp();

	/**
	 * Returns all the application config properties as key/value pairs.
	 *
	 * <p> The config properties are defined in the {@link org.apache.kafka.streams.StreamsConfig}
	 * object and associated to the ProcessorContext.
	 *
	 * <p> The type of the values is dependent on the {@link org.apache.kafka.common.config.ConfigDef.Type type} of the property
	 * (e.g. the value of {@link org.apache.kafka.streams.StreamsConfig#DEFAULT_KEY_SERDE_CLASS_CONFIG DEFAULT_KEY_SERDE_CLASS_CONFIG}
	 * will be of type {@link Class}, even if it was specified as a String to
	 * {@link org.apache.kafka.streams.StreamsConfig#StreamsConfig(Map) StreamsConfig(Map)}).
	 *
	 * @return all the key/values from the StreamsConfig properties
	 */
	Map<String, Object> appConfigs();

	/**
	 * Returns all the application config properties with the given key prefix, as key/value pairs
	 * stripping the prefix.
	 *
	 * <p> The config properties are defined in the {@link org.apache.kafka.streams.StreamsConfig}
	 * object and associated to the ProcessorContext.
	 *
	 * @param prefix the properties prefix
	 * @return the key/values matching the given prefix from the StreamsConfig properties.
	 */
	Map<String, Object> appConfigsWithPrefix(final String prefix);

	/**
	 * Return the current system timestamp (also called wall-clock time) in milliseconds.
	 *
	 * <p>
	 * Note: this method returns the internally cached system timestamp from the Kafka Stream runtime.
	 * Thus, it may return a different value compared to {@code System.currentTimeMillis()}.
	 * @return the current system timestamp in milliseconds
	 */
	long currentSystemTimeMs();

	/**
	 * Return the current stream-time in milliseconds.
	 *
	 * <p>
	 * Stream-time is the maximum observed {@link TimestampExtractor record timestamp} so far
	 * (including the currently processed record), i.e., it can be considered a high-watermark.
	 * Stream-time is tracked on a per-task basis and is preserved across restarts and during task migration.
	 * <p>
	 * <p>
	 * Note: this method is not supported for global processors (cf. {@link Topology#addGlobalStore} (...)
	 * and {@link StreamsBuilder#addGlobalStore} (...),
	 * because there is no concept of stream-time for this case.
	 * Calling this method in a global processor will result in an {@link UnsupportedOperationException}.
	 * @return the current stream-time in milliseconds
	 */
	long currentStreamTimeMs();
=======
    /**
     * Schedule a periodic operation for processors. A processor may call this method during
     * {@link Processor#init(ProcessorContext) initialization} or
     * {@link Processor#process(Object, Object) processing} to
     * schedule a periodic callback &mdash; called a punctuation &mdash; to {@link Punctuator#punctuate(long)}.
     * The type parameter controls what notion of time is used for punctuation:
     * <ul>
     *   <li>{@link PunctuationType#STREAM_TIME} &mdash; uses "stream time", which is advanced by the processing of messages
     *   in accordance with the timestamp as extracted by the {@link TimestampExtractor} in use.
     *   The first punctuation will be triggered by the first record that is processed.
     *   <b>NOTE:</b> Only advanced if messages arrive</li>
     *   <li>{@link PunctuationType#WALL_CLOCK_TIME} &mdash; uses system time (the wall-clock time),
     *   which is advanced independent of whether new messages arrive.
     *   The first punctuation will be triggered after interval has elapsed.
     *   <b>NOTE:</b> This is best effort only as its granularity is limited by how long an iteration of the
     *   processing loop takes to complete</li>
     * </ul>
     *
     * <b>Skipping punctuations:</b> Punctuations will not be triggered more than once at any given timestamp.
     * This means that "missed" punctuation will be skipped.
     * It's possible to "miss" a punctuation if:
     * <ul>
     *   <li>with {@link PunctuationType#STREAM_TIME}, when stream time advances more than interval</li>
     *   <li>with {@link PunctuationType#WALL_CLOCK_TIME}, on GC pause, too short interval, ...</li>
     * </ul>
     *
     * @param interval the time interval between punctuations (supported minimum is 1 millisecond)
     * @param type one of: {@link PunctuationType#STREAM_TIME}, {@link PunctuationType#WALL_CLOCK_TIME}
     * @param callback a function consuming timestamps representing the current stream or system time
     * @return a handle allowing cancellation of the punctuation schedule established by this method
     * @throws IllegalArgumentException if the interval is not representable in milliseconds
     */
    Cancellable schedule(final Duration interval,
                         final PunctuationType type,
                         final Punctuator callback);

    /**
     * Forward a key/value pair to all downstream processors.
     * Used the input record's timestamp as timestamp for the output record.
     *
     * <p> If this method is called with {@link Punctuator#punctuate(long)} the record that
     * is sent downstream won't have any associated record metadata like topic, partition, or offset.
     *
     * @param key key
     * @param value value
     */
    <K, V> void forward(final K key, final V value);

    /**
     * Forward a key/value pair to the specified downstream processors.
     * Can be used to set the timestamp of the output record.
     *
     * <p> If this method is called with {@link Punctuator#punctuate(long)} the record that
     * is sent downstream won't have any associated record metadata like topic, partition, or offset.
     *
     * @param key key
     * @param value value
     * @param to the options to use when forwarding
     */
    <K, V> void forward(final K key, final V value, final To to);

    /**
     * Request a commit.
     */
    void commit();

    /**
     * Return the topic name of the current input record; could be {@code null} if it is not
     * available.
     *
     * <p> For example, if this method is invoked within a {@link Punctuator#punctuate(long)
     * punctuation callback}, or while processing a record that was forwarded by a punctuation
     * callback, the record won't have an associated topic.
     * Another example is
     * {@link org.apache.kafka.streams.kstream.KTable#transformValues(ValueTransformerWithKeySupplier, String...)}
     * (and siblings), that do not always guarantee to provide a valid topic name, as they might be
     * executed "out-of-band" due to some internal optimizations applied by the Kafka Streams DSL.
     *
     * @return the topic name
     */
    String topic();

    /**
     * Return the partition id of the current input record; could be {@code -1} if it is not
     * available.
     *
     * <p> For example, if this method is invoked within a {@link Punctuator#punctuate(long)
     * punctuation callback}, or while processing a record that was forwarded by a punctuation
     * callback, the record won't have an associated partition id.
     * Another example is
     * {@link org.apache.kafka.streams.kstream.KTable#transformValues(ValueTransformerWithKeySupplier, String...)}
     * (and siblings), that do not always guarantee to provide a valid partition id, as they might be
     * executed "out-of-band" due to some internal optimizations applied by the Kafka Streams DSL.
     *
     * @return the partition id
     */
    int partition();

    /**
     * Return the offset of the current input record; could be {@code -1} if it is not
     * available.
     *
     * <p> For example, if this method is invoked within a {@link Punctuator#punctuate(long)
     * punctuation callback}, or while processing a record that was forwarded by a punctuation
     * callback, the record won't have an associated offset.
     * Another example is
     * {@link org.apache.kafka.streams.kstream.KTable#transformValues(ValueTransformerWithKeySupplier, String...)}
     * (and siblings), that do not always guarantee to provide a valid offset, as they might be
     * executed "out-of-band" due to some internal optimizations applied by the Kafka Streams DSL.
     *
     * @return the offset
     */
    long offset();

    /**
     * Return the headers of the current input record; could be an empty header if it is not
     * available.
     *
     * <p> For example, if this method is invoked within a {@link Punctuator#punctuate(long)
     * punctuation callback}, or while processing a record that was forwarded by a punctuation
     * callback, the record might not have any associated headers.
     * Another example is
     * {@link org.apache.kafka.streams.kstream.KTable#transformValues(ValueTransformerWithKeySupplier, String...)}
     * (and siblings), that do not always guarantee to provide valid headers, as they might be
     * executed "out-of-band" due to some internal optimizations applied by the Kafka Streams DSL.
     *
     * @return the headers
     */
    Headers headers();

    /**
     * Return the current timestamp.
     *
     * <p> If it is triggered while processing a record streamed from the source processor,
     * timestamp is defined as the timestamp of the current input record; the timestamp is extracted from
     * {@link org.apache.kafka.clients.consumer.ConsumerRecord ConsumerRecord} by {@link TimestampExtractor}.
     * Note, that an upstream {@link Processor} might have set a new timestamp by calling
     * {@link ProcessorContext#forward(Object, Object, To) forward(..., To.all().withTimestamp(...))}.
     * In particular, some Kafka Streams DSL operators set result record timestamps explicitly,
     * to guarantee deterministic results.
     *
     * <p> If it is triggered while processing a record generated not from the source processor (for example,
     * if this method is invoked from the punctuate call), timestamp is defined as the current
     * task's stream time, which is defined as the largest timestamp of any record processed by the task.
     *
     * @return the timestamp
     */
    long timestamp();

    /**
     * Return all the application config properties as key/value pairs.
     *
     * <p> The config properties are defined in the {@link org.apache.kafka.streams.StreamsConfig}
     * object and associated to the ProcessorContext.
     *
     * <p> The type of the values is dependent on the {@link org.apache.kafka.common.config.ConfigDef.Type type} of the property
     * (e.g. the value of {@link org.apache.kafka.streams.StreamsConfig#DEFAULT_KEY_SERDE_CLASS_CONFIG DEFAULT_KEY_SERDE_CLASS_CONFIG}
     * will be of type {@link Class}, even if it was specified as a String to
     * {@link org.apache.kafka.streams.StreamsConfig#StreamsConfig(Map) StreamsConfig(Map)}).
     *
     * @return all the key/values from the StreamsConfig properties
     */
    Map<String, Object> appConfigs();

    /**
     * Return all the application config properties with the given key prefix, as key/value pairs
     * stripping the prefix.
     *
     * <p> The config properties are defined in the {@link org.apache.kafka.streams.StreamsConfig}
     * object and associated to the ProcessorContext.
     *
     * @param prefix the properties prefix
     * @return the key/values matching the given prefix from the StreamsConfig properties.
     */
    Map<String, Object> appConfigsWithPrefix(final String prefix);

    /**
     * Return the current system timestamp (also called wall-clock time) in milliseconds.
     *
     * <p> Note: this method returns the internally cached system timestamp from the Kafka Stream runtime.
     * Thus, it may return a different value compared to {@code System.currentTimeMillis()}.
     *
     * @return the current system timestamp in milliseconds
     */
    long currentSystemTimeMs();

    /**
     * Return the current stream-time in milliseconds.
     *
     * <p> Stream-time is the maximum observed {@link TimestampExtractor record timestamp} so far
     * (including the currently processed record), i.e., it can be considered a high-watermark.
     * Stream-time is tracked on a per-task basis and is preserved across restarts and during task migration.
     *
     * <p> Note: this method is not supported for global processors (cf. {@link Topology#addGlobalStore} (...)
     * and {@link StreamsBuilder#addGlobalStore} (...),
     * because there is no concept of stream-time for this case.
     * Calling this method in a global processor will result in an {@link UnsupportedOperationException}.
     *
     * @return the current stream-time in milliseconds
     */
    long currentStreamTimeMs();
>>>>>>> 15418db6
}<|MERGE_RESOLUTION|>--- conflicted
+++ resolved
@@ -34,325 +34,60 @@
 @SuppressWarnings("deprecation") // Not deprecating the old context, since it is used by Transformers. See KAFKA-10603.
 public interface ProcessorContext {
 
-<<<<<<< HEAD
-	/**
-	 * Returns the application id.
-	 * @return the application id
-	 */
-	String applicationId();
-
-	/**
-	 * Returns the task id.
-	 *
-	 * @return the task id
-	 */
-	TaskId taskId();
-
-	/**
-	 * Returns the default key serde.
-	 *
-	 * @return the key serializer
-	 */
-	Serde<?> keySerde();
-
-	/**
-	 * Returns the default value serde.
-	 *
-	 * @return the value serializer
-	 */
-	Serde<?> valueSerde();
-
-	/**
-	 * Returns the state directory for the partition.
-	 *
-	 * @return the state directory
-	 */
-	File stateDir();
-
-	/**
-	 * Returns Metrics instance.
-	 *
-	 * @return StreamsMetrics
-	 */
-	StreamsMetrics metrics();
-
-	/**
-	 * Registers and possibly restores the specified storage engine.
-	 *
-	 * @param store the storage engine
-	 * @param stateRestoreCallback the restoration callback logic for log-backed state stores upon restart
-	 *
-	 * @throws IllegalStateException If store gets registered after initialized is already finished
-	 * @throws StreamsException if the store's change log does not contain the partition
-	 */
-	void register(final StateStore store,
-				  final StateRestoreCallback stateRestoreCallback);
-=======
     /**
      * Return the application id.
-     *
      * @return the application id
      */
     String applicationId();
 
     /**
      * Return the task id.
-     *
      * @return the task id
      */
     TaskId taskId();
 
     /**
      * Return the default key serde.
-     *
      * @return the key serializer
      */
     Serde<?> keySerde();
 
     /**
      * Return the default value serde.
-     *
      * @return the value serializer
      */
     Serde<?> valueSerde();
 
     /**
      * Return the state directory for the partition.
-     *
      * @return the state directory
      */
     File stateDir();
 
     /**
      * Return Metrics instance.
-     *
      * @return StreamsMetrics
      */
     StreamsMetrics metrics();
 
     /**
      * Register and possibly restores the specified storage engine.
-     *
-     * @param store the storage engine
+     * @param store                the storage engine
      * @param stateRestoreCallback the restoration callback logic for log-backed state stores upon restart
-     *
      * @throws IllegalStateException If store gets registered after initialized is already finished
-     * @throws StreamsException if the store's change log does not contain the partition
-     */
-    void register(final StateStore store,
-                  final StateRestoreCallback stateRestoreCallback);
->>>>>>> 15418db6
-
-	/**
-	 * Get the state store given the store name.
-	 *
-	 * @param name The store name
-	 * @param <S> The type or interface of the store to return
-	 * @return The state store instance
-	 *
-	 * @throws ClassCastException if the return type isn't a type or interface of the actual returned store.
-	 */
-	<S extends StateStore> S getStateStore(final String name);
-
-<<<<<<< HEAD
-	/**
-	 * Schedules a periodic operation for processors. A processor may call this method during
-	 * {@link Processor#init(ProcessorContext) initialization} or
-	 * {@link Processor#process(Object, Object) processing} to
-	 * schedule a periodic callback &mdash; called a punctuation  &mdash; to {@link Punctuator#punctuate(long)}.
-	 * The type parameter controls what notion of time is used for punctuation:
-	 * <ul>
-	 *   <li>{@link PunctuationType#STREAM_TIME} &mdash; uses "stream time", which is advanced by the processing of messages
-	 *   in accordance with the timestamp as extracted by the {@link TimestampExtractor} in use.
-	 *   The first punctuation will be triggered by the first record that is processed.
-	 *   <b>NOTE:</b> Only advanced if messages arrive</li>
-	 *   <li>{@link PunctuationType#WALL_CLOCK_TIME} &mdash; uses system time (the wall-clock time),
-	 *   which is advanced independent of whether new messages arrive.
-	 *   The first punctuation will be triggered after interval has elapsed.
-	 *   <b>NOTE:</b> This is best effort only as its granularity is limited by how long an iteration of the
-	 *   processing loop takes to complete</li>
-	 * </ul>
-	 *
-	 * <b>Skipping punctuations:</b> Punctuations will not be triggered more than once at any given timestamp.
-	 * This means that "missed" punctuation will be skipped.
-	 * It's possible to "miss" a punctuation if:
-	 * <ul>
-	 *   <li>with {@link PunctuationType#STREAM_TIME}, when stream time advances more than interval</li>
-	 *   <li>with {@link PunctuationType#WALL_CLOCK_TIME}, on GC pause, too short interval, ...</li>
-	 * </ul>
-	 *
-	 * @param intervalMs the time interval between punctuations in milliseconds
-	 * @param type one of: {@link PunctuationType#STREAM_TIME}, {@link PunctuationType#WALL_CLOCK_TIME}
-	 * @param callback a function consuming timestamps representing the current stream or system time
-	 * @return a handle allowing cancellation of the punctuation schedule established by this method
-	 * @deprecated Use {@link #schedule(Duration, PunctuationType, Punctuator)} instead
-	 */
-	@Deprecated
-	Cancellable schedule(final long intervalMs,
-						 final PunctuationType type,
-						 final Punctuator callback);
-
-	/**
-	 * Schedules a periodic operation for processors. A processor may call this method during
-	 * {@link Processor#init(ProcessorContext) initialization} or
-	 * {@link Processor#process(Object, Object) processing} to
-	 * schedule a periodic callback &mdash; called a punctuation &mdash; to {@link Punctuator#punctuate(long)}.
-	 * The type parameter controls what notion of time is used for punctuation:
-	 * <ul>
-	 *   <li>{@link PunctuationType#STREAM_TIME} &mdash; uses "stream time", which is advanced by the processing of messages
-	 *   in accordance with the timestamp as extracted by the {@link TimestampExtractor} in use.
-	 *   The first punctuation will be triggered by the first record that is processed.
-	 *   <b>NOTE:</b> Only advanced if messages arrive</li>
-	 *   <li>{@link PunctuationType#WALL_CLOCK_TIME} &mdash; uses system time (the wall-clock time),
-	 *   which is advanced independent of whether new messages arrive.
-	 *   The first punctuation will be triggered after interval has elapsed.
-	 *   <b>NOTE:</b> This is best effort only as its granularity is limited by how long an iteration of the
-	 *   processing loop takes to complete</li>
-	 * </ul>
-	 *
-	 * <b>Skipping punctuations:</b> Punctuations will not be triggered more than once at any given timestamp.
-	 * This means that "missed" punctuation will be skipped.
-	 * It's possible to "miss" a punctuation if:
-	 * <ul>
-	 *   <li>with {@link PunctuationType#STREAM_TIME}, when stream time advances more than interval</li>
-	 *   <li>with {@link PunctuationType#WALL_CLOCK_TIME}, on GC pause, too short interval, ...</li>
-	 * </ul>
-	 *
-	 * @param interval the time interval between punctuations (supported minimum is 1 millisecond)
-	 * @param type one of: {@link PunctuationType#STREAM_TIME}, {@link PunctuationType#WALL_CLOCK_TIME}
-	 * @param callback a function consuming timestamps representing the current stream or system time
-	 * @return a handle allowing cancellation of the punctuation schedule established by this method
-	 * @throws IllegalArgumentException if the interval is not representable in milliseconds
-	 */
-	Cancellable schedule(final Duration interval,
-						 final PunctuationType type,
-						 final Punctuator callback);
-
-	/**
-	 * Forwards a key/value pair to all downstream processors.
-	 * Used the input record's timestamp as timestamp for the output record.
-	 *
-	 * @param key key
-	 * @param value value
-	 */
-	<K, V> void forward(final K key, final V value);
-
-	/**
-	 * Forwards a key/value pair to the specified downstream processors.
-	 * Can be used to set the timestamp of the output record.
-	 *
-	 * @param key key
-	 * @param value value
-	 * @param to the options to use when forwarding
-	 */
-	<K, V> void forward(final K key, final V value, final To to);
-
-	/**
-	 * Requests a commit.
-	 */
-	void commit();
-
-	/**
-	 * Returns the topic name of the current input record; could be null if it is not
-	 * available (for example, if this method is invoked from the punctuate call).
-	 *
-	 * @return the topic name
-	 */
-	String topic();
-
-	/**
-	 * Returns the partition id of the current input record; could be -1 if it is not
-	 * available (for example, if this method is invoked from the punctuate call).
-	 *
-	 * @return the partition id
-	 */
-	int partition();
-
-	/**
-	 * Returns the offset of the current input record; could be -1 if it is not
-	 * available (for example, if this method is invoked from the punctuate call).
-	 *
-	 * @return the offset
-	 */
-	long offset();
-
-	/**
-	 * Returns the headers of the current input record; could be null if it is not
-	 * available (for example, if this method is invoked from the punctuate call).
-	 *
-	 * @return the headers
-	 */
-	Headers headers();
-
-	/**
-	 * Returns the current timestamp.
-	 *
-	 * <p> If it is triggered while processing a record streamed from the source processor,
-	 * timestamp is defined as the timestamp of the current input record; the timestamp is extracted from
-	 * {@link org.apache.kafka.clients.consumer.ConsumerRecord ConsumerRecord} by {@link TimestampExtractor}.
-	 *
-	 * <p> If it is triggered while processing a record generated not from the source processor (for example,
-	 * if this method is invoked from the punctuate call), timestamp is defined as the current
-	 * task's stream time, which is defined as the largest timestamp of any record processed by the task.
-	 *
-	 * @return the timestamp
-	 */
-	long timestamp();
-
-	/**
-	 * Returns all the application config properties as key/value pairs.
-	 *
-	 * <p> The config properties are defined in the {@link org.apache.kafka.streams.StreamsConfig}
-	 * object and associated to the ProcessorContext.
-	 *
-	 * <p> The type of the values is dependent on the {@link org.apache.kafka.common.config.ConfigDef.Type type} of the property
-	 * (e.g. the value of {@link org.apache.kafka.streams.StreamsConfig#DEFAULT_KEY_SERDE_CLASS_CONFIG DEFAULT_KEY_SERDE_CLASS_CONFIG}
-	 * will be of type {@link Class}, even if it was specified as a String to
-	 * {@link org.apache.kafka.streams.StreamsConfig#StreamsConfig(Map) StreamsConfig(Map)}).
-	 *
-	 * @return all the key/values from the StreamsConfig properties
-	 */
-	Map<String, Object> appConfigs();
-
-	/**
-	 * Returns all the application config properties with the given key prefix, as key/value pairs
-	 * stripping the prefix.
-	 *
-	 * <p> The config properties are defined in the {@link org.apache.kafka.streams.StreamsConfig}
-	 * object and associated to the ProcessorContext.
-	 *
-	 * @param prefix the properties prefix
-	 * @return the key/values matching the given prefix from the StreamsConfig properties.
-	 */
-	Map<String, Object> appConfigsWithPrefix(final String prefix);
-
-	/**
-	 * Return the current system timestamp (also called wall-clock time) in milliseconds.
-	 *
-	 * <p>
-	 * Note: this method returns the internally cached system timestamp from the Kafka Stream runtime.
-	 * Thus, it may return a different value compared to {@code System.currentTimeMillis()}.
-	 * @return the current system timestamp in milliseconds
-	 */
-	long currentSystemTimeMs();
-
-	/**
-	 * Return the current stream-time in milliseconds.
-	 *
-	 * <p>
-	 * Stream-time is the maximum observed {@link TimestampExtractor record timestamp} so far
-	 * (including the currently processed record), i.e., it can be considered a high-watermark.
-	 * Stream-time is tracked on a per-task basis and is preserved across restarts and during task migration.
-	 * <p>
-	 * <p>
-	 * Note: this method is not supported for global processors (cf. {@link Topology#addGlobalStore} (...)
-	 * and {@link StreamsBuilder#addGlobalStore} (...),
-	 * because there is no concept of stream-time for this case.
-	 * Calling this method in a global processor will result in an {@link UnsupportedOperationException}.
-	 * @return the current stream-time in milliseconds
-	 */
-	long currentStreamTimeMs();
-=======
+     * @throws StreamsException      if the store's change log does not contain the partition
+     */
+    void register(final StateStore store, final StateRestoreCallback stateRestoreCallback);
+
+    /**
+     * Get the state store given the store name.
+     * @param name The store name
+     * @param <S>  The type or interface of the store to return
+     * @return The state store instance
+     * @throws ClassCastException if the return type isn't a type or interface of the actual returned store.
+     */
+    <S extends StateStore> S getStateStore(final String name);
+
     /**
      * Schedule a periodic operation for processors. A processor may call this method during
      * {@link Processor#init(ProcessorContext) initialization} or
@@ -378,16 +113,13 @@
      *   <li>with {@link PunctuationType#STREAM_TIME}, when stream time advances more than interval</li>
      *   <li>with {@link PunctuationType#WALL_CLOCK_TIME}, on GC pause, too short interval, ...</li>
      * </ul>
-     *
      * @param interval the time interval between punctuations (supported minimum is 1 millisecond)
-     * @param type one of: {@link PunctuationType#STREAM_TIME}, {@link PunctuationType#WALL_CLOCK_TIME}
+     * @param type     one of: {@link PunctuationType#STREAM_TIME}, {@link PunctuationType#WALL_CLOCK_TIME}
      * @param callback a function consuming timestamps representing the current stream or system time
      * @return a handle allowing cancellation of the punctuation schedule established by this method
      * @throws IllegalArgumentException if the interval is not representable in milliseconds
      */
-    Cancellable schedule(final Duration interval,
-                         final PunctuationType type,
-                         final Punctuator callback);
+    Cancellable schedule(final Duration interval, final PunctuationType type, final Punctuator callback);
 
     /**
      * Forward a key/value pair to all downstream processors.
@@ -395,8 +127,7 @@
      *
      * <p> If this method is called with {@link Punctuator#punctuate(long)} the record that
      * is sent downstream won't have any associated record metadata like topic, partition, or offset.
-     *
-     * @param key key
+     * @param key   key
      * @param value value
      */
     <K, V> void forward(final K key, final V value);
@@ -407,10 +138,9 @@
      *
      * <p> If this method is called with {@link Punctuator#punctuate(long)} the record that
      * is sent downstream won't have any associated record metadata like topic, partition, or offset.
-     *
-     * @param key key
+     * @param key   key
      * @param value value
-     * @param to the options to use when forwarding
+     * @param to    the options to use when forwarding
      */
     <K, V> void forward(final K key, final V value, final To to);
 
@@ -430,7 +160,6 @@
      * {@link org.apache.kafka.streams.kstream.KTable#transformValues(ValueTransformerWithKeySupplier, String...)}
      * (and siblings), that do not always guarantee to provide a valid topic name, as they might be
      * executed "out-of-band" due to some internal optimizations applied by the Kafka Streams DSL.
-     *
      * @return the topic name
      */
     String topic();
@@ -446,7 +175,6 @@
      * {@link org.apache.kafka.streams.kstream.KTable#transformValues(ValueTransformerWithKeySupplier, String...)}
      * (and siblings), that do not always guarantee to provide a valid partition id, as they might be
      * executed "out-of-band" due to some internal optimizations applied by the Kafka Streams DSL.
-     *
      * @return the partition id
      */
     int partition();
@@ -462,7 +190,6 @@
      * {@link org.apache.kafka.streams.kstream.KTable#transformValues(ValueTransformerWithKeySupplier, String...)}
      * (and siblings), that do not always guarantee to provide a valid offset, as they might be
      * executed "out-of-band" due to some internal optimizations applied by the Kafka Streams DSL.
-     *
      * @return the offset
      */
     long offset();
@@ -478,7 +205,6 @@
      * {@link org.apache.kafka.streams.kstream.KTable#transformValues(ValueTransformerWithKeySupplier, String...)}
      * (and siblings), that do not always guarantee to provide valid headers, as they might be
      * executed "out-of-band" due to some internal optimizations applied by the Kafka Streams DSL.
-     *
      * @return the headers
      */
     Headers headers();
@@ -497,7 +223,6 @@
      * <p> If it is triggered while processing a record generated not from the source processor (for example,
      * if this method is invoked from the punctuate call), timestamp is defined as the current
      * task's stream time, which is defined as the largest timestamp of any record processed by the task.
-     *
      * @return the timestamp
      */
     long timestamp();
@@ -512,7 +237,6 @@
      * (e.g. the value of {@link org.apache.kafka.streams.StreamsConfig#DEFAULT_KEY_SERDE_CLASS_CONFIG DEFAULT_KEY_SERDE_CLASS_CONFIG}
      * will be of type {@link Class}, even if it was specified as a String to
      * {@link org.apache.kafka.streams.StreamsConfig#StreamsConfig(Map) StreamsConfig(Map)}).
-     *
      * @return all the key/values from the StreamsConfig properties
      */
     Map<String, Object> appConfigs();
@@ -523,7 +247,6 @@
      *
      * <p> The config properties are defined in the {@link org.apache.kafka.streams.StreamsConfig}
      * object and associated to the ProcessorContext.
-     *
      * @param prefix the properties prefix
      * @return the key/values matching the given prefix from the StreamsConfig properties.
      */
@@ -534,7 +257,6 @@
      *
      * <p> Note: this method returns the internally cached system timestamp from the Kafka Stream runtime.
      * Thus, it may return a different value compared to {@code System.currentTimeMillis()}.
-     *
      * @return the current system timestamp in milliseconds
      */
     long currentSystemTimeMs();
@@ -550,9 +272,7 @@
      * and {@link StreamsBuilder#addGlobalStore} (...),
      * because there is no concept of stream-time for this case.
      * Calling this method in a global processor will result in an {@link UnsupportedOperationException}.
-     *
      * @return the current stream-time in milliseconds
      */
     long currentStreamTimeMs();
->>>>>>> 15418db6
 }