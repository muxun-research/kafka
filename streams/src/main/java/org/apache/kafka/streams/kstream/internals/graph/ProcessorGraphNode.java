--- conflicted
+++ resolved
@@ -21,36 +21,24 @@
 
 /**
  * Used to represent any type of stateless operation:
- * <p>
+ *
  * map, mapValues, flatMap, flatMapValues, filter, filterNot, branch
  */
 public class ProcessorGraphNode<K, V> extends GraphNode {
 
-	private final ProcessorParameters<K, V, ?, ?> processorParameters;
+    private final ProcessorParameters<K, V, ?, ?> processorParameters;
 
-<<<<<<< HEAD
-	public ProcessorGraphNode(final ProcessorParameters<K, V, ?, ?> processorParameters) {
-
-		super(processorParameters.processorName());
-
-		this.processorParameters = processorParameters;
-	}
-
-	public ProcessorGraphNode(final String nodeName,
-							  final ProcessorParameters<K, V, ?, ?> processorParameters) {
-=======
     public ProcessorGraphNode(final String nodeName,
                               final ProcessorParameters<K, V, ?, ?> processorParameters) {
->>>>>>> 9494bebe
 
-		super(nodeName);
+        super(nodeName);
 
-		this.processorParameters = processorParameters;
-	}
+        this.processorParameters = processorParameters;
+    }
 
-	public ProcessorParameters<K, V, ?, ?> processorParameters() {
-		return processorParameters;
-	}
+    public ProcessorParameters<K, V, ?, ?> processorParameters() {
+        return processorParameters;
+    }
 
     @Override
     public String toString() {
