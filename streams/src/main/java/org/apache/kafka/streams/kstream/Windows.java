/*
 * Licensed to the Apache Software Foundation (ASF) under one or more
 * contributor license agreements. See the NOTICE file distributed with
 * this work for additional information regarding copyright ownership.
 * The ASF licenses this file to You under the Apache License, Version 2.0
 * (the "License"); you may not use this file except in compliance with
 * the License. You may obtain a copy of the License at
 *
 *    http://www.apache.org/licenses/LICENSE-2.0
 *
 * Unless required by applicable law or agreed to in writing, software
 * distributed under the License is distributed on an "AS IS" BASIS,
 * WITHOUT WARRANTIES OR CONDITIONS OF ANY KIND, either express or implied.
 * See the License for the specific language governing permissions and
 * limitations under the License.
 */
package org.apache.kafka.streams.kstream;

import org.apache.kafka.streams.processor.TimestampExtractor;

import java.util.Map;

/**
 * The window specification for fixed size windows that is used to define window boundaries and grace period.
 * <p>
 * Grace period defines how long to wait on out-of-order events. That is, windows will continue to accept new records until {@code stream_time >= window_end + grace_period}.
 * Records that arrive after the grace period passed are considered <em>late</em> and will not be processed but are dropped.
 * <p>
 * Warning: It may be unsafe to use objects of this class in set- or map-like collections,
 * since the equals and hashCode methods depend on mutable fields.
 * @param <W> type of the window instance
 * @see TimeWindows
 * @see UnlimitedWindows
 * @see JoinWindows
 * @see SessionWindows
 * @see TimestampExtractor
 */
public abstract class Windows<W extends Window> {

<<<<<<< HEAD
	// By default grace period is 24 hours for all windows,
	// in other words we allow out-of-order data for up to a day
	protected static final long DEFAULT_GRACE_PERIOD_MS = 24 * 60 * 60 * 1000L;
=======
    /**
     * By default grace period is 24 hours for all windows in other words we allow out-of-order data for up to a day
     * This behavior is now deprecated and additional details are available in the motivation for the KIP
     * Check out <a href="https://cwiki.apache.org/confluence/x/Ho2NCg">KIP-633</a> for more details
     */
    protected static final long DEPRECATED_DEFAULT_24_HR_GRACE_PERIOD = 24 * 60 * 60 * 1000L;

    /**
     * This constant is used as the specified grace period where we do not have any grace periods instead of magic constants
     */
    protected static final long NO_GRACE_PERIOD = 0L;
>>>>>>> 15418db6

	protected Windows() {
	}

	/**
	 * Create all windows that contain the provided timestamp, indexed by non-negative window start timestamps.
	 *
	 * @param timestamp the timestamp window should get created for
	 * @return a map of {@code windowStartTimestamp -> Window} entries
	 */
	public abstract Map<Long, W> windowsFor(final long timestamp);

    /**
     * Return the size of the specified windows in milliseconds.
     *
     * @return the size of the specified windows
     */
    public abstract long size();

    /**
	 * Return the window grace period (the time to admit
	 * out-of-order events after the end of the window.)
	 *
	 * Delay is defined as (stream_time - record_timestamp).
	 */
	public abstract long gracePeriodMs();
}<|MERGE_RESOLUTION|>--- conflicted
+++ resolved
@@ -28,6 +28,7 @@
  * <p>
  * Warning: It may be unsafe to use objects of this class in set- or map-like collections,
  * since the equals and hashCode methods depend on mutable fields.
+ *
  * @param <W> type of the window instance
  * @see TimeWindows
  * @see UnlimitedWindows
@@ -37,11 +38,6 @@
  */
 public abstract class Windows<W extends Window> {
 
-<<<<<<< HEAD
-	// By default grace period is 24 hours for all windows,
-	// in other words we allow out-of-order data for up to a day
-	protected static final long DEFAULT_GRACE_PERIOD_MS = 24 * 60 * 60 * 1000L;
-=======
     /**
      * By default grace period is 24 hours for all windows in other words we allow out-of-order data for up to a day
      * This behavior is now deprecated and additional details are available in the motivation for the KIP
@@ -53,31 +49,28 @@
      * This constant is used as the specified grace period where we do not have any grace periods instead of magic constants
      */
     protected static final long NO_GRACE_PERIOD = 0L;
->>>>>>> 15418db6
 
-	protected Windows() {
-	}
+    protected Windows() {
+    }
 
-	/**
-	 * Create all windows that contain the provided timestamp, indexed by non-negative window start timestamps.
-	 *
-	 * @param timestamp the timestamp window should get created for
-	 * @return a map of {@code windowStartTimestamp -> Window} entries
-	 */
-	public abstract Map<Long, W> windowsFor(final long timestamp);
+    /**
+     * Create all windows that contain the provided timestamp, indexed by non-negative window start timestamps.
+     * @param timestamp the timestamp window should get created for
+     * @return a map of {@code windowStartTimestamp -> Window} entries
+     */
+    public abstract Map<Long, W> windowsFor(final long timestamp);
 
     /**
      * Return the size of the specified windows in milliseconds.
-     *
      * @return the size of the specified windows
      */
     public abstract long size();
 
     /**
-	 * Return the window grace period (the time to admit
-	 * out-of-order events after the end of the window.)
-	 *
-	 * Delay is defined as (stream_time - record_timestamp).
-	 */
-	public abstract long gracePeriodMs();
+     * Return the window grace period (the time to admit
+     * out-of-order events after the end of the window.)
+     * <p>
+     * Delay is defined as (stream_time - record_timestamp).
+     */
+    public abstract long gracePeriodMs();
 }