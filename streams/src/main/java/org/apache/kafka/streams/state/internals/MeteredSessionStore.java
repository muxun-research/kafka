--- conflicted
+++ resolved
@@ -30,7 +30,12 @@
 import org.apache.kafka.streams.processor.internals.InternalProcessorContext;
 import org.apache.kafka.streams.processor.internals.ProcessorContextUtils;
 import org.apache.kafka.streams.processor.internals.metrics.StreamsMetricsImpl;
-import org.apache.kafka.streams.query.*;
+import org.apache.kafka.streams.query.FailureReason;
+import org.apache.kafka.streams.query.PositionBound;
+import org.apache.kafka.streams.query.Query;
+import org.apache.kafka.streams.query.QueryConfig;
+import org.apache.kafka.streams.query.QueryResult;
+import org.apache.kafka.streams.query.WindowRangeQuery;
 import org.apache.kafka.streams.query.internals.InternalQueryResultUtil;
 import org.apache.kafka.streams.state.KeyValueIterator;
 import org.apache.kafka.streams.state.SessionStore;
@@ -50,7 +55,9 @@
 import static org.apache.kafka.common.utils.Utils.mkMap;
 import static org.apache.kafka.streams.processor.internals.metrics.StreamsMetricsImpl.maybeMeasureLatency;
 
-public class MeteredSessionStore<K, V> extends WrappedStateStore<SessionStore<Bytes, byte[]>, Windowed<K>, V> implements SessionStore<K, V> {
+public class MeteredSessionStore<K, V>
+    extends WrappedStateStore<SessionStore<Bytes, byte[]>, Windowed<K>, V>
+    implements SessionStore<K, V> {
 
     private final String metricsScope;
     private final Serde<K> keySerde;
@@ -71,10 +78,20 @@
     private final NavigableSet<MeteredIterator> openIterators = new ConcurrentSkipListSet<>(Comparator.comparingLong(MeteredIterator::startTimestamp));
 
     @SuppressWarnings("rawtypes")
-    private final Map<Class, QueryHandler> queryHandlers = mkMap(mkEntry(WindowRangeQuery.class, (query, positionBound, config, store) -> runRangeQuery(query, positionBound, config)));
-
-
-    MeteredSessionStore(final SessionStore<Bytes, byte[]> inner, final String metricsScope, final Serde<K> keySerde, final Serde<V> valueSerde, final Time time) {
+    private final Map<Class, QueryHandler> queryHandlers =
+            mkMap(
+                    mkEntry(
+                            WindowRangeQuery.class,
+                            (query, positionBound, config, store) -> runRangeQuery(query, positionBound, config)
+                    )
+            );
+
+
+    MeteredSessionStore(final SessionStore<Bytes, byte[]> inner,
+                        final String metricsScope,
+                        final Serde<K> keySerde,
+                        final Serde<V> valueSerde,
+                        final Time time) {
         super(inner);
         this.metricsScope = metricsScope;
         this.keySerde = keySerde;
@@ -82,29 +99,6 @@
         this.time = time;
     }
 
-<<<<<<< HEAD
-    @Deprecated
-    @Override
-    public void init(final ProcessorContext context, final StateStore root) {
-        this.context = context instanceof InternalProcessorContext ? (InternalProcessorContext<?, ?>) context : null;
-        taskId = context.taskId();
-        initStoreSerde(context);
-        streamsMetrics = (StreamsMetricsImpl) context.metrics();
-
-        registerMetrics();
-        final Sensor restoreSensor = StateStoreMetrics.restoreSensor(taskId.toString(), metricsScope, name(), streamsMetrics);
-
-        // register and possibly restore the state from the logs
-        maybeMeasureLatency(() -> super.init(context, root), time, restoreSensor);
-    }
-
-    @Override
-    public void init(final StateStoreContext context, final StateStore root) {
-        this.context = context instanceof InternalProcessorContext ? (InternalProcessorContext<?, ?>) context : null;
-        taskId = context.taskId();
-        initStoreSerde(context);
-        streamsMetrics = (StreamsMetricsImpl) context.metrics();
-=======
     @Override
     public void init(final StateStoreContext stateStoreContext,
                      final StateStore root) {
@@ -112,10 +106,10 @@
         taskId = stateStoreContext.taskId();
         initStoreSerde(stateStoreContext);
         streamsMetrics = (StreamsMetricsImpl) stateStoreContext.metrics();
->>>>>>> 9494bebe
 
         registerMetrics();
-        final Sensor restoreSensor = StateStoreMetrics.restoreSensor(taskId.toString(), metricsScope, name(), streamsMetrics);
+        final Sensor restoreSensor =
+            StateStoreMetrics.restoreSensor(taskId.toString(), metricsScope, name(), streamsMetrics);
 
         // register and possibly restore the state from the logs
         maybeMeasureLatency(() -> super.init(stateStoreContext, root), time, restoreSensor);
@@ -127,15 +121,6 @@
         flushSensor = StateStoreMetrics.flushSensor(taskId.toString(), metricsScope, name(), streamsMetrics);
         removeSensor = StateStoreMetrics.removeSensor(taskId.toString(), metricsScope, name(), streamsMetrics);
         e2eLatencySensor = StateStoreMetrics.e2ELatencySensor(taskId.toString(), metricsScope, name(), streamsMetrics);
-<<<<<<< HEAD
-    }
-
-
-    private void initStoreSerde(final ProcessorContext context) {
-        final String storeName = name();
-        final String changelogTopic = ProcessorContextUtils.changelogFor(context, storeName, Boolean.FALSE);
-        serdes = new StateSerdes<>(changelogTopic, WrappingNullableUtils.prepareKeySerde(keySerde, new SerdeGetter(context)), WrappingNullableUtils.prepareValueSerde(valueSerde, new SerdeGetter(context)));
-=======
         iteratorDurationSensor = StateStoreMetrics.iteratorDurationSensor(taskId.toString(), metricsScope, name(), streamsMetrics);
         StateStoreMetrics.addNumOpenIteratorsGauge(taskId.toString(), metricsScope, name(), streamsMetrics,
                 (config, now) -> numOpenIterators.sum());
@@ -145,41 +130,51 @@
                     return openIteratorsIterator.hasNext() ? openIteratorsIterator.next().startTimestamp() : null;
                 }
         );
->>>>>>> 9494bebe
     }
 
     private void initStoreSerde(final StateStoreContext context) {
         final String storeName = name();
         final String changelogTopic = ProcessorContextUtils.changelogFor(context, storeName, Boolean.FALSE);
-<<<<<<< HEAD
-        serdes = new StateSerdes<>(changelogTopic, WrappingNullableUtils.prepareKeySerde(keySerde, new SerdeGetter(context)), WrappingNullableUtils.prepareValueSerde(valueSerde, new SerdeGetter(context)));
-=======
         serdes = StoreSerdeInitializer.prepareStoreSerde(
             context, storeName, changelogTopic, keySerde, valueSerde, WrappingNullableUtils::prepareValueSerde);
->>>>>>> 9494bebe
     }
 
     @SuppressWarnings("unchecked")
     @Override
-    public boolean setFlushListener(final CacheFlushListener<Windowed<K>, V> listener, final boolean sendOldValues) {
+    public boolean setFlushListener(final CacheFlushListener<Windowed<K>, V> listener,
+                                    final boolean sendOldValues) {
         final SessionStore<Bytes, byte[]> wrapped = wrapped();
         if (wrapped instanceof CachedStateStore) {
-            return ((CachedStateStore<byte[], byte[]>) wrapped).setFlushListener(record -> listener.apply(record.withKey(SessionKeySchema.from(record.key(), serdes.keyDeserializer(), serdes.topic())).withValue(new Change<>(record.value().newValue != null ? serdes.valueFrom(record.value().newValue) : null, record.value().oldValue != null ? serdes.valueFrom(record.value().oldValue) : null, record.value().isLatest))), sendOldValues);
+            return ((CachedStateStore<byte[], byte[]>) wrapped).setFlushListener(
+                record -> listener.apply(
+                    record.withKey(SessionKeySchema.from(record.key(), serdes.keyDeserializer(), serdes.topic()))
+                        .withValue(new Change<>(
+                            record.value().newValue != null ? serdes.valueFrom(record.value().newValue) : null,
+                            record.value().oldValue != null ? serdes.valueFrom(record.value().oldValue) : null,
+                            record.value().isLatest
+                        ))
+                ),
+                sendOldValues);
         }
         return false;
     }
 
     @Override
-    public void put(final Windowed<K> sessionKey, final V aggregate) {
+    public void put(final Windowed<K> sessionKey,
+                    final V aggregate) {
         Objects.requireNonNull(sessionKey, "sessionKey can't be null");
         Objects.requireNonNull(sessionKey.key(), "sessionKey.key() can't be null");
         Objects.requireNonNull(sessionKey.window(), "sessionKey.window() can't be null");
 
         try {
-            maybeMeasureLatency(() -> {
-                final Bytes key = keyBytes(sessionKey.key());
-                wrapped().put(new Windowed<>(key, sessionKey.window()), serdes.rawValue(aggregate));
-            }, time, putSensor);
+            maybeMeasureLatency(
+                () -> {
+                    final Bytes key = keyBytes(sessionKey.key());
+                    wrapped().put(new Windowed<>(key, sessionKey.window()), serdes.rawValue(aggregate));
+                },
+                time,
+                putSensor
+            );
             maybeRecordE2ELatency();
         } catch (final ProcessorStateException e) {
             final String message = String.format(e.getMessage(), sessionKey.key(), aggregate);
@@ -194,10 +189,14 @@
         Objects.requireNonNull(sessionKey.window(), "sessionKey.window() can't be null");
 
         try {
-            maybeMeasureLatency(() -> {
-                final Bytes key = keyBytes(sessionKey.key());
-                wrapped().remove(new Windowed<>(key, sessionKey.window()));
-            }, time, removeSensor);
+            maybeMeasureLatency(
+                () -> {
+                    final Bytes key = keyBytes(sessionKey.key());
+                    wrapped().remove(new Windowed<>(key, sessionKey.window()));
+                },
+                time,
+                removeSensor
+            );
         } catch (final ProcessorStateException e) {
             final String message = String.format(e.getMessage(), sessionKey.key());
             throw new ProcessorStateException(message, e);
@@ -207,22 +206,27 @@
     @Override
     public V fetchSession(final K key, final long earliestSessionEndTime, final long latestSessionStartTime) {
         Objects.requireNonNull(key, "key cannot be null");
-        return maybeMeasureLatency(() -> {
-            final Bytes bytesKey = keyBytes(key);
-            final byte[] result = wrapped().fetchSession(bytesKey, earliestSessionEndTime, latestSessionStartTime);
-            if (result == null) {
-                return null;
-            }
-            return serdes.valueFrom(result);
-        }, time, fetchSensor);
+        return maybeMeasureLatency(
+            () -> {
+                final Bytes bytesKey = keyBytes(key);
+                final byte[] result = wrapped().fetchSession(
+                    bytesKey,
+                    earliestSessionEndTime,
+                    latestSessionStartTime
+                );
+                if (result == null) {
+                    return null;
+                }
+                return serdes.valueFrom(result);
+            },
+            time,
+            fetchSensor
+        );
     }
 
     @Override
     public KeyValueIterator<Windowed<K>, V> fetch(final K key) {
         Objects.requireNonNull(key, "key cannot be null");
-<<<<<<< HEAD
-        return new MeteredWindowedKeyValueIterator<>(wrapped().fetch(keyBytes(key)), fetchSensor, streamsMetrics, serdes::keyFrom, serdes::valueFrom, time);
-=======
         return new MeteredWindowedKeyValueIterator<>(
             wrapped().fetch(keyBytes(key)),
             fetchSensor,
@@ -233,25 +237,11 @@
             time,
             numOpenIterators,
             openIterators);
->>>>>>> 9494bebe
     }
 
     @Override
     public KeyValueIterator<Windowed<K>, V> backwardFetch(final K key) {
         Objects.requireNonNull(key, "key cannot be null");
-<<<<<<< HEAD
-        return new MeteredWindowedKeyValueIterator<>(wrapped().backwardFetch(keyBytes(key)), fetchSensor, streamsMetrics, serdes::keyFrom, serdes::valueFrom, time);
-    }
-
-    @Override
-    public KeyValueIterator<Windowed<K>, V> fetch(final K keyFrom, final K keyTo) {
-        return new MeteredWindowedKeyValueIterator<>(wrapped().fetch(keyBytes(keyFrom), keyBytes(keyTo)), fetchSensor, streamsMetrics, serdes::keyFrom, serdes::valueFrom, time);
-    }
-
-    @Override
-    public KeyValueIterator<Windowed<K>, V> backwardFetch(final K keyFrom, final K keyTo) {
-        return new MeteredWindowedKeyValueIterator<>(wrapped().backwardFetch(keyBytes(keyFrom), keyBytes(keyTo)), fetchSensor, streamsMetrics, serdes::keyFrom, serdes::valueFrom, time);
-=======
         return new MeteredWindowedKeyValueIterator<>(
             wrapped().backwardFetch(keyBytes(key)),
             fetchSensor,
@@ -294,16 +284,14 @@
             numOpenIterators,
             openIterators
         );
->>>>>>> 9494bebe
-    }
-
-    @Override
-    public KeyValueIterator<Windowed<K>, V> findSessions(final K key, final long earliestSessionEndTime, final long latestSessionStartTime) {
+    }
+
+    @Override
+    public KeyValueIterator<Windowed<K>, V> findSessions(final K key,
+                                                         final long earliestSessionEndTime,
+                                                         final long latestSessionStartTime) {
         Objects.requireNonNull(key, "key cannot be null");
         final Bytes bytesKey = keyBytes(key);
-<<<<<<< HEAD
-        return new MeteredWindowedKeyValueIterator<>(wrapped().findSessions(bytesKey, earliestSessionEndTime, latestSessionStartTime), fetchSensor, streamsMetrics, serdes::keyFrom, serdes::valueFrom, time);
-=======
         return new MeteredWindowedKeyValueIterator<>(
             wrapped().findSessions(
                 bytesKey,
@@ -317,16 +305,14 @@
             time,
             numOpenIterators,
             openIterators);
->>>>>>> 9494bebe
-    }
-
-    @Override
-    public KeyValueIterator<Windowed<K>, V> backwardFindSessions(final K key, final long earliestSessionEndTime, final long latestSessionStartTime) {
+    }
+
+    @Override
+    public KeyValueIterator<Windowed<K>, V> backwardFindSessions(final K key,
+                                                                 final long earliestSessionEndTime,
+                                                                 final long latestSessionStartTime) {
         Objects.requireNonNull(key, "key cannot be null");
         final Bytes bytesKey = keyBytes(key);
-<<<<<<< HEAD
-        return new MeteredWindowedKeyValueIterator<>(wrapped().backwardFindSessions(bytesKey, earliestSessionEndTime, latestSessionStartTime), fetchSensor, streamsMetrics, serdes::keyFrom, serdes::valueFrom, time);
-=======
         return new MeteredWindowedKeyValueIterator<>(
             wrapped().backwardFindSessions(
                 bytesKey,
@@ -342,21 +328,15 @@
             numOpenIterators,
             openIterators
         );
->>>>>>> 9494bebe
-    }
-
-    @Override
-    public KeyValueIterator<Windowed<K>, V> findSessions(final K keyFrom, final K keyTo, final long earliestSessionEndTime, final long latestSessionStartTime) {
+    }
+
+    @Override
+    public KeyValueIterator<Windowed<K>, V> findSessions(final K keyFrom,
+                                                         final K keyTo,
+                                                         final long earliestSessionEndTime,
+                                                         final long latestSessionStartTime) {
         final Bytes bytesKeyFrom = keyBytes(keyFrom);
         final Bytes bytesKeyTo = keyBytes(keyTo);
-<<<<<<< HEAD
-        return new MeteredWindowedKeyValueIterator<>(wrapped().findSessions(bytesKeyFrom, bytesKeyTo, earliestSessionEndTime, latestSessionStartTime), fetchSensor, streamsMetrics, serdes::keyFrom, serdes::valueFrom, time);
-    }
-
-    @Override
-    public KeyValueIterator<Windowed<K>, V> findSessions(final long earliestSessionEndTime, final long latestSessionEndTime) {
-        return new MeteredWindowedKeyValueIterator<>(wrapped().findSessions(earliestSessionEndTime, latestSessionEndTime), fetchSensor, streamsMetrics, serdes::keyFrom, serdes::valueFrom, time);
-=======
         return new MeteredWindowedKeyValueIterator<>(
             wrapped().findSessions(
                 bytesKeyFrom,
@@ -386,16 +366,15 @@
                 time,
                 numOpenIterators,
                 openIterators);
->>>>>>> 9494bebe
-    }
-
-    @Override
-    public KeyValueIterator<Windowed<K>, V> backwardFindSessions(final K keyFrom, final K keyTo, final long earliestSessionEndTime, final long latestSessionStartTime) {
+    }
+
+    @Override
+    public KeyValueIterator<Windowed<K>, V> backwardFindSessions(final K keyFrom,
+                                                                 final K keyTo,
+                                                                 final long earliestSessionEndTime,
+                                                                 final long latestSessionStartTime) {
         final Bytes bytesKeyFrom = keyBytes(keyFrom);
         final Bytes bytesKeyTo = keyBytes(keyTo);
-<<<<<<< HEAD
-        return new MeteredWindowedKeyValueIterator<>(wrapped().backwardFindSessions(bytesKeyFrom, bytesKeyTo, earliestSessionEndTime, latestSessionStartTime), fetchSensor, streamsMetrics, serdes::keyFrom, serdes::valueFrom, time);
-=======
         return new MeteredWindowedKeyValueIterator<>(
             wrapped().backwardFindSessions(
                 bytesKeyFrom,
@@ -412,7 +391,6 @@
             numOpenIterators,
             openIterators
         );
->>>>>>> 9494bebe
     }
 
     @Override
@@ -431,7 +409,9 @@
 
     @SuppressWarnings("unchecked")
     @Override
-    public <R> QueryResult<R> query(final Query<R> query, final PositionBound positionBound, final QueryConfig config) {
+    public <R> QueryResult<R> query(final Query<R> query,
+                                    final PositionBound positionBound,
+                                    final QueryConfig config) {
         final long start = time.nanoseconds();
         final QueryResult<R> result;
 
@@ -439,29 +419,39 @@
         if (handler == null) {
             result = wrapped().query(query, positionBound, config);
             if (config.isCollectExecutionInfo()) {
-                result.addExecutionInfo("Handled in " + getClass() + " in " + (time.nanoseconds() - start) + "ns");
+                result.addExecutionInfo(
+                    "Handled in " + getClass() + " in " + (time.nanoseconds() - start) + "ns");
             }
         } else {
-            result = (QueryResult<R>) handler.apply(query, positionBound, config, this);
+            result = (QueryResult<R>) handler.apply(
+                query,
+                positionBound,
+                config,
+                this
+            );
             if (config.isCollectExecutionInfo()) {
-                result.addExecutionInfo("Handled in " + getClass() + " with serdes " + serdes + " in " + (time.nanoseconds() - start) + "ns");
+                result.addExecutionInfo(
+                    "Handled in " + getClass() + " with serdes "
+                        + serdes + " in " + (time.nanoseconds() - start) + "ns");
             }
         }
         return result;
     }
 
     @SuppressWarnings("unchecked")
-    private <R> QueryResult<R> runRangeQuery(final Query<R> query, final PositionBound positionBound, final QueryConfig config) {
+    private <R> QueryResult<R> runRangeQuery(final Query<R> query,
+                                             final PositionBound positionBound,
+                                             final QueryConfig config) {
         final QueryResult<R> result;
         final WindowRangeQuery<K, V> typedQuery = (WindowRangeQuery<K, V>) query;
         if (typedQuery.getKey().isPresent()) {
-            final WindowRangeQuery<Bytes, byte[]> rawKeyQuery = WindowRangeQuery.withKey(Bytes.wrap(serdes.rawKey(typedQuery.getKey().get())));
-            final QueryResult<KeyValueIterator<Windowed<Bytes>, byte[]>> rawResult = wrapped().query(rawKeyQuery, positionBound, config);
+            final WindowRangeQuery<Bytes, byte[]> rawKeyQuery =
+                WindowRangeQuery.withKey(
+                    Bytes.wrap(serdes.rawKey(typedQuery.getKey().get()))
+                );
+            final QueryResult<KeyValueIterator<Windowed<Bytes>, byte[]>> rawResult =
+                wrapped().query(rawKeyQuery, positionBound, config);
             if (rawResult.isSuccess()) {
-<<<<<<< HEAD
-                final MeteredWindowedKeyValueIterator<K, V> typedResult = new MeteredWindowedKeyValueIterator<>(rawResult.getResult(), fetchSensor, streamsMetrics, serdes::keyFrom, StoreQueryUtils.getDeserializeValue(serdes, wrapped()), time);
-                final QueryResult<MeteredWindowedKeyValueIterator<K, V>> typedQueryResult = InternalQueryResultUtil.copyAndSubstituteDeserializedResult(rawResult, typedResult);
-=======
                 final MeteredWindowedKeyValueIterator<K, V> typedResult =
                     new MeteredWindowedKeyValueIterator<>(
                         rawResult.getResult(),
@@ -476,7 +466,6 @@
                     );
                 final QueryResult<MeteredWindowedKeyValueIterator<K, V>> typedQueryResult =
                     InternalQueryResultUtil.copyAndSubstituteDeserializedResult(rawResult, typedResult);
->>>>>>> 9494bebe
                 result = (QueryResult<R>) typedQueryResult;
             } else {
                 // the generic type doesn't matter, since failed queries have no result set.
@@ -484,7 +473,14 @@
             }
         } else {
 
-            result = QueryResult.forFailure(FailureReason.UNKNOWN_QUERY_TYPE, "This store (" + getClass() + ") doesn't know how to" + " execute the given query (" + query + ") because" + " SessionStores only support WindowRangeQuery.withKey." + " Contact the store maintainer if you need support" + " for a new query type.");
+            result = QueryResult.forFailure(
+                FailureReason.UNKNOWN_QUERY_TYPE,
+                "This store (" + getClass() + ") doesn't know how to"
+                    + " execute the given query (" + query + ") because"
+                    + " SessionStores only support WindowRangeQuery.withKey."
+                    + " Contact the store maintainer if you need support"
+                    + " for a new query type."
+            );
         }
         return result;
     }
@@ -498,11 +494,7 @@
         // In that case, we _can't_ get the current timestamp, so we don't record anything.
         if (e2eLatencySensor.shouldRecord() && internalContext != null) {
             final long currentTime = time.milliseconds();
-<<<<<<< HEAD
-            final long e2eLatency = currentTime - context.timestamp();
-=======
             final long e2eLatency =  currentTime - internalContext.recordContext().timestamp();
->>>>>>> 9494bebe
             e2eLatencySensor.record(e2eLatency, currentTime);
         }
     }
