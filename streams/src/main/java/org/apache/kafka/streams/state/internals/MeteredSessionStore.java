--- conflicted
+++ resolved
@@ -32,12 +32,7 @@
 import org.apache.kafka.streams.processor.internals.ProcessorContextUtils;
 import org.apache.kafka.streams.processor.internals.SerdeGetter;
 import org.apache.kafka.streams.processor.internals.metrics.StreamsMetricsImpl;
-import org.apache.kafka.streams.query.FailureReason;
-import org.apache.kafka.streams.query.PositionBound;
-import org.apache.kafka.streams.query.Query;
-import org.apache.kafka.streams.query.QueryConfig;
-import org.apache.kafka.streams.query.QueryResult;
-import org.apache.kafka.streams.query.WindowRangeQuery;
+import org.apache.kafka.streams.query.*;
 import org.apache.kafka.streams.query.internals.InternalQueryResultUtil;
 import org.apache.kafka.streams.state.KeyValueIterator;
 import org.apache.kafka.streams.state.SessionStore;
@@ -52,120 +47,7 @@
 import static org.apache.kafka.common.utils.Utils.mkMap;
 import static org.apache.kafka.streams.processor.internals.metrics.StreamsMetricsImpl.maybeMeasureLatency;
 
-public class MeteredSessionStore<K, V>
-<<<<<<< HEAD
-		extends WrappedStateStore<SessionStore<Bytes, byte[]>, Windowed<K>, V>
-		implements SessionStore<K, V> {
-
-	private final String metricsScope;
-	private final Serde<K> keySerde;
-	private final Serde<V> valueSerde;
-	private final Time time;
-	private StateSerdes<K, V> serdes;
-	private StreamsMetricsImpl streamsMetrics;
-	private Sensor putSensor;
-	private Sensor fetchSensor;
-	private Sensor flushSensor;
-	private Sensor removeSensor;
-	private Sensor e2eLatencySensor;
-	private InternalProcessorContext context;
-	private final String threadId;
-	private String taskId;
-
-	MeteredSessionStore(final SessionStore<Bytes, byte[]> inner,
-						final String metricsScope,
-						final Serde<K> keySerde,
-						final Serde<V> valueSerde,
-						final Time time) {
-		super(inner);
-		threadId = Thread.currentThread().getName();
-		this.metricsScope = metricsScope;
-		this.keySerde = keySerde;
-		this.valueSerde = valueSerde;
-		this.time = time;
-	}
-
-	@Deprecated
-	@Override
-	public void init(final ProcessorContext context,
-					 final StateStore root) {
-		this.context = context instanceof InternalProcessorContext ? (InternalProcessorContext) context : null;
-		initStoreSerde(context);
-		taskId = context.taskId().toString();
-		streamsMetrics = (StreamsMetricsImpl) context.metrics();
-
-		registerMetrics();
-		final Sensor restoreSensor =
-				StateStoreMetrics.restoreSensor(threadId, taskId, metricsScope, name(), streamsMetrics);
-
-		// register and possibly restore the state from the logs
-		maybeMeasureLatency(() -> super.init(context, root), time, restoreSensor);
-	}
-
-	@Override
-	public void init(final StateStoreContext context,
-					 final StateStore root) {
-		this.context = context instanceof InternalProcessorContext ? (InternalProcessorContext) context : null;
-		initStoreSerde(context);
-		taskId = context.taskId().toString();
-		streamsMetrics = (StreamsMetricsImpl) context.metrics();
-
-		registerMetrics();
-		final Sensor restoreSensor =
-				StateStoreMetrics.restoreSensor(threadId, taskId, metricsScope, name(), streamsMetrics);
-
-		// register and possibly restore the state from the logs
-		maybeMeasureLatency(() -> super.init(context, root), time, restoreSensor);
-	}
-
-	private void registerMetrics() {
-		putSensor = StateStoreMetrics.putSensor(threadId, taskId, metricsScope, name(), streamsMetrics);
-		fetchSensor = StateStoreMetrics.fetchSensor(threadId, taskId, metricsScope, name(), streamsMetrics);
-		flushSensor = StateStoreMetrics.flushSensor(threadId, taskId, metricsScope, name(), streamsMetrics);
-		removeSensor = StateStoreMetrics.removeSensor(threadId, taskId, metricsScope, name(), streamsMetrics);
-		e2eLatencySensor = StateStoreMetrics.e2ELatencySensor(taskId, metricsScope, name(), streamsMetrics);
-	}
-
-
-	private void initStoreSerde(final ProcessorContext context) {
-		final String storeName = name();
-		final String changelogTopic = ProcessorContextUtils.changelogFor(context, storeName);
-		serdes = new StateSerdes<>(
-				changelogTopic != null ?
-						changelogTopic :
-						ProcessorStateManager.storeChangelogTopic(context.applicationId(), storeName),
-				WrappingNullableUtils.prepareKeySerde(keySerde, context.keySerde(), context.valueSerde()),
-				WrappingNullableUtils.prepareValueSerde(valueSerde, context.keySerde(), context.valueSerde())
-		);
-	}
-
-	private void initStoreSerde(final StateStoreContext context) {
-		final String storeName = name();
-		final String changelogTopic = ProcessorContextUtils.changelogFor(context, storeName);
-		serdes = new StateSerdes<>(
-				changelogTopic != null ?
-						changelogTopic :
-						ProcessorStateManager.storeChangelogTopic(context.applicationId(), storeName),
-				WrappingNullableUtils.prepareKeySerde(keySerde, context.keySerde(), context.valueSerde()),
-				WrappingNullableUtils.prepareValueSerde(valueSerde, context.keySerde(), context.valueSerde())
-		);
-	}
-
-	@SuppressWarnings("unchecked")
-	@Override
-	public boolean setFlushListener(final CacheFlushListener<Windowed<K>, V> listener,
-									final boolean sendOldValues) {
-		final SessionStore<Bytes, byte[]> wrapped = wrapped();
-		if (wrapped instanceof CachedStateStore) {
-			return ((CachedStateStore<byte[], byte[]>) wrapped).setFlushListener(
-					(key, newValue, oldValue, timestamp) -> listener.apply(
-                    SessionKeySchema.from(key, serdes.keyDeserializer(), serdes.topic()),
-                    newValue != null ? serdes.valueFrom(newValue) : null,
-                    oldValue != null ? serdes.valueFrom(oldValue) : null,
-                    timestamp
-=======
-    extends WrappedStateStore<SessionStore<Bytes, byte[]>, Windowed<K>, V>
-    implements SessionStore<K, V> {
+public class MeteredSessionStore<K, V> extends WrappedStateStore<SessionStore<Bytes, byte[]>, Windowed<K>, V> implements SessionStore<K, V> {
 
     private final String metricsScope;
     private final Serde<K> keySerde;
@@ -182,20 +64,10 @@
     private TaskId taskId;
 
     @SuppressWarnings("rawtypes")
-    private final Map<Class, QueryHandler> queryHandlers =
-            mkMap(
-                    mkEntry(
-                            WindowRangeQuery.class,
-                            (query, positionBound, config, store) -> runRangeQuery(query, positionBound, config)
-                    )
-            );
-
-
-    MeteredSessionStore(final SessionStore<Bytes, byte[]> inner,
-                        final String metricsScope,
-                        final Serde<K> keySerde,
-                        final Serde<V> valueSerde,
-                        final Time time) {
+    private final Map<Class, QueryHandler> queryHandlers = mkMap(mkEntry(WindowRangeQuery.class, (query, positionBound, config, store) -> runRangeQuery(query, positionBound, config)));
+
+
+    MeteredSessionStore(final SessionStore<Bytes, byte[]> inner, final String metricsScope, final Serde<K> keySerde, final Serde<V> valueSerde, final Time time) {
         super(inner);
         this.metricsScope = metricsScope;
         this.keySerde = keySerde;
@@ -205,32 +77,28 @@
 
     @Deprecated
     @Override
-    public void init(final ProcessorContext context,
-                     final StateStore root) {
+    public void init(final ProcessorContext context, final StateStore root) {
         this.context = context instanceof InternalProcessorContext ? (InternalProcessorContext<?, ?>) context : null;
         taskId = context.taskId();
         initStoreSerde(context);
         streamsMetrics = (StreamsMetricsImpl) context.metrics();
 
         registerMetrics();
-        final Sensor restoreSensor =
-            StateStoreMetrics.restoreSensor(taskId.toString(), metricsScope, name(), streamsMetrics);
+        final Sensor restoreSensor = StateStoreMetrics.restoreSensor(taskId.toString(), metricsScope, name(), streamsMetrics);
 
         // register and possibly restore the state from the logs
         maybeMeasureLatency(() -> super.init(context, root), time, restoreSensor);
     }
 
     @Override
-    public void init(final StateStoreContext context,
-                     final StateStore root) {
+    public void init(final StateStoreContext context, final StateStore root) {
         this.context = context instanceof InternalProcessorContext ? (InternalProcessorContext<?, ?>) context : null;
         taskId = context.taskId();
         initStoreSerde(context);
         streamsMetrics = (StreamsMetricsImpl) context.metrics();
 
         registerMetrics();
-        final Sensor restoreSensor =
-            StateStoreMetrics.restoreSensor(taskId.toString(), metricsScope, name(), streamsMetrics);
+        final Sensor restoreSensor = StateStoreMetrics.restoreSensor(taskId.toString(), metricsScope, name(), streamsMetrics);
 
         // register and possibly restore the state from the logs
         maybeMeasureLatency(() -> super.init(context, root), time, restoreSensor);
@@ -248,62 +116,38 @@
     private void initStoreSerde(final ProcessorContext context) {
         final String storeName = name();
         final String changelogTopic = ProcessorContextUtils.changelogFor(context, storeName, Boolean.FALSE);
-        serdes = new StateSerdes<>(
-            changelogTopic,
-            WrappingNullableUtils.prepareKeySerde(keySerde, new SerdeGetter(context)),
-            WrappingNullableUtils.prepareValueSerde(valueSerde, new SerdeGetter(context))
-        );
+        serdes = new StateSerdes<>(changelogTopic, WrappingNullableUtils.prepareKeySerde(keySerde, new SerdeGetter(context)), WrappingNullableUtils.prepareValueSerde(valueSerde, new SerdeGetter(context)));
     }
 
     private void initStoreSerde(final StateStoreContext context) {
         final String storeName = name();
         final String changelogTopic = ProcessorContextUtils.changelogFor(context, storeName, Boolean.FALSE);
-        serdes = new StateSerdes<>(
-            changelogTopic,
-            WrappingNullableUtils.prepareKeySerde(keySerde, new SerdeGetter(context)),
-            WrappingNullableUtils.prepareValueSerde(valueSerde, new SerdeGetter(context))
-        );
+        serdes = new StateSerdes<>(changelogTopic, WrappingNullableUtils.prepareKeySerde(keySerde, new SerdeGetter(context)), WrappingNullableUtils.prepareValueSerde(valueSerde, new SerdeGetter(context)));
     }
 
     @SuppressWarnings("unchecked")
     @Override
-    public boolean setFlushListener(final CacheFlushListener<Windowed<K>, V> listener,
-                                    final boolean sendOldValues) {
+    public boolean setFlushListener(final CacheFlushListener<Windowed<K>, V> listener, final boolean sendOldValues) {
         final SessionStore<Bytes, byte[]> wrapped = wrapped();
         if (wrapped instanceof CachedStateStore) {
-            return ((CachedStateStore<byte[], byte[]>) wrapped).setFlushListener(
-                record -> listener.apply(
-                    record.withKey(SessionKeySchema.from(record.key(), serdes.keyDeserializer(), serdes.topic()))
-                        .withValue(new Change<>(
-                            record.value().newValue != null ? serdes.valueFrom(record.value().newValue) : null,
-                            record.value().oldValue != null ? serdes.valueFrom(record.value().oldValue) : null,
-                            record.value().isLatest
-                        ))
->>>>>>> 15418db6
-                ),
-                sendOldValues);
+            return ((CachedStateStore<byte[], byte[]>) wrapped).setFlushListener(record -> listener.apply(record.withKey(SessionKeySchema.from(record.key(), serdes.keyDeserializer(), serdes.topic())).withValue(new Change<>(record.value().newValue != null ? serdes.valueFrom(record.value().newValue) : null, record.value().oldValue != null ? serdes.valueFrom(record.value().oldValue) : null, record.value().isLatest))), sendOldValues);
         }
         return false;
     }
 
     @Override
-    public void put(final Windowed<K> sessionKey,
-                    final V aggregate) {
+    public void put(final Windowed<K> sessionKey, final V aggregate) {
         Objects.requireNonNull(sessionKey, "sessionKey can't be null");
         Objects.requireNonNull(sessionKey.key(), "sessionKey.key() can't be null");
         Objects.requireNonNull(sessionKey.window(), "sessionKey.window() can't be null");
 
         try {
-			maybeMeasureLatency(
-					() -> {
-						final Bytes key = keyBytes(sessionKey.key());
-						wrapped().put(new Windowed<>(key, sessionKey.window()), serdes.rawValue(aggregate));
-					},
-					time,
-					putSensor
-			);
-			maybeRecordE2ELatency();
-		} catch (final ProcessorStateException e) {
+            maybeMeasureLatency(() -> {
+                final Bytes key = keyBytes(sessionKey.key());
+                wrapped().put(new Windowed<>(key, sessionKey.window()), serdes.rawValue(aggregate));
+            }, time, putSensor);
+            maybeRecordE2ELatency();
+        } catch (final ProcessorStateException e) {
             final String message = String.format(e.getMessage(), sessionKey.key(), aggregate);
             throw new ProcessorStateException(message, e);
         }
@@ -316,354 +160,82 @@
         Objects.requireNonNull(sessionKey.window(), "sessionKey.window() can't be null");
 
         try {
-			maybeMeasureLatency(
-					() -> {
-						final Bytes key = keyBytes(sessionKey.key());
-						wrapped().remove(new Windowed<>(key, sessionKey.window()));
-					},
-					time,
-					removeSensor
-			);
-		} catch (final ProcessorStateException e) {
+            maybeMeasureLatency(() -> {
+                final Bytes key = keyBytes(sessionKey.key());
+                wrapped().remove(new Windowed<>(key, sessionKey.window()));
+            }, time, removeSensor);
+        } catch (final ProcessorStateException e) {
             final String message = String.format(e.getMessage(), sessionKey.key());
             throw new ProcessorStateException(message, e);
         }
     }
 
     @Override
-<<<<<<< HEAD
-    public V fetchSession(final K key, final long startTime, final long endTime) {
-		Objects.requireNonNull(key, "key cannot be null");
-		return maybeMeasureLatency(
-				() -> {
-					final Bytes bytesKey = keyBytes(key);
-					final byte[] result = wrapped().fetchSession(bytesKey, startTime, endTime);
-					if (result == null) {
-						return null;
-					}
-					return serdes.valueFrom(result);
-				},
-				time,
-				fetchSensor
-		);
-	}
-=======
     public V fetchSession(final K key, final long earliestSessionEndTime, final long latestSessionStartTime) {
         Objects.requireNonNull(key, "key cannot be null");
-        return maybeMeasureLatency(
-            () -> {
-                final Bytes bytesKey = keyBytes(key);
-                final byte[] result = wrapped().fetchSession(
-                    bytesKey,
-                    earliestSessionEndTime,
-                    latestSessionStartTime
-                );
-                if (result == null) {
-                    return null;
-                }
-                return serdes.valueFrom(result);
-            },
-            time,
-            fetchSensor
-        );
+        return maybeMeasureLatency(() -> {
+            final Bytes bytesKey = keyBytes(key);
+            final byte[] result = wrapped().fetchSession(bytesKey, earliestSessionEndTime, latestSessionStartTime);
+            if (result == null) {
+                return null;
+            }
+            return serdes.valueFrom(result);
+        }, time, fetchSensor);
     }
 
     @Override
     public KeyValueIterator<Windowed<K>, V> fetch(final K key) {
         Objects.requireNonNull(key, "key cannot be null");
-        return new MeteredWindowedKeyValueIterator<>(
-            wrapped().fetch(keyBytes(key)),
-            fetchSensor,
-            streamsMetrics,
-            serdes::keyFrom,
-            serdes::valueFrom,
-            time);
-    }
->>>>>>> 15418db6
-
-    @Override
-	public KeyValueIterator<Windowed<K>, V> fetch(final K key) {
-		Objects.requireNonNull(key, "key cannot be null");
-		return new MeteredWindowedKeyValueIterator<>(
-				wrapped().fetch(keyBytes(key)),
-				fetchSensor,
-				streamsMetrics,
-				serdes,
-				time);
-	}
-
-	@Override
-	public KeyValueIterator<Windowed<K>, V> backwardFetch(final K key) {
-		Objects.requireNonNull(key, "key cannot be null");
-		return new MeteredWindowedKeyValueIterator<>(
-				wrapped().backwardFetch(keyBytes(key)),
-				fetchSensor,
-				streamsMetrics,
-				serdes,
-				time
-		);
-	}
-
-	@Override
-	public KeyValueIterator<Windowed<K>, V> fetch(final K from,
-												  final K to) {
-		Objects.requireNonNull(from, "from cannot be null");
-		Objects.requireNonNull(to, "to cannot be null");
-		return new MeteredWindowedKeyValueIterator<>(
-				wrapped().fetch(keyBytes(from), keyBytes(to)),
-				fetchSensor,
-				streamsMetrics,
-				serdes,
-				time);
-	}
-
-	@Override
-	public KeyValueIterator<Windowed<K>, V> backwardFetch(final K from,
-														  final K to) {
-		Objects.requireNonNull(from, "from cannot be null");
-		Objects.requireNonNull(to, "to cannot be null");
-		return new MeteredWindowedKeyValueIterator<>(
-				wrapped().backwardFetch(keyBytes(from), keyBytes(to)),
-				fetchSensor,
-				streamsMetrics,
-				serdes,
-				time
-		);
-	}
-
-	@Override
-	public KeyValueIterator<Windowed<K>, V> findSessions(final K key,
-														 final long earliestSessionEndTime,
-														 final long latestSessionStartTime) {
-		Objects.requireNonNull(key, "key cannot be null");
-		final Bytes bytesKey = keyBytes(key);
-		return new MeteredWindowedKeyValueIterator<>(
-				wrapped().findSessions(
-						bytesKey,
-						earliestSessionEndTime,
-						latestSessionStartTime),
-				fetchSensor,
-				streamsMetrics,
-				serdes,
-				time);
-	}
-
-	@Override
-	public KeyValueIterator<Windowed<K>, V> backwardFindSessions(final K key,
-																 final long earliestSessionEndTime,
-																 final long latestSessionStartTime) {
-		Objects.requireNonNull(key, "key cannot be null");
-		final Bytes bytesKey = keyBytes(key);
-		return new MeteredWindowedKeyValueIterator<>(
-				wrapped().backwardFindSessions(
-						bytesKey,
-						earliestSessionEndTime,
-						latestSessionStartTime
-				),
-				fetchSensor,
-				streamsMetrics,
-				serdes,
-				time
-		);
-	}
-
-	@Override
-	public KeyValueIterator<Windowed<K>, V> findSessions(final K keyFrom,
-														 final K keyTo,
-														 final long earliestSessionEndTime,
-														 final long latestSessionStartTime) {
-		Objects.requireNonNull(keyFrom, "keyFrom cannot be null");
-		Objects.requireNonNull(keyTo, "keyTo cannot be null");
-		final Bytes bytesKeyFrom = keyBytes(keyFrom);
-		final Bytes bytesKeyTo = keyBytes(keyTo);
-        return new MeteredWindowedKeyValueIterator<>(
-<<<<<<< HEAD
-				wrapped().findSessions(
-						bytesKeyFrom,
-						bytesKeyTo,
-						earliestSessionEndTime,
-						latestSessionStartTime),
-				fetchSensor,
-				streamsMetrics,
-				serdes,
-				time);
-	}
-
-	@Override
-	public KeyValueIterator<Windowed<K>, V> backwardFindSessions(final K keyFrom,
-																 final K keyTo,
-																 final long earliestSessionEndTime,
-																 final long latestSessionStartTime) {
-		Objects.requireNonNull(keyFrom, "keyFrom cannot be null");
-		Objects.requireNonNull(keyTo, "keyTo cannot be null");
-		final Bytes bytesKeyFrom = keyBytes(keyFrom);
-		final Bytes bytesKeyTo = keyBytes(keyTo);
-		return new MeteredWindowedKeyValueIterator<>(
-				wrapped().backwardFindSessions(
-						bytesKeyFrom,
-						bytesKeyTo,
-						earliestSessionEndTime,
-						latestSessionStartTime
-				),
-				fetchSensor,
-				streamsMetrics,
-				serdes,
-				time
-		);
-	}
-
-	@Override
-	public void flush() {
-		maybeMeasureLatency(super::flush, time, flushSensor);
-	}
-
-	@Override
-	public void close() {
-		try {
-			wrapped().close();
-		} finally {
-			streamsMetrics.removeAllStoreLevelSensorsAndMetrics(taskId, name());
-		}
-	}
-
-	private Bytes keyBytes(final K key) {
-		return Bytes.wrap(serdes.rawKey(key));
-	}
-
-	private void maybeRecordE2ELatency() {
-		// Context is null if the provided context isn't an implementation of InternalProcessorContext.
-		// In that case, we _can't_ get the current timestamp, so we don't record anything.
-		if (e2eLatencySensor.shouldRecord() && context != null) {
-			final long currentTime = time.milliseconds();
-			final long e2eLatency = currentTime - context.timestamp();
-			e2eLatencySensor.record(e2eLatency, currentTime);
-		}
-	}
-=======
-            wrapped().backwardFetch(keyBytes(key)),
-            fetchSensor,
-            streamsMetrics,
-            serdes::keyFrom,
-            serdes::valueFrom,
-            time
-        );
-    }
-
-    @Override
-    public KeyValueIterator<Windowed<K>, V> fetch(final K keyFrom,
-                                                  final K keyTo) {
-        return new MeteredWindowedKeyValueIterator<>(
-            wrapped().fetch(keyBytes(keyFrom), keyBytes(keyTo)),
-            fetchSensor,
-            streamsMetrics,
-            serdes::keyFrom,
-            serdes::valueFrom,
-            time);
-    }
-
-    @Override
-    public KeyValueIterator<Windowed<K>, V> backwardFetch(final K keyFrom,
-                                                          final K keyTo) {
-        return new MeteredWindowedKeyValueIterator<>(
-            wrapped().backwardFetch(keyBytes(keyFrom), keyBytes(keyTo)),
-            fetchSensor,
-            streamsMetrics,
-            serdes::keyFrom,
-            serdes::valueFrom,
-            time
-        );
-    }
-
-    @Override
-    public KeyValueIterator<Windowed<K>, V> findSessions(final K key,
-                                                         final long earliestSessionEndTime,
-                                                         final long latestSessionStartTime) {
+        return new MeteredWindowedKeyValueIterator<>(wrapped().fetch(keyBytes(key)), fetchSensor, streamsMetrics, serdes::keyFrom, serdes::valueFrom, time);
+    }
+
+    @Override
+    public KeyValueIterator<Windowed<K>, V> backwardFetch(final K key) {
+        Objects.requireNonNull(key, "key cannot be null");
+        return new MeteredWindowedKeyValueIterator<>(wrapped().backwardFetch(keyBytes(key)), fetchSensor, streamsMetrics, serdes::keyFrom, serdes::valueFrom, time);
+    }
+
+    @Override
+    public KeyValueIterator<Windowed<K>, V> fetch(final K keyFrom, final K keyTo) {
+        return new MeteredWindowedKeyValueIterator<>(wrapped().fetch(keyBytes(keyFrom), keyBytes(keyTo)), fetchSensor, streamsMetrics, serdes::keyFrom, serdes::valueFrom, time);
+    }
+
+    @Override
+    public KeyValueIterator<Windowed<K>, V> backwardFetch(final K keyFrom, final K keyTo) {
+        return new MeteredWindowedKeyValueIterator<>(wrapped().backwardFetch(keyBytes(keyFrom), keyBytes(keyTo)), fetchSensor, streamsMetrics, serdes::keyFrom, serdes::valueFrom, time);
+    }
+
+    @Override
+    public KeyValueIterator<Windowed<K>, V> findSessions(final K key, final long earliestSessionEndTime, final long latestSessionStartTime) {
         Objects.requireNonNull(key, "key cannot be null");
         final Bytes bytesKey = keyBytes(key);
-        return new MeteredWindowedKeyValueIterator<>(
-            wrapped().findSessions(
-                bytesKey,
-                earliestSessionEndTime,
-                latestSessionStartTime),
-            fetchSensor,
-            streamsMetrics,
-            serdes::keyFrom,
-            serdes::valueFrom,
-            time);
-    }
-
-    @Override
-    public KeyValueIterator<Windowed<K>, V> backwardFindSessions(final K key,
-                                                                 final long earliestSessionEndTime,
-                                                                 final long latestSessionStartTime) {
+        return new MeteredWindowedKeyValueIterator<>(wrapped().findSessions(bytesKey, earliestSessionEndTime, latestSessionStartTime), fetchSensor, streamsMetrics, serdes::keyFrom, serdes::valueFrom, time);
+    }
+
+    @Override
+    public KeyValueIterator<Windowed<K>, V> backwardFindSessions(final K key, final long earliestSessionEndTime, final long latestSessionStartTime) {
         Objects.requireNonNull(key, "key cannot be null");
         final Bytes bytesKey = keyBytes(key);
-        return new MeteredWindowedKeyValueIterator<>(
-            wrapped().backwardFindSessions(
-                bytesKey,
-                earliestSessionEndTime,
-                latestSessionStartTime
-            ),
-            fetchSensor,
-            streamsMetrics,
-            serdes::keyFrom,
-            serdes::valueFrom,
-            time
-        );
-    }
-
-    @Override
-    public KeyValueIterator<Windowed<K>, V> findSessions(final K keyFrom,
-                                                         final K keyTo,
-                                                         final long earliestSessionEndTime,
-                                                         final long latestSessionStartTime) {
+        return new MeteredWindowedKeyValueIterator<>(wrapped().backwardFindSessions(bytesKey, earliestSessionEndTime, latestSessionStartTime), fetchSensor, streamsMetrics, serdes::keyFrom, serdes::valueFrom, time);
+    }
+
+    @Override
+    public KeyValueIterator<Windowed<K>, V> findSessions(final K keyFrom, final K keyTo, final long earliestSessionEndTime, final long latestSessionStartTime) {
         final Bytes bytesKeyFrom = keyBytes(keyFrom);
         final Bytes bytesKeyTo = keyBytes(keyTo);
-        return new MeteredWindowedKeyValueIterator<>(
-            wrapped().findSessions(
-                bytesKeyFrom,
-                bytesKeyTo,
-                earliestSessionEndTime,
-                latestSessionStartTime),
-            fetchSensor,
-            streamsMetrics,
-            serdes::keyFrom,
-            serdes::valueFrom,
-            time);
-    }
-
-    @Override
-    public KeyValueIterator<Windowed<K>, V> findSessions(final long earliestSessionEndTime,
-                                                         final long latestSessionEndTime) {
-        return new MeteredWindowedKeyValueIterator<>(
-                wrapped().findSessions(earliestSessionEndTime, latestSessionEndTime),
-                fetchSensor,
-                streamsMetrics,
-                serdes::keyFrom,
-                serdes::valueFrom,
-                time);
-    }
-
-    @Override
-    public KeyValueIterator<Windowed<K>, V> backwardFindSessions(final K keyFrom,
-                                                                 final K keyTo,
-                                                                 final long earliestSessionEndTime,
-                                                                 final long latestSessionStartTime) {
+        return new MeteredWindowedKeyValueIterator<>(wrapped().findSessions(bytesKeyFrom, bytesKeyTo, earliestSessionEndTime, latestSessionStartTime), fetchSensor, streamsMetrics, serdes::keyFrom, serdes::valueFrom, time);
+    }
+
+    @Override
+    public KeyValueIterator<Windowed<K>, V> findSessions(final long earliestSessionEndTime, final long latestSessionEndTime) {
+        return new MeteredWindowedKeyValueIterator<>(wrapped().findSessions(earliestSessionEndTime, latestSessionEndTime), fetchSensor, streamsMetrics, serdes::keyFrom, serdes::valueFrom, time);
+    }
+
+    @Override
+    public KeyValueIterator<Windowed<K>, V> backwardFindSessions(final K keyFrom, final K keyTo, final long earliestSessionEndTime, final long latestSessionStartTime) {
         final Bytes bytesKeyFrom = keyBytes(keyFrom);
         final Bytes bytesKeyTo = keyBytes(keyTo);
-        return new MeteredWindowedKeyValueIterator<>(
-            wrapped().backwardFindSessions(
-                bytesKeyFrom,
-                bytesKeyTo,
-                earliestSessionEndTime,
-                latestSessionStartTime
-            ),
-            fetchSensor,
-            streamsMetrics,
-            serdes::keyFrom,
-            serdes::valueFrom,
-            time
-        );
+        return new MeteredWindowedKeyValueIterator<>(wrapped().backwardFindSessions(bytesKeyFrom, bytesKeyTo, earliestSessionEndTime, latestSessionStartTime), fetchSensor, streamsMetrics, serdes::keyFrom, serdes::valueFrom, time);
     }
 
     @Override
@@ -682,9 +254,7 @@
 
     @SuppressWarnings("unchecked")
     @Override
-    public <R> QueryResult<R> query(final Query<R> query,
-                                    final PositionBound positionBound,
-                                    final QueryConfig config) {
+    public <R> QueryResult<R> query(final Query<R> query, final PositionBound positionBound, final QueryConfig config) {
         final long start = time.nanoseconds();
         final QueryResult<R> result;
 
@@ -692,50 +262,27 @@
         if (handler == null) {
             result = wrapped().query(query, positionBound, config);
             if (config.isCollectExecutionInfo()) {
-                result.addExecutionInfo(
-                    "Handled in " + getClass() + " in " + (time.nanoseconds() - start) + "ns");
+                result.addExecutionInfo("Handled in " + getClass() + " in " + (time.nanoseconds() - start) + "ns");
             }
         } else {
-            result = (QueryResult<R>) handler.apply(
-                query,
-                positionBound,
-                config,
-                this
-            );
+            result = (QueryResult<R>) handler.apply(query, positionBound, config, this);
             if (config.isCollectExecutionInfo()) {
-                result.addExecutionInfo(
-                    "Handled in " + getClass() + " with serdes "
-                        + serdes + " in " + (time.nanoseconds() - start) + "ns");
+                result.addExecutionInfo("Handled in " + getClass() + " with serdes " + serdes + " in " + (time.nanoseconds() - start) + "ns");
             }
         }
         return result;
     }
 
     @SuppressWarnings("unchecked")
-    private <R> QueryResult<R> runRangeQuery(final Query<R> query,
-                                             final PositionBound positionBound,
-                                             final QueryConfig config) {
+    private <R> QueryResult<R> runRangeQuery(final Query<R> query, final PositionBound positionBound, final QueryConfig config) {
         final QueryResult<R> result;
         final WindowRangeQuery<K, V> typedQuery = (WindowRangeQuery<K, V>) query;
         if (typedQuery.getKey().isPresent()) {
-            final WindowRangeQuery<Bytes, byte[]> rawKeyQuery =
-                WindowRangeQuery.withKey(
-                    Bytes.wrap(serdes.rawKey(typedQuery.getKey().get()))
-                );
-            final QueryResult<KeyValueIterator<Windowed<Bytes>, byte[]>> rawResult =
-                wrapped().query(rawKeyQuery, positionBound, config);
+            final WindowRangeQuery<Bytes, byte[]> rawKeyQuery = WindowRangeQuery.withKey(Bytes.wrap(serdes.rawKey(typedQuery.getKey().get())));
+            final QueryResult<KeyValueIterator<Windowed<Bytes>, byte[]>> rawResult = wrapped().query(rawKeyQuery, positionBound, config);
             if (rawResult.isSuccess()) {
-                final MeteredWindowedKeyValueIterator<K, V> typedResult =
-                    new MeteredWindowedKeyValueIterator<>(
-                        rawResult.getResult(),
-                        fetchSensor,
-                        streamsMetrics,
-                        serdes::keyFrom,
-                        StoreQueryUtils.getDeserializeValue(serdes, wrapped()),
-                        time
-                    );
-                final QueryResult<MeteredWindowedKeyValueIterator<K, V>> typedQueryResult =
-                    InternalQueryResultUtil.copyAndSubstituteDeserializedResult(rawResult, typedResult);
+                final MeteredWindowedKeyValueIterator<K, V> typedResult = new MeteredWindowedKeyValueIterator<>(rawResult.getResult(), fetchSensor, streamsMetrics, serdes::keyFrom, StoreQueryUtils.getDeserializeValue(serdes, wrapped()), time);
+                final QueryResult<MeteredWindowedKeyValueIterator<K, V>> typedQueryResult = InternalQueryResultUtil.copyAndSubstituteDeserializedResult(rawResult, typedResult);
                 result = (QueryResult<R>) typedQueryResult;
             } else {
                 // the generic type doesn't matter, since failed queries have no result set.
@@ -743,14 +290,7 @@
             }
         } else {
 
-            result = QueryResult.forFailure(
-                FailureReason.UNKNOWN_QUERY_TYPE,
-                "This store (" + getClass() + ") doesn't know how to"
-                    + " execute the given query (" + query + ") because"
-                    + " SessionStores only support WindowRangeQuery.withKey."
-                    + " Contact the store maintainer if you need support"
-                    + " for a new query type."
-            );
+            result = QueryResult.forFailure(FailureReason.UNKNOWN_QUERY_TYPE, "This store (" + getClass() + ") doesn't know how to" + " execute the given query (" + query + ") because" + " SessionStores only support WindowRangeQuery.withKey." + " Contact the store maintainer if you need support" + " for a new query type.");
         }
         return result;
     }
@@ -764,9 +304,8 @@
         // In that case, we _can't_ get the current timestamp, so we don't record anything.
         if (e2eLatencySensor.shouldRecord() && context != null) {
             final long currentTime = time.milliseconds();
-            final long e2eLatency =  currentTime - context.timestamp();
+            final long e2eLatency = currentTime - context.timestamp();
             e2eLatencySensor.record(e2eLatency, currentTime);
         }
     }
->>>>>>> 15418db6
 }