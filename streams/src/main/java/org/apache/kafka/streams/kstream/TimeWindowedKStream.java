/*
 * Licensed to the Apache Software Foundation (ASF) under one or more
 * contributor license agreements. See the NOTICE file distributed with
 * this work for additional information regarding copyright ownership.
 * The ASF licenses this file to You under the Apache License, Version 2.0
 * (the "License"); you may not use this file except in compliance with
 * the License. You may obtain a copy of the License at
 *
 *    http://www.apache.org/licenses/LICENSE-2.0
 *
 * Unless required by applicable law or agreed to in writing, software
 * distributed under the License is distributed on an "AS IS" BASIS,
 * WITHOUT WARRANTIES OR CONDITIONS OF ANY KIND, either express or implied.
 * See the License for the specific language governing permissions and
 * limitations under the License.
 */
package org.apache.kafka.streams.kstream;

import org.apache.kafka.common.utils.Bytes;
import org.apache.kafka.streams.KafkaStreams;
import org.apache.kafka.streams.KeyValue;
import org.apache.kafka.streams.StoreQueryParameters;
import org.apache.kafka.streams.StreamsConfig;
import org.apache.kafka.streams.Topology;
import org.apache.kafka.streams.state.ReadOnlyWindowStore;
import org.apache.kafka.streams.state.WindowStore;
import org.apache.kafka.streams.state.TimestampedWindowStore;

import java.time.Duration;

/**
 * {@code TimeWindowedKStream} is an abstraction of a <i>windowed</i> record stream of {@link KeyValue} pairs.
 * It is an intermediate representation after a grouping and windowing of a {@link KStream} before an aggregation is
 * applied to the new (partitioned) windows resulting in a windowed {@link KTable} (a <emph>windowed</emph>
 * {@code KTable} is a {@link KTable} with key type {@link Windowed Windowed<K>}).
 * <p>
 * The specified {@code windows} define either hopping time windows that can be overlapping or tumbling (c.f.
 * {@link TimeWindows}) or they define landmark windows (c.f. {@link UnlimitedWindows}).
 * <p>
 * The result is written into a local {@link WindowStore} (which is basically an ever-updating
 * materialized view) that can be queried using the name provided in the {@link Materialized} instance.
 * Furthermore, updates to the store are sent downstream into a windowed {@link KTable} changelog stream, where
 * "windowed" implies that the {@link KTable} key is a combined key of the original record key and a window ID.
 * New events are added to {@link TimeWindows} until their grace period ends (see {@link TimeWindows#grace(Duration)}).
 * <p>
 * A {@code TimeWindowedKStream} must be obtained from a {@link KGroupedStream} via
 * {@link KGroupedStream#windowedBy(Windows)}.
 * @param <K> Type of keys
 * @param <V> Type of values
 * @see KStream
 * @see KGroupedStream
 */
public interface TimeWindowedKStream<K, V> {

<<<<<<< HEAD
	/**
	 * Count the number of records in this stream by the grouped key and defined windows.
	 * Records with {@code null} key or value are ignored.
	 * <p>
	 * The result is written into a local {@link WindowStore} (which is basically an ever-updating materialized view).
	 * The default key serde from the config will be used for serializing the result.
	 * If a different serde is required then you should use {@link #count(Materialized)}.
	 * Furthermore, updates to the store are sent downstream into a {@link KTable} changelog stream.
	 * Not all updates might get sent downstream, as an internal cache is used to deduplicate consecutive updates to
	 * the same window and key.
	 * The rate of propagated updates depends on your input data rate, the number of distinct keys, the number of
	 * parallel running Kafka Streams instances, and the {@link StreamsConfig configuration} parameters for
	 * {@link StreamsConfig#CACHE_MAX_BYTES_BUFFERING_CONFIG cache size}, and
	 * {@link StreamsConfig#COMMIT_INTERVAL_MS_CONFIG commit interval}.
	 * <p>
	 * For failure and recovery the store (which always will be of type {@link TimestampedWindowStore}) will be backed by
	 * an internal changelog topic that will be created in Kafka.
	 * The changelog topic will be named "${applicationId}-${internalStoreName}-changelog", where "applicationId" is
	 * user-specified in {@link StreamsConfig StreamsConfig} via parameter
	 * {@link StreamsConfig#APPLICATION_ID_CONFIG APPLICATION_ID_CONFIG}, "internalStoreName" is an internal name
	 * and "-changelog" is a fixed suffix.
	 * Note that the internal store name may not be queryable through Interactive Queries.
	 * <p>
	 * You can retrieve all generated internal topic names via {@link Topology#describe()}.
	 *
	 * @return a windowed {@link KTable} that contains "update" records with unmodified keys and {@link Long} values
	 * that represent the latest (rolling) count (i.e., number of records) for each key within a window
	 */
	KTable<Windowed<K>, Long> count();

	/**
	 * Count the number of records in this stream by the grouped key and defined windows.
	 * Records with {@code null} key or value are ignored.
	 * <p>
	 * The result is written into a local {@link WindowStore} (which is basically an ever-updating materialized view).
	 * The default key serde from the config will be used for serializing the result.
	 * If a different serde is required then you should use {@link #count(Named, Materialized)}.
	 * Furthermore, updates to the store are sent downstream into a {@link KTable} changelog stream.
	 * Not all updates might get sent downstream, as an internal cache is used to deduplicate consecutive updates to
	 * the same window and key.
	 * The rate of propagated updates depends on your input data rate, the number of distinct keys, the number of
	 * parallel running Kafka Streams instances, and the {@link StreamsConfig configuration} parameters for
	 * {@link StreamsConfig#CACHE_MAX_BYTES_BUFFERING_CONFIG cache size}, and
	 * {@link StreamsConfig#COMMIT_INTERVAL_MS_CONFIG commit interval}.
	 * <p>
	 * For failure and recovery the store (which always will be of type {@link TimestampedWindowStore}) will be backed by
	 * an internal changelog topic that will be created in Kafka.
	 * The changelog topic will be named "${applicationId}-${internalStoreName}-changelog", where "applicationId" is
	 * user-specified in {@link StreamsConfig StreamsConfig} via parameter
	 * {@link StreamsConfig#APPLICATION_ID_CONFIG APPLICATION_ID_CONFIG}, "internalStoreName" is an internal name
	 * and "-changelog" is a fixed suffix.
	 * Note that the internal store name may not be queryable through Interactive Queries.
	 * <p>
	 * You can retrieve all generated internal topic names via {@link Topology#describe()}.
	 *
	 * @param named  a {@link Named} config used to name the processor in the topology. Cannot be {@code null}.
	 * @return a windowed {@link KTable} that contains "update" records with unmodified keys and {@link Long} values
	 * that represent the latest (rolling) count (i.e., number of records) for each key within a window
	 */
	KTable<Windowed<K>, Long> count(final Named named);

	/**
	 * Count the number of records in this stream by the grouped key and defined windows.
	 * Records with {@code null} key or value are ignored.
	 * <p>
	 * The result is written into a local {@link WindowStore} (which is basically an ever-updating materialized view)
	 * that can be queried using the name provided with {@link Materialized}.
	 * Furthermore, updates to the store are sent downstream into a {@link KTable} changelog stream.
	 * <p>
	 * Not all updates might get sent downstream, as an internal cache will be used to deduplicate consecutive updates
	 * to the same window and key if caching is enabled on the {@link Materialized} instance.
	 * When caching is enabled the rate of propagated updates depends on your input data rate, the number of distinct
	 * keys, the number of parallel running Kafka Streams instances, and the {@link StreamsConfig configuration}
	 * parameters for {@link StreamsConfig#CACHE_MAX_BYTES_BUFFERING_CONFIG cache size}, and
	 * {@link StreamsConfig#COMMIT_INTERVAL_MS_CONFIG commit interval}.
	 * <p>
	 * To query the local {@link ReadOnlyWindowStore} it must be obtained via
	 * {@link KafkaStreams#store(StoreQueryParameters) KafkaStreams#store(...)}:
	 * <pre>{@code
	 * KafkaStreams streams = ... // counting words
	 * Store queryableStoreName = ... // the queryableStoreName should be the name of the store as defined by the Materialized instance
	 * ReadOnlyWindowStore<K, ValueAndTimestamp<Long>> localWindowStore = streams.store(queryableStoreName, QueryableStoreTypes.<K, ValueAndTimestamp<Long>>timestampedWindowStore());
	 *
	 * K key = "some-word";
	 * long fromTime = ...;
	 * long toTime = ...;
	 * WindowStoreIterator<ValueAndTimestamp<Long>> countForWordsForWindows = localWindowStore.fetch(key, timeFrom, timeTo); // key must be local (application state is shared over all running Kafka Streams instances)
	 * }</pre>
	 * For non-local keys, a custom RPC mechanism must be implemented using {@link KafkaStreams#allMetadata()} to
	 * query the value of the key on a parallel running instance of your Kafka Streams application.
	 * <p>
	 * For failure and recovery the store (which always will be of type {@link TimestampedWindowStore} -- regardless of what
	 * is specified in the parameter {@code materialized}) will be backed by an internal changelog topic that will be created in Kafka.
	 * Therefore, the store name defined by the Materialized instance must be a valid Kafka topic name and cannot
	 * contain characters other than ASCII alphanumerics, '.', '_' and '-'.
	 * The changelog topic will be named "${applicationId}-${storeName}-changelog", where "applicationId" is
	 * user-specified in {@link StreamsConfig} via parameter
	 * {@link StreamsConfig#APPLICATION_ID_CONFIG APPLICATION_ID_CONFIG}, "storeName" is the provide store name defined
	 * in {@code Materialized}, and "-changelog" is a fixed suffix.
	 * <p>
	 * You can retrieve all generated internal topic names via {@link Topology#describe()}.
	 * @param materialized an instance of {@link Materialized} used to materialize a state store. Cannot be {@code null}.
	 *                     Note: the valueSerde will be automatically set to {@link org.apache.kafka.common.serialization.Serdes#Long() Serdes#Long()}
	 *                     if there is no valueSerde provided
	 * @return a windowed {@link KTable} that contains "update" records with unmodified keys and {@link Long} values
	 * that represent the latest (rolling) count (i.e., number of records) for each key within a window
	 */
	KTable<Windowed<K>, Long> count(final Materialized<K, Long, WindowStore<Bytes, byte[]>> materialized);

	/**
	 * Count the number of records in this stream by the grouped key and defined windows.
	 * Records with {@code null} key or value are ignored.
	 * <p>
	 * The result is written into a local {@link WindowStore} (which is basically an ever-updating materialized view)
	 * that can be queried using the name provided with {@link Materialized}.
	 * Furthermore, updates to the store are sent downstream into a {@link KTable} changelog stream.
	 * <p>
	 * Not all updates might get sent downstream, as an internal cache will be used to deduplicate consecutive updates
	 * to the same window and key if caching is enabled on the {@link Materialized} instance.
	 * When caching is enabled the rate of propagated updates depends on your input data rate, the number of distinct
	 * keys, the number of parallel running Kafka Streams instances, and the {@link StreamsConfig configuration}
	 * parameters for {@link StreamsConfig#CACHE_MAX_BYTES_BUFFERING_CONFIG cache size}, and
	 * {@link StreamsConfig#COMMIT_INTERVAL_MS_CONFIG commit interval}
	 * <p>
	 * To query the local {@link ReadOnlyWindowStore} it must be obtained via
	 * {@link KafkaStreams#store(StoreQueryParameters) KafkaStreams#store(...)}:
	 * <pre>{@code
	 * KafkaStreams streams = ... // counting words
	 * Store queryableStoreName = ... // the queryableStoreName should be the name of the store as defined by the Materialized instance
	 * ReadOnlyWindowStore<K, ValueAndTimestamp<Long>> localWindowStore = streams.store(queryableStoreName, QueryableStoreTypes.<K, ValueAndTimestamp<Long>>timestampedWindowStore());
	 *
	 * K key = "some-word";
	 * long fromTime = ...;
	 * long toTime = ...;
	 * WindowStoreIterator<ValueAndTimestamp<Long>> countForWordsForWindows = localWindowStore.fetch(key, timeFrom, timeTo); // key must be local (application state is shared over all running Kafka Streams instances)
	 * }</pre>
	 * For non-local keys, a custom RPC mechanism must be implemented using {@link KafkaStreams#allMetadata()} to
	 * query the value of the key on a parallel running instance of your Kafka Streams application.
	 * <p>
	 * For failure and recovery the store (which always will be of type {@link TimestampedWindowStore} -- regardless of what
	 * is specified in the parameter {@code materialized}) will be backed by an internal changelog topic that will be created in Kafka.
	 * Therefore, the store name defined by the Materialized instance must be a valid Kafka topic name and cannot
	 * contain characters other than ASCII alphanumerics, '.', '_' and '-'.
	 * The changelog topic will be named "${applicationId}-${storeName}-changelog", where "applicationId" is
	 * user-specified in {@link StreamsConfig} via parameter
	 * {@link StreamsConfig#APPLICATION_ID_CONFIG APPLICATION_ID_CONFIG}, "storeName" is the provide store name defined
	 * in {@code Materialized}, and "-changelog" is a fixed suffix.
	 * <p>
	 * You can retrieve all generated internal topic names via {@link Topology#describe()}.
	 * @param named        a {@link Named} config used to name the processor in the topology. Cannot be {@code null}.
	 * @param materialized an instance of {@link Materialized} used to materialize a state store. Cannot be {@code null}.
	 *                     Note: the valueSerde will be automatically set to {@link org.apache.kafka.common.serialization.Serdes#Long() Serdes#Long()}
	 *                     if there is no valueSerde provided
	 * @return a windowed {@link KTable} that contains "update" records with unmodified keys and {@link Long} values
	 * that represent the latest (rolling) count (i.e., number of records) for each key within a window
	 */
	KTable<Windowed<K>, Long> count(final Named named,
									final Materialized<K, Long, WindowStore<Bytes, byte[]>> materialized);

	/**
	 * Aggregate the values of records in this stream by the grouped key and defined windows.
	 * Records with {@code null} key or value are ignored.
	 * Aggregating is a generalization of {@link #reduce(Reducer) combining via reduce(...)} as it, for example,
	 * allows the result to have a different type than the input values.
	 * The result is written into a local {@link WindowStore} (which is basically an ever-updating materialized view).
	 * Furthermore, updates to the store are sent downstream into a {@link KTable} changelog stream.
	 * <p>
	 * The specified {@link Initializer} is applied directly before the first input record (per key) in each window is
	 * processed to provide an initial intermediate aggregation result that is used to process the first record for
	 * the window (per key).
	 * The specified {@link Aggregator} is applied for each input record and computes a new aggregate using the current
	 * aggregate (or for the very first record using the intermediate aggregation result provided via the
	 * {@link Initializer}) and the record's value.
	 * Thus, {@code aggregate()} can be used to compute aggregate functions like count (c.f. {@link #count()}).
	 * <p>
	 * The default key and value serde from the config will be used for serializing the result.
	 * If a different serde is required then you should use {@link #aggregate(Initializer, Aggregator, Materialized)}.
	 * Not all updates might get sent downstream, as an internal cache is used to deduplicate consecutive updates to
	 * the same window and key.
	 * The rate of propagated updates depends on your input data rate, the number of distinct keys, the number of
	 * parallel running Kafka Streams instances, and the {@link StreamsConfig configuration} parameters for
	 * {@link StreamsConfig#CACHE_MAX_BYTES_BUFFERING_CONFIG cache size}, and
	 * {@link StreamsConfig#COMMIT_INTERVAL_MS_CONFIG commit interval}.
	 * <p>
	 * For failure and recovery the store (which always will be of type {@link TimestampedWindowStore}) will be backed by
	 * an internal changelog topic that will be created in Kafka.
	 * The changelog topic will be named "${applicationId}-${internalStoreName}-changelog", where "applicationId" is
	 * user-specified in {@link StreamsConfig} via parameter
	 * {@link StreamsConfig#APPLICATION_ID_CONFIG APPLICATION_ID_CONFIG}, "internalStoreName" is an internal name
	 * and "-changelog" is a fixed suffix.
	 * Note that the internal store name may not be queryable through Interactive Queries.
	 * <p>
	 * You can retrieve all generated internal topic names via {@link Topology#describe()}.
	 * @param initializer an {@link Initializer} that computes an initial intermediate aggregation result. Cannot be {@code null}.
	 * @param aggregator  an {@link Aggregator} that computes a new aggregate result. Cannot be {@code null}.
	 * @param <VR>        the value type of the resulting {@link KTable}
	 * @return a windowed {@link KTable} that contains "update" records with unmodified keys, and values that represent
	 * the latest (rolling) aggregate for each key within a window
	 */
	<VR> KTable<Windowed<K>, VR> aggregate(final Initializer<VR> initializer,
										   final Aggregator<? super K, ? super V, VR> aggregator);

	/**
	 * Aggregate the values of records in this stream by the grouped key and defined windows.
	 * Records with {@code null} key or value are ignored.
	 * Aggregating is a generalization of {@link #reduce(Reducer) combining via reduce(...)} as it, for example,
	 * allows the result to have a different type than the input values.
	 * The result is written into a local {@link WindowStore} (which is basically an ever-updating materialized view).
	 * Furthermore, updates to the store are sent downstream into a {@link KTable} changelog stream.
	 * <p>
	 * The specified {@link Initializer} is applied directly before the first input record (per key) in each window is
	 * processed to provide an initial intermediate aggregation result that is used to process the first record for
	 * the window (per key).
	 * The specified {@link Aggregator} is applied for each input record and computes a new aggregate using the current
	 * aggregate (or for the very first record using the intermediate aggregation result provided via the
	 * {@link Initializer}) and the record's value.
	 * Thus, {@code aggregate()} can be used to compute aggregate functions like count (c.f. {@link #count()}).
	 * <p>
	 * The default key and value serde from the config will be used for serializing the result.
	 * If a different serde is required then you should use
	 * {@link #aggregate(Initializer, Aggregator, Named, Materialized)}.
	 * Not all updates might get sent downstream, as an internal cache is used to deduplicate consecutive updates to
	 * the same window and key.
	 * The rate of propagated updates depends on your input data rate, the number of distinct
	 * keys, the number of parallel running Kafka Streams instances, and the {@link StreamsConfig configuration}
	 * parameters for {@link StreamsConfig#CACHE_MAX_BYTES_BUFFERING_CONFIG cache size}, and
	 * {@link StreamsConfig#COMMIT_INTERVAL_MS_CONFIG commit interval}.
	 * <p>
	 * For failure and recovery the store (which always will be of type {@link TimestampedWindowStore}) will be backed by
	 * an internal changelog topic that will be created in Kafka.
	 * The changelog topic will be named "${applicationId}-${internalStoreName}-changelog", where "applicationId" is
	 * user-specified in {@link StreamsConfig} via parameter
	 * {@link StreamsConfig#APPLICATION_ID_CONFIG APPLICATION_ID_CONFIG}, "internalStoreName" is an internal name
	 * and "-changelog" is a fixed suffix.
	 * Note that the internal store name may not be queryable through Interactive Queries.
	 * <p>
	 * You can retrieve all generated internal topic names via {@link Topology#describe()}.
	 * @param initializer an {@link Initializer} that computes an initial intermediate aggregation result. Cannot be {@code null}.
	 * @param aggregator  an {@link Aggregator} that computes a new aggregate result. Cannot be {@code null}.
	 * @param named       a {@link Named} config used to name the processor in the topology. Cannot be {@code null}.
	 * @param <VR>        the value type of the resulting {@link KTable}
	 * @return a windowed {@link KTable} that contains "update" records with unmodified keys, and values that represent
	 * the latest (rolling) aggregate for each key within a window
	 */
	<VR> KTable<Windowed<K>, VR> aggregate(final Initializer<VR> initializer,
										   final Aggregator<? super K, ? super V, VR> aggregator,
										   final Named named);

	/**
	 * Aggregate the values of records in this stream by the grouped key and defined windows.
	 * Records with {@code null} key or value are ignored.
	 * Aggregating is a generalization of {@link #reduce(Reducer) combining via reduce(...)} as it, for example,
	 * allows the result to have a different type than the input values.
	 * The result is written into a local {@link WindowStore} (which is basically an ever-updating materialized view)
	 * that can be queried using the store name as provided with {@link Materialized}.
	 * Furthermore, updates to the store are sent downstream into a {@link KTable} changelog stream.
	 * <p>
	 * The specified {@link Initializer} is applied directly before the first input record (per key) in each window is
	 * processed to provide an initial intermediate aggregation result that is used to process the first record for
	 * the window (per key).
	 * The specified {@link Aggregator} is applied for each input record and computes a new aggregate using the current
	 * aggregate (or for the very first record using the intermediate aggregation result provided via the
	 * {@link Initializer}) and the record's value.
	 * Thus, {@code aggregate()} can be used to compute aggregate functions like count (c.f. {@link #count()}).
	 * <p>
	 * Not all updates might get sent downstream, as an internal cache is used to deduplicate consecutive updates to
	 * the same window and key if caching is enabled on the {@link Materialized} instance.
	 * When caching is enabled the rate of propagated updates depends on your input data rate, the number of distinct
	 * keys, the number of parallel running Kafka Streams instances, and the {@link StreamsConfig configuration}
	 * parameters for {@link StreamsConfig#CACHE_MAX_BYTES_BUFFERING_CONFIG cache size}, and
	 * {@link StreamsConfig#COMMIT_INTERVAL_MS_CONFIG commit interval}.
	 * <p>
	 * To query the local {@link ReadOnlyWindowStore} it must be obtained via
	 * {@link KafkaStreams#store(StoreQueryParameters) KafkaStreams#store(...)}:
	 * <pre>{@code
	 * KafkaStreams streams = ... // counting words
	 * Store queryableStoreName = ... // the queryableStoreName should be the name of the store as defined by the Materialized instance
	 * ReadOnlyWindowStore<K, ValueAndTimestamp<VR>> localWindowStore = streams.store(queryableStoreName, QueryableStoreTypes.<K, ValueAndTimestamp<VR>>timestampedWindowStore());
	 *
	 * K key = "some-word";
	 * long fromTime = ...;
	 * long toTime = ...;
	 * WindowStoreIterator<ValueAndTimestamp<VR>> aggregateStore = localWindowStore.fetch(key, timeFrom, timeTo); // key must be local (application state is shared over all running Kafka Streams instances)
	 * }</pre>
	 * For non-local keys, a custom RPC mechanism must be implemented using {@link KafkaStreams#allMetadata()} to
	 * query the value of the key on a parallel running instance of your Kafka Streams application.
	 * <p>
	 * For failure and recovery the store (which always will be of type {@link TimestampedWindowStore} -- regardless of what
	 * is specified in the parameter {@code materialized}) will be backed by an internal changelog topic that will be created in Kafka.
	 * Therefore, the store name defined by the {@link Materialized} instance must be a valid Kafka topic name and
	 * cannot contain characters other than ASCII alphanumerics, '.', '_' and '-'.
	 * The changelog topic will be named "${applicationId}-${storeName}-changelog", where "applicationId" is
	 * user-specified in {@link StreamsConfig} via parameter
	 * {@link StreamsConfig#APPLICATION_ID_CONFIG APPLICATION_ID_CONFIG}, "storeName" is the
	 * provide store name defined in {@link Materialized}, and "-changelog" is a fixed suffix.
	 * <p>
	 * You can retrieve all generated internal topic names via {@link Topology#describe()}.
	 * @param initializer  an {@link Initializer} that computes an initial intermediate aggregation result. Cannot be {@code null}.
	 * @param aggregator   an {@link Aggregator} that computes a new aggregate result. Cannot be {@code null}.
	 * @param materialized a {@link Materialized} config used to materialize a state store. Cannot be {@code null}.
	 * @param <VR>         the value type of the resulting {@link KTable}
	 * @return a windowed {@link KTable} that contains "update" records with unmodified keys, and values that represent
	 * the latest (rolling) aggregate for each key within a window
	 */
	<VR> KTable<Windowed<K>, VR> aggregate(final Initializer<VR> initializer,
										   final Aggregator<? super K, ? super V, VR> aggregator,
										   final Materialized<K, VR, WindowStore<Bytes, byte[]>> materialized);

	/**
	 * Aggregate the values of records in this stream by the grouped key and defined windows.
	 * Records with {@code null} key or value are ignored.
	 * Aggregating is a generalization of {@link #reduce(Reducer) combining via reduce(...)} as it, for example,
	 * allows the result to have a different type than the input values.
	 * The result is written into a local {@link WindowStore} (which is basically an ever-updating materialized view)
	 * that can be queried using the store name as provided with {@link Materialized}.
	 * Furthermore, updates to the store are sent downstream into a {@link KTable} changelog stream.
	 * <p>
	 * The specified {@link Initializer} is applied directly before the first input record (per key) in each window is
	 * processed to provide an initial intermediate aggregation result that is used to process the first record for
	 * the window (per key).
	 * The specified {@link Aggregator} is applied for each input record and computes a new aggregate using the current
	 * aggregate (or for the very first record using the intermediate aggregation result provided via the
	 * {@link Initializer}) and the record's value.
	 * Thus, {@code aggregate()} can be used to compute aggregate functions like count (c.f. {@link #count()}).
	 * <p>
	 * Not all updates might get sent downstream, as an internal cache will be used to deduplicate consecutive updates
	 * to the same window and key if caching is enabled on the {@link Materialized} instance.
	 * When caching is enabled the rate of propagated updates depends on your input data rate, the number of distinct
	 * keys, the number of parallel running Kafka Streams instances, and the {@link StreamsConfig configuration}
	 * parameters for {@link StreamsConfig#CACHE_MAX_BYTES_BUFFERING_CONFIG cache size}, and
	 * {@link StreamsConfig#COMMIT_INTERVAL_MS_CONFIG commit interval}
	 * <p>
	 * To query the local {@link ReadOnlyWindowStore} it must be obtained via
	 * {@link KafkaStreams#store(StoreQueryParameters) KafkaStreams#store(...)}:
	 * <pre>{@code
	 * KafkaStreams streams = ... // counting words
	 * Store queryableStoreName = ... // the queryableStoreName should be the name of the store as defined by the Materialized instance
	 * ReadOnlyWindowStore<K, ValueAndTimestamp<VR>> localWindowStore = streams.store(queryableStoreName, QueryableStoreTypes.<K, ValueAndTimestamp<VR>>timestampedWindowStore());
	 *
	 * K key = "some-word";
	 * long fromTime = ...;
	 * long toTime = ...;
	 * WindowStoreIterator<ValueAndTimestamp<VR>> aggregateStore = localWindowStore.fetch(key, timeFrom, timeTo); // key must be local (application state is shared over all running Kafka Streams instances)
	 * }</pre>
	 * For non-local keys, a custom RPC mechanism must be implemented using {@link KafkaStreams#allMetadata()} to
	 * query the value of the key on a parallel running instance of your Kafka Streams application.
	 * <p>
	 * For failure and recovery the store (which always will be of type {@link TimestampedWindowStore} -- regardless of what
	 * is specified in the parameter {@code materialized}) will be backed by an internal changelog topic that will be created in Kafka.
	 * Therefore, the store name defined by the {@link Materialized} instance must be a valid Kafka topic name and
	 * cannot contain characters other than ASCII alphanumerics, '.', '_' and '-'.
	 * The changelog topic will be named "${applicationId}-${storeName}-changelog", where "applicationId" is
	 * user-specified in {@link StreamsConfig} via parameter
	 * {@link StreamsConfig#APPLICATION_ID_CONFIG APPLICATION_ID_CONFIG}, "storeName" is the
	 * provide store name defined in {@link Materialized}, and "-changelog" is a fixed suffix.
	 * <p>
	 * You can retrieve all generated internal topic names via {@link Topology#describe()}.
	 * @param initializer  an {@link Initializer} that computes an initial intermediate aggregation result. Cannot be {@code null}.
	 * @param aggregator   an {@link Aggregator} that computes a new aggregate result. Cannot be {@code null}.
	 * @param named        a {@link Named} config used to name the processor in the topology. Cannot be {@code null}.
	 * @param materialized a {@link Materialized} config used to materialize a state store. Cannot be {@code null}.
	 * @param <VR>         the value type of the resulting {@link KTable}
	 * @return a windowed {@link KTable} that contains "update" records with unmodified keys, and values that represent
	 * the latest (rolling) aggregate for each key within a window
	 */
	<VR> KTable<Windowed<K>, VR> aggregate(final Initializer<VR> initializer,
										   final Aggregator<? super K, ? super V, VR> aggregator,
										   final Named named,
										   final Materialized<K, VR, WindowStore<Bytes, byte[]>> materialized);

	/**
	 * Combine the values of records in this stream by the grouped key and defined windows.
	 * Records with {@code null} key or value are ignored.
	 * Combining implies that the type of the aggregate result is the same as the type of the input value
	 * (c.f. {@link #aggregate(Initializer, Aggregator)}).
	 * <p>
	 * The result is written into a local {@link WindowStore} (which is basically an ever-updating materialized view).
	 * Furthermore, updates to the store are sent downstream into a {@link KTable} changelog stream.
	 * The default key and value serde from the config will be used for serializing the result.
	 * If a different serde is required then you should use {@link #reduce(Reducer, Materialized)} .
	 * <p>
	 * The value of the first record per window initialized the aggregation result.
	 * The specified {@link Reducer} is applied for each additional input record per window and computes a new
	 * aggregate using the current aggregate (first argument) and the record's value (second argument):
	 * <pre>{@code
	 * // At the example of a Reducer<Long>
	 * new Reducer<Long>() {
	 *   public Long apply(Long aggValue, Long currValue) {
	 *     return aggValue + currValue;
	 *   }
	 * }
	 * }</pre>
	 * Thus, {@code reduce()} can be used to compute aggregate functions like sum, min, or max.
	 * <p>
	 * Not all updates might get sent downstream, as an internal cache is used to deduplicate consecutive updates to
	 * the same window and key.
	 * The rate of propagated updates depends on your input data rate, the number of distinct keys, the number of
	 * parallel running Kafka Streams instances, and the {@link StreamsConfig configuration} parameters for
	 * {@link StreamsConfig#CACHE_MAX_BYTES_BUFFERING_CONFIG cache size}, and
	 * {@link StreamsConfig#COMMIT_INTERVAL_MS_CONFIG commit interval}.
	 * <p>
	 * For failure and recovery the store (which always will be of type {@link TimestampedWindowStore}) will be backed by
	 * an internal changelog topic that will be created in Kafka.
	 * The changelog topic will be named "${applicationId}-${internalStoreName}-changelog", where "applicationId" is
	 * user-specified in {@link StreamsConfig} via parameter
	 * {@link StreamsConfig#APPLICATION_ID_CONFIG APPLICATION_ID_CONFIG}, "internalStoreName" is an internal name
	 * and "-changelog" is a fixed suffix.
	 * <p>
	 * You can retrieve all generated internal topic names via {@link Topology#describe()}.
	 * @param reducer a {@link Reducer} that computes a new aggregate result. Cannot be {@code null}.
	 * @return a windowed {@link KTable} that contains "update" records with unmodified keys, and values that represent
	 * the latest (rolling) aggregate for each key within a window
	 */
	KTable<Windowed<K>, V> reduce(final Reducer<V> reducer);

	/**
	 * Combine the values of records in this stream by the grouped key and defined windows.
	 * Records with {@code null} key or value are ignored.
	 * Combining implies that the type of the aggregate result is the same as the type of the input value.
	 * <p>
	 * The result is written into a local {@link WindowStore} (which is basically an ever-updating materialized view).
	 * Furthermore, updates to the store are sent downstream into a {@link KTable} changelog stream.
	 * The default key and value serde from the config will be used for serializing the result.
	 * If a different serde is required then you should use {@link #reduce(Reducer, Named, Materialized)} .
	 * <p>
	 * The value of the first record per window initialized the aggregation result.
	 * The specified {@link Reducer} is applied for each additional input record per window and computes a new
	 * aggregate using the current aggregate (first argument) and the record's value (second argument):
	 * <pre>{@code
	 * // At the example of a Reducer<Long>
	 * new Reducer<Long>() {
	 *   public Long apply(Long aggValue, Long currValue) {
	 *     return aggValue + currValue;
	 *   }
	 * }
	 * }</pre>
	 * Thus, {@code reduce()} can be used to compute aggregate functions like sum, min, or max.
	 * <p>
	 * Not all updates might get sent downstream, as an internal cache is used to deduplicate consecutive updates to
	 * the same window and key.
	 * The rate of propagated updates depends on your input data rate, the number of distinct keys, the number of
	 * parallel running Kafka Streams instances, and the {@link StreamsConfig configuration} parameters for
	 * {@link StreamsConfig#CACHE_MAX_BYTES_BUFFERING_CONFIG cache size}, and
	 * {@link StreamsConfig#COMMIT_INTERVAL_MS_CONFIG commit interval}.
	 * <p>
	 * For failure and recovery the store (which always will be of type {@link TimestampedWindowStore}) will be backed by
	 * an internal changelog topic that will be created in Kafka.
	 * The changelog topic will be named "${applicationId}-${internalStoreName}-changelog", where "applicationId" is
	 * user-specified in {@link StreamsConfig} via parameter
	 * {@link StreamsConfig#APPLICATION_ID_CONFIG APPLICATION_ID_CONFIG}, "internalStoreName" is an internal name
	 * and "-changelog" is a fixed suffix.
	 * <p>
	 * You can retrieve all generated internal topic names via {@link Topology#describe()}.
	 *
	 * @param reducer  a {@link Reducer} that computes a new aggregate result. Cannot be {@code null}.
	 * @param named    a {@link Named} config used to name the processor in the topology. Cannot be {@code null}.
	 * @return a windowed {@link KTable} that contains "update" records with unmodified keys, and values that represent
	 * the latest (rolling) aggregate for each key within a window
	 */
	KTable<Windowed<K>, V> reduce(final Reducer<V> reducer, final Named named);

	/**
	 * Combine the values of records in this stream by the grouped key and defined windows.
	 * Records with {@code null} key or value are ignored.
	 * Combining implies that the type of the aggregate result is the same as the type of the input value.
	 * <p>
	 * The result is written into a local {@link WindowStore} (which is basically an ever-updating materialized view)
	 * that can be queried using the store name as provided with {@link Materialized}.
	 * Furthermore, updates to the store are sent downstream into a {@link KTable} changelog stream.
	 * <p>
	 * The value of the first record per window initialized the aggregation result.
	 * The specified {@link Reducer} is applied for each additional input record per window and computes a new
	 * aggregate using the current aggregate (first argument) and the record's value (second argument):
	 * <pre>{@code
	 * // At the example of a Reducer<Long>
	 * new Reducer<Long>() {
	 *   public Long apply(Long aggValue, Long currValue) {
	 *     return aggValue + currValue;
	 *   }
	 * }
	 * }</pre>
	 * Thus, {@code reduce()} can be used to compute aggregate functions like sum, min, or max.
	 * <p>
	 * Not all updates might get sent downstream, as an internal cache will be used to deduplicate consecutive updates
	 * to the same window and key if caching is enabled on the {@link Materialized} instance.
	 * When caching is enabled the rate of propagated updates depends on your input data rate, the number of distinct
	 * keys, the number of parallel running Kafka Streams instances, and the {@link StreamsConfig configuration}
	 * parameters for {@link StreamsConfig#CACHE_MAX_BYTES_BUFFERING_CONFIG cache size}, and
	 * {@link StreamsConfig#COMMIT_INTERVAL_MS_CONFIG commit interval}.
	 * <p>
	 * To query the local {@link ReadOnlyWindowStore} it must be obtained via
	 * {@link KafkaStreams#store(StoreQueryParameters) KafkaStreams#store(...)}:
	 * <pre>{@code
	 * KafkaStreams streams = ... // counting words
	 * Store queryableStoreName = ... // the queryableStoreName should be the name of the store as defined by the Materialized instance
	 * ReadOnlyWindowStore<K, ValueAndTimestamp<V>> localWindowStore = streams.store(queryableStoreName, QueryableStoreTypes.<K, ValueAndTimestamp<V>>timestampedWindowStore());
	 *
	 * K key = "some-word";
	 * long fromTime = ...;
	 * long toTime = ...;
	 * WindowStoreIterator<ValueAndTimestamp<V>> reduceStore = localWindowStore.fetch(key, timeFrom, timeTo); // key must be local (application state is shared over all running Kafka Streams instances)
	 * }</pre>
	 * For non-local keys, a custom RPC mechanism must be implemented using {@link KafkaStreams#allMetadata()} to
	 * query the value of the key on a parallel running instance of your Kafka Streams application.
	 * <p>
	 * For failure and recovery the store (which always will be of type {@link TimestampedWindowStore} -- regardless of what
	 * is specified in the parameter {@code materialized}) will be backed by an internal changelog topic that will be created in Kafka.
	 * Therefore, the store name defined by the Materialized instance must be a valid Kafka topic name and cannot
	 * contain characters other than ASCII alphanumerics, '.', '_' and '-'.
	 * The changelog topic will be named "${applicationId}-${storeName}-changelog", where "applicationId" is
	 * user-specified in {@link StreamsConfig} via parameter
	 * {@link StreamsConfig#APPLICATION_ID_CONFIG APPLICATION_ID_CONFIG}, "storeName" is the provide store name defined
	 * in {@code Materialized}, and "-changelog" is a fixed suffix.
	 * <p>
	 * You can retrieve all generated internal topic names via {@link Topology#describe()}.
	 * @param reducer      a {@link Reducer} that computes a new aggregate result. Cannot be {@code null}.
	 * @param materialized a {@link Materialized} config used to materialize a state store. Cannot be {@code null}.
	 * @return a windowed {@link KTable} that contains "update" records with unmodified keys, and values that represent
	 * the latest (rolling) aggregate for each key within a window
	 */
	KTable<Windowed<K>, V> reduce(final Reducer<V> reducer,
								  final Materialized<K, V, WindowStore<Bytes, byte[]>> materialized);

	/**
	 * Combine the values of records in this stream by the grouped key and defined windows.
	 * Records with {@code null} key or value are ignored.
	 * Combining implies that the type of the aggregate result is the same as the type of the input value.
	 * <p>
	 * The result is written into a local {@link WindowStore} (which is basically an ever-updating materialized view)
	 * that can be queried using the store name as provided with {@link Materialized}.
	 * Furthermore, updates to the store are sent downstream into a {@link KTable} changelog stream.
	 * <p>
	 * The value of the first record per window initialized the aggregation result.
	 * The specified {@link Reducer} is applied for each additional input record per window and computes a new
	 * aggregate using the current aggregate (first argument) and the record's value (second argument):
	 * <pre>{@code
	 * // At the example of a Reducer<Long>
	 * new Reducer<Long>() {
	 *   public Long apply(Long aggValue, Long currValue) {
	 *     return aggValue + currValue;
	 *   }
	 * }
	 * }</pre>
	 * Thus, {@code reduce()} can be used to compute aggregate functions like sum, min, or max.
	 * <p>
	 * Not all updates might get sent downstream, as an internal cache will be used to deduplicate consecutive updates
	 * to the same window and key if caching is enabled on the {@link Materialized} instance.
	 * When caching is enabled the rate of propagated updates depends on your input data rate, the number of distinct
	 * keys, the number of parallel running Kafka Streams instances, and the {@link StreamsConfig configuration}
	 * parameters for {@link StreamsConfig#CACHE_MAX_BYTES_BUFFERING_CONFIG cache size}, and
	 * {@link StreamsConfig#COMMIT_INTERVAL_MS_CONFIG commit interval}.
	 * <p>
	 * To query the local {@link ReadOnlyWindowStore} it must be obtained via
	 * {@link KafkaStreams#store(StoreQueryParameters) KafkaStreams#store(...)}:
	 * <pre>{@code
	 * KafkaStreams streams = ... // counting words
	 * Store queryableStoreName = ... // the queryableStoreName should be the name of the store as defined by the Materialized instance
	 * ReadOnlyWindowStore<K, ValueAndTimestamp<V>> localWindowStore = streams.store(queryableStoreName, QueryableStoreTypes.<K, ValueAndTimestamp<V>>timestampedWindowStore());
	 *
	 * K key = "some-word";
	 * long fromTime = ...;
	 * long toTime = ...;
	 * WindowStoreIterator<ValueAndTimestamp<V>> reduceStore = localWindowStore.fetch(key, timeFrom, timeTo); // key must be local (application state is shared over all running Kafka Streams instances)
	 * }</pre>
	 * For non-local keys, a custom RPC mechanism must be implemented using {@link KafkaStreams#allMetadata()} to
	 * query the value of the key on a parallel running instance of your Kafka Streams application.
	 * <p>
	 * For failure and recovery the store (which always will be of type {@link TimestampedWindowStore} -- regardless of what
	 * is specified in the parameter {@code materialized}) will be backed by an internal changelog topic that will be created in Kafka.
	 * Therefore, the store name defined by the Materialized instance must be a valid Kafka topic name and cannot
	 * contain characters other than ASCII alphanumerics, '.', '_' and '-'.
	 * The changelog topic will be named "${applicationId}-${storeName}-changelog", where "applicationId" is
	 * user-specified in {@link StreamsConfig} via parameter
	 * {@link StreamsConfig#APPLICATION_ID_CONFIG APPLICATION_ID_CONFIG}, "storeName" is the provide store name defined
	 * in {@link Materialized}, and "-changelog" is a fixed suffix.
	 * <p>
	 * You can retrieve all generated internal topic names via {@link Topology#describe()}.
	 * @param reducer      a {@link Reducer} that computes a new aggregate result. Cannot be {@code null}.
	 * @param named        a {@link Named} config used to name the processor in the topology. Cannot be {@code null}.
	 * @param materialized a {@link Materialized} config used to materialize a state store. Cannot be {@code null}.
	 * @return a windowed {@link KTable} that contains "update" records with unmodified keys, and values that represent
	 * the latest (rolling) aggregate for each key within a window
	 */
	KTable<Windowed<K>, V> reduce(final Reducer<V> reducer,
								  final Named named,
								  final Materialized<K, V, WindowStore<Bytes, byte[]>> materialized);
=======
    /**
     * Count the number of records in this stream by the grouped key and defined windows.
     * Records with {@code null} key or value are ignored.
     * <p>
     * The result is written into a local {@link WindowStore} (which is basically an ever-updating materialized view).
     * The default key serde from the config will be used for serializing the result.
     * If a different serde is required then you should use {@link #count(Materialized)}.
     * Furthermore, updates to the store are sent downstream into a {@link KTable} changelog stream.
     * Not all updates might get sent downstream, as an internal cache is used to deduplicate consecutive updates to
     * the same window and key.
     * The rate of propagated updates depends on your input data rate, the number of distinct keys, the number of
     * parallel running Kafka Streams instances, and the {@link StreamsConfig configuration} parameters for
     * {@link StreamsConfig#STATESTORE_CACHE_MAX_BYTES_CONFIG cache size}, and
     * {@link StreamsConfig#COMMIT_INTERVAL_MS_CONFIG commit interval}.
     * <p>
     * For failure and recovery the store (which always will be of type {@link TimestampedWindowStore}) will be backed by
     * an internal changelog topic that will be created in Kafka.
     * The changelog topic will be named "${applicationId}-${internalStoreName}-changelog", where "applicationId" is
     * user-specified in {@link StreamsConfig StreamsConfig} via parameter
     * {@link StreamsConfig#APPLICATION_ID_CONFIG APPLICATION_ID_CONFIG}, "internalStoreName" is an internal name
     * and "-changelog" is a fixed suffix.
     * Note that the internal store name may not be queryable through Interactive Queries.
     * <p>
     * You can retrieve all generated internal topic names via {@link Topology#describe()}.
     *
     * @return a windowed {@link KTable} that contains "update" records with unmodified keys and {@link Long} values
     * that represent the latest (rolling) count (i.e., number of records) for each key within a window
     */
    KTable<Windowed<K>, Long> count();

    /**
     * Count the number of records in this stream by the grouped key and defined windows.
     * Records with {@code null} key or value are ignored.
     * <p>
     * The result is written into a local {@link WindowStore} (which is basically an ever-updating materialized view).
     * The default key serde from the config will be used for serializing the result.
     * If a different serde is required then you should use {@link #count(Named, Materialized)}.
     * Furthermore, updates to the store are sent downstream into a {@link KTable} changelog stream.
     * Not all updates might get sent downstream, as an internal cache is used to deduplicate consecutive updates to
     * the same window and key.
     * The rate of propagated updates depends on your input data rate, the number of distinct keys, the number of
     * parallel running Kafka Streams instances, and the {@link StreamsConfig configuration} parameters for
     * {@link StreamsConfig#STATESTORE_CACHE_MAX_BYTES_CONFIG cache size}, and
     * {@link StreamsConfig#COMMIT_INTERVAL_MS_CONFIG commit interval}.
     * <p>
     * For failure and recovery the store (which always will be of type {@link TimestampedWindowStore}) will be backed by
     * an internal changelog topic that will be created in Kafka.
     * The changelog topic will be named "${applicationId}-${internalStoreName}-changelog", where "applicationId" is
     * user-specified in {@link StreamsConfig StreamsConfig} via parameter
     * {@link StreamsConfig#APPLICATION_ID_CONFIG APPLICATION_ID_CONFIG}, "internalStoreName" is an internal name
     * and "-changelog" is a fixed suffix.
     * Note that the internal store name may not be queryable through Interactive Queries.
     * <p>
     * You can retrieve all generated internal topic names via {@link Topology#describe()}.
     *
     * @param named  a {@link Named} config used to name the processor in the topology. Cannot be {@code null}.
     * @return a windowed {@link KTable} that contains "update" records with unmodified keys and {@link Long} values
     * that represent the latest (rolling) count (i.e., number of records) for each key within a window
     */
    KTable<Windowed<K>, Long> count(final Named named);

    /**
     * Count the number of records in this stream by the grouped key and defined windows.
     * Records with {@code null} key or value are ignored.
     * <p>
     * The result is written into a local {@link WindowStore} (which is basically an ever-updating materialized view)
     * that can be queried using the name provided with {@link Materialized}.
     * Furthermore, updates to the store are sent downstream into a {@link KTable} changelog stream.
     * <p>
     * Not all updates might get sent downstream, as an internal cache will be used to deduplicate consecutive updates
     * to the same window and key if caching is enabled on the {@link Materialized} instance.
     * When caching is enabled the rate of propagated updates depends on your input data rate, the number of distinct
     * keys, the number of parallel running Kafka Streams instances, and the {@link StreamsConfig configuration}
     * parameters for {@link StreamsConfig#STATESTORE_CACHE_MAX_BYTES_CONFIG cache size}, and
     * {@link StreamsConfig#COMMIT_INTERVAL_MS_CONFIG commit interval}.
     * <p>
     * To query the local {@link ReadOnlyWindowStore} it must be obtained via
     * {@link KafkaStreams#store(StoreQueryParameters) KafkaStreams#store(...)}:
     * <pre>{@code
     * KafkaStreams streams = ... // counting words
     * Store queryableStoreName = ... // the queryableStoreName should be the name of the store as defined by the Materialized instance
     * StoreQueryParameters<ReadOnlyKeyValueStore<K, ValueAndTimestamp<Long>>> storeQueryParams = StoreQueryParameters.fromNameAndType(queryableStoreName, QueryableStoreTypes.timestampedWindowStore());
     * ReadOnlyWindowStore<K, ValueAndTimestamp<Long>> localWindowStore = streams.store(storeQueryParams);
     *
     * K key = "some-word";
     * long fromTime = ...;
     * long toTime = ...;
     * WindowStoreIterator<ValueAndTimestamp<Long>> countForWordsForWindows = localWindowStore.fetch(key, timeFrom, timeTo); // key must be local (application state is shared over all running Kafka Streams instances)
     * }</pre>
     * For non-local keys, a custom RPC mechanism must be implemented using {@link KafkaStreams#metadataForAllStreamsClients()} to
     * query the value of the key on a parallel running instance of your Kafka Streams application.
     * <p>
     * For failure and recovery the store (which always will be of type {@link TimestampedWindowStore} -- regardless of what
     * is specified in the parameter {@code materialized}) will be backed by an internal changelog topic that will be created in Kafka.
     * Therefore, the store name defined by the Materialized instance must be a valid Kafka topic name and cannot
     * contain characters other than ASCII alphanumerics, '.', '_' and '-'.
     * The changelog topic will be named "${applicationId}-${storeName}-changelog", where "applicationId" is
     * user-specified in {@link StreamsConfig} via parameter
     * {@link StreamsConfig#APPLICATION_ID_CONFIG APPLICATION_ID_CONFIG}, "storeName" is the provide store name defined
     * in {@code Materialized}, and "-changelog" is a fixed suffix.
     * <p>
     * You can retrieve all generated internal topic names via {@link Topology#describe()}.
     *
     * @param materialized  an instance of {@link Materialized} used to materialize a state store. Cannot be {@code null}.
     *                      Note: the valueSerde will be automatically set to {@link org.apache.kafka.common.serialization.Serdes#Long() Serdes#Long()}
     *                      if there is no valueSerde provided
     * @return a windowed {@link KTable} that contains "update" records with unmodified keys and {@link Long} values
     * that represent the latest (rolling) count (i.e., number of records) for each key within a window
     */
    KTable<Windowed<K>, Long> count(final Materialized<K, Long, WindowStore<Bytes, byte[]>> materialized);

    /**
     * Count the number of records in this stream by the grouped key and defined windows.
     * Records with {@code null} key or value are ignored.
     * <p>
     * The result is written into a local {@link WindowStore} (which is basically an ever-updating materialized view)
     * that can be queried using the name provided with {@link Materialized}.
     * Furthermore, updates to the store are sent downstream into a {@link KTable} changelog stream.
     * <p>
     * Not all updates might get sent downstream, as an internal cache will be used to deduplicate consecutive updates
     * to the same window and key if caching is enabled on the {@link Materialized} instance.
     * When caching is enabled the rate of propagated updates depends on your input data rate, the number of distinct
     * keys, the number of parallel running Kafka Streams instances, and the {@link StreamsConfig configuration}
     * parameters for {@link StreamsConfig#STATESTORE_CACHE_MAX_BYTES_CONFIG cache size}, and
     * {@link StreamsConfig#COMMIT_INTERVAL_MS_CONFIG commit interval}
     * <p>
     * To query the local {@link ReadOnlyWindowStore} it must be obtained via
     * {@link KafkaStreams#store(StoreQueryParameters) KafkaStreams#store(...)}:
     * <pre>{@code
     * KafkaStreams streams = ... // counting words
     * Store queryableStoreName = ... // the queryableStoreName should be the name of the store as defined by the Materialized instance
     * StoreQueryParameters<ReadOnlyKeyValueStore<K, ValueAndTimestamp<Long>>> storeQueryParams = StoreQueryParameters.fromNameAndType(queryableStoreName, QueryableStoreTypes.timestampedWindowStore());
     * ReadOnlyWindowStore<K, ValueAndTimestamp<Long>> localWindowStore = streams.store(storeQueryParams);
     *
     * K key = "some-word";
     * long fromTime = ...;
     * long toTime = ...;
     * WindowStoreIterator<ValueAndTimestamp<Long>> countForWordsForWindows = localWindowStore.fetch(key, timeFrom, timeTo); // key must be local (application state is shared over all running Kafka Streams instances)
     * }</pre>
     * For non-local keys, a custom RPC mechanism must be implemented using {@link KafkaStreams#metadataForAllStreamsClients()} to
     * query the value of the key on a parallel running instance of your Kafka Streams application.
     * <p>
     * For failure and recovery the store (which always will be of type {@link TimestampedWindowStore} -- regardless of what
     * is specified in the parameter {@code materialized}) will be backed by an internal changelog topic that will be created in Kafka.
     * Therefore, the store name defined by the Materialized instance must be a valid Kafka topic name and cannot
     * contain characters other than ASCII alphanumerics, '.', '_' and '-'.
     * The changelog topic will be named "${applicationId}-${storeName}-changelog", where "applicationId" is
     * user-specified in {@link StreamsConfig} via parameter
     * {@link StreamsConfig#APPLICATION_ID_CONFIG APPLICATION_ID_CONFIG}, "storeName" is the provide store name defined
     * in {@code Materialized}, and "-changelog" is a fixed suffix.
     * <p>
     * You can retrieve all generated internal topic names via {@link Topology#describe()}.
     *
     * @param named         a {@link Named} config used to name the processor in the topology. Cannot be {@code null}.
     * @param materialized  an instance of {@link Materialized} used to materialize a state store. Cannot be {@code null}.
     *                      Note: the valueSerde will be automatically set to {@link org.apache.kafka.common.serialization.Serdes#Long() Serdes#Long()}
     *                      if there is no valueSerde provided
     * @return a windowed {@link KTable} that contains "update" records with unmodified keys and {@link Long} values
     * that represent the latest (rolling) count (i.e., number of records) for each key within a window
     */
    KTable<Windowed<K>, Long> count(final Named named,
                                    final Materialized<K, Long, WindowStore<Bytes, byte[]>> materialized);

    /**
     * Aggregate the values of records in this stream by the grouped key and defined windows.
     * Records with {@code null} key or value are ignored.
     * Aggregating is a generalization of {@link #reduce(Reducer) combining via reduce(...)} as it, for example,
     * allows the result to have a different type than the input values.
     * The result is written into a local {@link WindowStore} (which is basically an ever-updating materialized view).
     * Furthermore, updates to the store are sent downstream into a {@link KTable} changelog stream.
     * <p>
     * The specified {@link Initializer} is applied directly before the first input record (per key) in each window is
     * processed to provide an initial intermediate aggregation result that is used to process the first record for
     * the window (per key).
     * The specified {@link Aggregator} is applied for each input record and computes a new aggregate using the current
     * aggregate (or for the very first record using the intermediate aggregation result provided via the
     * {@link Initializer}) and the record's value.
     * Thus, {@code aggregate()} can be used to compute aggregate functions like count (c.f. {@link #count()}).
     * <p>
     * The default key and value serde from the config will be used for serializing the result.
     * If a different serde is required then you should use {@link #aggregate(Initializer, Aggregator, Materialized)}.
     * Not all updates might get sent downstream, as an internal cache is used to deduplicate consecutive updates to
     * the same window and key.
     * The rate of propagated updates depends on your input data rate, the number of distinct keys, the number of
     * parallel running Kafka Streams instances, and the {@link StreamsConfig configuration} parameters for
     * {@link StreamsConfig#STATESTORE_CACHE_MAX_BYTES_CONFIG cache size}, and
     * {@link StreamsConfig#COMMIT_INTERVAL_MS_CONFIG commit interval}.
     * <p>
     * For failure and recovery the store (which always will be of type {@link TimestampedWindowStore}) will be backed by
     * an internal changelog topic that will be created in Kafka.
     * The changelog topic will be named "${applicationId}-${internalStoreName}-changelog", where "applicationId" is
     * user-specified in {@link StreamsConfig} via parameter
     * {@link StreamsConfig#APPLICATION_ID_CONFIG APPLICATION_ID_CONFIG}, "internalStoreName" is an internal name
     * and "-changelog" is a fixed suffix.
     * Note that the internal store name may not be queryable through Interactive Queries.
     * <p>
     * You can retrieve all generated internal topic names via {@link Topology#describe()}.
     *
     * @param initializer  an {@link Initializer} that computes an initial intermediate aggregation result. Cannot be {@code null}.
     * @param aggregator   an {@link Aggregator} that computes a new aggregate result. Cannot be {@code null}.
     * @param <VR>         the value type of the resulting {@link KTable}
     * @return a windowed {@link KTable} that contains "update" records with unmodified keys, and values that represent
     * the latest (rolling) aggregate for each key within a window
     */
    <VR> KTable<Windowed<K>, VR> aggregate(final Initializer<VR> initializer,
                                           final Aggregator<? super K, ? super V, VR> aggregator);

    /**
     * Aggregate the values of records in this stream by the grouped key and defined windows.
     * Records with {@code null} key or value are ignored.
     * Aggregating is a generalization of {@link #reduce(Reducer) combining via reduce(...)} as it, for example,
     * allows the result to have a different type than the input values.
     * The result is written into a local {@link WindowStore} (which is basically an ever-updating materialized view).
     * Furthermore, updates to the store are sent downstream into a {@link KTable} changelog stream.
     * <p>
     * The specified {@link Initializer} is applied directly before the first input record (per key) in each window is
     * processed to provide an initial intermediate aggregation result that is used to process the first record for
     * the window (per key).
     * The specified {@link Aggregator} is applied for each input record and computes a new aggregate using the current
     * aggregate (or for the very first record using the intermediate aggregation result provided via the
     * {@link Initializer}) and the record's value.
     * Thus, {@code aggregate()} can be used to compute aggregate functions like count (c.f. {@link #count()}).
     * <p>
     * The default key and value serde from the config will be used for serializing the result.
     * If a different serde is required then you should use
     * {@link #aggregate(Initializer, Aggregator, Named, Materialized)}.
     * Not all updates might get sent downstream, as an internal cache is used to deduplicate consecutive updates to
     * the same window and key.
     * The rate of propagated updates depends on your input data rate, the number of distinct
     * keys, the number of parallel running Kafka Streams instances, and the {@link StreamsConfig configuration}
     * parameters for {@link StreamsConfig#STATESTORE_CACHE_MAX_BYTES_CONFIG cache size}, and
     * {@link StreamsConfig#COMMIT_INTERVAL_MS_CONFIG commit interval}.
     * <p>
     * For failure and recovery the store (which always will be of type {@link TimestampedWindowStore}) will be backed by
     * an internal changelog topic that will be created in Kafka.
     * The changelog topic will be named "${applicationId}-${internalStoreName}-changelog", where "applicationId" is
     * user-specified in {@link StreamsConfig} via parameter
     * {@link StreamsConfig#APPLICATION_ID_CONFIG APPLICATION_ID_CONFIG}, "internalStoreName" is an internal name
     * and "-changelog" is a fixed suffix.
     * Note that the internal store name may not be queryable through Interactive Queries.
     * <p>
     * You can retrieve all generated internal topic names via {@link Topology#describe()}.
     *
     * @param initializer  an {@link Initializer} that computes an initial intermediate aggregation result. Cannot be {@code null}.
     * @param aggregator   an {@link Aggregator} that computes a new aggregate result. Cannot be {@code null}.
     * @param named        a {@link Named} config used to name the processor in the topology. Cannot be {@code null}.
     * @param <VR>         the value type of the resulting {@link KTable}
     * @return a windowed {@link KTable} that contains "update" records with unmodified keys, and values that represent
     * the latest (rolling) aggregate for each key within a window
     */
    <VR> KTable<Windowed<K>, VR> aggregate(final Initializer<VR> initializer,
                                           final Aggregator<? super K, ? super V, VR> aggregator,
                                           final Named named);

    /**
     * Aggregate the values of records in this stream by the grouped key and defined windows.
     * Records with {@code null} key or value are ignored.
     * Aggregating is a generalization of {@link #reduce(Reducer) combining via reduce(...)} as it, for example,
     * allows the result to have a different type than the input values.
     * The result is written into a local {@link WindowStore} (which is basically an ever-updating materialized view)
     * that can be queried using the store name as provided with {@link Materialized}.
     * Furthermore, updates to the store are sent downstream into a {@link KTable} changelog stream.
     * <p>
     * The specified {@link Initializer} is applied directly before the first input record (per key) in each window is
     * processed to provide an initial intermediate aggregation result that is used to process the first record for
     * the window (per key).
     * The specified {@link Aggregator} is applied for each input record and computes a new aggregate using the current
     * aggregate (or for the very first record using the intermediate aggregation result provided via the
     * {@link Initializer}) and the record's value.
     * Thus, {@code aggregate()} can be used to compute aggregate functions like count (c.f. {@link #count()}).
     * <p>
     * Not all updates might get sent downstream, as an internal cache is used to deduplicate consecutive updates to
     * the same window and key if caching is enabled on the {@link Materialized} instance.
     * When caching is enabled the rate of propagated updates depends on your input data rate, the number of distinct
     * keys, the number of parallel running Kafka Streams instances, and the {@link StreamsConfig configuration}
     * parameters for {@link StreamsConfig#STATESTORE_CACHE_MAX_BYTES_CONFIG cache size}, and
     * {@link StreamsConfig#COMMIT_INTERVAL_MS_CONFIG commit interval}.
     * <p>
     * To query the local {@link ReadOnlyWindowStore} it must be obtained via
     * {@link KafkaStreams#store(StoreQueryParameters) KafkaStreams#store(...)}:
     * <pre>{@code
     * KafkaStreams streams = ... // counting words
     * Store queryableStoreName = ... // the queryableStoreName should be the name of the store as defined by the Materialized instance
     * StoreQueryParameters<ReadOnlyKeyValueStore<K, ValueAndTimestamp<VR>>> storeQueryParams = StoreQueryParameters.fromNameAndType(queryableStoreName, QueryableStoreTypes.timestampedWindowStore());
     * ReadOnlyWindowStore<K, ValueAndTimestamp<VR>> localWindowStore = streams.store(storeQueryParams);
     *
     * K key = "some-word";
     * long fromTime = ...;
     * long toTime = ...;
     * WindowStoreIterator<ValueAndTimestamp<VR>> aggregateStore = localWindowStore.fetch(key, timeFrom, timeTo); // key must be local (application state is shared over all running Kafka Streams instances)
     * }</pre>
     * For non-local keys, a custom RPC mechanism must be implemented using {@link KafkaStreams#metadataForAllStreamsClients()} to
     * query the value of the key on a parallel running instance of your Kafka Streams application.
     * <p>
     * For failure and recovery the store (which always will be of type {@link TimestampedWindowStore} -- regardless of what
     * is specified in the parameter {@code materialized}) will be backed by an internal changelog topic that will be created in Kafka.
     * Therefore, the store name defined by the {@link Materialized} instance must be a valid Kafka topic name and
     * cannot contain characters other than ASCII alphanumerics, '.', '_' and '-'.
     * The changelog topic will be named "${applicationId}-${storeName}-changelog", where "applicationId" is
     * user-specified in {@link StreamsConfig} via parameter
     * {@link StreamsConfig#APPLICATION_ID_CONFIG APPLICATION_ID_CONFIG}, "storeName" is the
     * provide store name defined in {@link Materialized}, and "-changelog" is a fixed suffix.
     * <p>
     * You can retrieve all generated internal topic names via {@link Topology#describe()}.
     *
     * @param initializer   an {@link Initializer} that computes an initial intermediate aggregation result. Cannot be {@code null}.
     * @param aggregator    an {@link Aggregator} that computes a new aggregate result. Cannot be {@code null}.
     * @param materialized  a {@link Materialized} config used to materialize a state store. Cannot be {@code null}.
     * @param <VR>          the value type of the resulting {@link KTable}
     * @return a windowed {@link KTable} that contains "update" records with unmodified keys, and values that represent
     * the latest (rolling) aggregate for each key within a window
     */
    <VR> KTable<Windowed<K>, VR> aggregate(final Initializer<VR> initializer,
                                           final Aggregator<? super K, ? super V, VR> aggregator,
                                           final Materialized<K, VR, WindowStore<Bytes, byte[]>> materialized);

    /**
     * Aggregate the values of records in this stream by the grouped key and defined windows.
     * Records with {@code null} key or value are ignored.
     * Aggregating is a generalization of {@link #reduce(Reducer) combining via reduce(...)} as it, for example,
     * allows the result to have a different type than the input values.
     * The result is written into a local {@link WindowStore} (which is basically an ever-updating materialized view)
     * that can be queried using the store name as provided with {@link Materialized}.
     * Furthermore, updates to the store are sent downstream into a {@link KTable} changelog stream.
     * <p>
     * The specified {@link Initializer} is applied directly before the first input record (per key) in each window is
     * processed to provide an initial intermediate aggregation result that is used to process the first record for
     * the window (per key).
     * The specified {@link Aggregator} is applied for each input record and computes a new aggregate using the current
     * aggregate (or for the very first record using the intermediate aggregation result provided via the
     * {@link Initializer}) and the record's value.
     * Thus, {@code aggregate()} can be used to compute aggregate functions like count (c.f. {@link #count()}).
     * <p>
     * Not all updates might get sent downstream, as an internal cache will be used to deduplicate consecutive updates
     * to the same window and key if caching is enabled on the {@link Materialized} instance.
     * When caching is enabled the rate of propagated updates depends on your input data rate, the number of distinct
     * keys, the number of parallel running Kafka Streams instances, and the {@link StreamsConfig configuration}
     * parameters for {@link StreamsConfig#STATESTORE_CACHE_MAX_BYTES_CONFIG cache size}, and
     * {@link StreamsConfig#COMMIT_INTERVAL_MS_CONFIG commit interval}
     * <p>
     * To query the local {@link ReadOnlyWindowStore} it must be obtained via
     * {@link KafkaStreams#store(StoreQueryParameters) KafkaStreams#store(...)}:
     * <pre>{@code
     * KafkaStreams streams = ... // counting words
     * Store queryableStoreName = ... // the queryableStoreName should be the name of the store as defined by the Materialized instance
     * StoreQueryParameters<ReadOnlyKeyValueStore<K, ValueAndTimestamp<VR>>> storeQueryParams = StoreQueryParameters.fromNameAndType(queryableStoreName, QueryableStoreTypes.timestampedWindowStore());
     * ReadOnlyWindowStore<K, ValueAndTimestamp<VR>> localWindowStore = streams.store(storeQueryParams);
     *
     * K key = "some-word";
     * long fromTime = ...;
     * long toTime = ...;
     * WindowStoreIterator<ValueAndTimestamp<VR>> aggregateStore = localWindowStore.fetch(key, timeFrom, timeTo); // key must be local (application state is shared over all running Kafka Streams instances)
     * }</pre>
     * For non-local keys, a custom RPC mechanism must be implemented using {@link KafkaStreams#metadataForAllStreamsClients()} to
     * query the value of the key on a parallel running instance of your Kafka Streams application.
     * <p>
     * For failure and recovery the store (which always will be of type {@link TimestampedWindowStore} -- regardless of what
     * is specified in the parameter {@code materialized}) will be backed by an internal changelog topic that will be created in Kafka.
     * Therefore, the store name defined by the {@link Materialized} instance must be a valid Kafka topic name and
     * cannot contain characters other than ASCII alphanumerics, '.', '_' and '-'.
     * The changelog topic will be named "${applicationId}-${storeName}-changelog", where "applicationId" is
     * user-specified in {@link StreamsConfig} via parameter
     * {@link StreamsConfig#APPLICATION_ID_CONFIG APPLICATION_ID_CONFIG}, "storeName" is the
     * provide store name defined in {@link Materialized}, and "-changelog" is a fixed suffix.
     * <p>
     * You can retrieve all generated internal topic names via {@link Topology#describe()}.
     *
     * @param initializer   an {@link Initializer} that computes an initial intermediate aggregation result. Cannot be {@code null}.
     * @param aggregator    an {@link Aggregator} that computes a new aggregate result. Cannot be {@code null}.
     * @param named         a {@link Named} config used to name the processor in the topology. Cannot be {@code null}.
     * @param materialized  a {@link Materialized} config used to materialize a state store. Cannot be {@code null}.
     * @param <VR>          the value type of the resulting {@link KTable}
     * @return a windowed {@link KTable} that contains "update" records with unmodified keys, and values that represent
     * the latest (rolling) aggregate for each key within a window
     */
    <VR> KTable<Windowed<K>, VR> aggregate(final Initializer<VR> initializer,
                                           final Aggregator<? super K, ? super V, VR> aggregator,
                                           final Named named,
                                           final Materialized<K, VR, WindowStore<Bytes, byte[]>> materialized);

    /**
     * Combine the values of records in this stream by the grouped key and defined windows.
     * Records with {@code null} key or value are ignored.
     * Combining implies that the type of the aggregate result is the same as the type of the input value
     * (c.f. {@link #aggregate(Initializer, Aggregator)}).
     * <p>
     * The result is written into a local {@link WindowStore} (which is basically an ever-updating materialized view).
     * Furthermore, updates to the store are sent downstream into a {@link KTable} changelog stream.
     * The default key and value serde from the config will be used for serializing the result.
     * If a different serde is required then you should use {@link #reduce(Reducer, Materialized)} .
     * <p>
     * The value of the first record per window initialized the aggregation result.
     * The specified {@link Reducer} is applied for each additional input record per window and computes a new
     * aggregate using the current aggregate (first argument) and the record's value (second argument):
     * <pre>{@code
     * // At the example of a Reducer<Long>
     * new Reducer<Long>() {
     *   public Long apply(Long aggValue, Long currValue) {
     *     return aggValue + currValue;
     *   }
     * }
     * }</pre>
     * Thus, {@code reduce()} can be used to compute aggregate functions like sum, min, or max.
     * <p>
     * Not all updates might get sent downstream, as an internal cache is used to deduplicate consecutive updates to
     * the same window and key.
     * The rate of propagated updates depends on your input data rate, the number of distinct keys, the number of
     * parallel running Kafka Streams instances, and the {@link StreamsConfig configuration} parameters for
     * {@link StreamsConfig#STATESTORE_CACHE_MAX_BYTES_CONFIG cache size}, and
     * {@link StreamsConfig#COMMIT_INTERVAL_MS_CONFIG commit interval}.
     * <p>
     * For failure and recovery the store (which always will be of type {@link TimestampedWindowStore}) will be backed by
     * an internal changelog topic that will be created in Kafka.
     * The changelog topic will be named "${applicationId}-${internalStoreName}-changelog", where "applicationId" is
     * user-specified in {@link StreamsConfig} via parameter
     * {@link StreamsConfig#APPLICATION_ID_CONFIG APPLICATION_ID_CONFIG}, "internalStoreName" is an internal name
     * and "-changelog" is a fixed suffix.
     * <p>
     * You can retrieve all generated internal topic names via {@link Topology#describe()}.
     *
     * @param reducer  a {@link Reducer} that computes a new aggregate result. Cannot be {@code null}.
     * @return a windowed {@link KTable} that contains "update" records with unmodified keys, and values that represent
     * the latest (rolling) aggregate for each key within a window
     */
    KTable<Windowed<K>, V> reduce(final Reducer<V> reducer);

    /**
     * Combine the values of records in this stream by the grouped key and defined windows.
     * Records with {@code null} key or value are ignored.
     * Combining implies that the type of the aggregate result is the same as the type of the input value.
     * <p>
     * The result is written into a local {@link WindowStore} (which is basically an ever-updating materialized view).
     * Furthermore, updates to the store are sent downstream into a {@link KTable} changelog stream.
     * The default key and value serde from the config will be used for serializing the result.
     * If a different serde is required then you should use {@link #reduce(Reducer, Named, Materialized)} .
     * <p>
     * The value of the first record per window initialized the aggregation result.
     * The specified {@link Reducer} is applied for each additional input record per window and computes a new
     * aggregate using the current aggregate (first argument) and the record's value (second argument):
     * <pre>{@code
     * // At the example of a Reducer<Long>
     * new Reducer<Long>() {
     *   public Long apply(Long aggValue, Long currValue) {
     *     return aggValue + currValue;
     *   }
     * }
     * }</pre>
     * Thus, {@code reduce()} can be used to compute aggregate functions like sum, min, or max.
     * <p>
     * Not all updates might get sent downstream, as an internal cache is used to deduplicate consecutive updates to
     * the same window and key.
     * The rate of propagated updates depends on your input data rate, the number of distinct keys, the number of
     * parallel running Kafka Streams instances, and the {@link StreamsConfig configuration} parameters for
     * {@link StreamsConfig#STATESTORE_CACHE_MAX_BYTES_CONFIG cache size}, and
     * {@link StreamsConfig#COMMIT_INTERVAL_MS_CONFIG commit interval}.
     * <p>
     * For failure and recovery the store (which always will be of type {@link TimestampedWindowStore}) will be backed by
     * an internal changelog topic that will be created in Kafka.
     * The changelog topic will be named "${applicationId}-${internalStoreName}-changelog", where "applicationId" is
     * user-specified in {@link StreamsConfig} via parameter
     * {@link StreamsConfig#APPLICATION_ID_CONFIG APPLICATION_ID_CONFIG}, "internalStoreName" is an internal name
     * and "-changelog" is a fixed suffix.
     * <p>
     * You can retrieve all generated internal topic names via {@link Topology#describe()}.
     *
     * @param reducer  a {@link Reducer} that computes a new aggregate result. Cannot be {@code null}.
     * @param named    a {@link Named} config used to name the processor in the topology. Cannot be {@code null}.
     * @return a windowed {@link KTable} that contains "update" records with unmodified keys, and values that represent
     * the latest (rolling) aggregate for each key within a window
     */
    KTable<Windowed<K>, V> reduce(final Reducer<V> reducer, final Named named);

    /**
     * Combine the values of records in this stream by the grouped key and defined windows.
     * Records with {@code null} key or value are ignored.
     * Combining implies that the type of the aggregate result is the same as the type of the input value.
     * <p>
     * The result is written into a local {@link WindowStore} (which is basically an ever-updating materialized view)
     * that can be queried using the store name as provided with {@link Materialized}.
     * Furthermore, updates to the store are sent downstream into a {@link KTable} changelog stream.
     * <p>
     * The value of the first record per window initialized the aggregation result.
     * The specified {@link Reducer} is applied for each additional input record per window and computes a new
     * aggregate using the current aggregate (first argument) and the record's value (second argument):
     * <pre>{@code
     * // At the example of a Reducer<Long>
     * new Reducer<Long>() {
     *   public Long apply(Long aggValue, Long currValue) {
     *     return aggValue + currValue;
     *   }
     * }
     * }</pre>
     * Thus, {@code reduce()} can be used to compute aggregate functions like sum, min, or max.
     * <p>
     * Not all updates might get sent downstream, as an internal cache will be used to deduplicate consecutive updates
     * to the same window and key if caching is enabled on the {@link Materialized} instance.
     * When caching is enabled the rate of propagated updates depends on your input data rate, the number of distinct
     * keys, the number of parallel running Kafka Streams instances, and the {@link StreamsConfig configuration}
     * parameters for {@link StreamsConfig#STATESTORE_CACHE_MAX_BYTES_CONFIG cache size}, and
     * {@link StreamsConfig#COMMIT_INTERVAL_MS_CONFIG commit interval}.
     * <p>
     * To query the local {@link ReadOnlyWindowStore} it must be obtained via
     * {@link KafkaStreams#store(StoreQueryParameters) KafkaStreams#store(...)}:
     * <pre>{@code
     * KafkaStreams streams = ... // counting words
     * Store queryableStoreName = ... // the queryableStoreName should be the name of the store as defined by the Materialized instance
     * StoreQueryParameters<ReadOnlyKeyValueStore<K, ValueAndTimestamp<V>>> storeQueryParams = StoreQueryParameters.fromNameAndType(queryableStoreName, QueryableStoreTypes.timestampedWindowStore());
     * ReadOnlyWindowStore<K, ValueAndTimestamp<V>> localWindowStore = streams.store(storeQueryParams);
     *
     * K key = "some-word";
     * long fromTime = ...;
     * long toTime = ...;
     * WindowStoreIterator<ValueAndTimestamp<V>> reduceStore = localWindowStore.fetch(key, timeFrom, timeTo); // key must be local (application state is shared over all running Kafka Streams instances)
     * }</pre>
     * For non-local keys, a custom RPC mechanism must be implemented using {@link KafkaStreams#metadataForAllStreamsClients()} to
     * query the value of the key on a parallel running instance of your Kafka Streams application.
     * <p>
     * For failure and recovery the store (which always will be of type {@link TimestampedWindowStore} -- regardless of what
     * is specified in the parameter {@code materialized}) will be backed by an internal changelog topic that will be created in Kafka.
     * Therefore, the store name defined by the Materialized instance must be a valid Kafka topic name and cannot
     * contain characters other than ASCII alphanumerics, '.', '_' and '-'.
     * The changelog topic will be named "${applicationId}-${storeName}-changelog", where "applicationId" is
     * user-specified in {@link StreamsConfig} via parameter
     * {@link StreamsConfig#APPLICATION_ID_CONFIG APPLICATION_ID_CONFIG}, "storeName" is the provide store name defined
     * in {@code Materialized}, and "-changelog" is a fixed suffix.
     * <p>
     * You can retrieve all generated internal topic names via {@link Topology#describe()}.
     *
     * @param reducer       a {@link Reducer} that computes a new aggregate result. Cannot be {@code null}.
     * @param materialized  a {@link Materialized} config used to materialize a state store. Cannot be {@code null}.
     * @return a windowed {@link KTable} that contains "update" records with unmodified keys, and values that represent
     * the latest (rolling) aggregate for each key within a window
     */
    KTable<Windowed<K>, V> reduce(final Reducer<V> reducer,
                                  final Materialized<K, V, WindowStore<Bytes, byte[]>> materialized);

    /**
     * Combine the values of records in this stream by the grouped key and defined windows.
     * Records with {@code null} key or value are ignored.
     * Combining implies that the type of the aggregate result is the same as the type of the input value.
     * <p>
     * The result is written into a local {@link WindowStore} (which is basically an ever-updating materialized view)
     * that can be queried using the store name as provided with {@link Materialized}.
     * Furthermore, updates to the store are sent downstream into a {@link KTable} changelog stream.
     * <p>
     * The value of the first record per window initialized the aggregation result.
     * The specified {@link Reducer} is applied for each additional input record per window and computes a new
     * aggregate using the current aggregate (first argument) and the record's value (second argument):
     * <pre>{@code
     * // At the example of a Reducer<Long>
     * new Reducer<Long>() {
     *   public Long apply(Long aggValue, Long currValue) {
     *     return aggValue + currValue;
     *   }
     * }
     * }</pre>
     * Thus, {@code reduce()} can be used to compute aggregate functions like sum, min, or max.
     * <p>
     * Not all updates might get sent downstream, as an internal cache will be used to deduplicate consecutive updates
     * to the same window and key if caching is enabled on the {@link Materialized} instance.
     * When caching is enabled the rate of propagated updates depends on your input data rate, the number of distinct
     * keys, the number of parallel running Kafka Streams instances, and the {@link StreamsConfig configuration}
     * parameters for {@link StreamsConfig#STATESTORE_CACHE_MAX_BYTES_CONFIG cache size}, and
     * {@link StreamsConfig#COMMIT_INTERVAL_MS_CONFIG commit interval}.
     * <p>
     * To query the local {@link ReadOnlyWindowStore} it must be obtained via
     * {@link KafkaStreams#store(StoreQueryParameters) KafkaStreams#store(...)}:
     * <pre>{@code
     * KafkaStreams streams = ... // counting words
     * Store queryableStoreName = ... // the queryableStoreName should be the name of the store as defined by the Materialized instance
     * StoreQueryParameters<ReadOnlyKeyValueStore<K, ValueAndTimestamp<V>>> storeQueryParams = StoreQueryParameters.fromNameAndType(queryableStoreName, QueryableStoreTypes.timestampedWindowStore());
     * ReadOnlyWindowStore<K, ValueAndTimestamp<V>> localWindowStore = streams.store(storeQueryParams);
     *
     * K key = "some-word";
     * long fromTime = ...;
     * long toTime = ...;
     * WindowStoreIterator<ValueAndTimestamp<V>> reduceStore = localWindowStore.fetch(key, timeFrom, timeTo); // key must be local (application state is shared over all running Kafka Streams instances)
     * }</pre>
     * For non-local keys, a custom RPC mechanism must be implemented using {@link KafkaStreams#metadataForAllStreamsClients()} to
     * query the value of the key on a parallel running instance of your Kafka Streams application.
     * <p>
     * For failure and recovery the store (which always will be of type {@link TimestampedWindowStore} -- regardless of what
     * is specified in the parameter {@code materialized}) will be backed by an internal changelog topic that will be created in Kafka.
     * Therefore, the store name defined by the Materialized instance must be a valid Kafka topic name and cannot
     * contain characters other than ASCII alphanumerics, '.', '_' and '-'.
     * The changelog topic will be named "${applicationId}-${storeName}-changelog", where "applicationId" is
     * user-specified in {@link StreamsConfig} via parameter
     * {@link StreamsConfig#APPLICATION_ID_CONFIG APPLICATION_ID_CONFIG}, "storeName" is the provide store name defined
     * in {@link Materialized}, and "-changelog" is a fixed suffix.
     * <p>
     * You can retrieve all generated internal topic names via {@link Topology#describe()}.
     *
     * @param reducer       a {@link Reducer} that computes a new aggregate result. Cannot be {@code null}.
     * @param named         a {@link Named} config used to name the processor in the topology. Cannot be {@code null}.
     * @param materialized  a {@link Materialized} config used to materialize a state store. Cannot be {@code null}.
     * @return a windowed {@link KTable} that contains "update" records with unmodified keys, and values that represent
     * the latest (rolling) aggregate for each key within a window
     */
    KTable<Windowed<K>, V> reduce(final Reducer<V> reducer,
                                  final Named named,
                                  final Materialized<K, V, WindowStore<Bytes, byte[]>> materialized);

    /**
     * Configure when the aggregated result will be emitted for {@code TimeWindowedKStream}.
     * <p>
     * For example, for {@link EmitStrategy#onWindowClose} strategy, the aggregated result for a
     * window will only be emitted when the window closes. For {@link EmitStrategy#onWindowUpdate()}
     * strategy, the aggregated result for a window will be emitted whenever there is an update to
     * the window. Note that whether the result will be available in downstream also depends on
     * cache policy.
     *
     * @param emitStrategy {@link EmitStrategy} to configure when the aggregated result for a window will be emitted.
     * @return a {@code TimeWindowedKStream} with {@link EmitStrategy} configured.
     */
    TimeWindowedKStream<K, V> emitStrategy(final EmitStrategy emitStrategy);
>>>>>>> 15418db6
}<|MERGE_RESOLUTION|>--- conflicted
+++ resolved
@@ -17,14 +17,10 @@
 package org.apache.kafka.streams.kstream;
 
 import org.apache.kafka.common.utils.Bytes;
-import org.apache.kafka.streams.KafkaStreams;
-import org.apache.kafka.streams.KeyValue;
-import org.apache.kafka.streams.StoreQueryParameters;
-import org.apache.kafka.streams.StreamsConfig;
-import org.apache.kafka.streams.Topology;
+import org.apache.kafka.streams.*;
 import org.apache.kafka.streams.state.ReadOnlyWindowStore;
+import org.apache.kafka.streams.state.TimestampedWindowStore;
 import org.apache.kafka.streams.state.WindowStore;
-import org.apache.kafka.streams.state.TimestampedWindowStore;
 
 import java.time.Duration;
 
@@ -45,6 +41,7 @@
  * <p>
  * A {@code TimeWindowedKStream} must be obtained from a {@link KGroupedStream} via
  * {@link KGroupedStream#windowedBy(Windows)}.
+ *
  * @param <K> Type of keys
  * @param <V> Type of values
  * @see KStream
@@ -52,594 +49,6 @@
  */
 public interface TimeWindowedKStream<K, V> {
 
-<<<<<<< HEAD
-	/**
-	 * Count the number of records in this stream by the grouped key and defined windows.
-	 * Records with {@code null} key or value are ignored.
-	 * <p>
-	 * The result is written into a local {@link WindowStore} (which is basically an ever-updating materialized view).
-	 * The default key serde from the config will be used for serializing the result.
-	 * If a different serde is required then you should use {@link #count(Materialized)}.
-	 * Furthermore, updates to the store are sent downstream into a {@link KTable} changelog stream.
-	 * Not all updates might get sent downstream, as an internal cache is used to deduplicate consecutive updates to
-	 * the same window and key.
-	 * The rate of propagated updates depends on your input data rate, the number of distinct keys, the number of
-	 * parallel running Kafka Streams instances, and the {@link StreamsConfig configuration} parameters for
-	 * {@link StreamsConfig#CACHE_MAX_BYTES_BUFFERING_CONFIG cache size}, and
-	 * {@link StreamsConfig#COMMIT_INTERVAL_MS_CONFIG commit interval}.
-	 * <p>
-	 * For failure and recovery the store (which always will be of type {@link TimestampedWindowStore}) will be backed by
-	 * an internal changelog topic that will be created in Kafka.
-	 * The changelog topic will be named "${applicationId}-${internalStoreName}-changelog", where "applicationId" is
-	 * user-specified in {@link StreamsConfig StreamsConfig} via parameter
-	 * {@link StreamsConfig#APPLICATION_ID_CONFIG APPLICATION_ID_CONFIG}, "internalStoreName" is an internal name
-	 * and "-changelog" is a fixed suffix.
-	 * Note that the internal store name may not be queryable through Interactive Queries.
-	 * <p>
-	 * You can retrieve all generated internal topic names via {@link Topology#describe()}.
-	 *
-	 * @return a windowed {@link KTable} that contains "update" records with unmodified keys and {@link Long} values
-	 * that represent the latest (rolling) count (i.e., number of records) for each key within a window
-	 */
-	KTable<Windowed<K>, Long> count();
-
-	/**
-	 * Count the number of records in this stream by the grouped key and defined windows.
-	 * Records with {@code null} key or value are ignored.
-	 * <p>
-	 * The result is written into a local {@link WindowStore} (which is basically an ever-updating materialized view).
-	 * The default key serde from the config will be used for serializing the result.
-	 * If a different serde is required then you should use {@link #count(Named, Materialized)}.
-	 * Furthermore, updates to the store are sent downstream into a {@link KTable} changelog stream.
-	 * Not all updates might get sent downstream, as an internal cache is used to deduplicate consecutive updates to
-	 * the same window and key.
-	 * The rate of propagated updates depends on your input data rate, the number of distinct keys, the number of
-	 * parallel running Kafka Streams instances, and the {@link StreamsConfig configuration} parameters for
-	 * {@link StreamsConfig#CACHE_MAX_BYTES_BUFFERING_CONFIG cache size}, and
-	 * {@link StreamsConfig#COMMIT_INTERVAL_MS_CONFIG commit interval}.
-	 * <p>
-	 * For failure and recovery the store (which always will be of type {@link TimestampedWindowStore}) will be backed by
-	 * an internal changelog topic that will be created in Kafka.
-	 * The changelog topic will be named "${applicationId}-${internalStoreName}-changelog", where "applicationId" is
-	 * user-specified in {@link StreamsConfig StreamsConfig} via parameter
-	 * {@link StreamsConfig#APPLICATION_ID_CONFIG APPLICATION_ID_CONFIG}, "internalStoreName" is an internal name
-	 * and "-changelog" is a fixed suffix.
-	 * Note that the internal store name may not be queryable through Interactive Queries.
-	 * <p>
-	 * You can retrieve all generated internal topic names via {@link Topology#describe()}.
-	 *
-	 * @param named  a {@link Named} config used to name the processor in the topology. Cannot be {@code null}.
-	 * @return a windowed {@link KTable} that contains "update" records with unmodified keys and {@link Long} values
-	 * that represent the latest (rolling) count (i.e., number of records) for each key within a window
-	 */
-	KTable<Windowed<K>, Long> count(final Named named);
-
-	/**
-	 * Count the number of records in this stream by the grouped key and defined windows.
-	 * Records with {@code null} key or value are ignored.
-	 * <p>
-	 * The result is written into a local {@link WindowStore} (which is basically an ever-updating materialized view)
-	 * that can be queried using the name provided with {@link Materialized}.
-	 * Furthermore, updates to the store are sent downstream into a {@link KTable} changelog stream.
-	 * <p>
-	 * Not all updates might get sent downstream, as an internal cache will be used to deduplicate consecutive updates
-	 * to the same window and key if caching is enabled on the {@link Materialized} instance.
-	 * When caching is enabled the rate of propagated updates depends on your input data rate, the number of distinct
-	 * keys, the number of parallel running Kafka Streams instances, and the {@link StreamsConfig configuration}
-	 * parameters for {@link StreamsConfig#CACHE_MAX_BYTES_BUFFERING_CONFIG cache size}, and
-	 * {@link StreamsConfig#COMMIT_INTERVAL_MS_CONFIG commit interval}.
-	 * <p>
-	 * To query the local {@link ReadOnlyWindowStore} it must be obtained via
-	 * {@link KafkaStreams#store(StoreQueryParameters) KafkaStreams#store(...)}:
-	 * <pre>{@code
-	 * KafkaStreams streams = ... // counting words
-	 * Store queryableStoreName = ... // the queryableStoreName should be the name of the store as defined by the Materialized instance
-	 * ReadOnlyWindowStore<K, ValueAndTimestamp<Long>> localWindowStore = streams.store(queryableStoreName, QueryableStoreTypes.<K, ValueAndTimestamp<Long>>timestampedWindowStore());
-	 *
-	 * K key = "some-word";
-	 * long fromTime = ...;
-	 * long toTime = ...;
-	 * WindowStoreIterator<ValueAndTimestamp<Long>> countForWordsForWindows = localWindowStore.fetch(key, timeFrom, timeTo); // key must be local (application state is shared over all running Kafka Streams instances)
-	 * }</pre>
-	 * For non-local keys, a custom RPC mechanism must be implemented using {@link KafkaStreams#allMetadata()} to
-	 * query the value of the key on a parallel running instance of your Kafka Streams application.
-	 * <p>
-	 * For failure and recovery the store (which always will be of type {@link TimestampedWindowStore} -- regardless of what
-	 * is specified in the parameter {@code materialized}) will be backed by an internal changelog topic that will be created in Kafka.
-	 * Therefore, the store name defined by the Materialized instance must be a valid Kafka topic name and cannot
-	 * contain characters other than ASCII alphanumerics, '.', '_' and '-'.
-	 * The changelog topic will be named "${applicationId}-${storeName}-changelog", where "applicationId" is
-	 * user-specified in {@link StreamsConfig} via parameter
-	 * {@link StreamsConfig#APPLICATION_ID_CONFIG APPLICATION_ID_CONFIG}, "storeName" is the provide store name defined
-	 * in {@code Materialized}, and "-changelog" is a fixed suffix.
-	 * <p>
-	 * You can retrieve all generated internal topic names via {@link Topology#describe()}.
-	 * @param materialized an instance of {@link Materialized} used to materialize a state store. Cannot be {@code null}.
-	 *                     Note: the valueSerde will be automatically set to {@link org.apache.kafka.common.serialization.Serdes#Long() Serdes#Long()}
-	 *                     if there is no valueSerde provided
-	 * @return a windowed {@link KTable} that contains "update" records with unmodified keys and {@link Long} values
-	 * that represent the latest (rolling) count (i.e., number of records) for each key within a window
-	 */
-	KTable<Windowed<K>, Long> count(final Materialized<K, Long, WindowStore<Bytes, byte[]>> materialized);
-
-	/**
-	 * Count the number of records in this stream by the grouped key and defined windows.
-	 * Records with {@code null} key or value are ignored.
-	 * <p>
-	 * The result is written into a local {@link WindowStore} (which is basically an ever-updating materialized view)
-	 * that can be queried using the name provided with {@link Materialized}.
-	 * Furthermore, updates to the store are sent downstream into a {@link KTable} changelog stream.
-	 * <p>
-	 * Not all updates might get sent downstream, as an internal cache will be used to deduplicate consecutive updates
-	 * to the same window and key if caching is enabled on the {@link Materialized} instance.
-	 * When caching is enabled the rate of propagated updates depends on your input data rate, the number of distinct
-	 * keys, the number of parallel running Kafka Streams instances, and the {@link StreamsConfig configuration}
-	 * parameters for {@link StreamsConfig#CACHE_MAX_BYTES_BUFFERING_CONFIG cache size}, and
-	 * {@link StreamsConfig#COMMIT_INTERVAL_MS_CONFIG commit interval}
-	 * <p>
-	 * To query the local {@link ReadOnlyWindowStore} it must be obtained via
-	 * {@link KafkaStreams#store(StoreQueryParameters) KafkaStreams#store(...)}:
-	 * <pre>{@code
-	 * KafkaStreams streams = ... // counting words
-	 * Store queryableStoreName = ... // the queryableStoreName should be the name of the store as defined by the Materialized instance
-	 * ReadOnlyWindowStore<K, ValueAndTimestamp<Long>> localWindowStore = streams.store(queryableStoreName, QueryableStoreTypes.<K, ValueAndTimestamp<Long>>timestampedWindowStore());
-	 *
-	 * K key = "some-word";
-	 * long fromTime = ...;
-	 * long toTime = ...;
-	 * WindowStoreIterator<ValueAndTimestamp<Long>> countForWordsForWindows = localWindowStore.fetch(key, timeFrom, timeTo); // key must be local (application state is shared over all running Kafka Streams instances)
-	 * }</pre>
-	 * For non-local keys, a custom RPC mechanism must be implemented using {@link KafkaStreams#allMetadata()} to
-	 * query the value of the key on a parallel running instance of your Kafka Streams application.
-	 * <p>
-	 * For failure and recovery the store (which always will be of type {@link TimestampedWindowStore} -- regardless of what
-	 * is specified in the parameter {@code materialized}) will be backed by an internal changelog topic that will be created in Kafka.
-	 * Therefore, the store name defined by the Materialized instance must be a valid Kafka topic name and cannot
-	 * contain characters other than ASCII alphanumerics, '.', '_' and '-'.
-	 * The changelog topic will be named "${applicationId}-${storeName}-changelog", where "applicationId" is
-	 * user-specified in {@link StreamsConfig} via parameter
-	 * {@link StreamsConfig#APPLICATION_ID_CONFIG APPLICATION_ID_CONFIG}, "storeName" is the provide store name defined
-	 * in {@code Materialized}, and "-changelog" is a fixed suffix.
-	 * <p>
-	 * You can retrieve all generated internal topic names via {@link Topology#describe()}.
-	 * @param named        a {@link Named} config used to name the processor in the topology. Cannot be {@code null}.
-	 * @param materialized an instance of {@link Materialized} used to materialize a state store. Cannot be {@code null}.
-	 *                     Note: the valueSerde will be automatically set to {@link org.apache.kafka.common.serialization.Serdes#Long() Serdes#Long()}
-	 *                     if there is no valueSerde provided
-	 * @return a windowed {@link KTable} that contains "update" records with unmodified keys and {@link Long} values
-	 * that represent the latest (rolling) count (i.e., number of records) for each key within a window
-	 */
-	KTable<Windowed<K>, Long> count(final Named named,
-									final Materialized<K, Long, WindowStore<Bytes, byte[]>> materialized);
-
-	/**
-	 * Aggregate the values of records in this stream by the grouped key and defined windows.
-	 * Records with {@code null} key or value are ignored.
-	 * Aggregating is a generalization of {@link #reduce(Reducer) combining via reduce(...)} as it, for example,
-	 * allows the result to have a different type than the input values.
-	 * The result is written into a local {@link WindowStore} (which is basically an ever-updating materialized view).
-	 * Furthermore, updates to the store are sent downstream into a {@link KTable} changelog stream.
-	 * <p>
-	 * The specified {@link Initializer} is applied directly before the first input record (per key) in each window is
-	 * processed to provide an initial intermediate aggregation result that is used to process the first record for
-	 * the window (per key).
-	 * The specified {@link Aggregator} is applied for each input record and computes a new aggregate using the current
-	 * aggregate (or for the very first record using the intermediate aggregation result provided via the
-	 * {@link Initializer}) and the record's value.
-	 * Thus, {@code aggregate()} can be used to compute aggregate functions like count (c.f. {@link #count()}).
-	 * <p>
-	 * The default key and value serde from the config will be used for serializing the result.
-	 * If a different serde is required then you should use {@link #aggregate(Initializer, Aggregator, Materialized)}.
-	 * Not all updates might get sent downstream, as an internal cache is used to deduplicate consecutive updates to
-	 * the same window and key.
-	 * The rate of propagated updates depends on your input data rate, the number of distinct keys, the number of
-	 * parallel running Kafka Streams instances, and the {@link StreamsConfig configuration} parameters for
-	 * {@link StreamsConfig#CACHE_MAX_BYTES_BUFFERING_CONFIG cache size}, and
-	 * {@link StreamsConfig#COMMIT_INTERVAL_MS_CONFIG commit interval}.
-	 * <p>
-	 * For failure and recovery the store (which always will be of type {@link TimestampedWindowStore}) will be backed by
-	 * an internal changelog topic that will be created in Kafka.
-	 * The changelog topic will be named "${applicationId}-${internalStoreName}-changelog", where "applicationId" is
-	 * user-specified in {@link StreamsConfig} via parameter
-	 * {@link StreamsConfig#APPLICATION_ID_CONFIG APPLICATION_ID_CONFIG}, "internalStoreName" is an internal name
-	 * and "-changelog" is a fixed suffix.
-	 * Note that the internal store name may not be queryable through Interactive Queries.
-	 * <p>
-	 * You can retrieve all generated internal topic names via {@link Topology#describe()}.
-	 * @param initializer an {@link Initializer} that computes an initial intermediate aggregation result. Cannot be {@code null}.
-	 * @param aggregator  an {@link Aggregator} that computes a new aggregate result. Cannot be {@code null}.
-	 * @param <VR>        the value type of the resulting {@link KTable}
-	 * @return a windowed {@link KTable} that contains "update" records with unmodified keys, and values that represent
-	 * the latest (rolling) aggregate for each key within a window
-	 */
-	<VR> KTable<Windowed<K>, VR> aggregate(final Initializer<VR> initializer,
-										   final Aggregator<? super K, ? super V, VR> aggregator);
-
-	/**
-	 * Aggregate the values of records in this stream by the grouped key and defined windows.
-	 * Records with {@code null} key or value are ignored.
-	 * Aggregating is a generalization of {@link #reduce(Reducer) combining via reduce(...)} as it, for example,
-	 * allows the result to have a different type than the input values.
-	 * The result is written into a local {@link WindowStore} (which is basically an ever-updating materialized view).
-	 * Furthermore, updates to the store are sent downstream into a {@link KTable} changelog stream.
-	 * <p>
-	 * The specified {@link Initializer} is applied directly before the first input record (per key) in each window is
-	 * processed to provide an initial intermediate aggregation result that is used to process the first record for
-	 * the window (per key).
-	 * The specified {@link Aggregator} is applied for each input record and computes a new aggregate using the current
-	 * aggregate (or for the very first record using the intermediate aggregation result provided via the
-	 * {@link Initializer}) and the record's value.
-	 * Thus, {@code aggregate()} can be used to compute aggregate functions like count (c.f. {@link #count()}).
-	 * <p>
-	 * The default key and value serde from the config will be used for serializing the result.
-	 * If a different serde is required then you should use
-	 * {@link #aggregate(Initializer, Aggregator, Named, Materialized)}.
-	 * Not all updates might get sent downstream, as an internal cache is used to deduplicate consecutive updates to
-	 * the same window and key.
-	 * The rate of propagated updates depends on your input data rate, the number of distinct
-	 * keys, the number of parallel running Kafka Streams instances, and the {@link StreamsConfig configuration}
-	 * parameters for {@link StreamsConfig#CACHE_MAX_BYTES_BUFFERING_CONFIG cache size}, and
-	 * {@link StreamsConfig#COMMIT_INTERVAL_MS_CONFIG commit interval}.
-	 * <p>
-	 * For failure and recovery the store (which always will be of type {@link TimestampedWindowStore}) will be backed by
-	 * an internal changelog topic that will be created in Kafka.
-	 * The changelog topic will be named "${applicationId}-${internalStoreName}-changelog", where "applicationId" is
-	 * user-specified in {@link StreamsConfig} via parameter
-	 * {@link StreamsConfig#APPLICATION_ID_CONFIG APPLICATION_ID_CONFIG}, "internalStoreName" is an internal name
-	 * and "-changelog" is a fixed suffix.
-	 * Note that the internal store name may not be queryable through Interactive Queries.
-	 * <p>
-	 * You can retrieve all generated internal topic names via {@link Topology#describe()}.
-	 * @param initializer an {@link Initializer} that computes an initial intermediate aggregation result. Cannot be {@code null}.
-	 * @param aggregator  an {@link Aggregator} that computes a new aggregate result. Cannot be {@code null}.
-	 * @param named       a {@link Named} config used to name the processor in the topology. Cannot be {@code null}.
-	 * @param <VR>        the value type of the resulting {@link KTable}
-	 * @return a windowed {@link KTable} that contains "update" records with unmodified keys, and values that represent
-	 * the latest (rolling) aggregate for each key within a window
-	 */
-	<VR> KTable<Windowed<K>, VR> aggregate(final Initializer<VR> initializer,
-										   final Aggregator<? super K, ? super V, VR> aggregator,
-										   final Named named);
-
-	/**
-	 * Aggregate the values of records in this stream by the grouped key and defined windows.
-	 * Records with {@code null} key or value are ignored.
-	 * Aggregating is a generalization of {@link #reduce(Reducer) combining via reduce(...)} as it, for example,
-	 * allows the result to have a different type than the input values.
-	 * The result is written into a local {@link WindowStore} (which is basically an ever-updating materialized view)
-	 * that can be queried using the store name as provided with {@link Materialized}.
-	 * Furthermore, updates to the store are sent downstream into a {@link KTable} changelog stream.
-	 * <p>
-	 * The specified {@link Initializer} is applied directly before the first input record (per key) in each window is
-	 * processed to provide an initial intermediate aggregation result that is used to process the first record for
-	 * the window (per key).
-	 * The specified {@link Aggregator} is applied for each input record and computes a new aggregate using the current
-	 * aggregate (or for the very first record using the intermediate aggregation result provided via the
-	 * {@link Initializer}) and the record's value.
-	 * Thus, {@code aggregate()} can be used to compute aggregate functions like count (c.f. {@link #count()}).
-	 * <p>
-	 * Not all updates might get sent downstream, as an internal cache is used to deduplicate consecutive updates to
-	 * the same window and key if caching is enabled on the {@link Materialized} instance.
-	 * When caching is enabled the rate of propagated updates depends on your input data rate, the number of distinct
-	 * keys, the number of parallel running Kafka Streams instances, and the {@link StreamsConfig configuration}
-	 * parameters for {@link StreamsConfig#CACHE_MAX_BYTES_BUFFERING_CONFIG cache size}, and
-	 * {@link StreamsConfig#COMMIT_INTERVAL_MS_CONFIG commit interval}.
-	 * <p>
-	 * To query the local {@link ReadOnlyWindowStore} it must be obtained via
-	 * {@link KafkaStreams#store(StoreQueryParameters) KafkaStreams#store(...)}:
-	 * <pre>{@code
-	 * KafkaStreams streams = ... // counting words
-	 * Store queryableStoreName = ... // the queryableStoreName should be the name of the store as defined by the Materialized instance
-	 * ReadOnlyWindowStore<K, ValueAndTimestamp<VR>> localWindowStore = streams.store(queryableStoreName, QueryableStoreTypes.<K, ValueAndTimestamp<VR>>timestampedWindowStore());
-	 *
-	 * K key = "some-word";
-	 * long fromTime = ...;
-	 * long toTime = ...;
-	 * WindowStoreIterator<ValueAndTimestamp<VR>> aggregateStore = localWindowStore.fetch(key, timeFrom, timeTo); // key must be local (application state is shared over all running Kafka Streams instances)
-	 * }</pre>
-	 * For non-local keys, a custom RPC mechanism must be implemented using {@link KafkaStreams#allMetadata()} to
-	 * query the value of the key on a parallel running instance of your Kafka Streams application.
-	 * <p>
-	 * For failure and recovery the store (which always will be of type {@link TimestampedWindowStore} -- regardless of what
-	 * is specified in the parameter {@code materialized}) will be backed by an internal changelog topic that will be created in Kafka.
-	 * Therefore, the store name defined by the {@link Materialized} instance must be a valid Kafka topic name and
-	 * cannot contain characters other than ASCII alphanumerics, '.', '_' and '-'.
-	 * The changelog topic will be named "${applicationId}-${storeName}-changelog", where "applicationId" is
-	 * user-specified in {@link StreamsConfig} via parameter
-	 * {@link StreamsConfig#APPLICATION_ID_CONFIG APPLICATION_ID_CONFIG}, "storeName" is the
-	 * provide store name defined in {@link Materialized}, and "-changelog" is a fixed suffix.
-	 * <p>
-	 * You can retrieve all generated internal topic names via {@link Topology#describe()}.
-	 * @param initializer  an {@link Initializer} that computes an initial intermediate aggregation result. Cannot be {@code null}.
-	 * @param aggregator   an {@link Aggregator} that computes a new aggregate result. Cannot be {@code null}.
-	 * @param materialized a {@link Materialized} config used to materialize a state store. Cannot be {@code null}.
-	 * @param <VR>         the value type of the resulting {@link KTable}
-	 * @return a windowed {@link KTable} that contains "update" records with unmodified keys, and values that represent
-	 * the latest (rolling) aggregate for each key within a window
-	 */
-	<VR> KTable<Windowed<K>, VR> aggregate(final Initializer<VR> initializer,
-										   final Aggregator<? super K, ? super V, VR> aggregator,
-										   final Materialized<K, VR, WindowStore<Bytes, byte[]>> materialized);
-
-	/**
-	 * Aggregate the values of records in this stream by the grouped key and defined windows.
-	 * Records with {@code null} key or value are ignored.
-	 * Aggregating is a generalization of {@link #reduce(Reducer) combining via reduce(...)} as it, for example,
-	 * allows the result to have a different type than the input values.
-	 * The result is written into a local {@link WindowStore} (which is basically an ever-updating materialized view)
-	 * that can be queried using the store name as provided with {@link Materialized}.
-	 * Furthermore, updates to the store are sent downstream into a {@link KTable} changelog stream.
-	 * <p>
-	 * The specified {@link Initializer} is applied directly before the first input record (per key) in each window is
-	 * processed to provide an initial intermediate aggregation result that is used to process the first record for
-	 * the window (per key).
-	 * The specified {@link Aggregator} is applied for each input record and computes a new aggregate using the current
-	 * aggregate (or for the very first record using the intermediate aggregation result provided via the
-	 * {@link Initializer}) and the record's value.
-	 * Thus, {@code aggregate()} can be used to compute aggregate functions like count (c.f. {@link #count()}).
-	 * <p>
-	 * Not all updates might get sent downstream, as an internal cache will be used to deduplicate consecutive updates
-	 * to the same window and key if caching is enabled on the {@link Materialized} instance.
-	 * When caching is enabled the rate of propagated updates depends on your input data rate, the number of distinct
-	 * keys, the number of parallel running Kafka Streams instances, and the {@link StreamsConfig configuration}
-	 * parameters for {@link StreamsConfig#CACHE_MAX_BYTES_BUFFERING_CONFIG cache size}, and
-	 * {@link StreamsConfig#COMMIT_INTERVAL_MS_CONFIG commit interval}
-	 * <p>
-	 * To query the local {@link ReadOnlyWindowStore} it must be obtained via
-	 * {@link KafkaStreams#store(StoreQueryParameters) KafkaStreams#store(...)}:
-	 * <pre>{@code
-	 * KafkaStreams streams = ... // counting words
-	 * Store queryableStoreName = ... // the queryableStoreName should be the name of the store as defined by the Materialized instance
-	 * ReadOnlyWindowStore<K, ValueAndTimestamp<VR>> localWindowStore = streams.store(queryableStoreName, QueryableStoreTypes.<K, ValueAndTimestamp<VR>>timestampedWindowStore());
-	 *
-	 * K key = "some-word";
-	 * long fromTime = ...;
-	 * long toTime = ...;
-	 * WindowStoreIterator<ValueAndTimestamp<VR>> aggregateStore = localWindowStore.fetch(key, timeFrom, timeTo); // key must be local (application state is shared over all running Kafka Streams instances)
-	 * }</pre>
-	 * For non-local keys, a custom RPC mechanism must be implemented using {@link KafkaStreams#allMetadata()} to
-	 * query the value of the key on a parallel running instance of your Kafka Streams application.
-	 * <p>
-	 * For failure and recovery the store (which always will be of type {@link TimestampedWindowStore} -- regardless of what
-	 * is specified in the parameter {@code materialized}) will be backed by an internal changelog topic that will be created in Kafka.
-	 * Therefore, the store name defined by the {@link Materialized} instance must be a valid Kafka topic name and
-	 * cannot contain characters other than ASCII alphanumerics, '.', '_' and '-'.
-	 * The changelog topic will be named "${applicationId}-${storeName}-changelog", where "applicationId" is
-	 * user-specified in {@link StreamsConfig} via parameter
-	 * {@link StreamsConfig#APPLICATION_ID_CONFIG APPLICATION_ID_CONFIG}, "storeName" is the
-	 * provide store name defined in {@link Materialized}, and "-changelog" is a fixed suffix.
-	 * <p>
-	 * You can retrieve all generated internal topic names via {@link Topology#describe()}.
-	 * @param initializer  an {@link Initializer} that computes an initial intermediate aggregation result. Cannot be {@code null}.
-	 * @param aggregator   an {@link Aggregator} that computes a new aggregate result. Cannot be {@code null}.
-	 * @param named        a {@link Named} config used to name the processor in the topology. Cannot be {@code null}.
-	 * @param materialized a {@link Materialized} config used to materialize a state store. Cannot be {@code null}.
-	 * @param <VR>         the value type of the resulting {@link KTable}
-	 * @return a windowed {@link KTable} that contains "update" records with unmodified keys, and values that represent
-	 * the latest (rolling) aggregate for each key within a window
-	 */
-	<VR> KTable<Windowed<K>, VR> aggregate(final Initializer<VR> initializer,
-										   final Aggregator<? super K, ? super V, VR> aggregator,
-										   final Named named,
-										   final Materialized<K, VR, WindowStore<Bytes, byte[]>> materialized);
-
-	/**
-	 * Combine the values of records in this stream by the grouped key and defined windows.
-	 * Records with {@code null} key or value are ignored.
-	 * Combining implies that the type of the aggregate result is the same as the type of the input value
-	 * (c.f. {@link #aggregate(Initializer, Aggregator)}).
-	 * <p>
-	 * The result is written into a local {@link WindowStore} (which is basically an ever-updating materialized view).
-	 * Furthermore, updates to the store are sent downstream into a {@link KTable} changelog stream.
-	 * The default key and value serde from the config will be used for serializing the result.
-	 * If a different serde is required then you should use {@link #reduce(Reducer, Materialized)} .
-	 * <p>
-	 * The value of the first record per window initialized the aggregation result.
-	 * The specified {@link Reducer} is applied for each additional input record per window and computes a new
-	 * aggregate using the current aggregate (first argument) and the record's value (second argument):
-	 * <pre>{@code
-	 * // At the example of a Reducer<Long>
-	 * new Reducer<Long>() {
-	 *   public Long apply(Long aggValue, Long currValue) {
-	 *     return aggValue + currValue;
-	 *   }
-	 * }
-	 * }</pre>
-	 * Thus, {@code reduce()} can be used to compute aggregate functions like sum, min, or max.
-	 * <p>
-	 * Not all updates might get sent downstream, as an internal cache is used to deduplicate consecutive updates to
-	 * the same window and key.
-	 * The rate of propagated updates depends on your input data rate, the number of distinct keys, the number of
-	 * parallel running Kafka Streams instances, and the {@link StreamsConfig configuration} parameters for
-	 * {@link StreamsConfig#CACHE_MAX_BYTES_BUFFERING_CONFIG cache size}, and
-	 * {@link StreamsConfig#COMMIT_INTERVAL_MS_CONFIG commit interval}.
-	 * <p>
-	 * For failure and recovery the store (which always will be of type {@link TimestampedWindowStore}) will be backed by
-	 * an internal changelog topic that will be created in Kafka.
-	 * The changelog topic will be named "${applicationId}-${internalStoreName}-changelog", where "applicationId" is
-	 * user-specified in {@link StreamsConfig} via parameter
-	 * {@link StreamsConfig#APPLICATION_ID_CONFIG APPLICATION_ID_CONFIG}, "internalStoreName" is an internal name
-	 * and "-changelog" is a fixed suffix.
-	 * <p>
-	 * You can retrieve all generated internal topic names via {@link Topology#describe()}.
-	 * @param reducer a {@link Reducer} that computes a new aggregate result. Cannot be {@code null}.
-	 * @return a windowed {@link KTable} that contains "update" records with unmodified keys, and values that represent
-	 * the latest (rolling) aggregate for each key within a window
-	 */
-	KTable<Windowed<K>, V> reduce(final Reducer<V> reducer);
-
-	/**
-	 * Combine the values of records in this stream by the grouped key and defined windows.
-	 * Records with {@code null} key or value are ignored.
-	 * Combining implies that the type of the aggregate result is the same as the type of the input value.
-	 * <p>
-	 * The result is written into a local {@link WindowStore} (which is basically an ever-updating materialized view).
-	 * Furthermore, updates to the store are sent downstream into a {@link KTable} changelog stream.
-	 * The default key and value serde from the config will be used for serializing the result.
-	 * If a different serde is required then you should use {@link #reduce(Reducer, Named, Materialized)} .
-	 * <p>
-	 * The value of the first record per window initialized the aggregation result.
-	 * The specified {@link Reducer} is applied for each additional input record per window and computes a new
-	 * aggregate using the current aggregate (first argument) and the record's value (second argument):
-	 * <pre>{@code
-	 * // At the example of a Reducer<Long>
-	 * new Reducer<Long>() {
-	 *   public Long apply(Long aggValue, Long currValue) {
-	 *     return aggValue + currValue;
-	 *   }
-	 * }
-	 * }</pre>
-	 * Thus, {@code reduce()} can be used to compute aggregate functions like sum, min, or max.
-	 * <p>
-	 * Not all updates might get sent downstream, as an internal cache is used to deduplicate consecutive updates to
-	 * the same window and key.
-	 * The rate of propagated updates depends on your input data rate, the number of distinct keys, the number of
-	 * parallel running Kafka Streams instances, and the {@link StreamsConfig configuration} parameters for
-	 * {@link StreamsConfig#CACHE_MAX_BYTES_BUFFERING_CONFIG cache size}, and
-	 * {@link StreamsConfig#COMMIT_INTERVAL_MS_CONFIG commit interval}.
-	 * <p>
-	 * For failure and recovery the store (which always will be of type {@link TimestampedWindowStore}) will be backed by
-	 * an internal changelog topic that will be created in Kafka.
-	 * The changelog topic will be named "${applicationId}-${internalStoreName}-changelog", where "applicationId" is
-	 * user-specified in {@link StreamsConfig} via parameter
-	 * {@link StreamsConfig#APPLICATION_ID_CONFIG APPLICATION_ID_CONFIG}, "internalStoreName" is an internal name
-	 * and "-changelog" is a fixed suffix.
-	 * <p>
-	 * You can retrieve all generated internal topic names via {@link Topology#describe()}.
-	 *
-	 * @param reducer  a {@link Reducer} that computes a new aggregate result. Cannot be {@code null}.
-	 * @param named    a {@link Named} config used to name the processor in the topology. Cannot be {@code null}.
-	 * @return a windowed {@link KTable} that contains "update" records with unmodified keys, and values that represent
-	 * the latest (rolling) aggregate for each key within a window
-	 */
-	KTable<Windowed<K>, V> reduce(final Reducer<V> reducer, final Named named);
-
-	/**
-	 * Combine the values of records in this stream by the grouped key and defined windows.
-	 * Records with {@code null} key or value are ignored.
-	 * Combining implies that the type of the aggregate result is the same as the type of the input value.
-	 * <p>
-	 * The result is written into a local {@link WindowStore} (which is basically an ever-updating materialized view)
-	 * that can be queried using the store name as provided with {@link Materialized}.
-	 * Furthermore, updates to the store are sent downstream into a {@link KTable} changelog stream.
-	 * <p>
-	 * The value of the first record per window initialized the aggregation result.
-	 * The specified {@link Reducer} is applied for each additional input record per window and computes a new
-	 * aggregate using the current aggregate (first argument) and the record's value (second argument):
-	 * <pre>{@code
-	 * // At the example of a Reducer<Long>
-	 * new Reducer<Long>() {
-	 *   public Long apply(Long aggValue, Long currValue) {
-	 *     return aggValue + currValue;
-	 *   }
-	 * }
-	 * }</pre>
-	 * Thus, {@code reduce()} can be used to compute aggregate functions like sum, min, or max.
-	 * <p>
-	 * Not all updates might get sent downstream, as an internal cache will be used to deduplicate consecutive updates
-	 * to the same window and key if caching is enabled on the {@link Materialized} instance.
-	 * When caching is enabled the rate of propagated updates depends on your input data rate, the number of distinct
-	 * keys, the number of parallel running Kafka Streams instances, and the {@link StreamsConfig configuration}
-	 * parameters for {@link StreamsConfig#CACHE_MAX_BYTES_BUFFERING_CONFIG cache size}, and
-	 * {@link StreamsConfig#COMMIT_INTERVAL_MS_CONFIG commit interval}.
-	 * <p>
-	 * To query the local {@link ReadOnlyWindowStore} it must be obtained via
-	 * {@link KafkaStreams#store(StoreQueryParameters) KafkaStreams#store(...)}:
-	 * <pre>{@code
-	 * KafkaStreams streams = ... // counting words
-	 * Store queryableStoreName = ... // the queryableStoreName should be the name of the store as defined by the Materialized instance
-	 * ReadOnlyWindowStore<K, ValueAndTimestamp<V>> localWindowStore = streams.store(queryableStoreName, QueryableStoreTypes.<K, ValueAndTimestamp<V>>timestampedWindowStore());
-	 *
-	 * K key = "some-word";
-	 * long fromTime = ...;
-	 * long toTime = ...;
-	 * WindowStoreIterator<ValueAndTimestamp<V>> reduceStore = localWindowStore.fetch(key, timeFrom, timeTo); // key must be local (application state is shared over all running Kafka Streams instances)
-	 * }</pre>
-	 * For non-local keys, a custom RPC mechanism must be implemented using {@link KafkaStreams#allMetadata()} to
-	 * query the value of the key on a parallel running instance of your Kafka Streams application.
-	 * <p>
-	 * For failure and recovery the store (which always will be of type {@link TimestampedWindowStore} -- regardless of what
-	 * is specified in the parameter {@code materialized}) will be backed by an internal changelog topic that will be created in Kafka.
-	 * Therefore, the store name defined by the Materialized instance must be a valid Kafka topic name and cannot
-	 * contain characters other than ASCII alphanumerics, '.', '_' and '-'.
-	 * The changelog topic will be named "${applicationId}-${storeName}-changelog", where "applicationId" is
-	 * user-specified in {@link StreamsConfig} via parameter
-	 * {@link StreamsConfig#APPLICATION_ID_CONFIG APPLICATION_ID_CONFIG}, "storeName" is the provide store name defined
-	 * in {@code Materialized}, and "-changelog" is a fixed suffix.
-	 * <p>
-	 * You can retrieve all generated internal topic names via {@link Topology#describe()}.
-	 * @param reducer      a {@link Reducer} that computes a new aggregate result. Cannot be {@code null}.
-	 * @param materialized a {@link Materialized} config used to materialize a state store. Cannot be {@code null}.
-	 * @return a windowed {@link KTable} that contains "update" records with unmodified keys, and values that represent
-	 * the latest (rolling) aggregate for each key within a window
-	 */
-	KTable<Windowed<K>, V> reduce(final Reducer<V> reducer,
-								  final Materialized<K, V, WindowStore<Bytes, byte[]>> materialized);
-
-	/**
-	 * Combine the values of records in this stream by the grouped key and defined windows.
-	 * Records with {@code null} key or value are ignored.
-	 * Combining implies that the type of the aggregate result is the same as the type of the input value.
-	 * <p>
-	 * The result is written into a local {@link WindowStore} (which is basically an ever-updating materialized view)
-	 * that can be queried using the store name as provided with {@link Materialized}.
-	 * Furthermore, updates to the store are sent downstream into a {@link KTable} changelog stream.
-	 * <p>
-	 * The value of the first record per window initialized the aggregation result.
-	 * The specified {@link Reducer} is applied for each additional input record per window and computes a new
-	 * aggregate using the current aggregate (first argument) and the record's value (second argument):
-	 * <pre>{@code
-	 * // At the example of a Reducer<Long>
-	 * new Reducer<Long>() {
-	 *   public Long apply(Long aggValue, Long currValue) {
-	 *     return aggValue + currValue;
-	 *   }
-	 * }
-	 * }</pre>
-	 * Thus, {@code reduce()} can be used to compute aggregate functions like sum, min, or max.
-	 * <p>
-	 * Not all updates might get sent downstream, as an internal cache will be used to deduplicate consecutive updates
-	 * to the same window and key if caching is enabled on the {@link Materialized} instance.
-	 * When caching is enabled the rate of propagated updates depends on your input data rate, the number of distinct
-	 * keys, the number of parallel running Kafka Streams instances, and the {@link StreamsConfig configuration}
-	 * parameters for {@link StreamsConfig#CACHE_MAX_BYTES_BUFFERING_CONFIG cache size}, and
-	 * {@link StreamsConfig#COMMIT_INTERVAL_MS_CONFIG commit interval}.
-	 * <p>
-	 * To query the local {@link ReadOnlyWindowStore} it must be obtained via
-	 * {@link KafkaStreams#store(StoreQueryParameters) KafkaStreams#store(...)}:
-	 * <pre>{@code
-	 * KafkaStreams streams = ... // counting words
-	 * Store queryableStoreName = ... // the queryableStoreName should be the name of the store as defined by the Materialized instance
-	 * ReadOnlyWindowStore<K, ValueAndTimestamp<V>> localWindowStore = streams.store(queryableStoreName, QueryableStoreTypes.<K, ValueAndTimestamp<V>>timestampedWindowStore());
-	 *
-	 * K key = "some-word";
-	 * long fromTime = ...;
-	 * long toTime = ...;
-	 * WindowStoreIterator<ValueAndTimestamp<V>> reduceStore = localWindowStore.fetch(key, timeFrom, timeTo); // key must be local (application state is shared over all running Kafka Streams instances)
-	 * }</pre>
-	 * For non-local keys, a custom RPC mechanism must be implemented using {@link KafkaStreams#allMetadata()} to
-	 * query the value of the key on a parallel running instance of your Kafka Streams application.
-	 * <p>
-	 * For failure and recovery the store (which always will be of type {@link TimestampedWindowStore} -- regardless of what
-	 * is specified in the parameter {@code materialized}) will be backed by an internal changelog topic that will be created in Kafka.
-	 * Therefore, the store name defined by the Materialized instance must be a valid Kafka topic name and cannot
-	 * contain characters other than ASCII alphanumerics, '.', '_' and '-'.
-	 * The changelog topic will be named "${applicationId}-${storeName}-changelog", where "applicationId" is
-	 * user-specified in {@link StreamsConfig} via parameter
-	 * {@link StreamsConfig#APPLICATION_ID_CONFIG APPLICATION_ID_CONFIG}, "storeName" is the provide store name defined
-	 * in {@link Materialized}, and "-changelog" is a fixed suffix.
-	 * <p>
-	 * You can retrieve all generated internal topic names via {@link Topology#describe()}.
-	 * @param reducer      a {@link Reducer} that computes a new aggregate result. Cannot be {@code null}.
-	 * @param named        a {@link Named} config used to name the processor in the topology. Cannot be {@code null}.
-	 * @param materialized a {@link Materialized} config used to materialize a state store. Cannot be {@code null}.
-	 * @return a windowed {@link KTable} that contains "update" records with unmodified keys, and values that represent
-	 * the latest (rolling) aggregate for each key within a window
-	 */
-	KTable<Windowed<K>, V> reduce(final Reducer<V> reducer,
-								  final Named named,
-								  final Materialized<K, V, WindowStore<Bytes, byte[]>> materialized);
-=======
     /**
      * Count the number of records in this stream by the grouped key and defined windows.
      * Records with {@code null} key or value are ignored.
@@ -664,7 +73,6 @@
      * Note that the internal store name may not be queryable through Interactive Queries.
      * <p>
      * You can retrieve all generated internal topic names via {@link Topology#describe()}.
-     *
      * @return a windowed {@link KTable} that contains "update" records with unmodified keys and {@link Long} values
      * that represent the latest (rolling) count (i.e., number of records) for each key within a window
      */
@@ -694,8 +102,7 @@
      * Note that the internal store name may not be queryable through Interactive Queries.
      * <p>
      * You can retrieve all generated internal topic names via {@link Topology#describe()}.
-     *
-     * @param named  a {@link Named} config used to name the processor in the topology. Cannot be {@code null}.
+     * @param named a {@link Named} config used to name the processor in the topology. Cannot be {@code null}.
      * @return a windowed {@link KTable} that contains "update" records with unmodified keys and {@link Long} values
      * that represent the latest (rolling) count (i.e., number of records) for each key within a window
      */
@@ -742,10 +149,9 @@
      * in {@code Materialized}, and "-changelog" is a fixed suffix.
      * <p>
      * You can retrieve all generated internal topic names via {@link Topology#describe()}.
-     *
-     * @param materialized  an instance of {@link Materialized} used to materialize a state store. Cannot be {@code null}.
-     *                      Note: the valueSerde will be automatically set to {@link org.apache.kafka.common.serialization.Serdes#Long() Serdes#Long()}
-     *                      if there is no valueSerde provided
+     * @param materialized an instance of {@link Materialized} used to materialize a state store. Cannot be {@code null}.
+     *                     Note: the valueSerde will be automatically set to {@link org.apache.kafka.common.serialization.Serdes#Long() Serdes#Long()}
+     *                     if there is no valueSerde provided
      * @return a windowed {@link KTable} that contains "update" records with unmodified keys and {@link Long} values
      * that represent the latest (rolling) count (i.e., number of records) for each key within a window
      */
@@ -792,16 +198,14 @@
      * in {@code Materialized}, and "-changelog" is a fixed suffix.
      * <p>
      * You can retrieve all generated internal topic names via {@link Topology#describe()}.
-     *
-     * @param named         a {@link Named} config used to name the processor in the topology. Cannot be {@code null}.
-     * @param materialized  an instance of {@link Materialized} used to materialize a state store. Cannot be {@code null}.
-     *                      Note: the valueSerde will be automatically set to {@link org.apache.kafka.common.serialization.Serdes#Long() Serdes#Long()}
-     *                      if there is no valueSerde provided
+     * @param named        a {@link Named} config used to name the processor in the topology. Cannot be {@code null}.
+     * @param materialized an instance of {@link Materialized} used to materialize a state store. Cannot be {@code null}.
+     *                     Note: the valueSerde will be automatically set to {@link org.apache.kafka.common.serialization.Serdes#Long() Serdes#Long()}
+     *                     if there is no valueSerde provided
      * @return a windowed {@link KTable} that contains "update" records with unmodified keys and {@link Long} values
      * that represent the latest (rolling) count (i.e., number of records) for each key within a window
      */
-    KTable<Windowed<K>, Long> count(final Named named,
-                                    final Materialized<K, Long, WindowStore<Bytes, byte[]>> materialized);
+    KTable<Windowed<K>, Long> count(final Named named, final Materialized<K, Long, WindowStore<Bytes, byte[]>> materialized);
 
     /**
      * Aggregate the values of records in this stream by the grouped key and defined windows.
@@ -837,15 +241,13 @@
      * Note that the internal store name may not be queryable through Interactive Queries.
      * <p>
      * You can retrieve all generated internal topic names via {@link Topology#describe()}.
-     *
-     * @param initializer  an {@link Initializer} that computes an initial intermediate aggregation result. Cannot be {@code null}.
-     * @param aggregator   an {@link Aggregator} that computes a new aggregate result. Cannot be {@code null}.
-     * @param <VR>         the value type of the resulting {@link KTable}
-     * @return a windowed {@link KTable} that contains "update" records with unmodified keys, and values that represent
-     * the latest (rolling) aggregate for each key within a window
-     */
-    <VR> KTable<Windowed<K>, VR> aggregate(final Initializer<VR> initializer,
-                                           final Aggregator<? super K, ? super V, VR> aggregator);
+     * @param initializer an {@link Initializer} that computes an initial intermediate aggregation result. Cannot be {@code null}.
+     * @param aggregator  an {@link Aggregator} that computes a new aggregate result. Cannot be {@code null}.
+     * @param <VR>        the value type of the resulting {@link KTable}
+     * @return a windowed {@link KTable} that contains "update" records with unmodified keys, and values that represent
+     * the latest (rolling) aggregate for each key within a window
+     */
+    <VR> KTable<Windowed<K>, VR> aggregate(final Initializer<VR> initializer, final Aggregator<? super K, ? super V, VR> aggregator);
 
     /**
      * Aggregate the values of records in this stream by the grouped key and defined windows.
@@ -882,17 +284,14 @@
      * Note that the internal store name may not be queryable through Interactive Queries.
      * <p>
      * You can retrieve all generated internal topic names via {@link Topology#describe()}.
-     *
-     * @param initializer  an {@link Initializer} that computes an initial intermediate aggregation result. Cannot be {@code null}.
-     * @param aggregator   an {@link Aggregator} that computes a new aggregate result. Cannot be {@code null}.
-     * @param named        a {@link Named} config used to name the processor in the topology. Cannot be {@code null}.
-     * @param <VR>         the value type of the resulting {@link KTable}
-     * @return a windowed {@link KTable} that contains "update" records with unmodified keys, and values that represent
-     * the latest (rolling) aggregate for each key within a window
-     */
-    <VR> KTable<Windowed<K>, VR> aggregate(final Initializer<VR> initializer,
-                                           final Aggregator<? super K, ? super V, VR> aggregator,
-                                           final Named named);
+     * @param initializer an {@link Initializer} that computes an initial intermediate aggregation result. Cannot be {@code null}.
+     * @param aggregator  an {@link Aggregator} that computes a new aggregate result. Cannot be {@code null}.
+     * @param named       a {@link Named} config used to name the processor in the topology. Cannot be {@code null}.
+     * @param <VR>        the value type of the resulting {@link KTable}
+     * @return a windowed {@link KTable} that contains "update" records with unmodified keys, and values that represent
+     * the latest (rolling) aggregate for each key within a window
+     */
+    <VR> KTable<Windowed<K>, VR> aggregate(final Initializer<VR> initializer, final Aggregator<? super K, ? super V, VR> aggregator, final Named named);
 
     /**
      * Aggregate the values of records in this stream by the grouped key and defined windows.
@@ -944,17 +343,14 @@
      * provide store name defined in {@link Materialized}, and "-changelog" is a fixed suffix.
      * <p>
      * You can retrieve all generated internal topic names via {@link Topology#describe()}.
-     *
-     * @param initializer   an {@link Initializer} that computes an initial intermediate aggregation result. Cannot be {@code null}.
-     * @param aggregator    an {@link Aggregator} that computes a new aggregate result. Cannot be {@code null}.
-     * @param materialized  a {@link Materialized} config used to materialize a state store. Cannot be {@code null}.
-     * @param <VR>          the value type of the resulting {@link KTable}
-     * @return a windowed {@link KTable} that contains "update" records with unmodified keys, and values that represent
-     * the latest (rolling) aggregate for each key within a window
-     */
-    <VR> KTable<Windowed<K>, VR> aggregate(final Initializer<VR> initializer,
-                                           final Aggregator<? super K, ? super V, VR> aggregator,
-                                           final Materialized<K, VR, WindowStore<Bytes, byte[]>> materialized);
+     * @param initializer  an {@link Initializer} that computes an initial intermediate aggregation result. Cannot be {@code null}.
+     * @param aggregator   an {@link Aggregator} that computes a new aggregate result. Cannot be {@code null}.
+     * @param materialized a {@link Materialized} config used to materialize a state store. Cannot be {@code null}.
+     * @param <VR>         the value type of the resulting {@link KTable}
+     * @return a windowed {@link KTable} that contains "update" records with unmodified keys, and values that represent
+     * the latest (rolling) aggregate for each key within a window
+     */
+    <VR> KTable<Windowed<K>, VR> aggregate(final Initializer<VR> initializer, final Aggregator<? super K, ? super V, VR> aggregator, final Materialized<K, VR, WindowStore<Bytes, byte[]>> materialized);
 
     /**
      * Aggregate the values of records in this stream by the grouped key and defined windows.
@@ -1006,19 +402,15 @@
      * provide store name defined in {@link Materialized}, and "-changelog" is a fixed suffix.
      * <p>
      * You can retrieve all generated internal topic names via {@link Topology#describe()}.
-     *
-     * @param initializer   an {@link Initializer} that computes an initial intermediate aggregation result. Cannot be {@code null}.
-     * @param aggregator    an {@link Aggregator} that computes a new aggregate result. Cannot be {@code null}.
-     * @param named         a {@link Named} config used to name the processor in the topology. Cannot be {@code null}.
-     * @param materialized  a {@link Materialized} config used to materialize a state store. Cannot be {@code null}.
-     * @param <VR>          the value type of the resulting {@link KTable}
-     * @return a windowed {@link KTable} that contains "update" records with unmodified keys, and values that represent
-     * the latest (rolling) aggregate for each key within a window
-     */
-    <VR> KTable<Windowed<K>, VR> aggregate(final Initializer<VR> initializer,
-                                           final Aggregator<? super K, ? super V, VR> aggregator,
-                                           final Named named,
-                                           final Materialized<K, VR, WindowStore<Bytes, byte[]>> materialized);
+     * @param initializer  an {@link Initializer} that computes an initial intermediate aggregation result. Cannot be {@code null}.
+     * @param aggregator   an {@link Aggregator} that computes a new aggregate result. Cannot be {@code null}.
+     * @param named        a {@link Named} config used to name the processor in the topology. Cannot be {@code null}.
+     * @param materialized a {@link Materialized} config used to materialize a state store. Cannot be {@code null}.
+     * @param <VR>         the value type of the resulting {@link KTable}
+     * @return a windowed {@link KTable} that contains "update" records with unmodified keys, and values that represent
+     * the latest (rolling) aggregate for each key within a window
+     */
+    <VR> KTable<Windowed<K>, VR> aggregate(final Initializer<VR> initializer, final Aggregator<? super K, ? super V, VR> aggregator, final Named named, final Materialized<K, VR, WindowStore<Bytes, byte[]>> materialized);
 
     /**
      * Combine the values of records in this stream by the grouped key and defined windows.
@@ -1059,8 +451,7 @@
      * and "-changelog" is a fixed suffix.
      * <p>
      * You can retrieve all generated internal topic names via {@link Topology#describe()}.
-     *
-     * @param reducer  a {@link Reducer} that computes a new aggregate result. Cannot be {@code null}.
+     * @param reducer a {@link Reducer} that computes a new aggregate result. Cannot be {@code null}.
      * @return a windowed {@link KTable} that contains "update" records with unmodified keys, and values that represent
      * the latest (rolling) aggregate for each key within a window
      */
@@ -1104,9 +495,8 @@
      * and "-changelog" is a fixed suffix.
      * <p>
      * You can retrieve all generated internal topic names via {@link Topology#describe()}.
-     *
-     * @param reducer  a {@link Reducer} that computes a new aggregate result. Cannot be {@code null}.
-     * @param named    a {@link Named} config used to name the processor in the topology. Cannot be {@code null}.
+     * @param reducer a {@link Reducer} that computes a new aggregate result. Cannot be {@code null}.
+     * @param named   a {@link Named} config used to name the processor in the topology. Cannot be {@code null}.
      * @return a windowed {@link KTable} that contains "update" records with unmodified keys, and values that represent
      * the latest (rolling) aggregate for each key within a window
      */
@@ -1167,14 +557,12 @@
      * in {@code Materialized}, and "-changelog" is a fixed suffix.
      * <p>
      * You can retrieve all generated internal topic names via {@link Topology#describe()}.
-     *
-     * @param reducer       a {@link Reducer} that computes a new aggregate result. Cannot be {@code null}.
-     * @param materialized  a {@link Materialized} config used to materialize a state store. Cannot be {@code null}.
-     * @return a windowed {@link KTable} that contains "update" records with unmodified keys, and values that represent
-     * the latest (rolling) aggregate for each key within a window
-     */
-    KTable<Windowed<K>, V> reduce(final Reducer<V> reducer,
-                                  final Materialized<K, V, WindowStore<Bytes, byte[]>> materialized);
+     * @param reducer      a {@link Reducer} that computes a new aggregate result. Cannot be {@code null}.
+     * @param materialized a {@link Materialized} config used to materialize a state store. Cannot be {@code null}.
+     * @return a windowed {@link KTable} that contains "update" records with unmodified keys, and values that represent
+     * the latest (rolling) aggregate for each key within a window
+     */
+    KTable<Windowed<K>, V> reduce(final Reducer<V> reducer, final Materialized<K, V, WindowStore<Bytes, byte[]>> materialized);
 
     /**
      * Combine the values of records in this stream by the grouped key and defined windows.
@@ -1231,16 +619,13 @@
      * in {@link Materialized}, and "-changelog" is a fixed suffix.
      * <p>
      * You can retrieve all generated internal topic names via {@link Topology#describe()}.
-     *
-     * @param reducer       a {@link Reducer} that computes a new aggregate result. Cannot be {@code null}.
-     * @param named         a {@link Named} config used to name the processor in the topology. Cannot be {@code null}.
-     * @param materialized  a {@link Materialized} config used to materialize a state store. Cannot be {@code null}.
-     * @return a windowed {@link KTable} that contains "update" records with unmodified keys, and values that represent
-     * the latest (rolling) aggregate for each key within a window
-     */
-    KTable<Windowed<K>, V> reduce(final Reducer<V> reducer,
-                                  final Named named,
-                                  final Materialized<K, V, WindowStore<Bytes, byte[]>> materialized);
+     * @param reducer      a {@link Reducer} that computes a new aggregate result. Cannot be {@code null}.
+     * @param named        a {@link Named} config used to name the processor in the topology. Cannot be {@code null}.
+     * @param materialized a {@link Materialized} config used to materialize a state store. Cannot be {@code null}.
+     * @return a windowed {@link KTable} that contains "update" records with unmodified keys, and values that represent
+     * the latest (rolling) aggregate for each key within a window
+     */
+    KTable<Windowed<K>, V> reduce(final Reducer<V> reducer, final Named named, final Materialized<K, V, WindowStore<Bytes, byte[]>> materialized);
 
     /**
      * Configure when the aggregated result will be emitted for {@code TimeWindowedKStream}.
@@ -1250,10 +635,8 @@
      * strategy, the aggregated result for a window will be emitted whenever there is an update to
      * the window. Note that whether the result will be available in downstream also depends on
      * cache policy.
-     *
      * @param emitStrategy {@link EmitStrategy} to configure when the aggregated result for a window will be emitted.
      * @return a {@code TimeWindowedKStream} with {@link EmitStrategy} configured.
      */
     TimeWindowedKStream<K, V> emitStrategy(final EmitStrategy emitStrategy);
->>>>>>> 15418db6
 }