--- conflicted
+++ resolved
@@ -22,23 +22,6 @@
 final class TimeDefinitions {
     private TimeDefinitions() {}
 
-<<<<<<< HEAD
-    enum TimeDefinitionType {
-        RECORD_TIME, WINDOW_END_TIME
-    }
-
-	/**
-	 * This interface should never be instantiated outside of this class.
-	 */
-	interface TimeDefinition<K> {
-		long time(final ProcessorContext context, final K key);
-
-		TimeDefinitionType type();
-	}
-
-	public static class RecordTimeDefinition<K> implements TimeDefinition<K> {
-		private static final RecordTimeDefinition INSTANCE = new RecordTimeDefinition();
-=======
     /**
      * This interface should never be instantiated outside of this class.
      */
@@ -48,20 +31,9 @@
 
     static class RecordTimeDefinition<K> implements TimeDefinition<K> {
         private static final RecordTimeDefinition<?> INSTANCE = new RecordTimeDefinition<>();
->>>>>>> 9494bebe
 
-		private RecordTimeDefinition() {
-		}
+        private RecordTimeDefinition() {}
 
-<<<<<<< HEAD
-		@SuppressWarnings("unchecked")
-		public static <K> RecordTimeDefinition<K> instance() {
-			return RecordTimeDefinition.INSTANCE;
-		}
-
-		@Override
-		public long time(final ProcessorContext context, final K key) {
-=======
         @SuppressWarnings("unchecked")
         static <K> RecordTimeDefinition<K> instance() {
             return (RecordTimeDefinition<K>) RecordTimeDefinition.INSTANCE;
@@ -69,7 +41,6 @@
 
         @Override
         public long time(final RecordContext context, final K key) {
->>>>>>> 9494bebe
             return context.timestamp();
         }
     }
