--- conflicted
+++ resolved
@@ -21,50 +21,38 @@
 import org.apache.kafka.streams.processor.CommitCallback;
 import org.apache.kafka.streams.processor.StateRestoreCallback;
 import org.apache.kafka.streams.processor.StateStore;
+import org.apache.kafka.streams.processor.internals.Task.TaskType;
 
 import java.io.File;
 import java.io.IOException;
 import java.util.Map;
 
-import org.apache.kafka.streams.processor.internals.Task.TaskType;
+public interface StateManager {
+    File baseDir();
 
-public interface StateManager {
-	File baseDir();
-
-<<<<<<< HEAD
-	/**
-	 * @throws IllegalArgumentException if the store name has already been registered or if it is not a valid name
-	 *                                  (e.g., when it conflicts with the names of internal topics, like the checkpoint file name)
-	 * @throws StreamsException         if the store's change log does not contain the partition
-	 */
-	void registerStore(final StateStore store, final StateRestoreCallback stateRestoreCallback);
-=======
     /**
      * @throws IllegalArgumentException if the store name has already been registered or if it is not a valid name
-     * (e.g., when it conflicts with the names of internal topics, like the checkpoint file name)
-     * @throws StreamsException if the store's change log does not contain the partition
+     *                                  (e.g., when it conflicts with the names of internal topics, like the checkpoint file name)
+     * @throws StreamsException         if the store's change log does not contain the partition
      */
-    void registerStore(final StateStore store,
-                       final StateRestoreCallback stateRestoreCallback,
-                       final CommitCallback checkpoint);
->>>>>>> 15418db6
+    void registerStore(final StateStore store, final StateRestoreCallback stateRestoreCallback, final CommitCallback checkpoint);
 
-	StateStore getStore(final String name);
+    StateStore getStore(final String name);
 
-	void flush();
+    void flush();
 
-	void updateChangelogOffsets(final Map<TopicPartition, Long> writtenOffsets);
+    void updateChangelogOffsets(final Map<TopicPartition, Long> writtenOffsets);
 
-	void checkpoint();
+    void checkpoint();
 
-	Map<TopicPartition, Long> changelogOffsets();
+    Map<TopicPartition, Long> changelogOffsets();
 
-	void close() throws IOException;
+    void close() throws IOException;
 
-	TaskType taskType();
+    TaskType taskType();
 
-	String changelogFor(final String storeName);
+    String changelogFor(final String storeName);
 
-	// TODO: we can remove this when consolidating global state manager into processor state manager
-	StateStore getGlobalStore(final String name);
+    // TODO: we can remove this when consolidating global state manager into processor state manager
+    StateStore getGlobalStore(final String name);
 }