--- conflicted
+++ resolved
@@ -22,21 +22,15 @@
  */
 public class UnknownStateStoreException extends InvalidStateStoreException {
 
-	private static final long serialVersionUID = 1L;
+    private static final long serialVersionUID = 1L;
 
-	public UnknownStateStoreException(final String message) {
-		super(message);
-	}
+    public UnknownStateStoreException(final String message) {
+        super(message);
+    }
 
-<<<<<<< HEAD
-	public UnknownStateStoreException(final String message, final Throwable throwable) {
-		super(message, throwable);
-	}
-=======
     @SuppressWarnings("unused")
     public UnknownStateStoreException(final String message, final Throwable throwable) {
         super(message, throwable);
     }
->>>>>>> 9494bebe
 
 }