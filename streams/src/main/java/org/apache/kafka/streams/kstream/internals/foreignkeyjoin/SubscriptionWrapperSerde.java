--- conflicted
+++ resolved
@@ -31,14 +31,6 @@
 import java.util.Map;
 import java.util.function.Supplier;
 
-<<<<<<< HEAD
-public class SubscriptionWrapperSerde<K> extends WrappingNullableSerde<SubscriptionWrapper<K>, K, Void> {
-    public SubscriptionWrapperSerde(final Supplier<String> primaryKeySerializationPseudoTopicSupplier, final Serde<K> primaryKeySerde) {
-        super(new SubscriptionWrapperSerializer<>(primaryKeySerializationPseudoTopicSupplier, primaryKeySerde == null ? null : primaryKeySerde.serializer()), new SubscriptionWrapperDeserializer<>(primaryKeySerializationPseudoTopicSupplier, primaryKeySerde == null ? null : primaryKeySerde.deserializer()));
-    }
-
-    private static class SubscriptionWrapperSerializer<K> implements Serializer<SubscriptionWrapper<K>>, WrappingNullableSerializer<SubscriptionWrapper<K>, K, Void> {
-=======
 public class SubscriptionWrapperSerde<KLeft> extends WrappingNullableSerde<SubscriptionWrapper<KLeft>, KLeft, Void> {
 
     public SubscriptionWrapperSerde(final Supplier<String> primaryKeySerializationPseudoTopicSupplier,
@@ -53,19 +45,14 @@
 
     private static class SubscriptionWrapperSerializer<KLeft>
         implements Serializer<SubscriptionWrapper<KLeft>>, WrappingNullableSerializer<SubscriptionWrapper<KLeft>, KLeft, Void> {
->>>>>>> 9494bebe
 
         private final Supplier<String> primaryKeySerializationPseudoTopicSupplier;
         private String primaryKeySerializationPseudoTopic = null;
         private Serializer<KLeft> primaryKeySerializer;
         private boolean upgradeFromV0 = false;
 
-<<<<<<< HEAD
-        SubscriptionWrapperSerializer(final Supplier<String> primaryKeySerializationPseudoTopicSupplier, final Serializer<K> primaryKeySerializer) {
-=======
         SubscriptionWrapperSerializer(final Supplier<String> primaryKeySerializationPseudoTopicSupplier,
                                       final Serializer<KLeft> primaryKeySerializer) {
->>>>>>> 9494bebe
             this.primaryKeySerializationPseudoTopicSupplier = primaryKeySerializationPseudoTopicSupplier;
             this.primaryKeySerializer = primaryKeySerializer;
         }
@@ -139,14 +126,10 @@
                 primaryKeySerializationPseudoTopic = primaryKeySerializationPseudoTopicSupplier.get();
             }
 
-<<<<<<< HEAD
-            return primaryKeySerializer.serialize(primaryKeySerializationPseudoTopic, data.getPrimaryKey());
-=======
             return  primaryKeySerializer.serialize(
                 primaryKeySerializationPseudoTopic,
                 data.primaryKey()
             );
->>>>>>> 9494bebe
         }
 
         private ByteBuffer serializeCommon(final SubscriptionWrapper<KLeft> data, final byte version, final int extraLength) {
@@ -183,23 +166,15 @@
         }
     }
 
-<<<<<<< HEAD
-    private static class SubscriptionWrapperDeserializer<K> implements Deserializer<SubscriptionWrapper<K>>, WrappingNullableDeserializer<SubscriptionWrapper<K>, K, Void> {
-=======
     private static class SubscriptionWrapperDeserializer<KLeft>
         implements Deserializer<SubscriptionWrapper<KLeft>>, WrappingNullableDeserializer<SubscriptionWrapper<KLeft>, KLeft, Void> {
->>>>>>> 9494bebe
 
         private final Supplier<String> primaryKeySerializationPseudoTopicSupplier;
         private String primaryKeySerializationPseudoTopic = null;
         private Deserializer<KLeft> primaryKeyDeserializer;
 
-<<<<<<< HEAD
-        SubscriptionWrapperDeserializer(final Supplier<String> primaryKeySerializationPseudoTopicSupplier, final Deserializer<K> primaryKeyDeserializer) {
-=======
         SubscriptionWrapperDeserializer(final Supplier<String> primaryKeySerializationPseudoTopicSupplier,
                                         final Deserializer<KLeft> primaryKeyDeserializer) {
->>>>>>> 9494bebe
             this.primaryKeySerializationPseudoTopicSupplier = primaryKeySerializationPseudoTopicSupplier;
             this.primaryKeyDeserializer = primaryKeyDeserializer;
         }
@@ -245,14 +220,10 @@
                 primaryKeySerializationPseudoTopic = primaryKeySerializationPseudoTopicSupplier.get();
             }
 
-<<<<<<< HEAD
-            final K primaryKey = primaryKeyDeserializer.deserialize(primaryKeySerializationPseudoTopic, primaryKeyRaw);
-=======
             final KLeft primaryKey = primaryKeyDeserializer.deserialize(
                 primaryKeySerializationPseudoTopic,
                 primaryKeyRaw
             );
->>>>>>> 9494bebe
             final Integer primaryPartition;
             if (version > 0) {
                 primaryPartition = buf.getInt();
