--- conflicted
+++ resolved
@@ -30,46 +30,7 @@
 
 import static org.apache.kafka.streams.processor.internals.ProcessorContextUtils.asInternalProcessorContext;
 
-public class ChangeLoggingKeyValueBytesStore
-<<<<<<< HEAD
-		extends WrappedStateStore<KeyValueStore<Bytes, byte[]>, byte[], byte[]>
-		implements KeyValueStore<Bytes, byte[]> {
-
-	InternalProcessorContext context;
-
-	ChangeLoggingKeyValueBytesStore(final KeyValueStore<Bytes, byte[]> inner) {
-		super(inner);
-	}
-
-	@Deprecated
-	@Override
-	public void init(final ProcessorContext context,
-					 final StateStore root) {
-		super.init(context, root);
-		this.context = asInternalProcessorContext(context);
-		maybeSetEvictionListener();
-	}
-
-	@Override
-	public void init(final StateStoreContext context,
-					 final StateStore root) {
-		super.init(context, root);
-		this.context = asInternalProcessorContext(context);
-		maybeSetEvictionListener();
-	}
-
-	private void maybeSetEvictionListener() {
-		// if the inner store is an LRU cache, add the eviction listener to log removed record
-		if (wrapped() instanceof MemoryLRUCache) {
-			((MemoryLRUCache) wrapped()).setWhenEldestRemoved((key, value) -> {
-				// pass null to indicate removal
-				log(key, null);
-			});
-		}
-	}
-=======
-        extends WrappedStateStore<KeyValueStore<Bytes, byte[]>, byte[], byte[]>
-        implements KeyValueStore<Bytes, byte[]> {
+public class ChangeLoggingKeyValueBytesStore extends WrappedStateStore<KeyValueStore<Bytes, byte[]>, byte[], byte[]> implements KeyValueStore<Bytes, byte[]> {
 
     InternalProcessorContext context;
 
@@ -79,16 +40,14 @@
 
     @Deprecated
     @Override
-    public void init(final ProcessorContext context,
-                     final StateStore root) {
+    public void init(final ProcessorContext context, final StateStore root) {
         this.context = asInternalProcessorContext(context);
         super.init(context, root);
         maybeSetEvictionListener();
     }
 
     @Override
-    public void init(final StateStoreContext context,
-                     final StateStore root) {
+    public void init(final StateStoreContext context, final StateStore root) {
         this.context = asInternalProcessorContext(context);
         super.init(context, root);
         maybeSetEvictionListener();
@@ -103,7 +62,6 @@
             });
         }
     }
->>>>>>> 15418db6
 
     @Override
     public long approximateNumEntries() {
@@ -111,77 +69,19 @@
     }
 
     @Override
-    public void put(final Bytes key,
-                    final byte[] value) {
+    public void put(final Bytes key, final byte[] value) {
         wrapped().put(key, value);
         log(key, value, context.timestamp());
     }
 
     @Override
-    public byte[] putIfAbsent(final Bytes key,
-                              final byte[] value) {
+    public byte[] putIfAbsent(final Bytes key, final byte[] value) {
         final byte[] previous = wrapped().putIfAbsent(key, value);
         if (previous == null) {
             // then it was absent
             log(key, value, context.timestamp());
         }
         return previous;
-<<<<<<< HEAD
-	}
-
-	@Override
-	public void putAll(final List<KeyValue<Bytes, byte[]>> entries) {
-		wrapped().putAll(entries);
-		for (final KeyValue<Bytes, byte[]> entry : entries) {
-			log(entry.key, entry.value);
-		}
-	}
-
-	@Override
-	public <PS extends Serializer<P>, P> KeyValueIterator<Bytes, byte[]> prefixScan(final P prefix,
-																					final PS prefixKeySerializer) {
-		return wrapped().prefixScan(prefix, prefixKeySerializer);
-	}
-
-	@Override
-	public byte[] delete(final Bytes key) {
-		final byte[] oldValue = wrapped().delete(key);
-		log(key, null);
-		return oldValue;
-	}
-
-	@Override
-	public byte[] get(final Bytes key) {
-		return wrapped().get(key);
-	}
-
-	@Override
-	public KeyValueIterator<Bytes, byte[]> range(final Bytes from,
-												 final Bytes to) {
-		return wrapped().range(from, to);
-	}
-
-	@Override
-	public KeyValueIterator<Bytes, byte[]> reverseRange(final Bytes from,
-														final Bytes to) {
-		return wrapped().reverseRange(from, to);
-	}
-
-	@Override
-	public KeyValueIterator<Bytes, byte[]> all() {
-		return wrapped().all();
-	}
-
-	@Override
-	public KeyValueIterator<Bytes, byte[]> reverseAll() {
-		return wrapped().reverseAll();
-	}
-
-	void log(final Bytes key,
-			 final byte[] value) {
-		context.logChange(name(), key, value, context.timestamp());
-	}
-=======
     }
 
     @Override
@@ -193,8 +93,7 @@
     }
 
     @Override
-    public <PS extends Serializer<P>, P> KeyValueIterator<Bytes, byte[]> prefixScan(final P prefix,
-                                                                                    final PS prefixKeySerializer) {
+    public <PS extends Serializer<P>, P> KeyValueIterator<Bytes, byte[]> prefixScan(final P prefix, final PS prefixKeySerializer) {
         return wrapped().prefixScan(prefix, prefixKeySerializer);
     }
 
@@ -211,14 +110,12 @@
     }
 
     @Override
-    public KeyValueIterator<Bytes, byte[]> range(final Bytes from,
-                                                 final Bytes to) {
+    public KeyValueIterator<Bytes, byte[]> range(final Bytes from, final Bytes to) {
         return wrapped().range(from, to);
     }
 
     @Override
-    public KeyValueIterator<Bytes, byte[]> reverseRange(final Bytes from,
-                                                        final Bytes to) {
+    public KeyValueIterator<Bytes, byte[]> reverseRange(final Bytes from, final Bytes to) {
         return wrapped().reverseRange(from, to);
     }
 
@@ -235,5 +132,4 @@
     void log(final Bytes key, final byte[] value, final long timestamp) {
         context.logChange(name(), key, value, timestamp, wrapped().getPosition());
     }
->>>>>>> 15418db6
 }