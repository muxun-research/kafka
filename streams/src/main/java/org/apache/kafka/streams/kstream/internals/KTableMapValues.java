/*
 * Licensed to the Apache Software Foundation (ASF) under one or more
 * contributor license agreements. See the NOTICE file distributed with
 * this work for additional information regarding copyright ownership.
 * The ASF licenses this file to You under the Apache License, Version 2.0
 * (the "License"); you may not use this file except in compliance with
 * the License. You may obtain a copy of the License at
 *
 *    http://www.apache.org/licenses/LICENSE-2.0
 *
 * Unless required by applicable law or agreed to in writing, software
 * distributed under the License is distributed on an "AS IS" BASIS,
 * WITHOUT WARRANTIES OR CONDITIONS OF ANY KIND, either express or implied.
 * See the License for the specific language governing permissions and
 * limitations under the License.
 */
package org.apache.kafka.streams.kstream.internals;

import org.apache.kafka.streams.kstream.ValueMapperWithKey;
import org.apache.kafka.streams.processor.api.Processor;
import org.apache.kafka.streams.processor.api.ProcessorContext;
import org.apache.kafka.streams.processor.api.Record;
import org.apache.kafka.streams.processor.internals.StoreFactory;
import org.apache.kafka.streams.state.StoreBuilder;
import org.apache.kafka.streams.state.ValueAndTimestamp;
import org.apache.kafka.streams.state.internals.KeyValueStoreWrapper;

import java.util.Collections;
import java.util.Set;

import static org.apache.kafka.streams.state.ValueAndTimestamp.getValueOrNull;
import static org.apache.kafka.streams.state.VersionedKeyValueStore.PUT_RETURN_CODE_NOT_PUT;
import static org.apache.kafka.streams.state.internals.KeyValueStoreWrapper.PUT_RETURN_CODE_IS_LATEST;


class KTableMapValues<KIn, VIn, VOut> implements KTableProcessorSupplier<KIn, VIn, KIn, VOut> {
    private final KTableImpl<KIn, ?, VIn> parent;
    private final ValueMapperWithKey<? super KIn, ? super VIn, ? extends VOut> mapper;
    private final String queryableName;
    private boolean sendOldValues = false;
    private final StoreFactory storeFactory;

<<<<<<< HEAD
    KTableMapValues(final KTableImpl<KIn, ?, VIn> parent, final ValueMapperWithKey<? super KIn, ? super VIn, ? extends VOut> mapper, final String queryableName) {
=======
    KTableMapValues(final KTableImpl<KIn, ?, VIn> parent,
                    final ValueMapperWithKey<? super KIn, ? super VIn, ? extends VOut> mapper,
                    final String queryableName,
                    final StoreFactory storeFactory) {
>>>>>>> 9494bebe
        this.parent = parent;
        this.mapper = mapper;
        this.queryableName = queryableName;
        this.storeFactory = storeFactory;
    }

    @Override
    public Processor<KIn, Change<VIn>, KIn, Change<VOut>> get() {
        return new KTableMapValuesProcessor();
    }

    @Override
    public Set<StoreBuilder<?>> stores() {
        if (storeFactory == null) {
            return null;
        }
        return Collections.singleton(new StoreFactory.FactoryWrappingStoreBuilder<>(storeFactory));
    }

    @Override
    public KTableValueGetterSupplier<KIn, VOut> view() {
        // if the KTable is materialized, use the materialized store to return getter value;
        // otherwise rely on the parent getter and apply map-values on-the-fly
        if (queryableName != null) {
            return new KTableMaterializedValueGetterSupplier<>(queryableName);
        } else {
            return new KTableValueGetterSupplier<KIn, VOut>() {
                final KTableValueGetterSupplier<KIn, VIn> parentValueGetterSupplier = parent.valueGetterSupplier();

                public KTableValueGetter<KIn, VOut> get() {
                    return new KTableMapValuesValueGetter(parentValueGetterSupplier.get());
                }

                @Override
                public String[] storeNames() {
                    return parentValueGetterSupplier.storeNames();
                }
            };
        }
    }

    @Override
    public boolean enableSendingOldValues(final boolean forceMaterialization) {
        if (queryableName != null) {
            sendOldValues = true;
            return true;
        }

        if (parent.enableSendingOldValues(forceMaterialization)) {
            sendOldValues = true;
        }

        return sendOldValues;
    }

    private VOut computeValue(final KIn key, final VIn value) {
        VOut newValue = null;

        if (value != null) {
            newValue = mapper.apply(key, value);
        }

        return newValue;
    }

    private ValueAndTimestamp<VOut> computeValueAndTimestamp(final KIn key, final ValueAndTimestamp<VIn> valueAndTimestamp) {
        VOut newValue = null;
        long timestamp = 0;

        if (valueAndTimestamp != null) {
            newValue = mapper.apply(key, valueAndTimestamp.value());
            timestamp = valueAndTimestamp.timestamp();
        }

        return ValueAndTimestamp.make(newValue, timestamp);
    }


    private class KTableMapValuesProcessor implements Processor<KIn, Change<VIn>, KIn, Change<VOut>> {
        private ProcessorContext<KIn, Change<VOut>> context;
        private KeyValueStoreWrapper<KIn, VOut> store;
        private TimestampedTupleForwarder<KIn, VOut> tupleForwarder;

        @Override
        public void init(final ProcessorContext<KIn, Change<VOut>> context) {
            this.context = context;
            if (queryableName != null) {
                store = new KeyValueStoreWrapper<>(context, queryableName);
<<<<<<< HEAD
                tupleForwarder = new TimestampedTupleForwarder<>(store.getStore(), context, new TimestampedCacheFlushListener<>(context), sendOldValues);
=======
                tupleForwarder = new TimestampedTupleForwarder<>(
                    store.store(),
                    context,
                    new TimestampedCacheFlushListener<>(context),
                    sendOldValues);
>>>>>>> 9494bebe
            }
        }

        @Override
        public void process(final Record<KIn, Change<VIn>> record) {
            final VOut newValue = computeValue(record.key(), record.value().newValue);
            final VOut oldValue = computeOldValue(record.key(), record.value());

            if (queryableName != null) {
                final long putReturnCode = store.put(record.key(), newValue, record.timestamp());
                // if not put to store, do not forward downstream either
                if (putReturnCode != PUT_RETURN_CODE_NOT_PUT) {
                    tupleForwarder.maybeForward(record.withValue(new Change<>(newValue, oldValue, putReturnCode == PUT_RETURN_CODE_IS_LATEST)));
                }
            } else {
                context.forward(record.withValue(new Change<>(newValue, oldValue, record.value().isLatest)));
            }
        }

        private VOut computeOldValue(final KIn key, final Change<VIn> change) {
            if (!sendOldValues) {
                return null;
            }

            return queryableName != null ? getValueOrNull(store.get(key)) : computeValue(key, change.oldValue);
        }
    }


    private class KTableMapValuesValueGetter implements KTableValueGetter<KIn, VOut> {
        private final KTableValueGetter<KIn, VIn> parentGetter;

        KTableMapValuesValueGetter(final KTableValueGetter<KIn, VIn> parentGetter) {
            this.parentGetter = parentGetter;
        }

        @Override
        public void init(final ProcessorContext<?, ?> context) {
            parentGetter.init(context);
        }

        @Override
        public ValueAndTimestamp<VOut> get(final KIn key) {
            return computeValueAndTimestamp(key, parentGetter.get(key));
        }

        @Override
        public ValueAndTimestamp<VOut> get(final KIn key, final long asOfTimestamp) {
            return computeValueAndTimestamp(key, parentGetter.get(key, asOfTimestamp));
        }

        @Override
        public boolean isVersioned() {
            return parentGetter.isVersioned();
        }

        @Override
        public void close() {
            parentGetter.close();
        }
    }
}<|MERGE_RESOLUTION|>--- conflicted
+++ resolved
@@ -40,14 +40,10 @@
     private boolean sendOldValues = false;
     private final StoreFactory storeFactory;
 
-<<<<<<< HEAD
-    KTableMapValues(final KTableImpl<KIn, ?, VIn> parent, final ValueMapperWithKey<? super KIn, ? super VIn, ? extends VOut> mapper, final String queryableName) {
-=======
     KTableMapValues(final KTableImpl<KIn, ?, VIn> parent,
                     final ValueMapperWithKey<? super KIn, ? super VIn, ? extends VOut> mapper,
                     final String queryableName,
                     final StoreFactory storeFactory) {
->>>>>>> 9494bebe
         this.parent = parent;
         this.mapper = mapper;
         this.queryableName = queryableName;
@@ -136,15 +132,11 @@
             this.context = context;
             if (queryableName != null) {
                 store = new KeyValueStoreWrapper<>(context, queryableName);
-<<<<<<< HEAD
-                tupleForwarder = new TimestampedTupleForwarder<>(store.getStore(), context, new TimestampedCacheFlushListener<>(context), sendOldValues);
-=======
                 tupleForwarder = new TimestampedTupleForwarder<>(
                     store.store(),
                     context,
                     new TimestampedCacheFlushListener<>(context),
                     sendOldValues);
->>>>>>> 9494bebe
             }
         }
 
@@ -169,7 +161,9 @@
                 return null;
             }
 
-            return queryableName != null ? getValueOrNull(store.get(key)) : computeValue(key, change.oldValue);
+            return queryableName != null
+                ? getValueOrNull(store.get(key))
+                : computeValue(key, change.oldValue);
         }
     }
 
