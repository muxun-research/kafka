/*
 * Licensed to the Apache Software Foundation (ASF) under one or more
 * contributor license agreements. See the NOTICE file distributed with
 * this work for additional information regarding copyright ownership.
 * The ASF licenses this file to You under the Apache License, Version 2.0
 * (the "License"); you may not use this file except in compliance with
 * the License. You may obtain a copy of the License at
 *
 *    http://www.apache.org/licenses/LICENSE-2.0
 *
 * Unless required by applicable law or agreed to in writing, software
 * distributed under the License is distributed on an "AS IS" BASIS,
 * WITHOUT WARRANTIES OR CONDITIONS OF ANY KIND, either express or implied.
 * See the License for the specific language governing permissions and
 * limitations under the License.
 */
package org.apache.kafka.streams.kstream.internals;

import org.apache.kafka.streams.kstream.ValueMapperWithKey;
import org.apache.kafka.streams.processor.api.Processor;
import org.apache.kafka.streams.processor.api.ProcessorContext;
import org.apache.kafka.streams.processor.api.Record;
import org.apache.kafka.streams.state.ValueAndTimestamp;
import org.apache.kafka.streams.state.internals.KeyValueStoreWrapper;

import static org.apache.kafka.streams.state.ValueAndTimestamp.getValueOrNull;
import static org.apache.kafka.streams.state.VersionedKeyValueStore.PUT_RETURN_CODE_NOT_PUT;
import static org.apache.kafka.streams.state.internals.KeyValueStoreWrapper.PUT_RETURN_CODE_IS_LATEST;


<<<<<<< HEAD
class KTableMapValues<K, V, V1> implements KTableProcessorSupplier<K, V, V1> {
	private final KTableImpl<K, ?, V> parent;
	private final ValueMapperWithKey<? super K, ? super V, ? extends V1> mapper;
	private final String queryableName;
	private boolean sendOldValues = false;

	KTableMapValues(final KTableImpl<K, ?, V> parent,
					final ValueMapperWithKey<? super K, ? super V, ? extends V1> mapper,
=======
class KTableMapValues<KIn, VIn, VOut> implements KTableProcessorSupplier<KIn, VIn, KIn, VOut> {
    private final KTableImpl<KIn, ?, VIn> parent;
    private final ValueMapperWithKey<? super KIn, ? super VIn, ? extends VOut> mapper;
    private final String queryableName;
    private boolean sendOldValues = false;

    KTableMapValues(final KTableImpl<KIn, ?, VIn> parent,
                    final ValueMapperWithKey<? super KIn, ? super VIn, ? extends VOut> mapper,
>>>>>>> 15418db6
                    final String queryableName) {
        this.parent = parent;
        this.mapper = mapper;
        this.queryableName = queryableName;
    }

    @Override
    public Processor<KIn, Change<VIn>, KIn, Change<VOut>> get() {
        return new KTableMapValuesProcessor();
    }

    @Override
    public KTableValueGetterSupplier<KIn, VOut> view() {
        // if the KTable is materialized, use the materialized store to return getter value;
        // otherwise rely on the parent getter and apply map-values on-the-fly
        if (queryableName != null) {
            return new KTableMaterializedValueGetterSupplier<>(queryableName);
        } else {
            return new KTableValueGetterSupplier<KIn, VOut>() {
                final KTableValueGetterSupplier<KIn, VIn> parentValueGetterSupplier = parent.valueGetterSupplier();

                public KTableValueGetter<KIn, VOut> get() {
                    return new KTableMapValuesValueGetter(parentValueGetterSupplier.get());
                }

                @Override
                public String[] storeNames() {
                    return parentValueGetterSupplier.storeNames();
                }
            };
        }
    }

	@Override
	public boolean enableSendingOldValues(final boolean forceMaterialization) {
		if (queryableName != null) {
			sendOldValues = true;
			return true;
		}

		if (parent.enableSendingOldValues(forceMaterialization)) {
			sendOldValues = true;
		}

		return sendOldValues;
	}

    private VOut computeValue(final KIn key, final VIn value) {
        VOut newValue = null;

        if (value != null) {
            newValue = mapper.apply(key, value);
        }

        return newValue;
    }

    private ValueAndTimestamp<VOut> computeValueAndTimestamp(final KIn key, final ValueAndTimestamp<VIn> valueAndTimestamp) {
        VOut newValue = null;
        long timestamp = 0;

        if (valueAndTimestamp != null) {
            newValue = mapper.apply(key, valueAndTimestamp.value());
            timestamp = valueAndTimestamp.timestamp();
        }

        return ValueAndTimestamp.make(newValue, timestamp);
    }


    private class KTableMapValuesProcessor implements Processor<KIn, Change<VIn>, KIn, Change<VOut>> {
        private ProcessorContext<KIn, Change<VOut>> context;
        private KeyValueStoreWrapper<KIn, VOut> store;
        private TimestampedTupleForwarder<KIn, VOut> tupleForwarder;

        @Override
        public void init(final ProcessorContext<KIn, Change<VOut>> context) {
            this.context = context;
            if (queryableName != null) {
                store = new KeyValueStoreWrapper<>(context, queryableName);
                tupleForwarder = new TimestampedTupleForwarder<>(
                    store.getStore(),
                    context,
                    new TimestampedCacheFlushListener<>(context),
                    sendOldValues);
            }
        }

        @Override
<<<<<<< HEAD
        public void process(final K key, final Change<V> change) {
			final V1 newValue = computeValue(key, change.newValue);
			final V1 oldValue = computeOldValue(key, change);

			if (queryableName != null) {
				store.put(key, ValueAndTimestamp.make(newValue, context().timestamp()));
				tupleForwarder.maybeForward(key, newValue, oldValue);
			} else {
				context().forward(key, new Change<>(newValue, oldValue));
			}
		}

		private V1 computeOldValue(final K key, final Change<V> change) {
			if (!sendOldValues) {
				return null;
			}

			return queryableName != null
					? getValueOrNull(store.get(key))
					: computeValue(key, change.oldValue);
		}
	}
=======
        public void process(final Record<KIn, Change<VIn>> record) {
            final VOut newValue = computeValue(record.key(), record.value().newValue);
            final VOut oldValue = computeOldValue(record.key(), record.value());

            if (queryableName != null) {
                final long putReturnCode = store.put(record.key(), newValue, record.timestamp());
                // if not put to store, do not forward downstream either
                if (putReturnCode != PUT_RETURN_CODE_NOT_PUT) {
                    tupleForwarder.maybeForward(record.withValue(new Change<>(newValue, oldValue, putReturnCode == PUT_RETURN_CODE_IS_LATEST)));
                }
            } else {
                context.forward(record.withValue(new Change<>(newValue, oldValue, record.value().isLatest)));
            }
        }

        private VOut computeOldValue(final KIn key, final Change<VIn> change) {
            if (!sendOldValues) {
                return null;
            }

            return queryableName != null
                ? getValueOrNull(store.get(key))
                : computeValue(key, change.oldValue);
        }
    }
>>>>>>> 15418db6


    private class KTableMapValuesValueGetter implements KTableValueGetter<KIn, VOut> {
        private final KTableValueGetter<KIn, VIn> parentGetter;

        KTableMapValuesValueGetter(final KTableValueGetter<KIn, VIn> parentGetter) {
            this.parentGetter = parentGetter;
        }

        @Override
        public void init(final ProcessorContext<?, ?> context) {
            parentGetter.init(context);
        }

        @Override
        public ValueAndTimestamp<VOut> get(final KIn key) {
            return computeValueAndTimestamp(key, parentGetter.get(key));
        }

        @Override
        public ValueAndTimestamp<VOut> get(final KIn key, final long asOfTimestamp) {
            return computeValueAndTimestamp(key, parentGetter.get(key, asOfTimestamp));
        }

        @Override
        public boolean isVersioned() {
            return parentGetter.isVersioned();
        }

        @Override
        public void close() {
            parentGetter.close();
        }
    }
}<|MERGE_RESOLUTION|>--- conflicted
+++ resolved
@@ -28,26 +28,13 @@
 import static org.apache.kafka.streams.state.internals.KeyValueStoreWrapper.PUT_RETURN_CODE_IS_LATEST;
 
 
-<<<<<<< HEAD
-class KTableMapValues<K, V, V1> implements KTableProcessorSupplier<K, V, V1> {
-	private final KTableImpl<K, ?, V> parent;
-	private final ValueMapperWithKey<? super K, ? super V, ? extends V1> mapper;
-	private final String queryableName;
-	private boolean sendOldValues = false;
-
-	KTableMapValues(final KTableImpl<K, ?, V> parent,
-					final ValueMapperWithKey<? super K, ? super V, ? extends V1> mapper,
-=======
 class KTableMapValues<KIn, VIn, VOut> implements KTableProcessorSupplier<KIn, VIn, KIn, VOut> {
     private final KTableImpl<KIn, ?, VIn> parent;
     private final ValueMapperWithKey<? super KIn, ? super VIn, ? extends VOut> mapper;
     private final String queryableName;
     private boolean sendOldValues = false;
 
-    KTableMapValues(final KTableImpl<KIn, ?, VIn> parent,
-                    final ValueMapperWithKey<? super KIn, ? super VIn, ? extends VOut> mapper,
->>>>>>> 15418db6
-                    final String queryableName) {
+    KTableMapValues(final KTableImpl<KIn, ?, VIn> parent, final ValueMapperWithKey<? super KIn, ? super VIn, ? extends VOut> mapper, final String queryableName) {
         this.parent = parent;
         this.mapper = mapper;
         this.queryableName = queryableName;
@@ -80,19 +67,19 @@
         }
     }
 
-	@Override
-	public boolean enableSendingOldValues(final boolean forceMaterialization) {
-		if (queryableName != null) {
-			sendOldValues = true;
-			return true;
-		}
+    @Override
+    public boolean enableSendingOldValues(final boolean forceMaterialization) {
+        if (queryableName != null) {
+            sendOldValues = true;
+            return true;
+        }
 
-		if (parent.enableSendingOldValues(forceMaterialization)) {
-			sendOldValues = true;
-		}
+        if (parent.enableSendingOldValues(forceMaterialization)) {
+            sendOldValues = true;
+        }
 
-		return sendOldValues;
-	}
+        return sendOldValues;
+    }
 
     private VOut computeValue(final KIn key, final VIn value) {
         VOut newValue = null;
@@ -127,39 +114,11 @@
             this.context = context;
             if (queryableName != null) {
                 store = new KeyValueStoreWrapper<>(context, queryableName);
-                tupleForwarder = new TimestampedTupleForwarder<>(
-                    store.getStore(),
-                    context,
-                    new TimestampedCacheFlushListener<>(context),
-                    sendOldValues);
+                tupleForwarder = new TimestampedTupleForwarder<>(store.getStore(), context, new TimestampedCacheFlushListener<>(context), sendOldValues);
             }
         }
 
         @Override
-<<<<<<< HEAD
-        public void process(final K key, final Change<V> change) {
-			final V1 newValue = computeValue(key, change.newValue);
-			final V1 oldValue = computeOldValue(key, change);
-
-			if (queryableName != null) {
-				store.put(key, ValueAndTimestamp.make(newValue, context().timestamp()));
-				tupleForwarder.maybeForward(key, newValue, oldValue);
-			} else {
-				context().forward(key, new Change<>(newValue, oldValue));
-			}
-		}
-
-		private V1 computeOldValue(final K key, final Change<V> change) {
-			if (!sendOldValues) {
-				return null;
-			}
-
-			return queryableName != null
-					? getValueOrNull(store.get(key))
-					: computeValue(key, change.oldValue);
-		}
-	}
-=======
         public void process(final Record<KIn, Change<VIn>> record) {
             final VOut newValue = computeValue(record.key(), record.value().newValue);
             final VOut oldValue = computeOldValue(record.key(), record.value());
@@ -180,12 +139,9 @@
                 return null;
             }
 
-            return queryableName != null
-                ? getValueOrNull(store.get(key))
-                : computeValue(key, change.oldValue);
+            return queryableName != null ? getValueOrNull(store.get(key)) : computeValue(key, change.oldValue);
         }
     }
->>>>>>> 15418db6
 
 
     private class KTableMapValuesValueGetter implements KTableValueGetter<KIn, VOut> {
