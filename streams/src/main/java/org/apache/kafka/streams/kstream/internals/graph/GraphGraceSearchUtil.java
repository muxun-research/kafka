/*
 * Licensed to the Apache Software Foundation (ASF) under one or more
 * contributor license agreements. See the NOTICE file distributed with
 * this work for additional information regarding copyright ownership.
 * The ASF licenses this file to You under the Apache License, Version 2.0
 * (the "License"); you may not use this file except in compliance with
 * the License. You may obtain a copy of the License at
 *
 *    http://www.apache.org/licenses/LICENSE-2.0
 *
 * Unless required by applicable law or agreed to in writing, software
 * distributed under the License is distributed on an "AS IS" BASIS,
 * WITHOUT WARRANTIES OR CONDITIONS OF ANY KIND, either express or implied.
 * See the License for the specific language governing permissions and
 * limitations under the License.
 */
package org.apache.kafka.streams.kstream.internals.graph;

import org.apache.kafka.streams.errors.TopologyException;
import org.apache.kafka.streams.kstream.SessionWindows;
import org.apache.kafka.streams.kstream.SlidingWindows;
import org.apache.kafka.streams.kstream.Windows;
import org.apache.kafka.streams.kstream.internals.KStreamSessionWindowAggregate;
import org.apache.kafka.streams.kstream.internals.KStreamSlidingWindowAggregate;
import org.apache.kafka.streams.kstream.internals.KStreamWindowAggregate;
import org.apache.kafka.streams.processor.api.ProcessorSupplier;

public final class GraphGraceSearchUtil {
	private GraphGraceSearchUtil() {
	}

	public static long findAndVerifyWindowGrace(final GraphNode graphNode) {
		return findAndVerifyWindowGrace(graphNode, "");
	}

	private static long findAndVerifyWindowGrace(final GraphNode graphNode, final String chain) {
		// error base case: we traversed off the end of the graph without finding a window definition
		if (graphNode == null) {
			throw new TopologyException(
					"Window close time is only defined for windowed computations. Got [" + chain + "]."
			);
		}
		// base case: return if this node defines a grace period.
		{
			final Long gracePeriod = extractGracePeriod(graphNode);
			if (gracePeriod != null) {
                return gracePeriod;
            }
        }

		final String newChain = chain.equals("") ? graphNode.nodeName() : graphNode.nodeName() + "->" + chain;

		if (graphNode.parentNodes().isEmpty()) {
			// error base case: we traversed to the end of the graph without finding a window definition
			throw new TopologyException(
					"Window close time is only defined for windowed computations. Got [" + newChain + "]."
			);
		}

        // recursive case: all parents must define a grace period, and we use the max of our parents' graces.
        long inheritedGrace = -1;
		for (final GraphNode parentNode : graphNode.parentNodes()) {
			final long parentGrace = findAndVerifyWindowGrace(parentNode, newChain);
			inheritedGrace = Math.max(inheritedGrace, parentGrace);
		}

        if (inheritedGrace == -1) {
            throw new IllegalStateException(); // shouldn't happen, and it's not a legal grace period
        }

        return inheritedGrace;
    }

<<<<<<< HEAD
	private static Long extractGracePeriod(final GraphNode node) {
		if (node instanceof StatefulProcessorNode) {
			final ProcessorSupplier processorSupplier = ((StatefulProcessorNode) node).processorParameters().oldProcessorSupplier();
			if (processorSupplier instanceof KStreamWindowAggregate) {
				final KStreamWindowAggregate kStreamWindowAggregate = (KStreamWindowAggregate) processorSupplier;
				final Windows windows = kStreamWindowAggregate.windows();
				return windows.gracePeriodMs();
			} else if (processorSupplier instanceof KStreamSessionWindowAggregate) {
				final KStreamSessionWindowAggregate kStreamSessionWindowAggregate = (KStreamSessionWindowAggregate) processorSupplier;
				final SessionWindows windows = kStreamSessionWindowAggregate.windows();
				return windows.gracePeriodMs() + windows.inactivityGap();
			} else if (processorSupplier instanceof KStreamSlidingWindowAggregate) {
				final KStreamSlidingWindowAggregate kStreamSlidingWindowAggregate = (KStreamSlidingWindowAggregate) processorSupplier;
				final SlidingWindows windows = kStreamSlidingWindowAggregate.windows();
				return windows.gracePeriodMs();
			} else {
				return null;
			}
=======
    @SuppressWarnings("rawtypes")
    private static Long extractGracePeriod(final GraphNode node) {
        if (node instanceof StatefulProcessorNode) {
            final ProcessorSupplier processorSupplier = ((StatefulProcessorNode) node).processorParameters().processorSupplier();
            if (processorSupplier instanceof KStreamWindowAggregate) {
                final KStreamWindowAggregate kStreamWindowAggregate = (KStreamWindowAggregate) processorSupplier;
                final Windows windows = kStreamWindowAggregate.windows();
                return windows.gracePeriodMs();
            } else if (processorSupplier instanceof KStreamSessionWindowAggregate) {
                final KStreamSessionWindowAggregate kStreamSessionWindowAggregate = (KStreamSessionWindowAggregate) processorSupplier;
                final SessionWindows windows = kStreamSessionWindowAggregate.windows();
                return windows.gracePeriodMs() + windows.inactivityGap();
            } else if (processorSupplier instanceof KStreamSlidingWindowAggregate) {
                final KStreamSlidingWindowAggregate kStreamSlidingWindowAggregate = (KStreamSlidingWindowAggregate) processorSupplier;
                final SlidingWindows windows = kStreamSlidingWindowAggregate.windows();
                return windows.gracePeriodMs();
            } else {
                return null;
            }
>>>>>>> 15418db6
        } else {
            return null;
        }
    }
}<|MERGE_RESOLUTION|>--- conflicted
+++ resolved
@@ -26,43 +26,39 @@
 import org.apache.kafka.streams.processor.api.ProcessorSupplier;
 
 public final class GraphGraceSearchUtil {
-	private GraphGraceSearchUtil() {
-	}
+    private GraphGraceSearchUtil() {
+    }
 
-	public static long findAndVerifyWindowGrace(final GraphNode graphNode) {
-		return findAndVerifyWindowGrace(graphNode, "");
-	}
+    public static long findAndVerifyWindowGrace(final GraphNode graphNode) {
+        return findAndVerifyWindowGrace(graphNode, "");
+    }
 
-	private static long findAndVerifyWindowGrace(final GraphNode graphNode, final String chain) {
-		// error base case: we traversed off the end of the graph without finding a window definition
-		if (graphNode == null) {
-			throw new TopologyException(
-					"Window close time is only defined for windowed computations. Got [" + chain + "]."
-			);
-		}
-		// base case: return if this node defines a grace period.
-		{
-			final Long gracePeriod = extractGracePeriod(graphNode);
-			if (gracePeriod != null) {
+    private static long findAndVerifyWindowGrace(final GraphNode graphNode, final String chain) {
+        // error base case: we traversed off the end of the graph without finding a window definition
+        if (graphNode == null) {
+            throw new TopologyException("Window close time is only defined for windowed computations. Got [" + chain + "].");
+        }
+        // base case: return if this node defines a grace period.
+        {
+            final Long gracePeriod = extractGracePeriod(graphNode);
+            if (gracePeriod != null) {
                 return gracePeriod;
             }
         }
 
-		final String newChain = chain.equals("") ? graphNode.nodeName() : graphNode.nodeName() + "->" + chain;
+        final String newChain = chain.equals("") ? graphNode.nodeName() : graphNode.nodeName() + "->" + chain;
 
-		if (graphNode.parentNodes().isEmpty()) {
-			// error base case: we traversed to the end of the graph without finding a window definition
-			throw new TopologyException(
-					"Window close time is only defined for windowed computations. Got [" + newChain + "]."
-			);
-		}
+        if (graphNode.parentNodes().isEmpty()) {
+            // error base case: we traversed to the end of the graph without finding a window definition
+            throw new TopologyException("Window close time is only defined for windowed computations. Got [" + newChain + "].");
+        }
 
         // recursive case: all parents must define a grace period, and we use the max of our parents' graces.
         long inheritedGrace = -1;
-		for (final GraphNode parentNode : graphNode.parentNodes()) {
-			final long parentGrace = findAndVerifyWindowGrace(parentNode, newChain);
-			inheritedGrace = Math.max(inheritedGrace, parentGrace);
-		}
+        for (final GraphNode parentNode : graphNode.parentNodes()) {
+            final long parentGrace = findAndVerifyWindowGrace(parentNode, newChain);
+            inheritedGrace = Math.max(inheritedGrace, parentGrace);
+        }
 
         if (inheritedGrace == -1) {
             throw new IllegalStateException(); // shouldn't happen, and it's not a legal grace period
@@ -71,26 +67,6 @@
         return inheritedGrace;
     }
 
-<<<<<<< HEAD
-	private static Long extractGracePeriod(final GraphNode node) {
-		if (node instanceof StatefulProcessorNode) {
-			final ProcessorSupplier processorSupplier = ((StatefulProcessorNode) node).processorParameters().oldProcessorSupplier();
-			if (processorSupplier instanceof KStreamWindowAggregate) {
-				final KStreamWindowAggregate kStreamWindowAggregate = (KStreamWindowAggregate) processorSupplier;
-				final Windows windows = kStreamWindowAggregate.windows();
-				return windows.gracePeriodMs();
-			} else if (processorSupplier instanceof KStreamSessionWindowAggregate) {
-				final KStreamSessionWindowAggregate kStreamSessionWindowAggregate = (KStreamSessionWindowAggregate) processorSupplier;
-				final SessionWindows windows = kStreamSessionWindowAggregate.windows();
-				return windows.gracePeriodMs() + windows.inactivityGap();
-			} else if (processorSupplier instanceof KStreamSlidingWindowAggregate) {
-				final KStreamSlidingWindowAggregate kStreamSlidingWindowAggregate = (KStreamSlidingWindowAggregate) processorSupplier;
-				final SlidingWindows windows = kStreamSlidingWindowAggregate.windows();
-				return windows.gracePeriodMs();
-			} else {
-				return null;
-			}
-=======
     @SuppressWarnings("rawtypes")
     private static Long extractGracePeriod(final GraphNode node) {
         if (node instanceof StatefulProcessorNode) {
@@ -110,7 +86,6 @@
             } else {
                 return null;
             }
->>>>>>> 15418db6
         } else {
             return null;
         }
