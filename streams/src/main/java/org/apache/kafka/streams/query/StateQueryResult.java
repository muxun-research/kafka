--- conflicted
+++ resolved
@@ -27,6 +27,7 @@
  * The response object for interactive queries. This wraps the individual partition results, as well
  * as metadata relating to the result as a whole.
  * <p>
+ *
  * @param <R> The type of the query result.
  */
 @Evolving
@@ -60,12 +61,10 @@
 
     /**
      * For queries that are expected to match records in only one partition, returns the result.
+     *
      * @throws IllegalArgumentException if the results are not for exactly one partition.
      */
     public QueryResult<R> getOnlyPartitionResult() {
-<<<<<<< HEAD
-        final List<QueryResult<R>> nonempty = partitionResults.values().stream().filter(r -> r.getResult() != null).collect(Collectors.toList());
-=======
         final List<QueryResult<R>> nonempty =
             partitionResults
                 .values()
@@ -73,10 +72,11 @@
                 .filter(QueryResult::isSuccess)
                 .filter(r -> r.getResult() != null)
                 .collect(Collectors.toList());
->>>>>>> 9494bebe
 
         if (nonempty.size() > 1) {
-            throw new IllegalArgumentException("The query did not return exactly one partition result: " + partitionResults);
+            throw new IllegalArgumentException(
+                "The query did not return exactly one partition result: " + partitionResults
+            );
         } else {
             return nonempty.isEmpty() ? null : nonempty.get(0);
         }
@@ -111,6 +111,9 @@
 
     @Override
     public String toString() {
-        return "StateQueryResult{" + "partitionResults=" + partitionResults + ", globalResult=" + globalResult + '}';
+        return "StateQueryResult{" +
+            "partitionResults=" + partitionResults +
+            ", globalResult=" + globalResult +
+            '}';
     }
 }