--- conflicted
+++ resolved
@@ -30,16 +30,12 @@
 
 import org.slf4j.Logger;
 
-<<<<<<< HEAD
-import java.util.*;
-=======
 import java.time.Duration;
 import java.util.ArrayList;
 import java.util.HashMap;
 import java.util.List;
 import java.util.Map;
 import java.util.Set;
->>>>>>> 9494bebe
 import java.util.concurrent.ConcurrentSkipListSet;
 import java.util.concurrent.locks.Condition;
 import java.util.concurrent.locks.Lock;
@@ -49,11 +45,11 @@
 
 /**
  * An active task could only be in one of the following status:
- * <p>
+ *
  * 1. It's assigned to one of the executors for processing.
  * 2. It's locked for committing, removal, other manipulations etc.
  * 3. Neither 1 or 2, i.e. it stays idle. This is possible if we do not have enough executors or because those tasks
- * are not processable (e.g. because no records fetched) yet.
+ *    are not processable (e.g. because no records fetched) yet.
  */
 public final class DefaultTaskManager implements TaskManager {
 
@@ -77,9 +73,6 @@
         }
     }
 
-<<<<<<< HEAD
-    public DefaultTaskManager(final Time time, final String clientId, final TasksRegistry tasks, final StreamsConfig config, final TaskExecutorCreator executorCreator) {
-=======
     public DefaultTaskManager(final Time time,
                               final String clientId,
                               final TasksRegistry tasks,
@@ -87,7 +80,6 @@
                               final TaskExecutionMetadata taskExecutionMetadata,
                               final int numExecutors
                               ) {
->>>>>>> 9494bebe
         final String logPrefix = String.format("%s ", clientId);
         final LogContext logContext = new LogContext(logPrefix);
         this.log = logContext.logger(DefaultTaskManager.class);
@@ -111,15 +103,11 @@
 
             // the most naive scheduling algorithm for now: give the next unlocked, unassigned, and  processable task
             for (final Task task : tasks.activeTasks()) {
-<<<<<<< HEAD
-                if (!assignedTasks.containsKey(task.id()) && !lockedTasks.contains(task.id()) && ((StreamTask) task).isProcessable(time.milliseconds())) {
-=======
                 if (!assignedTasks.containsKey(task.id()) &&
                     !lockedTasks.contains(task.id()) &&
                     canProgress((StreamTask) task, time.milliseconds()) &&
                     !hasUncaughtException(task.id())
                 ) {
->>>>>>> 9494bebe
 
                     assignedTasks.put(task.id(), executor);
 
@@ -254,7 +242,9 @@
 
     @Override
     public KafkaFuture<Void> lockAllTasks() {
-        return returnWithTasksLocked(() -> lockTasks(tasks.activeTasks().stream().map(Task::id).collect(Collectors.toSet())));
+        return returnWithTasksLocked(() ->
+            lockTasks(tasks.activeTasks().stream().map(Task::id).collect(Collectors.toSet()))
+        );
     }
 
     @Override
@@ -330,7 +320,10 @@
             uncaughtExceptions.put(taskId, exception);
         });
 
-        log.info("Set an uncaught exception of type {} for task {}, with error message: {}", exception.getClass().getName(), taskId, exception.getMessage());
+        log.info("Set an uncaught exception of type {} for task {}, with error message: {}",
+            exception.getClass().getName(),
+            taskId,
+            exception.getMessage());
     }
 
     public Map<TaskId, RuntimeException> drainUncaughtExceptions() {
