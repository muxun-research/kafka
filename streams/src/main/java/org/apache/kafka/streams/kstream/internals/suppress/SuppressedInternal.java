--- conflicted
+++ resolved
@@ -52,45 +52,33 @@
                               final boolean safeToDropTombstones) {
         this.name = name;
         this.timeToWaitForMoreEvents = suppressionTime == null ? DEFAULT_SUPPRESSION_TIME : suppressionTime;
-<<<<<<< HEAD
-		this.timeDefinition = timeDefinition == null ? TimeDefinitions.RecordTimeDefinition.instance() : timeDefinition;
-		this.bufferConfig = bufferConfig == null ? DEFAULT_BUFFER_CONFIG : (BufferConfigInternal) bufferConfig;
-=======
         this.timeDefinition = timeDefinition == null ? TimeDefinitions.RecordTimeDefinition.instance() : timeDefinition;
         this.bufferConfig = bufferConfig == null ? DEFAULT_BUFFER_CONFIG : (BufferConfigInternal<?>) bufferConfig;
->>>>>>> 9494bebe
         this.safeToDropTombstones = safeToDropTombstones;
     }
 
-	@Override
-	public Suppressed<K> withName(final String name) {
-		return new SuppressedInternal<>(name, timeToWaitForMoreEvents, bufferConfig, timeDefinition, safeToDropTombstones);
-	}
+    @Override
+    public Suppressed<K> withName(final String name) {
+        return new SuppressedInternal<>(name, timeToWaitForMoreEvents, bufferConfig, timeDefinition, safeToDropTombstones);
+    }
 
-	@Override
-	public String name() {
-		return name;
-	}
+    @Override
+    public String name() {
+        return name;
+    }
 
-<<<<<<< HEAD
-	@SuppressWarnings("unchecked")
-	public <BC extends Suppressed.BufferConfig<BC>> BufferConfigInternal<BC> bufferConfig() {
-		return bufferConfig;
-	}
-=======
     @SuppressWarnings("unchecked")
     public <BC extends Suppressed.BufferConfig<BC>> BufferConfigInternal<BC> bufferConfig() {
         return (BufferConfigInternal<BC>) bufferConfig;
     }
->>>>>>> 9494bebe
 
-	TimeDefinition<K> timeDefinition() {
-		return timeDefinition;
-	}
+    TimeDefinition<K> timeDefinition() {
+        return timeDefinition;
+    }
 
-	Duration timeToWaitForMoreEvents() {
-		return timeToWaitForMoreEvents == null ? Duration.ZERO : timeToWaitForMoreEvents;
-	}
+    Duration timeToWaitForMoreEvents() {
+        return timeToWaitForMoreEvents == null ? Duration.ZERO : timeToWaitForMoreEvents;
+    }
 
     boolean safeToDropTombstones() {
         return safeToDropTombstones;
