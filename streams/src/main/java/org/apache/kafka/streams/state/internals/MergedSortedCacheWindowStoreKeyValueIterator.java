/*
 * Licensed to the Apache Software Foundation (ASF) under one or more
 * contributor license agreements. See the NOTICE file distributed with
 * this work for additional information regarding copyright ownership.
 * The ASF licenses this file to You under the Apache License, Version 2.0
 * (the "License"); you may not use this file except in compliance with
 * the License. You may obtain a copy of the License at
 *
 *    http://www.apache.org/licenses/LICENSE-2.0
 *
 * Unless required by applicable law or agreed to in writing, software
 * distributed under the License is distributed on an "AS IS" BASIS,
 * WITHOUT WARRANTIES OR CONDITIONS OF ANY KIND, either express or implied.
 * See the License for the specific language governing permissions and
 * limitations under the License.
 */

package org.apache.kafka.streams.state.internals;

import org.apache.kafka.common.serialization.Deserializer;
import org.apache.kafka.common.utils.Bytes;
import org.apache.kafka.streams.KeyValue;
import org.apache.kafka.streams.kstream.Windowed;
import org.apache.kafka.streams.state.KeyValueIterator;
import org.apache.kafka.streams.state.StateSerdes;

class MergedSortedCacheWindowStoreKeyValueIterator
    extends AbstractMergedSortedCacheStoreIterator<Windowed<Bytes>, Windowed<Bytes>, byte[], byte[]> {

    private final StateSerdes<Bytes, byte[]> serdes;
    private final long windowSize;
    private final SegmentedCacheFunction cacheFunction;
    private final StoreKeyToWindowKey storeKeyToWindowKey;
    private final WindowKeyToBytes windowKeyToBytes;

    MergedSortedCacheWindowStoreKeyValueIterator(
<<<<<<< HEAD
			final PeekingKeyValueIterator<Bytes, LRUCacheEntry> filteredCacheIterator,
			final KeyValueIterator<Windowed<Bytes>, byte[]> underlyingIterator,
			final StateSerdes<Bytes, byte[]> serdes,
			final long windowSize,
			final SegmentedCacheFunction cacheFunction,
			final boolean forward
	) {
		super(filteredCacheIterator, underlyingIterator, forward);
		this.serdes = serdes;
=======
        final PeekingKeyValueIterator<Bytes, LRUCacheEntry> filteredCacheIterator,
        final KeyValueIterator<Windowed<Bytes>, byte[]> underlyingIterator,
        final StateSerdes<Bytes, byte[]> serdes,
        final long windowSize,
        final SegmentedCacheFunction cacheFunction,
        final boolean forward
    ) {
        this(filteredCacheIterator, underlyingIterator, serdes,
            windowSize, cacheFunction, forward, WindowKeySchema::fromStoreKey, WindowKeySchema::toStoreKeyBinary);
    }

    MergedSortedCacheWindowStoreKeyValueIterator(
        final PeekingKeyValueIterator<Bytes, LRUCacheEntry> filteredCacheIterator,
        final KeyValueIterator<Windowed<Bytes>, byte[]> underlyingIterator,
        final StateSerdes<Bytes, byte[]> serdes,
        final long windowSize,
        final SegmentedCacheFunction cacheFunction,
        final boolean forward,
        final StoreKeyToWindowKey storeKeyToWindowKey,
        final WindowKeyToBytes windowKeyToBytes
    ) {
        super(filteredCacheIterator, underlyingIterator, forward);
        this.serdes = serdes;
>>>>>>> 15418db6
        this.windowSize = windowSize;
        this.cacheFunction = cacheFunction;
        this.storeKeyToWindowKey = storeKeyToWindowKey;
        this.windowKeyToBytes = windowKeyToBytes;
    }

    @Override
    Windowed<Bytes> deserializeStoreKey(final Windowed<Bytes> key) {
        return key;
    }

    @Override
    KeyValue<Windowed<Bytes>, byte[]> deserializeStorePair(final KeyValue<Windowed<Bytes>, byte[]> pair) {
        return pair;
    }

    @Override
    Windowed<Bytes> deserializeCacheKey(final Bytes cacheKey) {
        final byte[] binaryKey = cacheFunction.key(cacheKey).get();
        return storeKeyToWindowKey.toWindowKey(binaryKey, windowSize, serdes.keyDeserializer(), serdes.topic());
    }

    @Override
    byte[] deserializeCacheValue(final LRUCacheEntry cacheEntry) {
        return cacheEntry.value();
    }

    @Override
    int compare(final Bytes cacheKey, final Windowed<Bytes> storeKey) {
        final Bytes storeKeyBytes = windowKeyToBytes.toBytes(storeKey.key(), storeKey.window().start(), 0);
        return cacheFunction.compareSegmentedKeys(cacheKey, storeKeyBytes);
    }

    @FunctionalInterface
    interface StoreKeyToWindowKey {
        Windowed<Bytes> toWindowKey(final byte[] binaryKey, final long windowSize, final Deserializer<Bytes> deserializer, final String topic);
    }

    @FunctionalInterface
    interface WindowKeyToBytes {
        Bytes toBytes(final Bytes key, final long windowStart, final int seqNum);
    }
}<|MERGE_RESOLUTION|>--- conflicted
+++ resolved
@@ -24,8 +24,7 @@
 import org.apache.kafka.streams.state.KeyValueIterator;
 import org.apache.kafka.streams.state.StateSerdes;
 
-class MergedSortedCacheWindowStoreKeyValueIterator
-    extends AbstractMergedSortedCacheStoreIterator<Windowed<Bytes>, Windowed<Bytes>, byte[], byte[]> {
+class MergedSortedCacheWindowStoreKeyValueIterator extends AbstractMergedSortedCacheStoreIterator<Windowed<Bytes>, Windowed<Bytes>, byte[], byte[]> {
 
     private final StateSerdes<Bytes, byte[]> serdes;
     private final long windowSize;
@@ -33,42 +32,13 @@
     private final StoreKeyToWindowKey storeKeyToWindowKey;
     private final WindowKeyToBytes windowKeyToBytes;
 
-    MergedSortedCacheWindowStoreKeyValueIterator(
-<<<<<<< HEAD
-			final PeekingKeyValueIterator<Bytes, LRUCacheEntry> filteredCacheIterator,
-			final KeyValueIterator<Windowed<Bytes>, byte[]> underlyingIterator,
-			final StateSerdes<Bytes, byte[]> serdes,
-			final long windowSize,
-			final SegmentedCacheFunction cacheFunction,
-			final boolean forward
-	) {
-		super(filteredCacheIterator, underlyingIterator, forward);
-		this.serdes = serdes;
-=======
-        final PeekingKeyValueIterator<Bytes, LRUCacheEntry> filteredCacheIterator,
-        final KeyValueIterator<Windowed<Bytes>, byte[]> underlyingIterator,
-        final StateSerdes<Bytes, byte[]> serdes,
-        final long windowSize,
-        final SegmentedCacheFunction cacheFunction,
-        final boolean forward
-    ) {
-        this(filteredCacheIterator, underlyingIterator, serdes,
-            windowSize, cacheFunction, forward, WindowKeySchema::fromStoreKey, WindowKeySchema::toStoreKeyBinary);
+    MergedSortedCacheWindowStoreKeyValueIterator(final PeekingKeyValueIterator<Bytes, LRUCacheEntry> filteredCacheIterator, final KeyValueIterator<Windowed<Bytes>, byte[]> underlyingIterator, final StateSerdes<Bytes, byte[]> serdes, final long windowSize, final SegmentedCacheFunction cacheFunction, final boolean forward) {
+        this(filteredCacheIterator, underlyingIterator, serdes, windowSize, cacheFunction, forward, WindowKeySchema::fromStoreKey, WindowKeySchema::toStoreKeyBinary);
     }
 
-    MergedSortedCacheWindowStoreKeyValueIterator(
-        final PeekingKeyValueIterator<Bytes, LRUCacheEntry> filteredCacheIterator,
-        final KeyValueIterator<Windowed<Bytes>, byte[]> underlyingIterator,
-        final StateSerdes<Bytes, byte[]> serdes,
-        final long windowSize,
-        final SegmentedCacheFunction cacheFunction,
-        final boolean forward,
-        final StoreKeyToWindowKey storeKeyToWindowKey,
-        final WindowKeyToBytes windowKeyToBytes
-    ) {
+    MergedSortedCacheWindowStoreKeyValueIterator(final PeekingKeyValueIterator<Bytes, LRUCacheEntry> filteredCacheIterator, final KeyValueIterator<Windowed<Bytes>, byte[]> underlyingIterator, final StateSerdes<Bytes, byte[]> serdes, final long windowSize, final SegmentedCacheFunction cacheFunction, final boolean forward, final StoreKeyToWindowKey storeKeyToWindowKey, final WindowKeyToBytes windowKeyToBytes) {
         super(filteredCacheIterator, underlyingIterator, forward);
         this.serdes = serdes;
->>>>>>> 15418db6
         this.windowSize = windowSize;
         this.cacheFunction = cacheFunction;
         this.storeKeyToWindowKey = storeKeyToWindowKey;
