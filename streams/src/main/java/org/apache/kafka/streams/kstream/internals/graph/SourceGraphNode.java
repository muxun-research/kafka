--- conflicted
+++ resolved
@@ -18,13 +18,6 @@
 
 import org.apache.kafka.common.serialization.Serde;
 import org.apache.kafka.streams.kstream.internals.ConsumedInternal;
-<<<<<<< HEAD
-
-import java.util.*;
-import java.util.regex.Pattern;
-
-abstract public class SourceGraphNode<K, V> extends GraphNode {
-=======
 
 import java.util.Collection;
 import java.util.Collections;
@@ -34,13 +27,14 @@
 import java.util.regex.Pattern;
 
 public abstract class SourceGraphNode<K, V> extends GraphNode {
->>>>>>> 9494bebe
 
     private final Set<String> topicNames;
     private final Pattern topicPattern;
     private final ConsumedInternal<K, V> consumedInternal;
 
-    public SourceGraphNode(final String nodeName, final Collection<String> topicNames, final ConsumedInternal<K, V> consumedInternal) {
+    public SourceGraphNode(final String nodeName,
+                           final Collection<String> topicNames,
+                           final ConsumedInternal<K, V> consumedInternal) {
         super(nodeName);
 
         this.topicNames = new HashSet<>(topicNames);
@@ -48,7 +42,9 @@
         this.consumedInternal = consumedInternal;
     }
 
-    public SourceGraphNode(final String nodeName, final Pattern topicPattern, final ConsumedInternal<K, V> consumedInternal) {
+    public SourceGraphNode(final String nodeName,
+                           final Pattern topicPattern,
+                           final ConsumedInternal<K, V> consumedInternal) {
 
         super(nodeName);
 
