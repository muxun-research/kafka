--- conflicted
+++ resolved
@@ -35,55 +35,12 @@
 
 public class StreamThreadStateStoreProvider {
 
-	private final StreamThread streamThread;
+    private final StreamThread streamThread;
 
-	public StreamThreadStateStoreProvider(final StreamThread streamThread) {
-		this.streamThread = streamThread;
-	}
+    public StreamThreadStateStoreProvider(final StreamThread streamThread) {
+        this.streamThread = streamThread;
+    }
 
-<<<<<<< HEAD
-	@SuppressWarnings("unchecked")
-	public <T> List<T> stores(final StoreQueryParameters storeQueryParams) {
-		final String storeName = storeQueryParams.storeName();
-		final QueryableStoreType<T> queryableStoreType = storeQueryParams.queryableStoreType();
-		if (streamThread.state() == StreamThread.State.DEAD) {
-			return Collections.emptyList();
-		}
-		final StreamThread.State state = streamThread.state();
-		if (storeQueryParams.staleStoresEnabled() ? state.isAlive() : state == StreamThread.State.RUNNING) {
-			final Collection<Task> tasks = storeQueryParams.staleStoresEnabled() ?
-					streamThread.allTasks().values() : streamThread.activeTasks();
-
-			if (storeQueryParams.partition() != null) {
-				for (final Task task : tasks) {
-					if (task.id().partition == storeQueryParams.partition() &&
-							task.getStore(storeName) != null &&
-							storeName.equals(task.getStore(storeName).name())) {
-						final T typedStore = validateAndCastStores(task.getStore(storeName), queryableStoreType, storeName, task.id());
-						return Collections.singletonList(typedStore);
-					}
-				}
-				return Collections.emptyList();
-			} else {
-				final List<T> list = new ArrayList<>();
-				for (final Task task : tasks) {
-					final StateStore store = task.getStore(storeName);
-					if (store == null) {
-						// then this task doesn't have that store
-					} else {
-						final T typedStore = validateAndCastStores(store, queryableStoreType, storeName, task.id());
-						list.add(typedStore);
-					}
-				}
-				return list;
-			}
-		} else {
-			throw new InvalidStateStoreException("Cannot get state store " + storeName + " because the stream thread is " +
-					state + ", not RUNNING" +
-					(storeQueryParams.staleStoresEnabled() ? " or REBALANCING" : ""));
-		}
-	}
-=======
     @SuppressWarnings("unchecked")
     public <T> List<T> stores(final StoreQueryParameters storeQueryParams) {
         final StreamThread.State state = streamThread.state();
@@ -93,20 +50,14 @@
 
         final String storeName = storeQueryParams.storeName();
         final QueryableStoreType<T> queryableStoreType = storeQueryParams.queryableStoreType();
-        final String topologyName = storeQueryParams instanceof NamedTopologyStoreQueryParameters ?
-            ((NamedTopologyStoreQueryParameters) storeQueryParams).topologyName() :
-            null;
+        final String topologyName = storeQueryParams instanceof NamedTopologyStoreQueryParameters ? ((NamedTopologyStoreQueryParameters) storeQueryParams).topologyName() : null;
 
         if (storeQueryParams.staleStoresEnabled() ? state.isAlive() : state == StreamThread.State.RUNNING) {
-            final Collection<Task> tasks = storeQueryParams.staleStoresEnabled() ?
-                    streamThread.readyOnlyAllTasks() : streamThread.readOnlyActiveTasks();
+            final Collection<Task> tasks = storeQueryParams.staleStoresEnabled() ? streamThread.readyOnlyAllTasks() : streamThread.readOnlyActiveTasks();
 
             if (storeQueryParams.partition() != null) {
                 for (final Task task : tasks) {
-                    if (task.id().partition() == storeQueryParams.partition() &&
-                        (topologyName == null || topologyName.equals(task.id().topologyName())) &&
-                        task.getStore(storeName) != null &&
-                        storeName.equals(task.getStore(storeName).name())) {
+                    if (task.id().partition() == storeQueryParams.partition() && (topologyName == null || topologyName.equals(task.id().topologyName())) && task.getStore(storeName) != null && storeName.equals(task.getStore(storeName).name())) {
                         final T typedStore = validateAndCastStores(task.getStore(storeName), queryableStoreType, storeName, task.id());
                         return Collections.singletonList(typedStore);
                     }
@@ -126,40 +77,27 @@
                 return list;
             }
         } else {
-            throw new InvalidStateStoreException("Cannot get state store " + storeName + " because the stream thread is " +
-                                                    state + ", not RUNNING" +
-                                                    (storeQueryParams.staleStoresEnabled() ? " or REBALANCING" : ""));
+            throw new InvalidStateStoreException("Cannot get state store " + storeName + " because the stream thread is " + state + ", not RUNNING" + (storeQueryParams.staleStoresEnabled() ? " or REBALANCING" : ""));
         }
     }
->>>>>>> 15418db6
 
-	@SuppressWarnings("unchecked")
-	private static <T> T validateAndCastStores(final StateStore store,
-											   final QueryableStoreType<T> queryableStoreType,
-											   final String storeName,
-											   final TaskId taskId) {
-		if (store == null) {
-			throw new NullPointerException("Expected store not to be null at this point.");
-		} else if (queryableStoreType.accepts(store)) {
-			if (!store.isOpen()) {
-				throw new InvalidStateStoreException(
-						"Cannot get state store " + storeName + " for task " + taskId +
-								" because the store is not open. " +
-								"The state store may have migrated to another instance.");
-			}
-			if (store instanceof TimestampedKeyValueStore && queryableStoreType instanceof QueryableStoreTypes.KeyValueStoreType) {
-				return (T) new ReadOnlyKeyValueStoreFacade<>((TimestampedKeyValueStore<Object, Object>) store);
-			} else if (store instanceof TimestampedWindowStore && queryableStoreType instanceof QueryableStoreTypes.WindowStoreType) {
-				return (T) new ReadOnlyWindowStoreFacade<>((TimestampedWindowStore<Object, Object>) store);
-			} else {
-				return (T) store;
-			}
-		} else {
-			throw new InvalidStateStoreException(
-					"Cannot get state store " + storeName +
-							" because the queryable store type [" + queryableStoreType.getClass() +
-							"] does not accept the actual store type [" + store.getClass() + "]."
-			);
-		}
-	}
+    @SuppressWarnings("unchecked")
+    private static <T> T validateAndCastStores(final StateStore store, final QueryableStoreType<T> queryableStoreType, final String storeName, final TaskId taskId) {
+        if (store == null) {
+            throw new NullPointerException("Expected store not to be null at this point.");
+        } else if (queryableStoreType.accepts(store)) {
+            if (!store.isOpen()) {
+                throw new InvalidStateStoreException("Cannot get state store " + storeName + " for task " + taskId + " because the store is not open. " + "The state store may have migrated to another instance.");
+            }
+            if (store instanceof TimestampedKeyValueStore && queryableStoreType instanceof QueryableStoreTypes.KeyValueStoreType) {
+                return (T) new ReadOnlyKeyValueStoreFacade<>((TimestampedKeyValueStore<Object, Object>) store);
+            } else if (store instanceof TimestampedWindowStore && queryableStoreType instanceof QueryableStoreTypes.WindowStoreType) {
+                return (T) new ReadOnlyWindowStoreFacade<>((TimestampedWindowStore<Object, Object>) store);
+            } else {
+                return (T) store;
+            }
+        } else {
+            throw new InvalidStateStoreException("Cannot get state store " + storeName + " because the queryable store type [" + queryableStoreType.getClass() + "] does not accept the actual store type [" + store.getClass() + "].");
+        }
+    }
 }