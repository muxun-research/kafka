/*
 * Licensed to the Apache Software Foundation (ASF) under one or more
 * contributor license agreements. See the NOTICE file distributed with
 * this work for additional information regarding copyright ownership.
 * The ASF licenses this file to You under the Apache License, Version 2.0
 * (the "License"); you may not use this file except in compliance with
 * the License. You may obtain a copy of the License at
 *
 *    http://www.apache.org/licenses/LICENSE-2.0
 *
 * Unless required by applicable law or agreed to in writing, software
 * distributed under the License is distributed on an "AS IS" BASIS,
 * WITHOUT WARRANTIES OR CONDITIONS OF ANY KIND, either express or implied.
 * See the License for the specific language governing permissions and
 * limitations under the License.
 */
package org.apache.kafka.streams.kstream.internals;

import org.apache.kafka.common.header.internals.RecordHeaders;
import org.apache.kafka.streams.kstream.ValueTransformerWithKey;
import org.apache.kafka.streams.kstream.ValueTransformerWithKeySupplier;
import org.apache.kafka.streams.processor.api.ContextualProcessor;
import org.apache.kafka.streams.processor.api.Processor;
import org.apache.kafka.streams.processor.api.ProcessorContext;
import org.apache.kafka.streams.processor.api.Record;
import org.apache.kafka.streams.processor.internals.ForwardingDisabledProcessorContext;
import org.apache.kafka.streams.processor.internals.InternalProcessorContext;
import org.apache.kafka.streams.processor.internals.ProcessorRecordContext;
import org.apache.kafka.streams.state.ValueAndTimestamp;
import org.apache.kafka.streams.state.internals.KeyValueStoreWrapper;

import java.util.Objects;

import static org.apache.kafka.streams.processor.internals.RecordQueue.UNKNOWN;
import static org.apache.kafka.streams.state.ValueAndTimestamp.getValueOrNull;
import static org.apache.kafka.streams.state.VersionedKeyValueStore.PUT_RETURN_CODE_NOT_PUT;
import static org.apache.kafka.streams.state.internals.KeyValueStoreWrapper.PUT_RETURN_CODE_IS_LATEST;

class KTableTransformValues<K, V, VOut> implements KTableProcessorSupplier<K, V, K, VOut> {
    private final KTableImpl<K, ?, V> parent;
    private final ValueTransformerWithKeySupplier<? super K, ? super V, ? extends VOut> transformerSupplier;
    private final String queryableName;
    private boolean sendOldValues = false;

    KTableTransformValues(final KTableImpl<K, ?, V> parent, final ValueTransformerWithKeySupplier<? super K, ? super V, ? extends VOut> transformerSupplier, final String queryableName) {
        this.parent = Objects.requireNonNull(parent, "parent");
        this.transformerSupplier = Objects.requireNonNull(transformerSupplier, "transformerSupplier");
        this.queryableName = queryableName;
    }

    @Override
    public Processor<K, Change<V>, K, Change<VOut>> get() {
        return new KTableTransformValuesProcessor(transformerSupplier.get());
    }

    @Override
    public KTableValueGetterSupplier<K, VOut> view() {
        if (queryableName != null) {
            return new KTableMaterializedValueGetterSupplier<>(queryableName);
        }

        return new KTableValueGetterSupplier<K, VOut>() {
            final KTableValueGetterSupplier<K, V> parentValueGetterSupplier = parent.valueGetterSupplier();

            public KTableValueGetter<K, VOut> get() {
                return new KTableTransformValuesGetter(parentValueGetterSupplier.get(), transformerSupplier.get());
            }

            @Override
            public String[] storeNames() {
                return parentValueGetterSupplier.storeNames();
            }
        };
    }

    @Override
	public boolean enableSendingOldValues(final boolean forceMaterialization) {
		if (queryableName != null) {
            sendOldValues = true;
            return true;
        }

        if (parent.enableSendingOldValues(forceMaterialization)) {
            sendOldValues = true;
        }
        return sendOldValues;
    }

    private class KTableTransformValuesProcessor extends ContextualProcessor<K, Change<V>, K, Change<VOut>> {
        private final ValueTransformerWithKey<? super K, ? super V, ? extends VOut> valueTransformer;
        private KeyValueStoreWrapper<K, VOut> store;
        private TimestampedTupleForwarder<K, VOut> tupleForwarder;

        private KTableTransformValuesProcessor(final ValueTransformerWithKey<? super K, ? super V, ? extends VOut> valueTransformer) {
            this.valueTransformer = Objects.requireNonNull(valueTransformer, "valueTransformer");
        }

        @Override
        public void init(final ProcessorContext<K, Change<VOut>> context) {
            super.init(context);
            final InternalProcessorContext<K, Change<VOut>> internalProcessorContext = (InternalProcessorContext<K, Change<VOut>>) context;
            valueTransformer.init(new ForwardingDisabledProcessorContext(internalProcessorContext));
            if (queryableName != null) {
                store = new KeyValueStoreWrapper<>(context, queryableName);
<<<<<<< HEAD
                tupleForwarder = new TimestampedTupleForwarder<>(store.getStore(), context, new TimestampedCacheFlushListener<>(context), sendOldValues);
=======
                tupleForwarder = new TimestampedTupleForwarder<>(
                    store.store(),
                    context,
                    new TimestampedCacheFlushListener<>(context),
                    sendOldValues);
>>>>>>> 9494bebe
            }
        }

        @Override
        public void process(final Record<K, Change<V>> record) {
            final VOut newValue = valueTransformer.transform(record.key(), record.value().newValue);

            if (queryableName != null) {
                final VOut oldValue = sendOldValues ? getValueOrNull(store.get(record.key())) : null;
                final long putReturnCode = store.put(record.key(), newValue, record.timestamp());
                // if not put to store, do not forward downstream either
                if (putReturnCode != PUT_RETURN_CODE_NOT_PUT) {
                    tupleForwarder.maybeForward(record.withValue(new Change<>(newValue, oldValue, putReturnCode == PUT_RETURN_CODE_IS_LATEST)));
                }
            } else {
                final VOut oldValue = sendOldValues ? valueTransformer.transform(record.key(), record.value().oldValue) : null;
                context().forward(record.withValue(new Change<>(newValue, oldValue, record.value().isLatest)));
            }
        }

        @Override
        public void close() {
            valueTransformer.close();
        }
    }


    private class KTableTransformValuesGetter implements KTableValueGetter<K, VOut> {
        private final KTableValueGetter<K, V> parentGetter;
        private InternalProcessorContext internalProcessorContext;
        private final ValueTransformerWithKey<? super K, ? super V, ? extends VOut> valueTransformer;

        KTableTransformValuesGetter(final KTableValueGetter<K, V> parentGetter, final ValueTransformerWithKey<? super K, ? super V, ? extends VOut> valueTransformer) {
            this.parentGetter = Objects.requireNonNull(parentGetter, "parentGetter");
            this.valueTransformer = Objects.requireNonNull(valueTransformer, "valueTransformer");
        }

        @Override
        public void init(final ProcessorContext<?, ?> context) {
            internalProcessorContext = (InternalProcessorContext) context;
            parentGetter.init(context);
            valueTransformer.init(new ForwardingDisabledProcessorContext(internalProcessorContext));
        }

        @Override
        public ValueAndTimestamp<VOut> get(final K key) {
            return transformValue(key, parentGetter.get(key));
        }

        @Override
        public ValueAndTimestamp<VOut> get(final K key, final long asOfTimestamp) {
            return transformValue(key, parentGetter.get(key, asOfTimestamp));
        }

        @Override
        public boolean isVersioned() {
            return parentGetter.isVersioned();
        }

        @Override
        public void close() {
            parentGetter.close();
            valueTransformer.close();
        }

        private ValueAndTimestamp<VOut> transformValue(final K key, final ValueAndTimestamp<V> valueAndTimestamp) {
            final ProcessorRecordContext currentContext = internalProcessorContext.recordContext();

            internalProcessorContext.setRecordContext(new ProcessorRecordContext(valueAndTimestamp == null ? UNKNOWN : valueAndTimestamp.timestamp(), -1L, // we don't know the original offset
                    // technically, we know the partition, but in the new `api.Processor` class,
                    // we move to `RecordMetadata` than would be `null` for this case and thus
                    // we won't have the partition information, so it's better to not provide it
                    // here either, to not introduce a regression later on
                    -1, null, // we don't know the upstream input topic
                    new RecordHeaders()));

            final ValueAndTimestamp<VOut> result = ValueAndTimestamp.make(valueTransformer.transform(key, getValueOrNull(valueAndTimestamp)), valueAndTimestamp == null ? UNKNOWN : valueAndTimestamp.timestamp());

            internalProcessorContext.setRecordContext(currentContext);

            return result;
        }
    }
}<|MERGE_RESOLUTION|>--- conflicted
+++ resolved
@@ -42,7 +42,9 @@
     private final String queryableName;
     private boolean sendOldValues = false;
 
-    KTableTransformValues(final KTableImpl<K, ?, V> parent, final ValueTransformerWithKeySupplier<? super K, ? super V, ? extends VOut> transformerSupplier, final String queryableName) {
+    KTableTransformValues(final KTableImpl<K, ?, V> parent,
+                          final ValueTransformerWithKeySupplier<? super K, ? super V, ? extends VOut> transformerSupplier,
+                          final String queryableName) {
         this.parent = Objects.requireNonNull(parent, "parent");
         this.transformerSupplier = Objects.requireNonNull(transformerSupplier, "transformerSupplier");
         this.queryableName = queryableName;
@@ -63,7 +65,9 @@
             final KTableValueGetterSupplier<K, V> parentValueGetterSupplier = parent.valueGetterSupplier();
 
             public KTableValueGetter<K, VOut> get() {
-                return new KTableTransformValuesGetter(parentValueGetterSupplier.get(), transformerSupplier.get());
+                return new KTableTransformValuesGetter(
+                    parentValueGetterSupplier.get(),
+                    transformerSupplier.get());
             }
 
             @Override
@@ -74,8 +78,8 @@
     }
 
     @Override
-	public boolean enableSendingOldValues(final boolean forceMaterialization) {
-		if (queryableName != null) {
+    public boolean enableSendingOldValues(final boolean forceMaterialization) {
+        if (queryableName != null) {
             sendOldValues = true;
             return true;
         }
@@ -102,15 +106,11 @@
             valueTransformer.init(new ForwardingDisabledProcessorContext(internalProcessorContext));
             if (queryableName != null) {
                 store = new KeyValueStoreWrapper<>(context, queryableName);
-<<<<<<< HEAD
-                tupleForwarder = new TimestampedTupleForwarder<>(store.getStore(), context, new TimestampedCacheFlushListener<>(context), sendOldValues);
-=======
                 tupleForwarder = new TimestampedTupleForwarder<>(
                     store.store(),
                     context,
                     new TimestampedCacheFlushListener<>(context),
                     sendOldValues);
->>>>>>> 9494bebe
             }
         }
 
@@ -143,7 +143,8 @@
         private InternalProcessorContext internalProcessorContext;
         private final ValueTransformerWithKey<? super K, ? super V, ? extends VOut> valueTransformer;
 
-        KTableTransformValuesGetter(final KTableValueGetter<K, V> parentGetter, final ValueTransformerWithKey<? super K, ? super V, ? extends VOut> valueTransformer) {
+        KTableTransformValuesGetter(final KTableValueGetter<K, V> parentGetter,
+                                    final ValueTransformerWithKey<? super K, ? super V, ? extends VOut> valueTransformer) {
             this.parentGetter = Objects.requireNonNull(parentGetter, "parentGetter");
             this.valueTransformer = Objects.requireNonNull(valueTransformer, "valueTransformer");
         }
@@ -179,15 +180,21 @@
         private ValueAndTimestamp<VOut> transformValue(final K key, final ValueAndTimestamp<V> valueAndTimestamp) {
             final ProcessorRecordContext currentContext = internalProcessorContext.recordContext();
 
-            internalProcessorContext.setRecordContext(new ProcessorRecordContext(valueAndTimestamp == null ? UNKNOWN : valueAndTimestamp.timestamp(), -1L, // we don't know the original offset
-                    // technically, we know the partition, but in the new `api.Processor` class,
-                    // we move to `RecordMetadata` than would be `null` for this case and thus
-                    // we won't have the partition information, so it's better to not provide it
-                    // here either, to not introduce a regression later on
-                    -1, null, // we don't know the upstream input topic
-                    new RecordHeaders()));
-
-            final ValueAndTimestamp<VOut> result = ValueAndTimestamp.make(valueTransformer.transform(key, getValueOrNull(valueAndTimestamp)), valueAndTimestamp == null ? UNKNOWN : valueAndTimestamp.timestamp());
+            internalProcessorContext.setRecordContext(new ProcessorRecordContext(
+                valueAndTimestamp == null ? UNKNOWN : valueAndTimestamp.timestamp(),
+                -1L, // we don't know the original offset
+                // technically, we know the partition, but in the new `api.Processor` class,
+                // we move to `RecordMetadata` than would be `null` for this case and thus
+                // we won't have the partition information, so it's better to not provide it
+                // here either, to not introduce a regression later on
+                -1,
+                null, // we don't know the upstream input topic
+                new RecordHeaders()
+            ));
+
+            final ValueAndTimestamp<VOut> result = ValueAndTimestamp.make(
+                valueTransformer.transform(key, getValueOrNull(valueAndTimestamp)),
+                valueAndTimestamp == null ? UNKNOWN : valueAndTimestamp.timestamp());
 
             internalProcessorContext.setRecordContext(currentContext);
 
