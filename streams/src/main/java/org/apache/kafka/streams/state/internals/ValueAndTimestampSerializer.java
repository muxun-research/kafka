--- conflicted
+++ resolved
@@ -29,109 +29,50 @@
 import static org.apache.kafka.streams.kstream.internals.WrappingNullableUtils.initNullableSerializer;
 
 public class ValueAndTimestampSerializer<V> implements WrappingNullableSerializer<ValueAndTimestamp<V>, Void, V> {
-	public final Serializer<V> valueSerializer;
-	private final Serializer<Long> timestampSerializer;
+    public final Serializer<V> valueSerializer;
+    private final Serializer<Long> timestampSerializer;
 
-	ValueAndTimestampSerializer(final Serializer<V> valueSerializer) {
-		Objects.requireNonNull(valueSerializer);
-		this.valueSerializer = valueSerializer;
-		timestampSerializer = new LongSerializer();
-	}
+    ValueAndTimestampSerializer(final Serializer<V> valueSerializer) {
+        Objects.requireNonNull(valueSerializer);
+        this.valueSerializer = valueSerializer;
+        timestampSerializer = new LongSerializer();
+    }
 
-	public static boolean valuesAreSameAndTimeIsIncreasing(final byte[] oldRecord, final byte[] newRecord) {
-		if (oldRecord == newRecord) {
-			// same reference, so they are trivially the same (might both be null)
-			return true;
-		} else if (oldRecord == null || newRecord == null) {
-			// only one is null, so they cannot be the same
-			return false;
-		} else if (newRecord.length != oldRecord.length) {
-			// they are different length, so they cannot be the same
-			return false;
-		} else if (timeIsDecreasing(oldRecord, newRecord)) {
-			// the record time represents the beginning of the validity interval, so if the time
-			// moves backwards, we need to do the update regardless of whether the value has changed
-			return false;
-		} else {
-			// all other checks have fallen through, so we actually compare the binary data of the two values
-			return valuesAreSame(oldRecord, newRecord);
-		}
-	}
+    public static boolean valuesAreSameAndTimeIsIncreasing(final byte[] oldRecord, final byte[] newRecord) {
+        if (oldRecord == newRecord) {
+            // same reference, so they are trivially the same (might both be null)
+            return true;
+        } else if (oldRecord == null || newRecord == null) {
+            // only one is null, so they cannot be the same
+            return false;
+        } else if (newRecord.length != oldRecord.length) {
+            // they are different length, so they cannot be the same
+            return false;
+        } else if (timeIsDecreasing(oldRecord, newRecord)) {
+            // the record time represents the beginning of the validity interval, so if the time
+            // moves backwards, we need to do the update regardless of whether the value has changed
+            return false;
+        } else {
+            // all other checks have fallen through, so we actually compare the binary data of the two values
+            return valuesAreSame(oldRecord, newRecord);
+        }
+    }
 
-	@Override
-	public void configure(final Map<String, ?> configs,
-						  final boolean isKey) {
-		valueSerializer.configure(configs, isKey);
-		timestampSerializer.configure(configs, isKey);
-	}
+    @Override
+    public void configure(final Map<String, ?> configs, final boolean isKey) {
+        valueSerializer.configure(configs, isKey);
+        timestampSerializer.configure(configs, isKey);
+    }
 
-	@Override
-	public byte[] serialize(final String topic,
-                            final ValueAndTimestamp<V> data) {
+    @Override
+    public byte[] serialize(final String topic, final ValueAndTimestamp<V> data) {
         if (data == null) {
             return null;
         }
         return serialize(topic, data.value(), data.timestamp());
     }
 
-    public byte[] serialize(final String topic,
-                            final V data,
-                            final long timestamp) {
-<<<<<<< HEAD
-		if (data == null) {
-			return null;
-		}
-		final byte[] rawValue = valueSerializer.serialize(topic, data);
-
-		// Since we can't control the result of the internal serializer, we make sure that the result
-		// is not null as well.
-		// Serializing non-null values to null can be useful when working with Optional-like values
-		// where the Optional.empty case is serialized to null.
-		// See the discussion here: https://github.com/apache/kafka/pull/7679
-		if (rawValue == null) {
-			return null;
-		}
-
-		final byte[] rawTimestamp = timestampSerializer.serialize(topic, timestamp);
-		return ByteBuffer
-				.allocate(rawTimestamp.length + rawValue.length)
-				.put(rawTimestamp)
-				.put(rawValue)
-				.array();
-	}
-
-	@Override
-	public void close() {
-		valueSerializer.close();
-		timestampSerializer.close();
-	}
-
-	private static boolean timeIsDecreasing(final byte[] oldRecord, final byte[] newRecord) {
-		return extractTimestamp(newRecord) <= extractTimestamp(oldRecord);
-	}
-
-	private static long extractTimestamp(final byte[] bytes) {
-		final byte[] timestampBytes = new byte[Long.BYTES];
-		System.arraycopy(bytes, 0, timestampBytes, 0, Long.BYTES);
-		return ByteBuffer.wrap(timestampBytes).getLong();
-	}
-
-	private static boolean valuesAreSame(final byte[] left, final byte[] right) {
-		for (int i = Long.BYTES; i < left.length; i++) {
-			if (left[i] != right[i]) {
-				return false;
-			}
-		}
-		return true;
-	}
-
-	@Override
-	public void setIfUnset(final Serializer<Void> defaultKeySerializer, final Serializer<V> defaultValueSerializer) {
-		// ValueAndTimestampSerializer never wraps a null serializer (or configure would throw),
-		// but it may wrap a serializer that itself wraps a null serializer.
-		initNullableSerializer(valueSerializer, defaultKeySerializer, defaultValueSerializer);
-	}
-=======
+    public byte[] serialize(final String topic, final V data, final long timestamp) {
         if (data == null) {
             return null;
         }
@@ -147,11 +88,7 @@
         }
 
         final byte[] rawTimestamp = timestampSerializer.serialize(topic, timestamp);
-        return ByteBuffer
-            .allocate(rawTimestamp.length + rawValue.length)
-            .put(rawTimestamp)
-            .put(rawValue)
-            .array();
+        return ByteBuffer.allocate(rawTimestamp.length + rawValue.length).put(rawTimestamp).put(rawValue).array();
     }
 
     @Override
@@ -185,5 +122,4 @@
         // but it may wrap a serializer that itself wraps a null serializer.
         initNullableSerializer(valueSerializer, getter);
     }
->>>>>>> 15418db6
 }