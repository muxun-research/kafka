/*
 * Licensed to the Apache Software Foundation (ASF) under one or more
 * contributor license agreements. See the NOTICE file distributed with
 * this work for additional information regarding copyright ownership.
 * The ASF licenses this file to You under the Apache License, Version 2.0
 * (the "License"); you may not use this file except in compliance with
 * the License. You may obtain a copy of the License at
 *
 *    http://www.apache.org/licenses/LICENSE-2.0
 *
 * Unless required by applicable law or agreed to in writing, software
 * distributed under the License is distributed on an "AS IS" BASIS,
 * WITHOUT WARRANTIES OR CONDITIONS OF ANY KIND, either express or implied.
 * See the License for the specific language governing permissions and
 * limitations under the License.
 */
package org.apache.kafka.streams.state.internals;

import org.apache.kafka.streams.StoreQueryParameters;
import org.apache.kafka.streams.errors.InvalidStateStoreException;
import org.apache.kafka.streams.errors.InvalidStateStorePartitionException;
import org.apache.kafka.streams.state.QueryableStoreType;

import java.util.ArrayList;
import java.util.Collection;
import java.util.List;

/**
 * Provides a wrapper over multiple underlying {@link StateStoreProvider}s
 */
public class WrappingStoreProvider implements StateStoreProvider {

<<<<<<< HEAD
	private final List<StreamThreadStateStoreProvider> storeProviders;
	private StoreQueryParameters storeQueryParameters;

	WrappingStoreProvider(final List<StreamThreadStateStoreProvider> storeProviders,
						  final StoreQueryParameters storeQueryParameters) {
		this.storeProviders = storeProviders;
		this.storeQueryParameters = storeQueryParameters;
	}
=======
    private final Collection<StreamThreadStateStoreProvider> storeProviders;
    private StoreQueryParameters storeQueryParameters;

    WrappingStoreProvider(final Collection<StreamThreadStateStoreProvider> storeProviders,
                          final StoreQueryParameters storeQueryParameters) {
        this.storeProviders = storeProviders;
        this.storeQueryParameters = storeQueryParameters;
    }
>>>>>>> 15418db6

	//visible for testing
	public void setStoreQueryParameters(final StoreQueryParameters storeQueryParameters) {
		this.storeQueryParameters = storeQueryParameters;
	}

<<<<<<< HEAD
	@Override
	public <T> List<T> stores(final String storeName,
							  final QueryableStoreType<T> queryableStoreType) {
		final List<T> allStores = new ArrayList<>();
		for (final StreamThreadStateStoreProvider storeProvider : storeProviders) {
			final List<T> stores = storeProvider.stores(storeQueryParameters);
			if (!stores.isEmpty()) {
				allStores.addAll(stores);
				if (storeQueryParameters.partition() != null) {
					break;
				}
			}
		}
		if (allStores.isEmpty()) {
			if (storeQueryParameters.partition() != null) {
				throw new InvalidStateStoreException(
						String.format("The specified partition %d for store %s does not exist.",
								storeQueryParameters.partition(),
								storeName));
			}
			throw new InvalidStateStoreException("The state store, " + storeName + ", may have migrated to another instance.");
		}
=======
    @Override
    public <T> List<T> stores(final String storeName,
                              final QueryableStoreType<T> queryableStoreType) {
        final List<T> allStores = new ArrayList<>();
        for (final StreamThreadStateStoreProvider storeProvider : storeProviders) {
            final List<T> stores = storeProvider.stores(storeQueryParameters);
            if (!stores.isEmpty()) {
                allStores.addAll(stores);
                if (storeQueryParameters.partition() != null) {
                    break;
                }
            }
        }
        if (allStores.isEmpty()) {
            if (storeQueryParameters.partition() != null) {
                throw new InvalidStateStorePartitionException(
                        String.format("The specified partition %d for store %s does not exist.",
                                storeQueryParameters.partition(),
                                storeName));
            }
            throw new InvalidStateStoreException("The state store, " + storeName + ", may have migrated to another instance.");
        }
>>>>>>> 15418db6
        return allStores;
    }
}<|MERGE_RESOLUTION|>--- conflicted
+++ resolved
@@ -30,58 +30,21 @@
  */
 public class WrappingStoreProvider implements StateStoreProvider {
 
-<<<<<<< HEAD
-	private final List<StreamThreadStateStoreProvider> storeProviders;
-	private StoreQueryParameters storeQueryParameters;
-
-	WrappingStoreProvider(final List<StreamThreadStateStoreProvider> storeProviders,
-						  final StoreQueryParameters storeQueryParameters) {
-		this.storeProviders = storeProviders;
-		this.storeQueryParameters = storeQueryParameters;
-	}
-=======
     private final Collection<StreamThreadStateStoreProvider> storeProviders;
     private StoreQueryParameters storeQueryParameters;
 
-    WrappingStoreProvider(final Collection<StreamThreadStateStoreProvider> storeProviders,
-                          final StoreQueryParameters storeQueryParameters) {
+    WrappingStoreProvider(final Collection<StreamThreadStateStoreProvider> storeProviders, final StoreQueryParameters storeQueryParameters) {
         this.storeProviders = storeProviders;
         this.storeQueryParameters = storeQueryParameters;
     }
->>>>>>> 15418db6
 
-	//visible for testing
-	public void setStoreQueryParameters(final StoreQueryParameters storeQueryParameters) {
-		this.storeQueryParameters = storeQueryParameters;
-	}
+    //visible for testing
+    public void setStoreQueryParameters(final StoreQueryParameters storeQueryParameters) {
+        this.storeQueryParameters = storeQueryParameters;
+    }
 
-<<<<<<< HEAD
-	@Override
-	public <T> List<T> stores(final String storeName,
-							  final QueryableStoreType<T> queryableStoreType) {
-		final List<T> allStores = new ArrayList<>();
-		for (final StreamThreadStateStoreProvider storeProvider : storeProviders) {
-			final List<T> stores = storeProvider.stores(storeQueryParameters);
-			if (!stores.isEmpty()) {
-				allStores.addAll(stores);
-				if (storeQueryParameters.partition() != null) {
-					break;
-				}
-			}
-		}
-		if (allStores.isEmpty()) {
-			if (storeQueryParameters.partition() != null) {
-				throw new InvalidStateStoreException(
-						String.format("The specified partition %d for store %s does not exist.",
-								storeQueryParameters.partition(),
-								storeName));
-			}
-			throw new InvalidStateStoreException("The state store, " + storeName + ", may have migrated to another instance.");
-		}
-=======
     @Override
-    public <T> List<T> stores(final String storeName,
-                              final QueryableStoreType<T> queryableStoreType) {
+    public <T> List<T> stores(final String storeName, final QueryableStoreType<T> queryableStoreType) {
         final List<T> allStores = new ArrayList<>();
         for (final StreamThreadStateStoreProvider storeProvider : storeProviders) {
             final List<T> stores = storeProvider.stores(storeQueryParameters);
@@ -94,14 +57,10 @@
         }
         if (allStores.isEmpty()) {
             if (storeQueryParameters.partition() != null) {
-                throw new InvalidStateStorePartitionException(
-                        String.format("The specified partition %d for store %s does not exist.",
-                                storeQueryParameters.partition(),
-                                storeName));
+                throw new InvalidStateStorePartitionException(String.format("The specified partition %d for store %s does not exist.", storeQueryParameters.partition(), storeName));
             }
             throw new InvalidStateStoreException("The state store, " + storeName + ", may have migrated to another instance.");
         }
->>>>>>> 15418db6
         return allStores;
     }
 }