--- conflicted
+++ resolved
@@ -19,17 +19,12 @@
 import org.apache.kafka.common.annotation.InterfaceStability.Evolving;
 import org.apache.kafka.streams.errors.StreamsException;
 import org.apache.kafka.streams.processor.api.ProcessorContext;
-<<<<<<< HEAD
-import org.apache.kafka.streams.processor.internals.StoreToProcessorContextAdapter;
-import org.apache.kafka.streams.query.*;
-=======
 import org.apache.kafka.streams.query.FailureReason;
 import org.apache.kafka.streams.query.Position;
 import org.apache.kafka.streams.query.PositionBound;
 import org.apache.kafka.streams.query.Query;
 import org.apache.kafka.streams.query.QueryConfig;
 import org.apache.kafka.streams.query.QueryResult;
->>>>>>> 9494bebe
 
 /**
  * A storage engine for managing state maintained by a stream processor.
@@ -61,35 +56,7 @@
     /**
      * Initializes this state store.
      * <p>
-<<<<<<< HEAD
-     * The implementation of this function must register the root store in the context via the
-     * {@link org.apache.kafka.streams.processor.ProcessorContext#register(StateStore, StateRestoreCallback)} function,
-     * where the first {@link StateStore} parameter should always be the passed-in {@code root} object, and
-     * the second parameter should be an object of user's implementation
-     * of the {@link StateRestoreCallback} interface used for restoring the state store from the changelog.
-     * <p>
-     * Note that if the state store engine itself supports bulk writes, users can implement another
-     * interface {@link BatchingStateRestoreCallback} which extends {@link StateRestoreCallback} to
-     * let users implement bulk-load restoration logic instead of restoring one record at a time.
-     * <p>
-     * This method is not called if {@link StateStore#init(StateStoreContext, StateStore)}
-     * is implemented.
-     * @throws IllegalStateException If store gets registered after initialized is already finished
-     * @throws StreamsException      if the store's change log does not contain the partition
-     * @deprecated Since 2.7.0. Callers should invoke {@link #init(StateStoreContext, StateStore)} instead.
-     * Implementers may choose to implement this method for backward compatibility or to throw an
-     * informative exception instead.
-     */
-    @Deprecated
-    void init(org.apache.kafka.streams.processor.ProcessorContext context, StateStore root);
-
-    /**
-     * Initializes this state store.
-     * <p>
-     * The implementation of this function must register the root store in the context via the
-=======
      * The implementation of this function must register the root store in the stateStoreContext via the
->>>>>>> 9494bebe
      * {@link StateStoreContext#register(StateStore, StateRestoreCallback, CommitCallback)} function, where the
      * first {@link StateStore} parameter should always be the passed-in {@code root} object, and
      * the second parameter should be an object of user's implementation
@@ -98,8 +65,9 @@
      * Note that if the state store engine itself supports bulk writes, users can implement another
      * interface {@link BatchingStateRestoreCallback} which extends {@link StateRestoreCallback} to
      * let users implement bulk-load restoration logic instead of restoring one record at a time.
+     *
      * @throws IllegalStateException If store gets registered after initialized is already finished
-     * @throws StreamsException      if the store's change log does not contain the partition
+     * @throws StreamsException if the store's change log does not contain the partition
      */
     void init(final StateStoreContext stateStoreContext, final StateStore root);
 
@@ -145,14 +113,17 @@
      * anything but {@link PositionBound#unbounded()}. Be sure to explain in the failure message
      * that bounded positions are not supported.
      * <p>
-     * @param query         The query to execute
+     * @param query The query to execute
      * @param positionBound The position the store must be at or past
-     * @param config        Per query configuration parameters, such as whether the store should collect detailed execution
-     *                      info for the query
-     * @param <R>           The result type
+     * @param config Per query configuration parameters, such as whether the store should collect detailed execution
+     * info for the query
+     * @param <R> The result type
      */
     @Evolving
-    default <R> QueryResult<R> query(final Query<R> query, final PositionBound positionBound, final QueryConfig config) {
+    default <R> QueryResult<R> query(
+        final Query<R> query,
+        final PositionBound positionBound,
+        final QueryConfig config) {
         // If a store doesn't implement a query handler, then all queries are unknown.
         return QueryResult.forUnknownQueryType(query, this);
     }
@@ -162,6 +133,8 @@
      */
     @Evolving
     default Position getPosition() {
-        throw new UnsupportedOperationException("getPosition is not implemented by this StateStore (" + getClass() + ")");
+        throw new UnsupportedOperationException(
+            "getPosition is not implemented by this StateStore (" + getClass() + ")"
+        );
     }
 }