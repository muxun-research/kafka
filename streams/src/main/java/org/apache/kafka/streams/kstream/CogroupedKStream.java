--- conflicted
+++ resolved
@@ -17,11 +17,7 @@
 package org.apache.kafka.streams.kstream;
 
 import org.apache.kafka.common.utils.Bytes;
-import org.apache.kafka.streams.KafkaStreams;
-import org.apache.kafka.streams.KeyValue;
-import org.apache.kafka.streams.StoreQueryParameters;
-import org.apache.kafka.streams.StreamsConfig;
-import org.apache.kafka.streams.Topology;
+import org.apache.kafka.streams.*;
 import org.apache.kafka.streams.state.KeyValueStore;
 import org.apache.kafka.streams.state.ReadOnlyKeyValueStore;
 import org.apache.kafka.streams.state.TimestampedKeyValueStore;
@@ -39,232 +35,26 @@
  */
 public interface CogroupedKStream<K, VOut> {
 
-	/**
-	 * Add an already {@link KGroupedStream grouped KStream} to this {@code CogroupedKStream}.
-	 * <p>
-	 * The added {@link KGroupedStream grouped KStream} must have the same number of partitions as all existing
-	 * streams of this {@code CogroupedKStream}.
-	 * If this is not the case, you would need to call {@link KStream#repartition(Repartitioned)} before
-	 * {@link KStream#groupByKey() grouping} the {@link KStream} and specify the "correct" number of
-	 * partitions via {@link Repartitioned} parameter.
-	 * <p>
-	 * The specified {@link Aggregator} is applied in the actual {@link #aggregate(Initializer) aggregation} step for
-	 * each input record and computes a new aggregate using the current aggregate (or for the very first record per key
-	 * using the initial intermediate aggregation result provided via the {@link Initializer} that is passed into
-	 * {@link #aggregate(Initializer)}) and the record's value.
-	 * @param groupedStream a group stream
-	 * @param aggregator    an {@link Aggregator} that computes a new aggregate result
-	 * @param <VIn>         Type of input values
-	 * @return a {@code CogroupedKStream}
-	 */
-	<VIn> CogroupedKStream<K, VOut> cogroup(final KGroupedStream<K, VIn> groupedStream,
-											final Aggregator<? super K, ? super VIn, VOut> aggregator);
-
-<<<<<<< HEAD
-	/**
-	 * Aggregate the values of records in these streams by the grouped key.
-	 * Records with {@code null} key or value are ignored.
-	 * The result is written into a local {@link KeyValueStore} (which is basically an ever-updating materialized view)
-	 * that can be queried by the given store name in {@code materialized}.
-	 * Furthermore, updates to the store are sent downstream into a {@link KTable} changelog stream.
-	 * <p>
-	 * To compute the aggregation the corresponding {@link Aggregator} as specified in
-	 * {@link #cogroup(KGroupedStream, Aggregator) cogroup(...)} is used per input stream.
-	 * The specified {@link Initializer} is applied once per key, directly before the first input record per key is
-	 * processed to provide an initial intermediate aggregation result that is used to process the first record.
-	 * <p>
-	 * Not all updates might get sent downstream, as an internal cache is used to deduplicate consecutive updates to the
-	 * same key.
-	 * The rate of propagated updates depends on your input data rate, the number of distinct keys, the number of
-	 * parallel running Kafka Streams instances, and the {@link StreamsConfig configuration} parameters for
-	 * {@link StreamsConfig#CACHE_MAX_BYTES_BUFFERING_CONFIG cache size}, and
-	 * {@link StreamsConfig#COMMIT_INTERVAL_MS_CONFIG commit interval}.
-	 * <p>
-	 * To query the local {@link ReadOnlyKeyValueStore} it must be obtained via
-	 * {@link KafkaStreams#store(StoreQueryParameters) KafkaStreams#store(...)}:
-	 * <pre>{@code
-	 * KafkaStreams streams = ... // some aggregation on value type double
-	 * String queryableStoreName = "storeName" // the store name should be the name of the store as defined by the Materialized instance
-	 * ReadOnlyKeyValueStore<K, ValueAndTimestamp<VOut>> localStore = streams.store(queryableStoreName, QueryableStoreTypes.<K, ValueAndTimestamp<VOut>> timestampedKeyValueStore());
-	 * K key = "some-key";
-	 * ValueAndTimestamp<VOut> aggForKey = localStore.get(key); // key must be local (application state is shared over all running Kafka Streams instances)
-	 * }</pre>
-	 * For non-local keys, a custom RPC mechanism must be implemented using {@link KafkaStreams#allMetadata()} to query
-	 * the value of the key on a parallel running instance of your Kafka Streams application.
-	 * <p>
-	 * For failure and recovery the store (which always will be of type {@link TimestampedKeyValueStore}) will be backed by
-	 * an internal changelog topic that will be created in Kafka.
-	 * Therefore, the store name defined by the Materialized instance must be a valid Kafka topic name and cannot
-	 * contain characters other than ASCII alphanumerics, '.', '_' and '-'.
-	 * The changelog topic will be named "${applicationId}-${storeName}-changelog", where "applicationId" is
-	 * user-specified in {@link StreamsConfig} via parameter
-	 * {@link StreamsConfig#APPLICATION_ID_CONFIG APPLICATION_ID_CONFIG}, "storeName" is a generated value, and
-	 * "-changelog" is a fixed suffix.
-	 * <p>
-	 * You can retrieve all generated internal topic names via {@link Topology#describe()}.
-	 * @param initializer an {@link Initializer} that computes an initial intermediate aggregation
-	 *                    result. Cannot be {@code null}.
-	 * @return a {@link KTable} that contains "update" records with unmodified keys, and values that
-	 * represent the latest (rolling) aggregate for each key
-	 */
-	KTable<K, VOut> aggregate(final Initializer<VOut> initializer);
-
-	/**
-	 * Aggregate the values of records in these streams by the grouped key.
-	 * Records with {@code null} key or value are ignored.
-	 * The result is written into a local {@link KeyValueStore} (which is basically an ever-updating materialized view)
-	 * that can be queried by the given store name in {@code materialized}.
-	 * Furthermore, updates to the store are sent downstream into a {@link KTable} changelog stream.
-	 * <p>
-	 * To compute the aggregation the corresponding {@link Aggregator} as specified in
-	 * {@link #cogroup(KGroupedStream, Aggregator) cogroup(...)} is used per input stream.
-	 * The specified {@link Initializer} is applied once per key, directly before the first input record per key is
-	 * processed to provide an initial intermediate aggregation result that is used to process the first record.
-	 * The specified {@link Named} is applied once to the processor combining the grouped streams.
-	 * <p>
-	 * Not all updates might get sent downstream, as an internal cache is used to deduplicate consecutive updates to the
-	 * same key.
-	 * The rate of propagated updates depends on your input data rate, the number of distinct keys, the number of
-	 * parallel running Kafka Streams instances, and the {@link StreamsConfig configuration} parameters for
-	 * {@link StreamsConfig#CACHE_MAX_BYTES_BUFFERING_CONFIG cache size}, and
-	 * {@link StreamsConfig#COMMIT_INTERVAL_MS_CONFIG commit interval}.
-	 * <p>
-	 * To query the local {@link ReadOnlyKeyValueStore} it must be obtained via
-	 * {@link KafkaStreams#store(StoreQueryParameters) KafkaStreams#store(...)}:
-	 * <pre>{@code
-	 * KafkaStreams streams = ... // some aggregation on value type double
-	 * String queryableStoreName = "storeName" // the store name should be the name of the store as defined by the Materialized instance
-	 * ReadOnlyKeyValueStore<K, ValueAndTimestamp<VOut>> localStore = streams.store(queryableStoreName, QueryableStoreTypes.<K, ValueAndTimestamp<VOut>> timestampedKeyValueStore());
-	 * K key = "some-key";
-	 * ValueAndTimestamp<VOut> aggForKey = localStore.get(key); // key must be local (application state is shared over all running Kafka Streams instances)
-	 * }</pre>
-	 * For non-local keys, a custom RPC mechanism must be implemented using {@link KafkaStreams#allMetadata()} to query
-	 * the value of the key on a parallel running instance of your Kafka Streams application.
-	 * <p>
-	 * For failure and recovery the store (which always will be of type {@link TimestampedKeyValueStore}) will be backed by
-	 * an internal changelog topic that will be created in Kafka.
-	 * Therefore, the store name defined by the Materialized instance must be a valid Kafka topic name and cannot
-	 * contain characters other than ASCII alphanumerics, '.', '_' and '-'.
-	 * The changelog topic will be named "${applicationId}-${storeName}-changelog", where "applicationId" is
-	 * user-specified in {@link StreamsConfig} via parameter
-	 * {@link StreamsConfig#APPLICATION_ID_CONFIG APPLICATION_ID_CONFIG}, "storeName" is the provide store name defined
-	 * in {@code Materialized}, and "-changelog" is a fixed suffix.
-	 * <p>
-	 * You can retrieve all generated internal topic names via {@link Topology#describe()}.
-	 * @param initializer an {@link Initializer} that computes an initial intermediate aggregation
-	 *                    result. Cannot be {@code null}.
-	 * @param named       name the processor. Cannot be {@code null}.
-	 * @return a {@link KTable} that contains "update" records with unmodified keys, and values that
-	 * represent the latest (rolling) aggregate for each key
-	 */
-	KTable<K, VOut> aggregate(final Initializer<VOut> initializer,
-							  final Named named);
-
-	/**
-	 * Aggregate the values of records in these streams by the grouped key.
-	 * Records with {@code null} key or value are ignored.
-	 * The result is written into a local {@link KeyValueStore} (which is basically an ever-updating materialized view)
-	 * that can be queried by the given store name in {@code materialized}.
-	 * Furthermore, updates to the store are sent downstream into a {@link KTable} changelog stream.
-	 * <p>
-	 * To compute the aggregation the corresponding {@link Aggregator} as specified in
-	 * {@link #cogroup(KGroupedStream, Aggregator) cogroup(...)} is used per input stream.
-	 * The specified {@link Initializer} is applied once per key, directly before the first input record per key is
-	 * processed to provide an initial intermediate aggregation result that is used to process the first record.
-	 * <p>
-	 * Not all updates might get sent downstream, as an internal cache is used to deduplicate consecutive updates to the
-	 * same key.
-	 * The rate of propagated updates depends on your input data rate, the number of distinct keys, the number of
-	 * parallel running Kafka Streams instances, and the {@link StreamsConfig configuration} parameters for
-	 * {@link StreamsConfig#CACHE_MAX_BYTES_BUFFERING_CONFIG cache size}, and
-	 * {@link StreamsConfig#COMMIT_INTERVAL_MS_CONFIG commit interval}.
-	 * <p>
-	 * To query the local {@link ReadOnlyKeyValueStore} it must be obtained via
-	 * {@link KafkaStreams#store(StoreQueryParameters) KafkaStreams#store(...)}:
-	 * <pre>{@code
-	 * KafkaStreams streams = ... // some aggregation on value type double
-	 * String queryableStoreName = "storeName" // the store name should be the name of the store as defined by the Materialized instance
-	 * ReadOnlyKeyValueStore<K, ValueAndTimestamp<VOut>> localStore = streams.store(queryableStoreName, QueryableStoreTypes.<K, ValueAndTimestamp<VOut>> timestampedKeyValueStore());
-	 * K key = "some-key";
-	 * ValueAndTimestamp<VOut> aggForKey = localStore.get(key); // key must be local (application state is shared over all running Kafka Streams instances)
-	 * }</pre>
-	 * For non-local keys, a custom RPC mechanism must be implemented using {@link KafkaStreams#allMetadata()} to query
-	 * the value of the key on a parallel running instance of your Kafka Streams application.
-	 * <p>
-	 * For failure and recovery the store (which always will be of type {@link TimestampedKeyValueStore} -- regardless of what
-	 * is specified in the parameter {@code materialized}) will be backed by an internal changelog topic that will be created in Kafka.
-	 * Therefore, the store name defined by the Materialized instance must be a valid Kafka topic name and cannot
-	 * contain characters other than ASCII alphanumerics, '.', '_' and '-'.
-	 * The changelog topic will be named "${applicationId}-${storeName}-changelog", where "applicationId" is
-	 * user-specified in {@link StreamsConfig} via parameter
-	 * {@link StreamsConfig#APPLICATION_ID_CONFIG APPLICATION_ID_CONFIG}, "storeName" is the provide store name defined
-	 * in {@code Materialized}, and "-changelog" is a fixed suffix.
-	 * <p>
-	 * You can retrieve all generated internal topic names via {@link Topology#describe()}.
-	 * @param initializer  an {@link Initializer} that computes an initial intermediate aggregation
-	 *                     result. Cannot be {@code null}.
-	 * @param materialized an instance of {@link Materialized} used to materialize a state store.
-	 *                     Cannot be {@code null}.
-	 * @return a {@link KTable} that contains "update" records with unmodified keys, and values that
-	 * represent the latest (rolling) aggregate for each key
-	 */
-	KTable<K, VOut> aggregate(final Initializer<VOut> initializer,
-							  final Materialized<K, VOut, KeyValueStore<Bytes, byte[]>> materialized);
-
-	/**
-	 * Aggregate the values of records in these streams by the grouped key.
-	 * Records with {@code null} key or value are ignored.
-	 * The result is written into a local {@link KeyValueStore} (which is basically an ever-updating materialized view)
-	 * that can be queried by the given store name in {@code materialized}.
-	 * Furthermore, updates to the store are sent downstream into a {@link KTable} changelog stream.
-	 * <p>
-	 * To compute the aggregation the corresponding {@link Aggregator} as specified in
-	 * {@link #cogroup(KGroupedStream, Aggregator) cogroup(...)} is used per input stream.
-	 * The specified {@link Initializer} is applied once per key, directly before the first input record per key is
-	 * processed to provide an initial intermediate aggregation result that is used to process the first record.
-	 * The specified {@link Named} is used to name the processor combining the grouped streams.
-	 * <p>
-	 * Not all updates might get sent downstream, as an internal cache is used to deduplicate consecutive updates to the
-	 * same key.
-	 * The rate of propagated updates depends on your input data rate, the number of distinct keys, the number of
-	 * parallel running Kafka Streams instances, and the {@link StreamsConfig configuration} parameters for
-	 * {@link StreamsConfig#CACHE_MAX_BYTES_BUFFERING_CONFIG cache size}, and
-	 * {@link StreamsConfig#COMMIT_INTERVAL_MS_CONFIG commit interval}.
-	 * <p>
-	 * To query the local {@link org.apache.kafka.streams.state.ReadOnlyKeyValueStore} it must be obtained via
-	 * {@link KafkaStreams#store(StoreQueryParameters) KafkaStreams#store(...)}:
-	 * <pre>{@code
-	 * KafkaStreams streams = ... // some aggregation on value type double
-	 * String queryableStoreName = "storeName" // the store name should be the name of the store as defined by the Materialized instance
-	 * ReadOnlyKeyValueStore<K, ValueAndTimestamp<VOut>> localStore = streams.store(queryableStoreName, QueryableStoreTypes.<K, ValueAndTimestamp<VOut>> timestampedKeyValueStore());
-	 * K key = "some-key";
-	 * ValueAndTimestamp<VOut> aggForKey = localStore.get(key); // key must be local (application state is shared over all running Kafka Streams instances)
-	 * }</pre>
-	 * For non-local keys, a custom RPC mechanism must be implemented using {@link KafkaStreams#allMetadata()} to query
-	 * the value of the key on a parallel running instance of your Kafka Streams application.
-	 * <p>
-	 * For failure and recovery the store (which always will be of type {@link TimestampedKeyValueStore} -- regardless of what
-	 * is specified in the parameter {@code materialized}) will be backed by an internal changelog topic that will be created in Kafka.
-	 * Therefore, the store name defined by the Materialized instance must be a valid Kafka topic name and cannot
-	 * contain characters other than ASCII alphanumerics, '.', '_' and '-'.
-	 * The changelog topic will be named "${applicationId}-${storeName}-changelog", where "applicationId" is
-	 * user-specified in {@link StreamsConfig} via parameter
-	 * {@link StreamsConfig#APPLICATION_ID_CONFIG APPLICATION_ID_CONFIG}, "storeName" is the provide store name defined
-	 * in {@code Materialized}, and "-changelog" is a fixed suffix.
-	 * <p>
-	 * You can retrieve all generated internal topic names via {@link Topology#describe()}.
-	 * @param initializer  an {@link Initializer} that computes an initial intermediate aggregation
-	 *                     result. Cannot be {@code null}.
-	 * @param materialized an instance of {@link Materialized} used to materialize a state store.
-	 *                     Cannot be {@code null}.
-	 * @param named        name the processors. Cannot be {@code null}.
-	 * @return a {@link KTable} that contains "update" records with unmodified keys, and values that
-	 * represent the latest (rolling) aggregate for each key
-	 */
-	KTable<K, VOut> aggregate(final Initializer<VOut> initializer,
-							  final Named named,
-							  final Materialized<K, VOut, KeyValueStore<Bytes, byte[]>> materialized);
-=======
+    /**
+     * Add an already {@link KGroupedStream grouped KStream} to this {@code CogroupedKStream}.
+     * <p>
+     * The added {@link KGroupedStream grouped KStream} must have the same number of partitions as all existing
+     * streams of this {@code CogroupedKStream}.
+     * If this is not the case, you would need to call {@link KStream#repartition(Repartitioned)} before
+     * {@link KStream#groupByKey() grouping} the {@link KStream} and specify the "correct" number of
+     * partitions via {@link Repartitioned} parameter.
+     * <p>
+     * The specified {@link Aggregator} is applied in the actual {@link #aggregate(Initializer) aggregation} step for
+     * each input record and computes a new aggregate using the current aggregate (or for the very first record per key
+     * using the initial intermediate aggregation result provided via the {@link Initializer} that is passed into
+     * {@link #aggregate(Initializer)}) and the record's value.
+     * @param groupedStream a group stream
+     * @param aggregator    an {@link Aggregator} that computes a new aggregate result
+     * @param <VIn>         Type of input values
+     * @return a {@code CogroupedKStream}
+     */
+    <VIn> CogroupedKStream<K, VOut> cogroup(final KGroupedStream<K, VIn> groupedStream, final Aggregator<? super K, ? super VIn, VOut> aggregator);
+
     /**
      * Aggregate the values of records in these streams by the grouped key.
      * Records with {@code null} key or value are ignored.
@@ -307,9 +97,8 @@
      * "-changelog" is a fixed suffix.
      * <p>
      * You can retrieve all generated internal topic names via {@link Topology#describe()}.
-     *
-     * @param initializer  an {@link Initializer} that computes an initial intermediate aggregation
-     *                     result. Cannot be {@code null}.
+     * @param initializer an {@link Initializer} that computes an initial intermediate aggregation
+     *                    result. Cannot be {@code null}.
      * @return a {@link KTable} that contains "update" records with unmodified keys, and values that
      * represent the latest (rolling) aggregate for each key
      */
@@ -358,15 +147,13 @@
      * in {@code Materialized}, and "-changelog" is a fixed suffix.
      * <p>
      * You can retrieve all generated internal topic names via {@link Topology#describe()}.
-     *
-     * @param initializer  an {@link Initializer} that computes an initial intermediate aggregation
-     *                     result. Cannot be {@code null}.
-     * @param named        name the processor. Cannot be {@code null}.
-     * @return a {@link KTable} that contains "update" records with unmodified keys, and values that
-     * represent the latest (rolling) aggregate for each key
-     */
-    KTable<K, VOut> aggregate(final Initializer<VOut> initializer,
-                              final Named named);
+     * @param initializer an {@link Initializer} that computes an initial intermediate aggregation
+     *                    result. Cannot be {@code null}.
+     * @param named       name the processor. Cannot be {@code null}.
+     * @return a {@link KTable} that contains "update" records with unmodified keys, and values that
+     * represent the latest (rolling) aggregate for each key
+     */
+    KTable<K, VOut> aggregate(final Initializer<VOut> initializer, final Named named);
 
     /**
      * Aggregate the values of records in these streams by the grouped key.
@@ -410,7 +197,6 @@
      * in {@code Materialized}, and "-changelog" is a fixed suffix.
      * <p>
      * You can retrieve all generated internal topic names via {@link Topology#describe()}.
-     *
      * @param initializer  an {@link Initializer} that computes an initial intermediate aggregation
      *                     result. Cannot be {@code null}.
      * @param materialized an instance of {@link Materialized} used to materialize a state store.
@@ -418,8 +204,7 @@
      * @return a {@link KTable} that contains "update" records with unmodified keys, and values that
      * represent the latest (rolling) aggregate for each key
      */
-    KTable<K, VOut> aggregate(final Initializer<VOut> initializer,
-                              final Materialized<K, VOut, KeyValueStore<Bytes, byte[]>> materialized);
+    KTable<K, VOut> aggregate(final Initializer<VOut> initializer, final Materialized<K, VOut, KeyValueStore<Bytes, byte[]>> materialized);
 
     /**
      * Aggregate the values of records in these streams by the grouped key.
@@ -464,7 +249,6 @@
      * in {@code Materialized}, and "-changelog" is a fixed suffix.
      * <p>
      * You can retrieve all generated internal topic names via {@link Topology#describe()}.
-     *
      * @param initializer  an {@link Initializer} that computes an initial intermediate aggregation
      *                     result. Cannot be {@code null}.
      * @param materialized an instance of {@link Materialized} used to materialize a state store.
@@ -473,34 +257,31 @@
      * @return a {@link KTable} that contains "update" records with unmodified keys, and values that
      * represent the latest (rolling) aggregate for each key
      */
-    KTable<K, VOut> aggregate(final Initializer<VOut> initializer,
-                              final Named named,
-                              final Materialized<K, VOut, KeyValueStore<Bytes, byte[]>> materialized);
->>>>>>> 15418db6
-
-	/**
-	 * Create a new {@link TimeWindowedCogroupedKStream} instance that can be used to perform windowed
-	 * aggregations.
-	 * @param windows the specification of the aggregation {@link Windows}
-	 * @param <W>     the window type
-	 * @return an instance of {@link TimeWindowedCogroupedKStream}
-	 */
-	<W extends Window> TimeWindowedCogroupedKStream<K, VOut> windowedBy(final Windows<W> windows);
-
-	/**
-	 * Create a new {@link TimeWindowedCogroupedKStream} instance that can be used to perform sliding
-	 * windowed aggregations.
-	 * @param windows the specification of the aggregation {@link SlidingWindows}
-	 * @return an instance of {@link TimeWindowedCogroupedKStream}
-	 */
-	TimeWindowedCogroupedKStream<K, VOut> windowedBy(final SlidingWindows windows);
-
-	/**
-	 * Create a new {@link SessionWindowedCogroupedKStream} instance that can be used to perform session
-	 * windowed aggregations.
-	 * @param windows the specification of the aggregation {@link SessionWindows}
-	 * @return an instance of {@link SessionWindowedCogroupedKStream}
-	 */
-	SessionWindowedCogroupedKStream<K, VOut> windowedBy(final SessionWindows windows);
+    KTable<K, VOut> aggregate(final Initializer<VOut> initializer, final Named named, final Materialized<K, VOut, KeyValueStore<Bytes, byte[]>> materialized);
+
+    /**
+     * Create a new {@link TimeWindowedCogroupedKStream} instance that can be used to perform windowed
+     * aggregations.
+     * @param windows the specification of the aggregation {@link Windows}
+     * @param <W>     the window type
+     * @return an instance of {@link TimeWindowedCogroupedKStream}
+     */
+    <W extends Window> TimeWindowedCogroupedKStream<K, VOut> windowedBy(final Windows<W> windows);
+
+    /**
+     * Create a new {@link TimeWindowedCogroupedKStream} instance that can be used to perform sliding
+     * windowed aggregations.
+     * @param windows the specification of the aggregation {@link SlidingWindows}
+     * @return an instance of {@link TimeWindowedCogroupedKStream}
+     */
+    TimeWindowedCogroupedKStream<K, VOut> windowedBy(final SlidingWindows windows);
+
+    /**
+     * Create a new {@link SessionWindowedCogroupedKStream} instance that can be used to perform session
+     * windowed aggregations.
+     * @param windows the specification of the aggregation {@link SessionWindows}
+     * @return an instance of {@link SessionWindowedCogroupedKStream}
+     */
+    SessionWindowedCogroupedKStream<K, VOut> windowedBy(final SessionWindows windows);
 
 }