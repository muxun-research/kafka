/*
 * Licensed to the Apache Software Foundation (ASF) under one or more
 * contributor license agreements. See the NOTICE file distributed with
 * this work for additional information regarding copyright ownership.
 * The ASF licenses this file to You under the Apache License, Version 2.0
 * (the "License"); you may not use this file except in compliance with
 * the License. You may obtain a copy of the License at
 *
 *    http://www.apache.org/licenses/LICENSE-2.0
 *
 * Unless required by applicable law or agreed to in writing, software
 * distributed under the License is distributed on an "AS IS" BASIS,
 * WITHOUT WARRANTIES OR CONDITIONS OF ANY KIND, either express or implied.
 * See the License for the specific language governing permissions and
 * limitations under the License.
 */

package org.apache.kafka.streams.kstream.internals;

import org.apache.kafka.common.serialization.Deserializer;
import org.apache.kafka.common.serialization.Serde;
import org.apache.kafka.common.serialization.Serializer;
import org.apache.kafka.streams.processor.internals.SerdeGetter;

import java.util.Map;
import java.util.Objects;

public abstract class WrappingNullableSerde<T, InnerK, InnerV> implements Serde<T> {
	private final WrappingNullableSerializer<T, InnerK, InnerV> serializer;
	private final WrappingNullableDeserializer<T, InnerK, InnerV> deserializer;

	protected WrappingNullableSerde(final WrappingNullableSerializer<T, InnerK, InnerV> serializer,
									final WrappingNullableDeserializer<T, InnerK, InnerV> deserializer) {
		Objects.requireNonNull(serializer, "serializer can't be null");
		Objects.requireNonNull(deserializer, "deserializer can't be null");
		this.serializer = serializer;
		this.deserializer = deserializer;
	}

	@Override
	public Serializer<T> serializer() {
		return serializer;
	}

	@Override
	public Deserializer<T> deserializer() {
		return deserializer;
	}

	@Override
	public void configure(final Map<String, ?> configs,
						  final boolean isKey) {
		serializer.configure(configs, isKey);
		deserializer.configure(configs, isKey);
	}

	@Override
	public void close() {
		serializer.close();
		deserializer.close();
	}

<<<<<<< HEAD
	public void setIfUnset(final Serde<InnerK> defaultKeySerde, final Serde<InnerV> defaultValueSerde) {
		Objects.requireNonNull(defaultKeySerde);
		Objects.requireNonNull(defaultValueSerde);
		serializer.setIfUnset(defaultKeySerde.serializer(), defaultValueSerde.serializer());
		deserializer.setIfUnset(defaultKeySerde.deserializer(), defaultValueSerde.deserializer());
	}
=======
    public void setIfUnset(final SerdeGetter getter) {
        serializer.setIfUnset(getter);
        deserializer.setIfUnset(getter);
    }
>>>>>>> 15418db6
}<|MERGE_RESOLUTION|>--- conflicted
+++ resolved
@@ -26,51 +26,40 @@
 import java.util.Objects;
 
 public abstract class WrappingNullableSerde<T, InnerK, InnerV> implements Serde<T> {
-	private final WrappingNullableSerializer<T, InnerK, InnerV> serializer;
-	private final WrappingNullableDeserializer<T, InnerK, InnerV> deserializer;
+    private final WrappingNullableSerializer<T, InnerK, InnerV> serializer;
+    private final WrappingNullableDeserializer<T, InnerK, InnerV> deserializer;
 
-	protected WrappingNullableSerde(final WrappingNullableSerializer<T, InnerK, InnerV> serializer,
-									final WrappingNullableDeserializer<T, InnerK, InnerV> deserializer) {
-		Objects.requireNonNull(serializer, "serializer can't be null");
-		Objects.requireNonNull(deserializer, "deserializer can't be null");
-		this.serializer = serializer;
-		this.deserializer = deserializer;
-	}
+    protected WrappingNullableSerde(final WrappingNullableSerializer<T, InnerK, InnerV> serializer, final WrappingNullableDeserializer<T, InnerK, InnerV> deserializer) {
+        Objects.requireNonNull(serializer, "serializer can't be null");
+        Objects.requireNonNull(deserializer, "deserializer can't be null");
+        this.serializer = serializer;
+        this.deserializer = deserializer;
+    }
 
-	@Override
-	public Serializer<T> serializer() {
-		return serializer;
-	}
+    @Override
+    public Serializer<T> serializer() {
+        return serializer;
+    }
 
-	@Override
-	public Deserializer<T> deserializer() {
-		return deserializer;
-	}
+    @Override
+    public Deserializer<T> deserializer() {
+        return deserializer;
+    }
 
-	@Override
-	public void configure(final Map<String, ?> configs,
-						  final boolean isKey) {
-		serializer.configure(configs, isKey);
-		deserializer.configure(configs, isKey);
-	}
+    @Override
+    public void configure(final Map<String, ?> configs, final boolean isKey) {
+        serializer.configure(configs, isKey);
+        deserializer.configure(configs, isKey);
+    }
 
-	@Override
-	public void close() {
-		serializer.close();
-		deserializer.close();
-	}
+    @Override
+    public void close() {
+        serializer.close();
+        deserializer.close();
+    }
 
-<<<<<<< HEAD
-	public void setIfUnset(final Serde<InnerK> defaultKeySerde, final Serde<InnerV> defaultValueSerde) {
-		Objects.requireNonNull(defaultKeySerde);
-		Objects.requireNonNull(defaultValueSerde);
-		serializer.setIfUnset(defaultKeySerde.serializer(), defaultValueSerde.serializer());
-		deserializer.setIfUnset(defaultKeySerde.deserializer(), defaultValueSerde.deserializer());
-	}
-=======
     public void setIfUnset(final SerdeGetter getter) {
         serializer.setIfUnset(getter);
         deserializer.setIfUnset(getter);
     }
->>>>>>> 15418db6
 }