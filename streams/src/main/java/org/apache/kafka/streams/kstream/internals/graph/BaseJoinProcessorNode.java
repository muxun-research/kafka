/*
 * Licensed to the Apache Software Foundation (ASF) under one or more
 * contributor license agreements. See the NOTICE file distributed with
 * this work for additional information regarding copyright ownership.
 * The ASF licenses this file to You under the Apache License, Version 2.0
 * (the "License"); you may not use this file except in compliance with
 * the License. You may obtain a copy of the License at
 *
 *    http://www.apache.org/licenses/LICENSE-2.0
 *
 * Unless required by applicable law or agreed to in writing, software
 * distributed under the License is distributed on an "AS IS" BASIS,
 * WITHOUT WARRANTIES OR CONDITIONS OF ANY KIND, either express or implied.
 * See the License for the specific language governing permissions and
 * limitations under the License.
 */

package org.apache.kafka.streams.kstream.internals.graph;

import org.apache.kafka.streams.kstream.ValueJoinerWithKey;

/**
 * Utility base class containing the common fields between
 * a Stream-Stream join and a Table-Table join
 */
abstract class BaseJoinProcessorNode<K, V1, V2, VR> extends GraphNode {

    private final ProcessorParameters<K, V1, ?, ?> joinThisProcessorParameters;
    private final ProcessorParameters<K, V2, ?, ?> joinOtherProcessorParameters;
    private final ProcessorParameters<K, VR, ?, ?> joinMergeProcessorParameters;
    private final ValueJoinerWithKey<? super K, ? super V1, ? super V2, ? extends VR> valueJoiner;
    private final String thisJoinSideNodeName;
    private final String otherJoinSideNodeName;

<<<<<<< HEAD

    BaseJoinProcessorNode(final String nodeName, final ValueJoinerWithKey<? super K, ? super V1, ? super V2, ? extends VR> valueJoiner, final ProcessorParameters<K, V1, ?, ?> joinThisProcessorParameters, final ProcessorParameters<K, V2, ?, ?> joinOtherProcessorParameters, final ProcessorParameters<K, VR, ?, ?> joinMergeProcessorParameters, final String thisJoinSideNodeName, final String otherJoinSideNodeName) {
=======
    BaseJoinProcessorNode(final String nodeName,
                          final ValueJoinerWithKey<? super K, ? super V1, ? super V2, ? extends VR> valueJoiner,
                          final ProcessorParameters<K, V1, ?, ?> joinThisProcessorParameters,
                          final ProcessorParameters<K, V2, ?, ?> joinOtherProcessorParameters,
                          final ProcessorParameters<K, VR, ?, ?> joinMergeProcessorParameters,
                          final String thisJoinSideNodeName,
                          final String otherJoinSideNodeName) {
>>>>>>> 9494bebe

        super(nodeName);

        this.valueJoiner = valueJoiner;
        this.joinThisProcessorParameters = joinThisProcessorParameters;
        this.joinOtherProcessorParameters = joinOtherProcessorParameters;
        this.joinMergeProcessorParameters = joinMergeProcessorParameters;
        this.thisJoinSideNodeName = thisJoinSideNodeName;
        this.otherJoinSideNodeName = otherJoinSideNodeName;
    }

    // VisibleForTesting
    public ProcessorParameters<K, V1, ?, ?> thisProcessorParameters() {
        return joinThisProcessorParameters;
    }

    // VisibleForTesting
    public ProcessorParameters<K, V2, ?, ?> otherProcessorParameters() {
        return joinOtherProcessorParameters;
    }

    ProcessorParameters<K, VR, ?, ?> mergeProcessorParameters() {
        return joinMergeProcessorParameters;
    }

    String thisJoinSideNodeName() {
        return thisJoinSideNodeName;
    }

    String otherJoinSideNodeName() {
        return otherJoinSideNodeName;
    }

    @Override
    public String toString() {
        return "BaseJoinProcessorNode{" +
               "joinThisProcessorParameters=" + joinThisProcessorParameters +
               ", joinOtherProcessorParameters=" + joinOtherProcessorParameters +
               ", joinMergeProcessorParameters=" + joinMergeProcessorParameters +
               ", valueJoiner=" + valueJoiner +
               ", thisJoinSideNodeName='" + thisJoinSideNodeName + '\'' +
               ", otherJoinSideNodeName='" + otherJoinSideNodeName + '\'' +
               "} " + super.toString();
    }
}<|MERGE_RESOLUTION|>--- conflicted
+++ resolved
@@ -32,10 +32,6 @@
     private final String thisJoinSideNodeName;
     private final String otherJoinSideNodeName;
 
-<<<<<<< HEAD
-
-    BaseJoinProcessorNode(final String nodeName, final ValueJoinerWithKey<? super K, ? super V1, ? super V2, ? extends VR> valueJoiner, final ProcessorParameters<K, V1, ?, ?> joinThisProcessorParameters, final ProcessorParameters<K, V2, ?, ?> joinOtherProcessorParameters, final ProcessorParameters<K, VR, ?, ?> joinMergeProcessorParameters, final String thisJoinSideNodeName, final String otherJoinSideNodeName) {
-=======
     BaseJoinProcessorNode(final String nodeName,
                           final ValueJoinerWithKey<? super K, ? super V1, ? super V2, ? extends VR> valueJoiner,
                           final ProcessorParameters<K, V1, ?, ?> joinThisProcessorParameters,
@@ -43,7 +39,6 @@
                           final ProcessorParameters<K, VR, ?, ?> joinMergeProcessorParameters,
                           final String thisJoinSideNodeName,
                           final String otherJoinSideNodeName) {
->>>>>>> 9494bebe
 
         super(nodeName);
 
