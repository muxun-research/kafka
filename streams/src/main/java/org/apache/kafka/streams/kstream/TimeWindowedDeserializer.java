--- conflicted
+++ resolved
@@ -28,25 +28,25 @@
 public class TimeWindowedDeserializer<T> implements Deserializer<Windowed<T>> {
 
     private Long windowSize;
-	private boolean isChangelogTopic;
+    private boolean isChangelogTopic;
 
     private Deserializer<T> inner;
 
     // Default constructor needed by Kafka
     public TimeWindowedDeserializer() {
-		this(null, null);
+        this(null, null);
     }
 
-	@Deprecated
+    @Deprecated
     public TimeWindowedDeserializer(final Deserializer<T> inner) {
         this(inner, Long.MAX_VALUE);
     }
 
-	public TimeWindowedDeserializer(final Deserializer<T> inner, final Long windowSize) {
-		this.inner = inner;
-		this.windowSize = windowSize;
-		this.isChangelogTopic = false;
-	}
+    public TimeWindowedDeserializer(final Deserializer<T> inner, final Long windowSize) {
+        this.inner = inner;
+        this.windowSize = windowSize;
+        this.isChangelogTopic = false;
+    }
 
     public Long getWindowSize() {
         return this.windowSize;
@@ -55,33 +55,6 @@
     @SuppressWarnings("unchecked")
     @Override
     public void configure(final Map<String, ?> configs, final boolean isKey) {
-<<<<<<< HEAD
-		//check to see if the window size config is set and the window size is already set from the constructor
-		final Long configWindowSize;
-		if (configs.get(StreamsConfig.WINDOW_SIZE_MS_CONFIG) instanceof String) {
-			configWindowSize = Long.parseLong((String) configs.get(StreamsConfig.WINDOW_SIZE_MS_CONFIG));
-		} else {
-			configWindowSize = (Long) configs.get(StreamsConfig.WINDOW_SIZE_MS_CONFIG);
-		}
-		if (windowSize != null && configWindowSize != null) {
-			throw new IllegalArgumentException("Window size should not be set in both the time windowed deserializer constructor and the window.size.ms config");
-		} else if (windowSize == null && configWindowSize == null) {
-			throw new IllegalArgumentException("Window size needs to be set either through the time windowed deserializer " +
-					"constructor or the window.size.ms config but not both");
-		} else {
-			windowSize = windowSize == null ? configWindowSize : windowSize;
-		}
-		if (inner == null) {
-			final String propertyName = isKey ? StreamsConfig.DEFAULT_WINDOWED_KEY_SERDE_INNER_CLASS : StreamsConfig.DEFAULT_WINDOWED_VALUE_SERDE_INNER_CLASS;
-			final String value = (String) configs.get(propertyName);
-			try {
-				inner = Serde.class.cast(Utils.newInstance(value, Serde.class)).deserializer();
-				inner.configure(configs, isKey);
-			} catch (final ClassNotFoundException e) {
-				throw new ConfigException(propertyName, value, "Serde class " + value + " could not be found.");
-			}
-		}
-=======
         //check to see if the window size config is set and the window size is already set from the constructor
         final Long configWindowSize;
         if (configs.get(StreamsConfig.WINDOW_SIZE_MS_CONFIG) instanceof String) {
@@ -92,8 +65,7 @@
         if (windowSize != null && configWindowSize != null) {
             throw new IllegalArgumentException("Window size should not be set in both the time windowed deserializer constructor and the window.size.ms config");
         } else if (windowSize == null && configWindowSize == null) {
-            throw new IllegalArgumentException("Window size needs to be set either through the time windowed deserializer " +
-                "constructor or the window.size.ms config but not both");
+            throw new IllegalArgumentException("Window size needs to be set either through the time windowed deserializer " + "constructor or the window.size.ms config but not both");
         } else {
             windowSize = windowSize == null ? configWindowSize : windowSize;
         }
@@ -106,24 +78,18 @@
             try {
                 windowInnerClassSerde = Utils.newInstance(windowedInnerClassSerdeConfig, Serde.class);
             } catch (final ClassNotFoundException e) {
-                throw new ConfigException(StreamsConfig.WINDOWED_INNER_CLASS_SERDE, windowedInnerClassSerdeConfig,
-                    "Serde class " + windowedInnerClassSerdeConfig + " could not be found.");
+                throw new ConfigException(StreamsConfig.WINDOWED_INNER_CLASS_SERDE, windowedInnerClassSerdeConfig, "Serde class " + windowedInnerClassSerdeConfig + " could not be found.");
             }
         }
 
         if (inner != null && windowedInnerClassSerdeConfig != null) {
             if (!inner.getClass().getName().equals(windowInnerClassSerde.deserializer().getClass().getName())) {
-                throw new IllegalArgumentException("Inner class deserializer set using constructor "
-                    + "(" + inner.getClass().getName() + ")" +
-                    " is different from the one set in windowed.inner.class.serde config " +
-                    "(" + windowInnerClassSerde.deserializer().getClass().getName() + ").");
+                throw new IllegalArgumentException("Inner class deserializer set using constructor " + "(" + inner.getClass().getName() + ")" + " is different from the one set in windowed.inner.class.serde config " + "(" + windowInnerClassSerde.deserializer().getClass().getName() + ").");
             }
         } else if (inner == null && windowedInnerClassSerdeConfig == null) {
-            throw new IllegalArgumentException("Inner class deserializer should be set either via  constructor " +
-                "or via the windowed.inner.class.serde config");
+            throw new IllegalArgumentException("Inner class deserializer should be set either via  constructor " + "or via the windowed.inner.class.serde config");
         } else if (inner == null)
             inner = windowInnerClassSerde.deserializer();
->>>>>>> 15418db6
     }
 
     @Override
