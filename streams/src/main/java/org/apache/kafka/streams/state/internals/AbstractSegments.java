--- conflicted
+++ resolved
@@ -27,7 +27,15 @@
 import java.io.IOException;
 import java.text.ParseException;
 import java.text.SimpleDateFormat;
-import java.util.*;
+import java.util.ArrayList;
+import java.util.Arrays;
+import java.util.Collection;
+import java.util.Iterator;
+import java.util.List;
+import java.util.Map;
+import java.util.NavigableMap;
+import java.util.SimpleTimeZone;
+import java.util.TreeMap;
 
 abstract class AbstractSegments<S extends Segment> implements Segments<S> {
     private static final Logger log = LoggerFactory.getLogger(AbstractSegments.class);
@@ -73,13 +81,8 @@
 
     @Override
     public S getOrCreateSegmentIfLive(final long segmentId,
-<<<<<<< HEAD
-									  final ProcessorContext context,
-									  final long streamTime) {
-=======
                                       final StateStoreContext context,
                                       final long streamTime) {
->>>>>>> 9494bebe
         final long minLiveTimestamp = streamTime - retentionPeriod;
         final long minLiveSegment = segmentId(minLiveTimestamp);
 
@@ -91,21 +94,6 @@
         }
     }
 
-<<<<<<< HEAD
-	@Override
-	public void openExisting(final ProcessorContext context, final long streamTime) {
-		try {
-			final File dir = new File(context.stateDir(), name);
-			if (dir.exists()) {
-				final String[] list = dir.list();
-				if (list != null) {
-					Arrays.stream(list)
-							.map(segment -> segmentIdFromSegmentName(segment, dir))
-							.sorted() // open segments in the id order
-							.filter(segmentId -> segmentId >= 0)
-							.forEach(segmentId -> getOrCreateSegment(segmentId, context));
-				}
-=======
     @Override
     public void openExisting(final StateStoreContext context, final long streamTime) {
         try {
@@ -119,7 +107,6 @@
                             .filter(segmentId -> segmentId >= 0)
                             .forEach(segmentId -> getOrCreateSegment(segmentId, context));
                 }
->>>>>>> 9494bebe
             } else {
                 if (!dir.mkdir()) {
                     throw new ProcessorStateException(String.format("dir %s doesn't exist and cannot be created for segments %s", dir, name));
@@ -132,45 +119,45 @@
         cleanupExpiredSegments(streamTime);
     }
 
-	@Override
-	public List<S> segments(final long timeFrom, final long timeTo, final boolean forward) {
-		final List<S> result = new ArrayList<>();
-		final NavigableMap<Long, S> segmentsInRange;
-		if (forward) {
-			segmentsInRange = segments.subMap(
-					segmentId(timeFrom), true,
-					segmentId(timeTo), true
-			);
-		} else {
-			segmentsInRange = segments.subMap(
-					segmentId(timeFrom), true,
-					segmentId(timeTo), true
-			).descendingMap();
-		}
-		for (final S segment : segmentsInRange.values()) {
-			if (segment.isOpen()) {
-				result.add(segment);
-			}
-		}
-		return result;
-	}
-
-	@Override
-	public List<S> allSegments(final boolean forward) {
-		final List<S> result = new ArrayList<>();
-		final Collection<S> values;
-		if (forward) {
-			values = segments.values();
-		} else {
-			values = segments.descendingMap().values();
-		}
-		for (final S segment : values) {
-			if (segment.isOpen()) {
-				result.add(segment);
-			}
-		}
-		return result;
-	}
+    @Override
+    public List<S> segments(final long timeFrom, final long timeTo, final boolean forward) {
+        final List<S> result = new ArrayList<>();
+        final NavigableMap<Long, S> segmentsInRange;
+        if (forward) {
+            segmentsInRange = segments.subMap(
+                segmentId(timeFrom), true,
+                segmentId(timeTo), true
+            );
+        } else {
+            segmentsInRange = segments.subMap(
+                segmentId(timeFrom), true,
+                segmentId(timeTo), true
+            ).descendingMap();
+        }
+        for (final S segment : segmentsInRange.values()) {
+            if (segment.isOpen()) {
+                result.add(segment);
+            }
+        }
+        return result;
+    }
+
+    @Override
+    public List<S> allSegments(final boolean forward) {
+        final List<S> result = new ArrayList<>();
+        final Collection<S> values;
+        if (forward) {
+            values = segments.values();
+        } else {
+            values = segments.descendingMap().values();
+        }
+        for (final S segment : values) {
+            if (segment.isOpen()) {
+                result.add(segment);
+            }
+        }
+        return result;
+    }
 
     @Override
     public void flush() {
@@ -189,7 +176,8 @@
 
     protected void cleanupExpiredSegments(final long streamTime) {
         final long minLiveSegment = segmentId(streamTime - retentionPeriod);
-        final Iterator<Map.Entry<Long, S>> toRemove = segments.headMap(minLiveSegment, false).entrySet().iterator();
+        final Iterator<Map.Entry<Long, S>> toRemove =
+            segments.headMap(minLiveSegment, false).entrySet().iterator();
 
         while (toRemove.hasNext()) {
             final Map.Entry<Long, S> next = toRemove.next();
