--- conflicted
+++ resolved
@@ -26,76 +26,47 @@
 
 public interface RecordCollector {
 
-<<<<<<< HEAD
-	<K, V> void send(final String topic,
-					 final K key,
-					 final V value,
-					 final Headers headers,
-					 final Integer partition,
-					 final Long timestamp,
-					 final Serializer<K> keySerializer,
-					 final Serializer<V> valueSerializer);
-=======
-    <K, V> void send(final String topic,
-                     final K key,
-                     final V value,
-                     final Headers headers,
-                     final Integer partition,
-                     final Long timestamp,
-                     final Serializer<K> keySerializer,
-                     final Serializer<V> valueSerializer,
-                     final String processorNodeId,
-                     final InternalProcessorContext<Void, Void> context);
->>>>>>> 15418db6
+    <K, V> void send(final String topic, final K key, final V value, final Headers headers, final Integer partition, final Long timestamp, final Serializer<K> keySerializer, final Serializer<V> valueSerializer, final String processorNodeId, final InternalProcessorContext<Void, Void> context);
 
-    <K, V> void send(final String topic,
-                     final K key,
-                     final V value,
-                     final Headers headers,
-                     final Long timestamp,
-                     final Serializer<K> keySerializer,
-                     final Serializer<V> valueSerializer,
-                     final String processorNodeId,
-                     final InternalProcessorContext<Void, Void> context,
-                     final StreamPartitioner<? super K, ? super V> partitioner);
+    <K, V> void send(final String topic, final K key, final V value, final Headers headers, final Long timestamp, final Serializer<K> keySerializer, final Serializer<V> valueSerializer, final String processorNodeId, final InternalProcessorContext<Void, Void> context, final StreamPartitioner<? super K, ? super V> partitioner);
 
-	/**
-	 * Initialize the internal {@link Producer}; note this function should be made idempotent
-	 * @throws org.apache.kafka.common.errors.TimeoutException if producer initializing txn id timed out
-	 */
-	void initialize();
+    /**
+     * Initialize the internal {@link Producer}; note this function should be made idempotent
+     * @throws org.apache.kafka.common.errors.TimeoutException if producer initializing txn id timed out
+     */
+    void initialize();
 
-	/**
-	 * Flush the internal {@link Producer}.
-	 */
-	void flush();
+    /**
+     * Flush the internal {@link Producer}.
+     */
+    void flush();
 
-	/**
-	 * Clean close the internal {@link Producer}.
-	 */
-	void closeClean();
+    /**
+     * Clean close the internal {@link Producer}.
+     */
+    void closeClean();
 
-	/**
-	 * Dirty close the internal {@link Producer}.
-	 */
-	void closeDirty();
+    /**
+     * Dirty close the internal {@link Producer}.
+     */
+    void closeDirty();
 
-	/**
-	 * The last acked offsets from the internal {@link Producer}.
-	 * @return an immutable map from TopicPartition to offset
-	 */
-	Map<TopicPartition, Long> offsets();
+    /**
+     * The last acked offsets from the internal {@link Producer}.
+     * @return an immutable map from TopicPartition to offset
+     */
+    Map<TopicPartition, Long> offsets();
 
-	/**
-	 * A supplier of a {@link RecordCollectorImpl} instance.
-	 */
-	// TODO: after we have done KAFKA-9088 we should just add this function
-	// to InternalProcessorContext interface
-	interface Supplier {
-		/**
-		 * Get the record collector.
-		 * @return the record collector
-		 */
-		RecordCollector recordCollector();
-	}
+    /**
+     * A supplier of a {@link RecordCollectorImpl} instance.
+     */
+    // TODO: after we have done KAFKA-9088 we should just add this function
+    // to InternalProcessorContext interface
+    interface Supplier {
+        /**
+         * Get the record collector.
+         * @return the record collector
+         */
+        RecordCollector recordCollector();
+    }
 }