/*
 * Licensed to the Apache Software Foundation (ASF) under one or more
 * contributor license agreements. See the NOTICE file distributed with
 * this work for additional information regarding copyright ownership.
 * The ASF licenses this file to You under the Apache License, Version 2.0
 * (the "License"); you may not use this file except in compliance with
 * the License. You may obtain a copy of the License at
 *
 *    http://www.apache.org/licenses/LICENSE-2.0
 *
 * Unless required by applicable law or agreed to in writing, software
 * distributed under the License is distributed on an "AS IS" BASIS,
 * WITHOUT WARRANTIES OR CONDITIONS OF ANY KIND, either express or implied.
 * See the License for the specific language governing permissions and
 * limitations under the License.
 */
package org.apache.kafka.streams.processor.internals.assignment;

import org.apache.kafka.streams.processor.TaskId;

import java.util.Collections;
import java.util.Comparator;
import java.util.Map;
import java.util.PriorityQueue;
import java.util.Queue;
import java.util.Set;
import java.util.SortedSet;
import java.util.TreeSet;
import java.util.UUID;
import java.util.concurrent.atomic.AtomicInteger;
import java.util.function.BiFunction;
import java.util.function.Function;

import static java.util.Arrays.asList;
import static java.util.Objects.requireNonNull;

final class TaskMovement {
<<<<<<< HEAD
	private final TaskId task;
	private final UUID destination;
	private final SortedSet<UUID> caughtUpClients;

	private TaskMovement(final TaskId task, final UUID destination, final SortedSet<UUID> caughtUpClients) {
		this.task = task;
		this.destination = destination;
		this.caughtUpClients = caughtUpClients;

		if (caughtUpClients == null || caughtUpClients.isEmpty()) {
			throw new IllegalStateException("Should not attempt to move a task if no caught up clients exist");
		}
	}

	private TaskId task() {
		return task;
	}

	private int numCaughtUpClients() {
		return caughtUpClients.size();
	}

	private static boolean taskIsNotCaughtUpOnClientAndOtherCaughtUpClientsExist(final TaskId task,
																				 final UUID client,
																				 final Map<TaskId, SortedSet<UUID>> tasksToCaughtUpClients) {
		return !taskIsCaughtUpOnClientOrNoCaughtUpClientsExist(task, client, tasksToCaughtUpClients);
	}

	private static boolean taskIsCaughtUpOnClientOrNoCaughtUpClientsExist(final TaskId task,
																		  final UUID client,
																		  final Map<TaskId, SortedSet<UUID>> tasksToCaughtUpClients) {
		final Set<UUID> caughtUpClients = requireNonNull(tasksToCaughtUpClients.get(task), "uninitialized set");
		return caughtUpClients.isEmpty() || caughtUpClients.contains(client);
	}

	static int assignActiveTaskMovements(final Map<TaskId, SortedSet<UUID>> tasksToCaughtUpClients,
										 final Map<UUID, ClientState> clientStates,
										 final Map<UUID, Set<TaskId>> warmups,
										 final AtomicInteger remainingWarmupReplicas) {
		final BiFunction<UUID, TaskId, Boolean> caughtUpPredicate =
				(client, task) -> taskIsCaughtUpOnClientOrNoCaughtUpClientsExist(task, client, tasksToCaughtUpClients);

		final ConstrainedPrioritySet caughtUpClientsByTaskLoad = new ConstrainedPrioritySet(
				caughtUpPredicate,
				client -> clientStates.get(client).assignedTaskLoad()
		);

		final Queue<TaskMovement> taskMovements = new PriorityQueue<>(
				Comparator.comparing(TaskMovement::numCaughtUpClients).thenComparing(TaskMovement::task)
		);

		for (final Map.Entry<UUID, ClientState> clientStateEntry : clientStates.entrySet()) {
			final UUID client = clientStateEntry.getKey();
			final ClientState state = clientStateEntry.getValue();
			for (final TaskId task : state.activeTasks()) {
				// if the desired client is not caught up, and there is another client that _is_ caught up, then
				// we schedule a movement, so we can move the active task to the caught-up client. We'll try to
				// assign a warm-up to the desired client so that we can move it later on.
				if (taskIsNotCaughtUpOnClientAndOtherCaughtUpClientsExist(task, client, tasksToCaughtUpClients)) {
					taskMovements.add(new TaskMovement(task, client, tasksToCaughtUpClients.get(task)));
				}
			}
			caughtUpClientsByTaskLoad.offer(client);
		}

		final int movementsNeeded = taskMovements.size();

		for (final TaskMovement movement : taskMovements) {
			final UUID standbySourceClient = caughtUpClientsByTaskLoad.poll(
					movement.task,
					c -> clientStates.get(c).hasStandbyTask(movement.task)
			);
			if (standbySourceClient == null) {
				// there's not a caught-up standby available to take over the task, so we'll schedule a warmup instead
				final UUID sourceClient = requireNonNull(
						caughtUpClientsByTaskLoad.poll(movement.task),
						"Tried to move task to caught-up client but none exist"
				);

				moveActiveAndTryToWarmUp(
						remainingWarmupReplicas,
						movement.task,
						clientStates.get(sourceClient),
						clientStates.get(movement.destination),
						warmups.computeIfAbsent(movement.destination, x -> new TreeSet<>())
				);
				caughtUpClientsByTaskLoad.offerAll(asList(sourceClient, movement.destination));
			} else {
				// we found a candidate to trade standby/active state with our destination, so we don't need a warmup
				swapStandbyAndActive(
						movement.task,
						clientStates.get(standbySourceClient),
						clientStates.get(movement.destination)
				);
				caughtUpClientsByTaskLoad.offerAll(asList(standbySourceClient, movement.destination));
			}
		}

		return movementsNeeded;
	}

	static int assignStandbyTaskMovements(final Map<TaskId, SortedSet<UUID>> tasksToCaughtUpClients,
										  final Map<UUID, ClientState> clientStates,
										  final AtomicInteger remainingWarmupReplicas,
										  final Map<UUID, Set<TaskId>> warmups) {
		final BiFunction<UUID, TaskId, Boolean> caughtUpPredicate =
				(client, task) -> taskIsCaughtUpOnClientOrNoCaughtUpClientsExist(task, client, tasksToCaughtUpClients);

		final ConstrainedPrioritySet caughtUpClientsByTaskLoad = new ConstrainedPrioritySet(
				caughtUpPredicate,
				client -> clientStates.get(client).assignedTaskLoad()
		);

		final Queue<TaskMovement> taskMovements = new PriorityQueue<>(
				Comparator.comparing(TaskMovement::numCaughtUpClients).thenComparing(TaskMovement::task)
		);

		for (final Map.Entry<UUID, ClientState> clientStateEntry : clientStates.entrySet()) {
			final UUID destination = clientStateEntry.getKey();
			final ClientState state = clientStateEntry.getValue();
			for (final TaskId task : state.standbyTasks()) {
				if (warmups.getOrDefault(destination, Collections.emptySet()).contains(task)) {
					// this is a warmup, so we won't move it.
				} else if (taskIsNotCaughtUpOnClientAndOtherCaughtUpClientsExist(task, destination, tasksToCaughtUpClients)) {
					// if the desired client is not caught up, and there is another client that _is_ caught up, then
					// we schedule a movement, so we can move the active task to the caught-up client. We'll try to
					// assign a warm-up to the desired client so that we can move it later on.
					taskMovements.add(new TaskMovement(task, destination, tasksToCaughtUpClients.get(task)));
				}
			}
			caughtUpClientsByTaskLoad.offer(destination);
		}

		int movementsNeeded = 0;

		for (final TaskMovement movement : taskMovements) {
			final UUID sourceClient = caughtUpClientsByTaskLoad.poll(
					movement.task,
					clientId -> !clientStates.get(clientId).hasAssignedTask(movement.task)
			);

			if (sourceClient == null) {
				// then there's no caught-up client that doesn't already have a copy of this task, so there's
				// nowhere to move it.
			} else {
				moveStandbyAndTryToWarmUp(
						remainingWarmupReplicas,
						movement.task,
						clientStates.get(sourceClient),
						clientStates.get(movement.destination)
				);
				caughtUpClientsByTaskLoad.offerAll(asList(sourceClient, movement.destination));
				movementsNeeded++;
			}
		}

		return movementsNeeded;
	}

	private static void moveActiveAndTryToWarmUp(final AtomicInteger remainingWarmupReplicas,
												 final TaskId task,
												 final ClientState sourceClientState,
												 final ClientState destinationClientState,
												 final Set<TaskId> warmups) {
		sourceClientState.assignActive(task);

		if (remainingWarmupReplicas.getAndDecrement() > 0) {
			destinationClientState.unassignActive(task);
			destinationClientState.assignStandby(task);
			warmups.add(task);
		} else {
			// we have no more standbys or warmups to hand out, so we have to try and move it
			// to the destination in a follow-on rebalance
			destinationClientState.unassignActive(task);
		}
	}

	private static void moveStandbyAndTryToWarmUp(final AtomicInteger remainingWarmupReplicas,
												  final TaskId task,
												  final ClientState sourceClientState,
												  final ClientState destinationClientState) {
		sourceClientState.assignStandby(task);

		if (remainingWarmupReplicas.getAndDecrement() > 0) {
			// Then we can leave it also assigned to the destination as a warmup
		} else {
			// we have no more warmups to hand out, so we have to try and move it
			// to the destination in a follow-on rebalance
			destinationClientState.unassignStandby(task);
		}
	}

	private static void swapStandbyAndActive(final TaskId task,
											 final ClientState sourceClientState,
											 final ClientState destinationClientState) {
		sourceClientState.unassignStandby(task);
		sourceClientState.assignActive(task);
		destinationClientState.unassignActive(task);
		destinationClientState.assignStandby(task);
	}
=======
    private final TaskId task;
    private final UUID destination;
    private final SortedSet<UUID> caughtUpClients;

    private TaskMovement(final TaskId task, final UUID destination, final SortedSet<UUID> caughtUpClients) {
        this.task = task;
        this.destination = destination;
        this.caughtUpClients = caughtUpClients;
    }

    private TaskId task() {
        return task;
    }

    private int numCaughtUpClients() {
        return caughtUpClients.size();
    }

    private static boolean taskIsNotCaughtUpOnClientAndOtherMoreCaughtUpClientsExist(final TaskId task,
                                                                                     final UUID client,
                                                                                     final Map<UUID, ClientState> clientStates,
                                                                                     final Map<TaskId, SortedSet<UUID>> tasksToCaughtUpClients,
                                                                                     final Map<TaskId, SortedSet<UUID>> tasksToClientByLag) {
        final SortedSet<UUID> taskClients = requireNonNull(tasksToClientByLag.get(task), "uninitialized set");
        if (taskIsCaughtUpOnClient(task, client, tasksToCaughtUpClients)) {
            return false;
        }
        final long mostCaughtUpLag = clientStates.get(taskClients.first()).lagFor(task);
        final long clientLag = clientStates.get(client).lagFor(task);
        return mostCaughtUpLag < clientLag;
    }

    private static boolean taskIsCaughtUpOnClient(final TaskId task,
                                                  final UUID client,
                                                  final Map<TaskId, SortedSet<UUID>> tasksToCaughtUpClients) {
        final Set<UUID> caughtUpClients = requireNonNull(tasksToCaughtUpClients.get(task), "uninitialized set");
        return caughtUpClients.contains(client);
    }

    static int assignActiveTaskMovements(final Map<TaskId, SortedSet<UUID>> tasksToCaughtUpClients,
                                         final Map<TaskId, SortedSet<UUID>> tasksToClientByLag,
                                         final Map<UUID, ClientState> clientStates,
                                         final Map<UUID, Set<TaskId>> warmups,
                                         final AtomicInteger remainingWarmupReplicas) {
        final BiFunction<UUID, TaskId, Boolean> caughtUpPredicate =
            (client, task) -> taskIsCaughtUpOnClient(task, client, tasksToCaughtUpClients);

        final ConstrainedPrioritySet caughtUpClientsByTaskLoad = new ConstrainedPrioritySet(
            caughtUpPredicate,
            client -> clientStates.get(client).assignedTaskLoad()
        );

        final Queue<TaskMovement> taskMovements = new PriorityQueue<>(
            Comparator.comparing(TaskMovement::numCaughtUpClients).thenComparing(TaskMovement::task)
        );

        for (final Map.Entry<UUID, ClientState> clientStateEntry : clientStates.entrySet()) {
            final UUID client = clientStateEntry.getKey();
            final ClientState state = clientStateEntry.getValue();
            for (final TaskId task : state.activeTasks()) {
                // if the desired client is not caught up, and there is another client that _is_ more caught up, then
                // we schedule a movement, so we can move the active task to a more caught-up client. We'll try to
                // assign a warm-up to the desired client so that we can move it later on.
                if (taskIsNotCaughtUpOnClientAndOtherMoreCaughtUpClientsExist(task, client, clientStates, tasksToCaughtUpClients, tasksToClientByLag)) {
                    taskMovements.add(new TaskMovement(task, client, tasksToCaughtUpClients.get(task)));
                }
            }
            caughtUpClientsByTaskLoad.offer(client);
        }

        final int movementsNeeded = taskMovements.size();

        while (!taskMovements.isEmpty()) {
            final TaskMovement movement = taskMovements.poll();
            // Attempt to find a caught up standby, otherwise find any caught up client, failing that use the most
            // caught up client.
            final boolean moved = tryToSwapStandbyAndActiveOnCaughtUpClient(clientStates, caughtUpClientsByTaskLoad, movement) ||
                    tryToMoveActiveToCaughtUpClientAndTryToWarmUp(clientStates, warmups, remainingWarmupReplicas, caughtUpClientsByTaskLoad, movement) ||
                    tryToMoveActiveToMostCaughtUpClient(tasksToClientByLag, clientStates, warmups, remainingWarmupReplicas, caughtUpClientsByTaskLoad, movement);

            if (!moved) {
                throw new IllegalStateException("Tried to move task to more caught-up client as scheduled before but none exist");
            }
        }

        return movementsNeeded;
    }

    static int assignStandbyTaskMovements(final Map<TaskId, SortedSet<UUID>> tasksToCaughtUpClients,
                                          final Map<TaskId, SortedSet<UUID>> tasksToClientByLag,
                                          final Map<UUID, ClientState> clientStates,
                                          final AtomicInteger remainingWarmupReplicas,
                                          final Map<UUID, Set<TaskId>> warmups) {
        final BiFunction<UUID, TaskId, Boolean> caughtUpPredicate =
            (client, task) -> taskIsCaughtUpOnClient(task, client, tasksToCaughtUpClients);

        final ConstrainedPrioritySet caughtUpClientsByTaskLoad = new ConstrainedPrioritySet(
            caughtUpPredicate,
            client -> clientStates.get(client).assignedTaskLoad()
        );

        final Queue<TaskMovement> taskMovements = new PriorityQueue<>(
            Comparator.comparing(TaskMovement::numCaughtUpClients).thenComparing(TaskMovement::task)
        );

        for (final Map.Entry<UUID, ClientState> clientStateEntry : clientStates.entrySet()) {
            final UUID destination = clientStateEntry.getKey();
            final ClientState state = clientStateEntry.getValue();
            for (final TaskId task : state.standbyTasks()) {
                if (warmups.getOrDefault(destination, Collections.emptySet()).contains(task)) {
                    // this is a warmup, so we won't move it.
                } else if (taskIsNotCaughtUpOnClientAndOtherMoreCaughtUpClientsExist(task, destination, clientStates, tasksToCaughtUpClients, tasksToClientByLag)) {
                    // if the desired client is not caught up, and there is another client that _is_ more caught up, then
                    // we schedule a movement, so we can move the active task to the caught-up client. We'll try to
                    // assign a warm-up to the desired client so that we can move it later on.
                    taskMovements.add(new TaskMovement(task, destination, tasksToCaughtUpClients.get(task)));
                }
            }
            caughtUpClientsByTaskLoad.offer(destination);
        }

        int movementsNeeded = 0;

        while (!taskMovements.isEmpty()) {
            final TaskMovement movement = taskMovements.poll();
            final Function<UUID, Boolean> eligibleClientPredicate =
                    clientId -> !clientStates.get(clientId).hasAssignedTask(movement.task);
            UUID sourceClient = caughtUpClientsByTaskLoad.poll(
                movement.task,
                eligibleClientPredicate
            );

            if (sourceClient == null) {
                sourceClient = mostCaughtUpEligibleClient(tasksToClientByLag, eligibleClientPredicate, movement.task, movement.destination);
            }

            if (sourceClient == null) {
                // then there's no caught-up client that doesn't already have a copy of this task, so there's
                // nowhere to move it.
            } else {
                moveStandbyAndTryToWarmUp(
                    remainingWarmupReplicas,
                    movement.task,
                    clientStates.get(sourceClient),
                    clientStates.get(movement.destination)
                );
                caughtUpClientsByTaskLoad.offerAll(asList(sourceClient, movement.destination));
                movementsNeeded++;
            }
        }

        return movementsNeeded;
    }

    private static boolean tryToSwapStandbyAndActiveOnCaughtUpClient(final Map<UUID, ClientState> clientStates,
                                                                     final ConstrainedPrioritySet caughtUpClientsByTaskLoad,
                                                                     final TaskMovement movement) {
        final UUID caughtUpStandbySourceClient = caughtUpClientsByTaskLoad.poll(
                movement.task,
                c -> clientStates.get(c).hasStandbyTask(movement.task)
        );
        if (caughtUpStandbySourceClient != null) {
            swapStandbyAndActive(
                    movement.task,
                    clientStates.get(caughtUpStandbySourceClient),
                    clientStates.get(movement.destination)
            );
            caughtUpClientsByTaskLoad.offerAll(asList(caughtUpStandbySourceClient, movement.destination));
            return true;
        }
        return false;
    }

    private static boolean tryToMoveActiveToCaughtUpClientAndTryToWarmUp(final Map<UUID, ClientState> clientStates,
                                                                         final Map<UUID, Set<TaskId>> warmups,
                                                                         final AtomicInteger remainingWarmupReplicas,
                                                                         final ConstrainedPrioritySet caughtUpClientsByTaskLoad,
                                                                         final TaskMovement movement) {
        final UUID caughtUpSourceClient = caughtUpClientsByTaskLoad.poll(movement.task);
        if (caughtUpSourceClient != null) {
            moveActiveAndTryToWarmUp(
                    remainingWarmupReplicas,
                    movement.task,
                    clientStates.get(caughtUpSourceClient),
                    clientStates.get(movement.destination),
                    warmups.computeIfAbsent(movement.destination, x -> new TreeSet<>())
            );
            caughtUpClientsByTaskLoad.offerAll(asList(caughtUpSourceClient, movement.destination));
            return true;
        }
        return false;
    }

    private static boolean tryToMoveActiveToMostCaughtUpClient(final Map<TaskId, SortedSet<UUID>> tasksToClientByLag,
                                                               final Map<UUID, ClientState> clientStates,
                                                               final Map<UUID, Set<TaskId>> warmups,
                                                               final AtomicInteger remainingWarmupReplicas,
                                                               final ConstrainedPrioritySet caughtUpClientsByTaskLoad,
                                                               final TaskMovement movement) {
        final UUID mostCaughtUpSourceClient = mostCaughtUpEligibleClient(tasksToClientByLag, movement.task, movement.destination);
        if (mostCaughtUpSourceClient != null) {
            if (clientStates.get(mostCaughtUpSourceClient).hasStandbyTask(movement.task)) {
                swapStandbyAndActive(
                        movement.task,
                        clientStates.get(mostCaughtUpSourceClient),
                        clientStates.get(movement.destination)
                );
            } else {
                moveActiveAndTryToWarmUp(
                        remainingWarmupReplicas,
                        movement.task,
                        clientStates.get(mostCaughtUpSourceClient),
                        clientStates.get(movement.destination),
                        warmups.computeIfAbsent(movement.destination, x -> new TreeSet<>())
                );
            }
            caughtUpClientsByTaskLoad.offerAll(asList(mostCaughtUpSourceClient, movement.destination));
            return true;
        }
        return false;
    }

    private static void moveActiveAndTryToWarmUp(final AtomicInteger remainingWarmupReplicas,
                                                 final TaskId task,
                                                 final ClientState sourceClientState,
                                                 final ClientState destinationClientState,
                                                 final Set<TaskId> warmups) {
        sourceClientState.assignActive(task);

        if (remainingWarmupReplicas.getAndDecrement() > 0) {
            destinationClientState.unassignActive(task);
            destinationClientState.assignStandby(task);
            warmups.add(task);
        } else {
            // we have no more standbys or warmups to hand out, so we have to try and move it
            // to the destination in a follow-on rebalance
            destinationClientState.unassignActive(task);
        }
    }

    private static void moveStandbyAndTryToWarmUp(final AtomicInteger remainingWarmupReplicas,
                                                  final TaskId task,
                                                  final ClientState sourceClientState,
                                                  final ClientState destinationClientState) {
        sourceClientState.assignStandby(task);

        if (remainingWarmupReplicas.getAndDecrement() > 0) {
            // Then we can leave it also assigned to the destination as a warmup
        } else {
            // we have no more warmups to hand out, so we have to try and move it
            // to the destination in a follow-on rebalance
            destinationClientState.unassignStandby(task);
        }
    }

    private static void swapStandbyAndActive(final TaskId task,
                                             final ClientState sourceClientState,
                                             final ClientState destinationClientState) {
        sourceClientState.unassignStandby(task);
        sourceClientState.assignActive(task);
        destinationClientState.unassignActive(task);
        destinationClientState.assignStandby(task);
    }
>>>>>>> 15418db6

    private static UUID mostCaughtUpEligibleClient(final Map<TaskId, SortedSet<UUID>> tasksToClientByLag,
                                                   final TaskId task,
                                                   final UUID destinationClient) {
        return mostCaughtUpEligibleClient(tasksToClientByLag, client -> true, task, destinationClient);
    }

    private static UUID mostCaughtUpEligibleClient(final Map<TaskId, SortedSet<UUID>> tasksToClientByLag,
                                                   final Function<UUID, Boolean> constraint,
                                                   final TaskId task,
                                                   final UUID destinationClient) {
        for (final UUID client : tasksToClientByLag.get(task)) {
            if (destinationClient.equals(client)) {
                break;
            } else if (constraint.apply(client)) {
                return client;
            }
        }
        return null;
    }

}<|MERGE_RESOLUTION|>--- conflicted
+++ resolved
@@ -18,15 +18,7 @@
 
 import org.apache.kafka.streams.processor.TaskId;
 
-import java.util.Collections;
-import java.util.Comparator;
-import java.util.Map;
-import java.util.PriorityQueue;
-import java.util.Queue;
-import java.util.Set;
-import java.util.SortedSet;
-import java.util.TreeSet;
-import java.util.UUID;
+import java.util.*;
 import java.util.concurrent.atomic.AtomicInteger;
 import java.util.function.BiFunction;
 import java.util.function.Function;
@@ -35,208 +27,6 @@
 import static java.util.Objects.requireNonNull;
 
 final class TaskMovement {
-<<<<<<< HEAD
-	private final TaskId task;
-	private final UUID destination;
-	private final SortedSet<UUID> caughtUpClients;
-
-	private TaskMovement(final TaskId task, final UUID destination, final SortedSet<UUID> caughtUpClients) {
-		this.task = task;
-		this.destination = destination;
-		this.caughtUpClients = caughtUpClients;
-
-		if (caughtUpClients == null || caughtUpClients.isEmpty()) {
-			throw new IllegalStateException("Should not attempt to move a task if no caught up clients exist");
-		}
-	}
-
-	private TaskId task() {
-		return task;
-	}
-
-	private int numCaughtUpClients() {
-		return caughtUpClients.size();
-	}
-
-	private static boolean taskIsNotCaughtUpOnClientAndOtherCaughtUpClientsExist(final TaskId task,
-																				 final UUID client,
-																				 final Map<TaskId, SortedSet<UUID>> tasksToCaughtUpClients) {
-		return !taskIsCaughtUpOnClientOrNoCaughtUpClientsExist(task, client, tasksToCaughtUpClients);
-	}
-
-	private static boolean taskIsCaughtUpOnClientOrNoCaughtUpClientsExist(final TaskId task,
-																		  final UUID client,
-																		  final Map<TaskId, SortedSet<UUID>> tasksToCaughtUpClients) {
-		final Set<UUID> caughtUpClients = requireNonNull(tasksToCaughtUpClients.get(task), "uninitialized set");
-		return caughtUpClients.isEmpty() || caughtUpClients.contains(client);
-	}
-
-	static int assignActiveTaskMovements(final Map<TaskId, SortedSet<UUID>> tasksToCaughtUpClients,
-										 final Map<UUID, ClientState> clientStates,
-										 final Map<UUID, Set<TaskId>> warmups,
-										 final AtomicInteger remainingWarmupReplicas) {
-		final BiFunction<UUID, TaskId, Boolean> caughtUpPredicate =
-				(client, task) -> taskIsCaughtUpOnClientOrNoCaughtUpClientsExist(task, client, tasksToCaughtUpClients);
-
-		final ConstrainedPrioritySet caughtUpClientsByTaskLoad = new ConstrainedPrioritySet(
-				caughtUpPredicate,
-				client -> clientStates.get(client).assignedTaskLoad()
-		);
-
-		final Queue<TaskMovement> taskMovements = new PriorityQueue<>(
-				Comparator.comparing(TaskMovement::numCaughtUpClients).thenComparing(TaskMovement::task)
-		);
-
-		for (final Map.Entry<UUID, ClientState> clientStateEntry : clientStates.entrySet()) {
-			final UUID client = clientStateEntry.getKey();
-			final ClientState state = clientStateEntry.getValue();
-			for (final TaskId task : state.activeTasks()) {
-				// if the desired client is not caught up, and there is another client that _is_ caught up, then
-				// we schedule a movement, so we can move the active task to the caught-up client. We'll try to
-				// assign a warm-up to the desired client so that we can move it later on.
-				if (taskIsNotCaughtUpOnClientAndOtherCaughtUpClientsExist(task, client, tasksToCaughtUpClients)) {
-					taskMovements.add(new TaskMovement(task, client, tasksToCaughtUpClients.get(task)));
-				}
-			}
-			caughtUpClientsByTaskLoad.offer(client);
-		}
-
-		final int movementsNeeded = taskMovements.size();
-
-		for (final TaskMovement movement : taskMovements) {
-			final UUID standbySourceClient = caughtUpClientsByTaskLoad.poll(
-					movement.task,
-					c -> clientStates.get(c).hasStandbyTask(movement.task)
-			);
-			if (standbySourceClient == null) {
-				// there's not a caught-up standby available to take over the task, so we'll schedule a warmup instead
-				final UUID sourceClient = requireNonNull(
-						caughtUpClientsByTaskLoad.poll(movement.task),
-						"Tried to move task to caught-up client but none exist"
-				);
-
-				moveActiveAndTryToWarmUp(
-						remainingWarmupReplicas,
-						movement.task,
-						clientStates.get(sourceClient),
-						clientStates.get(movement.destination),
-						warmups.computeIfAbsent(movement.destination, x -> new TreeSet<>())
-				);
-				caughtUpClientsByTaskLoad.offerAll(asList(sourceClient, movement.destination));
-			} else {
-				// we found a candidate to trade standby/active state with our destination, so we don't need a warmup
-				swapStandbyAndActive(
-						movement.task,
-						clientStates.get(standbySourceClient),
-						clientStates.get(movement.destination)
-				);
-				caughtUpClientsByTaskLoad.offerAll(asList(standbySourceClient, movement.destination));
-			}
-		}
-
-		return movementsNeeded;
-	}
-
-	static int assignStandbyTaskMovements(final Map<TaskId, SortedSet<UUID>> tasksToCaughtUpClients,
-										  final Map<UUID, ClientState> clientStates,
-										  final AtomicInteger remainingWarmupReplicas,
-										  final Map<UUID, Set<TaskId>> warmups) {
-		final BiFunction<UUID, TaskId, Boolean> caughtUpPredicate =
-				(client, task) -> taskIsCaughtUpOnClientOrNoCaughtUpClientsExist(task, client, tasksToCaughtUpClients);
-
-		final ConstrainedPrioritySet caughtUpClientsByTaskLoad = new ConstrainedPrioritySet(
-				caughtUpPredicate,
-				client -> clientStates.get(client).assignedTaskLoad()
-		);
-
-		final Queue<TaskMovement> taskMovements = new PriorityQueue<>(
-				Comparator.comparing(TaskMovement::numCaughtUpClients).thenComparing(TaskMovement::task)
-		);
-
-		for (final Map.Entry<UUID, ClientState> clientStateEntry : clientStates.entrySet()) {
-			final UUID destination = clientStateEntry.getKey();
-			final ClientState state = clientStateEntry.getValue();
-			for (final TaskId task : state.standbyTasks()) {
-				if (warmups.getOrDefault(destination, Collections.emptySet()).contains(task)) {
-					// this is a warmup, so we won't move it.
-				} else if (taskIsNotCaughtUpOnClientAndOtherCaughtUpClientsExist(task, destination, tasksToCaughtUpClients)) {
-					// if the desired client is not caught up, and there is another client that _is_ caught up, then
-					// we schedule a movement, so we can move the active task to the caught-up client. We'll try to
-					// assign a warm-up to the desired client so that we can move it later on.
-					taskMovements.add(new TaskMovement(task, destination, tasksToCaughtUpClients.get(task)));
-				}
-			}
-			caughtUpClientsByTaskLoad.offer(destination);
-		}
-
-		int movementsNeeded = 0;
-
-		for (final TaskMovement movement : taskMovements) {
-			final UUID sourceClient = caughtUpClientsByTaskLoad.poll(
-					movement.task,
-					clientId -> !clientStates.get(clientId).hasAssignedTask(movement.task)
-			);
-
-			if (sourceClient == null) {
-				// then there's no caught-up client that doesn't already have a copy of this task, so there's
-				// nowhere to move it.
-			} else {
-				moveStandbyAndTryToWarmUp(
-						remainingWarmupReplicas,
-						movement.task,
-						clientStates.get(sourceClient),
-						clientStates.get(movement.destination)
-				);
-				caughtUpClientsByTaskLoad.offerAll(asList(sourceClient, movement.destination));
-				movementsNeeded++;
-			}
-		}
-
-		return movementsNeeded;
-	}
-
-	private static void moveActiveAndTryToWarmUp(final AtomicInteger remainingWarmupReplicas,
-												 final TaskId task,
-												 final ClientState sourceClientState,
-												 final ClientState destinationClientState,
-												 final Set<TaskId> warmups) {
-		sourceClientState.assignActive(task);
-
-		if (remainingWarmupReplicas.getAndDecrement() > 0) {
-			destinationClientState.unassignActive(task);
-			destinationClientState.assignStandby(task);
-			warmups.add(task);
-		} else {
-			// we have no more standbys or warmups to hand out, so we have to try and move it
-			// to the destination in a follow-on rebalance
-			destinationClientState.unassignActive(task);
-		}
-	}
-
-	private static void moveStandbyAndTryToWarmUp(final AtomicInteger remainingWarmupReplicas,
-												  final TaskId task,
-												  final ClientState sourceClientState,
-												  final ClientState destinationClientState) {
-		sourceClientState.assignStandby(task);
-
-		if (remainingWarmupReplicas.getAndDecrement() > 0) {
-			// Then we can leave it also assigned to the destination as a warmup
-		} else {
-			// we have no more warmups to hand out, so we have to try and move it
-			// to the destination in a follow-on rebalance
-			destinationClientState.unassignStandby(task);
-		}
-	}
-
-	private static void swapStandbyAndActive(final TaskId task,
-											 final ClientState sourceClientState,
-											 final ClientState destinationClientState) {
-		sourceClientState.unassignStandby(task);
-		sourceClientState.assignActive(task);
-		destinationClientState.unassignActive(task);
-		destinationClientState.assignStandby(task);
-	}
-=======
     private final TaskId task;
     private final UUID destination;
     private final SortedSet<UUID> caughtUpClients;
@@ -255,11 +45,7 @@
         return caughtUpClients.size();
     }
 
-    private static boolean taskIsNotCaughtUpOnClientAndOtherMoreCaughtUpClientsExist(final TaskId task,
-                                                                                     final UUID client,
-                                                                                     final Map<UUID, ClientState> clientStates,
-                                                                                     final Map<TaskId, SortedSet<UUID>> tasksToCaughtUpClients,
-                                                                                     final Map<TaskId, SortedSet<UUID>> tasksToClientByLag) {
+    private static boolean taskIsNotCaughtUpOnClientAndOtherMoreCaughtUpClientsExist(final TaskId task, final UUID client, final Map<UUID, ClientState> clientStates, final Map<TaskId, SortedSet<UUID>> tasksToCaughtUpClients, final Map<TaskId, SortedSet<UUID>> tasksToClientByLag) {
         final SortedSet<UUID> taskClients = requireNonNull(tasksToClientByLag.get(task), "uninitialized set");
         if (taskIsCaughtUpOnClient(task, client, tasksToCaughtUpClients)) {
             return false;
@@ -269,29 +55,17 @@
         return mostCaughtUpLag < clientLag;
     }
 
-    private static boolean taskIsCaughtUpOnClient(final TaskId task,
-                                                  final UUID client,
-                                                  final Map<TaskId, SortedSet<UUID>> tasksToCaughtUpClients) {
+    private static boolean taskIsCaughtUpOnClient(final TaskId task, final UUID client, final Map<TaskId, SortedSet<UUID>> tasksToCaughtUpClients) {
         final Set<UUID> caughtUpClients = requireNonNull(tasksToCaughtUpClients.get(task), "uninitialized set");
         return caughtUpClients.contains(client);
     }
 
-    static int assignActiveTaskMovements(final Map<TaskId, SortedSet<UUID>> tasksToCaughtUpClients,
-                                         final Map<TaskId, SortedSet<UUID>> tasksToClientByLag,
-                                         final Map<UUID, ClientState> clientStates,
-                                         final Map<UUID, Set<TaskId>> warmups,
-                                         final AtomicInteger remainingWarmupReplicas) {
-        final BiFunction<UUID, TaskId, Boolean> caughtUpPredicate =
-            (client, task) -> taskIsCaughtUpOnClient(task, client, tasksToCaughtUpClients);
-
-        final ConstrainedPrioritySet caughtUpClientsByTaskLoad = new ConstrainedPrioritySet(
-            caughtUpPredicate,
-            client -> clientStates.get(client).assignedTaskLoad()
-        );
-
-        final Queue<TaskMovement> taskMovements = new PriorityQueue<>(
-            Comparator.comparing(TaskMovement::numCaughtUpClients).thenComparing(TaskMovement::task)
-        );
+    static int assignActiveTaskMovements(final Map<TaskId, SortedSet<UUID>> tasksToCaughtUpClients, final Map<TaskId, SortedSet<UUID>> tasksToClientByLag, final Map<UUID, ClientState> clientStates, final Map<UUID, Set<TaskId>> warmups, final AtomicInteger remainingWarmupReplicas) {
+        final BiFunction<UUID, TaskId, Boolean> caughtUpPredicate = (client, task) -> taskIsCaughtUpOnClient(task, client, tasksToCaughtUpClients);
+
+        final ConstrainedPrioritySet caughtUpClientsByTaskLoad = new ConstrainedPrioritySet(caughtUpPredicate, client -> clientStates.get(client).assignedTaskLoad());
+
+        final Queue<TaskMovement> taskMovements = new PriorityQueue<>(Comparator.comparing(TaskMovement::numCaughtUpClients).thenComparing(TaskMovement::task));
 
         for (final Map.Entry<UUID, ClientState> clientStateEntry : clientStates.entrySet()) {
             final UUID client = clientStateEntry.getKey();
@@ -313,9 +87,7 @@
             final TaskMovement movement = taskMovements.poll();
             // Attempt to find a caught up standby, otherwise find any caught up client, failing that use the most
             // caught up client.
-            final boolean moved = tryToSwapStandbyAndActiveOnCaughtUpClient(clientStates, caughtUpClientsByTaskLoad, movement) ||
-                    tryToMoveActiveToCaughtUpClientAndTryToWarmUp(clientStates, warmups, remainingWarmupReplicas, caughtUpClientsByTaskLoad, movement) ||
-                    tryToMoveActiveToMostCaughtUpClient(tasksToClientByLag, clientStates, warmups, remainingWarmupReplicas, caughtUpClientsByTaskLoad, movement);
+            final boolean moved = tryToSwapStandbyAndActiveOnCaughtUpClient(clientStates, caughtUpClientsByTaskLoad, movement) || tryToMoveActiveToCaughtUpClientAndTryToWarmUp(clientStates, warmups, remainingWarmupReplicas, caughtUpClientsByTaskLoad, movement) || tryToMoveActiveToMostCaughtUpClient(tasksToClientByLag, clientStates, warmups, remainingWarmupReplicas, caughtUpClientsByTaskLoad, movement);
 
             if (!moved) {
                 throw new IllegalStateException("Tried to move task to more caught-up client as scheduled before but none exist");
@@ -325,22 +97,12 @@
         return movementsNeeded;
     }
 
-    static int assignStandbyTaskMovements(final Map<TaskId, SortedSet<UUID>> tasksToCaughtUpClients,
-                                          final Map<TaskId, SortedSet<UUID>> tasksToClientByLag,
-                                          final Map<UUID, ClientState> clientStates,
-                                          final AtomicInteger remainingWarmupReplicas,
-                                          final Map<UUID, Set<TaskId>> warmups) {
-        final BiFunction<UUID, TaskId, Boolean> caughtUpPredicate =
-            (client, task) -> taskIsCaughtUpOnClient(task, client, tasksToCaughtUpClients);
-
-        final ConstrainedPrioritySet caughtUpClientsByTaskLoad = new ConstrainedPrioritySet(
-            caughtUpPredicate,
-            client -> clientStates.get(client).assignedTaskLoad()
-        );
-
-        final Queue<TaskMovement> taskMovements = new PriorityQueue<>(
-            Comparator.comparing(TaskMovement::numCaughtUpClients).thenComparing(TaskMovement::task)
-        );
+    static int assignStandbyTaskMovements(final Map<TaskId, SortedSet<UUID>> tasksToCaughtUpClients, final Map<TaskId, SortedSet<UUID>> tasksToClientByLag, final Map<UUID, ClientState> clientStates, final AtomicInteger remainingWarmupReplicas, final Map<UUID, Set<TaskId>> warmups) {
+        final BiFunction<UUID, TaskId, Boolean> caughtUpPredicate = (client, task) -> taskIsCaughtUpOnClient(task, client, tasksToCaughtUpClients);
+
+        final ConstrainedPrioritySet caughtUpClientsByTaskLoad = new ConstrainedPrioritySet(caughtUpPredicate, client -> clientStates.get(client).assignedTaskLoad());
+
+        final Queue<TaskMovement> taskMovements = new PriorityQueue<>(Comparator.comparing(TaskMovement::numCaughtUpClients).thenComparing(TaskMovement::task));
 
         for (final Map.Entry<UUID, ClientState> clientStateEntry : clientStates.entrySet()) {
             final UUID destination = clientStateEntry.getKey();
@@ -362,12 +124,8 @@
 
         while (!taskMovements.isEmpty()) {
             final TaskMovement movement = taskMovements.poll();
-            final Function<UUID, Boolean> eligibleClientPredicate =
-                    clientId -> !clientStates.get(clientId).hasAssignedTask(movement.task);
-            UUID sourceClient = caughtUpClientsByTaskLoad.poll(
-                movement.task,
-                eligibleClientPredicate
-            );
+            final Function<UUID, Boolean> eligibleClientPredicate = clientId -> !clientStates.get(clientId).hasAssignedTask(movement.task);
+            UUID sourceClient = caughtUpClientsByTaskLoad.poll(movement.task, eligibleClientPredicate);
 
             if (sourceClient == null) {
                 sourceClient = mostCaughtUpEligibleClient(tasksToClientByLag, eligibleClientPredicate, movement.task, movement.destination);
@@ -377,12 +135,7 @@
                 // then there's no caught-up client that doesn't already have a copy of this task, so there's
                 // nowhere to move it.
             } else {
-                moveStandbyAndTryToWarmUp(
-                    remainingWarmupReplicas,
-                    movement.task,
-                    clientStates.get(sourceClient),
-                    clientStates.get(movement.destination)
-                );
+                moveStandbyAndTryToWarmUp(remainingWarmupReplicas, movement.task, clientStates.get(sourceClient), clientStates.get(movement.destination));
                 caughtUpClientsByTaskLoad.offerAll(asList(sourceClient, movement.destination));
                 movementsNeeded++;
             }
@@ -391,67 +144,33 @@
         return movementsNeeded;
     }
 
-    private static boolean tryToSwapStandbyAndActiveOnCaughtUpClient(final Map<UUID, ClientState> clientStates,
-                                                                     final ConstrainedPrioritySet caughtUpClientsByTaskLoad,
-                                                                     final TaskMovement movement) {
-        final UUID caughtUpStandbySourceClient = caughtUpClientsByTaskLoad.poll(
-                movement.task,
-                c -> clientStates.get(c).hasStandbyTask(movement.task)
-        );
+    private static boolean tryToSwapStandbyAndActiveOnCaughtUpClient(final Map<UUID, ClientState> clientStates, final ConstrainedPrioritySet caughtUpClientsByTaskLoad, final TaskMovement movement) {
+        final UUID caughtUpStandbySourceClient = caughtUpClientsByTaskLoad.poll(movement.task, c -> clientStates.get(c).hasStandbyTask(movement.task));
         if (caughtUpStandbySourceClient != null) {
-            swapStandbyAndActive(
-                    movement.task,
-                    clientStates.get(caughtUpStandbySourceClient),
-                    clientStates.get(movement.destination)
-            );
+            swapStandbyAndActive(movement.task, clientStates.get(caughtUpStandbySourceClient), clientStates.get(movement.destination));
             caughtUpClientsByTaskLoad.offerAll(asList(caughtUpStandbySourceClient, movement.destination));
             return true;
         }
         return false;
     }
 
-    private static boolean tryToMoveActiveToCaughtUpClientAndTryToWarmUp(final Map<UUID, ClientState> clientStates,
-                                                                         final Map<UUID, Set<TaskId>> warmups,
-                                                                         final AtomicInteger remainingWarmupReplicas,
-                                                                         final ConstrainedPrioritySet caughtUpClientsByTaskLoad,
-                                                                         final TaskMovement movement) {
+    private static boolean tryToMoveActiveToCaughtUpClientAndTryToWarmUp(final Map<UUID, ClientState> clientStates, final Map<UUID, Set<TaskId>> warmups, final AtomicInteger remainingWarmupReplicas, final ConstrainedPrioritySet caughtUpClientsByTaskLoad, final TaskMovement movement) {
         final UUID caughtUpSourceClient = caughtUpClientsByTaskLoad.poll(movement.task);
         if (caughtUpSourceClient != null) {
-            moveActiveAndTryToWarmUp(
-                    remainingWarmupReplicas,
-                    movement.task,
-                    clientStates.get(caughtUpSourceClient),
-                    clientStates.get(movement.destination),
-                    warmups.computeIfAbsent(movement.destination, x -> new TreeSet<>())
-            );
+            moveActiveAndTryToWarmUp(remainingWarmupReplicas, movement.task, clientStates.get(caughtUpSourceClient), clientStates.get(movement.destination), warmups.computeIfAbsent(movement.destination, x -> new TreeSet<>()));
             caughtUpClientsByTaskLoad.offerAll(asList(caughtUpSourceClient, movement.destination));
             return true;
         }
         return false;
     }
 
-    private static boolean tryToMoveActiveToMostCaughtUpClient(final Map<TaskId, SortedSet<UUID>> tasksToClientByLag,
-                                                               final Map<UUID, ClientState> clientStates,
-                                                               final Map<UUID, Set<TaskId>> warmups,
-                                                               final AtomicInteger remainingWarmupReplicas,
-                                                               final ConstrainedPrioritySet caughtUpClientsByTaskLoad,
-                                                               final TaskMovement movement) {
+    private static boolean tryToMoveActiveToMostCaughtUpClient(final Map<TaskId, SortedSet<UUID>> tasksToClientByLag, final Map<UUID, ClientState> clientStates, final Map<UUID, Set<TaskId>> warmups, final AtomicInteger remainingWarmupReplicas, final ConstrainedPrioritySet caughtUpClientsByTaskLoad, final TaskMovement movement) {
         final UUID mostCaughtUpSourceClient = mostCaughtUpEligibleClient(tasksToClientByLag, movement.task, movement.destination);
         if (mostCaughtUpSourceClient != null) {
             if (clientStates.get(mostCaughtUpSourceClient).hasStandbyTask(movement.task)) {
-                swapStandbyAndActive(
-                        movement.task,
-                        clientStates.get(mostCaughtUpSourceClient),
-                        clientStates.get(movement.destination)
-                );
+                swapStandbyAndActive(movement.task, clientStates.get(mostCaughtUpSourceClient), clientStates.get(movement.destination));
             } else {
-                moveActiveAndTryToWarmUp(
-                        remainingWarmupReplicas,
-                        movement.task,
-                        clientStates.get(mostCaughtUpSourceClient),
-                        clientStates.get(movement.destination),
-                        warmups.computeIfAbsent(movement.destination, x -> new TreeSet<>())
-                );
+                moveActiveAndTryToWarmUp(remainingWarmupReplicas, movement.task, clientStates.get(mostCaughtUpSourceClient), clientStates.get(movement.destination), warmups.computeIfAbsent(movement.destination, x -> new TreeSet<>()));
             }
             caughtUpClientsByTaskLoad.offerAll(asList(mostCaughtUpSourceClient, movement.destination));
             return true;
@@ -459,11 +178,7 @@
         return false;
     }
 
-    private static void moveActiveAndTryToWarmUp(final AtomicInteger remainingWarmupReplicas,
-                                                 final TaskId task,
-                                                 final ClientState sourceClientState,
-                                                 final ClientState destinationClientState,
-                                                 final Set<TaskId> warmups) {
+    private static void moveActiveAndTryToWarmUp(final AtomicInteger remainingWarmupReplicas, final TaskId task, final ClientState sourceClientState, final ClientState destinationClientState, final Set<TaskId> warmups) {
         sourceClientState.assignActive(task);
 
         if (remainingWarmupReplicas.getAndDecrement() > 0) {
@@ -477,10 +192,7 @@
         }
     }
 
-    private static void moveStandbyAndTryToWarmUp(final AtomicInteger remainingWarmupReplicas,
-                                                  final TaskId task,
-                                                  final ClientState sourceClientState,
-                                                  final ClientState destinationClientState) {
+    private static void moveStandbyAndTryToWarmUp(final AtomicInteger remainingWarmupReplicas, final TaskId task, final ClientState sourceClientState, final ClientState destinationClientState) {
         sourceClientState.assignStandby(task);
 
         if (remainingWarmupReplicas.getAndDecrement() > 0) {
@@ -492,26 +204,18 @@
         }
     }
 
-    private static void swapStandbyAndActive(final TaskId task,
-                                             final ClientState sourceClientState,
-                                             final ClientState destinationClientState) {
+    private static void swapStandbyAndActive(final TaskId task, final ClientState sourceClientState, final ClientState destinationClientState) {
         sourceClientState.unassignStandby(task);
         sourceClientState.assignActive(task);
         destinationClientState.unassignActive(task);
         destinationClientState.assignStandby(task);
     }
->>>>>>> 15418db6
-
-    private static UUID mostCaughtUpEligibleClient(final Map<TaskId, SortedSet<UUID>> tasksToClientByLag,
-                                                   final TaskId task,
-                                                   final UUID destinationClient) {
+
+    private static UUID mostCaughtUpEligibleClient(final Map<TaskId, SortedSet<UUID>> tasksToClientByLag, final TaskId task, final UUID destinationClient) {
         return mostCaughtUpEligibleClient(tasksToClientByLag, client -> true, task, destinationClient);
     }
 
-    private static UUID mostCaughtUpEligibleClient(final Map<TaskId, SortedSet<UUID>> tasksToClientByLag,
-                                                   final Function<UUID, Boolean> constraint,
-                                                   final TaskId task,
-                                                   final UUID destinationClient) {
+    private static UUID mostCaughtUpEligibleClient(final Map<TaskId, SortedSet<UUID>> tasksToClientByLag, final Function<UUID, Boolean> constraint, final TaskId task, final UUID destinationClient) {
         for (final UUID client : tasksToClientByLag.get(task)) {
             if (destinationClient.equals(client)) {
                 break;
