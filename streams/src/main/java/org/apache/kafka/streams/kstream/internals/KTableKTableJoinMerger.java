--- conflicted
+++ resolved
@@ -20,11 +20,8 @@
 import org.apache.kafka.streams.processor.api.Processor;
 import org.apache.kafka.streams.processor.api.ProcessorContext;
 import org.apache.kafka.streams.processor.api.Record;
-<<<<<<< HEAD
-=======
 import org.apache.kafka.streams.processor.internals.StoreFactory;
 import org.apache.kafka.streams.state.StoreBuilder;
->>>>>>> 9494bebe
 import org.apache.kafka.streams.state.internals.KeyValueStoreWrapper;
 
 import java.util.Collections;
@@ -42,14 +39,10 @@
     private final StoreFactory storeFactory;
     private boolean sendOldValues = false;
 
-<<<<<<< HEAD
-    KTableKTableJoinMerger(final KTableProcessorSupplier<K, ?, K, V> parent1, final KTableProcessorSupplier<K, ?, K, V> parent2, final String queryableName) {
-=======
     KTableKTableJoinMerger(final KTableProcessorSupplier<K, ?, K, V> parent1,
                            final KTableProcessorSupplier<K, ?, K, V> parent2,
                            final String queryableName,
                            final StoreFactory storeFactory) {
->>>>>>> 9494bebe
         this.parent1 = parent1;
         this.parent2 = parent2;
         this.queryableName = queryableName;
@@ -107,14 +100,6 @@
         return true;
     }
 
-<<<<<<< HEAD
-    public static <K, V> KTableKTableJoinMerger<K, V> of(final KTableProcessorSupplier<K, ?, K, V> parent1, final KTableProcessorSupplier<K, ?, K, V> parent2) {
-        return of(parent1, parent2, null);
-    }
-
-    public static <K, V> KTableKTableJoinMerger<K, V> of(final KTableProcessorSupplier<K, ?, K, V> parent1, final KTableProcessorSupplier<K, ?, K, V> parent2, final String queryableName) {
-        return new KTableKTableJoinMerger<>(parent1, parent2, queryableName);
-=======
     public static <K, V> KTableKTableJoinMerger<K, V> of(final KTableProcessorSupplier<K, ?, K, V> parent1,
                                                          final KTableProcessorSupplier<K, ?, K, V> parent2) {
         return of(parent1, parent2, null, null);
@@ -125,7 +110,6 @@
                                                          final String queryableName,
                                                          final StoreFactory stores) {
         return new KTableKTableJoinMerger<>(parent1, parent2, queryableName, stores);
->>>>>>> 9494bebe
     }
 
     private class KTableKTableJoinMergeProcessor extends ContextualProcessor<K, Change<V>, K, Change<V>> {
@@ -138,15 +122,11 @@
             super.init(context);
             if (queryableName != null) {
                 store = new KeyValueStoreWrapper<>(context, queryableName);
-<<<<<<< HEAD
-                tupleForwarder = new TimestampedTupleForwarder<>(store.getStore(), context, new TimestampedCacheFlushListener<>(context), sendOldValues);
-=======
                 tupleForwarder = new TimestampedTupleForwarder<>(
                     store.store(),
                     context,
                     new TimestampedCacheFlushListener<>(context),
                     sendOldValues);
->>>>>>> 9494bebe
             }
         }
 
