--- conflicted
+++ resolved
@@ -26,7 +26,6 @@
 import org.apache.kafka.streams.state.WindowStore;
 import org.apache.kafka.streams.state.WindowStoreIterator;
 
-
 import static java.util.Objects.requireNonNull;
 import static org.apache.kafka.streams.processor.internals.ProcessorContextUtils.asInternalProcessorContext;
 
@@ -34,107 +33,7 @@
  * Simple wrapper around a {@link WindowStore} to support writing
  * updates to a changelog
  */
-class ChangeLoggingWindowBytesStore
-<<<<<<< HEAD
-		extends WrappedStateStore<WindowStore<Bytes, byte[]>, byte[], byte[]>
-		implements WindowStore<Bytes, byte[]> {
-
-	interface ChangeLoggingKeySerializer {
-		Bytes serialize(final Bytes key, final long timestamp, final int seqnum);
-	}
-
-	private final boolean retainDuplicates;
-	InternalProcessorContext context;
-	private int seqnum = 0;
-	private final ChangeLoggingKeySerializer keySerializer;
-
-	ChangeLoggingWindowBytesStore(final WindowStore<Bytes, byte[]> bytesStore,
-								  final boolean retainDuplicates,
-								  final ChangeLoggingKeySerializer keySerializer) {
-		super(bytesStore);
-		this.retainDuplicates = retainDuplicates;
-		this.keySerializer = requireNonNull(keySerializer, "keySerializer");
-	}
-
-	@Deprecated
-	@Override
-	public void init(final ProcessorContext context,
-					 final StateStore root) {
-		this.context = asInternalProcessorContext(context);
-		super.init(context, root);
-	}
-
-	@Override
-	public void init(final StateStoreContext context,
-					 final StateStore root) {
-		this.context = asInternalProcessorContext(context);
-		super.init(context, root);
-	}
-
-	@Override
-	public byte[] fetch(final Bytes key,
-						final long timestamp) {
-		return wrapped().fetch(key, timestamp);
-	}
-
-	@SuppressWarnings("deprecation") // note, this method must be kept if super#fetch(...) is removed
-	@Override
-	public WindowStoreIterator<byte[]> fetch(final Bytes key,
-											 final long from,
-											 final long to) {
-		return wrapped().fetch(key, from, to);
-	}
-
-	@Override
-	public WindowStoreIterator<byte[]> backwardFetch(final Bytes key,
-													 final long timeFrom,
-													 final long timeTo) {
-		return wrapped().backwardFetch(key, timeFrom, timeTo);
-	}
-
-	@SuppressWarnings("deprecation") // note, this method must be kept if super#fetch(...) is removed
-	@Override
-	public KeyValueIterator<Windowed<Bytes>, byte[]> fetch(final Bytes keyFrom,
-														   final Bytes keyTo,
-														   final long timeFrom,
-														   final long to) {
-		return wrapped().fetch(keyFrom, keyTo, timeFrom, to);
-	}
-
-	@Override
-	public KeyValueIterator<Windowed<Bytes>, byte[]> backwardFetch(final Bytes keyFrom,
-																   final Bytes keyTo,
-																   final long timeFrom,
-																   final long timeTo) {
-		return wrapped().backwardFetch(keyFrom, keyTo, timeFrom, timeTo);
-	}
-
-	@Override
-	public KeyValueIterator<Windowed<Bytes>, byte[]> all() {
-		return wrapped().all();
-	}
-
-
-	@Override
-	public KeyValueIterator<Windowed<Bytes>, byte[]> backwardAll() {
-		return wrapped().backwardAll();
-	}
-
-	@SuppressWarnings("deprecation") // note, this method must be kept if super#fetchAll(...) is removed
-	@Override
-	public KeyValueIterator<Windowed<Bytes>, byte[]> fetchAll(final long timeFrom,
-															  final long timeTo) {
-		return wrapped().fetchAll(timeFrom, timeTo);
-	}
-
-	@Override
-	public KeyValueIterator<Windowed<Bytes>, byte[]> backwardFetchAll(final long timeFrom,
-																	  final long timeTo) {
-		return wrapped().backwardFetchAll(timeFrom, timeTo);
-	}
-=======
-        extends WrappedStateStore<WindowStore<Bytes, byte[]>, byte[], byte[]>
-        implements WindowStore<Bytes, byte[]> {
+class ChangeLoggingWindowBytesStore extends WrappedStateStore<WindowStore<Bytes, byte[]>, byte[], byte[]> implements WindowStore<Bytes, byte[]> {
 
     interface ChangeLoggingKeySerializer {
         Bytes serialize(final Bytes key, final long timestamp, final int seqnum);
@@ -145,9 +44,7 @@
     private int seqnum = 0;
     private final ChangeLoggingKeySerializer keySerializer;
 
-    ChangeLoggingWindowBytesStore(final WindowStore<Bytes, byte[]> bytesStore,
-                                  final boolean retainDuplicates,
-                                  final ChangeLoggingKeySerializer keySerializer) {
+    ChangeLoggingWindowBytesStore(final WindowStore<Bytes, byte[]> bytesStore, final boolean retainDuplicates, final ChangeLoggingKeySerializer keySerializer) {
         super(bytesStore);
         this.retainDuplicates = retainDuplicates;
         this.keySerializer = requireNonNull(keySerializer, "keySerializer");
@@ -155,52 +52,39 @@
 
     @Deprecated
     @Override
-    public void init(final ProcessorContext context,
-                     final StateStore root) {
+    public void init(final ProcessorContext context, final StateStore root) {
         this.context = asInternalProcessorContext(context);
         super.init(context, root);
     }
 
     @Override
-    public void init(final StateStoreContext context,
-                     final StateStore root) {
+    public void init(final StateStoreContext context, final StateStore root) {
         this.context = asInternalProcessorContext(context);
         super.init(context, root);
     }
 
     @Override
-    public byte[] fetch(final Bytes key,
-                        final long timestamp) {
+    public byte[] fetch(final Bytes key, final long timestamp) {
         return wrapped().fetch(key, timestamp);
     }
 
     @Override
-    public WindowStoreIterator<byte[]> fetch(final Bytes key,
-                                             final long from,
-                                             final long to) {
+    public WindowStoreIterator<byte[]> fetch(final Bytes key, final long from, final long to) {
         return wrapped().fetch(key, from, to);
     }
 
     @Override
-    public WindowStoreIterator<byte[]> backwardFetch(final Bytes key,
-                                                     final long timeFrom,
-                                                     final long timeTo) {
+    public WindowStoreIterator<byte[]> backwardFetch(final Bytes key, final long timeFrom, final long timeTo) {
         return wrapped().backwardFetch(key, timeFrom, timeTo);
     }
 
     @Override
-    public KeyValueIterator<Windowed<Bytes>, byte[]> fetch(final Bytes keyFrom,
-                                                           final Bytes keyTo,
-                                                           final long timeFrom,
-                                                           final long to) {
+    public KeyValueIterator<Windowed<Bytes>, byte[]> fetch(final Bytes keyFrom, final Bytes keyTo, final long timeFrom, final long to) {
         return wrapped().fetch(keyFrom, keyTo, timeFrom, to);
     }
 
     @Override
-    public KeyValueIterator<Windowed<Bytes>, byte[]> backwardFetch(final Bytes keyFrom,
-                                                                   final Bytes keyTo,
-                                                                   final long timeFrom,
-                                                                   final long timeTo) {
+    public KeyValueIterator<Windowed<Bytes>, byte[]> backwardFetch(final Bytes keyFrom, final Bytes keyTo, final long timeFrom, final long timeTo) {
         return wrapped().backwardFetch(keyFrom, keyTo, timeFrom, timeTo);
     }
 
@@ -216,31 +100,17 @@
     }
 
     @Override
-    public KeyValueIterator<Windowed<Bytes>, byte[]> fetchAll(final long timeFrom,
-                                                              final long timeTo) {
+    public KeyValueIterator<Windowed<Bytes>, byte[]> fetchAll(final long timeFrom, final long timeTo) {
         return wrapped().fetchAll(timeFrom, timeTo);
     }
 
     @Override
-    public KeyValueIterator<Windowed<Bytes>, byte[]> backwardFetchAll(final long timeFrom,
-                                                                      final long timeTo) {
+    public KeyValueIterator<Windowed<Bytes>, byte[]> backwardFetchAll(final long timeFrom, final long timeTo) {
         return wrapped().backwardFetchAll(timeFrom, timeTo);
     }
->>>>>>> 15418db6
 
     @Override
-    public void put(final Bytes key,
-                    final byte[] value,
-                    final long windowStartTimestamp) {
-<<<<<<< HEAD
-		wrapped().put(key, value, windowStartTimestamp);
-		log(keySerializer.serialize(key, windowStartTimestamp, maybeUpdateSeqnumForDups()), value);
-    }
-
-    void log(final Bytes key,
-             final byte[] value) {
-		context.logChange(name(), key, value, context.timestamp());
-=======
+    public void put(final Bytes key, final byte[] value, final long windowStartTimestamp) {
         wrapped().put(key, value, windowStartTimestamp);
 
         log(keySerializer.serialize(key, windowStartTimestamp, maybeUpdateSeqnumForDups()), value);
@@ -248,7 +118,6 @@
 
     void log(final Bytes key, final byte[] value) {
         context.logChange(name(), key, value, context.timestamp(), wrapped().getPosition());
->>>>>>> 15418db6
     }
 
     private int maybeUpdateSeqnumForDups() {
