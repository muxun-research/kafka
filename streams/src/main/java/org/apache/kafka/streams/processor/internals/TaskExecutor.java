/*
 * Licensed to the Apache Software Foundation (ASF) under one or more
 * contributor license agreements. See the NOTICE file distributed with
 * this work for additional information regarding copyright ownership.
 * The ASF licenses this file to You under the Apache License, Version 2.0
 * (the "License"); you may not use this file except in compliance with
 * the License. You may obtain a copy of the License at
 *
 *    http://www.apache.org/licenses/LICENSE-2.0
 *
 * Unless required by applicable law or agreed to in writing, software
 * distributed under the License is distributed on an "AS IS" BASIS,
 * WITHOUT WARRANTIES OR CONDITIONS OF ANY KIND, either express or implied.
 * See the License for the specific language governing permissions and
 * limitations under the License.
 */
package org.apache.kafka.streams.processor.internals;

import org.apache.kafka.clients.consumer.CommitFailedException;
import org.apache.kafka.clients.consumer.OffsetAndMetadata;
import org.apache.kafka.common.KafkaException;
import org.apache.kafka.common.TopicPartition;
import org.apache.kafka.common.errors.TimeoutException;
import org.apache.kafka.common.utils.LogContext;
import org.apache.kafka.common.utils.Time;
import org.apache.kafka.streams.errors.StreamsException;
import org.apache.kafka.streams.errors.TaskCorruptedException;
import org.apache.kafka.streams.errors.TaskMigratedException;
import org.apache.kafka.streams.processor.TaskId;

import org.slf4j.Logger;

import java.util.*;
import java.util.Map.Entry;
import java.util.stream.Collectors;

<<<<<<< HEAD
import static java.util.Collections.emptyMap;
import static org.apache.kafka.streams.internals.StreamsConfigUtils.ProcessingMode.EXACTLY_ONCE_ALPHA;
=======
>>>>>>> 9494bebe
import static org.apache.kafka.streams.internals.StreamsConfigUtils.ProcessingMode.EXACTLY_ONCE_V2;

/**
 * Single-threaded executor class for the active tasks assigned to this thread.
 */
public class TaskExecutor {

    private final Logger log;
    private final TasksRegistry tasks;
    private final TaskManager taskManager;
    private final TaskExecutionMetadata executionMetadata;

    public TaskExecutor(final TasksRegistry tasks, final TaskManager taskManager, final TaskExecutionMetadata executionMetadata, final LogContext logContext) {
        this.tasks = tasks;
        this.taskManager = taskManager;
        this.executionMetadata = executionMetadata;
        this.log = logContext.logger(getClass());
    }

    /**
     * @throws TaskMigratedException if the task producer got fenced (EOS only)
     * @throws StreamsException      if any task threw an exception while processing
     */
    int process(final int maxNumRecords, final Time time) {
        int totalProcessed = 0;
        Task lastProcessed = null;

        for (final Task task : tasks.activeTasks()) {
            final long now = time.milliseconds();
            try {
                if (executionMetadata.canProcessTask(task, now)) {
                    lastProcessed = task;
                    totalProcessed += processTask(task, maxNumRecords, now, time);
                }
            } catch (final Throwable t) {
                executionMetadata.registerTaskError(task, t, now);
                executionMetadata.removeTaskFromSuccessfullyProcessedBeforeClosing(lastProcessed);
                commitSuccessfullyProcessedTasks();
                throw t;
            }
        }

        return totalProcessed;
    }

    private int processTask(final Task task, final int maxNumRecords, final long begin, final Time time) {
        int processed = 0;
        long now = begin;

        final long then = now;
        try {
            while (processed < maxNumRecords && task.process(now)) {
                task.clearTaskTimeout();
                processed++;
            }
            // TODO: enable regardless of whether using named topologies
            if (processed > 0 && executionMetadata.hasNamedTopologies() && executionMetadata.processingMode() != EXACTLY_ONCE_V2) {
                log.trace("Successfully processed task {}", task.id());
                executionMetadata.addToSuccessfullyProcessed(task);
            }
        } catch (final TimeoutException timeoutException) {
            // TODO consolidate TimeoutException retries with general error handling
            task.maybeInitTaskTimeoutOrThrow(now, timeoutException);
            log.error(String.format("Could not complete processing records for %s due to the following exception; will move to next task and retry later", task.id()), timeoutException);
        } catch (final TaskMigratedException e) {
            log.info("Failed to process stream task {} since it got migrated to another thread already. " + "Will trigger a new rebalance and close all tasks as zombies together.", task.id());
            throw e;
        } catch (final StreamsException e) {
            log.error(String.format("Failed to process stream task %s due to the following error:", task.id()), e);
            e.setTaskId(task.id());
            throw e;
        } catch (final RuntimeException e) {
            log.error(String.format("Failed to process stream task %s due to the following error:", task.id()), e);
            throw new StreamsException(e, task.id());
        } finally {
            now = time.milliseconds();
            task.recordProcessBatchTime(now - then);
        }
        return processed;
    }

    /**
     * @param consumedOffsetsAndMetadata an empty map that will be filled in with the prepared offsets
     * @return number of committed offsets, or -1 if we are in the middle of a rebalance and cannot commit
     * @throws TaskMigratedException  if committing offsets failed (non-EOS)
     *                                or if the task producer got fenced (EOS)
     * @throws TimeoutException       if committing offsets failed due to TimeoutException (non-EOS)
     * @throws TaskCorruptedException if committing offsets failed due to TimeoutException (EOS)
     */
    int commitTasksAndMaybeUpdateCommittableOffsets(final Collection<Task> tasksToCommit, final Map<Task, Map<TopicPartition, OffsetAndMetadata>> consumedOffsetsAndMetadata) {
        int committed = 0;
        for (final Task task : tasksToCommit) {
            // we need to call commitNeeded first since we need to update committable offsets
            if (task.commitNeeded()) {
                final Map<TopicPartition, OffsetAndMetadata> offsetAndMetadata = task.prepareCommit();
                if (!offsetAndMetadata.isEmpty()) {
                    consumedOffsetsAndMetadata.put(task, offsetAndMetadata);
                }
            }
        }

        commitOffsetsOrTransaction(consumedOffsetsAndMetadata);

        for (final Task task : tasksToCommit) {
            if (task.commitNeeded()) {
                task.clearTaskTimeout();
                ++committed;
                task.postCommit(false);
            }
        }

        return committed;
    }

    /**
     * Caution: do not invoke this directly if it's possible a rebalance is occurring, as the commit will fail. If
     * this is a possibility, prefer the {@link #commitTasksAndMaybeUpdateCommittableOffsets} instead.
     * @throws TaskMigratedException  if committing offsets failed due to CommitFailedException (non-EOS)
     * @throws TimeoutException       if committing offsets failed due to TimeoutException (non-EOS)
     * @throws TaskCorruptedException if committing offsets failed due to TimeoutException (EOS)
     */
    void commitOffsetsOrTransaction(final Map<Task, Map<TopicPartition, OffsetAndMetadata>> offsetsPerTask) {
        log.debug("Committing task offsets {}", offsetsPerTask.entrySet().stream().collect(Collectors.toMap(t -> t.getKey().id(), Entry::getValue))); // avoid logging actual Task objects

        final Set<TaskId> corruptedTasks = new HashSet<>();

<<<<<<< HEAD
        if (executionMetadata.processingMode() == EXACTLY_ONCE_ALPHA) {
            for (final Task task : taskManager.activeTaskIterable()) {
                final Map<TopicPartition, OffsetAndMetadata> taskOffsetsToCommit = offsetsPerTask.getOrDefault(task, emptyMap());
                if (!taskOffsetsToCommit.isEmpty() || taskManager.streamsProducerForTask(task.id()).transactionInFlight()) {
                    try {
                        taskManager.streamsProducerForTask(task.id()).commitTransaction(taskOffsetsToCommit, taskManager.consumerGroupMetadata());
                        updateTaskCommitMetadata(taskOffsetsToCommit);
                    } catch (final TimeoutException timeoutException) {
                        log.error(String.format("Committing task %s failed.", task.id()), timeoutException);
                        corruptedTasks.add(task.id());
                    }
                }
            }
        } else if (executionMetadata.processingMode() == EXACTLY_ONCE_V2) {
            if (!offsetsPerTask.isEmpty() || taskManager.threadProducer().transactionInFlight()) {
                final Map<TopicPartition, OffsetAndMetadata> allOffsets = offsetsPerTask.values().stream().flatMap(e -> e.entrySet().stream()).collect(Collectors.toMap(Map.Entry::getKey, Map.Entry::getValue));
=======
        if (executionMetadata.processingMode() == EXACTLY_ONCE_V2) {
            if (!offsetsPerTask.isEmpty() || taskManager.streamsProducer().transactionInFlight()) {
                final Map<TopicPartition, OffsetAndMetadata> allOffsets = offsetsPerTask.values().stream()
                    .flatMap(e -> e.entrySet().stream()).collect(Collectors.toMap(Map.Entry::getKey, Map.Entry::getValue));
>>>>>>> 9494bebe

                try {
                    taskManager.streamsProducer().commitTransaction(allOffsets, taskManager.consumerGroupMetadata());
                    updateTaskCommitMetadata(allOffsets);
                } catch (final TimeoutException timeoutException) {
                    log.error(String.format("Committing task(s) %s failed.", offsetsPerTask.keySet().stream().map(t -> t.id().toString()).collect(Collectors.joining(", "))), timeoutException);
                    offsetsPerTask.keySet().forEach(task -> corruptedTasks.add(task.id()));
                }
            }
        } else {
            // processingMode == ALOS
            if (!offsetsPerTask.isEmpty()) {
                final Map<TopicPartition, OffsetAndMetadata> allOffsets = offsetsPerTask.values().stream().flatMap(e -> e.entrySet().stream()).collect(Collectors.toMap(Map.Entry::getKey, Map.Entry::getValue));

                try {
                    taskManager.consumerCommitSync(allOffsets);
                    updateTaskCommitMetadata(allOffsets);
                } catch (final CommitFailedException error) {
                    throw new TaskMigratedException("Consumer committing offsets failed, " + "indicating the corresponding thread is no longer part of the group", error);
                } catch (final TimeoutException timeoutException) {
                    log.error(String.format("Committing task(s) %s failed.", offsetsPerTask.keySet().stream().map(t -> t.id().toString()).collect(Collectors.joining(", "))), timeoutException);
                    throw timeoutException;
                } catch (final KafkaException error) {
                    throw new StreamsException("Error encountered committing offsets via consumer", error);
                }
            }
        }
        if (!corruptedTasks.isEmpty()) {
            throw new TaskCorruptedException(corruptedTasks);
        }
    }

    private void updateTaskCommitMetadata(final Map<TopicPartition, OffsetAndMetadata> allOffsets) {
        if (!allOffsets.isEmpty()) {
            for (final Task task : tasks.activeTasks()) {
                if (task instanceof StreamTask) {
                    for (final TopicPartition topicPartition : task.inputPartitions()) {
                        if (allOffsets.containsKey(topicPartition)) {
                            ((StreamTask) task).updateCommittedOffsets(topicPartition, allOffsets.get(topicPartition).offset());
                        }
                    }
                }
            }
        }
    }

    private void commitSuccessfullyProcessedTasks() {
        if (!executionMetadata.successfullyProcessed().isEmpty()) {
            log.info("Streams encountered an error when processing tasks." + " Will commit all previously successfully processed tasks {}", executionMetadata.successfullyProcessed().stream().map(Task::id));
            commitTasksAndMaybeUpdateCommittableOffsets(executionMetadata.successfullyProcessed(), new HashMap<>());
        }
        executionMetadata.clearSuccessfullyProcessed();
    }

    /**
     * @throws TaskMigratedException if the task producer got fenced (EOS only)
     */
    int punctuate() {
        int punctuated = 0;

        for (final Task task : tasks.activeTasks()) {
            try {
                if (executionMetadata.canPunctuateTask(task)) {
                    if (task.maybePunctuateStreamTime()) {
                        punctuated++;
                    }
                    if (task.maybePunctuateSystemTime()) {
                        punctuated++;
                    }
                }
            } catch (final TaskMigratedException e) {
                log.info("Failed to punctuate stream task {} since it got migrated to another thread already. " + "Will trigger a new rebalance and close all tasks as zombies together.", task.id());
                throw e;
            } catch (final StreamsException e) {
                log.error("Failed to punctuate stream task {} due to the following error:", task.id(), e);
                e.setTaskId(task.id());
                throw e;
            } catch (final KafkaException e) {
                log.error("Failed to punctuate stream task {} due to the following error:", task.id(), e);
                throw new StreamsException(e, task.id());
            }
        }

        return punctuated;
    }
}<|MERGE_RESOLUTION|>--- conflicted
+++ resolved
@@ -30,15 +30,14 @@
 
 import org.slf4j.Logger;
 
-import java.util.*;
+import java.util.Collection;
+import java.util.HashMap;
+import java.util.HashSet;
+import java.util.Map;
 import java.util.Map.Entry;
+import java.util.Set;
 import java.util.stream.Collectors;
 
-<<<<<<< HEAD
-import static java.util.Collections.emptyMap;
-import static org.apache.kafka.streams.internals.StreamsConfigUtils.ProcessingMode.EXACTLY_ONCE_ALPHA;
-=======
->>>>>>> 9494bebe
 import static org.apache.kafka.streams.internals.StreamsConfigUtils.ProcessingMode.EXACTLY_ONCE_V2;
 
 /**
@@ -51,7 +50,10 @@
     private final TaskManager taskManager;
     private final TaskExecutionMetadata executionMetadata;
 
-    public TaskExecutor(final TasksRegistry tasks, final TaskManager taskManager, final TaskExecutionMetadata executionMetadata, final LogContext logContext) {
+    public TaskExecutor(final TasksRegistry tasks,
+                        final TaskManager taskManager,
+                        final TaskExecutionMetadata executionMetadata,
+                        final LogContext logContext) {
         this.tasks = tasks;
         this.taskManager = taskManager;
         this.executionMetadata = executionMetadata;
@@ -102,9 +104,15 @@
         } catch (final TimeoutException timeoutException) {
             // TODO consolidate TimeoutException retries with general error handling
             task.maybeInitTaskTimeoutOrThrow(now, timeoutException);
-            log.error(String.format("Could not complete processing records for %s due to the following exception; will move to next task and retry later", task.id()), timeoutException);
+            log.error(
+                String.format(
+                    "Could not complete processing records for %s due to the following exception; will move to next task and retry later",
+                    task.id()),
+                timeoutException
+            );
         } catch (final TaskMigratedException e) {
-            log.info("Failed to process stream task {} since it got migrated to another thread already. " + "Will trigger a new rebalance and close all tasks as zombies together.", task.id());
+            log.info("Failed to process stream task {} since it got migrated to another thread already. " +
+                "Will trigger a new rebalance and close all tasks as zombies together.", task.id());
             throw e;
         } catch (final StreamsException e) {
             log.error(String.format("Failed to process stream task %s due to the following error:", task.id()), e);
@@ -121,14 +129,15 @@
     }
 
     /**
+     * @throws TaskMigratedException if committing offsets failed (non-EOS)
+     *                               or if the task producer got fenced (EOS)
+     * @throws TimeoutException if committing offsets failed due to TimeoutException (non-EOS)
+     * @throws TaskCorruptedException if committing offsets failed due to TimeoutException (EOS)
      * @param consumedOffsetsAndMetadata an empty map that will be filled in with the prepared offsets
      * @return number of committed offsets, or -1 if we are in the middle of a rebalance and cannot commit
-     * @throws TaskMigratedException  if committing offsets failed (non-EOS)
-     *                                or if the task producer got fenced (EOS)
-     * @throws TimeoutException       if committing offsets failed due to TimeoutException (non-EOS)
-     * @throws TaskCorruptedException if committing offsets failed due to TimeoutException (EOS)
-     */
-    int commitTasksAndMaybeUpdateCommittableOffsets(final Collection<Task> tasksToCommit, final Map<Task, Map<TopicPartition, OffsetAndMetadata>> consumedOffsetsAndMetadata) {
+     */
+    int commitTasksAndMaybeUpdateCommittableOffsets(final Collection<Task> tasksToCommit,
+                                                    final Map<Task, Map<TopicPartition, OffsetAndMetadata>> consumedOffsetsAndMetadata) {
         int committed = 0;
         for (final Task task : tasksToCommit) {
             // we need to call commitNeeded first since we need to update committable offsets
@@ -156,59 +165,61 @@
     /**
      * Caution: do not invoke this directly if it's possible a rebalance is occurring, as the commit will fail. If
      * this is a possibility, prefer the {@link #commitTasksAndMaybeUpdateCommittableOffsets} instead.
-     * @throws TaskMigratedException  if committing offsets failed due to CommitFailedException (non-EOS)
-     * @throws TimeoutException       if committing offsets failed due to TimeoutException (non-EOS)
-     * @throws TaskCorruptedException if committing offsets failed due to TimeoutException (EOS)
+     *
+     * @throws TaskMigratedException   if committing offsets failed due to CommitFailedException (non-EOS)
+     * @throws TimeoutException        if committing offsets failed due to TimeoutException (non-EOS)
+     * @throws TaskCorruptedException  if committing offsets failed due to TimeoutException (EOS)
      */
     void commitOffsetsOrTransaction(final Map<Task, Map<TopicPartition, OffsetAndMetadata>> offsetsPerTask) {
         log.debug("Committing task offsets {}", offsetsPerTask.entrySet().stream().collect(Collectors.toMap(t -> t.getKey().id(), Entry::getValue))); // avoid logging actual Task objects
 
         final Set<TaskId> corruptedTasks = new HashSet<>();
 
-<<<<<<< HEAD
-        if (executionMetadata.processingMode() == EXACTLY_ONCE_ALPHA) {
-            for (final Task task : taskManager.activeTaskIterable()) {
-                final Map<TopicPartition, OffsetAndMetadata> taskOffsetsToCommit = offsetsPerTask.getOrDefault(task, emptyMap());
-                if (!taskOffsetsToCommit.isEmpty() || taskManager.streamsProducerForTask(task.id()).transactionInFlight()) {
-                    try {
-                        taskManager.streamsProducerForTask(task.id()).commitTransaction(taskOffsetsToCommit, taskManager.consumerGroupMetadata());
-                        updateTaskCommitMetadata(taskOffsetsToCommit);
-                    } catch (final TimeoutException timeoutException) {
-                        log.error(String.format("Committing task %s failed.", task.id()), timeoutException);
-                        corruptedTasks.add(task.id());
-                    }
-                }
-            }
-        } else if (executionMetadata.processingMode() == EXACTLY_ONCE_V2) {
-            if (!offsetsPerTask.isEmpty() || taskManager.threadProducer().transactionInFlight()) {
-                final Map<TopicPartition, OffsetAndMetadata> allOffsets = offsetsPerTask.values().stream().flatMap(e -> e.entrySet().stream()).collect(Collectors.toMap(Map.Entry::getKey, Map.Entry::getValue));
-=======
         if (executionMetadata.processingMode() == EXACTLY_ONCE_V2) {
             if (!offsetsPerTask.isEmpty() || taskManager.streamsProducer().transactionInFlight()) {
                 final Map<TopicPartition, OffsetAndMetadata> allOffsets = offsetsPerTask.values().stream()
                     .flatMap(e -> e.entrySet().stream()).collect(Collectors.toMap(Map.Entry::getKey, Map.Entry::getValue));
->>>>>>> 9494bebe
 
                 try {
                     taskManager.streamsProducer().commitTransaction(allOffsets, taskManager.consumerGroupMetadata());
                     updateTaskCommitMetadata(allOffsets);
                 } catch (final TimeoutException timeoutException) {
-                    log.error(String.format("Committing task(s) %s failed.", offsetsPerTask.keySet().stream().map(t -> t.id().toString()).collect(Collectors.joining(", "))), timeoutException);
-                    offsetsPerTask.keySet().forEach(task -> corruptedTasks.add(task.id()));
+                    log.error(
+                        String.format("Committing task(s) %s failed.",
+                                      offsetsPerTask
+                                          .keySet()
+                                          .stream()
+                                          .map(t -> t.id().toString())
+                                          .collect(Collectors.joining(", "))),
+                        timeoutException
+                    );
+                    offsetsPerTask
+                        .keySet()
+                        .forEach(task -> corruptedTasks.add(task.id()));
                 }
             }
         } else {
             // processingMode == ALOS
             if (!offsetsPerTask.isEmpty()) {
-                final Map<TopicPartition, OffsetAndMetadata> allOffsets = offsetsPerTask.values().stream().flatMap(e -> e.entrySet().stream()).collect(Collectors.toMap(Map.Entry::getKey, Map.Entry::getValue));
+                final Map<TopicPartition, OffsetAndMetadata> allOffsets = offsetsPerTask.values().stream()
+                    .flatMap(e -> e.entrySet().stream()).collect(Collectors.toMap(Map.Entry::getKey, Map.Entry::getValue));
 
                 try {
                     taskManager.consumerCommitSync(allOffsets);
                     updateTaskCommitMetadata(allOffsets);
                 } catch (final CommitFailedException error) {
-                    throw new TaskMigratedException("Consumer committing offsets failed, " + "indicating the corresponding thread is no longer part of the group", error);
+                    throw new TaskMigratedException("Consumer committing offsets failed, " +
+                                                        "indicating the corresponding thread is no longer part of the group", error);
                 } catch (final TimeoutException timeoutException) {
-                    log.error(String.format("Committing task(s) %s failed.", offsetsPerTask.keySet().stream().map(t -> t.id().toString()).collect(Collectors.joining(", "))), timeoutException);
+                    log.error(
+                        String.format("Committing task(s) %s failed.",
+                                      offsetsPerTask
+                                          .keySet()
+                                          .stream()
+                                          .map(t -> t.id().toString())
+                                          .collect(Collectors.joining(", "))),
+                        timeoutException
+                    );
                     throw timeoutException;
                 } catch (final KafkaException error) {
                     throw new StreamsException("Error encountered committing offsets via consumer", error);
@@ -236,7 +247,9 @@
 
     private void commitSuccessfullyProcessedTasks() {
         if (!executionMetadata.successfullyProcessed().isEmpty()) {
-            log.info("Streams encountered an error when processing tasks." + " Will commit all previously successfully processed tasks {}", executionMetadata.successfullyProcessed().stream().map(Task::id));
+            log.info("Streams encountered an error when processing tasks." +
+                " Will commit all previously successfully processed tasks {}",
+                executionMetadata.successfullyProcessed().stream().map(Task::id));
             commitTasksAndMaybeUpdateCommittableOffsets(executionMetadata.successfullyProcessed(), new HashMap<>());
         }
         executionMetadata.clearSuccessfullyProcessed();
@@ -259,7 +272,8 @@
                     }
                 }
             } catch (final TaskMigratedException e) {
-                log.info("Failed to punctuate stream task {} since it got migrated to another thread already. " + "Will trigger a new rebalance and close all tasks as zombies together.", task.id());
+                log.info("Failed to punctuate stream task {} since it got migrated to another thread already. " +
+                    "Will trigger a new rebalance and close all tasks as zombies together.", task.id());
                 throw e;
             } catch (final StreamsException e) {
                 log.error("Failed to punctuate stream task {} due to the following error:", task.id(), e);
