/*
 * Licensed to the Apache Software Foundation (ASF) under one or more
 * contributor license agreements. See the NOTICE file distributed with
 * this work for additional information regarding copyright ownership.
 * The ASF licenses this file to You under the Apache License, Version 2.0
 * (the "License"); you may not use this file except in compliance with
 * the License. You may obtain a copy of the License at
 *
 *    http://www.apache.org/licenses/LICENSE-2.0
 *
 * Unless required by applicable law or agreed to in writing, software
 * distributed under the License is distributed on an "AS IS" BASIS,
 * WITHOUT WARRANTIES OR CONDITIONS OF ANY KIND, either express or implied.
 * See the License for the specific language governing permissions and
 * limitations under the License.
 */
package org.apache.kafka.streams.processor;

import org.apache.kafka.common.TopicPartition;
import org.apache.kafka.streams.KafkaStreams;

import java.util.Collections;
import java.util.Map;
import java.util.Objects;
import java.util.Optional;
import java.util.Set;

/**
 * Represents the state of a single task running within a {@link KafkaStreams} application.
 * @deprecated since 3.0, use {@link org.apache.kafka.streams.TaskMetadata} instead.
 */
@Deprecated
public class TaskMetadata {

<<<<<<< HEAD
	private final String taskId;

	private final Set<TopicPartition> topicPartitions;

	private final Map<TopicPartition, Long> committedOffsets;

	private final Map<TopicPartition, Long> endOffsets;

	private final Optional<Long> timeCurrentIdlingStarted;

	public TaskMetadata(final String taskId,
						final Set<TopicPartition> topicPartitions,
						final Map<TopicPartition, Long> committedOffsets,
						final Map<TopicPartition, Long> endOffsets,
						final Optional<Long> timeCurrentIdlingStarted) {
		this.taskId = taskId;
		this.topicPartitions = Collections.unmodifiableSet(topicPartitions);
		this.committedOffsets = Collections.unmodifiableMap(committedOffsets);
		this.endOffsets = Collections.unmodifiableMap(endOffsets);
		this.timeCurrentIdlingStarted = timeCurrentIdlingStarted;
	}

	public String taskId() {
		return taskId;
	}

	public Set<TopicPartition> topicPartitions() {
		return topicPartitions;
	}

	public Map<TopicPartition, Long> committedOffsets() {
		return committedOffsets;
	}

	public Map<TopicPartition, Long> endOffsets() {
		return endOffsets;
	}

	public Optional<Long> timeCurrentIdlingStarted() {
		return timeCurrentIdlingStarted;
	}

	@Override
	public boolean equals(final Object o) {
		if (this == o) {
			return true;
		}
		if (o == null || getClass() != o.getClass()) {
			return false;
		}
		final TaskMetadata that = (TaskMetadata) o;
=======
    private final String taskId;

    private final Set<TopicPartition> topicPartitions;

    private final Map<TopicPartition, Long> committedOffsets;

    private final Map<TopicPartition, Long> endOffsets;

    private final Optional<Long> timeCurrentIdlingStarted;

    public TaskMetadata(final String taskId,
                        final Set<TopicPartition> topicPartitions,
                        final Map<TopicPartition, Long> committedOffsets,
                        final Map<TopicPartition, Long> endOffsets,
                        final Optional<Long> timeCurrentIdlingStarted) {
        this.taskId = taskId;
        this.topicPartitions = Collections.unmodifiableSet(topicPartitions);
        this.committedOffsets = Collections.unmodifiableMap(committedOffsets);
        this.endOffsets = Collections.unmodifiableMap(endOffsets);
        this.timeCurrentIdlingStarted = timeCurrentIdlingStarted;
    }

    /**
     * @return the basic task metadata such as subtopology and partition id
     */
    public String taskId() {
        return taskId;
    }

    public Set<TopicPartition> topicPartitions() {
        return topicPartitions;
    }

    /**
     * This function will return a map of TopicPartitions and the highest committed offset seen so far
     */
    public Map<TopicPartition, Long> committedOffsets() {
        return committedOffsets;
    }

    /**
     * This function will return a map of TopicPartitions and the highest offset seen so far in the Topic
     */
    public Map<TopicPartition, Long> endOffsets() {
        return endOffsets;
    }

    /**
     * This function will return the time task idling started, if the task is not currently idling it will return empty
     */
    public Optional<Long> timeCurrentIdlingStarted() {
        return timeCurrentIdlingStarted;
    }

    @Override
    public boolean equals(final Object o) {
        if (this == o) {
            return true;
        }
        if (o == null || getClass() != o.getClass()) {
            return false;
        }
        final TaskMetadata that = (TaskMetadata) o;
>>>>>>> 15418db6
        return Objects.equals(taskId, that.taskId) &&
               Objects.equals(topicPartitions, that.topicPartitions);
    }

    @Override
    public int hashCode() {
        return Objects.hash(taskId, topicPartitions);
    }

    @Override
    public String toString() {
        return "TaskMetadata{" +
				"taskId=" + taskId +
				", topicPartitions=" + topicPartitions +
				", committedOffsets=" + committedOffsets +
				", endOffsets=" + endOffsets +
				", timeCurrentIdlingStarted=" + timeCurrentIdlingStarted +
				'}';
    }
}<|MERGE_RESOLUTION|>--- conflicted
+++ resolved
@@ -19,11 +19,7 @@
 import org.apache.kafka.common.TopicPartition;
 import org.apache.kafka.streams.KafkaStreams;
 
-import java.util.Collections;
-import java.util.Map;
-import java.util.Objects;
-import java.util.Optional;
-import java.util.Set;
+import java.util.*;
 
 /**
  * Represents the state of a single task running within a {@link KafkaStreams} application.
@@ -32,59 +28,6 @@
 @Deprecated
 public class TaskMetadata {
 
-<<<<<<< HEAD
-	private final String taskId;
-
-	private final Set<TopicPartition> topicPartitions;
-
-	private final Map<TopicPartition, Long> committedOffsets;
-
-	private final Map<TopicPartition, Long> endOffsets;
-
-	private final Optional<Long> timeCurrentIdlingStarted;
-
-	public TaskMetadata(final String taskId,
-						final Set<TopicPartition> topicPartitions,
-						final Map<TopicPartition, Long> committedOffsets,
-						final Map<TopicPartition, Long> endOffsets,
-						final Optional<Long> timeCurrentIdlingStarted) {
-		this.taskId = taskId;
-		this.topicPartitions = Collections.unmodifiableSet(topicPartitions);
-		this.committedOffsets = Collections.unmodifiableMap(committedOffsets);
-		this.endOffsets = Collections.unmodifiableMap(endOffsets);
-		this.timeCurrentIdlingStarted = timeCurrentIdlingStarted;
-	}
-
-	public String taskId() {
-		return taskId;
-	}
-
-	public Set<TopicPartition> topicPartitions() {
-		return topicPartitions;
-	}
-
-	public Map<TopicPartition, Long> committedOffsets() {
-		return committedOffsets;
-	}
-
-	public Map<TopicPartition, Long> endOffsets() {
-		return endOffsets;
-	}
-
-	public Optional<Long> timeCurrentIdlingStarted() {
-		return timeCurrentIdlingStarted;
-	}
-
-	@Override
-	public boolean equals(final Object o) {
-		if (this == o) {
-			return true;
-		}
-		if (o == null || getClass() != o.getClass()) {
-			return false;
-		}
-		final TaskMetadata that = (TaskMetadata) o;
-=======
     private final String taskId;
 
     private final Set<TopicPartition> topicPartitions;
@@ -95,11 +38,7 @@
 
     private final Optional<Long> timeCurrentIdlingStarted;
 
-    public TaskMetadata(final String taskId,
-                        final Set<TopicPartition> topicPartitions,
-                        final Map<TopicPartition, Long> committedOffsets,
-                        final Map<TopicPartition, Long> endOffsets,
-                        final Optional<Long> timeCurrentIdlingStarted) {
+    public TaskMetadata(final String taskId, final Set<TopicPartition> topicPartitions, final Map<TopicPartition, Long> committedOffsets, final Map<TopicPartition, Long> endOffsets, final Optional<Long> timeCurrentIdlingStarted) {
         this.taskId = taskId;
         this.topicPartitions = Collections.unmodifiableSet(topicPartitions);
         this.committedOffsets = Collections.unmodifiableMap(committedOffsets);
@@ -148,9 +87,7 @@
             return false;
         }
         final TaskMetadata that = (TaskMetadata) o;
->>>>>>> 15418db6
-        return Objects.equals(taskId, that.taskId) &&
-               Objects.equals(topicPartitions, that.topicPartitions);
+        return Objects.equals(taskId, that.taskId) && Objects.equals(topicPartitions, that.topicPartitions);
     }
 
     @Override
@@ -160,12 +97,6 @@
 
     @Override
     public String toString() {
-        return "TaskMetadata{" +
-				"taskId=" + taskId +
-				", topicPartitions=" + topicPartitions +
-				", committedOffsets=" + committedOffsets +
-				", endOffsets=" + endOffsets +
-				", timeCurrentIdlingStarted=" + timeCurrentIdlingStarted +
-				'}';
+        return "TaskMetadata{" + "taskId=" + taskId + ", topicPartitions=" + topicPartitions + ", committedOffsets=" + committedOffsets + ", endOffsets=" + endOffsets + ", timeCurrentIdlingStarted=" + timeCurrentIdlingStarted + '}';
     }
 }