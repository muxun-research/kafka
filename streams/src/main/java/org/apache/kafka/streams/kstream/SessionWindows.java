/*
 * Licensed to the Apache Software Foundation (ASF) under one or more
 * contributor license agreements. See the NOTICE file distributed with
 * this work for additional information regarding copyright ownership.
 * The ASF licenses this file to You under the Apache License, Version 2.0
 * (the "License"); you may not use this file except in compliance with
 * the License. You may obtain a copy of the License at
 *
 *    http://www.apache.org/licenses/LICENSE-2.0
 *
 * Unless required by applicable law or agreed to in writing, software
 * distributed under the License is distributed on an "AS IS" BASIS,
 * WITHOUT WARRANTIES OR CONDITIONS OF ANY KIND, either express or implied.
 * See the License for the specific language governing permissions and
 * limitations under the License.
 */
package org.apache.kafka.streams.kstream;

import org.apache.kafka.streams.processor.TimestampExtractor;

import java.time.Duration;
import java.util.Objects;

import static org.apache.kafka.streams.internals.ApiUtils.prepareMillisCheckFailMsgPrefix;
import static org.apache.kafka.streams.internals.ApiUtils.validateMillisecondDuration;
import static org.apache.kafka.streams.kstream.Windows.DEPRECATED_DEFAULT_24_HR_GRACE_PERIOD;
import static org.apache.kafka.streams.kstream.Windows.NO_GRACE_PERIOD;
import static java.time.Duration.ofMillis;

/**
 * A session based window specification used for aggregating events into sessions.
 * <p>
 * Sessions represent a period of activity separated by a defined gap of inactivity.
 * Any events processed that fall within the inactivity gap of any existing sessions are merged into the existing sessions.
 * If the event falls outside of the session gap then a new session will be created.
 * <p>
 * For example, if we have a session gap of 5 and the following data arrives:
 * <pre>
 * +--------------------------------------+
 * |    key    |    value    |    time    |
 * +-----------+-------------+------------+
 * |    A      |     1       |     10     |
 * +-----------+-------------+------------+
 * |    A      |     2       |     12     |
 * +-----------+-------------+------------+
 * |    A      |     3       |     20     |
 * +-----------+-------------+------------+
 * </pre>
 * We'd have 2 sessions for key A.
 * One starting from time 10 and ending at time 12 and another starting and ending at time 20.
 * The length of the session is driven by the timestamps of the data within the session.
 * Thus, session windows are no fixed-size windows (c.f. {@link TimeWindows} and {@link JoinWindows}).
 * <p>
 * If we then received another record:
 * <pre>
 * +--------------------------------------+
 * |    key    |    value    |    time    |
 * +-----------+-------------+------------+
 * |    A      |     4       |     16     |
 * +-----------+-------------+------------+
 * </pre>
 * The previous 2 sessions would be merged into a single session with start time 10 and end time 20.
 * The aggregate value for this session would be the result of aggregating all 4 values.
 * <p>
 * For time semantics, see {@link TimestampExtractor}.
 *
 * @see TimeWindows
 * @see UnlimitedWindows
 * @see JoinWindows
 * @see KGroupedStream#windowedBy(SessionWindows)
 * @see TimestampExtractor
 */
public final class SessionWindows {

    private final long gapMs;

    private final long graceMs;

<<<<<<< HEAD
	private SessionWindows(final long gapMs, final long graceMs) {
		this.gapMs = gapMs;
		this.graceMs = graceMs;
	}
=======
    // flag to check if the grace is already set via ofInactivityGapAndGrace or ofInactivityGapWithNoGrace
    private final boolean hasSetGrace;

    private SessionWindows(final long gapMs, final long graceMs, final boolean hasSetGrace) {
        this.gapMs = gapMs;
        this.graceMs = graceMs;
        this.hasSetGrace = hasSetGrace;

        if (gapMs <= 0) {
            throw new IllegalArgumentException("Gap time cannot be zero or negative.");
        }

        if (graceMs < 0) {
            throw new IllegalArgumentException("Grace period must not be negative.");
        }
    }
>>>>>>> 15418db6

    /**
     * Creates a new window specification with the specified inactivity gap.
     * <p>
     * Note that new events may change the boundaries of session windows, so aggressive
     * close times can lead to surprising results in which an out-of-order event is rejected and then
     * a subsequent event moves the window boundary forward.
     * <p>
     * CAUTION: Using this method implicitly sets the grace period to zero, which means that any out-of-order
     * records arriving after the window ends are considered late and will be dropped.
     *
     * @param inactivityGap the gap of inactivity between sessions
     * @return a window definition with the window size and no grace period. Note that this means out-of-order records arriving after the window end will be dropped
     * @throws IllegalArgumentException if {@code inactivityGap} is zero or negative or can't be represented as {@code long milliseconds}
     */
    public static SessionWindows ofInactivityGapWithNoGrace(final Duration inactivityGap) {
        return ofInactivityGapAndGrace(inactivityGap, ofMillis(NO_GRACE_PERIOD));
    }

    /**
     * Creates a new window specification with the specified inactivity gap.
     * <p>
     * Note that new events may change the boundaries of session windows, so aggressive
     * close times can lead to surprising results in which an out-of-order event is rejected and then
     * a subsequent event moves the window boundary forward.
     * <p>
     * Using this method explicitly sets the grace period to the duration specified by {@code afterWindowEnd}, which
     * means that only out-of-order records arriving more than the grace period after the window end will be dropped.
     * The window close, after which any incoming records are considered late and will be rejected, is defined as
     * {@code windowEnd + afterWindowEnd}
     *
     * @param inactivityGap the gap of inactivity between sessions
     * @param afterWindowEnd The grace period to admit out-of-order events to a window.
     * @return A SessionWindows object with the specified inactivity gap and grace period
     * @throws IllegalArgumentException if {@code inactivityGap} is zero or negative or can't be represented as {@code long milliseconds}
     *                                  if {@code afterWindowEnd} is negative or can't be represented as {@code long milliseconds}
     */
    public static SessionWindows ofInactivityGapAndGrace(final Duration inactivityGap, final Duration afterWindowEnd) {
        final String inactivityGapMsgPrefix = prepareMillisCheckFailMsgPrefix(inactivityGap, "inactivityGap");
        final long inactivityGapMs = validateMillisecondDuration(inactivityGap, inactivityGapMsgPrefix);

        final String afterWindowEndMsgPrefix = prepareMillisCheckFailMsgPrefix(afterWindowEnd, "afterWindowEnd");
        final long afterWindowEndMs = validateMillisecondDuration(afterWindowEnd, afterWindowEndMsgPrefix);

        return new SessionWindows(inactivityGapMs, afterWindowEndMs, true);
    }

    /**
     * Create a new window specification with the specified inactivity gap.
     *
     * @param inactivityGap the gap of inactivity between sessions
     * @return a new window specification without specifying a grace period (default to 24 hours minus {@code inactivityGap})
     * @throws IllegalArgumentException if {@code inactivityGap} is zero or negative or can't be represented as {@code long milliseconds}
     * @deprecated since 3.0. Use {@link #ofInactivityGapWithNoGrace(Duration)} instead
     */
    @Deprecated
    public static SessionWindows with(final Duration inactivityGap) {
<<<<<<< HEAD
		final String msgPrefix = prepareMillisCheckFailMsgPrefix(inactivityGap, "inactivityGap");
		final long inactivityGapMs = validateMillisecondDuration(inactivityGap, msgPrefix);
		if (inactivityGapMs <= 0) {
			throw new IllegalArgumentException("Gap time (inactivityGapMs) cannot be zero or negative.");
		}
		return new SessionWindows(inactivityGapMs, DEFAULT_GRACE_PERIOD_MS);
	}

	/**
	 * Reject out-of-order events that arrive more than {@code afterWindowEnd}
	 * after the end of its window.
	 * <p>
	 * Note that new events may change the boundaries of session windows, so aggressive
	 * close times can lead to surprising results in which an out-of-order event is rejected and then
	 * a subsequent event moves the window boundary forward.
	 * @param afterWindowEnd The grace period to admit out-of-order events to a window.
	 * @return this updated builder
	 * @throws IllegalArgumentException if the {@code afterWindowEnd} is negative of can't be represented as {@code long milliseconds}
	 */
=======
        final String msgPrefix = prepareMillisCheckFailMsgPrefix(inactivityGap, "inactivityGap");
        final long inactivityGapMs = validateMillisecondDuration(inactivityGap, msgPrefix);

        return new SessionWindows(inactivityGapMs, Math.max(DEPRECATED_DEFAULT_24_HR_GRACE_PERIOD - inactivityGapMs, 0), false);
    }

    /**
     * Reject out-of-order events that arrive more than {@code afterWindowEnd}
     * after the end of its window.
     * <p>
     * Note that new events may change the boundaries of session windows, so aggressive
     * close times can lead to surprising results in which an out-of-order event is rejected and then
     * a subsequent event moves the window boundary forward.
     *
     * @param afterWindowEnd The grace period to admit out-of-order events to a window.
     * @return this updated builder
     * @throws IllegalArgumentException if the {@code afterWindowEnd} is negative or can't be represented as {@code long milliseconds}
     * @throws IllegalStateException if {@link #grace(Duration)} is called after {@link #ofInactivityGapAndGrace(Duration, Duration)} or {@link #ofInactivityGapWithNoGrace(Duration)}
     * @deprecated since 3.0. Use {@link #ofInactivityGapAndGrace(Duration, Duration)} instead
     */
    @Deprecated
>>>>>>> 15418db6
    public SessionWindows grace(final Duration afterWindowEnd) throws IllegalArgumentException {
        if (this.hasSetGrace) {
            throw new IllegalStateException(
                "Cannot call grace() after setting grace value via ofInactivityGapAndGrace or ofInactivityGapWithNoGrace.");
        }

        final String msgPrefix = prepareMillisCheckFailMsgPrefix(afterWindowEnd, "afterWindowEnd");
<<<<<<< HEAD
		final long afterWindowEndMs = validateMillisecondDuration(afterWindowEnd, msgPrefix);
		if (afterWindowEndMs < 0) {
            throw new IllegalArgumentException("Grace period must not be negative.");
        }

        return new SessionWindows(gapMs, afterWindowEndMs);
	}
=======
        final long afterWindowEndMs = validateMillisecondDuration(afterWindowEnd, msgPrefix);

        return new SessionWindows(gapMs, afterWindowEndMs, false);
    }
>>>>>>> 15418db6

	public long gracePeriodMs() {
        return graceMs;
	}

	/**
     * Return the specified gap for the session windows in milliseconds.
     *
     * @return the inactivity gap of the specified windows
     */
    public long inactivityGap() {
        return gapMs;
    }

    @Override
    public boolean equals(final Object o) {
        if (this == o) {
            return true;
        }
        if (o == null || getClass() != o.getClass()) {
            return false;
        }
        final SessionWindows that = (SessionWindows) o;
        return gapMs == that.gapMs &&
            graceMs == that.graceMs;
    }

    @Override
    public int hashCode() {
        return Objects.hash(gapMs, graceMs);
	}

	@Override
	public String toString() {
        return "SessionWindows{" +
            "gapMs=" + gapMs +
            ", graceMs=" + graceMs +
            '}';
    }
}<|MERGE_RESOLUTION|>--- conflicted
+++ resolved
@@ -21,11 +21,11 @@
 import java.time.Duration;
 import java.util.Objects;
 
+import static java.time.Duration.ofMillis;
 import static org.apache.kafka.streams.internals.ApiUtils.prepareMillisCheckFailMsgPrefix;
 import static org.apache.kafka.streams.internals.ApiUtils.validateMillisecondDuration;
 import static org.apache.kafka.streams.kstream.Windows.DEPRECATED_DEFAULT_24_HR_GRACE_PERIOD;
 import static org.apache.kafka.streams.kstream.Windows.NO_GRACE_PERIOD;
-import static java.time.Duration.ofMillis;
 
 /**
  * A session based window specification used for aggregating events into sessions.
@@ -76,12 +76,6 @@
 
     private final long graceMs;
 
-<<<<<<< HEAD
-	private SessionWindows(final long gapMs, final long graceMs) {
-		this.gapMs = gapMs;
-		this.graceMs = graceMs;
-	}
-=======
     // flag to check if the grace is already set via ofInactivityGapAndGrace or ofInactivityGapWithNoGrace
     private final boolean hasSetGrace;
 
@@ -98,7 +92,6 @@
             throw new IllegalArgumentException("Grace period must not be negative.");
         }
     }
->>>>>>> 15418db6
 
     /**
      * Creates a new window specification with the specified inactivity gap.
@@ -109,7 +102,6 @@
      * <p>
      * CAUTION: Using this method implicitly sets the grace period to zero, which means that any out-of-order
      * records arriving after the window ends are considered late and will be dropped.
-     *
      * @param inactivityGap the gap of inactivity between sessions
      * @return a window definition with the window size and no grace period. Note that this means out-of-order records arriving after the window end will be dropped
      * @throws IllegalArgumentException if {@code inactivityGap} is zero or negative or can't be represented as {@code long milliseconds}
@@ -129,8 +121,7 @@
      * means that only out-of-order records arriving more than the grace period after the window end will be dropped.
      * The window close, after which any incoming records are considered late and will be rejected, is defined as
      * {@code windowEnd + afterWindowEnd}
-     *
-     * @param inactivityGap the gap of inactivity between sessions
+     * @param inactivityGap  the gap of inactivity between sessions
      * @param afterWindowEnd The grace period to admit out-of-order events to a window.
      * @return A SessionWindows object with the specified inactivity gap and grace period
      * @throws IllegalArgumentException if {@code inactivityGap} is zero or negative or can't be represented as {@code long milliseconds}
@@ -148,7 +139,6 @@
 
     /**
      * Create a new window specification with the specified inactivity gap.
-     *
      * @param inactivityGap the gap of inactivity between sessions
      * @return a new window specification without specifying a grace period (default to 24 hours minus {@code inactivityGap})
      * @throws IllegalArgumentException if {@code inactivityGap} is zero or negative or can't be represented as {@code long milliseconds}
@@ -156,27 +146,6 @@
      */
     @Deprecated
     public static SessionWindows with(final Duration inactivityGap) {
-<<<<<<< HEAD
-		final String msgPrefix = prepareMillisCheckFailMsgPrefix(inactivityGap, "inactivityGap");
-		final long inactivityGapMs = validateMillisecondDuration(inactivityGap, msgPrefix);
-		if (inactivityGapMs <= 0) {
-			throw new IllegalArgumentException("Gap time (inactivityGapMs) cannot be zero or negative.");
-		}
-		return new SessionWindows(inactivityGapMs, DEFAULT_GRACE_PERIOD_MS);
-	}
-
-	/**
-	 * Reject out-of-order events that arrive more than {@code afterWindowEnd}
-	 * after the end of its window.
-	 * <p>
-	 * Note that new events may change the boundaries of session windows, so aggressive
-	 * close times can lead to surprising results in which an out-of-order event is rejected and then
-	 * a subsequent event moves the window boundary forward.
-	 * @param afterWindowEnd The grace period to admit out-of-order events to a window.
-	 * @return this updated builder
-	 * @throws IllegalArgumentException if the {@code afterWindowEnd} is negative of can't be represented as {@code long milliseconds}
-	 */
-=======
         final String msgPrefix = prepareMillisCheckFailMsgPrefix(inactivityGap, "inactivityGap");
         final long inactivityGapMs = validateMillisecondDuration(inactivityGap, msgPrefix);
 
@@ -190,42 +159,29 @@
      * Note that new events may change the boundaries of session windows, so aggressive
      * close times can lead to surprising results in which an out-of-order event is rejected and then
      * a subsequent event moves the window boundary forward.
-     *
      * @param afterWindowEnd The grace period to admit out-of-order events to a window.
      * @return this updated builder
      * @throws IllegalArgumentException if the {@code afterWindowEnd} is negative or can't be represented as {@code long milliseconds}
-     * @throws IllegalStateException if {@link #grace(Duration)} is called after {@link #ofInactivityGapAndGrace(Duration, Duration)} or {@link #ofInactivityGapWithNoGrace(Duration)}
+     * @throws IllegalStateException    if {@link #grace(Duration)} is called after {@link #ofInactivityGapAndGrace(Duration, Duration)} or {@link #ofInactivityGapWithNoGrace(Duration)}
      * @deprecated since 3.0. Use {@link #ofInactivityGapAndGrace(Duration, Duration)} instead
      */
     @Deprecated
->>>>>>> 15418db6
     public SessionWindows grace(final Duration afterWindowEnd) throws IllegalArgumentException {
         if (this.hasSetGrace) {
-            throw new IllegalStateException(
-                "Cannot call grace() after setting grace value via ofInactivityGapAndGrace or ofInactivityGapWithNoGrace.");
+            throw new IllegalStateException("Cannot call grace() after setting grace value via ofInactivityGapAndGrace or ofInactivityGapWithNoGrace.");
         }
 
         final String msgPrefix = prepareMillisCheckFailMsgPrefix(afterWindowEnd, "afterWindowEnd");
-<<<<<<< HEAD
-		final long afterWindowEndMs = validateMillisecondDuration(afterWindowEnd, msgPrefix);
-		if (afterWindowEndMs < 0) {
-            throw new IllegalArgumentException("Grace period must not be negative.");
-        }
-
-        return new SessionWindows(gapMs, afterWindowEndMs);
-	}
-=======
         final long afterWindowEndMs = validateMillisecondDuration(afterWindowEnd, msgPrefix);
 
         return new SessionWindows(gapMs, afterWindowEndMs, false);
     }
->>>>>>> 15418db6
-
-	public long gracePeriodMs() {
+
+    public long gracePeriodMs() {
         return graceMs;
-	}
-
-	/**
+    }
+
+    /**
      * Return the specified gap for the session windows in milliseconds.
      *
      * @return the inactivity gap of the specified windows
@@ -243,20 +199,16 @@
             return false;
         }
         final SessionWindows that = (SessionWindows) o;
-        return gapMs == that.gapMs &&
-            graceMs == that.graceMs;
+        return gapMs == that.gapMs && graceMs == that.graceMs;
     }
 
     @Override
     public int hashCode() {
         return Objects.hash(gapMs, graceMs);
-	}
-
-	@Override
-	public String toString() {
-        return "SessionWindows{" +
-            "gapMs=" + gapMs +
-            ", graceMs=" + graceMs +
-            '}';
+    }
+
+    @Override
+    public String toString() {
+        return "SessionWindows{" + "gapMs=" + gapMs + ", graceMs=" + graceMs + '}';
     }
 }