--- conflicted
+++ resolved
@@ -22,74 +22,13 @@
 import java.time.Instant;
 
 /**
-<<<<<<< HEAD
- * A session store that only supports read operations.
- * Implementations should be thread-safe as concurrent reads and writes
- * are expected.
-=======
  * A session store that only supports read operations. Implementations should be thread-safe as
  * concurrent reads and writes are expected.
- *
->>>>>>> 15418db6
  * @param <K>   the key type
  * @param <AGG> the aggregated value type
  */
 public interface ReadOnlySessionStore<K, AGG> {
 
-<<<<<<< HEAD
-	/**
-	 * Fetch any sessions with the matching key and the sessions end is &ge; earliestSessionEndTime and the sessions
-	 * start is &le; latestSessionStartTime iterating from earliest to latest.
-	 * <p>
-	 * This iterator must be closed after use.
-	 * @param key                    the key to return sessions for
-	 * @param earliestSessionEndTime the end timestamp of the earliest session to search for, where iteration starts.
-	 * @param latestSessionStartTime the end timestamp of the latest session to search for, where iteration ends.
-	 * @return iterator of sessions with the matching key and aggregated values, from earliest to latest session time.
-	 * @throws NullPointerException If null is used for key.
-	 */
-	default KeyValueIterator<Windowed<K>, AGG> findSessions(final K key,
-															final long earliestSessionEndTime,
-															final long latestSessionStartTime) {
-		throw new UnsupportedOperationException("This API is not supported by this implementation of ReadOnlySessionStore.");
-	}
-
-	/**
-	 * Fetch any sessions with the matching key and the sessions end is &ge; earliestSessionEndTime and the sessions
-	 * start is &le; latestSessionStartTime iterating from latest to earliest.
-	 * <p>
-	 * This iterator must be closed after use.
-	 * @param key                    the key to return sessions for
-	 * @param earliestSessionEndTime the end timestamp of the earliest session to search for, where iteration ends.
-	 * @param latestSessionStartTime the end timestamp of the latest session to search for, where iteration starts.
-	 * @return backward iterator of sessions with the matching key and aggregated values, from latest to earliest session time.
-	 * @throws NullPointerException If null is used for key.
-	 */
-	default KeyValueIterator<Windowed<K>, AGG> backwardFindSessions(final K key,
-																	final long earliestSessionEndTime,
-																	final long latestSessionStartTime) {
-		throw new UnsupportedOperationException("This API is not supported by this implementation of ReadOnlySessionStore.");
-	}
-
-	/**
-	 * Fetch any sessions in the given range of keys and the sessions end is &ge; earliestSessionEndTime and the sessions
-	 * start is &le; latestSessionStartTime iterating from earliest to latest.
-	 * <p>
-	 * This iterator must be closed after use.
-	 * @param keyFrom                The first key that could be in the range
-	 * @param keyTo                  The last key that could be in the range
-	 * @param earliestSessionEndTime the end timestamp of the earliest session to search for, where iteration starts.
-	 * @param latestSessionStartTime the end timestamp of the latest session to search for, where iteration ends.
-	 * @return iterator of sessions with the matching keys and aggregated values, from earliest to latest session time.
-	 * @throws NullPointerException If null is used for any key.
-	 */
-	default KeyValueIterator<Windowed<K>, AGG> findSessions(final K keyFrom,
-															final K keyTo,
-															final long earliestSessionEndTime,
-															final long latestSessionStartTime) {
-		throw new UnsupportedOperationException("This API is not supported by this implementation of ReadOnlySessionStore.");
-	}
-=======
     /**
      * Fetch any sessions with the matching key and the sessions end is &ge; earliestSessionEndTime
      * and the sessions start is &le; latestSessionStartTime iterating from earliest to latest.
@@ -107,8 +46,6 @@
      * }</pre>
      * <p>
      * This iterator must be closed after use.
-     *
-     *
      * @param key                    the key to return sessions for
      * @param earliestSessionEndTime the end timestamp of the earliest session to search for, where
      *                               iteration starts.
@@ -118,11 +55,8 @@
      * latest session time.
      * @throws NullPointerException If null is used for key.
      */
-    default KeyValueIterator<Windowed<K>, AGG> findSessions(final K key,
-                                                            final long earliestSessionEndTime,
-                                                            final long latestSessionStartTime) {
-        throw new UnsupportedOperationException(
-            "This API is not supported by this implementation of ReadOnlySessionStore.");
+    default KeyValueIterator<Windowed<K>, AGG> findSessions(final K key, final long earliestSessionEndTime, final long latestSessionStartTime) {
+        throw new UnsupportedOperationException("This API is not supported by this implementation of ReadOnlySessionStore.");
     }
 
     /**
@@ -142,7 +76,6 @@
      * }</pre>
      * <p>
      * This iterator must be closed after use.
-     *
      * @param key                    the key to return sessions for
      * @param earliestSessionEndTime the end timestamp of the earliest session to search for, where
      *                               iteration starts.
@@ -152,11 +85,8 @@
      * latest session time.
      * @throws NullPointerException If null is used for key.
      */
-    default KeyValueIterator<Windowed<K>, AGG> findSessions(final K key,
-                                                            final Instant earliestSessionEndTime,
-                                                            final Instant latestSessionStartTime) {
-        throw new UnsupportedOperationException(
-            "This API is not supported by this implementation of ReadOnlySessionStore.");
+    default KeyValueIterator<Windowed<K>, AGG> findSessions(final K key, final Instant earliestSessionEndTime, final Instant latestSessionStartTime) {
+        throw new UnsupportedOperationException("This API is not supported by this implementation of ReadOnlySessionStore.");
     }
 
     /**
@@ -176,7 +106,6 @@
      * }</pre>
      * <p>
      * This iterator must be closed after use.
-     *
      * @param key                    the key to return sessions for
      * @param earliestSessionEndTime the end timestamp of the earliest session to search for, where
      *                               iteration ends.
@@ -186,11 +115,8 @@
      * latest to earliest session time.
      * @throws NullPointerException If null is used for key.
      */
-    default KeyValueIterator<Windowed<K>, AGG> backwardFindSessions(final K key,
-                                                                    final long earliestSessionEndTime,
-                                                                    final long latestSessionStartTime) {
-        throw new UnsupportedOperationException(
-            "This API is not supported by this implementation of ReadOnlySessionStore.");
+    default KeyValueIterator<Windowed<K>, AGG> backwardFindSessions(final K key, final long earliestSessionEndTime, final long latestSessionStartTime) {
+        throw new UnsupportedOperationException("This API is not supported by this implementation of ReadOnlySessionStore.");
     }
 
     /**
@@ -210,7 +136,6 @@
      * }</pre>
      * <p>
      * This iterator must be closed after use.
-     *
      * @param key                    the key to return sessions for
      * @param earliestSessionEndTime the end timestamp of the earliest session to search for, where
      *                               iteration ends.
@@ -220,11 +145,8 @@
      * latest to earliest session time.
      * @throws NullPointerException If null is used for key.
      */
-    default KeyValueIterator<Windowed<K>, AGG> backwardFindSessions(final K key,
-                                                                    final Instant earliestSessionEndTime,
-                                                                    final Instant latestSessionStartTime) {
-        throw new UnsupportedOperationException(
-            "This API is not supported by this implementation of ReadOnlySessionStore.");
+    default KeyValueIterator<Windowed<K>, AGG> backwardFindSessions(final K key, final Instant earliestSessionEndTime, final Instant latestSessionStartTime) {
+        throw new UnsupportedOperationException("This API is not supported by this implementation of ReadOnlySessionStore.");
     }
 
     /**
@@ -245,11 +167,10 @@
      * }</pre>
      * <p>
      * This iterator must be closed after use.
-     *
      * @param keyFrom                The first key that could be in the range
-     * A null value indicates a starting position from the first element in the store.
+     *                               A null value indicates a starting position from the first element in the store.
      * @param keyTo                  The last key that could be in the range
-     * A null value indicates that the range ends with the last element in the store.
+     *                               A null value indicates that the range ends with the last element in the store.
      * @param earliestSessionEndTime the end timestamp of the earliest session to search for, where
      *                               iteration starts.
      * @param latestSessionStartTime the end timestamp of the latest session to search for, where
@@ -257,14 +178,9 @@
      * @return iterator of sessions with the matching keys and aggregated values, from earliest to
      * latest session time.
      */
-    default KeyValueIterator<Windowed<K>, AGG> findSessions(final K keyFrom,
-                                                            final K keyTo,
-                                                            final long earliestSessionEndTime,
-                                                            final long latestSessionStartTime) {
-        throw new UnsupportedOperationException(
-            "This API is not supported by this implementation of ReadOnlySessionStore.");
-    }
->>>>>>> 15418db6
+    default KeyValueIterator<Windowed<K>, AGG> findSessions(final K keyFrom, final K keyTo, final long earliestSessionEndTime, final long latestSessionStartTime) {
+        throw new UnsupportedOperationException("This API is not supported by this implementation of ReadOnlySessionStore.");
+    }
 
     /**
      * Fetch any sessions in the given range of keys and the sessions end is &ge;
@@ -284,11 +200,10 @@
      * }</pre>
      * <p>
      * This iterator must be closed after use.
-     *
      * @param keyFrom                The first key that could be in the range
-     * A null value indicates a starting position from the first element in the store.
+     *                               A null value indicates a starting position from the first element in the store.
      * @param keyTo                  The last key that could be in the range
-     * A null value indicates that the range ends with the last element in the store.
+     *                               A null value indicates that the range ends with the last element in the store.
      * @param earliestSessionEndTime the end timestamp of the earliest session to search for, where
      *                               iteration starts.
      * @param latestSessionStartTime the end timestamp of the latest session to search for, where
@@ -296,100 +211,10 @@
      * @return iterator of sessions with the matching keys and aggregated values, from earliest to
      * latest session time.
      */
-    default KeyValueIterator<Windowed<K>, AGG> findSessions(final K keyFrom,
-                                                            final K keyTo,
-                                                            final Instant earliestSessionEndTime,
-                                                            final Instant latestSessionStartTime) {
-        throw new UnsupportedOperationException(
-            "This API is not supported by this implementation of ReadOnlySessionStore.");
-    }
-
-<<<<<<< HEAD
-	/**
-	 * Fetch any sessions in the given range of keys and the sessions end is &ge; earliestSessionEndTime and the sessions
-	 * start is &le; latestSessionStartTime iterating from latest to earliest.
-	 * <p>
-	 * This iterator must be closed after use.
-	 * @param keyFrom                The first key that could be in the range
-	 * @param keyTo                  The last key that could be in the range
-	 * @param earliestSessionEndTime the end timestamp of the earliest session to search for, where iteration ends.
-	 * @param latestSessionStartTime the end timestamp of the latest session to search for, where iteration starts.
-	 * @return backward iterator of sessions with the matching keys and aggregated values, from latest to earliest session time.
-	 * @throws NullPointerException If null is used for any key.
-	 */
-	default KeyValueIterator<Windowed<K>, AGG> backwardFindSessions(final K keyFrom,
-																	final K keyTo,
-																	final long earliestSessionEndTime,
-																	final long latestSessionStartTime) {
-		throw new UnsupportedOperationException("This API is not supported by this implementation of ReadOnlySessionStore.");
-	}
-
-	/**
-	 * Get the value of key from a single session.
-	 * @param key       the key to fetch
-	 * @param startTime start timestamp of the session
-	 * @param endTime   end timestamp of the session
-	 * @return The value or {@code null} if no session associated with the key can be found
-	 * @throws NullPointerException If {@code null} is used for any key.
-	 */
-	default AGG fetchSession(final K key, final long startTime, final long endTime) {
-		throw new UnsupportedOperationException("This API is not supported by this implementation of ReadOnlySessionStore.");
-	}
-
-	/**
-	 * Retrieve all aggregated sessions for the provided key.
-	 * This iterator must be closed after use.
-	 * <p>
-	 * For each key, the iterator guarantees ordering of sessions, starting from the oldest/earliest
-	 * available session to the newest/latest session.
-	 * @param key record key to find aggregated session values for
-	 * @return KeyValueIterator containing all sessions for the provided key, from oldest to newest session.
-	 * @throws NullPointerException If null is used for key.
-	 */
-	KeyValueIterator<Windowed<K>, AGG> fetch(final K key);
-
-	/**
-	 * Retrieve all aggregated sessions for the provided key.
-	 * This iterator must be closed after use.
-	 * <p>
-	 * For each key, the iterator guarantees ordering of sessions, starting from the newest/latest
-	 * available session to the oldest/earliest session.
-	 * @param key record key to find aggregated session values for
-	 * @return backward KeyValueIterator containing all sessions for the provided key, from newest to oldest session.
-	 * @throws NullPointerException If null is used for key.
-	 */
-	default KeyValueIterator<Windowed<K>, AGG> backwardFetch(final K key) {
-		throw new UnsupportedOperationException("This API is not supported by this implementation of ReadOnlySessionStore.");
-	}
-
-	/**
-	 * Retrieve all aggregated sessions for the given range of keys.
-	 * This iterator must be closed after use.
-	 * <p>
-	 * For each key, the iterator guarantees ordering of sessions, starting from the oldest/earliest
-	 * available session to the newest/latest session.
-	 * @param from first key in the range to find aggregated session values for
-	 * @param to   last key in the range to find aggregated session values for
-	 * @return KeyValueIterator containing all sessions for the provided key, from oldest to newest session.
-	 * @throws NullPointerException If null is used for any of the keys.
-	 */
-	KeyValueIterator<Windowed<K>, AGG> fetch(final K from, final K to);
-
-	/**
-	 * Retrieve all aggregated sessions for the given range of keys.
-	 * This iterator must be closed after use.
-	 * <p>
-	 * For each key, the iterator guarantees ordering of sessions, starting from the newest/latest
-	 * available session to the oldest/earliest session.
-	 * @param from first key in the range to find aggregated session values for
-	 * @param to   last key in the range to find aggregated session values for
-	 * @return backward KeyValueIterator containing all sessions for the provided key, from newest to oldest session.
-	 * @throws NullPointerException If null is used for any of the keys.
-	 */
-	default KeyValueIterator<Windowed<K>, AGG> backwardFetch(final K from, final K to) {
-		throw new UnsupportedOperationException("This API is not supported by this implementation of ReadOnlySessionStore.");
-	}
-=======
+    default KeyValueIterator<Windowed<K>, AGG> findSessions(final K keyFrom, final K keyTo, final Instant earliestSessionEndTime, final Instant latestSessionStartTime) {
+        throw new UnsupportedOperationException("This API is not supported by this implementation of ReadOnlySessionStore.");
+    }
+
     /**
      * Fetch any sessions in the given range of keys and the sessions end is &ge;
      * earliestSessionEndTime and the sessions start is &le; latestSessionStartTime iterating from
@@ -408,11 +233,10 @@
      * }</pre>
      * <p>
      * This iterator must be closed after use.
-     *
      * @param keyFrom                The first key that could be in the range
-     * A null value indicates a starting position from the first element in the store.
+     *                               A null value indicates a starting position from the first element in the store.
      * @param keyTo                  The last key that could be in the range
-     * A null value indicates that the range ends with the last element in the store.
+     *                               A null value indicates that the range ends with the last element in the store.
      * @param earliestSessionEndTime the end timestamp of the earliest session to search for, where
      *                               iteration ends.
      * @param latestSessionStartTime the end timestamp of the latest session to search for, where
@@ -420,12 +244,8 @@
      * @return backward iterator of sessions with the matching keys and aggregated values, from
      * latest to earliest session time.
      */
-    default KeyValueIterator<Windowed<K>, AGG> backwardFindSessions(final K keyFrom,
-                                                                    final K keyTo,
-                                                                    final long earliestSessionEndTime,
-                                                                    final long latestSessionStartTime) {
-        throw new UnsupportedOperationException(
-            "This API is not supported by this implementation of ReadOnlySessionStore.");
+    default KeyValueIterator<Windowed<K>, AGG> backwardFindSessions(final K keyFrom, final K keyTo, final long earliestSessionEndTime, final long latestSessionStartTime) {
+        throw new UnsupportedOperationException("This API is not supported by this implementation of ReadOnlySessionStore.");
     }
 
     /**
@@ -446,11 +266,10 @@
      * }</pre>
      * <p>
      * This iterator must be closed after use.
-     *
      * @param keyFrom                The first key that could be in the range
-     * A null value indicates a starting position from the first element in the store.
+     *                               A null value indicates a starting position from the first element in the store.
      * @param keyTo                  The last key that could be in the range
-     * A null value indicates that the range ends with the last element in the store.
+     *                               A null value indicates that the range ends with the last element in the store.
      * @param earliestSessionEndTime the end timestamp of the earliest session to search for, where
      *                               iteration ends.
      * @param latestSessionStartTime the end timestamp of the latest session to search for, where
@@ -458,46 +277,34 @@
      * @return backward iterator of sessions with the matching keys and aggregated values, from
      * latest to earliest session time.
      */
-    default KeyValueIterator<Windowed<K>, AGG> backwardFindSessions(final K keyFrom,
-                                                                    final K keyTo,
-                                                                    final Instant earliestSessionEndTime,
-                                                                    final Instant latestSessionStartTime) {
-        throw new UnsupportedOperationException(
-            "This API is not supported by this implementation of ReadOnlySessionStore.");
+    default KeyValueIterator<Windowed<K>, AGG> backwardFindSessions(final K keyFrom, final K keyTo, final Instant earliestSessionEndTime, final Instant latestSessionStartTime) {
+        throw new UnsupportedOperationException("This API is not supported by this implementation of ReadOnlySessionStore.");
     }
 
     /**
      * Get the value of key from a single session.
-     *
      * @param key              the key to fetch
      * @param sessionStartTime start timestamp of the session
      * @param sessionEndTime   end timestamp of the session
      * @return The value or {@code null} if no session with the exact start and end timestamp exists
-     *         for the given key
+     * for the given key
      * @throws NullPointerException If {@code null} is used for any key.
      */
-    default AGG fetchSession(final K key,
-                             final long sessionStartTime,
-                             final long sessionEndTime) {
-        throw new UnsupportedOperationException(
-            "This API is not supported by this implementation of ReadOnlySessionStore.");
+    default AGG fetchSession(final K key, final long sessionStartTime, final long sessionEndTime) {
+        throw new UnsupportedOperationException("This API is not supported by this implementation of ReadOnlySessionStore.");
     }
 
     /**
      * Get the value of key from a single session.
-     *
      * @param key              the key to fetch
      * @param sessionStartTime start timestamp of the session
      * @param sessionEndTime   end timestamp of the session
      * @return The value or {@code null} if no session with the exact start and end timestamp exists
-     *         for the given key
+     * for the given key
      * @throws NullPointerException If {@code null} is used for any key.
      */
-    default AGG fetchSession(final K key,
-                             final Instant sessionStartTime,
-                             final Instant sessionEndTime) {
-        throw new UnsupportedOperationException(
-            "This API is not supported by this implementation of ReadOnlySessionStore.");
+    default AGG fetchSession(final K key, final Instant sessionStartTime, final Instant sessionEndTime) {
+        throw new UnsupportedOperationException("This API is not supported by this implementation of ReadOnlySessionStore.");
     }
 
     /**
@@ -506,7 +313,6 @@
      * <p>
      * For each key, the iterator guarantees ordering of sessions, starting from the oldest/earliest
      * available session to the newest/latest session.
-     *
      * @param key record key to find aggregated session values for
      * @return KeyValueIterator containing all sessions for the provided key, from oldest to newest
      * session.
@@ -520,15 +326,13 @@
      * <p>
      * For each key, the iterator guarantees ordering of sessions, starting from the newest/latest
      * available session to the oldest/earliest session.
-     *
      * @param key record key to find aggregated session values for
      * @return backward KeyValueIterator containing all sessions for the provided key, from newest
      * to oldest session.
      * @throws NullPointerException If null is used for key.
      */
     default KeyValueIterator<Windowed<K>, AGG> backwardFetch(final K key) {
-        throw new UnsupportedOperationException(
-            "This API is not supported by this implementation of ReadOnlySessionStore.");
+        throw new UnsupportedOperationException("This API is not supported by this implementation of ReadOnlySessionStore.");
     }
 
     /**
@@ -537,11 +341,10 @@
      * <p>
      * For each key, the iterator guarantees ordering of sessions, starting from the oldest/earliest
      * available session to the newest/latest session.
-     *
      * @param keyFrom first key in the range to find aggregated session values for
-     * A null value indicates a starting position from the first element in the store.
+     *                A null value indicates a starting position from the first element in the store.
      * @param keyTo   last key in the range to find aggregated session values for
-     * A null value indicates that the range ends with the last element in the store.
+     *                A null value indicates that the range ends with the last element in the store.
      * @return KeyValueIterator containing all sessions for the provided key, from oldest to newest
      * session.
      */
@@ -553,17 +356,14 @@
      * <p>
      * For each key, the iterator guarantees ordering of sessions, starting from the newest/latest
      * available session to the oldest/earliest session.
-     *
      * @param keyFrom first key in the range to find aggregated session values for
-     * A null value indicates a starting position from the first element in the store.
+     *                A null value indicates a starting position from the first element in the store.
      * @param keyTo   last key in the range to find aggregated session values for
-     * A null value indicates that the range ends with the last element in the store.
+     *                A null value indicates that the range ends with the last element in the store.
      * @return backward KeyValueIterator containing all sessions for the provided key, from newest
      * to oldest session.
      */
     default KeyValueIterator<Windowed<K>, AGG> backwardFetch(final K keyFrom, final K keyTo) {
-        throw new UnsupportedOperationException(
-            "This API is not supported by this implementation of ReadOnlySessionStore.");
-    }
->>>>>>> 15418db6
+        throw new UnsupportedOperationException("This API is not supported by this implementation of ReadOnlySessionStore.");
+    }
 }