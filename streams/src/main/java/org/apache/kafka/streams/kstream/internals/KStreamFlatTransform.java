--- conflicted
+++ resolved
@@ -19,11 +19,7 @@
 import org.apache.kafka.streams.KeyValue;
 import org.apache.kafka.streams.kstream.Transformer;
 import org.apache.kafka.streams.kstream.TransformerSupplier;
-import org.apache.kafka.streams.processor.api.ContextualProcessor;
-import org.apache.kafka.streams.processor.api.Processor;
-import org.apache.kafka.streams.processor.api.ProcessorContext;
-import org.apache.kafka.streams.processor.api.ProcessorSupplier;
-import org.apache.kafka.streams.processor.api.Record;
+import org.apache.kafka.streams.processor.api.*;
 import org.apache.kafka.streams.processor.internals.InternalProcessorContext;
 import org.apache.kafka.streams.state.StoreBuilder;
 
@@ -33,46 +29,30 @@
 
     private final TransformerSupplier<? super KIn, ? super VIn, Iterable<KeyValue<KOut, VOut>>> transformerSupplier;
 
-	public KStreamFlatTransform(final TransformerSupplier<? super KIn, ? super VIn, Iterable<KeyValue<KOut, VOut>>> transformerSupplier) {
-		this.transformerSupplier = transformerSupplier;
-	}
+    public KStreamFlatTransform(final TransformerSupplier<? super KIn, ? super VIn, Iterable<KeyValue<KOut, VOut>>> transformerSupplier) {
+        this.transformerSupplier = transformerSupplier;
+    }
 
-<<<<<<< HEAD
-	@Override
-	public Processor<KIn, VIn> get() {
-		return new KStreamFlatTransformProcessor<>(transformerSupplier.get());
-	}
-=======
     @Override
     public Processor<KIn, VIn, KOut, VOut> get() {
         return new KStreamFlatTransformProcessor<>(transformerSupplier.get());
     }
->>>>>>> 15418db6
 
-	@Override
-	public Set<StoreBuilder<?>> stores() {
-		return transformerSupplier.stores();
-	}
+    @Override
+    public Set<StoreBuilder<?>> stores() {
+        return transformerSupplier.stores();
+    }
 
-<<<<<<< HEAD
-	public static class KStreamFlatTransformProcessor<KIn, VIn, KOut, VOut> extends AbstractProcessor<KIn, VIn> {
-=======
     public static class KStreamFlatTransformProcessor<KIn, VIn, KOut, VOut> extends ContextualProcessor<KIn, VIn, KOut, VOut> {
->>>>>>> 15418db6
 
-		private final Transformer<? super KIn, ? super VIn, Iterable<KeyValue<KOut, VOut>>> transformer;
+        private final Transformer<? super KIn, ? super VIn, Iterable<KeyValue<KOut, VOut>>> transformer;
 
-		public KStreamFlatTransformProcessor(final Transformer<? super KIn, ? super VIn, Iterable<KeyValue<KOut, VOut>>> transformer) {
-			this.transformer = transformer;
-		}
+        public KStreamFlatTransformProcessor(final Transformer<? super KIn, ? super VIn, Iterable<KeyValue<KOut, VOut>>> transformer) {
+            this.transformer = transformer;
+        }
 
-<<<<<<< HEAD
-		@Override
-        public void init(final ProcessorContext context) {
-=======
         @Override
         public void init(final ProcessorContext<KOut, VOut> context) {
->>>>>>> 15418db6
             super.init(context);
             transformer.init((InternalProcessorContext<KOut, VOut>) context);
         }
