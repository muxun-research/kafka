--- conflicted
+++ resolved
@@ -22,22 +22,15 @@
 
 public class StateStoreNode<S extends StateStore> extends GraphNode {
 
-<<<<<<< HEAD
-	protected final StoreBuilder<S> storeBuilder;
-
-	public StateStoreNode(final StoreBuilder<S> storeBuilder) {
-		super(storeBuilder.name());
-=======
     protected final StoreFactory storeBuilder;
 
     public StateStoreNode(final StoreFactory storeBuilder) {
         super(storeBuilder.storeName());
->>>>>>> 9494bebe
 
-		this.storeBuilder = storeBuilder;
-	}
+        this.storeBuilder = storeBuilder;
+    }
 
-	@Override
+    @Override
     public void writeToTopology(final InternalTopologyBuilder topologyBuilder) {
         topologyBuilder.addStateStore(storeBuilder);
     }
