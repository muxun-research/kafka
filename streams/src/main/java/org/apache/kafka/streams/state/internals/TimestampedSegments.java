--- conflicted
+++ resolved
@@ -25,59 +25,19 @@
  */
 class TimestampedSegments extends AbstractSegments<TimestampedSegment> {
 
-<<<<<<< HEAD
-	private final RocksDBMetricsRecorder metricsRecorder;
-
-	TimestampedSegments(final String name,
-						final String metricsScope,
-						final long retentionPeriod,
-						final long segmentInterval) {
-		super(name, retentionPeriod, segmentInterval);
-		metricsRecorder = new RocksDBMetricsRecorder(metricsScope, name);
-	}
-
-	@Override
-	public TimestampedSegment getOrCreateSegment(final long segmentId,
-												 final ProcessorContext context) {
-		if (segments.containsKey(segmentId)) {
-			return segments.get(segmentId);
-		} else {
-			final TimestampedSegment newSegment =
-					new TimestampedSegment(segmentName(segmentId), name, segmentId, metricsRecorder);
-
-			if (segments.put(segmentId, newSegment) != null) {
-				throw new IllegalStateException("TimestampedSegment already exists. Possible concurrent access.");
-			}
-
-			newSegment.openDB(context.appConfigs(), context.stateDir());
-			return newSegment;
-		}
-	}
-
-	@Override
-	public void openExisting(final ProcessorContext context, final long streamTime) {
-		metricsRecorder.init(ProcessorContextUtils.getMetricsImpl(context), context.taskId());
-		super.openExisting(context, streamTime);
-	}
-=======
     private final RocksDBMetricsRecorder metricsRecorder;
 
-    TimestampedSegments(final String name,
-                        final String metricsScope,
-                        final long retentionPeriod,
-                        final long segmentInterval) {
+    TimestampedSegments(final String name, final String metricsScope, final long retentionPeriod, final long segmentInterval) {
         super(name, retentionPeriod, segmentInterval);
         metricsRecorder = new RocksDBMetricsRecorder(metricsScope, name);
     }
 
     @Override
-    public TimestampedSegment getOrCreateSegment(final long segmentId,
-                                                 final ProcessorContext context) {
+    public TimestampedSegment getOrCreateSegment(final long segmentId, final ProcessorContext context) {
         if (segments.containsKey(segmentId)) {
             return segments.get(segmentId);
         } else {
-            final TimestampedSegment newSegment =
-                new TimestampedSegment(segmentName(segmentId), name, segmentId, metricsRecorder);
+            final TimestampedSegment newSegment = new TimestampedSegment(segmentName(segmentId), name, segmentId, metricsRecorder);
 
             if (segments.put(segmentId, newSegment) != null) {
                 throw new IllegalStateException("TimestampedSegment already exists. Possible concurrent access.");
@@ -89,9 +49,7 @@
     }
 
     @Override
-    public TimestampedSegment getOrCreateSegmentIfLive(final long segmentId,
-                                                    final ProcessorContext context,
-                                                    final long streamTime) {
+    public TimestampedSegment getOrCreateSegmentIfLive(final long segmentId, final ProcessorContext context, final long streamTime) {
         final TimestampedSegment segment = super.getOrCreateSegmentIfLive(segmentId, context, streamTime);
         cleanupExpiredSegments(streamTime);
         return segment;
@@ -102,5 +60,4 @@
         metricsRecorder.init(ProcessorContextUtils.getMetricsImpl(context), context.taskId());
         super.openExisting(context, streamTime);
     }
->>>>>>> 15418db6
 }