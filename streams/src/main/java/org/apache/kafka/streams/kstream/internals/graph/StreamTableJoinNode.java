/*
 * Licensed to the Apache Software Foundation (ASF) under one or more
 * contributor license agreements. See the NOTICE file distributed with
 * this work for additional information regarding copyright ownership.
 * The ASF licenses this file to You under the Apache License, Version 2.0
 * (the "License"); you may not use this file except in compliance with
 * the License. You may obtain a copy of the License at
 *
 *    http://www.apache.org/licenses/LICENSE-2.0
 *
 * Unless required by applicable law or agreed to in writing, software
 * distributed under the License is distributed on an "AS IS" BASIS,
 * WITHOUT WARRANTIES OR CONDITIONS OF ANY KIND, either express or implied.
 * See the License for the specific language governing permissions and
 * limitations under the License.
 */

package org.apache.kafka.streams.kstream.internals.graph;

import org.apache.kafka.streams.processor.internals.InternalTopologyBuilder;

import java.time.Duration;
import java.util.Arrays;

/**
 * Represents a join between a KStream and a KTable or GlobalKTable
 */

public class StreamTableJoinNode<K, V, VOut> extends GraphNode {

<<<<<<< HEAD
	private final String[] storeNames;
	private final ProcessorParameters<K, V, ?, ?> processorParameters;
	private final String otherJoinSideNodeName;

	public StreamTableJoinNode(final String nodeName,
							   final ProcessorParameters<K, V, ?, ?> processorParameters,
							   final String[] storeNames,
							   final String otherJoinSideNodeName) {
		super(nodeName);
=======
    private final String[] storeNames;
    private final ProcessorParameters<K, V, K, VOut> processorParameters;
    private final String otherJoinSideNodeName;
    private final Duration gracePeriod;

    public StreamTableJoinNode(final String nodeName,
                               final ProcessorParameters<K, V, K, VOut> processorParameters,
                               final String[] storeNames,
                               final String otherJoinSideNodeName,
                               final Duration gracePeriod) {
        super(nodeName);
>>>>>>> 9494bebe

        // in the case of Stream-Table join the state stores associated with the KTable
        this.storeNames = storeNames;
        this.processorParameters = processorParameters;
        this.otherJoinSideNodeName = otherJoinSideNodeName;
        this.gracePeriod = gracePeriod;
    }

    @Override
    public String toString() {
        return "StreamTableJoinNode{" +
               "storeNames=" + Arrays.toString(storeNames) +
               ", processorParameters=" + processorParameters +
               ", otherJoinSideNodeName='" + otherJoinSideNodeName + '\'' +
               "} " + super.toString();
    }

    @Override
    public void writeToTopology(final InternalTopologyBuilder topologyBuilder) {
<<<<<<< HEAD
		final String processorName = processorParameters.processorName();
		final ProcessorSupplier<K, V, ?, ?> processorSupplier = processorParameters.processorSupplier();
=======
        final String processorName = processorParameters.processorName();
>>>>>>> 9494bebe

        // Stream - Table join (Global or KTable)
        processorParameters.addProcessorTo(topologyBuilder, parentNodeNames());

        // Steam - KTable join only
        if (otherJoinSideNodeName != null) {
            topologyBuilder.connectProcessorAndStateStores(processorName, storeNames);
            if (gracePeriod != null) {
                for (final String storeName : storeNames) {
                    if (!topologyBuilder.isStoreVersioned(storeName)) {
                        throw new IllegalArgumentException("KTable must be versioned to use a grace period in a stream table join.");
                    }
                    if (gracePeriod.toMillis() > topologyBuilder.historyRetention(storeName)) {
                        throw new IllegalArgumentException("History retention must be at least grace period.");
                    }
                }
            }
        }

    }
}<|MERGE_RESOLUTION|>--- conflicted
+++ resolved
@@ -28,17 +28,6 @@
 
 public class StreamTableJoinNode<K, V, VOut> extends GraphNode {
 
-<<<<<<< HEAD
-	private final String[] storeNames;
-	private final ProcessorParameters<K, V, ?, ?> processorParameters;
-	private final String otherJoinSideNodeName;
-
-	public StreamTableJoinNode(final String nodeName,
-							   final ProcessorParameters<K, V, ?, ?> processorParameters,
-							   final String[] storeNames,
-							   final String otherJoinSideNodeName) {
-		super(nodeName);
-=======
     private final String[] storeNames;
     private final ProcessorParameters<K, V, K, VOut> processorParameters;
     private final String otherJoinSideNodeName;
@@ -50,7 +39,6 @@
                                final String otherJoinSideNodeName,
                                final Duration gracePeriod) {
         super(nodeName);
->>>>>>> 9494bebe
 
         // in the case of Stream-Table join the state stores associated with the KTable
         this.storeNames = storeNames;
@@ -70,12 +58,7 @@
 
     @Override
     public void writeToTopology(final InternalTopologyBuilder topologyBuilder) {
-<<<<<<< HEAD
-		final String processorName = processorParameters.processorName();
-		final ProcessorSupplier<K, V, ?, ?> processorSupplier = processorParameters.processorSupplier();
-=======
         final String processorName = processorParameters.processorName();
->>>>>>> 9494bebe
 
         // Stream - Table join (Global or KTable)
         processorParameters.addProcessorTo(topologyBuilder, parentNodeNames());
