/*
 * Licensed to the Apache Software Foundation (ASF) under one or more
 * contributor license agreements. See the NOTICE file distributed with
 * this work for additional information regarding copyright ownership.
 * The ASF licenses this file to You under the Apache License, Version 2.0
 * (the "License"); you may not use this file except in compliance with
 * the License. You may obtain a copy of the License at
 *
 *    http://www.apache.org/licenses/LICENSE-2.0
 *
 * Unless required by applicable law or agreed to in writing, software
 * distributed under the License is distributed on an "AS IS" BASIS,
 * WITHOUT WARRANTIES OR CONDITIONS OF ANY KIND, either express or implied.
 * See the License for the specific language governing permissions and
 * limitations under the License.
 */
package org.apache.kafka.streams.state.internals;

import org.apache.kafka.common.utils.Bytes;
import org.apache.kafka.streams.KeyValue;
import org.apache.kafka.streams.processor.StateStoreContext;
import org.apache.kafka.streams.state.internals.RocksDBVersionedStore.RocksDBVersionedStoreClient;
import org.apache.kafka.streams.state.internals.RocksDBVersionedStore.VersionedStoreClient;
import org.apache.kafka.streams.state.internals.RocksDBVersionedStore.VersionedStoreSegment;

import org.rocksdb.RocksDBException;
import org.rocksdb.WriteBatch;
import org.slf4j.Logger;
import org.slf4j.LoggerFactory;

<<<<<<< HEAD
import java.util.*;
=======
import java.util.ArrayList;
import java.util.Collections;
import java.util.HashMap;
import java.util.List;
import java.util.Map;
import java.util.Objects;
import java.util.Optional;
import java.util.TreeMap;
>>>>>>> 9494bebe

/**
 * A write buffer for use in restoring a {@link RocksDBVersionedStore} from its changelog. This
 * class exposes a {@link VersionedStoreClient} to put records into the write buffer, which may
 * then be flushed to the store via {@link WriteBatch}es, for improved write efficiency during
 * restoration.
 * <p>
 * The structure of the internals of this write buffer mirrors the structure of the
 * {@code RocksDBVersionedStore} itself, i.e., data for the latest value store and each of the
 * segment stores is buffered in a separate object -- specifically, a map.
 */
public class RocksDBVersionedStoreRestoreWriteBuffer {

    private static final Logger log = LoggerFactory.getLogger(RocksDBVersionedStoreRestoreWriteBuffer.class);

    // write buffer for latest value store. value type is Optional in order to track tombstones
    // which must be written to the underlying store.
    private final Map<Bytes, Optional<byte[]>> latestValueWriteBuffer;
    // map from segment id to write buffer. segments are stored in reverse-sorted order,
    // so getReverseSegments() is more efficient
    private final TreeMap<Long, WriteBufferSegmentWithDbFallback> segmentsWriteBuffer;
    private final RocksDBVersionedStoreClient dbClient;
    private final RocksDBVersionedStoreRestoreClient restoreClient;

    /**
     * Creates a new write buffer.
     * @param dbClient client for reading from and writing to the underlying persistent store
     */
    RocksDBVersionedStoreRestoreWriteBuffer(final RocksDBVersionedStoreClient dbClient) {
        this.dbClient = Objects.requireNonNull(dbClient);

        this.latestValueWriteBuffer = new HashMap<>();
        // store in reverse-sorted order, to make getReverseSegments() more efficient
        this.segmentsWriteBuffer = new TreeMap<>((x, y) -> Long.compare(y, x));
        this.restoreClient = new RocksDBVersionedStoreRestoreClient();
    }

    /**
     * @return client for writing to (and reading from) the write buffer
     */
    VersionedStoreClient<?> getClient() {
        return restoreClient;
    }

    /**
     * Flushes the contents of the write buffer into the persistent store, and clears the write
     * buffer in the process.
     * @throws RocksDBException if a failure occurs adding to or writing a {@link WriteBatch}
     */
    void flush() throws RocksDBException {

        // flush segments first, as this is consistent with the store always writing to
        // older segments/stores before later ones
        try (final WriteBatch segmentsBatch = new WriteBatch()) {
            final List<WriteBufferSegmentWithDbFallback> allSegments = restoreClient.reversedSegments(Long.MIN_VALUE);
            if (!allSegments.isEmpty()) {
                // collect entries into write batch
                for (final WriteBufferSegmentWithDbFallback bufferSegment : allSegments) {
                    final LogicalKeyValueSegment dbSegment = bufferSegment.dbSegment();
                    for (final Map.Entry<Bytes, byte[]> segmentEntry : bufferSegment.getAll().entrySet()) {
                        dbSegment.addToBatch(new KeyValue<>(segmentEntry.getKey().get(), segmentEntry.getValue()), segmentsBatch);
                    }
                }

                // write to db. all the logical segments share the same physical store,
                // so we can use any segment to perform the write
                allSegments.get(0).dbSegment().write(segmentsBatch);
            }
        } catch (final RocksDBException e) {
            log.error("Error restoring batch to RocksDBVersionedStore segments store.");
            throw e;
        }
        segmentsWriteBuffer.clear();

        // flush latest value store
        try (final WriteBatch latestValueBatch = new WriteBatch()) {
            // collect entries into write batch
            for (final Map.Entry<Bytes, Optional<byte[]>> latestValueEntry : latestValueWriteBuffer.entrySet()) {
                final byte[] value = latestValueEntry.getValue().orElse(null);
                dbClient.addToLatestValueBatch(new KeyValue<>(latestValueEntry.getKey().get(), value), latestValueBatch);
            }

            // write to db
            dbClient.writeLatestValues(latestValueBatch);
        } catch (final RocksDBException e) {
            log.error("Error restoring batch to RocksDBVersionedStore latest value store.");
            throw e;
        }
        latestValueWriteBuffer.clear();
    }

    /**
     * The object representation of the write buffer corresponding to a single segment store.
     * Contains the write buffer itself (a simple hash map) and also a reference to the underlying
     * persistent segment store.
     */
    private class WriteBufferSegmentWithDbFallback implements VersionedStoreSegment {

        private final long id;
        private final Map<Bytes, byte[]> data;
        private final LogicalKeyValueSegment dbSegment;

        WriteBufferSegmentWithDbFallback(final LogicalKeyValueSegment dbSegment) {
            this.dbSegment = Objects.requireNonNull(dbSegment);
            this.id = dbSegment.id();
            this.data = new HashMap<>();

            // register segment with segments store
            segmentsWriteBuffer.put(id, this);
        }

        LogicalKeyValueSegment dbSegment() {
            return dbSegment;
        }

        @Override
        public long id() {
            return id;
        }

        @Override
        public void put(final Bytes key, final byte[] value) {
            // all writes go to the write buffer
            data.put(key, value);
        }

        @Override
        public byte[] get(final Bytes key) {
            final byte[] bufferValue = data.get(key);
            if (bufferValue != null) {
                return bufferValue;
            }
            return dbSegment.get(key);
        }

        Map<Bytes, byte[]> getAll() {
            return Collections.unmodifiableMap(data);
        }
    }

    /**
     * Client for writing to (and reading from) the write buffer as part of restore.
     */
    private class RocksDBVersionedStoreRestoreClient implements VersionedStoreClient<WriteBufferSegmentWithDbFallback> {

        @Override
        public byte[] latestValue(final Bytes key) {
            final Optional<byte[]> bufferValue = latestValueWriteBuffer.get(key);
            if (bufferValue != null) {
                return bufferValue.orElse(null);
            }
            return dbClient.latestValue(key);
        }

        @Override
        public void putLatestValue(final Bytes key, final byte[] value) {
            // all writes go to write buffer
            latestValueWriteBuffer.put(key, Optional.ofNullable(value));
        }

        @Override
        public void deleteLatestValue(final Bytes key) {
            putLatestValue(key, null);
        }

        @Override
        public WriteBufferSegmentWithDbFallback getOrCreateSegmentIfLive(final long segmentId, final StateStoreContext context, final long streamTime) {
            if (segmentsWriteBuffer.containsKey(segmentId)) {
                return segmentsWriteBuffer.get(segmentId);
            }

            final LogicalKeyValueSegment dbSegment = dbClient.getOrCreateSegmentIfLive(segmentId, context, streamTime);
            if (dbSegment == null) {
                // segment is not live
                return null;
            }
            // creating a new segment automatically registers it with the segments store
            return new WriteBufferSegmentWithDbFallback(dbSegment);
        }

        @Override
        public List<WriteBufferSegmentWithDbFallback> reversedSegments(final long timestampFrom) {
            // head and not tail because the map is sorted in reverse order
            final long segmentFrom = segmentIdForTimestamp(timestampFrom);
            final List<WriteBufferSegmentWithDbFallback> bufferSegments = new ArrayList<>(segmentsWriteBuffer.headMap(segmentFrom, true).values());

            final List<LogicalKeyValueSegment> dbSegments = dbClient.reversedSegments(timestampFrom);

            // merge segments from db with segments from write buffer
            final List<WriteBufferSegmentWithDbFallback> allSegments = new ArrayList<>();
            int dbIndex = 0;
            int bufferIndex = 0;
            while (dbIndex < dbSegments.size() && bufferIndex < bufferSegments.size()) {
                final LogicalKeyValueSegment dbSegment = dbSegments.get(dbIndex);
                final WriteBufferSegmentWithDbFallback bufferSegment = bufferSegments.get(bufferIndex);
                final long dbSegmentId = dbSegment.id();
                final long bufferSegmentId = bufferSegment.id();
                if (dbSegmentId > bufferSegmentId) {
                    // creating a new segment automatically registers it with the segments store
                    allSegments.add(new WriteBufferSegmentWithDbFallback(dbSegment));
                    dbIndex++;
                } else if (dbSegmentId < bufferSegmentId) {
                    allSegments.add(bufferSegment);
                    bufferIndex++;
                } else {
                    allSegments.add(bufferSegment);
                    dbIndex++;
                    bufferIndex++;
                }
            }
            while (dbIndex < dbSegments.size()) {
                // creating a new segment automatically registers it with the segments store
                allSegments.add(new WriteBufferSegmentWithDbFallback(dbSegments.get(dbIndex)));
                dbIndex++;
            }
            while (bufferIndex < bufferSegments.size()) {
                allSegments.add(bufferSegments.get(bufferIndex));
                bufferIndex++;
            }
            return allSegments;
        }

        @Override
        public long segmentIdForTimestamp(final long timestamp) {
            return dbClient.segmentIdForTimestamp(timestamp);
        }
    }
}<|MERGE_RESOLUTION|>--- conflicted
+++ resolved
@@ -28,9 +28,6 @@
 import org.slf4j.Logger;
 import org.slf4j.LoggerFactory;
 
-<<<<<<< HEAD
-import java.util.*;
-=======
 import java.util.ArrayList;
 import java.util.Collections;
 import java.util.HashMap;
@@ -39,7 +36,6 @@
 import java.util.Objects;
 import java.util.Optional;
 import java.util.TreeMap;
->>>>>>> 9494bebe
 
 /**
  * A write buffer for use in restoring a {@link RocksDBVersionedStore} from its changelog. This
@@ -100,7 +96,9 @@
                 for (final WriteBufferSegmentWithDbFallback bufferSegment : allSegments) {
                     final LogicalKeyValueSegment dbSegment = bufferSegment.dbSegment();
                     for (final Map.Entry<Bytes, byte[]> segmentEntry : bufferSegment.getAll().entrySet()) {
-                        dbSegment.addToBatch(new KeyValue<>(segmentEntry.getKey().get(), segmentEntry.getValue()), segmentsBatch);
+                        dbSegment.addToBatch(
+                            new KeyValue<>(segmentEntry.getKey().get(), segmentEntry.getValue()),
+                            segmentsBatch);
                     }
                 }
 
@@ -119,7 +117,9 @@
             // collect entries into write batch
             for (final Map.Entry<Bytes, Optional<byte[]>> latestValueEntry : latestValueWriteBuffer.entrySet()) {
                 final byte[] value = latestValueEntry.getValue().orElse(null);
-                dbClient.addToLatestValueBatch(new KeyValue<>(latestValueEntry.getKey().get(), value), latestValueBatch);
+                dbClient.addToLatestValueBatch(
+                    new KeyValue<>(latestValueEntry.getKey().get(), value),
+                    latestValueBatch);
             }
 
             // write to db
@@ -224,7 +224,8 @@
         public List<WriteBufferSegmentWithDbFallback> reversedSegments(final long timestampFrom) {
             // head and not tail because the map is sorted in reverse order
             final long segmentFrom = segmentIdForTimestamp(timestampFrom);
-            final List<WriteBufferSegmentWithDbFallback> bufferSegments = new ArrayList<>(segmentsWriteBuffer.headMap(segmentFrom, true).values());
+            final List<WriteBufferSegmentWithDbFallback> bufferSegments =
+                new ArrayList<>(segmentsWriteBuffer.headMap(segmentFrom, true).values());
 
             final List<LogicalKeyValueSegment> dbSegments = dbClient.reversedSegments(timestampFrom);
 
