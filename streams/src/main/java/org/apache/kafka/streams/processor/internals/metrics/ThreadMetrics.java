--- conflicted
+++ resolved
@@ -22,78 +22,13 @@
 
 import java.util.Map;
 
-import static org.apache.kafka.streams.processor.internals.metrics.StreamsMetricsImpl.LATENCY_SUFFIX;
-import static org.apache.kafka.streams.processor.internals.metrics.StreamsMetricsImpl.RATE_DESCRIPTION;
-import static org.apache.kafka.streams.processor.internals.metrics.StreamsMetricsImpl.RATE_SUFFIX;
-import static org.apache.kafka.streams.processor.internals.metrics.StreamsMetricsImpl.RATIO_SUFFIX;
-import static org.apache.kafka.streams.processor.internals.metrics.StreamsMetricsImpl.RECORDS_SUFFIX;
-import static org.apache.kafka.streams.processor.internals.metrics.StreamsMetricsImpl.ROLLUP_VALUE;
-import static org.apache.kafka.streams.processor.internals.metrics.StreamsMetricsImpl.TASK_LEVEL_GROUP;
-import static org.apache.kafka.streams.processor.internals.metrics.StreamsMetricsImpl.THREAD_LEVEL_GROUP;
-import static org.apache.kafka.streams.processor.internals.metrics.StreamsMetricsImpl.TOTAL_DESCRIPTION;
-import static org.apache.kafka.streams.processor.internals.metrics.StreamsMetricsImpl.addAvgAndMaxToSensor;
-import static org.apache.kafka.streams.processor.internals.metrics.StreamsMetricsImpl.addInvocationRateAndCountToSensor;
-import static org.apache.kafka.streams.processor.internals.metrics.StreamsMetricsImpl.addRateOfSumAndSumMetricsToSensor;
-import static org.apache.kafka.streams.processor.internals.metrics.StreamsMetricsImpl.addValueMetricToSensor;
+import static org.apache.kafka.streams.processor.internals.metrics.StreamsMetricsImpl.*;
 
 public class ThreadMetrics {
-    private ThreadMetrics() {}
+    private ThreadMetrics() {
+    }
 
     private static final String COMMIT = "commit";
-<<<<<<< HEAD
-	private static final String POLL = "poll";
-	private static final String PROCESS = "process";
-	private static final String PUNCTUATE = "punctuate";
-	private static final String CREATE_TASK = "task-created";
-	private static final String CLOSE_TASK = "task-closed";
-	private static final String SKIP_RECORD = "skipped-records";
-
-	private static final String COMMIT_DESCRIPTION = "calls to commit";
-	private static final String COMMIT_TOTAL_DESCRIPTION = TOTAL_DESCRIPTION + COMMIT_DESCRIPTION;
-	private static final String COMMIT_RATE_DESCRIPTION = RATE_DESCRIPTION + COMMIT_DESCRIPTION;
-	private static final String COMMIT_AVG_LATENCY_DESCRIPTION = "The average commit latency";
-	private static final String COMMIT_MAX_LATENCY_DESCRIPTION = "The maximum commit latency";
-	private static final String CREATE_TASK_DESCRIPTION = "newly created tasks";
-	private static final String CREATE_TASK_TOTAL_DESCRIPTION = TOTAL_DESCRIPTION + CREATE_TASK_DESCRIPTION;
-	private static final String CREATE_TASK_RATE_DESCRIPTION = RATE_DESCRIPTION + CREATE_TASK_DESCRIPTION;
-	private static final String CLOSE_TASK_DESCRIPTION = "closed tasks";
-	private static final String CLOSE_TASK_TOTAL_DESCRIPTION = TOTAL_DESCRIPTION + CLOSE_TASK_DESCRIPTION;
-	private static final String CLOSE_TASK_RATE_DESCRIPTION = RATE_DESCRIPTION + CLOSE_TASK_DESCRIPTION;
-	private static final String POLL_DESCRIPTION = "calls to poll";
-	private static final String POLL_TOTAL_DESCRIPTION = TOTAL_DESCRIPTION + POLL_DESCRIPTION;
-	private static final String POLL_RATE_DESCRIPTION = RATE_DESCRIPTION + POLL_DESCRIPTION;
-	private static final String POLL_AVG_LATENCY_DESCRIPTION = "The average poll latency";
-	private static final String POLL_MAX_LATENCY_DESCRIPTION = "The maximum poll latency";
-	private static final String POLL_AVG_RECORDS_DESCRIPTION = "The average number of records polled from consumer within an iteration";
-	private static final String POLL_MAX_RECORDS_DESCRIPTION = "The maximum number of records polled from consumer within an iteration";
-	private static final String PROCESS_DESCRIPTION = "calls to process";
-	private static final String PROCESS_TOTAL_DESCRIPTION = TOTAL_DESCRIPTION + PROCESS_DESCRIPTION;
-	private static final String PROCESS_RATE_DESCRIPTION = RATE_DESCRIPTION + PROCESS_DESCRIPTION;
-	private static final String PROCESS_AVG_LATENCY_DESCRIPTION = "The average process latency";
-	private static final String PROCESS_MAX_LATENCY_DESCRIPTION = "The maximum process latency";
-	private static final String PROCESS_AVG_RECORDS_DESCRIPTION = "The average number of records processed within an iteration";
-	private static final String PROCESS_MAX_RECORDS_DESCRIPTION = "The maximum number of records processed within an iteration";
-	private static final String PUNCTUATE_DESCRIPTION = "calls to punctuate";
-	private static final String PUNCTUATE_TOTAL_DESCRIPTION = TOTAL_DESCRIPTION + PUNCTUATE_DESCRIPTION;
-	private static final String PUNCTUATE_RATE_DESCRIPTION = RATE_DESCRIPTION + PUNCTUATE_DESCRIPTION;
-	private static final String PUNCTUATE_AVG_LATENCY_DESCRIPTION = "The average punctuate latency";
-	private static final String PUNCTUATE_MAX_LATENCY_DESCRIPTION = "The maximum punctuate latency";
-	private static final String SKIP_RECORDS_DESCRIPTION = "skipped records";
-	private static final String SKIP_RECORD_TOTAL_DESCRIPTION = TOTAL_DESCRIPTION + SKIP_RECORDS_DESCRIPTION;
-	private static final String SKIP_RECORD_RATE_DESCRIPTION = RATE_DESCRIPTION + SKIP_RECORDS_DESCRIPTION;
-	private static final String COMMIT_OVER_TASKS_DESCRIPTION =
-			"calls to commit over all tasks assigned to one stream thread";
-	private static final String COMMIT_OVER_TASKS_TOTAL_DESCRIPTION = TOTAL_DESCRIPTION + COMMIT_OVER_TASKS_DESCRIPTION;
-	private static final String COMMIT_OVER_TASKS_RATE_DESCRIPTION = RATE_DESCRIPTION + COMMIT_OVER_TASKS_DESCRIPTION;
-	private static final String PROCESS_RATIO_DESCRIPTION =
-			"The fraction of time the thread spent on processing active tasks";
-	private static final String PUNCTUATE_RATIO_DESCRIPTION =
-			"The fraction of time the thread spent on punctuating active tasks";
-	private static final String POLL_RATIO_DESCRIPTION =
-			"The fraction of time the thread spent on polling records from consumer";
-	private static final String COMMIT_RATIO_DESCRIPTION =
-			"The fraction of time the thread spent on committing all tasks";
-=======
     private static final String POLL = "poll";
     private static final String PROCESS = "process";
     private static final String PUNCTUATE = "punctuate";
@@ -132,510 +67,120 @@
     private static final String PUNCTUATE_RATE_DESCRIPTION = RATE_DESCRIPTION + PUNCTUATE_DESCRIPTION;
     private static final String PUNCTUATE_AVG_LATENCY_DESCRIPTION = "The average punctuate latency";
     private static final String PUNCTUATE_MAX_LATENCY_DESCRIPTION = "The maximum punctuate latency";
-    private static final String COMMIT_OVER_TASKS_DESCRIPTION =
-        "calls to commit over all tasks assigned to one stream thread";
+    private static final String COMMIT_OVER_TASKS_DESCRIPTION = "calls to commit over all tasks assigned to one stream thread";
     private static final String COMMIT_OVER_TASKS_TOTAL_DESCRIPTION = TOTAL_DESCRIPTION + COMMIT_OVER_TASKS_DESCRIPTION;
     private static final String COMMIT_OVER_TASKS_RATE_DESCRIPTION = RATE_DESCRIPTION + COMMIT_OVER_TASKS_DESCRIPTION;
-    private static final String PROCESS_RATIO_DESCRIPTION =
-        "The fraction of time the thread spent on processing active tasks";
-    private static final String PUNCTUATE_RATIO_DESCRIPTION =
-        "The fraction of time the thread spent on punctuating active tasks";
-    private static final String POLL_RATIO_DESCRIPTION =
-        "The fraction of time the thread spent on polling records from consumer";
-    private static final String COMMIT_RATIO_DESCRIPTION =
-        "The fraction of time the thread spent on committing all tasks";
-    private static final String BLOCKED_TIME_DESCRIPTION =
-        "The total time the thread spent blocked on kafka in nanoseconds";
-    private static final String THREAD_START_TIME_DESCRIPTION =
-        "The time that the thread was started";
->>>>>>> 15418db6
+    private static final String PROCESS_RATIO_DESCRIPTION = "The fraction of time the thread spent on processing active tasks";
+    private static final String PUNCTUATE_RATIO_DESCRIPTION = "The fraction of time the thread spent on punctuating active tasks";
+    private static final String POLL_RATIO_DESCRIPTION = "The fraction of time the thread spent on polling records from consumer";
+    private static final String COMMIT_RATIO_DESCRIPTION = "The fraction of time the thread spent on committing all tasks";
+    private static final String BLOCKED_TIME_DESCRIPTION = "The total time the thread spent blocked on kafka in nanoseconds";
+    private static final String THREAD_START_TIME_DESCRIPTION = "The time that the thread was started";
 
-	public static Sensor createTaskSensor(final String threadId,
-										  final StreamsMetricsImpl streamsMetrics) {
-		return invocationRateAndCountSensor(
-				threadId,
-				CREATE_TASK,
-				CREATE_TASK_RATE_DESCRIPTION,
-				CREATE_TASK_TOTAL_DESCRIPTION,
-				RecordingLevel.INFO,
-				streamsMetrics
-		);
-	}
+    public static Sensor createTaskSensor(final String threadId, final StreamsMetricsImpl streamsMetrics) {
+        return invocationRateAndCountSensor(threadId, CREATE_TASK, CREATE_TASK_RATE_DESCRIPTION, CREATE_TASK_TOTAL_DESCRIPTION, RecordingLevel.INFO, streamsMetrics);
+    }
 
-	public static Sensor closeTaskSensor(final String threadId,
-										 final StreamsMetricsImpl streamsMetrics) {
-		return invocationRateAndCountSensor(
-				threadId,
-				CLOSE_TASK,
-				CLOSE_TASK_RATE_DESCRIPTION,
-				CLOSE_TASK_TOTAL_DESCRIPTION,
-				RecordingLevel.INFO,
-				streamsMetrics
-		);
-	}
+    public static Sensor closeTaskSensor(final String threadId, final StreamsMetricsImpl streamsMetrics) {
+        return invocationRateAndCountSensor(threadId, CLOSE_TASK, CLOSE_TASK_RATE_DESCRIPTION, CLOSE_TASK_TOTAL_DESCRIPTION, RecordingLevel.INFO, streamsMetrics);
+    }
 
-<<<<<<< HEAD
-	public static Sensor skipRecordSensor(final String threadId,
-										  final StreamsMetricsImpl streamsMetrics) {
-		return invocationRateAndCountSensor(
-				threadId,
-				SKIP_RECORD,
-				SKIP_RECORD_RATE_DESCRIPTION,
-				SKIP_RECORD_TOTAL_DESCRIPTION,
-				RecordingLevel.INFO,
-				streamsMetrics
-		);
-	}
+    public static Sensor commitSensor(final String threadId, final StreamsMetricsImpl streamsMetrics) {
+        return invocationRateAndCountAndAvgAndMaxLatencySensor(threadId, COMMIT, COMMIT_RATE_DESCRIPTION, COMMIT_TOTAL_DESCRIPTION, COMMIT_AVG_LATENCY_DESCRIPTION, COMMIT_MAX_LATENCY_DESCRIPTION, Sensor.RecordingLevel.INFO, streamsMetrics);
+    }
 
-	public static Sensor commitSensor(final String threadId,
-									  final StreamsMetricsImpl streamsMetrics) {
-		return invocationRateAndCountAndAvgAndMaxLatencySensor(
-				threadId,
-				COMMIT,
-				COMMIT_RATE_DESCRIPTION,
-				COMMIT_TOTAL_DESCRIPTION,
-				COMMIT_AVG_LATENCY_DESCRIPTION,
-				COMMIT_MAX_LATENCY_DESCRIPTION,
-				Sensor.RecordingLevel.INFO,
-				streamsMetrics
-		);
-	}
-=======
-    public static Sensor commitSensor(final String threadId,
-                                      final StreamsMetricsImpl streamsMetrics) {
-        return invocationRateAndCountAndAvgAndMaxLatencySensor(
-            threadId,
-            COMMIT,
-            COMMIT_RATE_DESCRIPTION,
-            COMMIT_TOTAL_DESCRIPTION,
-            COMMIT_AVG_LATENCY_DESCRIPTION,
-            COMMIT_MAX_LATENCY_DESCRIPTION,
-            Sensor.RecordingLevel.INFO,
-            streamsMetrics
-        );
+    public static Sensor pollSensor(final String threadId, final StreamsMetricsImpl streamsMetrics) {
+        return invocationRateAndCountAndAvgAndMaxLatencySensor(threadId, POLL, POLL_RATE_DESCRIPTION, POLL_TOTAL_DESCRIPTION, POLL_AVG_LATENCY_DESCRIPTION, POLL_MAX_LATENCY_DESCRIPTION, Sensor.RecordingLevel.INFO, streamsMetrics);
     }
->>>>>>> 15418db6
 
-	public static Sensor pollSensor(final String threadId,
-									final StreamsMetricsImpl streamsMetrics) {
-		return invocationRateAndCountAndAvgAndMaxLatencySensor(
-				threadId,
-				POLL,
-				POLL_RATE_DESCRIPTION,
-				POLL_TOTAL_DESCRIPTION,
-				POLL_AVG_LATENCY_DESCRIPTION,
-				POLL_MAX_LATENCY_DESCRIPTION,
-				Sensor.RecordingLevel.INFO,
-				streamsMetrics
-		);
-	}
-
-<<<<<<< HEAD
-	public static Sensor processLatencySensor(final String threadId,
-											  final StreamsMetricsImpl streamsMetrics) {
-		final Sensor sensor =
-				streamsMetrics.threadLevelSensor(threadId, PROCESS + LATENCY_SUFFIX, RecordingLevel.INFO);
-		final Map<String, String> tagMap = streamsMetrics.threadLevelTagMap(threadId);
-		final String threadLevelGroup = threadLevelGroup(streamsMetrics);
-		addAvgAndMaxToSensor(
-				sensor,
-				threadLevelGroup,
-				tagMap,
-				PROCESS + LATENCY_SUFFIX,
-				PROCESS_AVG_LATENCY_DESCRIPTION,
-				PROCESS_MAX_LATENCY_DESCRIPTION
-		);
-		return sensor;
-	}
-
-	public static Sensor pollRecordsSensor(final String threadId,
-										   final StreamsMetricsImpl streamsMetrics) {
-		final Sensor sensor =
-				streamsMetrics.threadLevelSensor(threadId, POLL + RECORDS_SUFFIX, RecordingLevel.INFO);
-		final Map<String, String> tagMap = streamsMetrics.threadLevelTagMap(threadId);
-		final String threadLevelGroup = threadLevelGroup(streamsMetrics);
-		addAvgAndMaxToSensor(
-				sensor,
-				threadLevelGroup,
-				tagMap,
-				POLL + RECORDS_SUFFIX,
-				POLL_AVG_RECORDS_DESCRIPTION,
-				POLL_MAX_RECORDS_DESCRIPTION
-		);
-		return sensor;
-	}
-
-	public static Sensor processRecordsSensor(final String threadId,
-											  final StreamsMetricsImpl streamsMetrics) {
-		final Sensor sensor =
-				streamsMetrics.threadLevelSensor(threadId, PROCESS + RECORDS_SUFFIX, RecordingLevel.INFO);
-		final Map<String, String> tagMap = streamsMetrics.threadLevelTagMap(threadId);
-		final String threadLevelGroup = threadLevelGroup(streamsMetrics);
-		addAvgAndMaxToSensor(
-				sensor,
-				threadLevelGroup,
-				tagMap,
-				PROCESS + RECORDS_SUFFIX,
-				PROCESS_AVG_RECORDS_DESCRIPTION,
-				PROCESS_MAX_RECORDS_DESCRIPTION
-		);
-		return sensor;
-	}
-
-	public static Sensor processRateSensor(final String threadId,
-										   final StreamsMetricsImpl streamsMetrics) {
-		final Sensor sensor =
-				streamsMetrics.threadLevelSensor(threadId, PROCESS + RATE_SUFFIX, RecordingLevel.INFO);
-		final Map<String, String> tagMap = streamsMetrics.threadLevelTagMap(threadId);
-		final String threadLevelGroup = threadLevelGroup(streamsMetrics);
-		addRateOfSumAndSumMetricsToSensor(
-				sensor,
-				threadLevelGroup,
-				tagMap,
-				PROCESS,
-				PROCESS_RATE_DESCRIPTION,
-				PROCESS_TOTAL_DESCRIPTION
-		);
-		return sensor;
-	}
-=======
-    public static Sensor processLatencySensor(final String threadId,
-                                              final StreamsMetricsImpl streamsMetrics) {
-        final Sensor sensor =
-            streamsMetrics.threadLevelSensor(threadId, PROCESS + LATENCY_SUFFIX, RecordingLevel.INFO);
+    public static Sensor processLatencySensor(final String threadId, final StreamsMetricsImpl streamsMetrics) {
+        final Sensor sensor = streamsMetrics.threadLevelSensor(threadId, PROCESS + LATENCY_SUFFIX, RecordingLevel.INFO);
         final Map<String, String> tagMap = streamsMetrics.threadLevelTagMap(threadId);
-        addAvgAndMaxToSensor(
-            sensor,
-            THREAD_LEVEL_GROUP,
-            tagMap,
-            PROCESS + LATENCY_SUFFIX,
-            PROCESS_AVG_LATENCY_DESCRIPTION,
-            PROCESS_MAX_LATENCY_DESCRIPTION
-        );
+        addAvgAndMaxToSensor(sensor, THREAD_LEVEL_GROUP, tagMap, PROCESS + LATENCY_SUFFIX, PROCESS_AVG_LATENCY_DESCRIPTION, PROCESS_MAX_LATENCY_DESCRIPTION);
         return sensor;
     }
 
-    public static Sensor pollRecordsSensor(final String threadId,
-                                           final StreamsMetricsImpl streamsMetrics) {
-        final Sensor sensor =
-            streamsMetrics.threadLevelSensor(threadId, POLL + RECORDS_SUFFIX, RecordingLevel.INFO);
+    public static Sensor pollRecordsSensor(final String threadId, final StreamsMetricsImpl streamsMetrics) {
+        final Sensor sensor = streamsMetrics.threadLevelSensor(threadId, POLL + RECORDS_SUFFIX, RecordingLevel.INFO);
         final Map<String, String> tagMap = streamsMetrics.threadLevelTagMap(threadId);
-        addAvgAndMaxToSensor(
-            sensor,
-            THREAD_LEVEL_GROUP,
-            tagMap,
-            POLL + RECORDS_SUFFIX,
-            POLL_AVG_RECORDS_DESCRIPTION,
-            POLL_MAX_RECORDS_DESCRIPTION
-        );
+        addAvgAndMaxToSensor(sensor, THREAD_LEVEL_GROUP, tagMap, POLL + RECORDS_SUFFIX, POLL_AVG_RECORDS_DESCRIPTION, POLL_MAX_RECORDS_DESCRIPTION);
         return sensor;
     }
 
-    public static Sensor processRecordsSensor(final String threadId,
-                                              final StreamsMetricsImpl streamsMetrics) {
-        final Sensor sensor =
-            streamsMetrics.threadLevelSensor(threadId, PROCESS + RECORDS_SUFFIX, RecordingLevel.INFO);
+    public static Sensor processRecordsSensor(final String threadId, final StreamsMetricsImpl streamsMetrics) {
+        final Sensor sensor = streamsMetrics.threadLevelSensor(threadId, PROCESS + RECORDS_SUFFIX, RecordingLevel.INFO);
         final Map<String, String> tagMap = streamsMetrics.threadLevelTagMap(threadId);
-        addAvgAndMaxToSensor(
-            sensor,
-            THREAD_LEVEL_GROUP,
-            tagMap,
-            PROCESS + RECORDS_SUFFIX,
-            PROCESS_AVG_RECORDS_DESCRIPTION,
-            PROCESS_MAX_RECORDS_DESCRIPTION
-        );
+        addAvgAndMaxToSensor(sensor, THREAD_LEVEL_GROUP, tagMap, PROCESS + RECORDS_SUFFIX, PROCESS_AVG_RECORDS_DESCRIPTION, PROCESS_MAX_RECORDS_DESCRIPTION);
         return sensor;
     }
 
-    public static Sensor processRateSensor(final String threadId,
-                                           final StreamsMetricsImpl streamsMetrics) {
-        final Sensor sensor =
-            streamsMetrics.threadLevelSensor(threadId, PROCESS + RATE_SUFFIX, RecordingLevel.INFO);
+    public static Sensor processRateSensor(final String threadId, final StreamsMetricsImpl streamsMetrics) {
+        final Sensor sensor = streamsMetrics.threadLevelSensor(threadId, PROCESS + RATE_SUFFIX, RecordingLevel.INFO);
         final Map<String, String> tagMap = streamsMetrics.threadLevelTagMap(threadId);
-        addRateOfSumAndSumMetricsToSensor(
-            sensor,
-            THREAD_LEVEL_GROUP,
-            tagMap,
-            PROCESS,
-            PROCESS_RATE_DESCRIPTION,
-            PROCESS_TOTAL_DESCRIPTION
-        );
-        return sensor;
-    }
->>>>>>> 15418db6
-
-	public static Sensor punctuateSensor(final String threadId,
-										 final StreamsMetricsImpl streamsMetrics) {
-		return invocationRateAndCountAndAvgAndMaxLatencySensor(
-				threadId,
-				PUNCTUATE,
-				PUNCTUATE_RATE_DESCRIPTION,
-				PUNCTUATE_TOTAL_DESCRIPTION,
-				PUNCTUATE_AVG_LATENCY_DESCRIPTION,
-				PUNCTUATE_MAX_LATENCY_DESCRIPTION,
-				Sensor.RecordingLevel.INFO,
-				streamsMetrics
-		);
-	}
-
-	public static Sensor commitOverTasksSensor(final String threadId,
-											   final StreamsMetricsImpl streamsMetrics) {
-		final Sensor commitOverTasksSensor =
-				streamsMetrics.threadLevelSensor(threadId, COMMIT, Sensor.RecordingLevel.DEBUG);
-		final Map<String, String> tagMap = streamsMetrics.taskLevelTagMap(threadId, ROLLUP_VALUE);
-		addInvocationRateAndCountToSensor(
-				commitOverTasksSensor,
-				TASK_LEVEL_GROUP,
-				tagMap,
-				COMMIT,
-				COMMIT_OVER_TASKS_RATE_DESCRIPTION,
-				COMMIT_OVER_TASKS_TOTAL_DESCRIPTION
-		);
-		return commitOverTasksSensor;
-	}
-
-<<<<<<< HEAD
-	public static Sensor processRatioSensor(final String threadId,
-											final StreamsMetricsImpl streamsMetrics) {
-		final Sensor sensor =
-				streamsMetrics.threadLevelSensor(threadId, PROCESS + RATIO_SUFFIX, Sensor.RecordingLevel.INFO);
-		final Map<String, String> tagMap = streamsMetrics.threadLevelTagMap(threadId);
-		addValueMetricToSensor(
-				sensor,
-				threadLevelGroup(streamsMetrics),
-				tagMap,
-				PROCESS + RATIO_SUFFIX,
-				PROCESS_RATIO_DESCRIPTION
-		);
-		return sensor;
-	}
-
-	public static Sensor punctuateRatioSensor(final String threadId,
-											  final StreamsMetricsImpl streamsMetrics) {
-		final Sensor sensor =
-				streamsMetrics.threadLevelSensor(threadId, PUNCTUATE + RATIO_SUFFIX, Sensor.RecordingLevel.INFO);
-		final Map<String, String> tagMap = streamsMetrics.threadLevelTagMap(threadId);
-		addValueMetricToSensor(
-				sensor,
-				threadLevelGroup(streamsMetrics),
-				tagMap,
-				PUNCTUATE + RATIO_SUFFIX,
-				PUNCTUATE_RATIO_DESCRIPTION
-		);
-		return sensor;
-	}
-
-	public static Sensor pollRatioSensor(final String threadId,
-										 final StreamsMetricsImpl streamsMetrics) {
-		final Sensor sensor =
-				streamsMetrics.threadLevelSensor(threadId, POLL + RATIO_SUFFIX, Sensor.RecordingLevel.INFO);
-		final Map<String, String> tagMap = streamsMetrics.threadLevelTagMap(threadId);
-		addValueMetricToSensor(
-				sensor,
-				threadLevelGroup(streamsMetrics),
-				tagMap,
-				POLL + RATIO_SUFFIX,
-				POLL_RATIO_DESCRIPTION
-		);
-		return sensor;
-	}
-
-	public static Sensor commitRatioSensor(final String threadId,
-										   final StreamsMetricsImpl streamsMetrics) {
-		final Sensor sensor =
-				streamsMetrics.threadLevelSensor(threadId, COMMIT + RATIO_SUFFIX, Sensor.RecordingLevel.INFO);
-		final Map<String, String> tagMap = streamsMetrics.threadLevelTagMap(threadId);
-		addValueMetricToSensor(
-				sensor,
-				threadLevelGroup(streamsMetrics),
-				tagMap,
-				COMMIT + RATIO_SUFFIX,
-				COMMIT_RATIO_DESCRIPTION
-		);
-		return sensor;
-	}
-
-	private static Sensor invocationRateAndCountSensor(final String threadId,
-													   final String metricName,
-													   final String descriptionOfRate,
-													   final String descriptionOfCount,
-													   final RecordingLevel recordingLevel,
-													   final StreamsMetricsImpl streamsMetrics) {
-		final Sensor sensor = streamsMetrics.threadLevelSensor(threadId, metricName, recordingLevel);
-		addInvocationRateAndCountToSensor(
-				sensor,
-				threadLevelGroup(streamsMetrics),
-				streamsMetrics.threadLevelTagMap(threadId),
-				metricName,
-				descriptionOfRate,
-				descriptionOfCount
-		);
-		return sensor;
-	}
-
-	private static Sensor invocationRateAndCountAndAvgAndMaxLatencySensor(final String threadId,
-																		  final String metricName,
-																		  final String descriptionOfRate,
-																		  final String descriptionOfCount,
-																		  final String descriptionOfAvg,
-																		  final String descriptionOfMax,
-																		  final RecordingLevel recordingLevel,
-																		  final StreamsMetricsImpl streamsMetrics) {
-		final Sensor sensor = streamsMetrics.threadLevelSensor(threadId, metricName, recordingLevel);
-		final Map<String, String> tagMap = streamsMetrics.threadLevelTagMap(threadId);
-		final String threadLevelGroup = threadLevelGroup(streamsMetrics);
-		addAvgAndMaxToSensor(
-				sensor,
-				threadLevelGroup,
-				tagMap,
-				metricName + LATENCY_SUFFIX,
-				descriptionOfAvg,
-				descriptionOfMax
-		);
-		addInvocationRateAndCountToSensor(
-				sensor,
-				threadLevelGroup,
-				tagMap,
-				metricName,
-				descriptionOfRate,
-				descriptionOfCount
-		);
-		return sensor;
-	}
-
-	private static String threadLevelGroup(final StreamsMetricsImpl streamsMetrics) {
-		return streamsMetrics.version() == Version.LATEST ? THREAD_LEVEL_GROUP : THREAD_LEVEL_GROUP_0100_TO_24;
-	}
-=======
-    public static Sensor processRatioSensor(final String threadId,
-                                            final StreamsMetricsImpl streamsMetrics) {
-        final Sensor sensor =
-            streamsMetrics.threadLevelSensor(threadId, PROCESS + RATIO_SUFFIX, Sensor.RecordingLevel.INFO);
-        final Map<String, String> tagMap = streamsMetrics.threadLevelTagMap(threadId);
-        addValueMetricToSensor(
-            sensor,
-            THREAD_LEVEL_GROUP,
-            tagMap,
-            PROCESS + RATIO_SUFFIX,
-            PROCESS_RATIO_DESCRIPTION
-        );
+        addRateOfSumAndSumMetricsToSensor(sensor, THREAD_LEVEL_GROUP, tagMap, PROCESS, PROCESS_RATE_DESCRIPTION, PROCESS_TOTAL_DESCRIPTION);
         return sensor;
     }
 
-    public static Sensor punctuateRatioSensor(final String threadId,
-                                              final StreamsMetricsImpl streamsMetrics) {
-        final Sensor sensor =
-            streamsMetrics.threadLevelSensor(threadId, PUNCTUATE + RATIO_SUFFIX, Sensor.RecordingLevel.INFO);
+    public static Sensor punctuateSensor(final String threadId, final StreamsMetricsImpl streamsMetrics) {
+        return invocationRateAndCountAndAvgAndMaxLatencySensor(threadId, PUNCTUATE, PUNCTUATE_RATE_DESCRIPTION, PUNCTUATE_TOTAL_DESCRIPTION, PUNCTUATE_AVG_LATENCY_DESCRIPTION, PUNCTUATE_MAX_LATENCY_DESCRIPTION, Sensor.RecordingLevel.INFO, streamsMetrics);
+    }
+
+    public static Sensor commitOverTasksSensor(final String threadId, final StreamsMetricsImpl streamsMetrics) {
+        final Sensor commitOverTasksSensor = streamsMetrics.threadLevelSensor(threadId, COMMIT, Sensor.RecordingLevel.DEBUG);
+        final Map<String, String> tagMap = streamsMetrics.taskLevelTagMap(threadId, ROLLUP_VALUE);
+        addInvocationRateAndCountToSensor(commitOverTasksSensor, TASK_LEVEL_GROUP, tagMap, COMMIT, COMMIT_OVER_TASKS_RATE_DESCRIPTION, COMMIT_OVER_TASKS_TOTAL_DESCRIPTION);
+        return commitOverTasksSensor;
+    }
+
+    public static Sensor processRatioSensor(final String threadId, final StreamsMetricsImpl streamsMetrics) {
+        final Sensor sensor = streamsMetrics.threadLevelSensor(threadId, PROCESS + RATIO_SUFFIX, Sensor.RecordingLevel.INFO);
         final Map<String, String> tagMap = streamsMetrics.threadLevelTagMap(threadId);
-        addValueMetricToSensor(
-            sensor,
-            THREAD_LEVEL_GROUP,
-            tagMap,
-            PUNCTUATE + RATIO_SUFFIX,
-            PUNCTUATE_RATIO_DESCRIPTION
-        );
+        addValueMetricToSensor(sensor, THREAD_LEVEL_GROUP, tagMap, PROCESS + RATIO_SUFFIX, PROCESS_RATIO_DESCRIPTION);
         return sensor;
     }
 
-    public static Sensor pollRatioSensor(final String threadId,
-                                         final StreamsMetricsImpl streamsMetrics) {
-        final Sensor sensor =
-            streamsMetrics.threadLevelSensor(threadId, POLL + RATIO_SUFFIX, Sensor.RecordingLevel.INFO);
+    public static Sensor punctuateRatioSensor(final String threadId, final StreamsMetricsImpl streamsMetrics) {
+        final Sensor sensor = streamsMetrics.threadLevelSensor(threadId, PUNCTUATE + RATIO_SUFFIX, Sensor.RecordingLevel.INFO);
         final Map<String, String> tagMap = streamsMetrics.threadLevelTagMap(threadId);
-        addValueMetricToSensor(
-            sensor,
-            THREAD_LEVEL_GROUP,
-            tagMap,
-            POLL + RATIO_SUFFIX,
-            POLL_RATIO_DESCRIPTION
-        );
+        addValueMetricToSensor(sensor, THREAD_LEVEL_GROUP, tagMap, PUNCTUATE + RATIO_SUFFIX, PUNCTUATE_RATIO_DESCRIPTION);
         return sensor;
     }
 
-    public static Sensor commitRatioSensor(final String threadId,
-                                           final StreamsMetricsImpl streamsMetrics) {
-        final Sensor sensor =
-            streamsMetrics.threadLevelSensor(threadId, COMMIT + RATIO_SUFFIX, Sensor.RecordingLevel.INFO);
+    public static Sensor pollRatioSensor(final String threadId, final StreamsMetricsImpl streamsMetrics) {
+        final Sensor sensor = streamsMetrics.threadLevelSensor(threadId, POLL + RATIO_SUFFIX, Sensor.RecordingLevel.INFO);
         final Map<String, String> tagMap = streamsMetrics.threadLevelTagMap(threadId);
-        addValueMetricToSensor(
-            sensor,
-            THREAD_LEVEL_GROUP,
-            tagMap,
-            COMMIT + RATIO_SUFFIX,
-            COMMIT_RATIO_DESCRIPTION
-        );
+        addValueMetricToSensor(sensor, THREAD_LEVEL_GROUP, tagMap, POLL + RATIO_SUFFIX, POLL_RATIO_DESCRIPTION);
         return sensor;
     }
 
-    public static void addThreadStartTimeMetric(final String threadId,
-                                                final StreamsMetricsImpl streamsMetrics,
-                                                final long startTime) {
-        streamsMetrics.addThreadLevelImmutableMetric(
-            THREAD_START_TIME,
-            THREAD_START_TIME_DESCRIPTION,
-            threadId,
-            startTime
-        );
-    }
-
-    public static void addThreadBlockedTimeMetric(final String threadId,
-                                                  final StreamThreadTotalBlockedTime blockedTime,
-                                                  final StreamsMetricsImpl streamsMetrics) {
-        streamsMetrics.addThreadLevelMutableMetric(
-            BLOCKED_TIME,
-            BLOCKED_TIME_DESCRIPTION,
-            threadId,
-            (config, now) -> blockedTime.compute()
-        );
-    }
-
-    private static Sensor invocationRateAndCountSensor(final String threadId,
-                                                       final String operation,
-                                                       final String descriptionOfRate,
-                                                       final String descriptionOfCount,
-                                                       final RecordingLevel recordingLevel,
-                                                       final StreamsMetricsImpl streamsMetrics) {
-        // use operation name as the sensor suffix, and metric names
-        final Sensor sensor = streamsMetrics.threadLevelSensor(threadId, operation, recordingLevel);
-        addInvocationRateAndCountToSensor(
-            sensor,
-            THREAD_LEVEL_GROUP,
-            streamsMetrics.threadLevelTagMap(threadId),
-            operation,
-            descriptionOfRate,
-            descriptionOfCount
-        );
+    public static Sensor commitRatioSensor(final String threadId, final StreamsMetricsImpl streamsMetrics) {
+        final Sensor sensor = streamsMetrics.threadLevelSensor(threadId, COMMIT + RATIO_SUFFIX, Sensor.RecordingLevel.INFO);
+        final Map<String, String> tagMap = streamsMetrics.threadLevelTagMap(threadId);
+        addValueMetricToSensor(sensor, THREAD_LEVEL_GROUP, tagMap, COMMIT + RATIO_SUFFIX, COMMIT_RATIO_DESCRIPTION);
         return sensor;
     }
 
-    private static Sensor invocationRateAndCountAndAvgAndMaxLatencySensor(final String threadId,
-                                                                          final String operation,
-                                                                          final String descriptionOfRate,
-                                                                          final String descriptionOfCount,
-                                                                          final String descriptionOfAvg,
-                                                                          final String descriptionOfMax,
-                                                                          final RecordingLevel recordingLevel,
-                                                                          final StreamsMetricsImpl streamsMetrics) {
+    public static void addThreadStartTimeMetric(final String threadId, final StreamsMetricsImpl streamsMetrics, final long startTime) {
+        streamsMetrics.addThreadLevelImmutableMetric(THREAD_START_TIME, THREAD_START_TIME_DESCRIPTION, threadId, startTime);
+    }
+
+    public static void addThreadBlockedTimeMetric(final String threadId, final StreamThreadTotalBlockedTime blockedTime, final StreamsMetricsImpl streamsMetrics) {
+        streamsMetrics.addThreadLevelMutableMetric(BLOCKED_TIME, BLOCKED_TIME_DESCRIPTION, threadId, (config, now) -> blockedTime.compute());
+    }
+
+    private static Sensor invocationRateAndCountSensor(final String threadId, final String operation, final String descriptionOfRate, final String descriptionOfCount, final RecordingLevel recordingLevel, final StreamsMetricsImpl streamsMetrics) {
+        // use operation name as the sensor suffix, and metric names
+        final Sensor sensor = streamsMetrics.threadLevelSensor(threadId, operation, recordingLevel);
+        addInvocationRateAndCountToSensor(sensor, THREAD_LEVEL_GROUP, streamsMetrics.threadLevelTagMap(threadId), operation, descriptionOfRate, descriptionOfCount);
+        return sensor;
+    }
+
+    private static Sensor invocationRateAndCountAndAvgAndMaxLatencySensor(final String threadId, final String operation, final String descriptionOfRate, final String descriptionOfCount, final String descriptionOfAvg, final String descriptionOfMax, final RecordingLevel recordingLevel, final StreamsMetricsImpl streamsMetrics) {
         // use operation name as the sensor suffix, and metric names
         final Sensor sensor = streamsMetrics.threadLevelSensor(threadId, operation, recordingLevel);
         final Map<String, String> tagMap = streamsMetrics.threadLevelTagMap(threadId);
-        addAvgAndMaxToSensor(
-            sensor,
-            THREAD_LEVEL_GROUP,
-            tagMap,
-            operation + LATENCY_SUFFIX,
-            descriptionOfAvg,
-            descriptionOfMax
-        );
-        addInvocationRateAndCountToSensor(
-            sensor,
-            THREAD_LEVEL_GROUP,
-            tagMap,
-            operation,
-            descriptionOfRate,
-            descriptionOfCount
-        );
+        addAvgAndMaxToSensor(sensor, THREAD_LEVEL_GROUP, tagMap, operation + LATENCY_SUFFIX, descriptionOfAvg, descriptionOfMax);
+        addInvocationRateAndCountToSensor(sensor, THREAD_LEVEL_GROUP, tagMap, operation, descriptionOfRate, descriptionOfCount);
         return sensor;
     }
->>>>>>> 15418db6
 }