--- conflicted
+++ resolved
@@ -25,9 +25,6 @@
 import java.util.Collections;
 import java.util.Map;
 
-<<<<<<< HEAD
-import static org.apache.kafka.streams.processor.internals.metrics.StreamsMetricsImpl.*;
-=======
 import static org.apache.kafka.streams.processor.internals.metrics.StreamsMetricsImpl.LATENCY_SUFFIX;
 import static org.apache.kafka.streams.processor.internals.metrics.StreamsMetricsImpl.PROCESS_ID_TAG;
 import static org.apache.kafka.streams.processor.internals.metrics.StreamsMetricsImpl.RATE_DESCRIPTION;
@@ -40,11 +37,9 @@
 import static org.apache.kafka.streams.processor.internals.metrics.StreamsMetricsImpl.addInvocationRateAndCountToSensor;
 import static org.apache.kafka.streams.processor.internals.metrics.StreamsMetricsImpl.addRateOfSumAndSumMetricsToSensor;
 import static org.apache.kafka.streams.processor.internals.metrics.StreamsMetricsImpl.addValueMetricToSensor;
->>>>>>> 9494bebe
 
 public class ThreadMetrics {
-    private ThreadMetrics() {
-    }
+    private ThreadMetrics() {}
 
     private static final String COMMIT = "commit";
     private static final String POLL = "poll";
@@ -87,17 +82,6 @@
     private static final String PUNCTUATE_RATE_DESCRIPTION = RATE_DESCRIPTION + PUNCTUATE_DESCRIPTION;
     private static final String PUNCTUATE_AVG_LATENCY_DESCRIPTION = "The average punctuate latency";
     private static final String PUNCTUATE_MAX_LATENCY_DESCRIPTION = "The maximum punctuate latency";
-<<<<<<< HEAD
-    private static final String COMMIT_OVER_TASKS_DESCRIPTION = "calls to commit over all tasks assigned to one stream thread";
-    private static final String COMMIT_OVER_TASKS_TOTAL_DESCRIPTION = TOTAL_DESCRIPTION + COMMIT_OVER_TASKS_DESCRIPTION;
-    private static final String COMMIT_OVER_TASKS_RATE_DESCRIPTION = RATE_DESCRIPTION + COMMIT_OVER_TASKS_DESCRIPTION;
-    private static final String PROCESS_RATIO_DESCRIPTION = "The fraction of time the thread spent on processing active tasks";
-    private static final String PUNCTUATE_RATIO_DESCRIPTION = "The fraction of time the thread spent on punctuating active tasks";
-    private static final String POLL_RATIO_DESCRIPTION = "The fraction of time the thread spent on polling records from consumer";
-    private static final String COMMIT_RATIO_DESCRIPTION = "The fraction of time the thread spent on committing all tasks";
-    private static final String BLOCKED_TIME_DESCRIPTION = "The total time the thread spent blocked on kafka in nanoseconds";
-    private static final String THREAD_START_TIME_DESCRIPTION = "The time that the thread was started";
-=======
     private static final String PROCESS_RATIO_DESCRIPTION =
         "The fraction of time the thread spent on processing active tasks";
     private static final String PUNCTUATE_RATIO_DESCRIPTION =
@@ -112,106 +96,208 @@
         "The time that the thread was started";
     private static final String THREAD_STATE_DESCRIPTION =
         "The current state of the thread";
->>>>>>> 9494bebe
-
-    public static Sensor createTaskSensor(final String threadId, final StreamsMetricsImpl streamsMetrics) {
-        return invocationRateAndCountSensor(threadId, CREATE_TASK, CREATE_TASK_RATE_DESCRIPTION, CREATE_TASK_TOTAL_DESCRIPTION, RecordingLevel.INFO, streamsMetrics);
-    }
-
-    public static Sensor closeTaskSensor(final String threadId, final StreamsMetricsImpl streamsMetrics) {
-        return invocationRateAndCountSensor(threadId, CLOSE_TASK, CLOSE_TASK_RATE_DESCRIPTION, CLOSE_TASK_TOTAL_DESCRIPTION, RecordingLevel.INFO, streamsMetrics);
-    }
-
-    public static Sensor commitSensor(final String threadId, final StreamsMetricsImpl streamsMetrics) {
-        return invocationRateAndCountAndAvgAndMaxLatencySensor(threadId, COMMIT, COMMIT_RATE_DESCRIPTION, COMMIT_TOTAL_DESCRIPTION, COMMIT_AVG_LATENCY_DESCRIPTION, COMMIT_MAX_LATENCY_DESCRIPTION, Sensor.RecordingLevel.INFO, streamsMetrics);
-    }
-
-    public static Sensor pollSensor(final String threadId, final StreamsMetricsImpl streamsMetrics) {
-        return invocationRateAndCountAndAvgAndMaxLatencySensor(threadId, POLL, POLL_RATE_DESCRIPTION, POLL_TOTAL_DESCRIPTION, POLL_AVG_LATENCY_DESCRIPTION, POLL_MAX_LATENCY_DESCRIPTION, Sensor.RecordingLevel.INFO, streamsMetrics);
-    }
-
-    public static Sensor processLatencySensor(final String threadId, final StreamsMetricsImpl streamsMetrics) {
-        final Sensor sensor = streamsMetrics.threadLevelSensor(threadId, PROCESS + LATENCY_SUFFIX, RecordingLevel.INFO);
-        final Map<String, String> tagMap = streamsMetrics.threadLevelTagMap(threadId);
-        addAvgAndMaxToSensor(sensor, THREAD_LEVEL_GROUP, tagMap, PROCESS + LATENCY_SUFFIX, PROCESS_AVG_LATENCY_DESCRIPTION, PROCESS_MAX_LATENCY_DESCRIPTION);
-        return sensor;
-    }
-
-    public static Sensor pollRecordsSensor(final String threadId, final StreamsMetricsImpl streamsMetrics) {
-        final Sensor sensor = streamsMetrics.threadLevelSensor(threadId, POLL + RECORDS_SUFFIX, RecordingLevel.INFO);
-        final Map<String, String> tagMap = streamsMetrics.threadLevelTagMap(threadId);
-        addAvgAndMaxToSensor(sensor, THREAD_LEVEL_GROUP, tagMap, POLL + RECORDS_SUFFIX, POLL_AVG_RECORDS_DESCRIPTION, POLL_MAX_RECORDS_DESCRIPTION);
-        return sensor;
-    }
-
-    public static Sensor processRecordsSensor(final String threadId, final StreamsMetricsImpl streamsMetrics) {
-        final Sensor sensor = streamsMetrics.threadLevelSensor(threadId, PROCESS + RECORDS_SUFFIX, RecordingLevel.INFO);
-        final Map<String, String> tagMap = streamsMetrics.threadLevelTagMap(threadId);
-        addAvgAndMaxToSensor(sensor, THREAD_LEVEL_GROUP, tagMap, PROCESS + RECORDS_SUFFIX, PROCESS_AVG_RECORDS_DESCRIPTION, PROCESS_MAX_RECORDS_DESCRIPTION);
-        return sensor;
-    }
-
-    public static Sensor processRateSensor(final String threadId, final StreamsMetricsImpl streamsMetrics) {
-        final Sensor sensor = streamsMetrics.threadLevelSensor(threadId, PROCESS + RATE_SUFFIX, RecordingLevel.INFO);
-        final Map<String, String> tagMap = streamsMetrics.threadLevelTagMap(threadId);
-        addRateOfSumAndSumMetricsToSensor(sensor, THREAD_LEVEL_GROUP, tagMap, PROCESS, PROCESS_RATE_DESCRIPTION, PROCESS_TOTAL_DESCRIPTION);
-        return sensor;
-    }
-
-    public static Sensor punctuateSensor(final String threadId, final StreamsMetricsImpl streamsMetrics) {
-        return invocationRateAndCountAndAvgAndMaxLatencySensor(threadId, PUNCTUATE, PUNCTUATE_RATE_DESCRIPTION, PUNCTUATE_TOTAL_DESCRIPTION, PUNCTUATE_AVG_LATENCY_DESCRIPTION, PUNCTUATE_MAX_LATENCY_DESCRIPTION, Sensor.RecordingLevel.INFO, streamsMetrics);
-    }
-
-<<<<<<< HEAD
-    public static Sensor commitOverTasksSensor(final String threadId, final StreamsMetricsImpl streamsMetrics) {
-        final Sensor commitOverTasksSensor = streamsMetrics.threadLevelSensor(threadId, COMMIT, Sensor.RecordingLevel.DEBUG);
-        final Map<String, String> tagMap = streamsMetrics.taskLevelTagMap(threadId, ROLLUP_VALUE);
-        addInvocationRateAndCountToSensor(commitOverTasksSensor, TASK_LEVEL_GROUP, tagMap, COMMIT, COMMIT_OVER_TASKS_RATE_DESCRIPTION, COMMIT_OVER_TASKS_TOTAL_DESCRIPTION);
-        return commitOverTasksSensor;
-    }
-
-    public static Sensor processRatioSensor(final String threadId, final StreamsMetricsImpl streamsMetrics) {
-        final Sensor sensor = streamsMetrics.threadLevelSensor(threadId, PROCESS + RATIO_SUFFIX, Sensor.RecordingLevel.INFO);
-=======
+
+    public static Sensor createTaskSensor(final String threadId,
+                                          final StreamsMetricsImpl streamsMetrics) {
+        return invocationRateAndCountSensor(
+            threadId,
+            CREATE_TASK,
+            CREATE_TASK_RATE_DESCRIPTION,
+            CREATE_TASK_TOTAL_DESCRIPTION,
+            RecordingLevel.INFO,
+            streamsMetrics
+        );
+    }
+
+    public static Sensor closeTaskSensor(final String threadId,
+                                         final StreamsMetricsImpl streamsMetrics) {
+        return invocationRateAndCountSensor(
+            threadId,
+            CLOSE_TASK,
+            CLOSE_TASK_RATE_DESCRIPTION,
+            CLOSE_TASK_TOTAL_DESCRIPTION,
+            RecordingLevel.INFO,
+            streamsMetrics
+        );
+    }
+
+    public static Sensor commitSensor(final String threadId,
+                                      final StreamsMetricsImpl streamsMetrics) {
+        return invocationRateAndCountAndAvgAndMaxLatencySensor(
+            threadId,
+            COMMIT,
+            COMMIT_RATE_DESCRIPTION,
+            COMMIT_TOTAL_DESCRIPTION,
+            COMMIT_AVG_LATENCY_DESCRIPTION,
+            COMMIT_MAX_LATENCY_DESCRIPTION,
+            Sensor.RecordingLevel.INFO,
+            streamsMetrics
+        );
+    }
+
+    public static Sensor pollSensor(final String threadId,
+                                    final StreamsMetricsImpl streamsMetrics) {
+        return invocationRateAndCountAndAvgAndMaxLatencySensor(
+            threadId,
+            POLL,
+            POLL_RATE_DESCRIPTION,
+            POLL_TOTAL_DESCRIPTION,
+            POLL_AVG_LATENCY_DESCRIPTION,
+            POLL_MAX_LATENCY_DESCRIPTION,
+            Sensor.RecordingLevel.INFO,
+            streamsMetrics
+        );
+    }
+
+    public static Sensor processLatencySensor(final String threadId,
+                                              final StreamsMetricsImpl streamsMetrics) {
+        final Sensor sensor =
+            streamsMetrics.threadLevelSensor(threadId, PROCESS + LATENCY_SUFFIX, RecordingLevel.INFO);
+        final Map<String, String> tagMap = streamsMetrics.threadLevelTagMap(threadId);
+        addAvgAndMaxToSensor(
+            sensor,
+            THREAD_LEVEL_GROUP,
+            tagMap,
+            PROCESS + LATENCY_SUFFIX,
+            PROCESS_AVG_LATENCY_DESCRIPTION,
+            PROCESS_MAX_LATENCY_DESCRIPTION
+        );
+        return sensor;
+    }
+
+    public static Sensor pollRecordsSensor(final String threadId,
+                                           final StreamsMetricsImpl streamsMetrics) {
+        final Sensor sensor =
+            streamsMetrics.threadLevelSensor(threadId, POLL + RECORDS_SUFFIX, RecordingLevel.INFO);
+        final Map<String, String> tagMap = streamsMetrics.threadLevelTagMap(threadId);
+        addAvgAndMaxToSensor(
+            sensor,
+            THREAD_LEVEL_GROUP,
+            tagMap,
+            POLL + RECORDS_SUFFIX,
+            POLL_AVG_RECORDS_DESCRIPTION,
+            POLL_MAX_RECORDS_DESCRIPTION
+        );
+        return sensor;
+    }
+
+    public static Sensor processRecordsSensor(final String threadId,
+                                              final StreamsMetricsImpl streamsMetrics) {
+        final Sensor sensor =
+            streamsMetrics.threadLevelSensor(threadId, PROCESS + RECORDS_SUFFIX, RecordingLevel.INFO);
+        final Map<String, String> tagMap = streamsMetrics.threadLevelTagMap(threadId);
+        addAvgAndMaxToSensor(
+            sensor,
+            THREAD_LEVEL_GROUP,
+            tagMap,
+            PROCESS + RECORDS_SUFFIX,
+            PROCESS_AVG_RECORDS_DESCRIPTION,
+            PROCESS_MAX_RECORDS_DESCRIPTION
+        );
+        return sensor;
+    }
+
+    public static Sensor processRateSensor(final String threadId,
+                                           final StreamsMetricsImpl streamsMetrics) {
+        final Sensor sensor =
+            streamsMetrics.threadLevelSensor(threadId, PROCESS + RATE_SUFFIX, RecordingLevel.INFO);
+        final Map<String, String> tagMap = streamsMetrics.threadLevelTagMap(threadId);
+        addRateOfSumAndSumMetricsToSensor(
+            sensor,
+            THREAD_LEVEL_GROUP,
+            tagMap,
+            PROCESS,
+            PROCESS_RATE_DESCRIPTION,
+            PROCESS_TOTAL_DESCRIPTION
+        );
+        return sensor;
+    }
+
+    public static Sensor punctuateSensor(final String threadId,
+                                         final StreamsMetricsImpl streamsMetrics) {
+        return invocationRateAndCountAndAvgAndMaxLatencySensor(
+            threadId,
+            PUNCTUATE,
+            PUNCTUATE_RATE_DESCRIPTION,
+            PUNCTUATE_TOTAL_DESCRIPTION,
+            PUNCTUATE_AVG_LATENCY_DESCRIPTION,
+            PUNCTUATE_MAX_LATENCY_DESCRIPTION,
+            Sensor.RecordingLevel.INFO,
+            streamsMetrics
+        );
+    }
+
     public static Sensor processRatioSensor(final String threadId,
                                             final StreamsMetricsImpl streamsMetrics) {
         final Sensor sensor =
             streamsMetrics.threadLevelSensor(threadId, PROCESS + RATIO_SUFFIX, Sensor.RecordingLevel.INFO);
->>>>>>> 9494bebe
-        final Map<String, String> tagMap = streamsMetrics.threadLevelTagMap(threadId);
-        addValueMetricToSensor(sensor, THREAD_LEVEL_GROUP, tagMap, PROCESS + RATIO_SUFFIX, PROCESS_RATIO_DESCRIPTION);
-        return sensor;
-    }
-
-    public static Sensor punctuateRatioSensor(final String threadId, final StreamsMetricsImpl streamsMetrics) {
-        final Sensor sensor = streamsMetrics.threadLevelSensor(threadId, PUNCTUATE + RATIO_SUFFIX, Sensor.RecordingLevel.INFO);
-        final Map<String, String> tagMap = streamsMetrics.threadLevelTagMap(threadId);
-        addValueMetricToSensor(sensor, THREAD_LEVEL_GROUP, tagMap, PUNCTUATE + RATIO_SUFFIX, PUNCTUATE_RATIO_DESCRIPTION);
-        return sensor;
-    }
-
-    public static Sensor pollRatioSensor(final String threadId, final StreamsMetricsImpl streamsMetrics) {
-        final Sensor sensor = streamsMetrics.threadLevelSensor(threadId, POLL + RATIO_SUFFIX, Sensor.RecordingLevel.INFO);
-        final Map<String, String> tagMap = streamsMetrics.threadLevelTagMap(threadId);
-        addValueMetricToSensor(sensor, THREAD_LEVEL_GROUP, tagMap, POLL + RATIO_SUFFIX, POLL_RATIO_DESCRIPTION);
-        return sensor;
-    }
-
-    public static Sensor commitRatioSensor(final String threadId, final StreamsMetricsImpl streamsMetrics) {
-        final Sensor sensor = streamsMetrics.threadLevelSensor(threadId, COMMIT + RATIO_SUFFIX, Sensor.RecordingLevel.INFO);
-        final Map<String, String> tagMap = streamsMetrics.threadLevelTagMap(threadId);
-        addValueMetricToSensor(sensor, THREAD_LEVEL_GROUP, tagMap, COMMIT + RATIO_SUFFIX, COMMIT_RATIO_DESCRIPTION);
-        return sensor;
-    }
-
-    public static void addThreadStartTimeMetric(final String threadId, final StreamsMetricsImpl streamsMetrics, final long startTime) {
-        streamsMetrics.addThreadLevelImmutableMetric(THREAD_START_TIME, THREAD_START_TIME_DESCRIPTION, threadId, startTime);
-    }
-
-<<<<<<< HEAD
-    public static void addThreadBlockedTimeMetric(final String threadId, final StreamThreadTotalBlockedTime blockedTime, final StreamsMetricsImpl streamsMetrics) {
-        streamsMetrics.addThreadLevelMutableMetric(BLOCKED_TIME, BLOCKED_TIME_DESCRIPTION, threadId, (config, now) -> blockedTime.compute());
-=======
+        final Map<String, String> tagMap = streamsMetrics.threadLevelTagMap(threadId);
+        addValueMetricToSensor(
+            sensor,
+            THREAD_LEVEL_GROUP,
+            tagMap,
+            PROCESS + RATIO_SUFFIX,
+            PROCESS_RATIO_DESCRIPTION
+        );
+        return sensor;
+    }
+
+    public static Sensor punctuateRatioSensor(final String threadId,
+                                              final StreamsMetricsImpl streamsMetrics) {
+        final Sensor sensor =
+            streamsMetrics.threadLevelSensor(threadId, PUNCTUATE + RATIO_SUFFIX, Sensor.RecordingLevel.INFO);
+        final Map<String, String> tagMap = streamsMetrics.threadLevelTagMap(threadId);
+        addValueMetricToSensor(
+            sensor,
+            THREAD_LEVEL_GROUP,
+            tagMap,
+            PUNCTUATE + RATIO_SUFFIX,
+            PUNCTUATE_RATIO_DESCRIPTION
+        );
+        return sensor;
+    }
+
+    public static Sensor pollRatioSensor(final String threadId,
+                                         final StreamsMetricsImpl streamsMetrics) {
+        final Sensor sensor =
+            streamsMetrics.threadLevelSensor(threadId, POLL + RATIO_SUFFIX, Sensor.RecordingLevel.INFO);
+        final Map<String, String> tagMap = streamsMetrics.threadLevelTagMap(threadId);
+        addValueMetricToSensor(
+            sensor,
+            THREAD_LEVEL_GROUP,
+            tagMap,
+            POLL + RATIO_SUFFIX,
+            POLL_RATIO_DESCRIPTION
+        );
+        return sensor;
+    }
+
+    public static Sensor commitRatioSensor(final String threadId,
+                                           final StreamsMetricsImpl streamsMetrics) {
+        final Sensor sensor =
+            streamsMetrics.threadLevelSensor(threadId, COMMIT + RATIO_SUFFIX, Sensor.RecordingLevel.INFO);
+        final Map<String, String> tagMap = streamsMetrics.threadLevelTagMap(threadId);
+        addValueMetricToSensor(
+            sensor,
+            THREAD_LEVEL_GROUP,
+            tagMap,
+            COMMIT + RATIO_SUFFIX,
+            COMMIT_RATIO_DESCRIPTION
+        );
+        return sensor;
+    }
+
+    public static void addThreadStartTimeMetric(final String threadId,
+                                                final StreamsMetricsImpl streamsMetrics,
+                                                final long startTime) {
+        streamsMetrics.addThreadLevelImmutableMetric(
+            THREAD_START_TIME,
+            THREAD_START_TIME_DESCRIPTION,
+            threadId,
+            startTime
+        );
+    }
+
     public static void addThreadStateTelemetryMetric(final String processId,
                                                      final String threadId,
                                                      final StreamsMetricsImpl streamsMetrics,
@@ -247,22 +333,54 @@
             threadId,
             (config, now) -> blockedTime.compute()
         );
->>>>>>> 9494bebe
-    }
-
-    private static Sensor invocationRateAndCountSensor(final String threadId, final String operation, final String descriptionOfRate, final String descriptionOfCount, final RecordingLevel recordingLevel, final StreamsMetricsImpl streamsMetrics) {
+    }
+
+    private static Sensor invocationRateAndCountSensor(final String threadId,
+                                                       final String operation,
+                                                       final String descriptionOfRate,
+                                                       final String descriptionOfCount,
+                                                       final RecordingLevel recordingLevel,
+                                                       final StreamsMetricsImpl streamsMetrics) {
         // use operation name as the sensor suffix, and metric names
         final Sensor sensor = streamsMetrics.threadLevelSensor(threadId, operation, recordingLevel);
-        addInvocationRateAndCountToSensor(sensor, THREAD_LEVEL_GROUP, streamsMetrics.threadLevelTagMap(threadId), operation, descriptionOfRate, descriptionOfCount);
-        return sensor;
-    }
-
-    private static Sensor invocationRateAndCountAndAvgAndMaxLatencySensor(final String threadId, final String operation, final String descriptionOfRate, final String descriptionOfCount, final String descriptionOfAvg, final String descriptionOfMax, final RecordingLevel recordingLevel, final StreamsMetricsImpl streamsMetrics) {
+        addInvocationRateAndCountToSensor(
+            sensor,
+            THREAD_LEVEL_GROUP,
+            streamsMetrics.threadLevelTagMap(threadId),
+            operation,
+            descriptionOfRate,
+            descriptionOfCount
+        );
+        return sensor;
+    }
+
+    private static Sensor invocationRateAndCountAndAvgAndMaxLatencySensor(final String threadId,
+                                                                          final String operation,
+                                                                          final String descriptionOfRate,
+                                                                          final String descriptionOfCount,
+                                                                          final String descriptionOfAvg,
+                                                                          final String descriptionOfMax,
+                                                                          final RecordingLevel recordingLevel,
+                                                                          final StreamsMetricsImpl streamsMetrics) {
         // use operation name as the sensor suffix, and metric names
         final Sensor sensor = streamsMetrics.threadLevelSensor(threadId, operation, recordingLevel);
         final Map<String, String> tagMap = streamsMetrics.threadLevelTagMap(threadId);
-        addAvgAndMaxToSensor(sensor, THREAD_LEVEL_GROUP, tagMap, operation + LATENCY_SUFFIX, descriptionOfAvg, descriptionOfMax);
-        addInvocationRateAndCountToSensor(sensor, THREAD_LEVEL_GROUP, tagMap, operation, descriptionOfRate, descriptionOfCount);
+        addAvgAndMaxToSensor(
+            sensor,
+            THREAD_LEVEL_GROUP,
+            tagMap,
+            operation + LATENCY_SUFFIX,
+            descriptionOfAvg,
+            descriptionOfMax
+        );
+        addInvocationRateAndCountToSensor(
+            sensor,
+            THREAD_LEVEL_GROUP,
+            tagMap,
+            operation,
+            descriptionOfRate,
+            descriptionOfCount
+        );
         return sensor;
     }
 }