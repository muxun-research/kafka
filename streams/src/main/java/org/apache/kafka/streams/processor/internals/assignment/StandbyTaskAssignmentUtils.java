--- conflicted
+++ resolved
@@ -28,16 +28,8 @@
 import static java.util.stream.Collectors.toMap;
 
 final class StandbyTaskAssignmentUtils {
-    private StandbyTaskAssignmentUtils() {
-    }
+    private StandbyTaskAssignmentUtils() {}
 
-<<<<<<< HEAD
-    static ConstrainedPrioritySet createLeastLoadedPrioritySetConstrainedByAssignedTask(final Map<UUID, ClientState> clients) {
-        return new ConstrainedPrioritySet((client, t) -> !clients.get(client).hasAssignedTask(t), client -> clients.get(client).assignedTaskLoad());
-    }
-
-    static void pollClientAndMaybeAssignAndUpdateRemainingStandbyTasks(final int numStandbyReplicas, final Map<UUID, ClientState> clients, final Map<TaskId, Integer> tasksToRemainingStandbys, final ConstrainedPrioritySet standbyTaskClientsByTaskLoad, final TaskId activeTaskId, final Logger log) {
-=======
     static ConstrainedPrioritySet createLeastLoadedPrioritySetConstrainedByAssignedTask(final Map<ProcessId, ClientState> clients) {
         return new ConstrainedPrioritySet((client, t) -> !clients.get(client).hasAssignedTask(t),
                                           client -> clients.get(client).assignedTaskLoad());
@@ -49,7 +41,6 @@
                                                                        final ConstrainedPrioritySet standbyTaskClientsByTaskLoad,
                                                                        final TaskId activeTaskId,
                                                                        final Logger log) {
->>>>>>> 9494bebe
         int numRemainingStandbys = tasksToRemainingStandbys.get(activeTaskId);
         while (numRemainingStandbys > 0) {
             final ProcessId client = standbyTaskClientsByTaskLoad.poll(activeTaskId);
@@ -63,11 +54,16 @@
         }
 
         if (numRemainingStandbys > 0) {
-            log.warn("Unable to assign {} of {} standby tasks for task [{}]. " + "There is not enough available capacity. You should " + "increase the number of application instances " + "to maintain the requested number of standby replicas.", numRemainingStandbys, numStandbyReplicas, activeTaskId);
+            log.warn("Unable to assign {} of {} standby tasks for task [{}]. " +
+                     "There is not enough available capacity. You should " +
+                     "increase the number of application instances " +
+                     "to maintain the requested number of standby replicas.",
+                     numRemainingStandbys, numStandbyReplicas, activeTaskId);
         }
     }
 
-    static Map<TaskId, Integer> computeTasksToRemainingStandbys(final int numStandbyReplicas, final Set<TaskId> statefulTaskIds) {
+    static Map<TaskId, Integer> computeTasksToRemainingStandbys(final int numStandbyReplicas,
+                                                                final Set<TaskId> statefulTaskIds) {
         return statefulTaskIds.stream().collect(toMap(Function.identity(), t -> numStandbyReplicas));
     }
 }