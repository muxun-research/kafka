/*
 * Licensed to the Apache Software Foundation (ASF) under one or more
 * contributor license agreements. See the NOTICE file distributed with
 * this work for additional information regarding copyright ownership.
 * The ASF licenses this file to You under the Apache License, Version 2.0
 * (the "License"); you may not use this file except in compliance with
 * the License. You may obtain a copy of the License at
 *
 *    http://www.apache.org/licenses/LICENSE-2.0
 *
 * Unless required by applicable law or agreed to in writing, software
 * distributed under the License is distributed on an "AS IS" BASIS,
 * WITHOUT WARRANTIES OR CONDITIONS OF ANY KIND, either express or implied.
 * See the License for the specific language governing permissions and
 * limitations under the License.
 */
package org.apache.kafka.streams.state.internals;

import org.apache.kafka.common.serialization.Serde;
import org.apache.kafka.common.utils.Bytes;
import org.apache.kafka.common.utils.Time;
<<<<<<< HEAD
import org.apache.kafka.streams.state.*;

import java.util.Objects;

public class VersionedKeyValueStoreBuilder<K, V> extends AbstractStoreBuilder<K, V, VersionedKeyValueStore<K, V>> {
=======
import org.apache.kafka.streams.state.KeyValueStore;
import org.apache.kafka.streams.state.StoreBuilder;
import org.apache.kafka.streams.state.VersionedBytesStore;
import org.apache.kafka.streams.state.VersionedBytesStoreSupplier;
import org.apache.kafka.streams.state.VersionedKeyValueStore;

import java.util.Objects;

public class VersionedKeyValueStoreBuilder<K, V>
    extends AbstractStoreBuilder<K, V, VersionedKeyValueStore<K, V>> {
>>>>>>> 9494bebe

    private final VersionedBytesStoreSupplier storeSupplier;

    public VersionedKeyValueStoreBuilder(final VersionedBytesStoreSupplier storeSupplier, final Serde<K> keySerde, final Serde<V> valueSerde, final Time time) {
        super(storeSupplier.name(), keySerde, valueSerde, time);
        Objects.requireNonNull(storeSupplier, "storeSupplier can't be null");
        Objects.requireNonNull(storeSupplier.metricsScope(), "storeSupplier's metricsScope can't be null");
        this.storeSupplier = storeSupplier;
    }

    @Override
    public VersionedKeyValueStore<K, V> build() {
        final KeyValueStore<Bytes, byte[]> store = storeSupplier.get();
        if (!(store instanceof VersionedBytesStore)) {
            throw new IllegalStateException("VersionedBytesStoreSupplier.get() must return an instance of VersionedBytesStore");
        }

        return new MeteredVersionedKeyValueStore<>(maybeWrapLogging((VersionedBytesStore) store), // no caching layer for versioned stores
                storeSupplier.metricsScope(), time, keySerde, valueSerde);
    }

    @Override
    public StoreBuilder<VersionedKeyValueStore<K, V>> withCachingEnabled() {
        throw new IllegalStateException("Versioned stores do not support caching");
    }

    public long historyRetention() {
        return storeSupplier.historyRetentionMs();
    }

    private VersionedBytesStore maybeWrapLogging(final VersionedBytesStore inner) {
        if (!enableLogging) {
            return inner;
        }
        return new ChangeLoggingVersionedKeyValueBytesStore(inner);
    }
}<|MERGE_RESOLUTION|>--- conflicted
+++ resolved
@@ -19,13 +19,6 @@
 import org.apache.kafka.common.serialization.Serde;
 import org.apache.kafka.common.utils.Bytes;
 import org.apache.kafka.common.utils.Time;
-<<<<<<< HEAD
-import org.apache.kafka.streams.state.*;
-
-import java.util.Objects;
-
-public class VersionedKeyValueStoreBuilder<K, V> extends AbstractStoreBuilder<K, V, VersionedKeyValueStore<K, V>> {
-=======
 import org.apache.kafka.streams.state.KeyValueStore;
 import org.apache.kafka.streams.state.StoreBuilder;
 import org.apache.kafka.streams.state.VersionedBytesStore;
@@ -36,12 +29,18 @@
 
 public class VersionedKeyValueStoreBuilder<K, V>
     extends AbstractStoreBuilder<K, V, VersionedKeyValueStore<K, V>> {
->>>>>>> 9494bebe
 
     private final VersionedBytesStoreSupplier storeSupplier;
 
-    public VersionedKeyValueStoreBuilder(final VersionedBytesStoreSupplier storeSupplier, final Serde<K> keySerde, final Serde<V> valueSerde, final Time time) {
-        super(storeSupplier.name(), keySerde, valueSerde, time);
+    public VersionedKeyValueStoreBuilder(final VersionedBytesStoreSupplier storeSupplier,
+                                         final Serde<K> keySerde,
+                                         final Serde<V> valueSerde,
+                                         final Time time) {
+        super(
+            storeSupplier.name(),
+            keySerde,
+            valueSerde,
+            time);
         Objects.requireNonNull(storeSupplier, "storeSupplier can't be null");
         Objects.requireNonNull(storeSupplier.metricsScope(), "storeSupplier's metricsScope can't be null");
         this.storeSupplier = storeSupplier;
@@ -54,8 +53,12 @@
             throw new IllegalStateException("VersionedBytesStoreSupplier.get() must return an instance of VersionedBytesStore");
         }
 
-        return new MeteredVersionedKeyValueStore<>(maybeWrapLogging((VersionedBytesStore) store), // no caching layer for versioned stores
-                storeSupplier.metricsScope(), time, keySerde, valueSerde);
+        return new MeteredVersionedKeyValueStore<>(
+            maybeWrapLogging((VersionedBytesStore) store), // no caching layer for versioned stores
+            storeSupplier.metricsScope(),
+            time,
+            keySerde,
+            valueSerde);
     }
 
     @Override
