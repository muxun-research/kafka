--- conflicted
+++ resolved
@@ -26,21 +26,19 @@
 import java.util.Map;
 import java.util.Set;
 
-import static org.apache.kafka.streams.processor.internals.assignment.StandbyTaskAssignmentUtils.*;
+import static org.apache.kafka.streams.processor.internals.assignment.StandbyTaskAssignmentUtils.computeTasksToRemainingStandbys;
+import static org.apache.kafka.streams.processor.internals.assignment.StandbyTaskAssignmentUtils.createLeastLoadedPrioritySetConstrainedByAssignedTask;
+import static org.apache.kafka.streams.processor.internals.assignment.StandbyTaskAssignmentUtils.pollClientAndMaybeAssignAndUpdateRemainingStandbyTasks;
 
 /**
  * Default standby task assignor that distributes standby tasks to the least loaded clients.
+ *
  * @see ClientTagAwareStandbyTaskAssignor
  */
 class DefaultStandbyTaskAssignor implements StandbyTaskAssignor {
     private static final Logger log = LoggerFactory.getLogger(DefaultStandbyTaskAssignor.class);
 
     @Override
-<<<<<<< HEAD
-    public boolean assign(final Map<UUID, ClientState> clients, final Set<TaskId> allTaskIds, final Set<TaskId> statefulTaskIds, final AssignorConfiguration.AssignmentConfigs configs) {
-        final int numStandbyReplicas = configs.numStandbyReplicas;
-        final Map<TaskId, Integer> tasksToRemainingStandbys = computeTasksToRemainingStandbys(numStandbyReplicas, statefulTaskIds);
-=======
     public boolean assign(final Map<ProcessId, ClientState> clients,
                           final Set<TaskId> allTaskIds,
                           final Set<TaskId> statefulTaskIds,
@@ -48,14 +46,18 @@
         final int numStandbyReplicas = configs.numStandbyReplicas();
         final Map<TaskId, Integer> tasksToRemainingStandbys = computeTasksToRemainingStandbys(numStandbyReplicas,
                                                                                               statefulTaskIds);
->>>>>>> 9494bebe
 
         final ConstrainedPrioritySet standbyTaskClientsByTaskLoad = createLeastLoadedPrioritySetConstrainedByAssignedTask(clients);
 
         standbyTaskClientsByTaskLoad.offerAll(clients.keySet());
 
         for (final TaskId task : statefulTaskIds) {
-            pollClientAndMaybeAssignAndUpdateRemainingStandbyTasks(numStandbyReplicas, clients, tasksToRemainingStandbys, standbyTaskClientsByTaskLoad, task, log);
+            pollClientAndMaybeAssignAndUpdateRemainingStandbyTasks(numStandbyReplicas,
+                                                                   clients,
+                                                                   tasksToRemainingStandbys,
+                                                                   standbyTaskClientsByTaskLoad,
+                                                                   task,
+                                                                   log);
         }
 
         // returning false, because standby task assignment will never require a follow-up probing rebalance.
