--- conflicted
+++ resolved
@@ -69,25 +69,17 @@
  */
 public class JoinWindows extends Windows<Window> {
 
-    /** Maximum time difference for tuples that are before the join tuple. */
+    /**
+     * Maximum time difference for tuples that are before the join tuple.
+     */
     public final long beforeMs;
-    /** Maximum time difference for tuples that are after the join tuple. */
+    /**
+     * Maximum time difference for tuples that are after the join tuple.
+     */
     public final long afterMs;
 
     private final long graceMs;
 
-<<<<<<< HEAD
-	private JoinWindows(final long beforeMs,
-						final long afterMs,
-						final long graceMs) {
-		if (beforeMs + afterMs < 0) {
-			throw new IllegalArgumentException("Window interval (ie, beforeMs+afterMs) must not be negative.");
-		}
-		this.afterMs = afterMs;
-		this.beforeMs = beforeMs;
-		this.graceMs = graceMs;
-	}
-=======
     /**
      * Enable left/outer stream-stream join, by not emitting left/outer results eagerly, but only after the grace period passed.
      * This flag can only be enabled via ofTimeDifferenceAndGrace or ofTimeDifferenceWithNoGrace.
@@ -98,10 +90,7 @@
         this(joinWindows.beforeMs, joinWindows.afterMs, joinWindows.graceMs, joinWindows.enableSpuriousResultFix);
     }
 
-    private JoinWindows(final long beforeMs,
-                        final long afterMs,
-                        final long graceMs,
-                        final boolean enableSpuriousResultFix) {
+    private JoinWindows(final long beforeMs, final long afterMs, final long graceMs, final boolean enableSpuriousResultFix) {
         if (beforeMs + afterMs < 0) {
             throw new IllegalArgumentException("Window interval (ie, beforeMs+afterMs) must not be negative.");
         }
@@ -125,7 +114,6 @@
      * means that only out-of-order records arriving more than the grace period after the window end will be dropped.
      * The window close, after which any incoming records are considered late and will be rejected, is defined as
      * {@code windowEnd + afterWindowEnd}
-     *
      * @param timeDifference join window interval
      * @param afterWindowEnd The grace period to admit out-of-order events to a window.
      * @return A new JoinWindows object with the specified window definition and grace period
@@ -149,7 +137,6 @@
      * <p>
      * CAUTION: Using this method implicitly sets the grace period to zero, which means that any out-of-order
      * records arriving after the window ends are considered late and will be dropped.
-     *
      * @param timeDifference join window interval
      * @return a new JoinWindows object with the window definition and no grace period. Note that this means out-of-order records arriving after the window end will be dropped
      * @throws IllegalArgumentException if {@code timeDifference} is negative or can't be represented as {@code long milliseconds}
@@ -157,13 +144,11 @@
     public static JoinWindows ofTimeDifferenceWithNoGrace(final Duration timeDifference) {
         return ofTimeDifferenceAndGrace(timeDifference, Duration.ofMillis(NO_GRACE_PERIOD));
     }
->>>>>>> 15418db6
 
     /**
      * Specifies that records of the same key are joinable if their timestamps are within {@code timeDifference},
      * i.e., the timestamp of a record from the secondary stream is max {@code timeDifference} before or after
      * the timestamp of the record from the primary stream.
-     *
      * @param timeDifference join window interval
      * @return a new JoinWindows object with the window definition with and grace period (default to 24 hours minus {@code timeDifference})
      * @throws IllegalArgumentException if {@code timeDifference} is negative or can't be represented as {@code long milliseconds}
@@ -171,17 +156,10 @@
      */
     @Deprecated
     public static JoinWindows of(final Duration timeDifference) throws IllegalArgumentException {
-<<<<<<< HEAD
-		final String msgPrefix = prepareMillisCheckFailMsgPrefix(timeDifference, "timeDifference");
-		final long timeDifferenceMs = validateMillisecondDuration(timeDifference, msgPrefix);
-		return new JoinWindows(timeDifferenceMs, timeDifferenceMs, DEFAULT_GRACE_PERIOD_MS);
-	}
-=======
         final String msgPrefix = prepareMillisCheckFailMsgPrefix(timeDifference, "timeDifference");
         final long timeDifferenceMs = validateMillisecondDuration(timeDifference, msgPrefix);
         return new JoinWindows(timeDifferenceMs, timeDifferenceMs, Math.max(DEPRECATED_DEFAULT_24_HR_GRACE_PERIOD - timeDifferenceMs * 2, 0), false);
     }
->>>>>>> 15418db6
 
     /**
      * Changes the start window boundary to {@code timeDifference} but keep the end window boundary as is.
@@ -194,17 +172,10 @@
      * @throws IllegalArgumentException if the resulting window size is negative or {@code timeDifference} can't be represented as {@code long milliseconds}
      */
     public JoinWindows before(final Duration timeDifference) throws IllegalArgumentException {
-<<<<<<< HEAD
-		final String msgPrefix = prepareMillisCheckFailMsgPrefix(timeDifference, "timeDifference");
-		final long timeDifferenceMs = validateMillisecondDuration(timeDifference, msgPrefix);
-		return new JoinWindows(timeDifferenceMs, afterMs, DEFAULT_GRACE_PERIOD_MS);
-	}
-=======
         final String msgPrefix = prepareMillisCheckFailMsgPrefix(timeDifference, "timeDifference");
         final long timeDifferenceMs = validateMillisecondDuration(timeDifference, msgPrefix);
         return new JoinWindows(timeDifferenceMs, afterMs, graceMs, enableSpuriousResultFix);
     }
->>>>>>> 15418db6
 
     /**
      * Changes the end window boundary to {@code timeDifference} but keep the start window boundary as is.
@@ -217,17 +188,10 @@
      * @throws IllegalArgumentException if the resulting window size is negative or {@code timeDifference} can't be represented as {@code long milliseconds}
      */
     public JoinWindows after(final Duration timeDifference) throws IllegalArgumentException {
-<<<<<<< HEAD
-		final String msgPrefix = prepareMillisCheckFailMsgPrefix(timeDifference, "timeDifference");
-		final long timeDifferenceMs = validateMillisecondDuration(timeDifference, msgPrefix);
-		return new JoinWindows(beforeMs, timeDifferenceMs, DEFAULT_GRACE_PERIOD_MS);
-	}
-=======
         final String msgPrefix = prepareMillisCheckFailMsgPrefix(timeDifference, "timeDifference");
         final long timeDifferenceMs = validateMillisecondDuration(timeDifference, msgPrefix);
         return new JoinWindows(beforeMs, timeDifferenceMs, graceMs, enableSpuriousResultFix);
     }
->>>>>>> 15418db6
 
     /**
      * Not supported by {@code JoinWindows}.
@@ -245,58 +209,35 @@
         return beforeMs + afterMs;
     }
 
-<<<<<<< HEAD
-	/**
-	 * Reject out-of-order events that are delayed more than {@code afterWindowEnd}
-	 * after the end of its window.
-	 * <p>
-	 * Delay is defined as (stream_time - record_timestamp).
-	 * @param afterWindowEnd The grace period to admit out-of-order events to a window.
-	 * @return this updated builder
-	 * @throws IllegalArgumentException if the {@code afterWindowEnd} is negative of can't be represented as {@code long milliseconds}
-	 */
-=======
     /**
      * Reject out-of-order events that are delayed more than {@code afterWindowEnd}
      * after the end of its window.
      * <p>
      * Delay is defined as (stream_time - record_timestamp).
-     *
      * @param afterWindowEnd The grace period to admit out-of-order events to a window.
      * @return this updated builder
      * @throws IllegalArgumentException if the {@code afterWindowEnd} is negative or can't be represented as {@code long milliseconds}
-     * @throws IllegalStateException if {@link #grace(Duration)} is called after {@link #ofTimeDifferenceAndGrace(Duration, Duration)} or {@link #ofTimeDifferenceWithNoGrace(Duration)}
+     * @throws IllegalStateException    if {@link #grace(Duration)} is called after {@link #ofTimeDifferenceAndGrace(Duration, Duration)} or {@link #ofTimeDifferenceWithNoGrace(Duration)}
      * @deprecated since 3.0. Use {@link #ofTimeDifferenceAndGrace(Duration, Duration)} instead
      */
     @Deprecated
->>>>>>> 15418db6
     public JoinWindows grace(final Duration afterWindowEnd) throws IllegalArgumentException {
         // re-use the enableSpuriousResultFix flag to identify if grace is called after ofTimeDifferenceAndGrace/ofTimeDifferenceWithNoGrace
         if (this.enableSpuriousResultFix) {
-            throw new IllegalStateException(
-                "Cannot call grace() after setting grace value via ofTimeDifferenceAndGrace or ofTimeDifferenceWithNoGrace.");
+            throw new IllegalStateException("Cannot call grace() after setting grace value via ofTimeDifferenceAndGrace or ofTimeDifferenceWithNoGrace.");
         }
 
         final String msgPrefix = prepareMillisCheckFailMsgPrefix(afterWindowEnd, "afterWindowEnd");
-<<<<<<< HEAD
-		final long afterWindowEndMs = validateMillisecondDuration(afterWindowEnd, msgPrefix);
-		if (afterWindowEndMs < 0) {
-            throw new IllegalArgumentException("Grace period must not be negative.");
-        }
-        return new JoinWindows(beforeMs, afterMs, afterWindowEndMs);
-	}
-=======
         final long afterWindowEndMs = validateMillisecondDuration(afterWindowEnd, msgPrefix);
         return new JoinWindows(beforeMs, afterMs, afterWindowEndMs, false);
     }
->>>>>>> 15418db6
-
-	@Override
+
+    @Override
     public long gracePeriodMs() {
         return graceMs;
-	}
-
-	@Override
+    }
+
+    @Override
     public boolean equals(final Object o) {
         if (this == o) {
             return true;
@@ -313,9 +254,9 @@
     @Override
     public int hashCode() {
         return Objects.hash(beforeMs, afterMs, graceMs);
-	}
-
-	@Override
+    }
+
+    @Override
     public String toString() {
         return "JoinWindows{" +
             "beforeMs=" + beforeMs +
