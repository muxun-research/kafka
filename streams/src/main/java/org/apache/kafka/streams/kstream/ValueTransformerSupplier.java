--- conflicted
+++ resolved
@@ -25,6 +25,7 @@
  * The supplier should always generate a new instance each time {@link ValueTransformerSupplier#get()} gets called. Creating
  * a single {@link ValueTransformer} object and returning the same object reference in {@link ValueTransformerSupplier#get()} would be
  * a violation of the supplier pattern and leads to runtime exceptions.
+ *
  * @param <V>  value type
  * @param <VR> transformed value type
  * @see ValueTransformer
@@ -37,18 +38,6 @@
 @Deprecated
 public interface ValueTransformerSupplier<V, VR> extends ConnectedStoreProvider {
 
-<<<<<<< HEAD
-	/**
-	 * Return a newly constructed {@link ValueTransformer} instance.
-	 * The supplier should always generate a new instance each time {@link  ValueTransformerSupplier#get()} gets called.
-	 * <p>
-	 * Creating a single {@link ValueTransformer} object and returning the same object reference in {@link ValueTransformerSupplier#get()}
-	 * is a violation of the supplier pattern and leads to runtime exceptions.
-	 *
-	 * @return a new {@link ValueTransformer} instance
-	 * @return a newly constructed {@link ValueTransformer} instance
-	 */
-=======
     /**
      * Return a newly constructed {@link ValueTransformer} instance.
      * The supplier should always generate a new instance each time {@link ValueTransformerSupplier#get()} gets called.
@@ -58,6 +47,5 @@
      *
      * @return a newly constructed {@link ValueTransformer} instance
      */
->>>>>>> 9494bebe
     ValueTransformer<V, VR> get();
 }