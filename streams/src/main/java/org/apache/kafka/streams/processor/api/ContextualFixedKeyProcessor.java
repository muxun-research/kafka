--- conflicted
+++ resolved
@@ -17,26 +17,17 @@
 package org.apache.kafka.streams.processor.api;
 
 /**
-<<<<<<< HEAD
- * An abstract implementation of {@link FixedKeyProcessor} that manages the
- * {@link FixedKeyProcessorContext} instance and provides default no-op
- * implementation of {@link #close()}.
- * @param <KIn>  the type of input keys
- * @param <VIn>  the type of input values
-=======
  * An abstract implementation of {@link FixedKeyProcessor} that manages the {@link FixedKeyProcessorContext} instance.
  *
  * @param <KIn> the type of input keys
  * @param <VIn> the type of input values
->>>>>>> 9494bebe
  * @param <VOut> the type of output values
  */
 public abstract class ContextualFixedKeyProcessor<KIn, VIn, VOut> implements FixedKeyProcessor<KIn, VIn, VOut> {
 
     private FixedKeyProcessorContext<KIn, VOut> context;
 
-    protected ContextualFixedKeyProcessor() {
-    }
+    protected ContextualFixedKeyProcessor() {}
 
     @Override
     public void init(final FixedKeyProcessorContext<KIn, VOut> context) {
@@ -45,6 +36,7 @@
 
     /**
      * Get the processor's context set during {@link #init(FixedKeyProcessorContext) initialization}.
+     *
      * @return the processor context; null only when called prior to {@link #init(FixedKeyProcessorContext) initialization}.
      */
     protected final FixedKeyProcessorContext<KIn, VOut> context() {
