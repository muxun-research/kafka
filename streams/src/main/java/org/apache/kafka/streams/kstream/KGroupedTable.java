--- conflicted
+++ resolved
@@ -40,660 +40,6 @@
  */
 public interface KGroupedTable<K, V> {
 
-<<<<<<< HEAD
-	/**
-	 * Count number of records of the original {@link KTable} that got {@link KTable#groupBy(KeyValueMapper) mapped} to
-	 * the same key into a new instance of {@link KTable}.
-	 * Records with {@code null} key are ignored.
-	 * The result is written into a local {@link KeyValueStore} (which is basically an ever-updating materialized view)
-	 * that can be queried using the provided {@code queryableStoreName}.
-	 * Furthermore, updates to the store are sent downstream into a {@link KTable} changelog stream.
-	 * <p>
-	 * Not all updates might get sent downstream, as an internal cache is used to deduplicate consecutive updates to
-	 * the same key.
-	 * The rate of propagated updates depends on your input data rate, the number of distinct keys, the number of
-	 * parallel running Kafka Streams instances, and the {@link StreamsConfig configuration} parameters for
-	 * {@link StreamsConfig#CACHE_MAX_BYTES_BUFFERING_CONFIG cache size}, and
-	 * {@link StreamsConfig#COMMIT_INTERVAL_MS_CONFIG commit interval}.
-	 * <p>
-	 * To query the local {@link ReadOnlyKeyValueStore} it must be obtained via
-	 * {@link KafkaStreams#store(StoreQueryParameters) KafkaStreams#store(...)}:
-	 * <pre>{@code
-	 * KafkaStreams streams = ... // counting words
-	 * ReadOnlyKeyValueStore<K, ValueAndTimestamp<Long>> localStore = streams.store(queryableStoreName, QueryableStoreTypes.<K, ValueAndTimestamp<Long>> timestampedKeyValueStore());
-	 * K key = "some-word";
-	 * ValueAndTimestamp<Long> countForWord = localStore.get(key); // key must be local (application state is shared over all running Kafka Streams instances)
-	 * }</pre>
-	 * For non-local keys, a custom RPC mechanism must be implemented using {@link KafkaStreams#allMetadata()} to
-	 * query the value of the key on a parallel running instance of your Kafka Streams application.
-	 *
-	 * <p>
-	 * For failure and recovery the store will be backed by an internal changelog topic that will be created in Kafka.
-	 * Therefore, the store name defined by the Materialized instance must be a valid Kafka topic name and cannot contain characters other than ASCII
-	 * alphanumerics, '.', '_' and '-'.
-	 * The changelog topic will be named "${applicationId}-${storeName}-changelog", where "applicationId" is
-	 * user-specified in {@link StreamsConfig} via parameter
-	 * {@link StreamsConfig#APPLICATION_ID_CONFIG APPLICATION_ID_CONFIG}, "storeName" is the
-	 * provide store name defined in {@code Materialized}, and "-changelog" is a fixed suffix.
-	 *
-	 * You can retrieve all generated internal topic names via {@link Topology#describe()}.
-	 *
-	 * @param materialized the instance of {@link Materialized} used to materialize the state store. Cannot be {@code null}
-	 * @return a {@link KTable} that contains "update" records with unmodified keys and {@link Long} values that
-	 * represent the latest (rolling) count (i.e., number of records) for each key
-	 */
-	KTable<K, Long> count(final Materialized<K, Long, KeyValueStore<Bytes, byte[]>> materialized);
-
-	/**
-	 * Count number of records of the original {@link KTable} that got {@link KTable#groupBy(KeyValueMapper) mapped} to
-	 * the same key into a new instance of {@link KTable}.
-	 * Records with {@code null} key are ignored.
-	 * The result is written into a local {@link KeyValueStore} (which is basically an ever-updating materialized view)
-	 * that can be queried using the provided {@code queryableStoreName}.
-	 * Furthermore, updates to the store are sent downstream into a {@link KTable} changelog stream.
-	 * <p>
-	 * Not all updates might get sent downstream, as an internal cache is used to deduplicate consecutive updates to
-	 * the same key.
-	 * The rate of propagated updates depends on your input data rate, the number of distinct keys, the number of
-	 * parallel running Kafka Streams instances, and the {@link StreamsConfig configuration} parameters for
-	 * {@link StreamsConfig#CACHE_MAX_BYTES_BUFFERING_CONFIG cache size}, and
-	 * {@link StreamsConfig#COMMIT_INTERVAL_MS_CONFIG commit interval}.
-	 * <p>
-	 * To query the local {@link ReadOnlyKeyValueStore} it must be obtained via
-	 * {@link KafkaStreams#store(StoreQueryParameters) KafkaStreams#store(...)}:
-	 * <pre>{@code
-	 * KafkaStreams streams = ... // counting words
-	 * ReadOnlyKeyValueStore<K, ValueAndTimestamp<Long>> localStore = streams.store(queryableStoreName, QueryableStoreTypes.<K, ValueAndTimestamp<Long>> timestampedKeyValueStore());
-	 * K key = "some-word";
-	 * ValueAndTimestamp<Long> countForWord = localStore.get(key); // key must be local (application state is shared over all running Kafka Streams instances)
-	 * }</pre>
-	 * For non-local keys, a custom RPC mechanism must be implemented using {@link KafkaStreams#allMetadata()} to
-	 * query the value of the key on a parallel running instance of your Kafka Streams application.
-	 *
-	 * <p>
-	 * For failure and recovery the store will be backed by an internal changelog topic that will be created in Kafka.
-	 * Therefore, the store name defined by the Materialized instance must be a valid Kafka topic name and cannot contain characters other than ASCII
-	 * alphanumerics, '.', '_' and '-'.
-	 * The changelog topic will be named "${applicationId}-${storeName}-changelog", where "applicationId" is
-	 * user-specified in {@link StreamsConfig} via parameter
-	 * {@link StreamsConfig#APPLICATION_ID_CONFIG APPLICATION_ID_CONFIG}, "storeName" is the
-	 * provide store name defined in {@code Materialized}, and "-changelog" is a fixed suffix.
-	 * <p>
-	 * You can retrieve all generated internal topic names via {@link Topology#describe()}.
-	 * @param named        the {@link Named} config used to name the processor in the topology
-	 * @param materialized the instance of {@link Materialized} used to materialize the state store. Cannot be {@code null}
-	 * @return a {@link KTable} that contains "update" records with unmodified keys and {@link Long} values that
-	 * represent the latest (rolling) count (i.e., number of records) for each key
-	 */
-	KTable<K, Long> count(final Named named, final Materialized<K, Long, KeyValueStore<Bytes, byte[]>> materialized);
-
-	/**
-	 * Count number of records of the original {@link KTable} that got {@link KTable#groupBy(KeyValueMapper) mapped} to
-	 * the same key into a new instance of {@link KTable}.
-	 * Records with {@code null} key are ignored.
-	 * The result is written into a local {@link KeyValueStore} (which is basically an ever-updating materialized view)
-	 * Furthermore, updates to the store are sent downstream into a {@link KTable} changelog stream.
-	 * <p>
-	 * Not all updates might get sent downstream, as an internal cache is used to deduplicate consecutive updates to
-	 * the same key.
-	 * The rate of propagated updates depends on your input data rate, the number of distinct keys, the number of
-	 * parallel running Kafka Streams instances, and the {@link StreamsConfig configuration} parameters for
-	 * {@link StreamsConfig#CACHE_MAX_BYTES_BUFFERING_CONFIG cache size}, and
-	 * {@link StreamsConfig#COMMIT_INTERVAL_MS_CONFIG commit interval}.
-	 * <p>
-	 * For failure and recovery the store will be backed by an internal changelog topic that will be created in Kafka.
-	 * The changelog topic will be named "${applicationId}-${internalStoreName}-changelog", where "applicationId" is
-	 * user-specified in {@link StreamsConfig} via parameter
-	 * {@link StreamsConfig#APPLICATION_ID_CONFIG APPLICATION_ID_CONFIG}, "internalStoreName" is an internal name
-	 * and "-changelog" is a fixed suffix.
-	 * Note that the internal store name may not be queryable through Interactive Queries.
-	 * <p>
-	 * You can retrieve all generated internal topic names via {@link Topology#describe()}.
-	 * @return a {@link KTable} that contains "update" records with unmodified keys and {@link Long} values that
-	 * represent the latest (rolling) count (i.e., number of records) for each key
-	 */
-	KTable<K, Long> count();
-
-
-	/**
-	 * Count number of records of the original {@link KTable} that got {@link KTable#groupBy(KeyValueMapper) mapped} to
-	 * the same key into a new instance of {@link KTable}.
-	 * Records with {@code null} key are ignored.
-	 * The result is written into a local {@link KeyValueStore} (which is basically an ever-updating materialized view)
-	 * Furthermore, updates to the store are sent downstream into a {@link KTable} changelog stream.
-	 * <p>
-	 * Not all updates might get sent downstream, as an internal cache is used to deduplicate consecutive updates to
-	 * the same key.
-	 * The rate of propagated updates depends on your input data rate, the number of distinct keys, the number of
-	 * parallel running Kafka Streams instances, and the {@link StreamsConfig configuration} parameters for
-	 * {@link StreamsConfig#CACHE_MAX_BYTES_BUFFERING_CONFIG cache size}, and
-	 * {@link StreamsConfig#COMMIT_INTERVAL_MS_CONFIG commit interval}.
-	 * <p>
-	 * For failure and recovery the store will be backed by an internal changelog topic that will be created in Kafka.
-	 * The changelog topic will be named "${applicationId}-${internalStoreName}-changelog", where "applicationId" is
-	 * user-specified in {@link StreamsConfig} via parameter
-	 * {@link StreamsConfig#APPLICATION_ID_CONFIG APPLICATION_ID_CONFIG}, "internalStoreName" is an internal name
-	 * and "-changelog" is a fixed suffix.
-	 * Note that the internal store name may not be queryable through Interactive Queries.
-	 * <p>
-	 * You can retrieve all generated internal topic names via {@link Topology#describe()}.
-	 * @param named the {@link Named} config used to name the processor in the topology
-	 * @return a {@link KTable} that contains "update" records with unmodified keys and {@link Long} values that
-	 * represent the latest (rolling) count (i.e., number of records) for each key
-	 */
-	KTable<K, Long> count(final Named named);
-
-	/**
-	 * Combine the value of records of the original {@link KTable} that got {@link KTable#groupBy(KeyValueMapper)
-	 * mapped} to the same key into a new instance of {@link KTable}.
-	 * Records with {@code null} key are ignored.
-	 * Combining implies that the type of the aggregate result is the same as the type of the input value
-	 * (c.f. {@link #aggregate(Initializer, Aggregator, Aggregator, Materialized)}).
-	 * The result is written into a local {@link KeyValueStore} (which is basically an ever-updating materialized view)
-	 * that can be queried using the provided {@code queryableStoreName}.
-	 * Furthermore, updates to the store are sent downstream into a {@link KTable} changelog stream.
-	 * <p>
-	 * Each update to the original {@link KTable} results in a two step update of the result {@link KTable}.
-	 * The specified {@link Reducer adder} is applied for each update record and computes a new aggregate using the
-	 * current aggregate (first argument) and the record's value (second argument) by adding the new record to the
-	 * aggregate.
-	 * The specified {@link Reducer subtractor} is applied for each "replaced" record of the original {@link KTable}
-	 * and computes a new aggregate using the current aggregate (first argument) and the record's value (second
-	 * argument) by "removing" the "replaced" record from the aggregate.
-	 * If there is no current aggregate the {@link Reducer} is not applied and the new aggregate will be the record's
-	 * value as-is.
-	 * Thus, {@code reduce(Reducer, Reducer, String)} can be used to compute aggregate functions like sum.
-	 * For sum, the adder and subtractor would work as follows:
-	 * <pre>{@code
-	 * public class SumAdder implements Reducer<Integer> {
-	 *   public Integer apply(Integer currentAgg, Integer newValue) {
-	 *     return currentAgg + newValue;
-	 *   }
-	 * }
-	 *
-	 * public class SumSubtractor implements Reducer<Integer> {
-	 *   public Integer apply(Integer currentAgg, Integer oldValue) {
-	 *     return currentAgg - oldValue;
-	 *   }
-	 * }
-	 * }</pre>
-	 * Not all updates might get sent downstream, as an internal cache is used to deduplicate consecutive updates to
-	 * the same key.
-	 * The rate of propagated updates depends on your input data rate, the number of distinct keys, the number of
-	 * parallel running Kafka Streams instances, and the {@link StreamsConfig configuration} parameters for
-	 * {@link StreamsConfig#CACHE_MAX_BYTES_BUFFERING_CONFIG cache size}, and
-	 * {@link StreamsConfig#COMMIT_INTERVAL_MS_CONFIG commit interval}.
-	 * <p>
-	 * To query the local {@link ReadOnlyKeyValueStore} it must be obtained via
-	 * {@link KafkaStreams#store(StoreQueryParameters) KafkaStreams#store(...)}:
-	 * <pre>{@code
-	 * KafkaStreams streams = ... // counting words
-	 * ReadOnlyKeyValueStore<K, ValueAndTimestamp<V>> localStore = streams.store(queryableStoreName, QueryableStoreTypes.<K, ValueAndTimestamp<V>> timestampedKeyValueStore());
-	 * K key = "some-word";
-	 * ValueAndTimestamp<V> reduceForWord = localStore.get(key); // key must be local (application state is shared over all running Kafka Streams instances)
-	 * }</pre>
-	 * For non-local keys, a custom RPC mechanism must be implemented using {@link KafkaStreams#allMetadata()} to
-	 * query the value of the key on a parallel running instance of your Kafka Streams application.
-	 * <p>
-	 * For failure and recovery the store will be backed by an internal changelog topic that will be created in Kafka.
-	 * Therefore, the store name defined by the Materialized instance must be a valid Kafka topic name and cannot contain characters other than ASCII
-	 * alphanumerics, '.', '_' and '-'.
-	 * The changelog topic will be named "${applicationId}-${storeName}-changelog", where "applicationId" is
-	 * user-specified in {@link StreamsConfig} via parameter
-	 * {@link StreamsConfig#APPLICATION_ID_CONFIG APPLICATION_ID_CONFIG}, "storeName" is the
-	 * provide store name defined in {@code Materialized}, and "-changelog" is a fixed suffix.
-	 * <p>
-	 * You can retrieve all generated internal topic names via {@link Topology#describe()}.
-	 * @param adder        a {@link Reducer} that adds a new value to the aggregate result
-	 * @param subtractor   a {@link Reducer} that removed an old value from the aggregate result
-	 * @param materialized the instance of {@link Materialized} used to materialize the state store. Cannot be {@code null}
-	 * @return a {@link KTable} that contains "update" records with unmodified keys, and values that represent the
-	 * latest (rolling) aggregate for each key
-	 */
-	KTable<K, V> reduce(final Reducer<V> adder,
-						final Reducer<V> subtractor,
-						final Materialized<K, V, KeyValueStore<Bytes, byte[]>> materialized);
-
-
-	/**
-	 * Combine the value of records of the original {@link KTable} that got {@link KTable#groupBy(KeyValueMapper)
-	 * mapped} to the same key into a new instance of {@link KTable}.
-	 * Records with {@code null} key are ignored.
-	 * Combining implies that the type of the aggregate result is the same as the type of the input value
-	 * (c.f. {@link #aggregate(Initializer, Aggregator, Aggregator, Materialized)}).
-	 * The result is written into a local {@link KeyValueStore} (which is basically an ever-updating materialized view)
-	 * that can be queried using the provided {@code queryableStoreName}.
-	 * Furthermore, updates to the store are sent downstream into a {@link KTable} changelog stream.
-	 * <p>
-	 * Each update to the original {@link KTable} results in a two step update of the result {@link KTable}.
-	 * The specified {@link Reducer adder} is applied for each update record and computes a new aggregate using the
-	 * current aggregate (first argument) and the record's value (second argument) by adding the new record to the
-	 * aggregate.
-	 * The specified {@link Reducer subtractor} is applied for each "replaced" record of the original {@link KTable}
-	 * and computes a new aggregate using the current aggregate (first argument) and the record's value (second
-	 * argument) by "removing" the "replaced" record from the aggregate.
-	 * If there is no current aggregate the {@link Reducer} is not applied and the new aggregate will be the record's
-	 * value as-is.
-	 * Thus, {@code reduce(Reducer, Reducer, String)} can be used to compute aggregate functions like sum.
-	 * For sum, the adder and subtractor would work as follows:
-	 * <pre>{@code
-	 * public class SumAdder implements Reducer<Integer> {
-	 *   public Integer apply(Integer currentAgg, Integer newValue) {
-	 *     return currentAgg + newValue;
-	 *   }
-	 * }
-	 *
-	 * public class SumSubtractor implements Reducer<Integer> {
-	 *   public Integer apply(Integer currentAgg, Integer oldValue) {
-	 *     return currentAgg - oldValue;
-	 *   }
-	 * }
-	 * }</pre>
-	 * Not all updates might get sent downstream, as an internal cache is used to deduplicate consecutive updates to
-	 * the same key.
-	 * The rate of propagated updates depends on your input data rate, the number of distinct keys, the number of
-	 * parallel running Kafka Streams instances, and the {@link StreamsConfig configuration} parameters for
-	 * {@link StreamsConfig#CACHE_MAX_BYTES_BUFFERING_CONFIG cache size}, and
-	 * {@link StreamsConfig#COMMIT_INTERVAL_MS_CONFIG commit interval}.
-	 * <p>
-	 * To query the local {@link ReadOnlyKeyValueStore} it must be obtained via
-	 * {@link KafkaStreams#store(StoreQueryParameters) KafkaStreams#store(...)}:
-	 * <pre>{@code
-	 * KafkaStreams streams = ... // counting words
-	 * ReadOnlyKeyValueStore<K, ValueAndTimestamp<V>> localStore = streams.store(queryableStoreName, QueryableStoreTypes.<K, ValueAndTimestamp<V>> timestampedKeyValueStore());
-	 * K key = "some-word";
-	 * ValueAndTimestamp<V> reduceForWord = localStore.get(key); // key must be local (application state is shared over all running Kafka Streams instances)
-	 * }</pre>
-	 * For non-local keys, a custom RPC mechanism must be implemented using {@link KafkaStreams#allMetadata()} to
-	 * query the value of the key on a parallel running instance of your Kafka Streams application.
-	 * <p>
-	 * For failure and recovery the store will be backed by an internal changelog topic that will be created in Kafka.
-	 * Therefore, the store name defined by the Materialized instance must be a valid Kafka topic name and cannot contain characters other than ASCII
-	 * alphanumerics, '.', '_' and '-'.
-	 * The changelog topic will be named "${applicationId}-${storeName}-changelog", where "applicationId" is
-	 * user-specified in {@link StreamsConfig} via parameter
-	 * {@link StreamsConfig#APPLICATION_ID_CONFIG APPLICATION_ID_CONFIG}, "storeName" is the
-	 * provide store name defined in {@code Materialized}, and "-changelog" is a fixed suffix.
-	 *
-	 * You can retrieve all generated internal topic names via {@link Topology#describe()}.
-	 *
-	 * @param adder         a {@link Reducer} that adds a new value to the aggregate result
-	 * @param subtractor    a {@link Reducer} that removed an old value from the aggregate result
-	 * @param named         a {@link Named} config used to name the processor in the topology
-	 * @param materialized  the instance of {@link Materialized} used to materialize the state store. Cannot be {@code null}
-	 * @return a {@link KTable} that contains "update" records with unmodified keys, and values that represent the
-	 * latest (rolling) aggregate for each key
-	 */
-	KTable<K, V> reduce(final Reducer<V> adder,
-						final Reducer<V> subtractor,
-						final Named named,
-						final Materialized<K, V, KeyValueStore<Bytes, byte[]>> materialized);
-
-	/**
-	 * Combine the value of records of the original {@link KTable} that got {@link KTable#groupBy(KeyValueMapper)
-	 * mapped} to the same key into a new instance of {@link KTable}.
-	 * Records with {@code null} key are ignored.
-	 * Combining implies that the type of the aggregate result is the same as the type of the input value
-	 * (c.f. {@link #aggregate(Initializer, Aggregator, Aggregator)}).
-	 * The result is written into a local {@link KeyValueStore} (which is basically an ever-updating materialized view)
-	 * Furthermore, updates to the store are sent downstream into a {@link KTable} changelog stream.
-	 * <p>
-	 * Each update to the original {@link KTable} results in a two step update of the result {@link KTable}.
-	 * The specified {@link Reducer adder} is applied for each update record and computes a new aggregate using the
-	 * current aggregate and the record's value by adding the new record to the aggregate.
-	 * The specified {@link Reducer subtractor} is applied for each "replaced" record of the original {@link KTable}
-	 * and computes a new aggregate using the current aggregate and the record's value by "removing" the "replaced"
-	 * record from the aggregate.
-	 * If there is no current aggregate the {@link Reducer} is not applied and the new aggregate will be the record's
-	 * value as-is.
-	 * Thus, {@code reduce(Reducer, Reducer)} can be used to compute aggregate functions like sum.
-	 * For sum, the adder and subtractor would work as follows:
-	 * <pre>{@code
-	 * public class SumAdder implements Reducer<Integer> {
-	 *   public Integer apply(Integer currentAgg, Integer newValue) {
-	 *     return currentAgg + newValue;
-	 *   }
-	 * }
-	 *
-	 * public class SumSubtractor implements Reducer<Integer> {
-	 *   public Integer apply(Integer currentAgg, Integer oldValue) {
-	 *     return currentAgg - oldValue;
-	 *   }
-	 * }
-	 * }</pre>
-	 * Not all updates might get sent downstream, as an internal cache is used to deduplicate consecutive updates to
-	 * the same key.
-	 * The rate of propagated updates depends on your input data rate, the number of distinct keys, the number of
-	 * parallel running Kafka Streams instances, and the {@link StreamsConfig configuration} parameters for
-	 * {@link StreamsConfig#CACHE_MAX_BYTES_BUFFERING_CONFIG cache size}, and
-	 * {@link StreamsConfig#COMMIT_INTERVAL_MS_CONFIG commit interval}.
-	 * <p>
-	 * For failure and recovery the store will be backed by an internal changelog topic that will be created in Kafka.
-	 * The changelog topic will be named "${applicationId}-${internalStoreName}-changelog", where "applicationId" is
-	 * user-specified in {@link StreamsConfig} via parameter
-	 * {@link StreamsConfig#APPLICATION_ID_CONFIG APPLICATION_ID_CONFIG}, "internalStoreName" is an internal name
-	 * and "-changelog" is a fixed suffix.
-	 * Note that the internal store name may not be queryable through Interactive Queries.
-	 *
-	 * You can retrieve all generated internal topic names via {@link Topology#describe()}.
-	 *
-	 * @param adder      a {@link Reducer} that adds a new value to the aggregate result
-	 * @param subtractor a {@link Reducer} that removed an old value from the aggregate result
-	 * @return a {@link KTable} that contains "update" records with unmodified keys, and values that represent the
-	 * latest (rolling) aggregate for each key
-	 */
-	KTable<K, V> reduce(final Reducer<V> adder,
-						final Reducer<V> subtractor);
-
-	/**
-	 * Aggregate the value of records of the original {@link KTable} that got {@link KTable#groupBy(KeyValueMapper)
-	 * mapped} to the same key into a new instance of {@link KTable}.
-	 * Records with {@code null} key are ignored.
-	 * Aggregating is a generalization of {@link #reduce(Reducer, Reducer, Materialized) combining via reduce(...)} as it,
-	 * for example, allows the result to have a different type than the input values.
-	 * The result is written into a local {@link KeyValueStore} (which is basically an ever-updating materialized view)
-	 * that can be queried using the provided {@code queryableStoreName}.
-	 * Furthermore, updates to the store are sent downstream into a {@link KTable} changelog stream.
-	 * <p>
-	 * The specified {@link Initializer} is applied once directly before the first input record is processed to
-	 * provide an initial intermediate aggregation result that is used to process the first record.
-	 * Each update to the original {@link KTable} results in a two step update of the result {@link KTable}.
-	 * The specified {@link Aggregator adder} is applied for each update record and computes a new aggregate using the
-	 * current aggregate (or for the very first record using the intermediate aggregation result provided via the
-	 * {@link Initializer}) and the record's value by adding the new record to the aggregate.
-	 * The specified {@link Aggregator subtractor} is applied for each "replaced" record of the original {@link KTable}
-	 * and computes a new aggregate using the current aggregate and the record's value by "removing" the "replaced"
-	 * record from the aggregate.
-	 * Thus, {@code aggregate(Initializer, Aggregator, Aggregator, Materialized)} can be used to compute aggregate functions
-	 * like sum.
-	 * For sum, the initializer, adder, and subtractor would work as follows:
-	 * <pre>{@code
-	 * // in this example, LongSerde.class must be set as value serde in Materialized#withValueSerde
-	 * public class SumInitializer implements Initializer<Long> {
-	 *   public Long apply() {
-	 *     return 0L;
-	 *   }
-	 * }
-	 *
-	 * public class SumAdder implements Aggregator<String, Integer, Long> {
-	 *   public Long apply(String key, Integer newValue, Long aggregate) {
-	 *     return aggregate + newValue;
-	 *   }
-	 * }
-	 *
-	 * public class SumSubtractor implements Aggregator<String, Integer, Long> {
-	 *   public Long apply(String key, Integer oldValue, Long aggregate) {
-	 *     return aggregate - oldValue;
-	 *   }
-	 * }
-	 * }</pre>
-	 * Not all updates might get sent downstream, as an internal cache is used to deduplicate consecutive updates to
-	 * the same key.
-	 * The rate of propagated updates depends on your input data rate, the number of distinct keys, the number of
-	 * parallel running Kafka Streams instances, and the {@link StreamsConfig configuration} parameters for
-	 * {@link StreamsConfig#CACHE_MAX_BYTES_BUFFERING_CONFIG cache size}, and
-	 * {@link StreamsConfig#COMMIT_INTERVAL_MS_CONFIG commit interval}.
-	 * <p>
-	 * To query the local {@link ReadOnlyKeyValueStore} it must be obtained via
-	 * {@link KafkaStreams#store(StoreQueryParameters) KafkaStreams#store(...)}:
-	 * <pre>{@code
-	 * KafkaStreams streams = ... // counting words
-	 * ReadOnlyKeyValueStore<K, ValueAndTimestamp<VR>> localStore = streams.store(queryableStoreName, QueryableStoreTypes.<K, ValueAndTimestamp<VR>> timestampedKeyValueStore());
-	 * K key = "some-word";
-	 * ValueAndTimestamp<VR> aggregateForWord = localStore.get(key); // key must be local (application state is shared over all running Kafka Streams instances)
-	 * }</pre>
-	 * For non-local keys, a custom RPC mechanism must be implemented using {@link KafkaStreams#allMetadata()} to
-	 * query the value of the key on a parallel running instance of your Kafka Streams application.
-	 * <p>
-	 * For failure and recovery the store will be backed by an internal changelog topic that will be created in Kafka.
-	 * Therefore, the store name defined by the Materialized instance must be a valid Kafka topic name and cannot contain characters other than ASCII
-	 * alphanumerics, '.', '_' and '-'.
-	 * The changelog topic will be named "${applicationId}-${storeName}-changelog", where "applicationId" is
-	 * user-specified in {@link StreamsConfig} via parameter
-	 * {@link StreamsConfig#APPLICATION_ID_CONFIG APPLICATION_ID_CONFIG}, "storeName" is the
-	 * provide store name defined in {@code Materialized}, and "-changelog" is a fixed suffix.
-	 *
-	 * You can retrieve all generated internal topic names via {@link Topology#describe()}.
-	 *
-	 * @param initializer   an {@link Initializer} that provides an initial aggregate result value
-	 * @param adder         an {@link Aggregator} that adds a new record to the aggregate result
-	 * @param subtractor    an {@link Aggregator} that removed an old record from the aggregate result
-	 * @param materialized  the instance of {@link Materialized} used to materialize the state store. Cannot be {@code null}
-	 * @param <VR>          the value type of the aggregated {@link KTable}
-	 * @return a {@link KTable} that contains "update" records with unmodified keys, and values that represent the
-	 * latest (rolling) aggregate for each key
-	 */
-	<VR> KTable<K, VR> aggregate(final Initializer<VR> initializer,
-								 final Aggregator<? super K, ? super V, VR> adder,
-								 final Aggregator<? super K, ? super V, VR> subtractor,
-								 final Materialized<K, VR, KeyValueStore<Bytes, byte[]>> materialized);
-
-
-	/**
-	 * Aggregate the value of records of the original {@link KTable} that got {@link KTable#groupBy(KeyValueMapper)
-	 * mapped} to the same key into a new instance of {@link KTable}.
-	 * Records with {@code null} key are ignored.
-	 * Aggregating is a generalization of {@link #reduce(Reducer, Reducer, Materialized) combining via reduce(...)} as it,
-	 * for example, allows the result to have a different type than the input values.
-	 * The result is written into a local {@link KeyValueStore} (which is basically an ever-updating materialized view)
-	 * that can be queried using the provided {@code queryableStoreName}.
-	 * Furthermore, updates to the store are sent downstream into a {@link KTable} changelog stream.
-	 * <p>
-	 * The specified {@link Initializer} is applied once directly before the first input record is processed to
-	 * provide an initial intermediate aggregation result that is used to process the first record.
-	 * Each update to the original {@link KTable} results in a two step update of the result {@link KTable}.
-	 * The specified {@link Aggregator adder} is applied for each update record and computes a new aggregate using the
-	 * current aggregate (or for the very first record using the intermediate aggregation result provided via the
-	 * {@link Initializer}) and the record's value by adding the new record to the aggregate.
-	 * The specified {@link Aggregator subtractor} is applied for each "replaced" record of the original {@link KTable}
-	 * and computes a new aggregate using the current aggregate and the record's value by "removing" the "replaced"
-	 * record from the aggregate.
-	 * Thus, {@code aggregate(Initializer, Aggregator, Aggregator, Materialized)} can be used to compute aggregate functions
-	 * like sum.
-	 * For sum, the initializer, adder, and subtractor would work as follows:
-	 * <pre>{@code
-	 * // in this example, LongSerde.class must be set as value serde in Materialized#withValueSerde
-	 * public class SumInitializer implements Initializer<Long> {
-	 *   public Long apply() {
-	 *     return 0L;
-	 *   }
-	 * }
-	 *
-	 * public class SumAdder implements Aggregator<String, Integer, Long> {
-	 *   public Long apply(String key, Integer newValue, Long aggregate) {
-	 *     return aggregate + newValue;
-	 *   }
-	 * }
-	 *
-	 * public class SumSubtractor implements Aggregator<String, Integer, Long> {
-	 *   public Long apply(String key, Integer oldValue, Long aggregate) {
-	 *     return aggregate - oldValue;
-	 *   }
-	 * }
-	 * }</pre>
-	 * Not all updates might get sent downstream, as an internal cache is used to deduplicate consecutive updates to
-	 * the same key.
-	 * The rate of propagated updates depends on your input data rate, the number of distinct keys, the number of
-	 * parallel running Kafka Streams instances, and the {@link StreamsConfig configuration} parameters for
-	 * {@link StreamsConfig#CACHE_MAX_BYTES_BUFFERING_CONFIG cache size}, and
-	 * {@link StreamsConfig#COMMIT_INTERVAL_MS_CONFIG commit interval}.
-	 * <p>
-	 * To query the local {@link ReadOnlyKeyValueStore} it must be obtained via
-	 * {@link KafkaStreams#store(StoreQueryParameters) KafkaStreams#store(...)}:
-	 * <pre>{@code
-	 * KafkaStreams streams = ... // counting words
-	 * ReadOnlyKeyValueStore<K, ValueAndTimestamp<VR>> localStore = streams.store(queryableStoreName, QueryableStoreTypes.<K, ValueAndTimestamp<VR>> timestampedKeyValueStore());
-	 * K key = "some-word";
-	 * ValueAndTimestamp<VR> aggregateForWord = localStore.get(key); // key must be local (application state is shared over all running Kafka Streams instances)
-	 * }</pre>
-	 * For non-local keys, a custom RPC mechanism must be implemented using {@link KafkaStreams#allMetadata()} to
-	 * query the value of the key on a parallel running instance of your Kafka Streams application.
-	 * <p>
-	 * For failure and recovery the store will be backed by an internal changelog topic that will be created in Kafka.
-	 * Therefore, the store name defined by the Materialized instance must be a valid Kafka topic name and cannot contain characters other than ASCII
-	 * alphanumerics, '.', '_' and '-'.
-	 * The changelog topic will be named "${applicationId}-${storeName}-changelog", where "applicationId" is
-	 * user-specified in {@link StreamsConfig} via parameter
-	 * {@link StreamsConfig#APPLICATION_ID_CONFIG APPLICATION_ID_CONFIG}, "storeName" is the
-	 * provide store name defined in {@code Materialized}, and "-changelog" is a fixed suffix.
-	 *
-	 * You can retrieve all generated internal topic names via {@link Topology#describe()}.
-	 *
-	 * @param initializer   an {@link Initializer} that provides an initial aggregate result value
-	 * @param adder         an {@link Aggregator} that adds a new record to the aggregate result
-	 * @param subtractor    an {@link Aggregator} that removed an old record from the aggregate result
-	 * @param named         a {@link Named} config used to name the processor in the topology
-	 * @param materialized  the instance of {@link Materialized} used to materialize the state store. Cannot be {@code null}
-	 * @param <VR>          the value type of the aggregated {@link KTable}
-	 * @return a {@link KTable} that contains "update" records with unmodified keys, and values that represent the
-	 * latest (rolling) aggregate for each key
-	 */
-	<VR> KTable<K, VR> aggregate(final Initializer<VR> initializer,
-								 final Aggregator<? super K, ? super V, VR> adder,
-								 final Aggregator<? super K, ? super V, VR> subtractor,
-								 final Named named,
-								 final Materialized<K, VR, KeyValueStore<Bytes, byte[]>> materialized);
-
-	/**
-	 * Aggregate the value of records of the original {@link KTable} that got {@link KTable#groupBy(KeyValueMapper)
-	 * mapped} to the same key into a new instance of {@link KTable} using default serializers and deserializers.
-	 * Records with {@code null} key are ignored.
-	 * Aggregating is a generalization of {@link #reduce(Reducer, Reducer) combining via reduce(...)} as it,
-	 * for example, allows the result to have a different type than the input values.
-	 * If the result value type does not match the {@link StreamsConfig#DEFAULT_VALUE_SERDE_CLASS_CONFIG default value
-	 * serde} you should use {@link #aggregate(Initializer, Aggregator, Aggregator, Materialized)}.
-	 * The result is written into a local {@link KeyValueStore} (which is basically an ever-updating materialized view)
-	 * Furthermore, updates to the store are sent downstream into a {@link KTable} changelog stream.
-	 * <p>
-	 * The specified {@link Initializer} is applied once directly before the first input record is processed to
-	 * provide an initial intermediate aggregation result that is used to process the first record.
-	 * Each update to the original {@link KTable} results in a two step update of the result {@link KTable}.
-	 * The specified {@link Aggregator adder} is applied for each update record and computes a new aggregate using the
-	 * current aggregate (or for the very first record using the intermediate aggregation result provided via the
-	 * {@link Initializer}) and the record's value by adding the new record to the aggregate.
-	 * The specified {@link Aggregator subtractor} is applied for each "replaced" record of the original {@link KTable}
-	 * and computes a new aggregate using the current aggregate and the record's value by "removing" the "replaced"
-	 * record from the aggregate.
-	 * Thus, {@code aggregate(Initializer, Aggregator, Aggregator, String)} can be used to compute aggregate functions
-	 * like sum.
-	 * For sum, the initializer, adder, and subtractor would work as follows:
-	 * <pre>{@code
-	 * // in this example, LongSerde.class must be set as default value serde in StreamsConfig
-	 * public class SumInitializer implements Initializer<Long> {
-	 *   public Long apply() {
-	 *     return 0L;
-	 *   }
-	 * }
-	 *
-	 * public class SumAdder implements Aggregator<String, Integer, Long> {
-	 *   public Long apply(String key, Integer newValue, Long aggregate) {
-	 *     return aggregate + newValue;
-	 *   }
-	 * }
-	 *
-	 * public class SumSubtractor implements Aggregator<String, Integer, Long> {
-	 *   public Long apply(String key, Integer oldValue, Long aggregate) {
-	 *     return aggregate - oldValue;
-	 *   }
-	 * }
-	 * }</pre>
-	 * Not all updates might get sent downstream, as an internal cache is used to deduplicate consecutive updates to
-	 * the same key.
-	 * The rate of propagated updates depends on your input data rate, the number of distinct keys, the number of
-	 * parallel running Kafka Streams instances, and the {@link StreamsConfig configuration} parameters for
-	 * {@link StreamsConfig#CACHE_MAX_BYTES_BUFFERING_CONFIG cache size}, and
-	 * {@link StreamsConfig#COMMIT_INTERVAL_MS_CONFIG commit interval}.
-	 * For failure and recovery the store will be backed by an internal changelog topic that will be created in Kafka.
-	 * The changelog topic will be named "${applicationId}-${internalStoreName}-changelog", where "applicationId" is
-	 * user-specified in {@link StreamsConfig} via parameter
-	 * {@link StreamsConfig#APPLICATION_ID_CONFIG APPLICATION_ID_CONFIG}, "internalStoreName" is an internal name
-	 * and "-changelog" is a fixed suffix.
-	 * Note that the internal store name may not be queryable through Interactive Queries.
-	 *
-	 * You can retrieve all generated internal topic names via {@link Topology#describe()}.
-	 *
-	 * @param initializer a {@link Initializer} that provides an initial aggregate result value
-	 * @param adder       a {@link Aggregator} that adds a new record to the aggregate result
-	 * @param subtractor  a {@link Aggregator} that removed an old record from the aggregate result
-	 * @param <VR>        the value type of the aggregated {@link KTable}
-	 * @return a {@link KTable} that contains "update" records with unmodified keys, and values that represent the
-	 * latest (rolling) aggregate for each key
-	 */
-	<VR> KTable<K, VR> aggregate(final Initializer<VR> initializer,
-								 final Aggregator<? super K, ? super V, VR> adder,
-								 final Aggregator<? super K, ? super V, VR> subtractor);
-
-
-	/**
-	 * Aggregate the value of records of the original {@link KTable} that got {@link KTable#groupBy(KeyValueMapper)
-	 * mapped} to the same key into a new instance of {@link KTable} using default serializers and deserializers.
-	 * Records with {@code null} key are ignored.
-	 * Aggregating is a generalization of {@link #reduce(Reducer, Reducer) combining via reduce(...)} as it,
-	 * for example, allows the result to have a different type than the input values.
-	 * If the result value type does not match the {@link StreamsConfig#DEFAULT_VALUE_SERDE_CLASS_CONFIG default value
-	 * serde} you should use {@link #aggregate(Initializer, Aggregator, Aggregator, Materialized)}.
-	 * The result is written into a local {@link KeyValueStore} (which is basically an ever-updating materialized view)
-	 * Furthermore, updates to the store are sent downstream into a {@link KTable} changelog stream.
-	 * <p>
-	 * The specified {@link Initializer} is applied once directly before the first input record is processed to
-	 * provide an initial intermediate aggregation result that is used to process the first record.
-	 * Each update to the original {@link KTable} results in a two step update of the result {@link KTable}.
-	 * The specified {@link Aggregator adder} is applied for each update record and computes a new aggregate using the
-	 * current aggregate (or for the very first record using the intermediate aggregation result provided via the
-	 * {@link Initializer}) and the record's value by adding the new record to the aggregate.
-	 * The specified {@link Aggregator subtractor} is applied for each "replaced" record of the original {@link KTable}
-	 * and computes a new aggregate using the current aggregate and the record's value by "removing" the "replaced"
-	 * record from the aggregate.
-	 * Thus, {@code aggregate(Initializer, Aggregator, Aggregator, String)} can be used to compute aggregate functions
-	 * like sum.
-	 * For sum, the initializer, adder, and subtractor would work as follows:
-	 * <pre>{@code
-	 * // in this example, LongSerde.class must be set as default value serde in StreamsConfig
-	 * public class SumInitializer implements Initializer<Long> {
-	 *   public Long apply() {
-	 *     return 0L;
-	 *   }
-	 * }
-	 *
-	 * public class SumAdder implements Aggregator<String, Integer, Long> {
-	 *   public Long apply(String key, Integer newValue, Long aggregate) {
-	 *     return aggregate + newValue;
-	 *   }
-	 * }
-	 *
-	 * public class SumSubtractor implements Aggregator<String, Integer, Long> {
-	 *   public Long apply(String key, Integer oldValue, Long aggregate) {
-	 *     return aggregate - oldValue;
-	 *   }
-	 * }
-	 * }</pre>
-	 * Not all updates might get sent downstream, as an internal cache is used to deduplicate consecutive updates to
-	 * the same key.
-	 * The rate of propagated updates depends on your input data rate, the number of distinct keys, the number of
-	 * parallel running Kafka Streams instances, and the {@link StreamsConfig configuration} parameters for
-	 * {@link StreamsConfig#CACHE_MAX_BYTES_BUFFERING_CONFIG cache size}, and
-	 * {@link StreamsConfig#COMMIT_INTERVAL_MS_CONFIG commit interval}.
-	 * For failure and recovery the store will be backed by an internal changelog topic that will be created in Kafka.
-	 * The changelog topic will be named "${applicationId}-${internalStoreName}-changelog", where "applicationId" is
-	 * user-specified in {@link StreamsConfig} via parameter
-	 * {@link StreamsConfig#APPLICATION_ID_CONFIG APPLICATION_ID_CONFIG}, "internalStoreName" is an internal name
-	 * and "-changelog" is a fixed suffix.
-	 * Note that the internal store name may not be queryable through Interactive Queries.
-	 * <p>
-	 * You can retrieve all generated internal topic names via {@link Topology#describe()}.
-	 * @param initializer a {@link Initializer} that provides an initial aggregate result value
-	 * @param adder       a {@link Aggregator} that adds a new record to the aggregate result
-	 * @param subtractor  a {@link Aggregator} that removed an old record from the aggregate result
-	 * @param named       a {@link Named} config used to name the processor in the topology
-	 * @param <VR>        the value type of the aggregated {@link KTable}
-	 * @return a {@link KTable} that contains "update" records with unmodified keys, and values that represent the
-	 * latest (rolling) aggregate for each key
-	 */
-	<VR> KTable<K, VR> aggregate(final Initializer<VR> initializer,
-								 final Aggregator<? super K, ? super V, VR> adder,
-								 final Aggregator<? super K, ? super V, VR> subtractor,
-								 final Named named);
-=======
     /**
      * Count number of records of the original {@link KTable} that got {@link KTable#groupBy(KeyValueMapper) mapped} to
      * the same key into a new instance of {@link KTable}.
@@ -729,9 +75,8 @@
      * user-specified in {@link StreamsConfig} via parameter
      * {@link StreamsConfig#APPLICATION_ID_CONFIG APPLICATION_ID_CONFIG}, "storeName" is the
      * provide store name defined in {@code Materialized}, and "-changelog" is a fixed suffix.
-     *
-     * You can retrieve all generated internal topic names via {@link Topology#describe()}.
-     *
+     * <p>
+     * You can retrieve all generated internal topic names via {@link Topology#describe()}.
      * @param materialized the instance of {@link Materialized} used to materialize the state store. Cannot be {@code null}
      * @return a {@link KTable} that contains "update" records with unmodified keys and {@link Long} values that
      * represent the latest (rolling) count (i.e., number of records) for each key
@@ -773,9 +118,8 @@
      * user-specified in {@link StreamsConfig} via parameter
      * {@link StreamsConfig#APPLICATION_ID_CONFIG APPLICATION_ID_CONFIG}, "storeName" is the
      * provide store name defined in {@code Materialized}, and "-changelog" is a fixed suffix.
-     *
-     * You can retrieve all generated internal topic names via {@link Topology#describe()}.
-     *
+     * <p>
+     * You can retrieve all generated internal topic names via {@link Topology#describe()}.
      * @param named        the {@link Named} config used to name the processor in the topology
      * @param materialized the instance of {@link Materialized} used to materialize the state store. Cannot be {@code null}
      * @return a {@link KTable} that contains "update" records with unmodified keys and {@link Long} values that
@@ -803,9 +147,8 @@
      * {@link StreamsConfig#APPLICATION_ID_CONFIG APPLICATION_ID_CONFIG}, "internalStoreName" is an internal name
      * and "-changelog" is a fixed suffix.
      * Note that the internal store name may not be queryable through Interactive Queries.
-     *
-     * You can retrieve all generated internal topic names via {@link Topology#describe()}.
-     *
+     * <p>
+     * You can retrieve all generated internal topic names via {@link Topology#describe()}.
      * @return a {@link KTable} that contains "update" records with unmodified keys and {@link Long} values that
      * represent the latest (rolling) count (i.e., number of records) for each key
      */
@@ -832,10 +175,9 @@
      * {@link StreamsConfig#APPLICATION_ID_CONFIG APPLICATION_ID_CONFIG}, "internalStoreName" is an internal name
      * and "-changelog" is a fixed suffix.
      * Note that the internal store name may not be queryable through Interactive Queries.
-     *
-     * You can retrieve all generated internal topic names via {@link Topology#describe()}.
-     *
-     * @param named        the {@link Named} config used to name the processor in the topology
+     * <p>
+     * You can retrieve all generated internal topic names via {@link Topology#describe()}.
+     * @param named the {@link Named} config used to name the processor in the topology
      * @return a {@link KTable} that contains "update" records with unmodified keys and {@link Long} values that
      * represent the latest (rolling) count (i.e., number of records) for each key
      */
@@ -901,18 +243,15 @@
      * user-specified in {@link StreamsConfig} via parameter
      * {@link StreamsConfig#APPLICATION_ID_CONFIG APPLICATION_ID_CONFIG}, "storeName" is the
      * provide store name defined in {@code Materialized}, and "-changelog" is a fixed suffix.
-     *
-     * You can retrieve all generated internal topic names via {@link Topology#describe()}.
-     *
-     * @param adder         a {@link Reducer} that adds a new value to the aggregate result
-     * @param subtractor    a {@link Reducer} that removed an old value from the aggregate result
-     * @param materialized  the instance of {@link Materialized} used to materialize the state store. Cannot be {@code null}
+     * <p>
+     * You can retrieve all generated internal topic names via {@link Topology#describe()}.
+     * @param adder        a {@link Reducer} that adds a new value to the aggregate result
+     * @param subtractor   a {@link Reducer} that removed an old value from the aggregate result
+     * @param materialized the instance of {@link Materialized} used to materialize the state store. Cannot be {@code null}
      * @return a {@link KTable} that contains "update" records with unmodified keys, and values that represent the
      * latest (rolling) aggregate for each key
      */
-    KTable<K, V> reduce(final Reducer<V> adder,
-                        final Reducer<V> subtractor,
-                        final Materialized<K, V, KeyValueStore<Bytes, byte[]>> materialized);
+    KTable<K, V> reduce(final Reducer<V> adder, final Reducer<V> subtractor, final Materialized<K, V, KeyValueStore<Bytes, byte[]>> materialized);
 
 
     /**
@@ -975,20 +314,16 @@
      * user-specified in {@link StreamsConfig} via parameter
      * {@link StreamsConfig#APPLICATION_ID_CONFIG APPLICATION_ID_CONFIG}, "storeName" is the
      * provide store name defined in {@code Materialized}, and "-changelog" is a fixed suffix.
-     *
-     * You can retrieve all generated internal topic names via {@link Topology#describe()}.
-     *
-     * @param adder         a {@link Reducer} that adds a new value to the aggregate result
-     * @param subtractor    a {@link Reducer} that removed an old value from the aggregate result
-     * @param named         a {@link Named} config used to name the processor in the topology
-     * @param materialized  the instance of {@link Materialized} used to materialize the state store. Cannot be {@code null}
+     * <p>
+     * You can retrieve all generated internal topic names via {@link Topology#describe()}.
+     * @param adder        a {@link Reducer} that adds a new value to the aggregate result
+     * @param subtractor   a {@link Reducer} that removed an old value from the aggregate result
+     * @param named        a {@link Named} config used to name the processor in the topology
+     * @param materialized the instance of {@link Materialized} used to materialize the state store. Cannot be {@code null}
      * @return a {@link KTable} that contains "update" records with unmodified keys, and values that represent the
      * latest (rolling) aggregate for each key
      */
-    KTable<K, V> reduce(final Reducer<V> adder,
-                        final Reducer<V> subtractor,
-                        final Named named,
-                        final Materialized<K, V, KeyValueStore<Bytes, byte[]>> materialized);
+    KTable<K, V> reduce(final Reducer<V> adder, final Reducer<V> subtractor, final Named named, final Materialized<K, V, KeyValueStore<Bytes, byte[]>> materialized);
 
     /**
      * Combine the value of records of the original {@link KTable} that got {@link KTable#groupBy(KeyValueMapper)
@@ -1035,16 +370,14 @@
      * {@link StreamsConfig#APPLICATION_ID_CONFIG APPLICATION_ID_CONFIG}, "internalStoreName" is an internal name
      * and "-changelog" is a fixed suffix.
      * Note that the internal store name may not be queryable through Interactive Queries.
-     *
-     * You can retrieve all generated internal topic names via {@link Topology#describe()}.
-     *
+     * <p>
+     * You can retrieve all generated internal topic names via {@link Topology#describe()}.
      * @param adder      a {@link Reducer} that adds a new value to the aggregate result
      * @param subtractor a {@link Reducer} that removed an old value from the aggregate result
      * @return a {@link KTable} that contains "update" records with unmodified keys, and values that represent the
      * latest (rolling) aggregate for each key
      */
-    KTable<K, V> reduce(final Reducer<V> adder,
-                        final Reducer<V> subtractor);
+    KTable<K, V> reduce(final Reducer<V> adder, final Reducer<V> subtractor);
 
     /**
      * Aggregate the value of records of the original {@link KTable} that got {@link KTable#groupBy(KeyValueMapper)
@@ -1114,21 +447,17 @@
      * user-specified in {@link StreamsConfig} via parameter
      * {@link StreamsConfig#APPLICATION_ID_CONFIG APPLICATION_ID_CONFIG}, "storeName" is the
      * provide store name defined in {@code Materialized}, and "-changelog" is a fixed suffix.
-     *
-     * You can retrieve all generated internal topic names via {@link Topology#describe()}.
-     *
-     * @param initializer   an {@link Initializer} that provides an initial aggregate result value
-     * @param adder         an {@link Aggregator} that adds a new record to the aggregate result
-     * @param subtractor    an {@link Aggregator} that removed an old record from the aggregate result
-     * @param materialized  the instance of {@link Materialized} used to materialize the state store. Cannot be {@code null}
-     * @param <VR>          the value type of the aggregated {@link KTable}
+     * <p>
+     * You can retrieve all generated internal topic names via {@link Topology#describe()}.
+     * @param initializer  an {@link Initializer} that provides an initial aggregate result value
+     * @param adder        an {@link Aggregator} that adds a new record to the aggregate result
+     * @param subtractor   an {@link Aggregator} that removed an old record from the aggregate result
+     * @param materialized the instance of {@link Materialized} used to materialize the state store. Cannot be {@code null}
+     * @param <VR>         the value type of the aggregated {@link KTable}
      * @return a {@link KTable} that contains "update" records with unmodified keys, and values that represent the
      * latest (rolling) aggregate for each key
      */
-    <VR> KTable<K, VR> aggregate(final Initializer<VR> initializer,
-                                 final Aggregator<? super K, ? super V, VR> adder,
-                                 final Aggregator<? super K, ? super V, VR> subtractor,
-                                 final Materialized<K, VR, KeyValueStore<Bytes, byte[]>> materialized);
+    <VR> KTable<K, VR> aggregate(final Initializer<VR> initializer, final Aggregator<? super K, ? super V, VR> adder, final Aggregator<? super K, ? super V, VR> subtractor, final Materialized<K, VR, KeyValueStore<Bytes, byte[]>> materialized);
 
 
     /**
@@ -1199,23 +528,18 @@
      * user-specified in {@link StreamsConfig} via parameter
      * {@link StreamsConfig#APPLICATION_ID_CONFIG APPLICATION_ID_CONFIG}, "storeName" is the
      * provide store name defined in {@code Materialized}, and "-changelog" is a fixed suffix.
-     *
-     * You can retrieve all generated internal topic names via {@link Topology#describe()}.
-     *
-     * @param initializer   an {@link Initializer} that provides an initial aggregate result value
-     * @param adder         an {@link Aggregator} that adds a new record to the aggregate result
-     * @param subtractor    an {@link Aggregator} that removed an old record from the aggregate result
-     * @param named         a {@link Named} config used to name the processor in the topology
-     * @param materialized  the instance of {@link Materialized} used to materialize the state store. Cannot be {@code null}
-     * @param <VR>          the value type of the aggregated {@link KTable}
+     * <p>
+     * You can retrieve all generated internal topic names via {@link Topology#describe()}.
+     * @param initializer  an {@link Initializer} that provides an initial aggregate result value
+     * @param adder        an {@link Aggregator} that adds a new record to the aggregate result
+     * @param subtractor   an {@link Aggregator} that removed an old record from the aggregate result
+     * @param named        a {@link Named} config used to name the processor in the topology
+     * @param materialized the instance of {@link Materialized} used to materialize the state store. Cannot be {@code null}
+     * @param <VR>         the value type of the aggregated {@link KTable}
      * @return a {@link KTable} that contains "update" records with unmodified keys, and values that represent the
      * latest (rolling) aggregate for each key
      */
-    <VR> KTable<K, VR> aggregate(final Initializer<VR> initializer,
-                                 final Aggregator<? super K, ? super V, VR> adder,
-                                 final Aggregator<? super K, ? super V, VR> subtractor,
-                                 final Named named,
-                                 final Materialized<K, VR, KeyValueStore<Bytes, byte[]>> materialized);
+    <VR> KTable<K, VR> aggregate(final Initializer<VR> initializer, final Aggregator<? super K, ? super V, VR> adder, final Aggregator<? super K, ? super V, VR> subtractor, final Named named, final Materialized<K, VR, KeyValueStore<Bytes, byte[]>> materialized);
 
     /**
      * Aggregate the value of records of the original {@link KTable} that got {@link KTable#groupBy(KeyValueMapper)
@@ -1272,9 +596,8 @@
      * {@link StreamsConfig#APPLICATION_ID_CONFIG APPLICATION_ID_CONFIG}, "internalStoreName" is an internal name
      * and "-changelog" is a fixed suffix.
      * Note that the internal store name may not be queryable through Interactive Queries.
-     *
-     * You can retrieve all generated internal topic names via {@link Topology#describe()}.
-     *
+     * <p>
+     * You can retrieve all generated internal topic names via {@link Topology#describe()}.
      * @param initializer a {@link Initializer} that provides an initial aggregate result value
      * @param adder       a {@link Aggregator} that adds a new record to the aggregate result
      * @param subtractor  a {@link Aggregator} that removed an old record from the aggregate result
@@ -1282,9 +605,7 @@
      * @return a {@link KTable} that contains "update" records with unmodified keys, and values that represent the
      * latest (rolling) aggregate for each key
      */
-    <VR> KTable<K, VR> aggregate(final Initializer<VR> initializer,
-                                 final Aggregator<? super K, ? super V, VR> adder,
-                                 final Aggregator<? super K, ? super V, VR> subtractor);
+    <VR> KTable<K, VR> aggregate(final Initializer<VR> initializer, final Aggregator<? super K, ? super V, VR> adder, final Aggregator<? super K, ? super V, VR> subtractor);
 
 
     /**
@@ -1342,9 +663,8 @@
      * {@link StreamsConfig#APPLICATION_ID_CONFIG APPLICATION_ID_CONFIG}, "internalStoreName" is an internal name
      * and "-changelog" is a fixed suffix.
      * Note that the internal store name may not be queryable through Interactive Queries.
-     *
-     * You can retrieve all generated internal topic names via {@link Topology#describe()}.
-     *
+     * <p>
+     * You can retrieve all generated internal topic names via {@link Topology#describe()}.
      * @param initializer a {@link Initializer} that provides an initial aggregate result value
      * @param adder       a {@link Aggregator} that adds a new record to the aggregate result
      * @param subtractor  a {@link Aggregator} that removed an old record from the aggregate result
@@ -1353,9 +673,5 @@
      * @return a {@link KTable} that contains "update" records with unmodified keys, and values that represent the
      * latest (rolling) aggregate for each key
      */
-    <VR> KTable<K, VR> aggregate(final Initializer<VR> initializer,
-                                 final Aggregator<? super K, ? super V, VR> adder,
-                                 final Aggregator<? super K, ? super V, VR> subtractor,
-                                 final Named named);
->>>>>>> 15418db6
+    <VR> KTable<K, VR> aggregate(final Initializer<VR> initializer, final Aggregator<? super K, ? super V, VR> adder, final Aggregator<? super K, ? super V, VR> subtractor, final Named named);
 }