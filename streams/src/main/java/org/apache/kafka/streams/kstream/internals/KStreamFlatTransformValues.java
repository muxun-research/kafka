/*
 * Licensed to the Apache Software Foundation (ASF) under one or more
 * contributor license agreements. See the NOTICE file distributed with
 * this work for additional information regarding copyright ownership.
 * The ASF licenses this file to You under the Apache License, Version 2.0
 * (the "License"); you may not use this file except in compliance with
 * the License. You may obtain a copy of the License at
 *
 *    http://www.apache.org/licenses/LICENSE-2.0
 *
 * Unless required by applicable law or agreed to in writing, software
 * distributed under the License is distributed on an "AS IS" BASIS,
 * WITHOUT WARRANTIES OR CONDITIONS OF ANY KIND, either express or implied.
 * See the License for the specific language governing permissions and
 * limitations under the License.
 */
package org.apache.kafka.streams.kstream.internals;

import org.apache.kafka.streams.kstream.ValueTransformerWithKey;
import org.apache.kafka.streams.kstream.ValueTransformerWithKeySupplier;
import org.apache.kafka.streams.processor.api.ContextualProcessor;
import org.apache.kafka.streams.processor.api.Processor;
import org.apache.kafka.streams.processor.api.ProcessorContext;
import org.apache.kafka.streams.processor.api.ProcessorSupplier;
import org.apache.kafka.streams.processor.api.Record;
import org.apache.kafka.streams.processor.internals.ForwardingDisabledProcessorContext;
import org.apache.kafka.streams.processor.internals.InternalProcessorContext;
import org.apache.kafka.streams.state.StoreBuilder;

import java.util.Set;

public class KStreamFlatTransformValues<KIn, VIn, VOut> implements ProcessorSupplier<KIn, VIn, KIn, VOut> {

    private final ValueTransformerWithKeySupplier<KIn, VIn, Iterable<VOut>> valueTransformerSupplier;

	public KStreamFlatTransformValues(final ValueTransformerWithKeySupplier<KIn, VIn, Iterable<VOut>> valueTransformerWithKeySupplier) {
		this.valueTransformerSupplier = valueTransformerWithKeySupplier;
	}

<<<<<<< HEAD
	@Override
	public Processor<KIn, VIn> get() {
		return new KStreamFlatTransformValuesProcessor<>(valueTransformerSupplier.get());
	}
=======
    @Override
    public Processor<KIn, VIn, KIn, VOut> get() {
        return new KStreamFlatTransformValuesProcessor<>(valueTransformerSupplier.get());
    }
>>>>>>> 15418db6

	@Override
	public Set<StoreBuilder<?>> stores() {
		return valueTransformerSupplier.stores();
	}

<<<<<<< HEAD
	public static class KStreamFlatTransformValuesProcessor<KIn, VIn, VOut> extends AbstractProcessor<KIn, VIn> {
=======
    public static class KStreamFlatTransformValuesProcessor<KIn, VIn, VOut> extends ContextualProcessor<KIn, VIn, KIn, VOut> {
>>>>>>> 15418db6

		private final ValueTransformerWithKey<KIn, VIn, Iterable<VOut>> valueTransformer;

		KStreamFlatTransformValuesProcessor(final ValueTransformerWithKey<KIn, VIn, Iterable<VOut>> valueTransformer) {
			this.valueTransformer = valueTransformer;
		}

<<<<<<< HEAD
		@Override
		public void init(final ProcessorContext context) {
			super.init(context);
			valueTransformer.init(new ForwardingDisabledProcessorContext(context));
=======
        @Override
        public void init(final ProcessorContext<KIn, VOut> context) {
            super.init(context);
            valueTransformer.init(new ForwardingDisabledProcessorContext((InternalProcessorContext<KIn, VOut>) context));
>>>>>>> 15418db6
        }

        @Override
        public void process(final Record<KIn, VIn> record) {
            final Iterable<VOut> transformedValues = valueTransformer.transform(record.key(), record.value());
            if (transformedValues != null) {
                for (final VOut transformedValue : transformedValues) {
                    context().forward(record.withValue(transformedValue));
                }
            }
        }

        @Override
        public void close() {
			super.close();
			valueTransformer.close();
        }
    }

}<|MERGE_RESOLUTION|>--- conflicted
+++ resolved
@@ -18,11 +18,7 @@
 
 import org.apache.kafka.streams.kstream.ValueTransformerWithKey;
 import org.apache.kafka.streams.kstream.ValueTransformerWithKeySupplier;
-import org.apache.kafka.streams.processor.api.ContextualProcessor;
-import org.apache.kafka.streams.processor.api.Processor;
-import org.apache.kafka.streams.processor.api.ProcessorContext;
-import org.apache.kafka.streams.processor.api.ProcessorSupplier;
-import org.apache.kafka.streams.processor.api.Record;
+import org.apache.kafka.streams.processor.api.*;
 import org.apache.kafka.streams.processor.internals.ForwardingDisabledProcessorContext;
 import org.apache.kafka.streams.processor.internals.InternalProcessorContext;
 import org.apache.kafka.streams.state.StoreBuilder;
@@ -33,50 +29,32 @@
 
     private final ValueTransformerWithKeySupplier<KIn, VIn, Iterable<VOut>> valueTransformerSupplier;
 
-	public KStreamFlatTransformValues(final ValueTransformerWithKeySupplier<KIn, VIn, Iterable<VOut>> valueTransformerWithKeySupplier) {
-		this.valueTransformerSupplier = valueTransformerWithKeySupplier;
-	}
+    public KStreamFlatTransformValues(final ValueTransformerWithKeySupplier<KIn, VIn, Iterable<VOut>> valueTransformerWithKeySupplier) {
+        this.valueTransformerSupplier = valueTransformerWithKeySupplier;
+    }
 
-<<<<<<< HEAD
-	@Override
-	public Processor<KIn, VIn> get() {
-		return new KStreamFlatTransformValuesProcessor<>(valueTransformerSupplier.get());
-	}
-=======
     @Override
     public Processor<KIn, VIn, KIn, VOut> get() {
         return new KStreamFlatTransformValuesProcessor<>(valueTransformerSupplier.get());
     }
->>>>>>> 15418db6
 
-	@Override
-	public Set<StoreBuilder<?>> stores() {
-		return valueTransformerSupplier.stores();
-	}
+    @Override
+    public Set<StoreBuilder<?>> stores() {
+        return valueTransformerSupplier.stores();
+    }
 
-<<<<<<< HEAD
-	public static class KStreamFlatTransformValuesProcessor<KIn, VIn, VOut> extends AbstractProcessor<KIn, VIn> {
-=======
     public static class KStreamFlatTransformValuesProcessor<KIn, VIn, VOut> extends ContextualProcessor<KIn, VIn, KIn, VOut> {
->>>>>>> 15418db6
 
-		private final ValueTransformerWithKey<KIn, VIn, Iterable<VOut>> valueTransformer;
+        private final ValueTransformerWithKey<KIn, VIn, Iterable<VOut>> valueTransformer;
 
-		KStreamFlatTransformValuesProcessor(final ValueTransformerWithKey<KIn, VIn, Iterable<VOut>> valueTransformer) {
-			this.valueTransformer = valueTransformer;
-		}
+        KStreamFlatTransformValuesProcessor(final ValueTransformerWithKey<KIn, VIn, Iterable<VOut>> valueTransformer) {
+            this.valueTransformer = valueTransformer;
+        }
 
-<<<<<<< HEAD
-		@Override
-		public void init(final ProcessorContext context) {
-			super.init(context);
-			valueTransformer.init(new ForwardingDisabledProcessorContext(context));
-=======
         @Override
         public void init(final ProcessorContext<KIn, VOut> context) {
             super.init(context);
             valueTransformer.init(new ForwardingDisabledProcessorContext((InternalProcessorContext<KIn, VOut>) context));
->>>>>>> 15418db6
         }
 
         @Override
@@ -91,8 +69,8 @@
 
         @Override
         public void close() {
-			super.close();
-			valueTransformer.close();
+            super.close();
+            valueTransformer.close();
         }
     }
 
