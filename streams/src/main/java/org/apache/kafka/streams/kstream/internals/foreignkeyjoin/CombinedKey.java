/*
 * Licensed to the Apache Software Foundation (ASF) under one or more
 * contributor license agreements. See the NOTICE file distributed with
 * this work for additional information regarding copyright ownership.
 * The ASF licenses this file to You under the Apache License, Version 2.0
 * (the "License"); you may not use this file except in compliance with
 * the License. You may obtain a copy of the License at
 *
 *    http://www.apache.org/licenses/LICENSE-2.0
 *
 * Unless required by applicable law or agreed to in writing, software
 * distributed under the License is distributed on an "AS IS" BASIS,
 * WITHOUT WARRANTIES OR CONDITIONS OF ANY KIND, either express or implied.
 * See the License for the specific language governing permissions and
 * limitations under the License.
 */

package org.apache.kafka.streams.kstream.internals.foreignkeyjoin;

import java.util.Objects;

public class CombinedKey<KF, KP> {
<<<<<<< HEAD
	private final KF foreignKey;
	private final KP primaryKey;

	CombinedKey(final KF foreignKey, final KP primaryKey) {
		Objects.requireNonNull(foreignKey, "foreignKey can't be null");
		Objects.requireNonNull(primaryKey, "primaryKey can't be null");
		this.foreignKey = foreignKey;
		this.primaryKey = primaryKey;
	}

	public KF getForeignKey() {
		return foreignKey;
	}

	public KP getPrimaryKey() {
		return primaryKey;
	}

	public boolean equals(final KF foreignKey, final KP primaryKey) {
		if (this.primaryKey == null) {
			return false;
		}
		return this.foreignKey.equals(foreignKey) && this.primaryKey.equals(primaryKey);
	}

	@Override
	public String toString() {
		return "CombinedKey{" +
				"foreignKey=" + foreignKey +
				", primaryKey=" + primaryKey +
				'}';
	}
=======
    private final KF foreignKey;
    private final KP primaryKey;

    CombinedKey(final KF foreignKey, final KP primaryKey) {
        Objects.requireNonNull(foreignKey, "foreignKey can't be null");
        Objects.requireNonNull(primaryKey, "primaryKey can't be null");
        this.foreignKey = foreignKey;
        this.primaryKey = primaryKey;
    }

    public KF getForeignKey() {
        return foreignKey;
    }

    public KP getPrimaryKey() {
        return primaryKey;
    }

    @Override
    public int hashCode() {
        return Objects.hash(foreignKey, primaryKey);
    }

    @Override
    public boolean equals(final Object o) {
        if (this == o) {
            return true;
        }
        if (o == null || getClass() != o.getClass()) {
            return false;
        }
        final CombinedKey<?, ?> that = (CombinedKey<?, ?>) o;
        return Objects.equals(foreignKey, that.foreignKey) && Objects.equals(
            primaryKey, that.primaryKey);
    }

    @Override
    public String toString() {
        return "CombinedKey{" +
                "foreignKey=" + foreignKey +
                ", primaryKey=" + primaryKey +
                '}';
    }
>>>>>>> 15418db6
}<|MERGE_RESOLUTION|>--- conflicted
+++ resolved
@@ -20,40 +20,6 @@
 import java.util.Objects;
 
 public class CombinedKey<KF, KP> {
-<<<<<<< HEAD
-	private final KF foreignKey;
-	private final KP primaryKey;
-
-	CombinedKey(final KF foreignKey, final KP primaryKey) {
-		Objects.requireNonNull(foreignKey, "foreignKey can't be null");
-		Objects.requireNonNull(primaryKey, "primaryKey can't be null");
-		this.foreignKey = foreignKey;
-		this.primaryKey = primaryKey;
-	}
-
-	public KF getForeignKey() {
-		return foreignKey;
-	}
-
-	public KP getPrimaryKey() {
-		return primaryKey;
-	}
-
-	public boolean equals(final KF foreignKey, final KP primaryKey) {
-		if (this.primaryKey == null) {
-			return false;
-		}
-		return this.foreignKey.equals(foreignKey) && this.primaryKey.equals(primaryKey);
-	}
-
-	@Override
-	public String toString() {
-		return "CombinedKey{" +
-				"foreignKey=" + foreignKey +
-				", primaryKey=" + primaryKey +
-				'}';
-	}
-=======
     private final KF foreignKey;
     private final KP primaryKey;
 
@@ -86,16 +52,11 @@
             return false;
         }
         final CombinedKey<?, ?> that = (CombinedKey<?, ?>) o;
-        return Objects.equals(foreignKey, that.foreignKey) && Objects.equals(
-            primaryKey, that.primaryKey);
+        return Objects.equals(foreignKey, that.foreignKey) && Objects.equals(primaryKey, that.primaryKey);
     }
 
     @Override
     public String toString() {
-        return "CombinedKey{" +
-                "foreignKey=" + foreignKey +
-                ", primaryKey=" + primaryKey +
-                '}';
+        return "CombinedKey{" + "foreignKey=" + foreignKey + ", primaryKey=" + primaryKey + '}';
     }
->>>>>>> 15418db6
 }