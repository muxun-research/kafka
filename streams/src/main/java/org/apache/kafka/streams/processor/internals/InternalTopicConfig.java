/*
 * Licensed to the Apache Software Foundation (ASF) under one or more
 * contributor license agreements. See the NOTICE file distributed with
 * this work for additional information regarding copyright ownership.
 * The ASF licenses this file to You under the Apache License, Version 2.0
 * (the "License"); you may not use this file except in compliance with
 * the License. You may obtain a copy of the License at
 *
 *    http://www.apache.org/licenses/LICENSE-2.0
 *
 * Unless required by applicable law or agreed to in writing, software
 * distributed under the License is distributed on an "AS IS" BASIS,
 * WITHOUT WARRANTIES OR CONDITIONS OF ANY KIND, either express or implied.
 * See the License for the specific language governing permissions and
 * limitations under the License.
 */
package org.apache.kafka.streams.processor.internals;

import org.apache.kafka.common.config.TopicConfig;
import org.apache.kafka.common.internals.Topic;

import java.util.HashMap;
import java.util.Map;
import java.util.Objects;
import java.util.Optional;

/**
 * InternalTopicConfig captures the properties required for configuring
 * the internal topics we create for change-logs and repartitioning etc.
 */
public abstract class InternalTopicConfig {
<<<<<<< HEAD
	final String name;
	final Map<String, String> topicConfigs;
	final boolean enforceNumberOfPartitions;

	private Optional<Integer> numberOfPartitions = Optional.empty();

	static final Map<String, String> INTERNAL_TOPIC_DEFAULT_OVERRIDES = new HashMap<>();

	static {
		INTERNAL_TOPIC_DEFAULT_OVERRIDES.put(TopicConfig.MESSAGE_TIMESTAMP_TYPE_CONFIG, "CreateTime");
	}

	InternalTopicConfig(final String name, final Map<String, String> topicConfigs) {
		this.name = Objects.requireNonNull(name, "name can't be null");
		Topic.validate(name);
		this.topicConfigs = Objects.requireNonNull(topicConfigs, "topicConfigs can't be null");
		this.enforceNumberOfPartitions = false;
	}

	InternalTopicConfig(final String name,
						final Map<String, String> topicConfigs,
						final int numberOfPartitions,
						final boolean enforceNumberOfPartitions) {
		this.name = Objects.requireNonNull(name, "name can't be null");
		Topic.validate(name);
		validateNumberOfPartitions(numberOfPartitions);
		this.topicConfigs = Objects.requireNonNull(topicConfigs, "topicConfigs can't be null");
		this.numberOfPartitions = Optional.of(numberOfPartitions);
		this.enforceNumberOfPartitions = enforceNumberOfPartitions;
	}

	/**
	 * Get the configured properties for this topic. If retentionMs is set then
	 * we add additionalRetentionMs to work out the desired retention when cleanup.policy=compact,delete
	 * @param additionalRetentionMs - added to retention to allow for clock drift etc
	 * @return Properties to be used when creating the topic
	 */
	public abstract Map<String, String> getProperties(final Map<String, String> defaultProperties, final long additionalRetentionMs);

	public boolean hasEnforcedNumberOfPartitions() {
		return enforceNumberOfPartitions;
	}

	public String name() {
		return name;
	}

	public Optional<Integer> numberOfPartitions() {
		return numberOfPartitions;
	}

	public void setNumberOfPartitions(final int numberOfPartitions) {
		if (hasEnforcedNumberOfPartitions()) {
			throw new UnsupportedOperationException("number of partitions are enforced on topic " +
					"" + name() + " and can't be altered.");
		}

		validateNumberOfPartitions(numberOfPartitions);

		this.numberOfPartitions = Optional.of(numberOfPartitions);
	}

	private static void validateNumberOfPartitions(final int numberOfPartitions) {
		if (numberOfPartitions < 1) {
			throw new IllegalArgumentException("Number of partitions must be at least 1.");
		}
	}

	@Override
	public String toString() {
		return "InternalTopicConfig(" +
				"name=" + name +
				", topicConfigs=" + topicConfigs +
				", enforceNumberOfPartitions=" + enforceNumberOfPartitions +
				")";
=======
    final String name;
    final Map<String, String> topicConfigs;
    final boolean enforceNumberOfPartitions;

    private Optional<Integer> numberOfPartitions = Optional.empty();

    static final Map<String, String> INTERNAL_TOPIC_DEFAULT_OVERRIDES = new HashMap<>();
    static {
        INTERNAL_TOPIC_DEFAULT_OVERRIDES.put(TopicConfig.MESSAGE_TIMESTAMP_TYPE_CONFIG, "CreateTime");
    }

    InternalTopicConfig(final String name, final Map<String, String> topicConfigs) {
        this.name = Objects.requireNonNull(name, "name can't be null");
        Topic.validate(name);
        this.topicConfigs = Objects.requireNonNull(topicConfigs, "topicConfigs can't be null");
        this.enforceNumberOfPartitions = false;
    }

    InternalTopicConfig(final String name,
                        final Map<String, String> topicConfigs,
                        final int numberOfPartitions,
                        final boolean enforceNumberOfPartitions) {
        this.name = Objects.requireNonNull(name, "name can't be null");
        Topic.validate(name);
        validateNumberOfPartitions(numberOfPartitions);
        this.topicConfigs = Objects.requireNonNull(topicConfigs, "topicConfigs can't be null");
        this.numberOfPartitions = Optional.of(numberOfPartitions);
        this.enforceNumberOfPartitions = enforceNumberOfPartitions;
    }

    /**
     * Get the configured properties for this topic. If retentionMs is set then
     * we add additionalRetentionMs to work out the desired retention when cleanup.policy=compact,delete
     *
     * @param additionalRetentionMs - added to retention to allow for clock drift etc
     * @return Properties to be used when creating the topic
     */
    public abstract Map<String, String> properties(final Map<String, String> defaultProperties, final long additionalRetentionMs);

    public boolean hasEnforcedNumberOfPartitions() {
        return enforceNumberOfPartitions;
    }

    public String name() {
        return name;
    }

    public Optional<Integer> numberOfPartitions() {
        return numberOfPartitions;
    }

    public void setNumberOfPartitions(final int numberOfPartitions) {
        if (hasEnforcedNumberOfPartitions()) {
            throw new UnsupportedOperationException("number of partitions are enforced on topic " + name() + " and can't be altered.");
        }

        validateNumberOfPartitions(numberOfPartitions);

        this.numberOfPartitions = Optional.of(numberOfPartitions);
    }

    private static void validateNumberOfPartitions(final int numberOfPartitions) {
        if (numberOfPartitions < 1) {
            throw new IllegalArgumentException("Number of partitions must be at least 1.");
        }
    }

    @Override
    public String toString() {
        return "InternalTopicConfig(" +
                "name=" + name +
                ", topicConfigs=" + topicConfigs +
                ", enforceNumberOfPartitions=" + enforceNumberOfPartitions +
                ")";
>>>>>>> 9494bebe
    }
}<|MERGE_RESOLUTION|>--- conflicted
+++ resolved
@@ -29,83 +29,6 @@
  * the internal topics we create for change-logs and repartitioning etc.
  */
 public abstract class InternalTopicConfig {
-<<<<<<< HEAD
-	final String name;
-	final Map<String, String> topicConfigs;
-	final boolean enforceNumberOfPartitions;
-
-	private Optional<Integer> numberOfPartitions = Optional.empty();
-
-	static final Map<String, String> INTERNAL_TOPIC_DEFAULT_OVERRIDES = new HashMap<>();
-
-	static {
-		INTERNAL_TOPIC_DEFAULT_OVERRIDES.put(TopicConfig.MESSAGE_TIMESTAMP_TYPE_CONFIG, "CreateTime");
-	}
-
-	InternalTopicConfig(final String name, final Map<String, String> topicConfigs) {
-		this.name = Objects.requireNonNull(name, "name can't be null");
-		Topic.validate(name);
-		this.topicConfigs = Objects.requireNonNull(topicConfigs, "topicConfigs can't be null");
-		this.enforceNumberOfPartitions = false;
-	}
-
-	InternalTopicConfig(final String name,
-						final Map<String, String> topicConfigs,
-						final int numberOfPartitions,
-						final boolean enforceNumberOfPartitions) {
-		this.name = Objects.requireNonNull(name, "name can't be null");
-		Topic.validate(name);
-		validateNumberOfPartitions(numberOfPartitions);
-		this.topicConfigs = Objects.requireNonNull(topicConfigs, "topicConfigs can't be null");
-		this.numberOfPartitions = Optional.of(numberOfPartitions);
-		this.enforceNumberOfPartitions = enforceNumberOfPartitions;
-	}
-
-	/**
-	 * Get the configured properties for this topic. If retentionMs is set then
-	 * we add additionalRetentionMs to work out the desired retention when cleanup.policy=compact,delete
-	 * @param additionalRetentionMs - added to retention to allow for clock drift etc
-	 * @return Properties to be used when creating the topic
-	 */
-	public abstract Map<String, String> getProperties(final Map<String, String> defaultProperties, final long additionalRetentionMs);
-
-	public boolean hasEnforcedNumberOfPartitions() {
-		return enforceNumberOfPartitions;
-	}
-
-	public String name() {
-		return name;
-	}
-
-	public Optional<Integer> numberOfPartitions() {
-		return numberOfPartitions;
-	}
-
-	public void setNumberOfPartitions(final int numberOfPartitions) {
-		if (hasEnforcedNumberOfPartitions()) {
-			throw new UnsupportedOperationException("number of partitions are enforced on topic " +
-					"" + name() + " and can't be altered.");
-		}
-
-		validateNumberOfPartitions(numberOfPartitions);
-
-		this.numberOfPartitions = Optional.of(numberOfPartitions);
-	}
-
-	private static void validateNumberOfPartitions(final int numberOfPartitions) {
-		if (numberOfPartitions < 1) {
-			throw new IllegalArgumentException("Number of partitions must be at least 1.");
-		}
-	}
-
-	@Override
-	public String toString() {
-		return "InternalTopicConfig(" +
-				"name=" + name +
-				", topicConfigs=" + topicConfigs +
-				", enforceNumberOfPartitions=" + enforceNumberOfPartitions +
-				")";
-=======
     final String name;
     final Map<String, String> topicConfigs;
     final boolean enforceNumberOfPartitions;
@@ -180,6 +103,5 @@
                 ", topicConfigs=" + topicConfigs +
                 ", enforceNumberOfPartitions=" + enforceNumberOfPartitions +
                 ")";
->>>>>>> 9494bebe
     }
 }