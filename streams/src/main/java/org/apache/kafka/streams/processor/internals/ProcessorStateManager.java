--- conflicted
+++ resolved
@@ -24,12 +24,7 @@
 import org.apache.kafka.streams.errors.StreamsException;
 import org.apache.kafka.streams.errors.TaskCorruptedException;
 import org.apache.kafka.streams.errors.TaskMigratedException;
-import org.apache.kafka.streams.processor.CommitCallback;
-import org.apache.kafka.streams.processor.StateRestoreCallback;
-import org.apache.kafka.streams.processor.StateRestoreListener;
-import org.apache.kafka.streams.processor.StateStore;
-import org.apache.kafka.streams.processor.StateStoreContext;
-import org.apache.kafka.streams.processor.TaskId;
+import org.apache.kafka.streams.processor.*;
 import org.apache.kafka.streams.processor.internals.Task.TaskType;
 import org.apache.kafka.streams.state.internals.CachedStateStore;
 import org.apache.kafka.streams.state.internals.OffsetCheckpoint;
@@ -39,14 +34,7 @@
 
 import java.io.File;
 import java.io.IOException;
-import java.util.ArrayList;
-import java.util.Collection;
-import java.util.Collections;
-import java.util.HashMap;
-import java.util.LinkedList;
-import java.util.List;
-import java.util.Map;
-import java.util.Set;
+import java.util.*;
 import java.util.stream.Collectors;
 
 import static java.lang.String.format;
@@ -58,625 +46,17 @@
 /**
  * ProcessorStateManager is the source of truth for the current offset for each state store,
  * which is either the read offset during restoring, or the written offset during normal processing.
- * <p>
+ *
  * The offset is initialized as null when the state store is registered, and then it can be updated by
  * loading checkpoint file, restore state stores, or passing from the record collector's written offsets.
- * <p>
+ *
  * When checkpointing, if the offset is not null it would be written to the file.
- * <p>
+ *
  * The manager is also responsible for restoring state stores via their registered restore callback,
  * which is used for both updating standby tasks as well as restoring active tasks.
  */
 public class ProcessorStateManager implements StateManager {
 
-<<<<<<< HEAD
-	public static class StateStoreMetadata {
-		private final StateStore stateStore;
-
-		// corresponding changelog partition of the store, this and the following two fields
-		// will only be not-null if the state store is logged (i.e. changelog partition and restorer provided)
-		private final TopicPartition changelogPartition;
-
-		// could be used for both active restoration and standby
-		private final StateRestoreCallback restoreCallback;
-
-		// record converters used for restoration and standby
-		private final RecordConverter recordConverter;
-
-		// indicating the current snapshot of the store as the offset of last changelog record that has been
-		// applied to the store used for both restoration (active and standby tasks restored offset) and
-		// normal processing that update stores (written offset); could be null (when initialized)
-		//
-		// the offset is updated in three ways:
-		//   1. when loading from the checkpoint file, when the corresponding task has acquired the state
-		//      directory lock and have registered all the state store; it is only one-time
-		//   2. when updating with restore records (by both restoring active and standby),
-		//      update to the last restore record's offset
-		//   3. when checkpointing with the given written offsets from record collector,
-		//      update blindly with the given offset
-		private Long offset;
-
-		// corrupted state store should not be included in checkpointing
-		private boolean corrupted;
-
-		private StateStoreMetadata(final StateStore stateStore) {
-			this.stateStore = stateStore;
-			this.restoreCallback = null;
-			this.recordConverter = null;
-			this.changelogPartition = null;
-			this.corrupted = false;
-			this.offset = null;
-		}
-
-		private StateStoreMetadata(final StateStore stateStore,
-								   final TopicPartition changelogPartition,
-								   final StateRestoreCallback restoreCallback,
-								   final RecordConverter recordConverter) {
-			if (restoreCallback == null) {
-				throw new IllegalStateException("Log enabled store should always provide a restore callback upon registration");
-			}
-
-			this.stateStore = stateStore;
-			this.changelogPartition = changelogPartition;
-			this.restoreCallback = restoreCallback;
-			this.recordConverter = recordConverter;
-			this.offset = null;
-		}
-
-		private void setOffset(final Long offset) {
-			this.offset = offset;
-		}
-
-		// the offset is exposed to the changelog reader to determine if restoration is completed
-		Long offset() {
-			return this.offset;
-		}
-
-		TopicPartition changelogPartition() {
-			return this.changelogPartition;
-		}
-
-		StateStore store() {
-			return this.stateStore;
-		}
-
-		@Override
-		public String toString() {
-			return "StateStoreMetadata (" + stateStore.name() + " : " + changelogPartition + " @ " + offset;
-		}
-	}
-
-	private static final String STATE_CHANGELOG_TOPIC_SUFFIX = "-changelog";
-
-	private Logger log;
-	private String logPrefix;
-
-	private final TaskId taskId;
-	private final boolean eosEnabled;
-	private final ChangelogRegister changelogReader;
-	private final Collection<TopicPartition> sourcePartitions;
-	private final Map<String, String> storeToChangelogTopic;
-
-	// must be maintained in topological order
-	private final FixedOrderMap<String, StateStoreMetadata> stores = new FixedOrderMap<>();
-	private final FixedOrderMap<String, StateStore> globalStores = new FixedOrderMap<>();
-
-	private final File baseDir;
-	private final OffsetCheckpoint checkpointFile;
-
-	private TaskType taskType;
-
-	public static String storeChangelogTopic(final String applicationId, final String storeName) {
-		return applicationId + "-" + storeName + STATE_CHANGELOG_TOPIC_SUFFIX;
-	}
-
-	/**
-	 * @throws ProcessorStateException if the task directory does not exist and could not be created
-	 */
-	public ProcessorStateManager(final TaskId taskId,
-								 final TaskType taskType,
-								 final boolean eosEnabled,
-								 final LogContext logContext,
-								 final StateDirectory stateDirectory,
-								 final ChangelogRegister changelogReader,
-								 final Map<String, String> storeToChangelogTopic,
-								 final Collection<TopicPartition> sourcePartitions) throws ProcessorStateException {
-		this.storeToChangelogTopic = storeToChangelogTopic;
-		this.log = logContext.logger(ProcessorStateManager.class);
-		this.logPrefix = logContext.logPrefix();
-		this.taskId = taskId;
-		this.taskType = taskType;
-		this.eosEnabled = eosEnabled;
-		this.changelogReader = changelogReader;
-		this.sourcePartitions = sourcePartitions;
-
-		this.baseDir = stateDirectory.getOrCreateDirectoryForTask(taskId);
-		this.checkpointFile = new OffsetCheckpoint(stateDirectory.checkpointFileFor(taskId));
-
-		log.debug("Created state store manager for task {}", taskId);
-	}
-
-	void registerStateStores(final List<StateStore> allStores, final InternalProcessorContext processorContext) {
-		processorContext.uninitialize();
-		for (final StateStore store : allStores) {
-			if (stores.containsKey(store.name())) {
-				maybeRegisterStoreWithChangelogReader(store.name());
-			} else {
-				store.init((StateStoreContext) processorContext, store);
-			}
-			log.trace("Registered state store {}", store.name());
-		}
-	}
-
-	void registerGlobalStateStores(final List<StateStore> stateStores) {
-		log.debug("Register global stores {}", stateStores);
-		for (final StateStore stateStore : stateStores) {
-			globalStores.put(stateStore.name(), stateStore);
-		}
-	}
-
-	@Override
-	public StateStore getGlobalStore(final String name) {
-		return globalStores.get(name);
-	}
-
-	// package-private for test only
-	void initializeStoreOffsetsFromCheckpoint(final boolean storeDirIsEmpty) {
-		try {
-			final Map<TopicPartition, Long> loadedCheckpoints = checkpointFile.read();
-
-			log.trace("Loaded offsets from the checkpoint file: {}", loadedCheckpoints);
-
-			for (final StateStoreMetadata store : stores.values()) {
-				if (store.corrupted) {
-					log.error("Tried to initialize store offsets for corrupted store {}", store);
-					throw new IllegalStateException("Should not initialize offsets for a corrupted task");
-				}
-
-				if (store.changelogPartition == null) {
-					log.info("State store {} is not logged and hence would not be restored", store.stateStore.name());
-				} else if (!store.stateStore.persistent()) {
-					log.info("Initializing to the starting offset for changelog {} of in-memory state store {}",
-							store.changelogPartition, store.stateStore.name());
-				} else if (store.offset() == null) {
-					if (loadedCheckpoints.containsKey(store.changelogPartition)) {
-						final Long offset = changelogOffsetFromCheckpointedOffset(loadedCheckpoints.remove(store.changelogPartition));
-						store.setOffset(offset);
-
-						log.debug("State store {} initialized from checkpoint with offset {} at changelog {}",
-								store.stateStore.name(), store.offset, store.changelogPartition);
-					} else {
-						// with EOS, if the previous run did not shutdown gracefully, we may lost the checkpoint file
-						// and hence we are uncertain that the current local state only contains committed data;
-						// in that case we need to treat it as a task-corrupted exception
-						if (eosEnabled && !storeDirIsEmpty) {
-							log.warn("State store {} did not find checkpoint offsets while stores are not empty, " +
-									"since under EOS it has the risk of getting uncommitted data in stores we have to " +
-									"treat it as a task corruption error and wipe out the local state of task {} " +
-									"before re-bootstrapping", store.stateStore.name(), taskId);
-
-							throw new TaskCorruptedException(Collections.singleton(taskId));
-						} else {
-							log.info("State store {} did not find checkpoint offset, hence would " +
-											"default to the starting offset at changelog {}",
-									store.stateStore.name(), store.changelogPartition);
-						}
-					}
-				} else {
-					loadedCheckpoints.remove(store.changelogPartition);
-					log.debug("Skipping re-initialization of offset from checkpoint for recycled store {}",
-							store.stateStore.name());
-				}
-			}
-
-			if (!loadedCheckpoints.isEmpty()) {
-				log.warn("Some loaded checkpoint offsets cannot find their corresponding state stores: {}", loadedCheckpoints);
-			}
-
-			if (eosEnabled) {
-				checkpointFile.delete();
-			}
-		} catch (final TaskCorruptedException e) {
-			throw e;
-		} catch (final IOException | RuntimeException e) {
-			// both IOException or runtime exception like number parsing can throw
-			throw new ProcessorStateException(format("%sError loading and deleting checkpoint file when creating the state manager",
-					logPrefix), e);
-		}
-	}
-
-	private void maybeRegisterStoreWithChangelogReader(final String storeName) {
-		if (isLoggingEnabled(storeName)) {
-			changelogReader.register(getStorePartition(storeName), this);
-		}
-	}
-
-	private List<TopicPartition> getAllChangelogTopicPartitions() {
-		final List<TopicPartition> allChangelogPartitions = new ArrayList<>();
-		for (final StateStoreMetadata storeMetadata : stores.values()) {
-			if (storeMetadata.changelogPartition != null) {
-				allChangelogPartitions.add(storeMetadata.changelogPartition);
-			}
-		}
-		return allChangelogPartitions;
-	}
-
-	@Override
-	public File baseDir() {
-		return baseDir;
-	}
-
-	@Override
-	public void registerStore(final StateStore store, final StateRestoreCallback stateRestoreCallback) {
-		final String storeName = store.name();
-
-		if (CHECKPOINT_FILE_NAME.equals(storeName)) {
-			throw new IllegalArgumentException(format("%sIllegal store name: %s, which collides with the pre-defined " +
-					"checkpoint file name", logPrefix, storeName));
-		}
-
-		if (stores.containsKey(storeName)) {
-			throw new IllegalArgumentException(format("%sStore %s has already been registered.", logPrefix, storeName));
-		}
-
-		if (stateRestoreCallback instanceof StateRestoreListener) {
-			log.warn("The registered state restore callback is also implementing the state restore listener interface, " +
-					"which is not expected and would be ignored");
-		}
-
-		final StateStoreMetadata storeMetadata = isLoggingEnabled(storeName) ?
-				new StateStoreMetadata(
-						store,
-						getStorePartition(storeName),
-						stateRestoreCallback,
-						converterForStore(store)) :
-				new StateStoreMetadata(store);
-
-
-		stores.put(storeName, storeMetadata);
-
-		maybeRegisterStoreWithChangelogReader(storeName);
-
-		log.debug("Registered state store {} to its state manager", storeName);
-	}
-
-	@Override
-	public StateStore getStore(final String name) {
-		if (stores.containsKey(name)) {
-			return stores.get(name).stateStore;
-		} else {
-			return null;
-		}
-	}
-
-	Collection<TopicPartition> changelogPartitions() {
-		return changelogOffsets().keySet();
-	}
-
-	void markChangelogAsCorrupted(final Collection<TopicPartition> partitions) {
-		for (final StateStoreMetadata storeMetadata : stores.values()) {
-			if (partitions.contains(storeMetadata.changelogPartition)) {
-				storeMetadata.corrupted = true;
-				partitions.remove(storeMetadata.changelogPartition);
-			}
-		}
-
-		if (!partitions.isEmpty()) {
-			throw new IllegalStateException("Some partitions " + partitions + " are not contained in the store list of task " +
-					taskId + " marking as corrupted, this is not expected");
-		}
-	}
-
-	@Override
-	public Map<TopicPartition, Long> changelogOffsets() {
-		// return the current offsets for those logged stores
-		final Map<TopicPartition, Long> changelogOffsets = new HashMap<>();
-		for (final StateStoreMetadata storeMetadata : stores.values()) {
-			if (storeMetadata.changelogPartition != null) {
-				// for changelog whose offset is unknown, use 0L indicating earliest offset
-				// otherwise return the current offset + 1 as the next offset to fetch
-				changelogOffsets.put(
-						storeMetadata.changelogPartition,
-						storeMetadata.offset == null ? 0L : storeMetadata.offset + 1L);
-			}
-		}
-		return changelogOffsets;
-	}
-
-	TaskId taskId() {
-		return taskId;
-	}
-
-	// used by the changelog reader only
-	boolean changelogAsSource(final TopicPartition partition) {
-		return sourcePartitions.contains(partition);
-	}
-
-	@Override
-	public TaskType taskType() {
-		return taskType;
-	}
-
-	// used by the changelog reader only
-	StateStoreMetadata storeMetadata(final TopicPartition partition) {
-		for (final StateStoreMetadata storeMetadata : stores.values()) {
-			if (partition.equals(storeMetadata.changelogPartition)) {
-				return storeMetadata;
-			}
-		}
-		return null;
-	}
-
-	// used by the changelog reader only
-	void restore(final StateStoreMetadata storeMetadata, final List<ConsumerRecord<byte[], byte[]>> restoreRecords) {
-		if (!stores.containsValue(storeMetadata)) {
-			throw new IllegalStateException("Restoring " + storeMetadata + " which is not registered in this state manager, " +
-					"this should not happen.");
-		}
-
-		if (!restoreRecords.isEmpty()) {
-			// restore states from changelog records and update the snapshot offset as the batch end record's offset
-			final Long batchEndOffset = restoreRecords.get(restoreRecords.size() - 1).offset();
-			final RecordBatchingStateRestoreCallback restoreCallback = adapt(storeMetadata.restoreCallback);
-			final List<ConsumerRecord<byte[], byte[]>> convertedRecords = restoreRecords.stream()
-					.map(storeMetadata.recordConverter::convert)
-					.collect(Collectors.toList());
-
-			try {
-				restoreCallback.restoreBatch(convertedRecords);
-			} catch (final RuntimeException e) {
-				throw new ProcessorStateException(
-						format("%sException caught while trying to restore state from %s", logPrefix, storeMetadata.changelogPartition),
-						e
-				);
-			}
-
-			storeMetadata.setOffset(batchEndOffset);
-		}
-	}
-
-	/**
-	 * @throws TaskMigratedException recoverable error sending changelog records that would cause the task to be removed
-	 * @throws StreamsException      fatal error when flushing the state store, for example sending changelog records failed
-	 *                               or flushing state store get IO errors; such error should cause the thread to die
-	 */
-	@Override
-	public void flush() {
-		RuntimeException firstException = null;
-		// attempting to flush the stores
-		if (!stores.isEmpty()) {
-			log.debug("Flushing all stores registered in the state manager: {}", stores);
-			for (final StateStoreMetadata metadata : stores.values()) {
-				final StateStore store = metadata.stateStore;
-				log.trace("Flushing store {}", store.name());
-				try {
-					store.flush();
-				} catch (final RuntimeException exception) {
-					if (firstException == null) {
-						// do NOT wrap the error if it is actually caused by Streams itself
-						if (exception instanceof StreamsException)
-							firstException = exception;
-						else
-							firstException = new ProcessorStateException(
-									format("%sFailed to flush state store %s", logPrefix, store.name()), exception);
-					}
-					log.error("Failed to flush state store {}: ", store.name(), exception);
-				}
-			}
-		}
-
-		if (firstException != null) {
-			throw firstException;
-		}
-	}
-
-	public void flushCache() {
-		RuntimeException firstException = null;
-		// attempting to flush the stores
-		if (!stores.isEmpty()) {
-			log.debug("Flushing all store caches registered in the state manager: {}", stores);
-			for (final StateStoreMetadata metadata : stores.values()) {
-				final StateStore store = metadata.stateStore;
-
-				try {
-					// buffer should be flushed to send all records to changelog
-					if (store instanceof TimeOrderedKeyValueBuffer) {
-						store.flush();
-					} else if (store instanceof CachedStateStore) {
-						((CachedStateStore) store).flushCache();
-					}
-					log.trace("Flushed cache or buffer {}", store.name());
-				} catch (final RuntimeException exception) {
-					if (firstException == null) {
-						// do NOT wrap the error if it is actually caused by Streams itself
-						if (exception instanceof StreamsException) {
-							firstException = exception;
-						} else {
-							firstException = new ProcessorStateException(
-									format("%sFailed to flush cache of store %s", logPrefix, store.name()),
-									exception
-							);
-						}
-					}
-					log.error("Failed to flush cache of store {}: ", store.name(), exception);
-				}
-			}
-		}
-
-		if (firstException != null) {
-			throw firstException;
-		}
-	}
-
-	/**
-	 * {@link StateStore#close() Close} all stores (even in case of failure).
-	 * Log all exceptions and re-throw the first exception that occurred at the end.
-	 * @throws ProcessorStateException if any error happens when closing the state stores
-	 */
-	@Override
-	public void close() throws ProcessorStateException {
-		log.debug("Closing its state manager and all the registered state stores: {}", stores);
-
-		changelogReader.unregister(getAllChangelogTopicPartitions());
-
-		RuntimeException firstException = null;
-		// attempting to close the stores, just in case they
-		// are not closed by a ProcessorNode yet
-		if (!stores.isEmpty()) {
-			for (final Map.Entry<String, StateStoreMetadata> entry : stores.entrySet()) {
-				final StateStore store = entry.getValue().stateStore;
-				log.trace("Closing store {}", store.name());
-				try {
-					store.close();
-				} catch (final RuntimeException exception) {
-					if (firstException == null) {
-						// do NOT wrap the error if it is actually caused by Streams itself
-						if (exception instanceof StreamsException)
-							firstException = exception;
-						else
-							firstException = new ProcessorStateException(
-									format("%sFailed to close state store %s", logPrefix, store.name()), exception);
-					}
-					log.error("Failed to close state store {}: ", store.name(), exception);
-				}
-			}
-
-			stores.clear();
-		}
-
-		if (firstException != null) {
-			throw firstException;
-		}
-	}
-
-	/**
-	 * Alternative to {@link #close()} that just resets the changelogs without closing any of the underlying state
-	 * or unregistering the stores themselves
-	 */
-	void recycle() {
-		log.debug("Recycling state for {} task {}.", taskType, taskId);
-
-		final List<TopicPartition> allChangelogs = getAllChangelogTopicPartitions();
-		changelogReader.unregister(allChangelogs);
-	}
-
-	void transitionTaskType(final TaskType newType, final LogContext logContext) {
-		if (taskType.equals(newType)) {
-			throw new IllegalStateException("Tried to recycle state for task type conversion but new type was the same.");
-		}
-
-		final TaskType oldType = taskType;
-		taskType = newType;
-		log = logContext.logger(ProcessorStateManager.class);
-		logPrefix = logContext.logPrefix();
-
-		log.debug("Transitioning state manager for {} task {} to {}", oldType, taskId, newType);
-	}
-
-	@Override
-	public void updateChangelogOffsets(final Map<TopicPartition, Long> writtenOffsets) {
-		for (final Map.Entry<TopicPartition, Long> entry : writtenOffsets.entrySet()) {
-			final StateStoreMetadata store = findStore(entry.getKey());
-
-			if (store != null) {
-				store.setOffset(entry.getValue());
-
-				log.debug("State store {} updated to written offset {} at changelog {}",
-						store.stateStore.name(), store.offset, store.changelogPartition);
-			}
-		}
-	}
-
-	@Override
-	public void checkpoint() {
-		// checkpoint those stores that are only logged and persistent to the checkpoint file
-		final Map<TopicPartition, Long> checkpointingOffsets = new HashMap<>();
-		for (final StateStoreMetadata storeMetadata : stores.values()) {
-			// store is logged, persistent, not corrupted, and has a valid current offset
-			if (storeMetadata.changelogPartition != null &&
-					storeMetadata.stateStore.persistent() &&
-					!storeMetadata.corrupted) {
-
-				final long checkpointableOffset = checkpointableOffsetFromChangelogOffset(storeMetadata.offset);
-				checkpointingOffsets.put(storeMetadata.changelogPartition, checkpointableOffset);
-			}
-		}
-
-		log.debug("Writing checkpoint: {}", checkpointingOffsets);
-		try {
-			checkpointFile.write(checkpointingOffsets);
-		} catch (final IOException e) {
-			log.warn("Failed to write offset checkpoint file to [{}]." +
-							" This may occur if OS cleaned the state.dir in case when it located in ${java.io.tmpdir} directory." +
-							" This may also occur due to running multiple instances on the same machine using the same state dir." +
-							" Changing the location of state.dir may resolve the problem.",
-					checkpointFile, e);
-		}
-	}
-
-	private TopicPartition getStorePartition(final String storeName) {
-		// NOTE we assume the partition of the topic can always be inferred from the task id;
-		// if user ever use a custom partition grouper (deprecated in KIP-528) this would break and
-		// it is not a regression (it would always break anyways)
-		return new TopicPartition(changelogFor(storeName), taskId.partition);
-	}
-
-	private boolean isLoggingEnabled(final String storeName) {
-		// if the store name does not exist in the changelog map, it means the underlying store
-		// is not log enabled (including global stores)
-		return changelogFor(storeName) != null;
-	}
-
-	private StateStoreMetadata findStore(final TopicPartition changelogPartition) {
-		final List<StateStoreMetadata> found = stores.values().stream()
-				.filter(metadata -> changelogPartition.equals(metadata.changelogPartition))
-				.collect(Collectors.toList());
-
-		if (found.size() > 1) {
-			throw new IllegalStateException("Multiple state stores are found for changelog partition " + changelogPartition +
-					", this should never happen: " + found);
-		}
-
-		return found.isEmpty() ? null : found.get(0);
-	}
-
-	// Pass in a sentinel value to checkpoint when the changelog offset is not yet initialized/known
-	private long checkpointableOffsetFromChangelogOffset(final Long offset) {
-		return offset != null ? offset : OFFSET_UNKNOWN;
-	}
-
-	// Convert the written offsets in the checkpoint file back to the changelog offset
-	private Long changelogOffsetFromCheckpointedOffset(final long offset) {
-		return offset != OFFSET_UNKNOWN ? offset : null;
-	}
-
-	public TopicPartition registeredChangelogPartitionFor(final String storeName) {
-		final StateStoreMetadata storeMetadata = stores.get(storeName);
-		if (storeMetadata == null) {
-			throw new IllegalStateException("State store " + storeName
-					+ " for which the registered changelog partition should be"
-					+ " retrieved has not been registered"
-			);
-		}
-		if (storeMetadata.changelogPartition == null) {
-			throw new IllegalStateException("Registered state store " + storeName
-					+ " does not have a registered changelog partition."
-					+ " This may happen if logging is disabled for the state store."
-			);
-		}
-		return storeMetadata.changelogPartition;
-	}
-
-	public String changelogFor(final String storeName) {
-		return storeToChangelogTopic.get(storeName);
-	}
-
-	public void deleteCheckPointFileIfEOSEnabled() throws IOException {
-		if (eosEnabled) {
-			checkpointFile.delete();
-		}
-	}
-=======
     public static class StateStoreMetadata {
         private final StateStore stateStore;
 
@@ -708,8 +88,7 @@
         // corrupted state store should not be included in checkpointing
         private boolean corrupted;
 
-        private StateStoreMetadata(final StateStore stateStore,
-                                   final CommitCallback commitCallback) {
+        private StateStoreMetadata(final StateStore stateStore, final CommitCallback commitCallback) {
             this.stateStore = stateStore;
             this.commitCallback = commitCallback;
             this.restoreCallback = null;
@@ -719,11 +98,7 @@
             this.offset = null;
         }
 
-        private StateStoreMetadata(final StateStore stateStore,
-                                   final TopicPartition changelogPartition,
-                                   final StateRestoreCallback restoreCallback,
-                                   final CommitCallback commitCallback,
-                                   final RecordConverter recordConverter) {
+        private StateStoreMetadata(final StateStore stateStore, final TopicPartition changelogPartition, final StateRestoreCallback restoreCallback, final CommitCallback commitCallback, final RecordConverter recordConverter) {
             if (restoreCallback == null) {
                 throw new IllegalStateException("Log enabled store should always provide a restore callback upon registration");
             }
@@ -791,15 +166,7 @@
     /**
      * @throws ProcessorStateException if the task directory does not exist and could not be created
      */
-    public ProcessorStateManager(final TaskId taskId,
-                                 final TaskType taskType,
-                                 final boolean eosEnabled,
-                                 final LogContext logContext,
-                                 final StateDirectory stateDirectory,
-                                 final ChangelogRegister changelogReader,
-                                 final Map<String, String> storeToChangelogTopic,
-                                 final Collection<TopicPartition> sourcePartitions,
-                                 final boolean stateUpdaterEnabled) throws ProcessorStateException {
+    public ProcessorStateManager(final TaskId taskId, final TaskType taskType, final boolean eosEnabled, final LogContext logContext, final StateDirectory stateDirectory, final ChangelogRegister changelogReader, final Map<String, String> storeToChangelogTopic, final Collection<TopicPartition> sourcePartitions, final boolean stateUpdaterEnabled) throws ProcessorStateException {
         this.storeToChangelogTopic = storeToChangelogTopic;
         this.log = logContext.logger(ProcessorStateManager.class);
         this.logPrefix = logContext.logPrefix();
@@ -858,36 +225,28 @@
                 if (store.changelogPartition == null) {
                     log.info("State store {} is not logged and hence would not be restored", store.stateStore.name());
                 } else if (!store.stateStore.persistent()) {
-                    log.info("Initializing to the starting offset for changelog {} of in-memory state store {}",
-                             store.changelogPartition, store.stateStore.name());
+                    log.info("Initializing to the starting offset for changelog {} of in-memory state store {}", store.changelogPartition, store.stateStore.name());
                 } else if (store.offset() == null) {
                     if (loadedCheckpoints.containsKey(store.changelogPartition)) {
                         final Long offset = changelogOffsetFromCheckpointedOffset(loadedCheckpoints.remove(store.changelogPartition));
                         store.setOffset(offset);
 
-                        log.debug("State store {} initialized from checkpoint with offset {} at changelog {}",
-                                  store.stateStore.name(), store.offset, store.changelogPartition);
+                        log.debug("State store {} initialized from checkpoint with offset {} at changelog {}", store.stateStore.name(), store.offset, store.changelogPartition);
                     } else {
                         // with EOS, if the previous run did not shutdown gracefully, we may lost the checkpoint file
                         // and hence we are uncertain that the current local state only contains committed data;
                         // in that case we need to treat it as a task-corrupted exception
                         if (eosEnabled && !storeDirIsEmpty) {
-                            log.warn("State store {} did not find checkpoint offsets while stores are not empty, " +
-                                "since under EOS it has the risk of getting uncommitted data in stores we have to " +
-                                "treat it as a task corruption error and wipe out the local state of task {} " +
-                                "before re-bootstrapping", store.stateStore.name(), taskId);
+                            log.warn("State store {} did not find checkpoint offsets while stores are not empty, " + "since under EOS it has the risk of getting uncommitted data in stores we have to " + "treat it as a task corruption error and wipe out the local state of task {} " + "before re-bootstrapping", store.stateStore.name(), taskId);
 
                             throw new TaskCorruptedException(Collections.singleton(taskId));
                         } else {
-                            log.info("State store {} did not find checkpoint offset, hence would " +
-                                "default to the starting offset at changelog {}",
-                                store.stateStore.name(), store.changelogPartition);
+                            log.info("State store {} did not find checkpoint offset, hence would " + "default to the starting offset at changelog {}", store.stateStore.name(), store.changelogPartition);
                         }
                     }
-                }  else {
+                } else {
                     loadedCheckpoints.remove(store.changelogPartition);
-                    log.debug("Skipping re-initialization of offset from checkpoint for recycled store {}",
-                              store.stateStore.name());
+                    log.debug("Skipping re-initialization of offset from checkpoint for recycled store {}", store.stateStore.name());
                 }
             }
 
@@ -902,8 +261,7 @@
             throw e;
         } catch (final IOException | RuntimeException e) {
             // both IOException or runtime exception like number parsing can throw
-            throw new ProcessorStateException(format("%sError loading and deleting checkpoint file when creating the state manager",
-                logPrefix), e);
+            throw new ProcessorStateException(format("%sError loading and deleting checkpoint file when creating the state manager", logPrefix), e);
         }
     }
 
@@ -929,17 +287,14 @@
     }
 
     @Override
-    public void registerStore(final StateStore store,
-                              final StateRestoreCallback stateRestoreCallback,
-                              final CommitCallback commitCallback) {
+    public void registerStore(final StateStore store, final StateRestoreCallback stateRestoreCallback, final CommitCallback commitCallback) {
         final String storeName = store.name();
 
         // TODO (KAFKA-12887): we should not trigger user's exception handler for illegal-argument but always
         // fail-crash; in this case we would not need to immediately close the state store before throwing
         if (CHECKPOINT_FILE_NAME.equals(storeName)) {
             store.close();
-            throw new IllegalArgumentException(format("%sIllegal store name: %s, which collides with the pre-defined " +
-                "checkpoint file name", logPrefix, storeName));
+            throw new IllegalArgumentException(format("%sIllegal store name: %s, which collides with the pre-defined " + "checkpoint file name", logPrefix, storeName));
         }
 
         if (stores.containsKey(storeName)) {
@@ -948,18 +303,10 @@
         }
 
         if (stateRestoreCallback instanceof StateRestoreListener) {
-            log.warn("The registered state restore callback is also implementing the state restore listener interface, " +
-                    "which is not expected and would be ignored");
-        }
-
-        final StateStoreMetadata storeMetadata = isLoggingEnabled(storeName) ?
-            new StateStoreMetadata(
-                store,
-                getStorePartition(storeName),
-                stateRestoreCallback,
-                commitCallback,
-                converterForStore(store)) :
-            new StateStoreMetadata(store, commitCallback);
+            log.warn("The registered state restore callback is also implementing the state restore listener interface, " + "which is not expected and would be ignored");
+        }
+
+        final StateStoreMetadata storeMetadata = isLoggingEnabled(storeName) ? new StateStoreMetadata(store, getStorePartition(storeName), stateRestoreCallback, commitCallback, converterForStore(store)) : new StateStoreMetadata(store, commitCallback);
 
         // register the store first, so that if later an exception is thrown then eventually while we call `close`
         // on the state manager this state store would be closed as well
@@ -995,8 +342,7 @@
         }
 
         if (!partitionsToMarkAsCorrupted.isEmpty()) {
-            throw new IllegalStateException("Some partitions " + partitionsToMarkAsCorrupted + " are not contained in " +
-                "the store list of task " + taskId + " marking as corrupted, this is not expected");
+            throw new IllegalStateException("Some partitions " + partitionsToMarkAsCorrupted + " are not contained in " + "the store list of task " + taskId + " marking as corrupted, this is not expected");
         }
     }
 
@@ -1008,9 +354,7 @@
             if (storeMetadata.changelogPartition != null) {
                 // for changelog whose offset is unknown, use 0L indicating earliest offset
                 // otherwise return the current offset + 1 as the next offset to fetch
-                changelogOffsets.put(
-                    storeMetadata.changelogPartition,
-                    storeMetadata.offset == null ? 0L : storeMetadata.offset + 1L);
+                changelogOffsets.put(storeMetadata.changelogPartition, storeMetadata.offset == null ? 0L : storeMetadata.offset + 1L);
             }
         }
         return changelogOffsets;
@@ -1043,25 +387,19 @@
     // used by the changelog reader only
     void restore(final StateStoreMetadata storeMetadata, final List<ConsumerRecord<byte[], byte[]>> restoreRecords) {
         if (!stores.containsValue(storeMetadata)) {
-            throw new IllegalStateException("Restoring " + storeMetadata + " which is not registered in this state manager, " +
-                "this should not happen.");
+            throw new IllegalStateException("Restoring " + storeMetadata + " which is not registered in this state manager, " + "this should not happen.");
         }
 
         if (!restoreRecords.isEmpty()) {
             // restore states from changelog records and update the snapshot offset as the batch end record's offset
             final Long batchEndOffset = restoreRecords.get(restoreRecords.size() - 1).offset();
             final RecordBatchingStateRestoreCallback restoreCallback = adapt(storeMetadata.restoreCallback);
-            final List<ConsumerRecord<byte[], byte[]>> convertedRecords = restoreRecords.stream()
-                .map(storeMetadata.recordConverter::convert)
-                .collect(Collectors.toList());
+            final List<ConsumerRecord<byte[], byte[]>> convertedRecords = restoreRecords.stream().map(storeMetadata.recordConverter::convert).collect(Collectors.toList());
 
             try {
                 restoreCallback.restoreBatch(convertedRecords);
             } catch (final RuntimeException e) {
-                throw new ProcessorStateException(
-                    format("%sException caught while trying to restore state from %s", logPrefix, storeMetadata.changelogPartition),
-                    e
-                );
+                throw new ProcessorStateException(format("%sException caught while trying to restore state from %s", logPrefix, storeMetadata.changelogPartition), e);
             }
 
             storeMetadata.setOffset(batchEndOffset);
@@ -1070,8 +408,8 @@
 
     /**
      * @throws TaskMigratedException recoverable error sending changelog records that would cause the task to be removed
-     * @throws StreamsException fatal error when flushing the state store, for example sending changelog records failed
-     *                          or flushing state store get IO errors; such error should cause the thread to die
+     * @throws StreamsException      fatal error when flushing the state store, for example sending changelog records failed
+     *                               or flushing state store get IO errors; such error should cause the thread to die
      */
     @Override
     public void flush() {
@@ -1090,8 +428,7 @@
                         if (exception instanceof StreamsException)
                             firstException = exception;
                         else
-                            firstException = new ProcessorStateException(
-                                format("%sFailed to flush state store %s", logPrefix, store.name()), exception);
+                            firstException = new ProcessorStateException(format("%sFailed to flush state store %s", logPrefix, store.name()), exception);
                     }
                     log.error("Failed to flush state store {}: ", store.name(), exception);
                 }
@@ -1125,10 +462,7 @@
                         if (exception instanceof StreamsException) {
                             firstException = exception;
                         } else {
-                            firstException = new ProcessorStateException(
-                                format("%sFailed to flush cache of store %s", logPrefix, store.name()),
-                                exception
-                            );
+                            firstException = new ProcessorStateException(format("%sFailed to flush cache of store %s", logPrefix, store.name()), exception);
                         }
                     }
                     log.error("Failed to flush cache of store {}: ", store.name(), exception);
@@ -1144,7 +478,6 @@
     /**
      * {@link StateStore#close() Close} all stores (even in case of failure).
      * Log all exceptions and re-throw the first exception that occurred at the end.
-     *
      * @throws ProcessorStateException if any error happens when closing the state stores
      */
     @Override
@@ -1170,8 +503,7 @@
                         if (exception instanceof StreamsException)
                             firstException = exception;
                         else
-                            firstException = new ProcessorStateException(
-                                format("%sFailed to close state store %s", logPrefix, store.name()), exception);
+                            firstException = new ProcessorStateException(format("%sFailed to close state store %s", logPrefix, store.name()), exception);
                     }
                     log.error("Failed to close state store {}: ", store.name(), exception);
                 }
@@ -1230,8 +562,7 @@
             if (store != null) {
                 store.setOffset(entry.getValue());
 
-                log.debug("State store {} updated to written offset {} at changelog {}",
-                        store.stateStore.name(), store.offset, store.changelogPartition);
+                log.debug("State store {} updated to written offset {} at changelog {}", store.stateStore.name(), store.offset, store.changelogPartition);
             }
         }
     }
@@ -1245,18 +576,12 @@
                 try {
                     storeMetadata.commitCallback.onCommit();
                 } catch (final IOException e) {
-                    throw new ProcessorStateException(
-                            format("%sException caught while trying to checkpoint store, " +
-                                    "changelog partition %s", logPrefix, storeMetadata.changelogPartition),
-                            e
-                    );
+                    throw new ProcessorStateException(format("%sException caught while trying to checkpoint store, " + "changelog partition %s", logPrefix, storeMetadata.changelogPartition), e);
                 }
             }
 
             // store is logged, persistent, not corrupted, and has a valid current offset
-            if (storeMetadata.changelogPartition != null &&
-                storeMetadata.stateStore.persistent() &&
-                !storeMetadata.corrupted) {
+            if (storeMetadata.changelogPartition != null && storeMetadata.stateStore.persistent() && !storeMetadata.corrupted) {
 
                 final long checkpointableOffset = checkpointableOffsetFromChangelogOffset(storeMetadata.offset);
                 checkpointingOffsets.put(storeMetadata.changelogPartition, checkpointableOffset);
@@ -1267,15 +592,11 @@
         try {
             checkpointFile.write(checkpointingOffsets);
         } catch (final IOException e) {
-            log.warn("Failed to write offset checkpoint file to [{}]." +
-                " This may occur if OS cleaned the state.dir in case when it located in ${java.io.tmpdir} directory." +
-                " This may also occur due to running multiple instances on the same machine using the same state dir." +
-                " Changing the location of state.dir may resolve the problem.",
-                checkpointFile, e);
-        }
-    }
-
-    private  TopicPartition getStorePartition(final String storeName) {
+            log.warn("Failed to write offset checkpoint file to [{}]." + " This may occur if OS cleaned the state.dir in case when it located in ${java.io.tmpdir} directory." + " This may also occur due to running multiple instances on the same machine using the same state dir." + " Changing the location of state.dir may resolve the problem.", checkpointFile, e);
+        }
+    }
+
+    private TopicPartition getStorePartition(final String storeName) {
         // NOTE we assume the partition of the topic can always be inferred from the task id;
         // if user ever use a custom partition grouper (deprecated in KIP-528) this would break and
         // it is not a regression (it would always break anyways)
@@ -1289,13 +610,10 @@
     }
 
     private StateStoreMetadata findStore(final TopicPartition changelogPartition) {
-        final List<StateStoreMetadata> found = stores.values().stream()
-            .filter(metadata -> changelogPartition.equals(metadata.changelogPartition))
-            .collect(Collectors.toList());
+        final List<StateStoreMetadata> found = stores.values().stream().filter(metadata -> changelogPartition.equals(metadata.changelogPartition)).collect(Collectors.toList());
 
         if (found.size() > 1) {
-            throw new IllegalStateException("Multiple state stores are found for changelog partition " + changelogPartition +
-                ", this should never happen: " + found);
+            throw new IllegalStateException("Multiple state stores are found for changelog partition " + changelogPartition + ", this should never happen: " + found);
         }
 
         return found.isEmpty() ? null : found.get(0);
@@ -1314,16 +632,10 @@
     public TopicPartition registeredChangelogPartitionFor(final String storeName) {
         final StateStoreMetadata storeMetadata = stores.get(storeName);
         if (storeMetadata == null) {
-            throw new IllegalStateException("State store " + storeName
-                + " for which the registered changelog partition should be"
-                + " retrieved has not been registered"
-            );
+            throw new IllegalStateException("State store " + storeName + " for which the registered changelog partition should be" + " retrieved has not been registered");
         }
         if (storeMetadata.changelogPartition == null) {
-            throw new IllegalStateException("Registered state store " + storeName
-                + " does not have a registered changelog partition."
-                + " This may happen if logging is disabled for the state store."
-            );
+            throw new IllegalStateException("Registered state store " + storeName + " does not have a registered changelog partition." + " This may happen if logging is disabled for the state store.");
         }
         return storeMetadata.changelogPartition;
     }
@@ -1337,5 +649,4 @@
             checkpointFile.delete();
         }
     }
->>>>>>> 15418db6
 }