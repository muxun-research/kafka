/*
 * Licensed to the Apache Software Foundation (ASF) under one or more
 * contributor license agreements. See the NOTICE file distributed with
 * this work for additional information regarding copyright ownership.
 * The ASF licenses this file to You under the Apache License, Version 2.0
 * (the "License"); you may not use this file except in compliance with
 * the License. You may obtain a copy of the License at
 *
 *    http://www.apache.org/licenses/LICENSE-2.0
 *
 * Unless required by applicable law or agreed to in writing, software
 * distributed under the License is distributed on an "AS IS" BASIS,
 * WITHOUT WARRANTIES OR CONDITIONS OF ANY KIND, either express or implied.
 * See the License for the specific language governing permissions and
 * limitations under the License.
 */
package org.apache.kafka.streams.kstream;

import org.apache.kafka.streams.kstream.internals.TimeWindow;
import org.apache.kafka.streams.processor.TimestampExtractor;

import java.time.Duration;
import java.util.LinkedHashMap;
import java.util.Map;
import java.util.Objects;

import static java.time.Duration.ofMillis;
import static org.apache.kafka.streams.internals.ApiUtils.prepareMillisCheckFailMsgPrefix;
import static org.apache.kafka.streams.internals.ApiUtils.validateMillisecondDuration;

/**
 * The fixed-size time-based window specifications used for aggregations.
 * <p>
 * The semantics of time-based aggregation windows are: Every T1 (advance) milliseconds, compute the aggregate total for
 * T2 (size) milliseconds.
 * <ul>
 *     <li> If {@code advance < size} a hopping windows is defined:<br />
 *          it discretize a stream into overlapping windows, which implies that a record maybe contained in one and or
 *          more "adjacent" windows.</li>
 *     <li> If {@code advance == size} a tumbling window is defined:<br />
 *          it discretize a stream into non-overlapping windows, which implies that a record is only ever contained in
 *          one and only one tumbling window.</li>
 * </ul>
 * Thus, the specified {@link TimeWindow}s are aligned to the epoch.
 * Aligned to the epoch means, that the first window starts at timestamp zero.
 * For example, hopping windows with size of 5000ms and advance of 3000ms, have window boundaries
 * [0;5000),[3000;8000),... and not [1000;6000),[4000;9000),... or even something "random" like [1452;6452),[4452;9452),...
 * <p>
 * For time semantics, see {@link TimestampExtractor}.
 *
 * @see SessionWindows
 * @see UnlimitedWindows
 * @see JoinWindows
 * @see KGroupedStream#windowedBy(Windows)
 * @see TimestampExtractor
 */
public final class TimeWindows extends Windows<TimeWindow> {

    /** The size of the windows in milliseconds. */
    @SuppressWarnings("WeakerAccess")
    public final long sizeMs;

    /**
     * The size of the window's advance interval in milliseconds, i.e., by how much a window moves forward relative to
     * the previous one.
     */
    @SuppressWarnings("WeakerAccess")
    public final long advanceMs;

    private final long graceMs;

<<<<<<< HEAD
	private TimeWindows(final long sizeMs, final long advanceMs, final long graceMs) {
		this.sizeMs = sizeMs;
		this.advanceMs = advanceMs;
		this.graceMs = graceMs;
	}
=======
    // flag to check if the grace is already set via ofSizeAndGrace or ofSizeWithNoGrace
    private final boolean hasSetGrace;

    private TimeWindows(final long sizeMs, final long advanceMs, final long graceMs, final boolean hasSetGrace) {
        this.sizeMs = sizeMs;
        this.advanceMs = advanceMs;
        this.graceMs = graceMs;
        this.hasSetGrace = hasSetGrace;

        if (sizeMs <= 0) {
            throw new IllegalArgumentException("Window size (sizeMs) must be larger than zero.");
        }

        if (advanceMs <= 0 || advanceMs > sizeMs) {
            throw new IllegalArgumentException(String.format("Window advancement interval should be more than zero " +
                "and less than window duration which is %d ms, but given advancement interval is: %d ms", sizeMs, advanceMs));
        }

        if (graceMs < 0) {
            throw new IllegalArgumentException("Grace period must not be negative.");
        }
    }
>>>>>>> 15418db6

    /**
     * Return a window definition with the given window size, and with the advance interval being equal to the window
     * size.
     * The time interval represented by the N-th window is: {@code [N * size, N * size + size)}.
     * <p>
     * This provides the semantics of tumbling windows, which are fixed-sized, gap-less, non-overlapping windows.
     * Tumbling windows are a special case of hopping windows with {@code advance == size}.
     * <p>
     * CAUTION: Using this method implicitly sets the grace period to zero, which means that any out-of-order
     * records arriving after the window ends are considered late and will be dropped.
     *
     * @param size The size of the window
     * @return a new window definition with default no grace period. Note that this means out-of-order records arriving after the window end will be dropped
     * @throws IllegalArgumentException if the specified window size is zero or negative or can't be represented as {@code long milliseconds}
     */
    public static TimeWindows ofSizeWithNoGrace(final Duration size) throws IllegalArgumentException {
        return ofSizeAndGrace(size, ofMillis(NO_GRACE_PERIOD));
    }

    /**
     * Return a window definition with the given window size, and with the advance interval being equal to the window
     * size.
     * The time interval represented by the N-th window is: {@code [N * size, N * size + size)}.
     * <p>
     * This provides the semantics of tumbling windows, which are fixed-sized, gap-less, non-overlapping windows.
     * Tumbling windows are a special case of hopping windows with {@code advance == size}.
     * <p>
     * Using this method explicitly sets the grace period to the duration specified by {@code afterWindowEnd}, which
     * means that only out-of-order records arriving more than the grace period after the window end will be dropped.
     * The window close, after which any incoming records are considered late and will be rejected, is defined as
     * {@code windowEnd + afterWindowEnd}
     *
     * @param size The size of the window. Must be larger than zero
     * @param afterWindowEnd The grace period to admit out-of-order events to a window. Must be non-negative.
     * @return a TimeWindows object with the specified size and the specified grace period
     * @throws IllegalArgumentException if {@code afterWindowEnd} is negative or can't be represented as {@code long milliseconds}
     */
    public static TimeWindows ofSizeAndGrace(final Duration size, final Duration afterWindowEnd) throws IllegalArgumentException {
        final String sizeMsgPrefix = prepareMillisCheckFailMsgPrefix(size, "size");
        final long sizeMs = validateMillisecondDuration(size, sizeMsgPrefix);

        final String afterWindowEndMsgPrefix = prepareMillisCheckFailMsgPrefix(afterWindowEnd, "afterWindowEnd");
        final long afterWindowEndMs = validateMillisecondDuration(afterWindowEnd, afterWindowEndMsgPrefix);

        return new TimeWindows(sizeMs, sizeMs, afterWindowEndMs, true);
    }

    /**
     * Return a window definition with the given window size, and with the advance interval being equal to the window
     * size.
     * The time interval represented by the N-th window is: {@code [N * size, N * size + size)}.
     * <p>
     * This provides the semantics of tumbling windows, which are fixed-sized, gap-less, non-overlapping windows.
     * Tumbling windows are a special case of hopping windows with {@code advance == size}.
     *
     * @param size The size of the window
     * @return a new window definition without specifying the grace period (default to 24 hours minus window {@code size})
     * @throws IllegalArgumentException if the specified window size is zero or negative or can't be represented as {@code long milliseconds}
     * @deprecated since 3.0. Use {@link #ofSizeWithNoGrace(Duration)} } instead
     */
    @Deprecated
    public static TimeWindows of(final Duration size) throws IllegalArgumentException {
<<<<<<< HEAD
		final String msgPrefix = prepareMillisCheckFailMsgPrefix(size, "size");
		final long sizeMs = validateMillisecondDuration(size, msgPrefix);
		if (sizeMs <= 0) {
			throw new IllegalArgumentException("Window size (sizeMs) must be larger than zero.");
		}
		return new TimeWindows(sizeMs, sizeMs, DEFAULT_GRACE_PERIOD_MS);
	}

	/**
	 * Return a window definition with the original size, but advance ("hop") the window by the given interval, which
	 * specifies by how much a window moves forward relative to the previous one.
	 * The time interval represented by the N-th window is: {@code [N * advance, N * advance + size)}.
	 * <p>
	 * This provides the semantics of hopping windows, which are fixed-sized, overlapping windows.
	 * @param advance The advance interval ("hop") of the window, with the requirement that {@code 0 < advance.toMillis() <= sizeMs}.
	 * @return a new window definition with default maintain duration of 1 day
	 * @throws IllegalArgumentException if the advance interval is negative, zero, or larger than the window size
	 */
	public TimeWindows advanceBy(final Duration advance) {
		final String msgPrefix = prepareMillisCheckFailMsgPrefix(advance, "advance");
		final long advanceMs = validateMillisecondDuration(advance, msgPrefix);
		if (advanceMs <= 0 || advanceMs > sizeMs) {
			throw new IllegalArgumentException(String.format("Window advancement interval should be more than zero " +
					"and less than window duration which is %d ms, but given advancement interval is: %d ms", sizeMs, advanceMs));
		}
		return new TimeWindows(sizeMs, advanceMs, graceMs);
	}
=======
        final String msgPrefix = prepareMillisCheckFailMsgPrefix(size, "size");
        final long sizeMs = validateMillisecondDuration(size, msgPrefix);

        return new TimeWindows(sizeMs, sizeMs, Math.max(DEPRECATED_DEFAULT_24_HR_GRACE_PERIOD - sizeMs, 0), false);
    }

    /**
     * Return a window definition with the original size, but advance ("hop") the window by the given interval, which
     * specifies by how much a window moves forward relative to the previous one.
     * The time interval represented by the N-th window is: {@code [N * advance, N * advance + size)}.
     * <p>
     * This provides the semantics of hopping windows, which are fixed-sized, overlapping windows.
     *
     * @param advance The advance interval ("hop") of the window, with the requirement that {@code 0 < advance.toMillis() <= sizeMs}.
     * @return a new window definition with default maintain duration of 1 day
     * @throws IllegalArgumentException if the advance interval is negative, zero, or larger than the window size
     */
    public TimeWindows advanceBy(final Duration advance) {
        final String msgPrefix = prepareMillisCheckFailMsgPrefix(advance, "advance");
        final long advanceMs = validateMillisecondDuration(advance, msgPrefix);
        return new TimeWindows(sizeMs, advanceMs, graceMs, false);
    }
>>>>>>> 15418db6

    @Override
    public Map<Long, TimeWindow> windowsFor(final long timestamp) {
        long windowStart = (Math.max(0, timestamp - sizeMs + advanceMs) / advanceMs) * advanceMs;
        final Map<Long, TimeWindow> windows = new LinkedHashMap<>();
        while (windowStart <= timestamp) {
            final TimeWindow window = new TimeWindow(windowStart, windowStart + sizeMs);
            windows.put(windowStart, window);
            windowStart += advanceMs;
        }
        return windows;
    }

    @Override
    public long size() {
        return sizeMs;
    }

    /**
<<<<<<< HEAD
	 * Reject out-of-order events that arrive more than {@code millisAfterWindowEnd}
	 * after the end of its window.
	 * <p>
	 * Delay is defined as (stream_time - record_timestamp).
	 *
	 * @param afterWindowEnd The grace period to admit out-of-order events to a window.
	 * @return this updated builder
	 * @throws IllegalArgumentException if {@code afterWindowEnd} is negative or can't be represented as {@code long milliseconds}
	 */
	public TimeWindows grace(final Duration afterWindowEnd) throws IllegalArgumentException {
        final String msgPrefix = prepareMillisCheckFailMsgPrefix(afterWindowEnd, "afterWindowEnd");
		final long afterWindowEndMs = validateMillisecondDuration(afterWindowEnd, msgPrefix);
		if (afterWindowEndMs < 0) {
            throw new IllegalArgumentException("Grace period must not be negative.");
        }

        return new TimeWindows(sizeMs, advanceMs, afterWindowEndMs);
	}
=======
     * Reject out-of-order events that arrive more than {@code millisAfterWindowEnd}
     * after the end of its window.
     * <p>
     * Delay is defined as (stream_time - record_timestamp).
     *
     * @param afterWindowEnd The grace period to admit out-of-order events to a window.
     * @return this updated builder
     * @throws IllegalArgumentException if {@code afterWindowEnd} is negative or can't be represented as {@code long milliseconds}
     * @throws IllegalStateException if {@link #grace(Duration)} is called after {@link #ofSizeAndGrace(Duration, Duration)} or {@link #ofSizeWithNoGrace(Duration)}
     * @deprecated since 3.0. Use {@link #ofSizeAndGrace(Duration, Duration)} instead
     */
    @Deprecated
    public TimeWindows grace(final Duration afterWindowEnd) throws IllegalArgumentException {
        if (this.hasSetGrace) {
            throw new IllegalStateException(
                "Cannot call grace() after setting grace value via ofSizeAndGrace or ofSizeWithNoGrace.");
        }

        final String msgPrefix = prepareMillisCheckFailMsgPrefix(afterWindowEnd, "afterWindowEnd");
        final long afterWindowEndMs = validateMillisecondDuration(afterWindowEnd, msgPrefix);

        return new TimeWindows(sizeMs, advanceMs, afterWindowEndMs, false);
    }
>>>>>>> 15418db6

	@Override
    public long gracePeriodMs() {
        return graceMs;
	}

	@Override
    public boolean equals(final Object o) {
        if (this == o) {
            return true;
        }
        if (o == null || getClass() != o.getClass()) {
            return false;
        }
        final TimeWindows that = (TimeWindows) o;
        return sizeMs == that.sizeMs &&
				advanceMs == that.advanceMs &&
				graceMs == that.graceMs;
	}

	@Override
    public int hashCode() {
        return Objects.hash(sizeMs, advanceMs, graceMs);
	}

	@Override
	public String toString() {
        return "TimeWindows{" +
            ", sizeMs=" + sizeMs +
            ", advanceMs=" + advanceMs +
            ", graceMs=" + graceMs +
            '}';
    }
}<|MERGE_RESOLUTION|>--- conflicted
+++ resolved
@@ -69,13 +69,6 @@
 
     private final long graceMs;
 
-<<<<<<< HEAD
-	private TimeWindows(final long sizeMs, final long advanceMs, final long graceMs) {
-		this.sizeMs = sizeMs;
-		this.advanceMs = advanceMs;
-		this.graceMs = graceMs;
-	}
-=======
     // flag to check if the grace is already set via ofSizeAndGrace or ofSizeWithNoGrace
     private final boolean hasSetGrace;
 
@@ -90,15 +83,13 @@
         }
 
         if (advanceMs <= 0 || advanceMs > sizeMs) {
-            throw new IllegalArgumentException(String.format("Window advancement interval should be more than zero " +
-                "and less than window duration which is %d ms, but given advancement interval is: %d ms", sizeMs, advanceMs));
+            throw new IllegalArgumentException(String.format("Window advancement interval should be more than zero " + "and less than window duration which is %d ms, but given advancement interval is: %d ms", sizeMs, advanceMs));
         }
 
         if (graceMs < 0) {
             throw new IllegalArgumentException("Grace period must not be negative.");
         }
     }
->>>>>>> 15418db6
 
     /**
      * Return a window definition with the given window size, and with the advance interval being equal to the window
@@ -110,7 +101,6 @@
      * <p>
      * CAUTION: Using this method implicitly sets the grace period to zero, which means that any out-of-order
      * records arriving after the window ends are considered late and will be dropped.
-     *
      * @param size The size of the window
      * @return a new window definition with default no grace period. Note that this means out-of-order records arriving after the window end will be dropped
      * @throws IllegalArgumentException if the specified window size is zero or negative or can't be represented as {@code long milliseconds}
@@ -131,8 +121,7 @@
      * means that only out-of-order records arriving more than the grace period after the window end will be dropped.
      * The window close, after which any incoming records are considered late and will be rejected, is defined as
      * {@code windowEnd + afterWindowEnd}
-     *
-     * @param size The size of the window. Must be larger than zero
+     * @param size           The size of the window. Must be larger than zero
      * @param afterWindowEnd The grace period to admit out-of-order events to a window. Must be non-negative.
      * @return a TimeWindows object with the specified size and the specified grace period
      * @throws IllegalArgumentException if {@code afterWindowEnd} is negative or can't be represented as {@code long milliseconds}
@@ -154,7 +143,6 @@
      * <p>
      * This provides the semantics of tumbling windows, which are fixed-sized, gap-less, non-overlapping windows.
      * Tumbling windows are a special case of hopping windows with {@code advance == size}.
-     *
      * @param size The size of the window
      * @return a new window definition without specifying the grace period (default to 24 hours minus window {@code size})
      * @throws IllegalArgumentException if the specified window size is zero or negative or can't be represented as {@code long milliseconds}
@@ -162,35 +150,6 @@
      */
     @Deprecated
     public static TimeWindows of(final Duration size) throws IllegalArgumentException {
-<<<<<<< HEAD
-		final String msgPrefix = prepareMillisCheckFailMsgPrefix(size, "size");
-		final long sizeMs = validateMillisecondDuration(size, msgPrefix);
-		if (sizeMs <= 0) {
-			throw new IllegalArgumentException("Window size (sizeMs) must be larger than zero.");
-		}
-		return new TimeWindows(sizeMs, sizeMs, DEFAULT_GRACE_PERIOD_MS);
-	}
-
-	/**
-	 * Return a window definition with the original size, but advance ("hop") the window by the given interval, which
-	 * specifies by how much a window moves forward relative to the previous one.
-	 * The time interval represented by the N-th window is: {@code [N * advance, N * advance + size)}.
-	 * <p>
-	 * This provides the semantics of hopping windows, which are fixed-sized, overlapping windows.
-	 * @param advance The advance interval ("hop") of the window, with the requirement that {@code 0 < advance.toMillis() <= sizeMs}.
-	 * @return a new window definition with default maintain duration of 1 day
-	 * @throws IllegalArgumentException if the advance interval is negative, zero, or larger than the window size
-	 */
-	public TimeWindows advanceBy(final Duration advance) {
-		final String msgPrefix = prepareMillisCheckFailMsgPrefix(advance, "advance");
-		final long advanceMs = validateMillisecondDuration(advance, msgPrefix);
-		if (advanceMs <= 0 || advanceMs > sizeMs) {
-			throw new IllegalArgumentException(String.format("Window advancement interval should be more than zero " +
-					"and less than window duration which is %d ms, but given advancement interval is: %d ms", sizeMs, advanceMs));
-		}
-		return new TimeWindows(sizeMs, advanceMs, graceMs);
-	}
-=======
         final String msgPrefix = prepareMillisCheckFailMsgPrefix(size, "size");
         final long sizeMs = validateMillisecondDuration(size, msgPrefix);
 
@@ -203,7 +162,6 @@
      * The time interval represented by the N-th window is: {@code [N * advance, N * advance + size)}.
      * <p>
      * This provides the semantics of hopping windows, which are fixed-sized, overlapping windows.
-     *
      * @param advance The advance interval ("hop") of the window, with the requirement that {@code 0 < advance.toMillis() <= sizeMs}.
      * @return a new window definition with default maintain duration of 1 day
      * @throws IllegalArgumentException if the advance interval is negative, zero, or larger than the window size
@@ -213,7 +171,6 @@
         final long advanceMs = validateMillisecondDuration(advance, msgPrefix);
         return new TimeWindows(sizeMs, advanceMs, graceMs, false);
     }
->>>>>>> 15418db6
 
     @Override
     public Map<Long, TimeWindow> windowsFor(final long timestamp) {
@@ -233,26 +190,6 @@
     }
 
     /**
-<<<<<<< HEAD
-	 * Reject out-of-order events that arrive more than {@code millisAfterWindowEnd}
-	 * after the end of its window.
-	 * <p>
-	 * Delay is defined as (stream_time - record_timestamp).
-	 *
-	 * @param afterWindowEnd The grace period to admit out-of-order events to a window.
-	 * @return this updated builder
-	 * @throws IllegalArgumentException if {@code afterWindowEnd} is negative or can't be represented as {@code long milliseconds}
-	 */
-	public TimeWindows grace(final Duration afterWindowEnd) throws IllegalArgumentException {
-        final String msgPrefix = prepareMillisCheckFailMsgPrefix(afterWindowEnd, "afterWindowEnd");
-		final long afterWindowEndMs = validateMillisecondDuration(afterWindowEnd, msgPrefix);
-		if (afterWindowEndMs < 0) {
-            throw new IllegalArgumentException("Grace period must not be negative.");
-        }
-
-        return new TimeWindows(sizeMs, advanceMs, afterWindowEndMs);
-	}
-=======
      * Reject out-of-order events that arrive more than {@code millisAfterWindowEnd}
      * after the end of its window.
      * <p>
@@ -267,8 +204,7 @@
     @Deprecated
     public TimeWindows grace(final Duration afterWindowEnd) throws IllegalArgumentException {
         if (this.hasSetGrace) {
-            throw new IllegalStateException(
-                "Cannot call grace() after setting grace value via ofSizeAndGrace or ofSizeWithNoGrace.");
+            throw new IllegalStateException("Cannot call grace() after setting grace value via ofSizeAndGrace or ofSizeWithNoGrace.");
         }
 
         final String msgPrefix = prepareMillisCheckFailMsgPrefix(afterWindowEnd, "afterWindowEnd");
@@ -276,14 +212,13 @@
 
         return new TimeWindows(sizeMs, advanceMs, afterWindowEndMs, false);
     }
->>>>>>> 15418db6
-
-	@Override
+
+    @Override
     public long gracePeriodMs() {
         return graceMs;
-	}
-
-	@Override
+    }
+
+    @Override
     public boolean equals(final Object o) {
         if (this == o) {
             return true;
@@ -292,22 +227,16 @@
             return false;
         }
         final TimeWindows that = (TimeWindows) o;
-        return sizeMs == that.sizeMs &&
-				advanceMs == that.advanceMs &&
-				graceMs == that.graceMs;
-	}
-
-	@Override
+        return sizeMs == that.sizeMs && advanceMs == that.advanceMs && graceMs == that.graceMs;
+    }
+
+    @Override
     public int hashCode() {
         return Objects.hash(sizeMs, advanceMs, graceMs);
-	}
-
-	@Override
-	public String toString() {
-        return "TimeWindows{" +
-            ", sizeMs=" + sizeMs +
-            ", advanceMs=" + advanceMs +
-            ", graceMs=" + graceMs +
-            '}';
+    }
+
+    @Override
+    public String toString() {
+        return "TimeWindows{" + ", sizeMs=" + sizeMs + ", advanceMs=" + advanceMs + ", graceMs=" + graceMs + '}';
     }
 }