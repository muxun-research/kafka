--- conflicted
+++ resolved
@@ -79,7 +79,8 @@
         }
 
         if (advanceMs <= 0 || advanceMs > sizeMs) {
-            throw new IllegalArgumentException(String.format("Window advancement interval should be more than zero " + "and less than window duration which is %d ms, but given advancement interval is: %d ms", sizeMs, advanceMs));
+            throw new IllegalArgumentException(String.format("Window advancement interval should be more than zero " +
+                "and less than window duration which is %d ms, but given advancement interval is: %d ms", sizeMs, advanceMs));
         }
 
         if (graceMs < 0) {
@@ -97,6 +98,7 @@
      * <p>
      * CAUTION: Using this method implicitly sets the grace period to zero, which means that any out-of-order
      * records arriving after the window ends are considered late and will be dropped.
+     *
      * @param size The size of the window
      * @return a new window definition with default no grace period. Note that this means out-of-order records arriving after the window end will be dropped
      * @throws IllegalArgumentException if the specified window size is zero or negative or can't be represented as {@code long milliseconds}
@@ -117,7 +119,8 @@
      * means that only out-of-order records arriving more than the grace period after the window end will be dropped.
      * The window close, after which any incoming records are considered late and will be rejected, is defined as
      * {@code windowEnd + afterWindowEnd}
-     * @param size           The size of the window. Must be larger than zero
+     *
+     * @param size The size of the window. Must be larger than zero
      * @param afterWindowEnd The grace period to admit out-of-order events to a window. Must be non-negative.
      * @return a TimeWindows object with the specified size and the specified grace period
      * @throws IllegalArgumentException if {@code afterWindowEnd} is negative or can't be represented as {@code long milliseconds}
@@ -129,31 +132,7 @@
         final String afterWindowEndMsgPrefix = prepareMillisCheckFailMsgPrefix(afterWindowEnd, "afterWindowEnd");
         final long afterWindowEndMs = validateMillisecondDuration(afterWindowEnd, afterWindowEndMsgPrefix);
 
-<<<<<<< HEAD
-        return new TimeWindows(sizeMs, sizeMs, afterWindowEndMs, true);
-    }
-
-    /**
-     * Return a window definition with the given window size, and with the advance interval being equal to the window
-     * size.
-     * The time interval represented by the N-th window is: {@code [N * size, N * size + size)}.
-     * <p>
-     * This provides the semantics of tumbling windows, which are fixed-sized, gap-less, non-overlapping windows.
-     * Tumbling windows are a special case of hopping windows with {@code advance == size}.
-     * @param size The size of the window
-     * @return a new window definition without specifying the grace period (default to 24 hours minus window {@code size})
-     * @throws IllegalArgumentException if the specified window size is zero or negative or can't be represented as {@code long milliseconds}
-     * @deprecated since 3.0. Use {@link #ofSizeWithNoGrace(Duration)} } instead
-     */
-    @Deprecated
-    public static TimeWindows of(final Duration size) throws IllegalArgumentException {
-        final String msgPrefix = prepareMillisCheckFailMsgPrefix(size, "size");
-        final long sizeMs = validateMillisecondDuration(size, msgPrefix);
-
-        return new TimeWindows(sizeMs, sizeMs, Math.max(DEPRECATED_DEFAULT_24_HR_GRACE_PERIOD - sizeMs, 0), false);
-=======
         return new TimeWindows(sizeMs, sizeMs, afterWindowEndMs);
->>>>>>> 9494bebe
     }
 
     /**
@@ -162,6 +141,7 @@
      * The time interval represented by the N-th window is: {@code [N * advance, N * advance + size)}.
      * <p>
      * This provides the semantics of hopping windows, which are fixed-sized, overlapping windows.
+     *
      * @param advance The advance interval ("hop") of the window, with the requirement that {@code 0 < advance.toMillis() <= sizeMs}.
      * @return a new window definition with default maintain duration of 1 day
      * @throws IllegalArgumentException if the advance interval is negative, zero, or larger than the window size
@@ -189,33 +169,6 @@
         return sizeMs;
     }
 
-<<<<<<< HEAD
-    /**
-     * Reject out-of-order events that arrive more than {@code millisAfterWindowEnd}
-     * after the end of its window.
-     * <p>
-     * Delay is defined as (stream_time - record_timestamp).
-     *
-     * @param afterWindowEnd The grace period to admit out-of-order events to a window.
-     * @return this updated builder
-     * @throws IllegalArgumentException if {@code afterWindowEnd} is negative or can't be represented as {@code long milliseconds}
-     * @throws IllegalStateException if {@link #grace(Duration)} is called after {@link #ofSizeAndGrace(Duration, Duration)} or {@link #ofSizeWithNoGrace(Duration)}
-     * @deprecated since 3.0. Use {@link #ofSizeAndGrace(Duration, Duration)} instead
-     */
-    @Deprecated
-    public TimeWindows grace(final Duration afterWindowEnd) throws IllegalArgumentException {
-        if (this.hasSetGrace) {
-            throw new IllegalStateException("Cannot call grace() after setting grace value via ofSizeAndGrace or ofSizeWithNoGrace.");
-        }
-
-        final String msgPrefix = prepareMillisCheckFailMsgPrefix(afterWindowEnd, "afterWindowEnd");
-        final long afterWindowEndMs = validateMillisecondDuration(afterWindowEnd, msgPrefix);
-
-        return new TimeWindows(sizeMs, advanceMs, afterWindowEndMs, false);
-    }
-
-=======
->>>>>>> 9494bebe
     @Override
     public long gracePeriodMs() {
         return graceMs;
@@ -230,7 +183,9 @@
             return false;
         }
         final TimeWindows that = (TimeWindows) o;
-        return sizeMs == that.sizeMs && advanceMs == that.advanceMs && graceMs == that.graceMs;
+        return sizeMs == that.sizeMs &&
+            advanceMs == that.advanceMs &&
+            graceMs == that.graceMs;
     }
 
     @Override
@@ -240,6 +195,10 @@
 
     @Override
     public String toString() {
-        return "TimeWindows{" + ", sizeMs=" + sizeMs + ", advanceMs=" + advanceMs + ", graceMs=" + graceMs + '}';
+        return "TimeWindows{" +
+            ", sizeMs=" + sizeMs +
+            ", advanceMs=" + advanceMs +
+            ", graceMs=" + graceMs +
+            '}';
     }
 }