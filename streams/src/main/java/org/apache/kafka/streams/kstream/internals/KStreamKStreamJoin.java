--- conflicted
+++ resolved
@@ -18,62 +18,24 @@
 
 import org.apache.kafka.common.metrics.Sensor;
 import org.apache.kafka.streams.KeyValue;
+import org.apache.kafka.streams.StreamsConfig;
 import org.apache.kafka.streams.kstream.ValueJoinerWithKey;
 import org.apache.kafka.streams.kstream.internals.KStreamImplJoin.TimeTracker;
 import org.apache.kafka.streams.kstream.internals.KStreamImplJoin.TimeTrackerSupplier;
-import org.apache.kafka.streams.processor.api.ContextualProcessor;
-import org.apache.kafka.streams.processor.api.Processor;
-import org.apache.kafka.streams.processor.api.ProcessorContext;
-import org.apache.kafka.streams.processor.api.ProcessorSupplier;
-import org.apache.kafka.streams.processor.api.Record;
+import org.apache.kafka.streams.processor.api.*;
 import org.apache.kafka.streams.processor.internals.InternalProcessorContext;
 import org.apache.kafka.streams.processor.internals.metrics.StreamsMetricsImpl;
 import org.apache.kafka.streams.state.KeyValueIterator;
 import org.apache.kafka.streams.state.KeyValueStore;
 import org.apache.kafka.streams.state.WindowStore;
 import org.apache.kafka.streams.state.WindowStoreIterator;
+import org.apache.kafka.streams.state.internals.LeftOrRightValue;
 import org.apache.kafka.streams.state.internals.TimestampedKeyAndJoinSide;
-import org.apache.kafka.streams.state.internals.LeftOrRightValue;
-import org.apache.kafka.streams.StreamsConfig;
 import org.slf4j.Logger;
 import org.slf4j.LoggerFactory;
 
 import java.util.Optional;
 
-<<<<<<< HEAD
-class KStreamKStreamJoin<K, R, V1, V2> implements ProcessorSupplier<K, V1> {
-	private static final Logger LOG = LoggerFactory.getLogger(KStreamKStreamJoin.class);
-
-	private final String otherWindowName;
-	private final long joinBeforeMs;
-	private final long joinAfterMs;
-
-	private final ValueJoinerWithKey<? super K, ? super V1, ? super V2, ? extends R> joiner;
-	private final boolean outer;
-
-	KStreamKStreamJoin(final String otherWindowName,
-					   final long joinBeforeMs,
-					   final long joinAfterMs,
-					   final ValueJoinerWithKey<? super K, ? super V1, ? super V2, ? extends R> joiner,
-					   final boolean outer) {
-		this.otherWindowName = otherWindowName;
-		this.joinBeforeMs = joinBeforeMs;
-		this.joinAfterMs = joinAfterMs;
-		this.joiner = joiner;
-		this.outer = outer;
-	}
-
-	@Override
-	public Processor<K, V1> get() {
-		return new KStreamKStreamJoinProcessor();
-    }
-
-    private class KStreamKStreamJoinProcessor extends AbstractProcessor<K, V1> {
-
-        private WindowStore<K, V2> otherWindow;
-		private StreamsMetricsImpl metrics;
-		private Sensor droppedRecordsSensor;
-=======
 import static org.apache.kafka.streams.StreamsConfig.InternalConfig.EMIT_INTERVAL_MS_KSTREAMS_OUTER_JOIN_SPURIOUS_RESULTS_FIX;
 import static org.apache.kafka.streams.processor.internals.metrics.TaskMetrics.droppedRecordsSensor;
 
@@ -94,13 +56,7 @@
 
     private final TimeTrackerSupplier sharedTimeTrackerSupplier;
 
-    KStreamKStreamJoin(final boolean isLeftSide,
-                       final String otherWindowName,
-                       final JoinWindowsInternal windows,
-                       final ValueJoinerWithKey<? super K, ? super V1, ? super V2, ? extends VOut> joiner,
-                       final boolean outer,
-                       final Optional<String> outerJoinWindowName,
-                       final TimeTrackerSupplier sharedTimeTrackerSupplier) {
+    KStreamKStreamJoin(final boolean isLeftSide, final String otherWindowName, final JoinWindowsInternal windows, final ValueJoinerWithKey<? super K, ? super V1, ? super V2, ? extends VOut> joiner, final boolean outer, final Optional<String> outerJoinWindowName, final TimeTrackerSupplier sharedTimeTrackerSupplier) {
         this.isLeftSide = isLeftSide;
         this.otherWindowName = otherWindowName;
         if (isLeftSide) {
@@ -131,53 +87,21 @@
         private Optional<KeyValueStore<TimestampedKeyAndJoinSide<K>, LeftOrRightValue<V1, V2>>> outerJoinStore = Optional.empty();
         private InternalProcessorContext<K, VOut> internalProcessorContext;
         private TimeTracker sharedTimeTracker;
->>>>>>> 15418db6
 
         @Override
         public void init(final ProcessorContext<K, VOut> context) {
             super.init(context);
-<<<<<<< HEAD
-			metrics = (StreamsMetricsImpl) context.metrics();
-			droppedRecordsSensor = droppedRecordsSensorOrSkippedRecordsSensor(Thread.currentThread().getName(), context.taskId().toString(), metrics);
-			otherWindow = (WindowStore<K, V2>) context.getStateStore(otherWindowName);
-        }
-=======
             internalProcessorContext = (InternalProcessorContext<K, VOut>) context;
->>>>>>> 15418db6
 
             final StreamsMetricsImpl metrics = (StreamsMetricsImpl) context.metrics();
             droppedRecordsSensor = droppedRecordsSensor(Thread.currentThread().getName(), context.taskId().toString(), metrics);
             otherWindowStore = context.getStateStore(otherWindowName);
             sharedTimeTracker = sharedTimeTrackerSupplier.get(context.taskId());
 
-<<<<<<< HEAD
-        @Override
-        public void process(final K key, final V1 value) {
-            // we do join iff keys are equal, thus, if key is null we cannot join and just ignore the record
-            //
-            // we also ignore the record if value is null, because in a key-value data model a null-value indicates
-            // an empty message (ie, there is nothing to be joined) -- this contrast SQL NULL semantics
-            // furthermore, on left/outer joins 'null' in ValueJoiner#apply() indicates a missing record --
-            // thus, to be consistent and to avoid ambiguous null semantics, null values are ignored
-            if (key == null || value == null) {
-				LOG.warn(
-						"Skipping record due to null key or value. key=[{}] value=[{}] topic=[{}] partition=[{}] offset=[{}]",
-						key, value, context().topic(), context().partition(), context().offset()
-				);
-				droppedRecordsSensor.record();
-                return;
-=======
             if (enableSpuriousResultFix) {
                 outerJoinStore = outerJoinWindowName.map(context::getStateStore);
 
-                sharedTimeTracker.setEmitInterval(
-                    StreamsConfig.InternalConfig.getLong(
-                        context.appConfigs(),
-                        EMIT_INTERVAL_MS_KSTREAMS_OUTER_JOIN_SPURIOUS_RESULTS_FIX,
-                        1000L
-                    )
-                );
->>>>>>> 15418db6
+                sharedTimeTracker.setEmitInterval(StreamsConfig.InternalConfig.getLong(context.appConfigs(), EMIT_INTERVAL_MS_KSTREAMS_OUTER_JOIN_SPURIOUS_RESULTS_FIX, 1000L));
             }
         }
 
@@ -214,18 +138,7 @@
                         store.putIfAbsent(TimestampedKeyAndJoinSide.make(!isLeftSide, record.key(), otherRecordTimestamp), null);
                     });
 
-                    context().forward(
-<<<<<<< HEAD
-							key,
-							joiner.apply(key, value, otherRecord.value),
-							To.all().withTimestamp(Math.max(inputRecordTimestamp, otherRecord.key)));
-                }
-
-                if (needOuterJoin) {
-					context().forward(key, joiner.apply(key, value, null));
-=======
-                        record.withValue(joiner.apply(record.key(), record.value(), otherRecord.value))
-                               .withTimestamp(Math.max(inputRecordTimestamp, otherRecordTimestamp)));
+                    context().forward(record.withValue(joiner.apply(record.key(), record.value(), otherRecord.value)).withTimestamp(Math.max(inputRecordTimestamp, otherRecordTimestamp)));
                 }
 
                 if (needOuterJoin) {
@@ -250,18 +163,14 @@
                         context().forward(record.withValue(joiner.apply(record.key(), record.value(), null)));
                     } else {
                         sharedTimeTracker.updatedMinTime(inputRecordTimestamp);
-                        outerJoinStore.ifPresent(store -> store.put(
-                            TimestampedKeyAndJoinSide.make(isLeftSide, record.key(), inputRecordTimestamp),
-                            LeftOrRightValue.make(isLeftSide, record.value())));
+                        outerJoinStore.ifPresent(store -> store.put(TimestampedKeyAndJoinSide.make(isLeftSide, record.key(), inputRecordTimestamp), LeftOrRightValue.make(isLeftSide, record.value())));
                     }
                 }
             }
         }
 
         @SuppressWarnings("unchecked")
-        private void emitNonJoinedOuterRecords(
-            final KeyValueStore<TimestampedKeyAndJoinSide<K>, LeftOrRightValue<V1, V2>> store,
-            final Record<K, V1> record) {
+        private void emitNonJoinedOuterRecords(final KeyValueStore<TimestampedKeyAndJoinSide<K>, LeftOrRightValue<V1, V2>> store, final Record<K, V1> record) {
 
             // calling `store.all()` creates an iterator what is an expensive operation on RocksDB;
             // to reduce runtime cost, we try to avoid paying those cost
@@ -303,18 +212,12 @@
 
                     final VOut nullJoinedValue;
                     if (isLeftSide) {
-                        nullJoinedValue = joiner.apply(key,
-                                value.getLeftValue(),
-                                value.getRightValue());
+                        nullJoinedValue = joiner.apply(key, value.getLeftValue(), value.getRightValue());
                     } else {
-                        nullJoinedValue = joiner.apply(key,
-                                (V1) value.getRightValue(),
-                                (V2) value.getLeftValue());
-                    }
-
-                    context().forward(
-                        record.withKey(key).withValue(nullJoinedValue).withTimestamp(timestamp)
-                    );
+                        nullJoinedValue = joiner.apply(key, (V1) value.getRightValue(), (V2) value.getLeftValue());
+                    }
+
+                    context().forward(record.withKey(key).withValue(nullJoinedValue).withTimestamp(timestamp));
 
                     if (prevKey != null && !prevKey.equals(timestampedKeyAndJoinSide)) {
                         // blind-delete the previous key from the outer window store now it is emitted;
@@ -331,7 +234,6 @@
                 // at the end of the iteration, we need to delete the last key
                 if (prevKey != null) {
                     store.put(prevKey, null);
->>>>>>> 15418db6
                 }
             }
         }
