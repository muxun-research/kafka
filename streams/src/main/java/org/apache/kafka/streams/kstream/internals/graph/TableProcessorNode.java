/*
 * Licensed to the Apache Software Foundation (ASF) under one or more
 * contributor license agreements. See the NOTICE file distributed with
 * this work for additional information regarding copyright ownership.
 * The ASF licenses this file to You under the Apache License, Version 2.0
 * (the "License"); you may not use this file except in compliance with
 * the License. You may obtain a copy of the License at
 *
 *    http://www.apache.org/licenses/LICENSE-2.0
 *
 * Unless required by applicable law or agreed to in writing, software
 * distributed under the License is distributed on an "AS IS" BASIS,
 * WITHOUT WARRANTIES OR CONDITIONS OF ANY KIND, either express or implied.
 * See the License for the specific language governing permissions and
 * limitations under the License.
 */

package org.apache.kafka.streams.kstream.internals.graph;

import org.apache.kafka.streams.kstream.internals.KTableSource;
import org.apache.kafka.streams.processor.internals.InternalTopologyBuilder;
import org.apache.kafka.streams.state.StoreBuilder;

import java.util.Arrays;
import java.util.Objects;

public class TableProcessorNode<K, V> extends GraphNode {

<<<<<<< HEAD
	private final ProcessorParameters<K, V, ?, ?> processorParameters;
	private final StoreBuilder<TimestampedKeyValueStore<K, V>> storeBuilder;
	private final String[] storeNames;

	public TableProcessorNode(final String nodeName,
							  final ProcessorParameters<K, V, ?, ?> processorParameters,
							  final StoreBuilder<TimestampedKeyValueStore<K, V>> storeBuilder) {
		this(nodeName, processorParameters, storeBuilder, null);
	}

    public TableProcessorNode(final String nodeName,
							  final ProcessorParameters<K, V, ?, ?> processorParameters,
							  // TODO KIP-300: we are enforcing this as a keyvalue store, but it should go beyond any type of stores
							  final StoreBuilder<TimestampedKeyValueStore<K, V>> storeBuilder,
							  final String[] storeNames) {
=======
    private final ProcessorParameters<K, V, ?, ?> processorParameters;
    private final StoreBuilder<?> storeBuilder;
    private final String[] storeNames;

    public TableProcessorNode(final String nodeName,
                              final ProcessorParameters<K, V, ?, ?> processorParameters,
                              final StoreBuilder<?> storeBuilder) {
        this(nodeName, processorParameters, storeBuilder, null);
    }

    public TableProcessorNode(final String nodeName,
                              final ProcessorParameters<K, V, ?, ?> processorParameters,
                              final StoreBuilder<?> storeBuilder,
                              final String[] storeNames) {
>>>>>>> 15418db6
        super(nodeName);
        this.processorParameters = processorParameters;
        this.storeBuilder = storeBuilder;
        this.storeNames = storeNames != null ? storeNames : new String[] {};
    }

    public ProcessorParameters<K, V, ?, ?> processorParameters() {
        return processorParameters;
    }

    @Override
    public String toString() {
        return "TableProcessorNode{" +
            ", processorParameters=" + processorParameters +
            ", storeBuilder=" + (storeBuilder == null ? "null" : storeBuilder.name()) +
            ", storeNames=" + Arrays.toString(storeNames) +
            "} " + super.toString();
    }

    @SuppressWarnings("unchecked")
    @Override
    public void writeToTopology(final InternalTopologyBuilder topologyBuilder) {
		final String processorName = processorParameters.processorName();
		topologyBuilder.addProcessor(processorName, processorParameters.processorSupplier(), parentNodeNames());

		if (storeNames.length > 0) {
			topologyBuilder.connectProcessorAndStateStores(processorName, storeNames);
		}

<<<<<<< HEAD
		if (processorParameters.kTableSourceSupplier() != null) {
			if (processorParameters.kTableSourceSupplier().materialized()) {
				topologyBuilder.addStateStore(Objects.requireNonNull(storeBuilder, "storeBuilder was null"),
						processorName);
			}
		} else if (storeBuilder != null) {
			topologyBuilder.addStateStore(storeBuilder, processorName);
		}
	}
=======
        final KTableSource<K, V> tableSource =  processorParameters.processorSupplier() instanceof KTableSource ?
                (KTableSource<K, V>) processorParameters.processorSupplier() : null;
        if (tableSource != null) {
            if (tableSource.materialized()) {
                topologyBuilder.addStateStore(Objects.requireNonNull(storeBuilder, "storeBuilder was null"),
                                              processorName);
            }
        } else if (storeBuilder != null) {
            topologyBuilder.addStateStore(storeBuilder, processorName);
        }
    }
>>>>>>> 15418db6
}<|MERGE_RESOLUTION|>--- conflicted
+++ resolved
@@ -26,42 +26,19 @@
 
 public class TableProcessorNode<K, V> extends GraphNode {
 
-<<<<<<< HEAD
-	private final ProcessorParameters<K, V, ?, ?> processorParameters;
-	private final StoreBuilder<TimestampedKeyValueStore<K, V>> storeBuilder;
-	private final String[] storeNames;
-
-	public TableProcessorNode(final String nodeName,
-							  final ProcessorParameters<K, V, ?, ?> processorParameters,
-							  final StoreBuilder<TimestampedKeyValueStore<K, V>> storeBuilder) {
-		this(nodeName, processorParameters, storeBuilder, null);
-	}
-
-    public TableProcessorNode(final String nodeName,
-							  final ProcessorParameters<K, V, ?, ?> processorParameters,
-							  // TODO KIP-300: we are enforcing this as a keyvalue store, but it should go beyond any type of stores
-							  final StoreBuilder<TimestampedKeyValueStore<K, V>> storeBuilder,
-							  final String[] storeNames) {
-=======
     private final ProcessorParameters<K, V, ?, ?> processorParameters;
     private final StoreBuilder<?> storeBuilder;
     private final String[] storeNames;
 
-    public TableProcessorNode(final String nodeName,
-                              final ProcessorParameters<K, V, ?, ?> processorParameters,
-                              final StoreBuilder<?> storeBuilder) {
+    public TableProcessorNode(final String nodeName, final ProcessorParameters<K, V, ?, ?> processorParameters, final StoreBuilder<?> storeBuilder) {
         this(nodeName, processorParameters, storeBuilder, null);
     }
 
-    public TableProcessorNode(final String nodeName,
-                              final ProcessorParameters<K, V, ?, ?> processorParameters,
-                              final StoreBuilder<?> storeBuilder,
-                              final String[] storeNames) {
->>>>>>> 15418db6
+    public TableProcessorNode(final String nodeName, final ProcessorParameters<K, V, ?, ?> processorParameters, final StoreBuilder<?> storeBuilder, final String[] storeNames) {
         super(nodeName);
         this.processorParameters = processorParameters;
         this.storeBuilder = storeBuilder;
-        this.storeNames = storeNames != null ? storeNames : new String[] {};
+        this.storeNames = storeNames != null ? storeNames : new String[]{};
     }
 
     public ProcessorParameters<K, V, ?, ?> processorParameters() {
@@ -70,44 +47,26 @@
 
     @Override
     public String toString() {
-        return "TableProcessorNode{" +
-            ", processorParameters=" + processorParameters +
-            ", storeBuilder=" + (storeBuilder == null ? "null" : storeBuilder.name()) +
-            ", storeNames=" + Arrays.toString(storeNames) +
-            "} " + super.toString();
+        return "TableProcessorNode{" + ", processorParameters=" + processorParameters + ", storeBuilder=" + (storeBuilder == null ? "null" : storeBuilder.name()) + ", storeNames=" + Arrays.toString(storeNames) + "} " + super.toString();
     }
 
     @SuppressWarnings("unchecked")
     @Override
     public void writeToTopology(final InternalTopologyBuilder topologyBuilder) {
-		final String processorName = processorParameters.processorName();
-		topologyBuilder.addProcessor(processorName, processorParameters.processorSupplier(), parentNodeNames());
+        final String processorName = processorParameters.processorName();
+        topologyBuilder.addProcessor(processorName, processorParameters.processorSupplier(), parentNodeNames());
 
-		if (storeNames.length > 0) {
-			topologyBuilder.connectProcessorAndStateStores(processorName, storeNames);
-		}
+        if (storeNames.length > 0) {
+            topologyBuilder.connectProcessorAndStateStores(processorName, storeNames);
+        }
 
-<<<<<<< HEAD
-		if (processorParameters.kTableSourceSupplier() != null) {
-			if (processorParameters.kTableSourceSupplier().materialized()) {
-				topologyBuilder.addStateStore(Objects.requireNonNull(storeBuilder, "storeBuilder was null"),
-						processorName);
-			}
-		} else if (storeBuilder != null) {
-			topologyBuilder.addStateStore(storeBuilder, processorName);
-		}
-	}
-=======
-        final KTableSource<K, V> tableSource =  processorParameters.processorSupplier() instanceof KTableSource ?
-                (KTableSource<K, V>) processorParameters.processorSupplier() : null;
+        final KTableSource<K, V> tableSource = processorParameters.processorSupplier() instanceof KTableSource ? (KTableSource<K, V>) processorParameters.processorSupplier() : null;
         if (tableSource != null) {
             if (tableSource.materialized()) {
-                topologyBuilder.addStateStore(Objects.requireNonNull(storeBuilder, "storeBuilder was null"),
-                                              processorName);
+                topologyBuilder.addStateStore(Objects.requireNonNull(storeBuilder, "storeBuilder was null"), processorName);
             }
         } else if (storeBuilder != null) {
             topologyBuilder.addStateStore(storeBuilder, processorName);
         }
     }
->>>>>>> 15418db6
 }