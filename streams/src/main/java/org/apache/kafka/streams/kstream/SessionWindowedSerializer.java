/*
 * Licensed to the Apache Software Foundation (ASF) under one or more
 * contributor license agreements. See the NOTICE file distributed with
 * this work for additional information regarding copyright ownership.
 * The ASF licenses this file to You under the Apache License, Version 2.0
 * (the "License"); you may not use this file except in compliance with
 * the License. You may obtain a copy of the License at
 *
 *    http://www.apache.org/licenses/LICENSE-2.0
 *
 * Unless required by applicable law or agreed to in writing, software
 * distributed under the License is distributed on an "AS IS" BASIS,
 * WITHOUT WARRANTIES OR CONDITIONS OF ANY KIND, either express or implied.
 * See the License for the specific language governing permissions and
 * limitations under the License.
 */
package org.apache.kafka.streams.kstream;

import org.apache.kafka.common.config.ConfigException;
import org.apache.kafka.common.serialization.Serde;
import org.apache.kafka.common.serialization.Serializer;
import org.apache.kafka.common.utils.Utils;
import org.apache.kafka.streams.StreamsConfig;
import org.apache.kafka.streams.kstream.internals.WindowedSerializer;
import org.apache.kafka.streams.state.internals.SessionKeySchema;

import java.util.Map;

public class SessionWindowedSerializer<T> implements WindowedSerializer<T> {

    private Serializer<T> inner;

    // Default constructor needed by Kafka
    public SessionWindowedSerializer() {}

    public SessionWindowedSerializer(final Serializer<T> inner) {
        this.inner = inner;
    }

    @SuppressWarnings("unchecked")
    @Override
    public void configure(final Map<String, ?> configs, final boolean isKey) {
        final String windowedInnerClassSerdeConfig = (String) configs.get(StreamsConfig.WINDOWED_INNER_CLASS_SERDE);
        Serde<T> windowInnerClassSerde = null;
        if (windowedInnerClassSerdeConfig != null) {
            try {
<<<<<<< HEAD
                inner = (Utils.newInstance(value, Serde.class)).serializer();
				inner.configure(configs, isKey);
=======
                windowInnerClassSerde = Utils.newInstance(windowedInnerClassSerdeConfig, Serde.class);
>>>>>>> 15418db6
            } catch (final ClassNotFoundException e) {
                throw new ConfigException(StreamsConfig.WINDOWED_INNER_CLASS_SERDE, windowedInnerClassSerdeConfig,
                    "Serde class " + windowedInnerClassSerdeConfig + " could not be found.");
            }
        }

        if (inner != null && windowedInnerClassSerdeConfig != null) {
            if (!inner.getClass().getName().equals(windowInnerClassSerde.serializer().getClass().getName())) {
                throw new IllegalArgumentException("Inner class serializer set using constructor "
                    + "(" + inner.getClass().getName() + ")" +
                    " is different from the one set in windowed.inner.class.serde config " +
                    "(" + windowInnerClassSerde.serializer().getClass().getName() + ").");
            }
        } else if (inner == null && windowedInnerClassSerdeConfig == null) {
            throw new IllegalArgumentException("Inner class serializer should be set either via constructor " +
                "or via the windowed.inner.class.serde config");
        } else if (inner == null)
            inner = windowInnerClassSerde.serializer();
    }

    @Override
    public byte[] serialize(final String topic, final Windowed<T> data) {
        WindowedSerdes.verifyInnerSerializerNotNull(inner, this);

        if (data == null) {
            return null;
        }
        // for either key or value, their schema is the same hence we will just use session key schema
        return SessionKeySchema.toBinary(data, inner, topic);
    }

    @Override
    public void close() {
        if (inner != null) {
            inner.close();
        }
    }

    @Override
    public byte[] serializeBaseKey(final String topic, final Windowed<T> data) {
        WindowedSerdes.verifyInnerSerializerNotNull(inner, this);

        return inner.serialize(topic, data.key());
    }

    // Only for testing
    Serializer<T> innerSerializer() {
        return inner;
    }
}<|MERGE_RESOLUTION|>--- conflicted
+++ resolved
@@ -44,28 +44,18 @@
         Serde<T> windowInnerClassSerde = null;
         if (windowedInnerClassSerdeConfig != null) {
             try {
-<<<<<<< HEAD
-                inner = (Utils.newInstance(value, Serde.class)).serializer();
-				inner.configure(configs, isKey);
-=======
                 windowInnerClassSerde = Utils.newInstance(windowedInnerClassSerdeConfig, Serde.class);
->>>>>>> 15418db6
             } catch (final ClassNotFoundException e) {
-                throw new ConfigException(StreamsConfig.WINDOWED_INNER_CLASS_SERDE, windowedInnerClassSerdeConfig,
-                    "Serde class " + windowedInnerClassSerdeConfig + " could not be found.");
+                throw new ConfigException(StreamsConfig.WINDOWED_INNER_CLASS_SERDE, windowedInnerClassSerdeConfig, "Serde class " + windowedInnerClassSerdeConfig + " could not be found.");
             }
         }
 
         if (inner != null && windowedInnerClassSerdeConfig != null) {
             if (!inner.getClass().getName().equals(windowInnerClassSerde.serializer().getClass().getName())) {
-                throw new IllegalArgumentException("Inner class serializer set using constructor "
-                    + "(" + inner.getClass().getName() + ")" +
-                    " is different from the one set in windowed.inner.class.serde config " +
-                    "(" + windowInnerClassSerde.serializer().getClass().getName() + ").");
+                throw new IllegalArgumentException("Inner class serializer set using constructor " + "(" + inner.getClass().getName() + ")" + " is different from the one set in windowed.inner.class.serde config " + "(" + windowInnerClassSerde.serializer().getClass().getName() + ").");
             }
         } else if (inner == null && windowedInnerClassSerdeConfig == null) {
-            throw new IllegalArgumentException("Inner class serializer should be set either via constructor " +
-                "or via the windowed.inner.class.serde config");
+            throw new IllegalArgumentException("Inner class serializer should be set either via constructor " + "or via the windowed.inner.class.serde config");
         } else if (inner == null)
             inner = windowInnerClassSerde.serializer();
     }
