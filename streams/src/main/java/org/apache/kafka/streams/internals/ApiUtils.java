/*
 * Licensed to the Apache Software Foundation (ASF) under one or more
 * contributor license agreements. See the NOTICE file distributed with
 * this work for additional information regarding copyright ownership.
 * The ASF licenses this file to You under the Apache License, Version 2.0
 * (the "License"); you may not use this file except in compliance with
 * the License. You may obtain a copy of the License at
 *
 *    http://www.apache.org/licenses/LICENSE-2.0
 *
 * Unless required by applicable law or agreed to in writing, software
 * distributed under the License is distributed on an "AS IS" BASIS,
 * WITHOUT WARRANTIES OR CONDITIONS OF ANY KIND, either express or implied.
 * See the License for the specific language governing permissions and
 * limitations under the License.
 */
package org.apache.kafka.streams.internals;

import java.time.Duration;
import java.time.Instant;
import java.util.Objects;
import java.util.function.Supplier;

import static java.lang.String.format;

public final class ApiUtils {

	private static final String MILLISECOND_VALIDATION_FAIL_MSG_FRMT = "Invalid value for parameter \"%s\" (value was: %s). ";
	private static final String VALIDATE_MILLISECOND_NULL_SUFFIX = "It shouldn't be null.";
	private static final String VALIDATE_MILLISECOND_OVERFLOW_SUFFIX = "It can't be converted to milliseconds.";

	private ApiUtils() {
	}

	/**
	 * Validates that milliseconds from {@code duration} can be retrieved.
	 * @param duration Duration to check.
	 * @param messagePrefix Prefix text for an error message.
	 * @return Milliseconds from {@code duration}.
	 */
	public static long validateMillisecondDuration(final Duration duration, final String messagePrefix) {
		try {
			if (duration == null) {
				throw new IllegalArgumentException(messagePrefix + VALIDATE_MILLISECOND_NULL_SUFFIX);
			}

			return duration.toMillis();
		} catch (final ArithmeticException e) {
			throw new IllegalArgumentException(messagePrefix + VALIDATE_MILLISECOND_OVERFLOW_SUFFIX, e);
		}
	}

	/**
	 * Validates that milliseconds from {@code instant} can be retrieved.
	 * @param instant Instant to check.
	 * @param messagePrefix Prefix text for an error message.
	 * @return Milliseconds from {@code instant}.
	 */
	public static long validateMillisecondInstant(final Instant instant, final String messagePrefix) {
		try {
			if (instant == null) {
				throw new IllegalArgumentException(messagePrefix + VALIDATE_MILLISECOND_NULL_SUFFIX);
			}

			return instant.toEpochMilli();
		} catch (final ArithmeticException e) {
			throw new IllegalArgumentException(messagePrefix + VALIDATE_MILLISECOND_OVERFLOW_SUFFIX, e);
		}
	}

	/**
	 * Generates the prefix message for validateMillisecondXXXXXX() utility
	 * @param value Object to be converted to milliseconds
	 * @param name  Object name
	 * @return Error message prefix to use in exception
	 */
	public static String prepareMillisCheckFailMsgPrefix(final Object value, final String name) {
		return format(MILLISECOND_VALIDATION_FAIL_MSG_FRMT, name, value);
	}

<<<<<<< HEAD
	/**
	 * @throws IllegalArgumentException if the same instance is obtained each time
	 */
	public static void checkSupplier(final Supplier<?> supplier) {
		if (supplier.get() == supplier.get()) {
			final String supplierClass = supplier.getClass().getName();
			throw new IllegalArgumentException(String.format("%s generates single reference." +
					" %s#get() must return a new object each time it is called.", supplierClass, supplierClass));
		}
	}

	/**
	 * @throws IllegalArgumentException if the same instance is obtained each time
	 */
	public static <VR, V> void checkSupplier(final ValueTransformerSupplier<V, VR> supplier) {
		if (supplier.get() == supplier.get()) {
			final String supplierClass = supplier.getClass().getName();
			throw new IllegalArgumentException(String.format("%s generates single reference." +
					" %s#get() must return a new object each time it is called.", supplierClass, supplierClass));
		}
	}
=======
    /**
     * @throws IllegalArgumentException if the same instance is obtained each time
     */
    public static void checkSupplier(final Supplier<?> processorSupplier) {
        Objects.requireNonNull(processorSupplier, "processorSupplier cannot be null");

        if (processorSupplier.get() == processorSupplier.get()) {
            final String supplierClass = processorSupplier.getClass().getName();
            throw new IllegalArgumentException(String.format("%s generates single reference." +
                    " %s#get() must return a new object each time it is called.", supplierClass, supplierClass));
        }
    }
>>>>>>> 9494bebe
}<|MERGE_RESOLUTION|>--- conflicted
+++ resolved
@@ -25,82 +25,59 @@
 
 public final class ApiUtils {
 
-	private static final String MILLISECOND_VALIDATION_FAIL_MSG_FRMT = "Invalid value for parameter \"%s\" (value was: %s). ";
-	private static final String VALIDATE_MILLISECOND_NULL_SUFFIX = "It shouldn't be null.";
-	private static final String VALIDATE_MILLISECOND_OVERFLOW_SUFFIX = "It can't be converted to milliseconds.";
+    private static final String MILLISECOND_VALIDATION_FAIL_MSG_FRMT = "Invalid value for parameter \"%s\" (value was: %s). ";
+    private static final String VALIDATE_MILLISECOND_NULL_SUFFIX = "It shouldn't be null.";
+    private static final String VALIDATE_MILLISECOND_OVERFLOW_SUFFIX = "It can't be converted to milliseconds.";
 
-	private ApiUtils() {
-	}
+    private ApiUtils() {
+    }
 
-	/**
-	 * Validates that milliseconds from {@code duration} can be retrieved.
-	 * @param duration Duration to check.
-	 * @param messagePrefix Prefix text for an error message.
-	 * @return Milliseconds from {@code duration}.
-	 */
-	public static long validateMillisecondDuration(final Duration duration, final String messagePrefix) {
-		try {
-			if (duration == null) {
-				throw new IllegalArgumentException(messagePrefix + VALIDATE_MILLISECOND_NULL_SUFFIX);
-			}
+    /**
+     * Validates that milliseconds from {@code duration} can be retrieved.
+     * @param duration Duration to check.
+     * @param messagePrefix Prefix text for an error message.
+     * @return Milliseconds from {@code duration}.
+     */
+    public static long validateMillisecondDuration(final Duration duration, final String messagePrefix) {
+        try {
+            if (duration == null) {
+                throw new IllegalArgumentException(messagePrefix + VALIDATE_MILLISECOND_NULL_SUFFIX);
+            }
 
-			return duration.toMillis();
-		} catch (final ArithmeticException e) {
-			throw new IllegalArgumentException(messagePrefix + VALIDATE_MILLISECOND_OVERFLOW_SUFFIX, e);
-		}
-	}
+            return duration.toMillis();
+        } catch (final ArithmeticException e) {
+            throw new IllegalArgumentException(messagePrefix + VALIDATE_MILLISECOND_OVERFLOW_SUFFIX, e);
+        }
+    }
 
-	/**
-	 * Validates that milliseconds from {@code instant} can be retrieved.
-	 * @param instant Instant to check.
-	 * @param messagePrefix Prefix text for an error message.
-	 * @return Milliseconds from {@code instant}.
-	 */
-	public static long validateMillisecondInstant(final Instant instant, final String messagePrefix) {
-		try {
-			if (instant == null) {
-				throw new IllegalArgumentException(messagePrefix + VALIDATE_MILLISECOND_NULL_SUFFIX);
-			}
+    /**
+     * Validates that milliseconds from {@code instant} can be retrieved.
+     * @param instant Instant to check.
+     * @param messagePrefix Prefix text for an error message.
+     * @return Milliseconds from {@code instant}.
+     */
+    public static long validateMillisecondInstant(final Instant instant, final String messagePrefix) {
+        try {
+            if (instant == null) {
+                throw new IllegalArgumentException(messagePrefix + VALIDATE_MILLISECOND_NULL_SUFFIX);
+            }
 
-			return instant.toEpochMilli();
-		} catch (final ArithmeticException e) {
-			throw new IllegalArgumentException(messagePrefix + VALIDATE_MILLISECOND_OVERFLOW_SUFFIX, e);
-		}
-	}
+            return instant.toEpochMilli();
+        } catch (final ArithmeticException e) {
+            throw new IllegalArgumentException(messagePrefix + VALIDATE_MILLISECOND_OVERFLOW_SUFFIX, e);
+        }
+    }
 
-	/**
-	 * Generates the prefix message for validateMillisecondXXXXXX() utility
-	 * @param value Object to be converted to milliseconds
-	 * @param name  Object name
-	 * @return Error message prefix to use in exception
-	 */
-	public static String prepareMillisCheckFailMsgPrefix(final Object value, final String name) {
-		return format(MILLISECOND_VALIDATION_FAIL_MSG_FRMT, name, value);
-	}
+    /**
+     * Generates the prefix message for validateMillisecondXXXXXX() utility
+     * @param value Object to be converted to milliseconds
+     * @param name Object name
+     * @return Error message prefix to use in exception
+     */
+    public static String prepareMillisCheckFailMsgPrefix(final Object value, final String name) {
+        return format(MILLISECOND_VALIDATION_FAIL_MSG_FRMT, name, value);
+    }
 
-<<<<<<< HEAD
-	/**
-	 * @throws IllegalArgumentException if the same instance is obtained each time
-	 */
-	public static void checkSupplier(final Supplier<?> supplier) {
-		if (supplier.get() == supplier.get()) {
-			final String supplierClass = supplier.getClass().getName();
-			throw new IllegalArgumentException(String.format("%s generates single reference." +
-					" %s#get() must return a new object each time it is called.", supplierClass, supplierClass));
-		}
-	}
-
-	/**
-	 * @throws IllegalArgumentException if the same instance is obtained each time
-	 */
-	public static <VR, V> void checkSupplier(final ValueTransformerSupplier<V, VR> supplier) {
-		if (supplier.get() == supplier.get()) {
-			final String supplierClass = supplier.getClass().getName();
-			throw new IllegalArgumentException(String.format("%s generates single reference." +
-					" %s#get() must return a new object each time it is called.", supplierClass, supplierClass));
-		}
-	}
-=======
     /**
      * @throws IllegalArgumentException if the same instance is obtained each time
      */
@@ -113,5 +90,4 @@
                     " %s#get() must return a new object each time it is called.", supplierClass, supplierClass));
         }
     }
->>>>>>> 9494bebe
 }