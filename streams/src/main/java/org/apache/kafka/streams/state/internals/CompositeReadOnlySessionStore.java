/*
 * Licensed to the Apache Software Foundation (ASF) under one or more
 * contributor license agreements. See the NOTICE file distributed with
 * this work for additional information regarding copyright ownership.
 * The ASF licenses this file to You under the Apache License, Version 2.0
 * (the "License"); you may not use this file except in compliance with
 * the License. You may obtain a copy of the License at
 *
 *    http://www.apache.org/licenses/LICENSE-2.0
 *
 * Unless required by applicable law or agreed to in writing, software
 * distributed under the License is distributed on an "AS IS" BASIS,
 * WITHOUT WARRANTIES OR CONDITIONS OF ANY KIND, either express or implied.
 * See the License for the specific language governing permissions and
 * limitations under the License.
 */
package org.apache.kafka.streams.state.internals;

import org.apache.kafka.streams.errors.InvalidStateStoreException;
import org.apache.kafka.streams.kstream.Windowed;
import org.apache.kafka.streams.state.KeyValueIterator;
import org.apache.kafka.streams.state.QueryableStoreType;
import org.apache.kafka.streams.state.ReadOnlySessionStore;

import java.util.List;
import java.util.Objects;

/**
 * Wrapper over the underlying {@link ReadOnlySessionStore}s found in a {@link
 * org.apache.kafka.streams.processor.internals.ProcessorTopology}
 */
public class CompositeReadOnlySessionStore<K, V> implements ReadOnlySessionStore<K, V> {
    private final StateStoreProvider storeProvider;
    private final QueryableStoreType<ReadOnlySessionStore<K, V>> queryableStoreType;
	private final String storeName;

	public CompositeReadOnlySessionStore(final StateStoreProvider storeProvider,
										 final QueryableStoreType<ReadOnlySessionStore<K, V>> queryableStoreType,
										 final String storeName) {
		this.storeProvider = storeProvider;
		this.queryableStoreType = queryableStoreType;
		this.storeName = storeName;
	}

	@Override
	public KeyValueIterator<Windowed<K>, V> findSessions(final K key,
														 final long earliestSessionEndTime,
														 final long latestSessionStartTime) {
		Objects.requireNonNull(key, "key can't be null");
		final List<ReadOnlySessionStore<K, V>> stores = storeProvider.stores(storeName, queryableStoreType);
		for (final ReadOnlySessionStore<K, V> store : stores) {
			try {
				final KeyValueIterator<Windowed<K>, V> result =
						store.findSessions(key, earliestSessionEndTime, latestSessionStartTime);

				if (!result.hasNext()) {
					result.close();
				} else {
					return result;
				}
			} catch (final InvalidStateStoreException ise) {
				throw new InvalidStateStoreException(
						"State store  [" + storeName + "] is not available anymore" +
								" and may have been migrated to another instance; " +
								"please re-discover its location from the state metadata.",
						ise
				);
			}
		}
		return KeyValueIterators.emptyIterator();
	}

	@Override
	public KeyValueIterator<Windowed<K>, V> backwardFindSessions(final K key,
																 final long earliestSessionEndTime,
																 final long latestSessionStartTime) {
		Objects.requireNonNull(key, "key can't be null");
		final List<ReadOnlySessionStore<K, V>> stores = storeProvider.stores(storeName, queryableStoreType);
		for (final ReadOnlySessionStore<K, V> store : stores) {
			try {
				final KeyValueIterator<Windowed<K>, V> result = store.backwardFindSessions(key, earliestSessionEndTime, latestSessionStartTime);
				if (!result.hasNext()) {
					result.close();
				} else {
					return result;
				}
			} catch (final InvalidStateStoreException ise) {
				throw new InvalidStateStoreException(
						"State store  [" + storeName + "] is not available anymore" +
								" and may have been migrated to another instance; " +
								"please re-discover its location from the state metadata.",
						ise
				);
			}
		}
		return KeyValueIterators.emptyIterator();
	}

<<<<<<< HEAD
	@Override
	public KeyValueIterator<Windowed<K>, V> findSessions(final K keyFrom,
														 final K keyTo,
														 final long earliestSessionEndTime,
														 final long latestSessionStartTime) {
		Objects.requireNonNull(keyFrom, "from can't be null");
		Objects.requireNonNull(keyTo, "to can't be null");
		final List<ReadOnlySessionStore<K, V>> stores = storeProvider.stores(storeName, queryableStoreType);
		for (final ReadOnlySessionStore<K, V> store : stores) {
			try {
				final KeyValueIterator<Windowed<K>, V> result =
						store.findSessions(keyFrom, keyTo, earliestSessionEndTime, latestSessionStartTime);
				if (!result.hasNext()) {
					result.close();
				} else {
					return result;
				}
			} catch (final InvalidStateStoreException ise) {
				throw new InvalidStateStoreException(
						"State store  [" + storeName + "] is not available anymore" +
								" and may have been migrated to another instance; " +
								"please re-discover its location from the state metadata.",
						ise
				);
			}
		}
		return KeyValueIterators.emptyIterator();
	}

	@Override
	public KeyValueIterator<Windowed<K>, V> backwardFindSessions(final K keyFrom,
																 final K keyTo,
																 final long earliestSessionEndTime,
																 final long latestSessionStartTime) {
		Objects.requireNonNull(keyFrom, "from can't be null");
		Objects.requireNonNull(keyTo, "to can't be null");
		final List<ReadOnlySessionStore<K, V>> stores = storeProvider.stores(storeName, queryableStoreType);
		for (final ReadOnlySessionStore<K, V> store : stores) {
			try {
				final KeyValueIterator<Windowed<K>, V> result =
						store.backwardFindSessions(keyFrom, keyTo, earliestSessionEndTime, latestSessionStartTime);
				if (!result.hasNext()) {
					result.close();
				} else {
					return result;
				}
			} catch (final InvalidStateStoreException ise) {
				throw new InvalidStateStoreException(
						"State store  [" + storeName + "] is not available anymore" +
								" and may have been migrated to another instance; " +
								"please re-discover its location from the state metadata.",
						ise
				);
			}
		}
		return KeyValueIterators.emptyIterator();
	}

	@Override
	public V fetchSession(final K key, final long startTime, final long endTime) {
		Objects.requireNonNull(key, "key can't be null");
		final List<ReadOnlySessionStore<K, V>> stores = storeProvider.stores(storeName, queryableStoreType);
		for (final ReadOnlySessionStore<K, V> store : stores) {
			try {
				return store.fetchSession(key, startTime, endTime);
			} catch (final InvalidStateStoreException ise) {
				throw new InvalidStateStoreException(
						"State store  [" + storeName + "] is not available anymore" +
								" and may have been migrated to another instance; " +
								"please re-discover its location from the state metadata.",
						ise
				);
			}
		}
		return null;
	}
=======
    @Override
    public KeyValueIterator<Windowed<K>, V> findSessions(final K keyFrom,
                                                         final K keyTo,
                                                         final long earliestSessionEndTime,
                                                         final long latestSessionStartTime) {
        final List<ReadOnlySessionStore<K, V>> stores = storeProvider.stores(storeName, queryableStoreType);
        for (final ReadOnlySessionStore<K, V> store : stores) {
            try {
                final KeyValueIterator<Windowed<K>, V> result =
                    store.findSessions(keyFrom, keyTo, earliestSessionEndTime, latestSessionStartTime);
                if (!result.hasNext()) {
                    result.close();
                } else {
                    return result;
                }
            } catch (final InvalidStateStoreException ise) {
                throw new InvalidStateStoreException(
                    "State store  [" + storeName + "] is not available anymore" +
                        " and may have been migrated to another instance; " +
                        "please re-discover its location from the state metadata.",
                    ise
                );
            }
        }
        return KeyValueIterators.emptyIterator();
    }

    @Override
    public KeyValueIterator<Windowed<K>, V> backwardFindSessions(final K keyFrom,
                                                                 final K keyTo,
                                                                 final long earliestSessionEndTime,
                                                                 final long latestSessionStartTime) {
        final List<ReadOnlySessionStore<K, V>> stores = storeProvider.stores(storeName, queryableStoreType);
        for (final ReadOnlySessionStore<K, V> store : stores) {
            try {
                final KeyValueIterator<Windowed<K>, V> result =
                    store.backwardFindSessions(keyFrom, keyTo, earliestSessionEndTime, latestSessionStartTime);
                if (!result.hasNext()) {
                    result.close();
                } else {
                    return result;
                }
            } catch (final InvalidStateStoreException ise) {
                throw new InvalidStateStoreException(
                    "State store  [" + storeName + "] is not available anymore" +
                        " and may have been migrated to another instance; " +
                        "please re-discover its location from the state metadata.",
                    ise
                );
            }
        }
        return KeyValueIterators.emptyIterator();
    }

    @Override
    public V fetchSession(final K key, final long earliestSessionEndTime, final long latestSessionStartTime) {
        Objects.requireNonNull(key, "key can't be null");
        final List<ReadOnlySessionStore<K, V>> stores = storeProvider.stores(storeName, queryableStoreType);
        for (final ReadOnlySessionStore<K, V> store : stores) {
            try {
                return store.fetchSession(key, earliestSessionEndTime, latestSessionStartTime);
            } catch (final InvalidStateStoreException ise) {
                throw new InvalidStateStoreException(
                    "State store  [" + storeName + "] is not available anymore" +
                        " and may have been migrated to another instance; " +
                        "please re-discover its location from the state metadata.",
                    ise
                );
            }
        }
        return null;
    }
>>>>>>> 15418db6

	@Override
	public KeyValueIterator<Windowed<K>, V> fetch(final K key) {
		Objects.requireNonNull(key, "key can't be null");
		final List<ReadOnlySessionStore<K, V>> stores = storeProvider.stores(storeName, queryableStoreType);
		for (final ReadOnlySessionStore<K, V> store : stores) {
			try {
				final KeyValueIterator<Windowed<K>, V> result = store.fetch(key);
				if (!result.hasNext()) {
					result.close();
                } else {
                    return result;
                }
<<<<<<< HEAD
			} catch (final InvalidStateStoreException ise) {
				throw new InvalidStateStoreException("State store  [" + storeName + "] is not available anymore" +
						" and may have been migrated to another instance; " +
						"please re-discover its location from the state metadata. " +
						"Original error message: " + ise.toString());
			}
		}
		return KeyValueIterators.emptyIterator();
	}
=======
            } catch (final InvalidStateStoreException ise) {
                throw new InvalidStateStoreException("State store  [" + storeName + "] is not available anymore" +
                                                             " and may have been migrated to another instance; " +
                                                             "please re-discover its location from the state metadata. " +
                                                             "Original error message: " + ise);
            }
        }
        return KeyValueIterators.emptyIterator();
    }
>>>>>>> 15418db6

	@Override
	public KeyValueIterator<Windowed<K>, V> backwardFetch(final K key) {
		Objects.requireNonNull(key, "key can't be null");
		final List<ReadOnlySessionStore<K, V>> stores = storeProvider.stores(storeName, queryableStoreType);
		for (final ReadOnlySessionStore<K, V> store : stores) {
			try {
				final KeyValueIterator<Windowed<K>, V> result = store.backwardFetch(key);
				if (!result.hasNext()) {
					result.close();
				} else {
					return result;
				}
			} catch (final InvalidStateStoreException ise) {
				throw new InvalidStateStoreException(
						"State store  [" + storeName + "] is not available anymore" +
								" and may have been migrated to another instance; " +
								"please re-discover its location from the state metadata.",
						ise
				);
			}
		}
		return KeyValueIterators.emptyIterator();
	}

<<<<<<< HEAD
	@Override
	public KeyValueIterator<Windowed<K>, V> fetch(final K from, final K to) {
		Objects.requireNonNull(from, "from can't be null");
		Objects.requireNonNull(to, "to can't be null");
		final NextIteratorFunction<Windowed<K>, V, ReadOnlySessionStore<K, V>> nextIteratorFunction = store -> store.fetch(from, to);
		return new DelegatingPeekingKeyValueIterator<>(storeName,
				new CompositeKeyValueIterator<>(
						storeProvider.stores(storeName, queryableStoreType).iterator(),
						nextIteratorFunction));
	}

	@Override
	public KeyValueIterator<Windowed<K>, V> backwardFetch(final K from, final K to) {
		Objects.requireNonNull(from, "from can't be null");
		Objects.requireNonNull(to, "to can't be null");
		final NextIteratorFunction<Windowed<K>, V, ReadOnlySessionStore<K, V>> nextIteratorFunction = store -> store.backwardFetch(from, to);
		return new DelegatingPeekingKeyValueIterator<>(
				storeName,
				new CompositeKeyValueIterator<>(
						storeProvider.stores(storeName, queryableStoreType).iterator(),
						nextIteratorFunction
				)
		);
	}
=======
    @Override
    public KeyValueIterator<Windowed<K>, V> fetch(final K keyFrom, final K keyTo) {
        final NextIteratorFunction<Windowed<K>, V, ReadOnlySessionStore<K, V>> nextIteratorFunction =
            store -> store.fetch(keyFrom, keyTo);
        return new DelegatingPeekingKeyValueIterator<>(storeName,
                                                       new CompositeKeyValueIterator<>(
                                                               storeProvider.stores(storeName, queryableStoreType).iterator(),
                                                               nextIteratorFunction));
    }

    @Override
    public KeyValueIterator<Windowed<K>, V> backwardFetch(final K keyFrom, final K keyTo) {
        final NextIteratorFunction<Windowed<K>, V, ReadOnlySessionStore<K, V>> nextIteratorFunction =
            store -> store.backwardFetch(keyFrom, keyTo);
        return new DelegatingPeekingKeyValueIterator<>(
            storeName,
            new CompositeKeyValueIterator<>(
                storeProvider.stores(storeName, queryableStoreType).iterator(),
                nextIteratorFunction
            )
        );
    }
>>>>>>> 15418db6
}<|MERGE_RESOLUTION|>--- conflicted
+++ resolved
@@ -32,197 +32,84 @@
 public class CompositeReadOnlySessionStore<K, V> implements ReadOnlySessionStore<K, V> {
     private final StateStoreProvider storeProvider;
     private final QueryableStoreType<ReadOnlySessionStore<K, V>> queryableStoreType;
-	private final String storeName;
+    private final String storeName;
 
-	public CompositeReadOnlySessionStore(final StateStoreProvider storeProvider,
-										 final QueryableStoreType<ReadOnlySessionStore<K, V>> queryableStoreType,
-										 final String storeName) {
-		this.storeProvider = storeProvider;
-		this.queryableStoreType = queryableStoreType;
-		this.storeName = storeName;
-	}
+    public CompositeReadOnlySessionStore(final StateStoreProvider storeProvider, final QueryableStoreType<ReadOnlySessionStore<K, V>> queryableStoreType, final String storeName) {
+        this.storeProvider = storeProvider;
+        this.queryableStoreType = queryableStoreType;
+        this.storeName = storeName;
+    }
 
-	@Override
-	public KeyValueIterator<Windowed<K>, V> findSessions(final K key,
-														 final long earliestSessionEndTime,
-														 final long latestSessionStartTime) {
-		Objects.requireNonNull(key, "key can't be null");
-		final List<ReadOnlySessionStore<K, V>> stores = storeProvider.stores(storeName, queryableStoreType);
-		for (final ReadOnlySessionStore<K, V> store : stores) {
-			try {
-				final KeyValueIterator<Windowed<K>, V> result =
-						store.findSessions(key, earliestSessionEndTime, latestSessionStartTime);
-
-				if (!result.hasNext()) {
-					result.close();
-				} else {
-					return result;
-				}
-			} catch (final InvalidStateStoreException ise) {
-				throw new InvalidStateStoreException(
-						"State store  [" + storeName + "] is not available anymore" +
-								" and may have been migrated to another instance; " +
-								"please re-discover its location from the state metadata.",
-						ise
-				);
-			}
-		}
-		return KeyValueIterators.emptyIterator();
-	}
-
-	@Override
-	public KeyValueIterator<Windowed<K>, V> backwardFindSessions(final K key,
-																 final long earliestSessionEndTime,
-																 final long latestSessionStartTime) {
-		Objects.requireNonNull(key, "key can't be null");
-		final List<ReadOnlySessionStore<K, V>> stores = storeProvider.stores(storeName, queryableStoreType);
-		for (final ReadOnlySessionStore<K, V> store : stores) {
-			try {
-				final KeyValueIterator<Windowed<K>, V> result = store.backwardFindSessions(key, earliestSessionEndTime, latestSessionStartTime);
-				if (!result.hasNext()) {
-					result.close();
-				} else {
-					return result;
-				}
-			} catch (final InvalidStateStoreException ise) {
-				throw new InvalidStateStoreException(
-						"State store  [" + storeName + "] is not available anymore" +
-								" and may have been migrated to another instance; " +
-								"please re-discover its location from the state metadata.",
-						ise
-				);
-			}
-		}
-		return KeyValueIterators.emptyIterator();
-	}
-
-<<<<<<< HEAD
-	@Override
-	public KeyValueIterator<Windowed<K>, V> findSessions(final K keyFrom,
-														 final K keyTo,
-														 final long earliestSessionEndTime,
-														 final long latestSessionStartTime) {
-		Objects.requireNonNull(keyFrom, "from can't be null");
-		Objects.requireNonNull(keyTo, "to can't be null");
-		final List<ReadOnlySessionStore<K, V>> stores = storeProvider.stores(storeName, queryableStoreType);
-		for (final ReadOnlySessionStore<K, V> store : stores) {
-			try {
-				final KeyValueIterator<Windowed<K>, V> result =
-						store.findSessions(keyFrom, keyTo, earliestSessionEndTime, latestSessionStartTime);
-				if (!result.hasNext()) {
-					result.close();
-				} else {
-					return result;
-				}
-			} catch (final InvalidStateStoreException ise) {
-				throw new InvalidStateStoreException(
-						"State store  [" + storeName + "] is not available anymore" +
-								" and may have been migrated to another instance; " +
-								"please re-discover its location from the state metadata.",
-						ise
-				);
-			}
-		}
-		return KeyValueIterators.emptyIterator();
-	}
-
-	@Override
-	public KeyValueIterator<Windowed<K>, V> backwardFindSessions(final K keyFrom,
-																 final K keyTo,
-																 final long earliestSessionEndTime,
-																 final long latestSessionStartTime) {
-		Objects.requireNonNull(keyFrom, "from can't be null");
-		Objects.requireNonNull(keyTo, "to can't be null");
-		final List<ReadOnlySessionStore<K, V>> stores = storeProvider.stores(storeName, queryableStoreType);
-		for (final ReadOnlySessionStore<K, V> store : stores) {
-			try {
-				final KeyValueIterator<Windowed<K>, V> result =
-						store.backwardFindSessions(keyFrom, keyTo, earliestSessionEndTime, latestSessionStartTime);
-				if (!result.hasNext()) {
-					result.close();
-				} else {
-					return result;
-				}
-			} catch (final InvalidStateStoreException ise) {
-				throw new InvalidStateStoreException(
-						"State store  [" + storeName + "] is not available anymore" +
-								" and may have been migrated to another instance; " +
-								"please re-discover its location from the state metadata.",
-						ise
-				);
-			}
-		}
-		return KeyValueIterators.emptyIterator();
-	}
-
-	@Override
-	public V fetchSession(final K key, final long startTime, final long endTime) {
-		Objects.requireNonNull(key, "key can't be null");
-		final List<ReadOnlySessionStore<K, V>> stores = storeProvider.stores(storeName, queryableStoreType);
-		for (final ReadOnlySessionStore<K, V> store : stores) {
-			try {
-				return store.fetchSession(key, startTime, endTime);
-			} catch (final InvalidStateStoreException ise) {
-				throw new InvalidStateStoreException(
-						"State store  [" + storeName + "] is not available anymore" +
-								" and may have been migrated to another instance; " +
-								"please re-discover its location from the state metadata.",
-						ise
-				);
-			}
-		}
-		return null;
-	}
-=======
     @Override
-    public KeyValueIterator<Windowed<K>, V> findSessions(final K keyFrom,
-                                                         final K keyTo,
-                                                         final long earliestSessionEndTime,
-                                                         final long latestSessionStartTime) {
+    public KeyValueIterator<Windowed<K>, V> findSessions(final K key, final long earliestSessionEndTime, final long latestSessionStartTime) {
+        Objects.requireNonNull(key, "key can't be null");
         final List<ReadOnlySessionStore<K, V>> stores = storeProvider.stores(storeName, queryableStoreType);
         for (final ReadOnlySessionStore<K, V> store : stores) {
             try {
-                final KeyValueIterator<Windowed<K>, V> result =
-                    store.findSessions(keyFrom, keyTo, earliestSessionEndTime, latestSessionStartTime);
+                final KeyValueIterator<Windowed<K>, V> result = store.findSessions(key, earliestSessionEndTime, latestSessionStartTime);
+
                 if (!result.hasNext()) {
                     result.close();
                 } else {
                     return result;
                 }
             } catch (final InvalidStateStoreException ise) {
-                throw new InvalidStateStoreException(
-                    "State store  [" + storeName + "] is not available anymore" +
-                        " and may have been migrated to another instance; " +
-                        "please re-discover its location from the state metadata.",
-                    ise
-                );
+                throw new InvalidStateStoreException("State store  [" + storeName + "] is not available anymore" + " and may have been migrated to another instance; " + "please re-discover its location from the state metadata.", ise);
             }
         }
         return KeyValueIterators.emptyIterator();
     }
 
     @Override
-    public KeyValueIterator<Windowed<K>, V> backwardFindSessions(final K keyFrom,
-                                                                 final K keyTo,
-                                                                 final long earliestSessionEndTime,
-                                                                 final long latestSessionStartTime) {
+    public KeyValueIterator<Windowed<K>, V> backwardFindSessions(final K key, final long earliestSessionEndTime, final long latestSessionStartTime) {
+        Objects.requireNonNull(key, "key can't be null");
         final List<ReadOnlySessionStore<K, V>> stores = storeProvider.stores(storeName, queryableStoreType);
         for (final ReadOnlySessionStore<K, V> store : stores) {
             try {
-                final KeyValueIterator<Windowed<K>, V> result =
-                    store.backwardFindSessions(keyFrom, keyTo, earliestSessionEndTime, latestSessionStartTime);
+                final KeyValueIterator<Windowed<K>, V> result = store.backwardFindSessions(key, earliestSessionEndTime, latestSessionStartTime);
                 if (!result.hasNext()) {
                     result.close();
                 } else {
                     return result;
                 }
             } catch (final InvalidStateStoreException ise) {
-                throw new InvalidStateStoreException(
-                    "State store  [" + storeName + "] is not available anymore" +
-                        " and may have been migrated to another instance; " +
-                        "please re-discover its location from the state metadata.",
-                    ise
-                );
+                throw new InvalidStateStoreException("State store  [" + storeName + "] is not available anymore" + " and may have been migrated to another instance; " + "please re-discover its location from the state metadata.", ise);
+            }
+        }
+        return KeyValueIterators.emptyIterator();
+    }
+
+    @Override
+    public KeyValueIterator<Windowed<K>, V> findSessions(final K keyFrom, final K keyTo, final long earliestSessionEndTime, final long latestSessionStartTime) {
+        final List<ReadOnlySessionStore<K, V>> stores = storeProvider.stores(storeName, queryableStoreType);
+        for (final ReadOnlySessionStore<K, V> store : stores) {
+            try {
+                final KeyValueIterator<Windowed<K>, V> result = store.findSessions(keyFrom, keyTo, earliestSessionEndTime, latestSessionStartTime);
+                if (!result.hasNext()) {
+                    result.close();
+                } else {
+                    return result;
+                }
+            } catch (final InvalidStateStoreException ise) {
+                throw new InvalidStateStoreException("State store  [" + storeName + "] is not available anymore" + " and may have been migrated to another instance; " + "please re-discover its location from the state metadata.", ise);
+            }
+        }
+        return KeyValueIterators.emptyIterator();
+    }
+
+    @Override
+    public KeyValueIterator<Windowed<K>, V> backwardFindSessions(final K keyFrom, final K keyTo, final long earliestSessionEndTime, final long latestSessionStartTime) {
+        final List<ReadOnlySessionStore<K, V>> stores = storeProvider.stores(storeName, queryableStoreType);
+        for (final ReadOnlySessionStore<K, V> store : stores) {
+            try {
+                final KeyValueIterator<Windowed<K>, V> result = store.backwardFindSessions(keyFrom, keyTo, earliestSessionEndTime, latestSessionStartTime);
+                if (!result.hasNext()) {
+                    result.close();
+                } else {
+                    return result;
+                }
+            } catch (final InvalidStateStoreException ise) {
+                throw new InvalidStateStoreException("State store  [" + storeName + "] is not available anymore" + " and may have been migrated to another instance; " + "please re-discover its location from the state metadata.", ise);
             }
         }
         return KeyValueIterators.emptyIterator();
@@ -236,123 +123,59 @@
             try {
                 return store.fetchSession(key, earliestSessionEndTime, latestSessionStartTime);
             } catch (final InvalidStateStoreException ise) {
-                throw new InvalidStateStoreException(
-                    "State store  [" + storeName + "] is not available anymore" +
-                        " and may have been migrated to another instance; " +
-                        "please re-discover its location from the state metadata.",
-                    ise
-                );
+                throw new InvalidStateStoreException("State store  [" + storeName + "] is not available anymore" + " and may have been migrated to another instance; " + "please re-discover its location from the state metadata.", ise);
             }
         }
         return null;
     }
->>>>>>> 15418db6
 
-	@Override
-	public KeyValueIterator<Windowed<K>, V> fetch(final K key) {
-		Objects.requireNonNull(key, "key can't be null");
-		final List<ReadOnlySessionStore<K, V>> stores = storeProvider.stores(storeName, queryableStoreType);
-		for (final ReadOnlySessionStore<K, V> store : stores) {
-			try {
-				final KeyValueIterator<Windowed<K>, V> result = store.fetch(key);
-				if (!result.hasNext()) {
-					result.close();
+    @Override
+    public KeyValueIterator<Windowed<K>, V> fetch(final K key) {
+        Objects.requireNonNull(key, "key can't be null");
+        final List<ReadOnlySessionStore<K, V>> stores = storeProvider.stores(storeName, queryableStoreType);
+        for (final ReadOnlySessionStore<K, V> store : stores) {
+            try {
+                final KeyValueIterator<Windowed<K>, V> result = store.fetch(key);
+                if (!result.hasNext()) {
+                    result.close();
                 } else {
                     return result;
                 }
-<<<<<<< HEAD
-			} catch (final InvalidStateStoreException ise) {
-				throw new InvalidStateStoreException("State store  [" + storeName + "] is not available anymore" +
-						" and may have been migrated to another instance; " +
-						"please re-discover its location from the state metadata. " +
-						"Original error message: " + ise.toString());
-			}
-		}
-		return KeyValueIterators.emptyIterator();
-	}
-=======
             } catch (final InvalidStateStoreException ise) {
-                throw new InvalidStateStoreException("State store  [" + storeName + "] is not available anymore" +
-                                                             " and may have been migrated to another instance; " +
-                                                             "please re-discover its location from the state metadata. " +
-                                                             "Original error message: " + ise);
+                throw new InvalidStateStoreException("State store  [" + storeName + "] is not available anymore" + " and may have been migrated to another instance; " + "please re-discover its location from the state metadata. " + "Original error message: " + ise);
             }
         }
         return KeyValueIterators.emptyIterator();
     }
->>>>>>> 15418db6
 
-	@Override
-	public KeyValueIterator<Windowed<K>, V> backwardFetch(final K key) {
-		Objects.requireNonNull(key, "key can't be null");
-		final List<ReadOnlySessionStore<K, V>> stores = storeProvider.stores(storeName, queryableStoreType);
-		for (final ReadOnlySessionStore<K, V> store : stores) {
-			try {
-				final KeyValueIterator<Windowed<K>, V> result = store.backwardFetch(key);
-				if (!result.hasNext()) {
-					result.close();
-				} else {
-					return result;
-				}
-			} catch (final InvalidStateStoreException ise) {
-				throw new InvalidStateStoreException(
-						"State store  [" + storeName + "] is not available anymore" +
-								" and may have been migrated to another instance; " +
-								"please re-discover its location from the state metadata.",
-						ise
-				);
-			}
-		}
-		return KeyValueIterators.emptyIterator();
-	}
+    @Override
+    public KeyValueIterator<Windowed<K>, V> backwardFetch(final K key) {
+        Objects.requireNonNull(key, "key can't be null");
+        final List<ReadOnlySessionStore<K, V>> stores = storeProvider.stores(storeName, queryableStoreType);
+        for (final ReadOnlySessionStore<K, V> store : stores) {
+            try {
+                final KeyValueIterator<Windowed<K>, V> result = store.backwardFetch(key);
+                if (!result.hasNext()) {
+                    result.close();
+                } else {
+                    return result;
+                }
+            } catch (final InvalidStateStoreException ise) {
+                throw new InvalidStateStoreException("State store  [" + storeName + "] is not available anymore" + " and may have been migrated to another instance; " + "please re-discover its location from the state metadata.", ise);
+            }
+        }
+        return KeyValueIterators.emptyIterator();
+    }
 
-<<<<<<< HEAD
-	@Override
-	public KeyValueIterator<Windowed<K>, V> fetch(final K from, final K to) {
-		Objects.requireNonNull(from, "from can't be null");
-		Objects.requireNonNull(to, "to can't be null");
-		final NextIteratorFunction<Windowed<K>, V, ReadOnlySessionStore<K, V>> nextIteratorFunction = store -> store.fetch(from, to);
-		return new DelegatingPeekingKeyValueIterator<>(storeName,
-				new CompositeKeyValueIterator<>(
-						storeProvider.stores(storeName, queryableStoreType).iterator(),
-						nextIteratorFunction));
-	}
-
-	@Override
-	public KeyValueIterator<Windowed<K>, V> backwardFetch(final K from, final K to) {
-		Objects.requireNonNull(from, "from can't be null");
-		Objects.requireNonNull(to, "to can't be null");
-		final NextIteratorFunction<Windowed<K>, V, ReadOnlySessionStore<K, V>> nextIteratorFunction = store -> store.backwardFetch(from, to);
-		return new DelegatingPeekingKeyValueIterator<>(
-				storeName,
-				new CompositeKeyValueIterator<>(
-						storeProvider.stores(storeName, queryableStoreType).iterator(),
-						nextIteratorFunction
-				)
-		);
-	}
-=======
     @Override
     public KeyValueIterator<Windowed<K>, V> fetch(final K keyFrom, final K keyTo) {
-        final NextIteratorFunction<Windowed<K>, V, ReadOnlySessionStore<K, V>> nextIteratorFunction =
-            store -> store.fetch(keyFrom, keyTo);
-        return new DelegatingPeekingKeyValueIterator<>(storeName,
-                                                       new CompositeKeyValueIterator<>(
-                                                               storeProvider.stores(storeName, queryableStoreType).iterator(),
-                                                               nextIteratorFunction));
+        final NextIteratorFunction<Windowed<K>, V, ReadOnlySessionStore<K, V>> nextIteratorFunction = store -> store.fetch(keyFrom, keyTo);
+        return new DelegatingPeekingKeyValueIterator<>(storeName, new CompositeKeyValueIterator<>(storeProvider.stores(storeName, queryableStoreType).iterator(), nextIteratorFunction));
     }
 
     @Override
     public KeyValueIterator<Windowed<K>, V> backwardFetch(final K keyFrom, final K keyTo) {
-        final NextIteratorFunction<Windowed<K>, V, ReadOnlySessionStore<K, V>> nextIteratorFunction =
-            store -> store.backwardFetch(keyFrom, keyTo);
-        return new DelegatingPeekingKeyValueIterator<>(
-            storeName,
-            new CompositeKeyValueIterator<>(
-                storeProvider.stores(storeName, queryableStoreType).iterator(),
-                nextIteratorFunction
-            )
-        );
+        final NextIteratorFunction<Windowed<K>, V, ReadOnlySessionStore<K, V>> nextIteratorFunction = store -> store.backwardFetch(keyFrom, keyTo);
+        return new DelegatingPeekingKeyValueIterator<>(storeName, new CompositeKeyValueIterator<>(storeProvider.stores(storeName, queryableStoreType).iterator(), nextIteratorFunction));
     }
->>>>>>> 15418db6
 }