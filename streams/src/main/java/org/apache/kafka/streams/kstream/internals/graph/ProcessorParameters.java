--- conflicted
+++ resolved
@@ -28,9 +28,10 @@
 /**
  * Class used to represent a {@link ProcessorSupplier} or {@link FixedKeyProcessorSupplier} and the name
  * used to register it with the {@link org.apache.kafka.streams.processor.internals.InternalTopologyBuilder}
- * <p>
+ *
  * Used by the Join nodes as there are several parameters, this abstraction helps
  * keep the number of arguments more reasonable.
+ *
  * @see ProcessorSupplier
  * @see FixedKeyProcessorSupplier
  */
@@ -40,33 +41,15 @@
     private final FixedKeyProcessorSupplier<KIn, VIn, VOut> fixedKeyProcessorSupplier;
     private final String processorName;
 
-<<<<<<< HEAD
-    @SuppressWarnings("deprecation") // Old PAPI compatibility.
-    public ProcessorParameters(final org.apache.kafka.streams.processor.ProcessorSupplier<KIn, VIn> processorSupplier, final String processorName) {
-        oldProcessorSupplier = processorSupplier;
-        this.processorSupplier = () -> ProcessorAdapter.adapt(processorSupplier.get());
-        fixedKeyProcessorSupplier = null;
-        this.processorName = processorName;
-    }
-
-    public ProcessorParameters(final ProcessorSupplier<KIn, VIn, KOut, VOut> processorSupplier, final String processorName) {
-        oldProcessorSupplier = null;
-=======
     public ProcessorParameters(final ProcessorSupplier<KIn, VIn, KOut, VOut> processorSupplier,
                                final String processorName) {
->>>>>>> 9494bebe
         this.processorSupplier = processorSupplier;
         fixedKeyProcessorSupplier = null;
         this.processorName = processorName;
     }
 
-<<<<<<< HEAD
-    public ProcessorParameters(final FixedKeyProcessorSupplier<KIn, VIn, VOut> processorSupplier, final String processorName) {
-        oldProcessorSupplier = null;
-=======
     public ProcessorParameters(final FixedKeyProcessorSupplier<KIn, VIn, VOut> processorSupplier,
                                final String processorName) {
->>>>>>> 9494bebe
         this.processorSupplier = null;
         fixedKeyProcessorSupplier = processorSupplier;
         this.processorName = processorName;
@@ -118,6 +101,10 @@
 
     @Override
     public String toString() {
-        return "ProcessorParameters{" + "processor supplier class=" + (processorSupplier != null ? processorSupplier.getClass() : "null") + ", fixed key processor supplier class=" + (fixedKeyProcessorSupplier != null ? fixedKeyProcessorSupplier.getClass() : "null") + ", processor name='" + processorName + '\'' + '}';
+        return "ProcessorParameters{" +
+            "processor supplier class=" + (processorSupplier != null ? processorSupplier.getClass() : "null") +
+            ", fixed key processor supplier class=" + (fixedKeyProcessorSupplier != null ? fixedKeyProcessorSupplier.getClass() : "null") +
+            ", processor name='" + processorName + '\'' +
+            '}';
     }
 }