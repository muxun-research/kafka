/*
 * Licensed to the Apache Software Foundation (ASF) under one or more
 * contributor license agreements. See the NOTICE file distributed with
 * this work for additional information regarding copyright ownership.
 * The ASF licenses this file to You under the Apache License, Version 2.0
 * (the "License"); you may not use this file except in compliance with
 * the License. You may obtain a copy of the License at
 *
 *    http://www.apache.org/licenses/LICENSE-2.0
 *
 * Unless required by applicable law or agreed to in writing, software
 * distributed under the License is distributed on an "AS IS" BASIS,
 * WITHOUT WARRANTIES OR CONDITIONS OF ANY KIND, either express or implied.
 * See the License for the specific language governing permissions and
 * limitations under the License.
 */
package org.apache.kafka.streams.processor.internals;

import org.apache.kafka.common.config.TopicConfig;

import java.util.Collections;
import java.util.HashMap;
import java.util.Map;
import java.util.Objects;

/**
 * RepartitionTopicConfig captures the properties required for configuring
 * the repartition topics.
 */
public class RepartitionTopicConfig extends InternalTopicConfig {

    private static final Map<String, String> REPARTITION_TOPIC_DEFAULT_OVERRIDES;
    static {
        final Map<String, String> tempTopicDefaultOverrides = new HashMap<>(INTERNAL_TOPIC_DEFAULT_OVERRIDES);
		tempTopicDefaultOverrides.put(TopicConfig.CLEANUP_POLICY_CONFIG, TopicConfig.CLEANUP_POLICY_DELETE);
		tempTopicDefaultOverrides.put(TopicConfig.SEGMENT_BYTES_CONFIG, "52428800");         // 50 MB
		tempTopicDefaultOverrides.put(TopicConfig.RETENTION_MS_CONFIG, String.valueOf(-1));  // Infinity
		REPARTITION_TOPIC_DEFAULT_OVERRIDES = Collections.unmodifiableMap(tempTopicDefaultOverrides);
	}

	RepartitionTopicConfig(final String name, final Map<String, String> topicConfigs) {
		super(name, topicConfigs);
	}

	RepartitionTopicConfig(final String name,
						   final Map<String, String> topicConfigs,
						   final int numberOfPartitions,
						   final boolean enforceNumberOfPartitions) {
		super(name, topicConfigs, numberOfPartitions, enforceNumberOfPartitions);
	}

<<<<<<< HEAD
	/**
	 * Get the configured properties for this topic. If retentionMs is set then
	 * we add additionalRetentionMs to work out the desired retention when cleanup.policy=compact,delete
	 * @param additionalRetentionMs - added to retention to allow for clock drift etc
	 * @return Properties to be used when creating the topic
	 */
	@Override
	public Map<String, String> getProperties(final Map<String, String> defaultProperties, final long additionalRetentionMs) {
=======
    /**
     * Get the configured properties for this topic. If retentionMs is set then
     * we add additionalRetentionMs to work out the desired retention when cleanup.policy=compact,delete
     *
     * @param additionalRetentionMs - added to retention to allow for clock drift etc
     * @return Properties to be used when creating the topic
     */
    @Override
    public Map<String, String> properties(final Map<String, String> defaultProperties, final long additionalRetentionMs) {
>>>>>>> 9494bebe
        // internal topic config overridden rule: library overrides < global config overrides < per-topic config overrides
        final Map<String, String> topicConfig = new HashMap<>(REPARTITION_TOPIC_DEFAULT_OVERRIDES);

        topicConfig.putAll(defaultProperties);

        topicConfig.putAll(topicConfigs);

        return topicConfig;
    }

    @Override
    public boolean equals(final Object o) {
        if (this == o) {
            return true;
        }
        if (o == null || getClass() != o.getClass()) {
            return false;
        }
        final RepartitionTopicConfig that = (RepartitionTopicConfig) o;
        return Objects.equals(name, that.name) &&
				Objects.equals(topicConfigs, that.topicConfigs) &&
				Objects.equals(enforceNumberOfPartitions, that.enforceNumberOfPartitions);
	}

	@Override
    public int hashCode() {
        return Objects.hash(name, topicConfigs, enforceNumberOfPartitions);
	}

	@Override
    public String toString() {
        return "RepartitionTopicConfig(" +
				"name=" + name +
				", topicConfigs=" + topicConfigs +
				", enforceNumberOfPartitions=" + enforceNumberOfPartitions +
				")";
	}
}<|MERGE_RESOLUTION|>--- conflicted
+++ resolved
@@ -32,33 +32,23 @@
     private static final Map<String, String> REPARTITION_TOPIC_DEFAULT_OVERRIDES;
     static {
         final Map<String, String> tempTopicDefaultOverrides = new HashMap<>(INTERNAL_TOPIC_DEFAULT_OVERRIDES);
-		tempTopicDefaultOverrides.put(TopicConfig.CLEANUP_POLICY_CONFIG, TopicConfig.CLEANUP_POLICY_DELETE);
-		tempTopicDefaultOverrides.put(TopicConfig.SEGMENT_BYTES_CONFIG, "52428800");         // 50 MB
-		tempTopicDefaultOverrides.put(TopicConfig.RETENTION_MS_CONFIG, String.valueOf(-1));  // Infinity
-		REPARTITION_TOPIC_DEFAULT_OVERRIDES = Collections.unmodifiableMap(tempTopicDefaultOverrides);
-	}
+        tempTopicDefaultOverrides.put(TopicConfig.CLEANUP_POLICY_CONFIG, TopicConfig.CLEANUP_POLICY_DELETE);
+        tempTopicDefaultOverrides.put(TopicConfig.SEGMENT_BYTES_CONFIG, "52428800");         // 50 MB
+        tempTopicDefaultOverrides.put(TopicConfig.RETENTION_MS_CONFIG, String.valueOf(-1));  // Infinity
+        REPARTITION_TOPIC_DEFAULT_OVERRIDES = Collections.unmodifiableMap(tempTopicDefaultOverrides);
+    }
 
-	RepartitionTopicConfig(final String name, final Map<String, String> topicConfigs) {
-		super(name, topicConfigs);
-	}
+    RepartitionTopicConfig(final String name, final Map<String, String> topicConfigs) {
+        super(name, topicConfigs);
+    }
 
-	RepartitionTopicConfig(final String name,
-						   final Map<String, String> topicConfigs,
-						   final int numberOfPartitions,
-						   final boolean enforceNumberOfPartitions) {
-		super(name, topicConfigs, numberOfPartitions, enforceNumberOfPartitions);
-	}
+    RepartitionTopicConfig(final String name,
+                           final Map<String, String> topicConfigs,
+                           final int numberOfPartitions,
+                           final boolean enforceNumberOfPartitions) {
+        super(name, topicConfigs, numberOfPartitions, enforceNumberOfPartitions);
+    }
 
-<<<<<<< HEAD
-	/**
-	 * Get the configured properties for this topic. If retentionMs is set then
-	 * we add additionalRetentionMs to work out the desired retention when cleanup.policy=compact,delete
-	 * @param additionalRetentionMs - added to retention to allow for clock drift etc
-	 * @return Properties to be used when creating the topic
-	 */
-	@Override
-	public Map<String, String> getProperties(final Map<String, String> defaultProperties, final long additionalRetentionMs) {
-=======
     /**
      * Get the configured properties for this topic. If retentionMs is set then
      * we add additionalRetentionMs to work out the desired retention when cleanup.policy=compact,delete
@@ -68,7 +58,6 @@
      */
     @Override
     public Map<String, String> properties(final Map<String, String> defaultProperties, final long additionalRetentionMs) {
->>>>>>> 9494bebe
         // internal topic config overridden rule: library overrides < global config overrides < per-topic config overrides
         final Map<String, String> topicConfig = new HashMap<>(REPARTITION_TOPIC_DEFAULT_OVERRIDES);
 
@@ -89,21 +78,21 @@
         }
         final RepartitionTopicConfig that = (RepartitionTopicConfig) o;
         return Objects.equals(name, that.name) &&
-				Objects.equals(topicConfigs, that.topicConfigs) &&
-				Objects.equals(enforceNumberOfPartitions, that.enforceNumberOfPartitions);
-	}
+               Objects.equals(topicConfigs, that.topicConfigs) &&
+               Objects.equals(enforceNumberOfPartitions, that.enforceNumberOfPartitions);
+    }
 
-	@Override
+    @Override
     public int hashCode() {
         return Objects.hash(name, topicConfigs, enforceNumberOfPartitions);
-	}
+    }
 
-	@Override
+    @Override
     public String toString() {
         return "RepartitionTopicConfig(" +
-				"name=" + name +
-				", topicConfigs=" + topicConfigs +
-				", enforceNumberOfPartitions=" + enforceNumberOfPartitions +
-				")";
-	}
+                "name=" + name +
+                ", topicConfigs=" + topicConfigs +
+                ", enforceNumberOfPartitions=" + enforceNumberOfPartitions +
+                ")";
+    }
 }