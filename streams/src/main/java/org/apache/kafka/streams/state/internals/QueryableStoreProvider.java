/*
 * Licensed to the Apache Software Foundation (ASF) under one or more
 * contributor license agreements. See the NOTICE file distributed with
 * this work for additional information regarding copyright ownership.
 * The ASF licenses this file to You under the Apache License, Version 2.0
 * (the "License"); you may not use this file except in compliance with
 * the License. You may obtain a copy of the License at
 *
 *    http://www.apache.org/licenses/LICENSE-2.0
 *
 * Unless required by applicable law or agreed to in writing, software
 * distributed under the License is distributed on an "AS IS" BASIS,
 * WITHOUT WARRANTIES OR CONDITIONS OF ANY KIND, either express or implied.
 * See the License for the specific language governing permissions and
 * limitations under the License.
 */
package org.apache.kafka.streams.state.internals;

import org.apache.kafka.streams.StoreQueryParameters;
import org.apache.kafka.streams.processor.StateStore;
import org.apache.kafka.streams.state.QueryableStoreType;

import java.util.HashMap;
import java.util.List;
import java.util.Map;

/**
 * A wrapper over all of the {@link StateStoreProvider}s in a Topology
 *
 * The store providers field is a reference
 */
public class QueryableStoreProvider {

<<<<<<< HEAD
	private final List<StreamThreadStateStoreProvider> storeProviders;
	private final GlobalStateStoreProvider globalStoreProvider;

	public QueryableStoreProvider(final List<StreamThreadStateStoreProvider> storeProviders,
								  final GlobalStateStoreProvider globalStateStoreProvider) {
		this.storeProviders = new ArrayList<>(storeProviders);
		this.globalStoreProvider = globalStateStoreProvider;
	}

	/**
	 * Get a composite object wrapping the instances of the {@link StateStore} with the provided
	 * storeName and {@link QueryableStoreType}
	 * @param storeQueryParameters if stateStoresEnabled is used i.e. staleStoresEnabled is true, include standbys and recovering stores;
	 *                             if stateStoresDisabled i.e. staleStoresEnabled is false, only include running actives;
	 *                             if partition is null then it fetches all local partitions on the instance;
	 *                             if partition is set then it fetches a specific partition.
	 * @param <T>                  The expected type of the returned store
	 * @return A composite object that wraps the store instances.
	 */
	public <T> T getStore(final StoreQueryParameters<T> storeQueryParameters) {
		final String storeName = storeQueryParameters.storeName();
		final QueryableStoreType<T> queryableStoreType = storeQueryParameters.queryableStoreType();
		final List<T> globalStore = globalStoreProvider.stores(storeName, queryableStoreType);
		if (!globalStore.isEmpty()) {
			return queryableStoreType.create(globalStoreProvider, storeName);
		}
		return queryableStoreType.create(
				new WrappingStoreProvider(storeProviders, storeQueryParameters),
				storeName
		);
	}
=======
    // map of StreamThread.name to StreamThreadStateStoreProvider
    private final Map<String, StreamThreadStateStoreProvider> storeProviders;
    private final GlobalStateStoreProvider globalStoreProvider;

    public QueryableStoreProvider(final GlobalStateStoreProvider globalStateStoreProvider) {
        this.storeProviders = new HashMap<>();
        this.globalStoreProvider = globalStateStoreProvider;
    }

    /**
     * Get a composite object wrapping the instances of the {@link StateStore} with the provided
     * storeName and {@link QueryableStoreType}
     *
     * @param storeQueryParameters       if stateStoresEnabled is used i.e. staleStoresEnabled is true, include standbys and recovering stores;
     *                                        if stateStoresDisabled i.e. staleStoresEnabled is false, only include running actives;
     *                                        if partition is null then it fetches all local partitions on the instance;
     *                                        if partition is set then it fetches a specific partition.
     * @param <T>                The expected type of the returned store
     * @return A composite object that wraps the store instances.
     */
    public <T> T getStore(final StoreQueryParameters<T> storeQueryParameters) {
        final String storeName = storeQueryParameters.storeName();
        final QueryableStoreType<T> queryableStoreType = storeQueryParameters.queryableStoreType();
        final List<T> globalStore = globalStoreProvider.stores(storeName, queryableStoreType);
        if (!globalStore.isEmpty()) {
            return queryableStoreType.create(globalStoreProvider, storeName);
        }
        return queryableStoreType.create(
            new WrappingStoreProvider(storeProviders.values(), storeQueryParameters),
            storeName
        );
    }

    public void addStoreProviderForThread(final String threadName, final StreamThreadStateStoreProvider streamThreadStateStoreProvider) {
        this.storeProviders.put(threadName, streamThreadStateStoreProvider);
    }

    public void removeStoreProviderForThread(final String threadName) {
        this.storeProviders.remove(threadName);
    }
>>>>>>> 15418db6
}<|MERGE_RESOLUTION|>--- conflicted
+++ resolved
@@ -26,44 +26,11 @@
 
 /**
  * A wrapper over all of the {@link StateStoreProvider}s in a Topology
- *
+ * <p>
  * The store providers field is a reference
  */
 public class QueryableStoreProvider {
 
-<<<<<<< HEAD
-	private final List<StreamThreadStateStoreProvider> storeProviders;
-	private final GlobalStateStoreProvider globalStoreProvider;
-
-	public QueryableStoreProvider(final List<StreamThreadStateStoreProvider> storeProviders,
-								  final GlobalStateStoreProvider globalStateStoreProvider) {
-		this.storeProviders = new ArrayList<>(storeProviders);
-		this.globalStoreProvider = globalStateStoreProvider;
-	}
-
-	/**
-	 * Get a composite object wrapping the instances of the {@link StateStore} with the provided
-	 * storeName and {@link QueryableStoreType}
-	 * @param storeQueryParameters if stateStoresEnabled is used i.e. staleStoresEnabled is true, include standbys and recovering stores;
-	 *                             if stateStoresDisabled i.e. staleStoresEnabled is false, only include running actives;
-	 *                             if partition is null then it fetches all local partitions on the instance;
-	 *                             if partition is set then it fetches a specific partition.
-	 * @param <T>                  The expected type of the returned store
-	 * @return A composite object that wraps the store instances.
-	 */
-	public <T> T getStore(final StoreQueryParameters<T> storeQueryParameters) {
-		final String storeName = storeQueryParameters.storeName();
-		final QueryableStoreType<T> queryableStoreType = storeQueryParameters.queryableStoreType();
-		final List<T> globalStore = globalStoreProvider.stores(storeName, queryableStoreType);
-		if (!globalStore.isEmpty()) {
-			return queryableStoreType.create(globalStoreProvider, storeName);
-		}
-		return queryableStoreType.create(
-				new WrappingStoreProvider(storeProviders, storeQueryParameters),
-				storeName
-		);
-	}
-=======
     // map of StreamThread.name to StreamThreadStateStoreProvider
     private final Map<String, StreamThreadStateStoreProvider> storeProviders;
     private final GlobalStateStoreProvider globalStoreProvider;
@@ -76,12 +43,11 @@
     /**
      * Get a composite object wrapping the instances of the {@link StateStore} with the provided
      * storeName and {@link QueryableStoreType}
-     *
-     * @param storeQueryParameters       if stateStoresEnabled is used i.e. staleStoresEnabled is true, include standbys and recovering stores;
-     *                                        if stateStoresDisabled i.e. staleStoresEnabled is false, only include running actives;
-     *                                        if partition is null then it fetches all local partitions on the instance;
-     *                                        if partition is set then it fetches a specific partition.
-     * @param <T>                The expected type of the returned store
+     * @param storeQueryParameters if stateStoresEnabled is used i.e. staleStoresEnabled is true, include standbys and recovering stores;
+     *                             if stateStoresDisabled i.e. staleStoresEnabled is false, only include running actives;
+     *                             if partition is null then it fetches all local partitions on the instance;
+     *                             if partition is set then it fetches a specific partition.
+     * @param <T>                  The expected type of the returned store
      * @return A composite object that wraps the store instances.
      */
     public <T> T getStore(final StoreQueryParameters<T> storeQueryParameters) {
@@ -91,10 +57,7 @@
         if (!globalStore.isEmpty()) {
             return queryableStoreType.create(globalStoreProvider, storeName);
         }
-        return queryableStoreType.create(
-            new WrappingStoreProvider(storeProviders.values(), storeQueryParameters),
-            storeName
-        );
+        return queryableStoreType.create(new WrappingStoreProvider(storeProviders.values(), storeQueryParameters), storeName);
     }
 
     public void addStoreProviderForThread(final String threadName, final StreamThreadStateStoreProvider streamThreadStateStoreProvider) {
@@ -104,5 +67,4 @@
     public void removeStoreProviderForThread(final String threadName) {
         this.storeProviders.remove(threadName);
     }
->>>>>>> 15418db6
 }