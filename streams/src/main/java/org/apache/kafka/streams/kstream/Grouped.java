--- conflicted
+++ resolved
@@ -66,34 +66,6 @@
 
 
     /**
-<<<<<<< HEAD
-	 * Create a {@link Grouped} instance with the provided keySerde. If {@code null} the default key serde from config will be used.
-	 * @param keySerde the Serde used for serializing the key. If {@code null} the default key serde from config will be used
-	 * @return a new {@link Grouped} configured with the keySerde
-	 * @see KStream#groupByKey(Grouped)
-	 * @see KStream#groupBy(KeyValueMapper, Grouped)
-	 * @see KTable#groupBy(KeyValueMapper, Grouped)
-	 */
-	public static <K, V> Grouped<K, V> keySerde(final Serde<K> keySerde) {
-		return new Grouped<>(null, keySerde, null);
-	}
-
-
-    /**
-	 * Create a {@link Grouped} instance with the provided valueSerde.  If {@code null} the default value serde from config will be used.
-	 *
-	 * @param valueSerde the {@link Serde} used for serializing the value. If {@code null} the default value serde from config will be used
-	 * @return a new {@link Grouped} configured with the valueSerde
-	 * @see KStream#groupByKey(Grouped)
-	 * @see KStream#groupBy(KeyValueMapper, Grouped)
-	 * @see KTable#groupBy(KeyValueMapper, Grouped)
-	 */
-	public static <K, V> Grouped<K, V> valueSerde(final Serde<V> valueSerde) {
-		return new Grouped<>(null, null, valueSerde);
-	}
-
-	/**
-=======
      * Create a {@link Grouped} instance with the provided keySerde. If {@code null} the default key serde from config will be used.
      *
      * @param keySerde
@@ -133,7 +105,6 @@
     }
 
     /**
->>>>>>> 9494bebe
      * Create a {@link Grouped} instance with the provided  name, keySerde, and valueSerde. If the keySerde and/or the valueSerde is
      * {@code null} the default value for the respective serde from config will be used.
      *
