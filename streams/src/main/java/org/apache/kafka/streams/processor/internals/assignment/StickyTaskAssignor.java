--- conflicted
+++ resolved
@@ -21,68 +21,50 @@
 import org.slf4j.Logger;
 import org.slf4j.LoggerFactory;
 
-import java.util.ArrayList;
-import java.util.Collection;
-import java.util.Collections;
-import java.util.HashMap;
-import java.util.HashSet;
-import java.util.Iterator;
-import java.util.List;
-import java.util.Map;
-import java.util.Objects;
-import java.util.Set;
-import java.util.UUID;
+import java.util.*;
 
 public class StickyTaskAssignor implements TaskAssignor {
 
-	private static final Logger log = LoggerFactory.getLogger(StickyTaskAssignor.class);
-	private Map<UUID, ClientState> clients;
-	private Set<TaskId> allTaskIds;
-	private Set<TaskId> standbyTaskIds;
-	private final Map<TaskId, UUID> previousActiveTaskAssignment = new HashMap<>();
-	private final Map<TaskId, Set<UUID>> previousStandbyTaskAssignment = new HashMap<>();
-	private TaskPairs taskPairs;
-
-	private final boolean mustPreserveActiveTaskAssignment;
-
-	public StickyTaskAssignor() {
-		this(false);
-	}
-
-	StickyTaskAssignor(final boolean mustPreserveActiveTaskAssignment) {
-		this.mustPreserveActiveTaskAssignment = mustPreserveActiveTaskAssignment;
-	}
-
-	@Override
-	public boolean assign(final Map<UUID, ClientState> clients,
-						  final Set<TaskId> allTaskIds,
-						  final Set<TaskId> statefulTaskIds,
-						  final AssignmentConfigs configs) {
-		this.clients = clients;
-		this.allTaskIds = allTaskIds;
-		this.standbyTaskIds = statefulTaskIds;
-
-		final int maxPairs = allTaskIds.size() * (allTaskIds.size() - 1) / 2;
-		taskPairs = new TaskPairs(maxPairs);
-		mapPreviousTaskAssignment(clients);
-
-		assignActive();
-		assignStandby(configs.numStandbyReplicas);
-		return false;
-	}
+    private static final Logger log = LoggerFactory.getLogger(StickyTaskAssignor.class);
+    private Map<UUID, ClientState> clients;
+    private Set<TaskId> allTaskIds;
+    private Set<TaskId> standbyTaskIds;
+    private final Map<TaskId, UUID> previousActiveTaskAssignment = new HashMap<>();
+    private final Map<TaskId, Set<UUID>> previousStandbyTaskAssignment = new HashMap<>();
+    private TaskPairs taskPairs;
+
+    private final boolean mustPreserveActiveTaskAssignment;
+
+    public StickyTaskAssignor() {
+        this(false);
+    }
+
+    StickyTaskAssignor(final boolean mustPreserveActiveTaskAssignment) {
+        this.mustPreserveActiveTaskAssignment = mustPreserveActiveTaskAssignment;
+    }
+
+    @Override
+    public boolean assign(final Map<UUID, ClientState> clients, final Set<TaskId> allTaskIds, final Set<TaskId> statefulTaskIds, final AssignmentConfigs configs) {
+        this.clients = clients;
+        this.allTaskIds = allTaskIds;
+        this.standbyTaskIds = statefulTaskIds;
+
+        final int maxPairs = allTaskIds.size() * (allTaskIds.size() - 1) / 2;
+        taskPairs = new TaskPairs(maxPairs);
+        mapPreviousTaskAssignment(clients);
+
+        assignActive();
+        assignStandby(configs.numStandbyReplicas);
+        return false;
+    }
 
     private void assignStandby(final int numStandbyReplicas) {
-		for (final TaskId taskId : standbyTaskIds) {
-			for (int i = 0; i < numStandbyReplicas; i++) {
-				final Set<UUID> ids = findClientsWithoutAssignedTask(taskId);
-				if (ids.isEmpty()) {
-					log.warn("Unable to assign {} of {} standby tasks for task [{}]. " +
-									"There is not enough available capacity. You should " +
-									"increase the number of threads and/or application instances " +
-									"to maintain the requested number of standby replicas.",
-							numStandbyReplicas - i,
-							numStandbyReplicas, taskId);
-					break;
+        for (final TaskId taskId : standbyTaskIds) {
+            for (int i = 0; i < numStandbyReplicas; i++) {
+                final Set<UUID> ids = findClientsWithoutAssignedTask(taskId);
+                if (ids.isEmpty()) {
+                    log.warn("Unable to assign {} of {} standby tasks for task [{}]. " + "There is not enough available capacity. You should " + "increase the number of threads and/or application instances " + "to maintain the requested number of standby replicas.", numStandbyReplicas - i, numStandbyReplicas, taskId);
+                    break;
                 }
                 allocateTaskWithClientCandidates(taskId, ids, false);
             }
@@ -90,11 +72,6 @@
     }
 
     private void assignActive() {
-<<<<<<< HEAD
-		final int totalCapacity = sumCapacity(clients.values());
-		final int tasksPerThread = allTaskIds.size() / totalCapacity;
-		final Set<TaskId> assigned = new HashSet<>();
-=======
         final int totalCapacity = sumCapacity(clients.values());
         if (totalCapacity == 0) {
             throw new IllegalStateException("`totalCapacity` should never be zero.");
@@ -102,37 +79,36 @@
 
         final int tasksPerThread = allTaskIds.size() / totalCapacity;
         final Set<TaskId> assigned = new HashSet<>();
->>>>>>> 15418db6
 
         // first try and re-assign existing active tasks to clients that previously had
         // the same active task
-		for (final Map.Entry<TaskId, UUID> entry : previousActiveTaskAssignment.entrySet()) {
-			final TaskId taskId = entry.getKey();
-			if (allTaskIds.contains(taskId)) {
-				final ClientState client = clients.get(entry.getValue());
-				if (mustPreserveActiveTaskAssignment || client.hasUnfulfilledQuota(tasksPerThread)) {
-					assignTaskToClient(assigned, taskId, client);
-				}
-			}
-		}
-
-		final Set<TaskId> unassigned = new HashSet<>(allTaskIds);
+        for (final Map.Entry<TaskId, UUID> entry : previousActiveTaskAssignment.entrySet()) {
+            final TaskId taskId = entry.getKey();
+            if (allTaskIds.contains(taskId)) {
+                final ClientState client = clients.get(entry.getValue());
+                if (mustPreserveActiveTaskAssignment || client.hasUnfulfilledQuota(tasksPerThread)) {
+                    assignTaskToClient(assigned, taskId, client);
+                }
+            }
+        }
+
+        final Set<TaskId> unassigned = new HashSet<>(allTaskIds);
         unassigned.removeAll(assigned);
 
         // try and assign any remaining unassigned tasks to clients that previously
         // have seen the task.
         for (final Iterator<TaskId> iterator = unassigned.iterator(); iterator.hasNext(); ) {
-			final TaskId taskId = iterator.next();
-			final Set<UUID> clientIds = previousStandbyTaskAssignment.get(taskId);
+            final TaskId taskId = iterator.next();
+            final Set<UUID> clientIds = previousStandbyTaskAssignment.get(taskId);
             if (clientIds != null) {
-				for (final UUID clientId : clientIds) {
-					final ClientState client = clients.get(clientId);
-					if (client.hasUnfulfilledQuota(tasksPerThread)) {
-						assignTaskToClient(assigned, taskId, client);
-						iterator.remove();
-						break;
-					}
-				}
+                for (final UUID clientId : clientIds) {
+                    final ClientState client = clients.get(clientId);
+                    if (client.hasUnfulfilledQuota(tasksPerThread)) {
+                        assignTaskToClient(assigned, taskId, client);
+                        iterator.remove();
+                        break;
+                    }
+                }
             }
         }
 
@@ -144,50 +120,50 @@
         }
     }
 
-	private void allocateTaskWithClientCandidates(final TaskId taskId, final Set<UUID> clientsWithin, final boolean active) {
-		final ClientState client = findClient(taskId, clientsWithin);
-		taskPairs.addPairs(taskId, client.assignedTasks());
-		if (active) {
-			client.assignActive(taskId);
-		} else {
-			client.assignStandby(taskId);
-		}
-	}
-
-	private void assignTaskToClient(final Set<TaskId> assigned, final TaskId taskId, final ClientState client) {
-		taskPairs.addPairs(taskId, client.assignedTasks());
-		client.assignActive(taskId);
-		assigned.add(taskId);
-	}
-
-	private Set<UUID> findClientsWithoutAssignedTask(final TaskId taskId) {
-		final Set<UUID> clientIds = new HashSet<>();
-		for (final Map.Entry<UUID, ClientState> client : clients.entrySet()) {
-			if (!client.getValue().hasAssignedTask(taskId)) {
-				clientIds.add(client.getKey());
-			}
-		}
-		return clientIds;
-	}
-
-
-	private ClientState findClient(final TaskId taskId, final Set<UUID> clientsWithin) {
-
-		// optimize the case where there is only 1 id to search within.
-		if (clientsWithin.size() == 1) {
-			return clients.get(clientsWithin.iterator().next());
-		}
-
-		final ClientState previous = findClientsWithPreviousAssignedTask(taskId, clientsWithin);
-		if (previous == null) {
-			return leastLoaded(taskId, clientsWithin);
-		}
+    private void allocateTaskWithClientCandidates(final TaskId taskId, final Set<UUID> clientsWithin, final boolean active) {
+        final ClientState client = findClient(taskId, clientsWithin);
+        taskPairs.addPairs(taskId, client.assignedTasks());
+        if (active) {
+            client.assignActive(taskId);
+        } else {
+            client.assignStandby(taskId);
+        }
+    }
+
+    private void assignTaskToClient(final Set<TaskId> assigned, final TaskId taskId, final ClientState client) {
+        taskPairs.addPairs(taskId, client.assignedTasks());
+        client.assignActive(taskId);
+        assigned.add(taskId);
+    }
+
+    private Set<UUID> findClientsWithoutAssignedTask(final TaskId taskId) {
+        final Set<UUID> clientIds = new HashSet<>();
+        for (final Map.Entry<UUID, ClientState> client : clients.entrySet()) {
+            if (!client.getValue().hasAssignedTask(taskId)) {
+                clientIds.add(client.getKey());
+            }
+        }
+        return clientIds;
+    }
+
+
+    private ClientState findClient(final TaskId taskId, final Set<UUID> clientsWithin) {
+
+        // optimize the case where there is only 1 id to search within.
+        if (clientsWithin.size() == 1) {
+            return clients.get(clientsWithin.iterator().next());
+        }
+
+        final ClientState previous = findClientsWithPreviousAssignedTask(taskId, clientsWithin);
+        if (previous == null) {
+            return leastLoaded(taskId, clientsWithin);
+        }
 
         if (shouldBalanceLoad(previous)) {
             final ClientState standby = findLeastLoadedClientWithPreviousStandByTask(taskId, clientsWithin);
-			if (standby == null || shouldBalanceLoad(standby)) {
-				return leastLoaded(taskId, clientsWithin);
-			}
+            if (standby == null || shouldBalanceLoad(standby)) {
+                return leastLoaded(taskId, clientsWithin);
+            }
             return standby;
         }
 
@@ -198,77 +174,75 @@
         return client.reachedCapacity() && hasClientsWithMoreAvailableCapacity(client);
     }
 
-	private boolean hasClientsWithMoreAvailableCapacity(final ClientState client) {
-		for (final ClientState clientState : clients.values()) {
-			if (clientState.hasMoreAvailableCapacityThan(client)) {
-				return true;
-			}
-		}
-		return false;
-	}
-
-	private ClientState findClientsWithPreviousAssignedTask(final TaskId taskId, final Set<UUID> clientsWithin) {
-		final UUID previous = previousActiveTaskAssignment.get(taskId);
-		if (previous != null && clientsWithin.contains(previous)) {
-			return clients.get(previous);
-		}
-		return findLeastLoadedClientWithPreviousStandByTask(taskId, clientsWithin);
-	}
-
-	private ClientState findLeastLoadedClientWithPreviousStandByTask(final TaskId taskId, final Set<UUID> clientsWithin) {
-		final Set<UUID> ids = previousStandbyTaskAssignment.get(taskId);
-		if (ids == null) {
-			return null;
-		}
-		final HashSet<UUID> constrainTo = new HashSet<>(ids);
-		constrainTo.retainAll(clientsWithin);
-		return leastLoaded(taskId, constrainTo);
-	}
-
-	private ClientState leastLoaded(final TaskId taskId, final Set<UUID> clientIds) {
-		final ClientState leastLoaded = findLeastLoaded(taskId, clientIds, true);
-		if (leastLoaded == null) {
-			return findLeastLoaded(taskId, clientIds, false);
-		}
-		return leastLoaded;
-	}
-
-    private ClientState findLeastLoaded(final TaskId taskId,
-										final Set<UUID> clientIds,
-										final boolean checkTaskPairs) {
+    private boolean hasClientsWithMoreAvailableCapacity(final ClientState client) {
+        for (final ClientState clientState : clients.values()) {
+            if (clientState.hasMoreAvailableCapacityThan(client)) {
+                return true;
+            }
+        }
+        return false;
+    }
+
+    private ClientState findClientsWithPreviousAssignedTask(final TaskId taskId, final Set<UUID> clientsWithin) {
+        final UUID previous = previousActiveTaskAssignment.get(taskId);
+        if (previous != null && clientsWithin.contains(previous)) {
+            return clients.get(previous);
+        }
+        return findLeastLoadedClientWithPreviousStandByTask(taskId, clientsWithin);
+    }
+
+    private ClientState findLeastLoadedClientWithPreviousStandByTask(final TaskId taskId, final Set<UUID> clientsWithin) {
+        final Set<UUID> ids = previousStandbyTaskAssignment.get(taskId);
+        if (ids == null) {
+            return null;
+        }
+        final HashSet<UUID> constrainTo = new HashSet<>(ids);
+        constrainTo.retainAll(clientsWithin);
+        return leastLoaded(taskId, constrainTo);
+    }
+
+    private ClientState leastLoaded(final TaskId taskId, final Set<UUID> clientIds) {
+        final ClientState leastLoaded = findLeastLoaded(taskId, clientIds, true);
+        if (leastLoaded == null) {
+            return findLeastLoaded(taskId, clientIds, false);
+        }
+        return leastLoaded;
+    }
+
+    private ClientState findLeastLoaded(final TaskId taskId, final Set<UUID> clientIds, final boolean checkTaskPairs) {
         ClientState leastLoaded = null;
-		for (final UUID id : clientIds) {
-			final ClientState client = clients.get(id);
-			if (client.assignedTaskCount() == 0) {
-				return client;
-			}
-
-			if (leastLoaded == null || client.hasMoreAvailableCapacityThan(leastLoaded)) {
-				if (!checkTaskPairs) {
-					leastLoaded = client;
-				} else if (taskPairs.hasNewPair(taskId, client.assignedTasks())) {
-					leastLoaded = client;
-				}
-			}
-
-		}
-		return leastLoaded;
-
-	}
-
-	private void mapPreviousTaskAssignment(final Map<UUID, ClientState> clients) {
-		for (final Map.Entry<UUID, ClientState> clientState : clients.entrySet()) {
-			for (final TaskId activeTask : clientState.getValue().prevActiveTasks()) {
-				previousActiveTaskAssignment.put(activeTask, clientState.getKey());
-			}
-
-			for (final TaskId prevAssignedTask : clientState.getValue().prevStandbyTasks()) {
-				previousStandbyTaskAssignment.computeIfAbsent(prevAssignedTask, t -> new HashSet<>());
-				previousStandbyTaskAssignment.get(prevAssignedTask).add(clientState.getKey());
-			}
-		}
-
-	}
+        for (final UUID id : clientIds) {
+            final ClientState client = clients.get(id);
+            if (client.assignedTaskCount() == 0) {
+                return client;
+            }
+
+            if (leastLoaded == null || client.hasMoreAvailableCapacityThan(leastLoaded)) {
+                if (!checkTaskPairs) {
+                    leastLoaded = client;
+                } else if (taskPairs.hasNewPair(taskId, client.assignedTasks())) {
+                    leastLoaded = client;
+                }
+            }
+
+        }
+        return leastLoaded;
+
+    }
+
+    private void mapPreviousTaskAssignment(final Map<UUID, ClientState> clients) {
+        for (final Map.Entry<UUID, ClientState> clientState : clients.entrySet()) {
+            for (final TaskId activeTask : clientState.getValue().prevActiveTasks()) {
+                previousActiveTaskAssignment.put(activeTask, clientState.getKey());
+            }
+
+            for (final TaskId prevAssignedTask : clientState.getValue().prevStandbyTasks()) {
+                previousStandbyTaskAssignment.computeIfAbsent(prevAssignedTask, t -> new HashSet<>());
+                previousStandbyTaskAssignment.get(prevAssignedTask).add(clientState.getKey());
+            }
+        }
+
+    }
 
     private int sumCapacity(final Collection<ClientState> values) {
         int capacity = 0;
