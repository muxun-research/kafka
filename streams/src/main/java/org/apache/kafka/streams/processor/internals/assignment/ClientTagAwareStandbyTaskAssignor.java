/*
 * Licensed to the Apache Software Foundation (ASF) under one or more
 * contributor license agreements. See the NOTICE file distributed with
 * this work for additional information regarding copyright ownership.
 * The ASF licenses this file to You under the Apache License, Version 2.0
 * (the "License"); you may not use this file except in compliance with
 * the License. You may obtain a copy of the License at
 *
 *    http://www.apache.org/licenses/LICENSE-2.0
 *
 * Unless required by applicable law or agreed to in writing, software
 * distributed under the License is distributed on an "AS IS" BASIS,
 * WITHOUT WARRANTIES OR CONDITIONS OF ANY KIND, either express or implied.
 * See the License for the specific language governing permissions and
 * limitations under the License.
 */
package org.apache.kafka.streams.processor.internals.assignment;

import org.apache.kafka.streams.KeyValue;
import org.apache.kafka.streams.processor.TaskId;
import org.apache.kafka.streams.processor.assignment.AssignmentConfigs;
import org.apache.kafka.streams.processor.assignment.ProcessId;

import org.slf4j.Logger;
import org.slf4j.LoggerFactory;

<<<<<<< HEAD
import java.util.*;
import java.util.Map.Entry;
=======
import java.util.HashMap;
import java.util.HashSet;
import java.util.List;
import java.util.Map;
import java.util.Map.Entry;
import java.util.Objects;
import java.util.Set;
import java.util.function.BiConsumer;
import java.util.function.BiFunction;
import java.util.function.Function;
import java.util.stream.Collectors;
>>>>>>> 9494bebe

import static org.apache.kafka.streams.processor.internals.assignment.StandbyTaskAssignmentUtils.*;

/**
 * Distributes standby tasks over different tag dimensions. Standby task distribution is on a best-effort basis.
 * If rack aware standby task assignment is not possible, implementation fall backs to distributing standby tasks on least-loaded clients.
 * @see DefaultStandbyTaskAssignor
 */
class ClientTagAwareStandbyTaskAssignor implements StandbyTaskAssignor {
    private static final Logger log = LoggerFactory.getLogger(ClientTagAwareStandbyTaskAssignor.class);

    private final BiFunction<ProcessId, ClientState, Map<String, String>> clientTagFunction;
    private final Function<AssignmentConfigs, List<String>> tagsFunction;

    public ClientTagAwareStandbyTaskAssignor() {
        this((uuid, clientState) -> clientState.clientTags(),
            AssignmentConfigs::rackAwareAssignmentTags
        );
    }

    public ClientTagAwareStandbyTaskAssignor(final BiFunction<ProcessId, ClientState, Map<String, String>> clientTagFunction,
                                             final Function<AssignmentConfigs, List<String>> tagsFunction) {
        this.clientTagFunction = clientTagFunction;
        this.tagsFunction = tagsFunction;
    }

    /**
     * The algorithm distributes standby tasks for the {@param statefulTaskIds} over different tag dimensions.
     * For each stateful task, the number of standby tasks will be assigned based on configured {@link AssignmentConfigs#numStandbyReplicas()}.
     * Rack aware standby tasks distribution only takes into account tags specified via {@link AssignmentConfigs#rackAwareAssignmentTags()}.
     * Ideally, all standby tasks for any given stateful task will be located on different tag dimensions to have the best possible distribution.
     * However, if the ideal (or partially ideal) distribution is impossible, the algorithm will fall back to the least-loaded clients without taking rack awareness constraints into consideration.
     * The least-loaded clients are determined based on the total number of tasks (active and standby tasks) assigned to the client.
     */
    @Override
<<<<<<< HEAD
    public boolean assign(final Map<UUID, ClientState> clients, final Set<TaskId> allTaskIds, final Set<TaskId> statefulTaskIds, final AssignorConfiguration.AssignmentConfigs configs) {
        final int numStandbyReplicas = configs.numStandbyReplicas;
        final Set<String> rackAwareAssignmentTags = new HashSet<>(configs.rackAwareAssignmentTags);
=======
    public boolean assign(final Map<ProcessId, ClientState> clients,
                          final Set<TaskId> allTaskIds,
                          final Set<TaskId> statefulTaskIds,
                          final AssignmentConfigs configs) {
        final int numStandbyReplicas = configs.numStandbyReplicas();
        final Set<String> rackAwareAssignmentTags = new HashSet<>(tagsFunction.apply(configs));
>>>>>>> 9494bebe

        final Map<TaskId, Integer> tasksToRemainingStandbys = computeTasksToRemainingStandbys(numStandbyReplicas, statefulTaskIds);

        final Map<String, Set<String>> tagKeyToValues = new HashMap<>();
        final Map<TagEntry, Set<ProcessId>> tagEntryToClients = new HashMap<>();

        fillClientsTagStatistics(clients, tagEntryToClients, tagKeyToValues);

        final ConstrainedPrioritySet standbyTaskClientsByTaskLoad = createLeastLoadedPrioritySetConstrainedByAssignedTask(clients);

        final Map<TaskId, ProcessId> pendingStandbyTasksToClientId = new HashMap<>();

        for (final TaskId statefulTaskId : statefulTaskIds) {
            for (final Map.Entry<ProcessId, ClientState> entry : clients.entrySet()) {
                final ProcessId clientId = entry.getKey();
                final ClientState clientState = entry.getValue();

                if (clientState.activeTasks().contains(statefulTaskId)) {
                    assignStandbyTasksToClientsWithDifferentTags(numStandbyReplicas, standbyTaskClientsByTaskLoad, statefulTaskId, clientId, rackAwareAssignmentTags, clients, tasksToRemainingStandbys, tagKeyToValues, tagEntryToClients, pendingStandbyTasksToClientId);
                }
            }
        }

        if (!tasksToRemainingStandbys.isEmpty()) {
            assignPendingStandbyTasksToLeastLoadedClients(clients, numStandbyReplicas, standbyTaskClientsByTaskLoad, tasksToRemainingStandbys);
        }

        // returning false, because standby task assignment will never require a follow-up probing rebalance.
        return false;
    }

<<<<<<< HEAD
    private static void assignPendingStandbyTasksToLeastLoadedClients(final Map<UUID, ClientState> clients, final int numStandbyReplicas, final ConstrainedPrioritySet standbyTaskClientsByTaskLoad, final Map<TaskId, Integer> pendingStandbyTaskToNumberRemainingStandbys) {
=======
    private static void assignPendingStandbyTasksToLeastLoadedClients(final Map<ProcessId, ClientState> clients,
                                                                      final int numStandbyReplicas,
                                                                      final ConstrainedPrioritySet standbyTaskClientsByTaskLoad,
                                                                      final Map<TaskId, Integer> pendingStandbyTaskToNumberRemainingStandbys) {
>>>>>>> 9494bebe
        // We need to re offer all the clients to find the least loaded ones
        standbyTaskClientsByTaskLoad.offerAll(clients.keySet());

        for (final Entry<TaskId, Integer> pendingStandbyTaskAssignmentEntry : pendingStandbyTaskToNumberRemainingStandbys.entrySet()) {
            final TaskId activeTaskId = pendingStandbyTaskAssignmentEntry.getKey();

            pollClientAndMaybeAssignAndUpdateRemainingStandbyTasks(numStandbyReplicas, clients, pendingStandbyTaskToNumberRemainingStandbys, standbyTaskClientsByTaskLoad, activeTaskId, log);
        }
    }

    @Override
    public boolean isAllowedTaskMovement(final ClientState source, final ClientState destination) {
        final Map<String, String> sourceClientTags = clientTagFunction.apply(source.processId(), source);
        final Map<String, String> destinationClientTags = clientTagFunction.apply(destination.processId(), destination);

        for (final Entry<String, String> sourceClientTagEntry : sourceClientTags.entrySet()) {
            if (!sourceClientTagEntry.getValue().equals(destinationClientTags.get(sourceClientTagEntry.getKey()))) {
                return false;
            }
        }

        return true;
    }

    /**
     * Whether one task can be moved from source to destination. If the number of distinct tags including active
     * and standby after the movement isn't decreased, then we can move the task. Otherwise, we can not move
     * the task.
     * @param source Source client
     * @param destination Destination client
     * @param sourceTask Task to move
     * @param clientStateMap All client metadata
     * @return If the task can be moved
     */
    @Override
    public boolean isAllowedTaskMovement(final ClientState source,
                                         final ClientState destination,
                                         final TaskId sourceTask,
                                         final Map<ProcessId, ClientState> clientStateMap) {

        final BiConsumer<ClientState, Set<KeyValue<String, String>>> addTags = (cs, tagSet) -> {
            final Map<String, String> tags = clientTagFunction.apply(cs.processId(), cs);
            if (tags != null) {
                tagSet.addAll(tags.entrySet().stream()
                    .map(entry -> KeyValue.pair(entry.getKey(), entry.getValue()))
                    .collect(Collectors.toList())
                );
            }
        };

        final Set<KeyValue<String, String>> tagsWithSource = new HashSet<>();
        final Set<KeyValue<String, String>> tagsWithDestination = new HashSet<>();
        for (final ClientState clientState : clientStateMap.values()) {
            if (clientState.hasAssignedTask(sourceTask)
                && !clientState.processId().equals(source.processId())
                && !clientState.processId().equals(destination.processId())) {
                addTags.accept(clientState, tagsWithSource);
                addTags.accept(clientState, tagsWithDestination);
            }
        }
        addTags.accept(source, tagsWithSource);
        addTags.accept(destination, tagsWithDestination);

        return tagsWithDestination.size() >= tagsWithSource.size();
    }

    // Visible for testing
<<<<<<< HEAD
    static void fillClientsTagStatistics(final Map<UUID, ClientState> clientStates, final Map<TagEntry, Set<UUID>> tagEntryToClients, final Map<String, Set<String>> tagKeyToValues) {
        for (final Entry<UUID, ClientState> clientStateEntry : clientStates.entrySet()) {
            final UUID clientId = clientStateEntry.getKey();
=======
    void fillClientsTagStatistics(final Map<ProcessId, ClientState> clientStates,
                                  final Map<TagEntry, Set<ProcessId>> tagEntryToClients,
                                  final Map<String, Set<String>> tagKeyToValues) {
        for (final Entry<ProcessId, ClientState> clientStateEntry : clientStates.entrySet()) {
            final ProcessId clientId = clientStateEntry.getKey();
>>>>>>> 9494bebe
            final ClientState clientState = clientStateEntry.getValue();

            clientTagFunction.apply(clientId, clientState).forEach((tagKey, tagValue) -> {
                tagKeyToValues.computeIfAbsent(tagKey, ignored -> new HashSet<>()).add(tagValue);
                tagEntryToClients.computeIfAbsent(new TagEntry(tagKey, tagValue), ignored -> new HashSet<>()).add(clientId);
            });
        }
    }

    // Visible for testing
<<<<<<< HEAD
    static void assignStandbyTasksToClientsWithDifferentTags(final int numberOfStandbyClients, final ConstrainedPrioritySet standbyTaskClientsByTaskLoad, final TaskId activeTaskId, final UUID activeTaskClient, final Set<String> rackAwareAssignmentTags, final Map<UUID, ClientState> clientStates, final Map<TaskId, Integer> tasksToRemainingStandbys, final Map<String, Set<String>> tagKeyToValues, final Map<TagEntry, Set<UUID>> tagEntryToClients, final Map<TaskId, UUID> pendingStandbyTasksToClientId) {
=======
    void assignStandbyTasksToClientsWithDifferentTags(final int numberOfStandbyClients,
                                                      final ConstrainedPrioritySet standbyTaskClientsByTaskLoad,
                                                      final TaskId activeTaskId,
                                                      final ProcessId activeTaskClient,
                                                      final Set<String> rackAwareAssignmentTags,
                                                      final Map<ProcessId, ClientState> clientStates,
                                                      final Map<TaskId, Integer> tasksToRemainingStandbys,
                                                      final Map<String, Set<String>> tagKeyToValues,
                                                      final Map<TagEntry, Set<ProcessId>> tagEntryToClients,
                                                      final Map<TaskId, ProcessId> pendingStandbyTasksToClientId) {
>>>>>>> 9494bebe
        standbyTaskClientsByTaskLoad.offerAll(clientStates.keySet());

        // We set countOfUsedClients as 1 because client where active task is located has to be considered as used.
        int countOfUsedClients = 1;
        int numRemainingStandbys = tasksToRemainingStandbys.get(activeTaskId);

        final Map<TagEntry, Set<ProcessId>> tagEntryToUsedClients = new HashMap<>();

        ProcessId lastUsedClient = activeTaskClient;
        do {
<<<<<<< HEAD
            updateClientsOnAlreadyUsedTagEntries(lastUsedClient, countOfUsedClients, rackAwareAssignmentTags, clientStates, tagEntryToClients, tagKeyToValues, tagEntryToUsedClients);

            final UUID clientOnUnusedTagDimensions = standbyTaskClientsByTaskLoad.poll(activeTaskId, uuid -> !isClientUsedOnAnyOfTheTagEntries(uuid, tagEntryToUsedClients));
=======
            updateClientsOnAlreadyUsedTagEntries(
                lastUsedClient,
                countOfUsedClients,
                rackAwareAssignmentTags,
                clientStates,
                tagEntryToClients,
                tagKeyToValues,
                tagEntryToUsedClients
            );

            final ProcessId clientOnUnusedTagDimensions = standbyTaskClientsByTaskLoad.poll(
                activeTaskId, uuid -> !isClientUsedOnAnyOfTheTagEntries(uuid, tagEntryToUsedClients)
            );
>>>>>>> 9494bebe

            if (clientOnUnusedTagDimensions == null) {
                break;
            }

            final ClientState clientStateOnUsedTagDimensions = clientStates.get(clientOnUnusedTagDimensions);
            countOfUsedClients++;
            numRemainingStandbys--;

<<<<<<< HEAD
            log.debug("Assigning {} out of {} standby tasks for an active task [{}] with client tags {}. " + "Standby task client tags are {}.", numberOfStandbyClients - numRemainingStandbys, numberOfStandbyClients, activeTaskId, clientStates.get(activeTaskClient).clientTags(), clientStateOnUsedTagDimensions.clientTags());
=======
            log.debug("Assigning {} out of {} standby tasks for an active task [{}] with client tags {}. " +
                    "Standby task client tags are {}.",
                    numberOfStandbyClients - numRemainingStandbys, numberOfStandbyClients, activeTaskId,
                    clientTagFunction.apply(activeTaskClient, clientStates.get(activeTaskClient)),
                    clientTagFunction.apply(clientStateOnUsedTagDimensions.processId(), clientStateOnUsedTagDimensions));
>>>>>>> 9494bebe

            clientStateOnUsedTagDimensions.assignStandby(activeTaskId);
            lastUsedClient = clientOnUnusedTagDimensions;
        } while (numRemainingStandbys > 0);

        if (numRemainingStandbys > 0) {
            pendingStandbyTasksToClientId.put(activeTaskId, activeTaskClient);
            tasksToRemainingStandbys.put(activeTaskId, numRemainingStandbys);
<<<<<<< HEAD
            log.warn("Rack aware standby task assignment was not able to assign {} of {} standby tasks for the " + "active task [{}] with the rack aware assignment tags {}. " + "This may happen when there aren't enough application instances on different tag " + "dimensions compared to an active and corresponding standby task. " + "Consider launching application instances on different tag dimensions than [{}]. " + "Standby task assignment will fall back to assigning standby tasks to the least loaded clients.", numRemainingStandbys, numberOfStandbyClients, activeTaskId, rackAwareAssignmentTags, clientStates.get(activeTaskClient).clientTags());
=======
            log.warn("Rack aware standby task assignment was not able to assign {} of {} standby tasks for the " +
                     "active task [{}] with the rack aware assignment tags {}. " +
                     "This may happen when there aren't enough application instances on different tag " +
                     "dimensions compared to an active and corresponding standby task. " +
                     "Consider launching application instances on different tag dimensions than [{}]. " +
                     "Standby task assignment will fall back to assigning standby tasks to the least loaded clients.",
                     numRemainingStandbys, numberOfStandbyClients,
                     activeTaskId, rackAwareAssignmentTags,
                     clientTagFunction.apply(activeTaskClient, clientStates.get(activeTaskClient)));
>>>>>>> 9494bebe

        } else {
            tasksToRemainingStandbys.remove(activeTaskId);
        }
    }

<<<<<<< HEAD
    private static boolean isClientUsedOnAnyOfTheTagEntries(final UUID client, final Map<TagEntry, Set<UUID>> tagEntryToUsedClients) {
        return tagEntryToUsedClients.values().stream().anyMatch(usedClients -> usedClients.contains(client));
    }

    private static void updateClientsOnAlreadyUsedTagEntries(final UUID usedClient, final int countOfUsedClients, final Set<String> rackAwareAssignmentTags, final Map<UUID, ClientState> clientStates, final Map<TagEntry, Set<UUID>> tagEntryToClients, final Map<String, Set<String>> tagKeyToValues, final Map<TagEntry, Set<UUID>> tagEntryToUsedClients) {
        final Map<String, String> usedClientTags = clientStates.get(usedClient).clientTags();
=======
    private static boolean isClientUsedOnAnyOfTheTagEntries(final ProcessId client,
                                                            final Map<TagEntry, Set<ProcessId>> tagEntryToUsedClients) {
        return tagEntryToUsedClients.values().stream().anyMatch(usedClients -> usedClients.contains(client));
    }

    private void updateClientsOnAlreadyUsedTagEntries(final ProcessId usedClient,
                                                             final int countOfUsedClients,
                                                             final Set<String> rackAwareAssignmentTags,
                                                             final Map<ProcessId, ClientState> clientStates,
                                                             final Map<TagEntry, Set<ProcessId>> tagEntryToClients,
                                                             final Map<String, Set<String>> tagKeyToValues,
                                                             final Map<TagEntry, Set<ProcessId>> tagEntryToUsedClients) {
        final Map<String, String> usedClientTags = clientTagFunction.apply(usedClient, clientStates.get(usedClient));
>>>>>>> 9494bebe

        for (final Entry<String, String> usedClientTagEntry : usedClientTags.entrySet()) {
            final String tagKey = usedClientTagEntry.getKey();

            if (!rackAwareAssignmentTags.contains(tagKey)) {
                log.warn("Client tag with key [{}] will be ignored when computing rack aware standby " + "task assignment because it is not part of the configured rack awareness [{}].", tagKey, rackAwareAssignmentTags);
                continue;
            }

            final Set<String> allTagValues = tagKeyToValues.get(tagKey);

            // Consider the following client setup where we need to distribute 2 standby tasks for each stateful task.
            //
            // # Kafka Streams Client 1
            // client.tag.zone: eu-central-1a
            // client.tag.cluster: k8s-cluster1
            // rack.aware.assignment.tags: zone,cluster
            //
            // # Kafka Streams Client 2
            // client.tag.zone: eu-central-1b
            // client.tag.cluster: k8s-cluster1
            // rack.aware.assignment.tags: zone,cluster
            //
            // # Kafka Streams Client 3
            // client.tag.zone: eu-central-1c
            // client.tag.cluster: k8s-cluster1
            // rack.aware.assignment.tags: zone,cluster
            //
            // # Kafka Streams Client 4
            // client.tag.zone: eu-central-1a
            // client.tag.cluster: k8s-cluster2
            // rack.aware.assignment.tags: zone,cluster
            //
            // # Kafka Streams Client 5
            // client.tag.zone: eu-central-1b
            // client.tag.cluster: k8s-cluster2
            // rack.aware.assignment.tags: zone,cluster
            //
            // # Kafka Streams Client 6
            // client.tag.zone: eu-central-1c
            // client.tag.cluster: k8s-cluster2
            // rack.aware.assignment.tags: zone,cluster
            //
            // Since we have only two unique `cluster` tag values,
            // we can only achieve "ideal" distribution on the 1st standby task assignment.
            // Ideal distribution for the 1st standby task can be achieved because we can assign standby task
            // to the client located on different cluster and zone compared to an active task.
            // We can't consider the `cluster` tag for the 2nd standby task assignment because the 1st standby
            // task would already be assigned on different cluster compared to the active one, which means
            // we have already used all the available cluster tag values. Taking the `cluster` tag into consideration
            // for the 2nd standby task assignment would effectively mean excluding all the clients.
            // Instead, for the 2nd standby task, we can only achieve partial rack awareness based on the `zone` tag.
            // As we don't consider the `cluster` tag for the 2nd standby task assignment, partial rack awareness
            // can be satisfied by placing the 2nd standby client on a different `zone` tag compared to active and corresponding standby tasks.
            // The `zone` on either `cluster` tags are valid candidates for the partial rack awareness, as our goal is to distribute clients on the different `zone` tags.

            // This statement checks if we have used more clients than the number of unique values for the given tag,
            // and if so, removes those tag entries from the tagEntryToUsedClients map.
            if (allTagValues.size() <= countOfUsedClients) {
                allTagValues.forEach(tagValue -> tagEntryToUsedClients.remove(new TagEntry(tagKey, tagValue)));
            } else {
                final String tagValue = usedClientTagEntry.getValue();
                final TagEntry tagEntry = new TagEntry(tagKey, tagValue);
                final Set<ProcessId> clientsOnUsedTagValue = tagEntryToClients.get(tagEntry);
                tagEntryToUsedClients.put(tagEntry, clientsOnUsedTagValue);
            }
        }
    }

    // Visible for testing
    static final class TagEntry {
        private final String tagKey;
        private final String tagValue;

        TagEntry(final String tagKey, final String tagValue) {
            this.tagKey = tagKey;
            this.tagValue = tagValue;
        }

        @Override
        public boolean equals(final Object o) {
            if (this == o)
                return true;
            if (o == null || getClass() != o.getClass())
                return false;
            final TagEntry that = (TagEntry) o;
            return Objects.equals(tagKey, that.tagKey) && Objects.equals(tagValue, that.tagValue);
        }

        @Override
        public int hashCode() {
            return Objects.hash(tagKey, tagValue);
        }
    }
}<|MERGE_RESOLUTION|>--- conflicted
+++ resolved
@@ -24,10 +24,6 @@
 import org.slf4j.Logger;
 import org.slf4j.LoggerFactory;
 
-<<<<<<< HEAD
-import java.util.*;
-import java.util.Map.Entry;
-=======
 import java.util.HashMap;
 import java.util.HashSet;
 import java.util.List;
@@ -39,13 +35,15 @@
 import java.util.function.BiFunction;
 import java.util.function.Function;
 import java.util.stream.Collectors;
->>>>>>> 9494bebe
-
-import static org.apache.kafka.streams.processor.internals.assignment.StandbyTaskAssignmentUtils.*;
+
+import static org.apache.kafka.streams.processor.internals.assignment.StandbyTaskAssignmentUtils.computeTasksToRemainingStandbys;
+import static org.apache.kafka.streams.processor.internals.assignment.StandbyTaskAssignmentUtils.createLeastLoadedPrioritySetConstrainedByAssignedTask;
+import static org.apache.kafka.streams.processor.internals.assignment.StandbyTaskAssignmentUtils.pollClientAndMaybeAssignAndUpdateRemainingStandbyTasks;
 
 /**
  * Distributes standby tasks over different tag dimensions. Standby task distribution is on a best-effort basis.
  * If rack aware standby task assignment is not possible, implementation fall backs to distributing standby tasks on least-loaded clients.
+ *
  * @see DefaultStandbyTaskAssignor
  */
 class ClientTagAwareStandbyTaskAssignor implements StandbyTaskAssignor {
@@ -75,20 +73,17 @@
      * The least-loaded clients are determined based on the total number of tasks (active and standby tasks) assigned to the client.
      */
     @Override
-<<<<<<< HEAD
-    public boolean assign(final Map<UUID, ClientState> clients, final Set<TaskId> allTaskIds, final Set<TaskId> statefulTaskIds, final AssignorConfiguration.AssignmentConfigs configs) {
-        final int numStandbyReplicas = configs.numStandbyReplicas;
-        final Set<String> rackAwareAssignmentTags = new HashSet<>(configs.rackAwareAssignmentTags);
-=======
     public boolean assign(final Map<ProcessId, ClientState> clients,
                           final Set<TaskId> allTaskIds,
                           final Set<TaskId> statefulTaskIds,
                           final AssignmentConfigs configs) {
         final int numStandbyReplicas = configs.numStandbyReplicas();
         final Set<String> rackAwareAssignmentTags = new HashSet<>(tagsFunction.apply(configs));
->>>>>>> 9494bebe
-
-        final Map<TaskId, Integer> tasksToRemainingStandbys = computeTasksToRemainingStandbys(numStandbyReplicas, statefulTaskIds);
+
+        final Map<TaskId, Integer> tasksToRemainingStandbys = computeTasksToRemainingStandbys(
+            numStandbyReplicas,
+            statefulTaskIds
+        );
 
         final Map<String, Set<String>> tagKeyToValues = new HashMap<>();
         final Map<TagEntry, Set<ProcessId>> tagEntryToClients = new HashMap<>();
@@ -105,34 +100,51 @@
                 final ClientState clientState = entry.getValue();
 
                 if (clientState.activeTasks().contains(statefulTaskId)) {
-                    assignStandbyTasksToClientsWithDifferentTags(numStandbyReplicas, standbyTaskClientsByTaskLoad, statefulTaskId, clientId, rackAwareAssignmentTags, clients, tasksToRemainingStandbys, tagKeyToValues, tagEntryToClients, pendingStandbyTasksToClientId);
+                    assignStandbyTasksToClientsWithDifferentTags(
+                        numStandbyReplicas,
+                        standbyTaskClientsByTaskLoad,
+                        statefulTaskId,
+                        clientId,
+                        rackAwareAssignmentTags,
+                        clients,
+                        tasksToRemainingStandbys,
+                        tagKeyToValues,
+                        tagEntryToClients,
+                        pendingStandbyTasksToClientId
+                    );
                 }
             }
         }
 
         if (!tasksToRemainingStandbys.isEmpty()) {
-            assignPendingStandbyTasksToLeastLoadedClients(clients, numStandbyReplicas, standbyTaskClientsByTaskLoad, tasksToRemainingStandbys);
+            assignPendingStandbyTasksToLeastLoadedClients(clients,
+                                                          numStandbyReplicas,
+                                                          standbyTaskClientsByTaskLoad,
+                                                          tasksToRemainingStandbys);
         }
 
         // returning false, because standby task assignment will never require a follow-up probing rebalance.
         return false;
     }
 
-<<<<<<< HEAD
-    private static void assignPendingStandbyTasksToLeastLoadedClients(final Map<UUID, ClientState> clients, final int numStandbyReplicas, final ConstrainedPrioritySet standbyTaskClientsByTaskLoad, final Map<TaskId, Integer> pendingStandbyTaskToNumberRemainingStandbys) {
-=======
     private static void assignPendingStandbyTasksToLeastLoadedClients(final Map<ProcessId, ClientState> clients,
                                                                       final int numStandbyReplicas,
                                                                       final ConstrainedPrioritySet standbyTaskClientsByTaskLoad,
                                                                       final Map<TaskId, Integer> pendingStandbyTaskToNumberRemainingStandbys) {
->>>>>>> 9494bebe
         // We need to re offer all the clients to find the least loaded ones
         standbyTaskClientsByTaskLoad.offerAll(clients.keySet());
 
         for (final Entry<TaskId, Integer> pendingStandbyTaskAssignmentEntry : pendingStandbyTaskToNumberRemainingStandbys.entrySet()) {
             final TaskId activeTaskId = pendingStandbyTaskAssignmentEntry.getKey();
 
-            pollClientAndMaybeAssignAndUpdateRemainingStandbyTasks(numStandbyReplicas, clients, pendingStandbyTaskToNumberRemainingStandbys, standbyTaskClientsByTaskLoad, activeTaskId, log);
+            pollClientAndMaybeAssignAndUpdateRemainingStandbyTasks(
+                numStandbyReplicas,
+                clients,
+                pendingStandbyTaskToNumberRemainingStandbys,
+                standbyTaskClientsByTaskLoad,
+                activeTaskId,
+                log
+            );
         }
     }
 
@@ -193,17 +205,11 @@
     }
 
     // Visible for testing
-<<<<<<< HEAD
-    static void fillClientsTagStatistics(final Map<UUID, ClientState> clientStates, final Map<TagEntry, Set<UUID>> tagEntryToClients, final Map<String, Set<String>> tagKeyToValues) {
-        for (final Entry<UUID, ClientState> clientStateEntry : clientStates.entrySet()) {
-            final UUID clientId = clientStateEntry.getKey();
-=======
     void fillClientsTagStatistics(final Map<ProcessId, ClientState> clientStates,
                                   final Map<TagEntry, Set<ProcessId>> tagEntryToClients,
                                   final Map<String, Set<String>> tagKeyToValues) {
         for (final Entry<ProcessId, ClientState> clientStateEntry : clientStates.entrySet()) {
             final ProcessId clientId = clientStateEntry.getKey();
->>>>>>> 9494bebe
             final ClientState clientState = clientStateEntry.getValue();
 
             clientTagFunction.apply(clientId, clientState).forEach((tagKey, tagValue) -> {
@@ -214,9 +220,6 @@
     }
 
     // Visible for testing
-<<<<<<< HEAD
-    static void assignStandbyTasksToClientsWithDifferentTags(final int numberOfStandbyClients, final ConstrainedPrioritySet standbyTaskClientsByTaskLoad, final TaskId activeTaskId, final UUID activeTaskClient, final Set<String> rackAwareAssignmentTags, final Map<UUID, ClientState> clientStates, final Map<TaskId, Integer> tasksToRemainingStandbys, final Map<String, Set<String>> tagKeyToValues, final Map<TagEntry, Set<UUID>> tagEntryToClients, final Map<TaskId, UUID> pendingStandbyTasksToClientId) {
-=======
     void assignStandbyTasksToClientsWithDifferentTags(final int numberOfStandbyClients,
                                                       final ConstrainedPrioritySet standbyTaskClientsByTaskLoad,
                                                       final TaskId activeTaskId,
@@ -227,7 +230,6 @@
                                                       final Map<String, Set<String>> tagKeyToValues,
                                                       final Map<TagEntry, Set<ProcessId>> tagEntryToClients,
                                                       final Map<TaskId, ProcessId> pendingStandbyTasksToClientId) {
->>>>>>> 9494bebe
         standbyTaskClientsByTaskLoad.offerAll(clientStates.keySet());
 
         // We set countOfUsedClients as 1 because client where active task is located has to be considered as used.
@@ -238,11 +240,6 @@
 
         ProcessId lastUsedClient = activeTaskClient;
         do {
-<<<<<<< HEAD
-            updateClientsOnAlreadyUsedTagEntries(lastUsedClient, countOfUsedClients, rackAwareAssignmentTags, clientStates, tagEntryToClients, tagKeyToValues, tagEntryToUsedClients);
-
-            final UUID clientOnUnusedTagDimensions = standbyTaskClientsByTaskLoad.poll(activeTaskId, uuid -> !isClientUsedOnAnyOfTheTagEntries(uuid, tagEntryToUsedClients));
-=======
             updateClientsOnAlreadyUsedTagEntries(
                 lastUsedClient,
                 countOfUsedClients,
@@ -256,7 +253,6 @@
             final ProcessId clientOnUnusedTagDimensions = standbyTaskClientsByTaskLoad.poll(
                 activeTaskId, uuid -> !isClientUsedOnAnyOfTheTagEntries(uuid, tagEntryToUsedClients)
             );
->>>>>>> 9494bebe
 
             if (clientOnUnusedTagDimensions == null) {
                 break;
@@ -266,15 +262,11 @@
             countOfUsedClients++;
             numRemainingStandbys--;
 
-<<<<<<< HEAD
-            log.debug("Assigning {} out of {} standby tasks for an active task [{}] with client tags {}. " + "Standby task client tags are {}.", numberOfStandbyClients - numRemainingStandbys, numberOfStandbyClients, activeTaskId, clientStates.get(activeTaskClient).clientTags(), clientStateOnUsedTagDimensions.clientTags());
-=======
             log.debug("Assigning {} out of {} standby tasks for an active task [{}] with client tags {}. " +
                     "Standby task client tags are {}.",
                     numberOfStandbyClients - numRemainingStandbys, numberOfStandbyClients, activeTaskId,
                     clientTagFunction.apply(activeTaskClient, clientStates.get(activeTaskClient)),
                     clientTagFunction.apply(clientStateOnUsedTagDimensions.processId(), clientStateOnUsedTagDimensions));
->>>>>>> 9494bebe
 
             clientStateOnUsedTagDimensions.assignStandby(activeTaskId);
             lastUsedClient = clientOnUnusedTagDimensions;
@@ -283,9 +275,6 @@
         if (numRemainingStandbys > 0) {
             pendingStandbyTasksToClientId.put(activeTaskId, activeTaskClient);
             tasksToRemainingStandbys.put(activeTaskId, numRemainingStandbys);
-<<<<<<< HEAD
-            log.warn("Rack aware standby task assignment was not able to assign {} of {} standby tasks for the " + "active task [{}] with the rack aware assignment tags {}. " + "This may happen when there aren't enough application instances on different tag " + "dimensions compared to an active and corresponding standby task. " + "Consider launching application instances on different tag dimensions than [{}]. " + "Standby task assignment will fall back to assigning standby tasks to the least loaded clients.", numRemainingStandbys, numberOfStandbyClients, activeTaskId, rackAwareAssignmentTags, clientStates.get(activeTaskClient).clientTags());
-=======
             log.warn("Rack aware standby task assignment was not able to assign {} of {} standby tasks for the " +
                      "active task [{}] with the rack aware assignment tags {}. " +
                      "This may happen when there aren't enough application instances on different tag " +
@@ -295,21 +284,12 @@
                      numRemainingStandbys, numberOfStandbyClients,
                      activeTaskId, rackAwareAssignmentTags,
                      clientTagFunction.apply(activeTaskClient, clientStates.get(activeTaskClient)));
->>>>>>> 9494bebe
 
         } else {
             tasksToRemainingStandbys.remove(activeTaskId);
         }
     }
 
-<<<<<<< HEAD
-    private static boolean isClientUsedOnAnyOfTheTagEntries(final UUID client, final Map<TagEntry, Set<UUID>> tagEntryToUsedClients) {
-        return tagEntryToUsedClients.values().stream().anyMatch(usedClients -> usedClients.contains(client));
-    }
-
-    private static void updateClientsOnAlreadyUsedTagEntries(final UUID usedClient, final int countOfUsedClients, final Set<String> rackAwareAssignmentTags, final Map<UUID, ClientState> clientStates, final Map<TagEntry, Set<UUID>> tagEntryToClients, final Map<String, Set<String>> tagKeyToValues, final Map<TagEntry, Set<UUID>> tagEntryToUsedClients) {
-        final Map<String, String> usedClientTags = clientStates.get(usedClient).clientTags();
-=======
     private static boolean isClientUsedOnAnyOfTheTagEntries(final ProcessId client,
                                                             final Map<TagEntry, Set<ProcessId>> tagEntryToUsedClients) {
         return tagEntryToUsedClients.values().stream().anyMatch(usedClients -> usedClients.contains(client));
@@ -323,13 +303,14 @@
                                                              final Map<String, Set<String>> tagKeyToValues,
                                                              final Map<TagEntry, Set<ProcessId>> tagEntryToUsedClients) {
         final Map<String, String> usedClientTags = clientTagFunction.apply(usedClient, clientStates.get(usedClient));
->>>>>>> 9494bebe
 
         for (final Entry<String, String> usedClientTagEntry : usedClientTags.entrySet()) {
             final String tagKey = usedClientTagEntry.getKey();
 
             if (!rackAwareAssignmentTags.contains(tagKey)) {
-                log.warn("Client tag with key [{}] will be ignored when computing rack aware standby " + "task assignment because it is not part of the configured rack awareness [{}].", tagKey, rackAwareAssignmentTags);
+                log.warn("Client tag with key [{}] will be ignored when computing rack aware standby " +
+                         "task assignment because it is not part of the configured rack awareness [{}].",
+                         tagKey, rackAwareAssignmentTags);
                 continue;
             }
 
@@ -405,10 +386,8 @@
 
         @Override
         public boolean equals(final Object o) {
-            if (this == o)
-                return true;
-            if (o == null || getClass() != o.getClass())
-                return false;
+            if (this == o) return true;
+            if (o == null || getClass() != o.getClass()) return false;
             final TagEntry that = (TagEntry) o;
             return Objects.equals(tagKey, that.tagKey) && Objects.equals(tagValue, that.tagValue);
         }
