/*
 * Licensed to the Apache Software Foundation (ASF) under one or more
 * contributor license agreements. See the NOTICE file distributed with
 * this work for additional information regarding copyright ownership.
 * The ASF licenses this file to You under the Apache License, Version 2.0
 * (the "License"); you may not use this file except in compliance with
 * the License. You may obtain a copy of the License at
 *
 *    http://www.apache.org/licenses/LICENSE-2.0
 *
 * Unless required by applicable law or agreed to in writing, software
 * distributed under the License is distributed on an "AS IS" BASIS,
 * WITHOUT WARRANTIES OR CONDITIONS OF ANY KIND, either express or implied.
 * See the License for the specific language governing permissions and
 * limitations under the License.
 */
package org.apache.kafka.streams.processor.internals;

import org.apache.kafka.clients.consumer.Consumer;
import org.apache.kafka.clients.consumer.ConsumerRecord;
import org.apache.kafka.clients.consumer.ConsumerRecords;
import org.apache.kafka.clients.consumer.InvalidOffsetException;
import org.apache.kafka.common.KafkaFuture;
import org.apache.kafka.common.Metric;
import org.apache.kafka.common.MetricName;
import org.apache.kafka.common.TopicPartition;
import org.apache.kafka.common.Uuid;
import org.apache.kafka.common.errors.TimeoutException;
import org.apache.kafka.common.internals.KafkaFutureImpl;
import org.apache.kafka.common.utils.LogContext;
import org.apache.kafka.common.utils.Time;
import org.apache.kafka.streams.StreamsConfig;
import org.apache.kafka.streams.errors.StreamsException;
import org.apache.kafka.streams.processor.StateRestoreListener;
import org.apache.kafka.streams.processor.internals.metrics.StreamsMetricsImpl;
import org.apache.kafka.streams.state.internals.ThreadCache;

import org.slf4j.Logger;

import java.io.IOException;
import java.time.Duration;
<<<<<<< HEAD
import java.util.*;
import java.util.concurrent.atomic.AtomicLong;

import static org.apache.kafka.streams.processor.internals.GlobalStreamThread.State.*;
=======
import java.util.Arrays;
import java.util.Collections;
import java.util.HashSet;
import java.util.Map;
import java.util.Set;
import java.util.concurrent.CountDownLatch;
import java.util.concurrent.atomic.AtomicLong;

import static org.apache.kafka.streams.processor.internals.GlobalStreamThread.State.DEAD;
import static org.apache.kafka.streams.processor.internals.GlobalStreamThread.State.PENDING_SHUTDOWN;
import static org.apache.kafka.streams.processor.internals.GlobalStreamThread.State.RUNNING;
>>>>>>> 9494bebe

/**
 * This is the thread responsible for keeping all Global State Stores updated.
 * It delegates most of the responsibility to the internal class StateConsumer
 */
public class GlobalStreamThread extends Thread {

    private final Logger log;
    private final LogContext logContext;
    private final StreamsConfig config;
    private final Consumer<byte[], byte[]> globalConsumer;
    private final StateDirectory stateDirectory;
    private final Time time;
    private final ThreadCache cache;
    private final StreamsMetricsImpl streamsMetrics;
    private final ProcessorTopology topology;
    private final AtomicLong cacheSize;
    private volatile StreamsException startupException;
    private java.util.function.Consumer<Throwable> streamsUncaughtExceptionHandler;
    private volatile long fetchDeadlineClientInstanceId = -1;
    private volatile KafkaFutureImpl<Uuid> clientInstanceIdFuture = new KafkaFutureImpl<>();
    private final CountDownLatch initializationLatch = new CountDownLatch(1);

    /**
     * The states that the global stream thread can be in
     *
     * <pre>
     *                +-------------+
     *          +<--- | Created (0) |
     *          |     +-----+-------+
     *          |           |
     *          |           v
     *          |     +-----+-------+
     *          +<--- | Running (1) |
     *          |     +-----+-------+
     *          |           |
     *          |           v
     *          |     +-----+-------+
     *          +---> | Pending     |
     *                | Shutdown (2)|
     *                +-----+-------+
     *                      |
     *                      v
     *                +-----+-------+
     *                | Dead (3)    |
     *                +-------------+
     * </pre>
     *
     * Note the following:
     * <ul>
     *     <li>Any state can go to PENDING_SHUTDOWN. That is because streams can be closed at any time.</li>
     *     <li>State PENDING_SHUTDOWN may want to transit itself. In this case we will forbid the transition but will not treat as an error.</li>
     * </ul>
     */
    public enum State implements ThreadStateTransitionValidator {
        CREATED(1, 2), RUNNING(2), PENDING_SHUTDOWN(3), DEAD;

        private final Set<Integer> validTransitions = new HashSet<>();

        State(final Integer... validTransitions) {
            this.validTransitions.addAll(Arrays.asList(validTransitions));
        }

        public boolean isRunning() {
            return equals(RUNNING);
        }

        public boolean inErrorState() {
            return equals(DEAD) || equals(PENDING_SHUTDOWN);
        }

        @Override
        public boolean isValidTransition(final ThreadStateTransitionValidator newState) {
            final State tmpState = (State) newState;
            return validTransitions.contains(tmpState.ordinal());
        }
    }

    private volatile State state = State.CREATED;
    private final Object stateLock = new Object();
    private StreamThread.StateListener stateListener = null;
    private final String logPrefix;
    private final StateRestoreListener stateRestoreListener;

    /**
     * Set the {@link StreamThread.StateListener} to be notified when state changes. Note this API is internal to
     * Kafka Streams and is not intended to be used by an external application.
     */
    public void setStateListener(final StreamThread.StateListener listener) {
        stateListener = listener;
    }

    /**
     * @return The state this instance is in
     */
    public State state() {
        // we do not need to use the stat lock since the variable is volatile
        return state;
    }

    /**
     * Sets the state
     *
     * @param newState New state
     */
    private void setState(final State newState) {
        final State oldState = state;

        synchronized (stateLock) {
            if (state == State.PENDING_SHUTDOWN && newState == State.PENDING_SHUTDOWN) {
                // when the state is already in PENDING_SHUTDOWN, its transition to itself
                // will be refused but we do not throw exception here
                return;
            } else if (state == State.DEAD) {
                // when the state is already in NOT_RUNNING, all its transitions
                // will be refused but we do not throw exception here
                return;
            } else if (!state.isValidTransition(newState)) {
                log.error("Unexpected state transition from {} to {}", oldState, newState);
                throw new StreamsException(logPrefix + "Unexpected state transition from " + oldState + " to " + newState);
            } else {
                log.info("State transition from {} to {}", oldState, newState);
            }

            state = newState;
        }

        if (stateListener != null) {
            stateListener.onChange(this, state, oldState);
        }
    }

    public boolean stillRunning() {
        synchronized (stateLock) {
            return state.isRunning();
        }
    }

    public boolean inErrorState() {
        synchronized (stateLock) {
            return state.inErrorState();
        }
    }

<<<<<<< HEAD
    public boolean stillInitializing() {
        synchronized (stateLock) {
            return state.equals(CREATED);
        }
    }

    public GlobalStreamThread(final ProcessorTopology topology, final StreamsConfig config, final Consumer<byte[], byte[]> globalConsumer, final StateDirectory stateDirectory, final long cacheSizeBytes, final StreamsMetricsImpl streamsMetrics, final Time time, final String threadClientId, final StateRestoreListener stateRestoreListener, final java.util.function.Consumer<Throwable> streamsUncaughtExceptionHandler) {
=======
    public GlobalStreamThread(final ProcessorTopology topology,
                              final StreamsConfig config,
                              final Consumer<byte[], byte[]> globalConsumer,
                              final StateDirectory stateDirectory,
                              final long cacheSizeBytes,
                              final StreamsMetricsImpl streamsMetrics,
                              final Time time,
                              final String threadClientId,
                              final StateRestoreListener stateRestoreListener,
                              final java.util.function.Consumer<Throwable> streamsUncaughtExceptionHandler) {
>>>>>>> 9494bebe
        super(threadClientId);
        this.time = time;
        this.config = config;
        this.topology = topology;
        this.globalConsumer = globalConsumer;
        this.stateDirectory = stateDirectory;
        this.streamsMetrics = streamsMetrics;
        this.logPrefix = String.format("global-stream-thread [%s] ", threadClientId);
        this.logContext = new LogContext(logPrefix);
        this.log = logContext.logger(getClass());
        this.cache = new ThreadCache(logContext, cacheSizeBytes, this.streamsMetrics);
        this.stateRestoreListener = stateRestoreListener;
        this.streamsUncaughtExceptionHandler = streamsUncaughtExceptionHandler;
        this.cacheSize = new AtomicLong(-1L);
    }

    static class StateConsumer {
        private final Consumer<byte[], byte[]> globalConsumer;
        private final GlobalStateMaintainer stateMaintainer;
        private final Duration pollTime;
        private final Logger log;

        StateConsumer(final LogContext logContext,
                      final Consumer<byte[], byte[]> globalConsumer,
                      final GlobalStateMaintainer stateMaintainer,
                      final Duration pollTime) {
            this.log = logContext.logger(getClass());
            this.globalConsumer = globalConsumer;
            this.stateMaintainer = stateMaintainer;
            this.pollTime = pollTime;
        }

        /**
         * @throws IllegalStateException If store gets registered after initialized is already finished
         * @throws StreamsException      if the store's change log does not contain the partition
         */
        void initialize() {
            final Map<TopicPartition, Long> partitionOffsets = stateMaintainer.initialize();
            globalConsumer.assign(partitionOffsets.keySet());
            for (final Map.Entry<TopicPartition, Long> entry : partitionOffsets.entrySet()) {
                globalConsumer.seek(entry.getKey(), entry.getValue());
            }
        }

        void pollAndUpdate() {
            final ConsumerRecords<byte[], byte[]> received = globalConsumer.poll(pollTime);
            for (final ConsumerRecord<byte[], byte[]> record : received) {
                stateMaintainer.update(record);
            }
            stateMaintainer.maybeCheckpoint();
        }

        public void close(final boolean wipeStateStore) throws IOException {
            try {
                globalConsumer.close();
            } catch (final RuntimeException e) {
                // just log an error if the consumer throws an exception during close
                // so we can always attempt to close the state stores.
                log.error("Failed to close global consumer due to the following error:", e);
            }

            stateMaintainer.close(wipeStateStore);
        }
    }

    @Override
    public void run() {
        final StateConsumer stateConsumer = initialize();

        if (stateConsumer == null) {
            // during initialization, the caller thread would wait for the state consumer
            // to restore the global state store before transiting to RUNNING state and return;
            // if an error happens during the restoration process, the stateConsumer will be null
            // and in this case we will transit the state to PENDING_SHUTDOWN and DEAD immediately.
            // the exception will be thrown in the caller thread during start() function.
            setState(State.PENDING_SHUTDOWN);
            setState(State.DEAD);

            log.error("Error happened during initialization of the global state store; this thread has shutdown.");
            streamsMetrics.removeAllThreadLevelSensors(getName());
            streamsMetrics.removeAllThreadLevelMetrics(getName());

            return;
        }

        boolean wipeStateStore = false;
        try {
            while (stillRunning()) {
                final long size = cacheSize.getAndSet(-1L);
                if (size != -1L) {
                    cache.resize(size);
                }
                stateConsumer.pollAndUpdate();

                if (fetchDeadlineClientInstanceId != -1) {
                    if (fetchDeadlineClientInstanceId >= time.milliseconds()) {
                        try {
                            // we pass in a timeout of zero, to just trigger the "get instance id" background RPC,
                            // we don't want to block the global thread that can do useful work in the meantime
                            clientInstanceIdFuture.complete(globalConsumer.clientInstanceId(Duration.ZERO));
                            fetchDeadlineClientInstanceId = -1;
                        } catch (final IllegalStateException disabledError) {
                            // if telemetry is disabled on a client, we swallow the error,
                            // to allow returning a partial result for all other clients
                            clientInstanceIdFuture.complete(null);
                            fetchDeadlineClientInstanceId = -1;
                        } catch (final TimeoutException swallow) {
                            // swallow
                        } catch (final Exception error) {
                            clientInstanceIdFuture.completeExceptionally(error);
                            fetchDeadlineClientInstanceId = -1;
                        }
                    } else {
                        clientInstanceIdFuture.completeExceptionally(
                            new TimeoutException("Could not retrieve global consumer client instance id.")
                        );
                        fetchDeadlineClientInstanceId = -1;
                    }
                }
            }
        } catch (final InvalidOffsetException recoverableException) {
            wipeStateStore = true;
            log.error("Updating global state failed due to inconsistent local state. Will attempt to clean up the local state. You can restart KafkaStreams to recover from this error.", recoverableException);
            final StreamsException e = new StreamsException("Updating global state failed. You can restart KafkaStreams to launch a new GlobalStreamThread to recover from this error.", recoverableException);
            this.streamsUncaughtExceptionHandler.accept(e);
        } catch (final Exception e) {
            log.error("Error happened while maintaining global state store. The streams application or client will now close to ERROR.", e);
            this.streamsUncaughtExceptionHandler.accept(e);
        } finally {
            // set the state to pending shutdown first as it may be called due to error;
            // its state may already be PENDING_SHUTDOWN so it will return false but we
            // intentionally do not check the returned flag
            setState(State.PENDING_SHUTDOWN);

            log.info("Shutting down");

            try {
                stateConsumer.close(wipeStateStore);
            } catch (final IOException e) {
                log.error("Failed to close state maintainer due to the following error:", e);
            }

            streamsMetrics.removeAllThreadLevelSensors(getName());
            streamsMetrics.removeAllThreadLevelMetrics(getName());

            setState(DEAD);

            log.info("Shutdown complete");
        }
    }

    public void setUncaughtExceptionHandler(final java.util.function.Consumer<Throwable> streamsUncaughtExceptionHandler) {
        this.streamsUncaughtExceptionHandler = streamsUncaughtExceptionHandler;
    }

    public void resize(final long cacheSize) {
        this.cacheSize.set(cacheSize);
    }

    private StateConsumer initialize() {
        StateConsumer stateConsumer = null;
        try {
            final GlobalStateManager stateMgr = new GlobalStateManagerImpl(logContext, time, topology, globalConsumer, stateDirectory, stateRestoreListener, config);

            final GlobalProcessorContextImpl globalProcessorContext = new GlobalProcessorContextImpl(config, stateMgr, streamsMetrics, cache, time);
            stateMgr.setGlobalProcessorContext(globalProcessorContext);

<<<<<<< HEAD
            stateConsumer = new StateConsumer(logContext, globalConsumer, new GlobalStateUpdateTask(logContext, topology, globalProcessorContext, stateMgr, config.defaultDeserializationExceptionHandler()), time, Duration.ofMillis(config.getLong(StreamsConfig.POLL_MS_CONFIG)), config.getLong(StreamsConfig.COMMIT_INTERVAL_MS_CONFIG));
=======
            stateConsumer = new StateConsumer(
                logContext,
                globalConsumer,
                new GlobalStateUpdateTask(
                    logContext,
                    topology,
                    globalProcessorContext,
                    stateMgr,
                    config.deserializationExceptionHandler(),
                    time,
                    config.getLong(StreamsConfig.COMMIT_INTERVAL_MS_CONFIG)
                ),
                Duration.ofMillis(config.getLong(StreamsConfig.POLL_MS_CONFIG))
            );
>>>>>>> 9494bebe

            try {
                stateConsumer.initialize();
            } catch (final InvalidOffsetException recoverableException) {
                log.error("Bootstrapping global state failed due to inconsistent local state. Will attempt to clean up the local state. You can restart KafkaStreams to recover from this error.", recoverableException);

                closeStateConsumer(stateConsumer, true);

                throw new StreamsException("Bootstrapping global state failed. You can restart KafkaStreams to recover from this error.", recoverableException);
            }

            setState(RUNNING);
            return stateConsumer;
        } catch (final StreamsException fatalException) {
            closeStateConsumer(stateConsumer, false);
            startupException = fatalException;
        } catch (final Exception fatalException) {
            closeStateConsumer(stateConsumer, false);
            startupException = new StreamsException("Exception caught during initialization of GlobalStreamThread", fatalException);
        } finally {
            initializationLatch.countDown();
        }
        return null;
    }

    private void closeStateConsumer(final StateConsumer stateConsumer, final boolean wipeStateStore) {
        if (stateConsumer != null) {
            try {
                stateConsumer.close(wipeStateStore);
            } catch (final IOException e) {
                log.error("Failed to close state consumer due to the following error:", e);
            }
        }
    }

    @Override
    public synchronized void start() {
        super.start();
        try {
            initializationLatch.await();
        } catch (final InterruptedException e) {
            currentThread().interrupt();
            throw new IllegalStateException("GlobalStreamThread was interrupted during initialization", e);
        }

        if (startupException != null) {
            throw startupException;
        }

        if (inErrorState()) {
            throw new IllegalStateException("Initialization for the global stream thread failed");
        }
    }

    public void shutdown() {
        // one could call shutdown() multiple times, so ignore subsequent calls
        // if already shutting down or dead
        setState(PENDING_SHUTDOWN);
        initializationLatch.countDown();
    }

    public Map<MetricName, Metric> consumerMetrics() {
        return Collections.unmodifiableMap(globalConsumer.metrics());
    }

    // this method is NOT thread-safe (we rely on the callee to be `synchronized`)
    public KafkaFuture<Uuid> globalConsumerInstanceId(final Duration timeout) {
        boolean setDeadline = false;

        if (clientInstanceIdFuture.isDone()) {
            if (clientInstanceIdFuture.isCompletedExceptionally()) {
                clientInstanceIdFuture = new KafkaFutureImpl<>();
                setDeadline = true;
            }
        } else {
            setDeadline = true;
        }

        if (setDeadline) {
            fetchDeadlineClientInstanceId = time.milliseconds() + timeout.toMillis();
        }

        return clientInstanceIdFuture;
    }
}<|MERGE_RESOLUTION|>--- conflicted
+++ resolved
@@ -39,12 +39,6 @@
 
 import java.io.IOException;
 import java.time.Duration;
-<<<<<<< HEAD
-import java.util.*;
-import java.util.concurrent.atomic.AtomicLong;
-
-import static org.apache.kafka.streams.processor.internals.GlobalStreamThread.State.*;
-=======
 import java.util.Arrays;
 import java.util.Collections;
 import java.util.HashSet;
@@ -56,7 +50,6 @@
 import static org.apache.kafka.streams.processor.internals.GlobalStreamThread.State.DEAD;
 import static org.apache.kafka.streams.processor.internals.GlobalStreamThread.State.PENDING_SHUTDOWN;
 import static org.apache.kafka.streams.processor.internals.GlobalStreamThread.State.RUNNING;
->>>>>>> 9494bebe
 
 /**
  * This is the thread responsible for keeping all Global State Stores updated.
@@ -201,15 +194,6 @@
         }
     }
 
-<<<<<<< HEAD
-    public boolean stillInitializing() {
-        synchronized (stateLock) {
-            return state.equals(CREATED);
-        }
-    }
-
-    public GlobalStreamThread(final ProcessorTopology topology, final StreamsConfig config, final Consumer<byte[], byte[]> globalConsumer, final StateDirectory stateDirectory, final long cacheSizeBytes, final StreamsMetricsImpl streamsMetrics, final Time time, final String threadClientId, final StateRestoreListener stateRestoreListener, final java.util.function.Consumer<Throwable> streamsUncaughtExceptionHandler) {
-=======
     public GlobalStreamThread(final ProcessorTopology topology,
                               final StreamsConfig config,
                               final Consumer<byte[], byte[]> globalConsumer,
@@ -220,7 +204,6 @@
                               final String threadClientId,
                               final StateRestoreListener stateRestoreListener,
                               final java.util.function.Consumer<Throwable> streamsUncaughtExceptionHandler) {
->>>>>>> 9494bebe
         super(threadClientId);
         this.time = time;
         this.config = config;
@@ -343,8 +326,14 @@
             }
         } catch (final InvalidOffsetException recoverableException) {
             wipeStateStore = true;
-            log.error("Updating global state failed due to inconsistent local state. Will attempt to clean up the local state. You can restart KafkaStreams to recover from this error.", recoverableException);
-            final StreamsException e = new StreamsException("Updating global state failed. You can restart KafkaStreams to launch a new GlobalStreamThread to recover from this error.", recoverableException);
+            log.error(
+                "Updating global state failed due to inconsistent local state. Will attempt to clean up the local state. You can restart KafkaStreams to recover from this error.",
+                recoverableException
+            );
+            final StreamsException e = new StreamsException(
+                "Updating global state failed. You can restart KafkaStreams to launch a new GlobalStreamThread to recover from this error.",
+                recoverableException
+            );
             this.streamsUncaughtExceptionHandler.accept(e);
         } catch (final Exception e) {
             log.error("Error happened while maintaining global state store. The streams application or client will now close to ERROR.", e);
@@ -383,14 +372,25 @@
     private StateConsumer initialize() {
         StateConsumer stateConsumer = null;
         try {
-            final GlobalStateManager stateMgr = new GlobalStateManagerImpl(logContext, time, topology, globalConsumer, stateDirectory, stateRestoreListener, config);
-
-            final GlobalProcessorContextImpl globalProcessorContext = new GlobalProcessorContextImpl(config, stateMgr, streamsMetrics, cache, time);
+            final GlobalStateManager stateMgr = new GlobalStateManagerImpl(
+                logContext,
+                time,
+                topology,
+                globalConsumer,
+                stateDirectory,
+                stateRestoreListener,
+                config
+            );
+
+            final GlobalProcessorContextImpl globalProcessorContext = new GlobalProcessorContextImpl(
+                config,
+                stateMgr,
+                streamsMetrics,
+                cache,
+                time
+            );
             stateMgr.setGlobalProcessorContext(globalProcessorContext);
 
-<<<<<<< HEAD
-            stateConsumer = new StateConsumer(logContext, globalConsumer, new GlobalStateUpdateTask(logContext, topology, globalProcessorContext, stateMgr, config.defaultDeserializationExceptionHandler()), time, Duration.ofMillis(config.getLong(StreamsConfig.POLL_MS_CONFIG)), config.getLong(StreamsConfig.COMMIT_INTERVAL_MS_CONFIG));
-=======
             stateConsumer = new StateConsumer(
                 logContext,
                 globalConsumer,
@@ -405,16 +405,21 @@
                 ),
                 Duration.ofMillis(config.getLong(StreamsConfig.POLL_MS_CONFIG))
             );
->>>>>>> 9494bebe
 
             try {
                 stateConsumer.initialize();
             } catch (final InvalidOffsetException recoverableException) {
-                log.error("Bootstrapping global state failed due to inconsistent local state. Will attempt to clean up the local state. You can restart KafkaStreams to recover from this error.", recoverableException);
+                log.error(
+                    "Bootstrapping global state failed due to inconsistent local state. Will attempt to clean up the local state. You can restart KafkaStreams to recover from this error.",
+                    recoverableException
+                );
 
                 closeStateConsumer(stateConsumer, true);
 
-                throw new StreamsException("Bootstrapping global state failed. You can restart KafkaStreams to recover from this error.", recoverableException);
+                throw new StreamsException(
+                    "Bootstrapping global state failed. You can restart KafkaStreams to recover from this error.",
+                    recoverableException
+                );
             }
 
             setState(RUNNING);
