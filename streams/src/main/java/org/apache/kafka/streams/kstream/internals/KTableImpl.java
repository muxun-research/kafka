/*
 * Licensed to the Apache Software Foundation (ASF) under one or more
 * contributor license agreements. See the NOTICE file distributed with
 * this work for additional information regarding copyright ownership.
 * The ASF licenses this file to You under the Apache License, Version 2.0
 * (the "License"); you may not use this file except in compliance with
 * the License. You may obtain a copy of the License at
 *
 *    http://www.apache.org/licenses/LICENSE-2.0
 *
 * Unless required by applicable law or agreed to in writing, software
 * distributed under the License is distributed on an "AS IS" BASIS,
 * WITHOUT WARRANTIES OR CONDITIONS OF ANY KIND, either express or implied.
 * See the License for the specific language governing permissions and
 * limitations under the License.
 */
package org.apache.kafka.streams.kstream.internals;

import org.apache.kafka.common.serialization.Serde;
import org.apache.kafka.common.utils.Bytes;
import org.apache.kafka.streams.KeyValue;
import org.apache.kafka.streams.errors.TopologyException;
<<<<<<< HEAD
import org.apache.kafka.streams.kstream.*;
import org.apache.kafka.streams.kstream.internals.foreignkeyjoin.*;
import org.apache.kafka.streams.kstream.internals.graph.*;
=======
import org.apache.kafka.streams.kstream.Consumed;
import org.apache.kafka.streams.kstream.Grouped;
import org.apache.kafka.streams.kstream.KGroupedTable;
import org.apache.kafka.streams.kstream.KStream;
import org.apache.kafka.streams.kstream.KTable;
import org.apache.kafka.streams.kstream.KeyValueMapper;
import org.apache.kafka.streams.kstream.Materialized;
import org.apache.kafka.streams.kstream.Named;
import org.apache.kafka.streams.kstream.Predicate;
import org.apache.kafka.streams.kstream.Produced;
import org.apache.kafka.streams.kstream.Suppressed;
import org.apache.kafka.streams.kstream.TableJoined;
import org.apache.kafka.streams.kstream.ValueJoiner;
import org.apache.kafka.streams.kstream.ValueMapper;
import org.apache.kafka.streams.kstream.ValueMapperWithKey;
import org.apache.kafka.streams.kstream.ValueTransformerWithKeySupplier;
import org.apache.kafka.streams.kstream.internals.foreignkeyjoin.CombinedKey;
import org.apache.kafka.streams.kstream.internals.foreignkeyjoin.CombinedKeySchema;
import org.apache.kafka.streams.kstream.internals.foreignkeyjoin.ForeignKeyExtractor;
import org.apache.kafka.streams.kstream.internals.foreignkeyjoin.ForeignTableJoinProcessorSupplier;
import org.apache.kafka.streams.kstream.internals.foreignkeyjoin.ResponseJoinProcessorSupplier;
import org.apache.kafka.streams.kstream.internals.foreignkeyjoin.SubscriptionJoinProcessorSupplier;
import org.apache.kafka.streams.kstream.internals.foreignkeyjoin.SubscriptionReceiveProcessorSupplier;
import org.apache.kafka.streams.kstream.internals.foreignkeyjoin.SubscriptionResponseWrapper;
import org.apache.kafka.streams.kstream.internals.foreignkeyjoin.SubscriptionResponseWrapperSerde;
import org.apache.kafka.streams.kstream.internals.foreignkeyjoin.SubscriptionSendProcessorSupplier;
import org.apache.kafka.streams.kstream.internals.foreignkeyjoin.SubscriptionWrapper;
import org.apache.kafka.streams.kstream.internals.foreignkeyjoin.SubscriptionWrapperSerde;
import org.apache.kafka.streams.kstream.internals.graph.ForeignJoinSubscriptionSendNode;
import org.apache.kafka.streams.kstream.internals.graph.ForeignTableJoinNode;
import org.apache.kafka.streams.kstream.internals.graph.GraphNode;
import org.apache.kafka.streams.kstream.internals.graph.KTableKTableJoinNode;
import org.apache.kafka.streams.kstream.internals.graph.ProcessorGraphNode;
import org.apache.kafka.streams.kstream.internals.graph.ProcessorParameters;
import org.apache.kafka.streams.kstream.internals.graph.ProcessorToStateConnectorNode;
import org.apache.kafka.streams.kstream.internals.graph.StreamSinkNode;
import org.apache.kafka.streams.kstream.internals.graph.StreamSourceNode;
import org.apache.kafka.streams.kstream.internals.graph.TableFilterNode;
import org.apache.kafka.streams.kstream.internals.graph.TableRepartitionMapNode;
import org.apache.kafka.streams.kstream.internals.graph.TableSuppressNode;
>>>>>>> 9494bebe
import org.apache.kafka.streams.kstream.internals.suppress.FinalResultsSuppressionBuilder;
import org.apache.kafka.streams.kstream.internals.suppress.KTableSuppressProcessorSupplier;
import org.apache.kafka.streams.kstream.internals.suppress.NamedSuppressed;
import org.apache.kafka.streams.kstream.internals.suppress.SuppressedInternal;
import org.apache.kafka.streams.processor.StreamPartitioner;
import org.apache.kafka.streams.processor.api.ProcessorSupplier;
import org.apache.kafka.streams.processor.internals.InternalTopicProperties;
import org.apache.kafka.streams.processor.internals.StaticTopicNameExtractor;
<<<<<<< HEAD
import org.apache.kafka.streams.state.*;
=======
import org.apache.kafka.streams.processor.internals.StoreDelegatingProcessorSupplier;
import org.apache.kafka.streams.processor.internals.StoreFactory;
import org.apache.kafka.streams.processor.internals.StoreFactory.FactoryWrappingStoreBuilder;
import org.apache.kafka.streams.state.KeyValueStore;
import org.apache.kafka.streams.state.StoreBuilder;
import org.apache.kafka.streams.state.ValueAndTimestamp;
import org.apache.kafka.streams.state.VersionedBytesStoreSupplier;
>>>>>>> 9494bebe
import org.apache.kafka.streams.state.internals.InMemoryTimeOrderedKeyValueChangeBuffer;

import org.slf4j.Logger;
import org.slf4j.LoggerFactory;

import java.time.Duration;
<<<<<<< HEAD
import java.util.*;
=======
import java.util.Collections;
import java.util.HashSet;
import java.util.Map;
import java.util.Objects;
import java.util.Optional;
import java.util.Set;
import java.util.function.BiFunction;
>>>>>>> 9494bebe
import java.util.function.Function;
import java.util.function.Supplier;

import static org.apache.kafka.streams.kstream.internals.graph.GraphGraceSearchUtil.findAndVerifyWindowGrace;

/**
 * The implementation class of {@link KTable}.
 *
 * @param <K> the key type
 * @param <S> the source's (parent's) value type
 * @param <V> the value type
 */
public class KTableImpl<K, S, V> extends AbstractStream<K, V> implements KTable<K, V> {
    private static final Logger LOG = LoggerFactory.getLogger(KTableImpl.class);

    static final String SOURCE_NAME = "KTABLE-SOURCE-";

    static final String STATE_STORE_NAME = "STATE-STORE-";

    private static final String FILTER_NAME = "KTABLE-FILTER-";

    private static final String JOINTHIS_NAME = "KTABLE-JOINTHIS-";

    private static final String JOINOTHER_NAME = "KTABLE-JOINOTHER-";

    private static final String MAPVALUES_NAME = "KTABLE-MAPVALUES-";

    private static final String MERGE_NAME = "KTABLE-MERGE-";

    private static final String SELECT_NAME = "KTABLE-SELECT-";

    private static final String SUPPRESS_NAME = "KTABLE-SUPPRESS-";

    private static final String TOSTREAM_NAME = "KTABLE-TOSTREAM-";

    private static final String TRANSFORMVALUES_NAME = "KTABLE-TRANSFORMVALUES-";

    private static final String FK_JOIN = "KTABLE-FK-JOIN-";
    private static final String FK_JOIN_STATE_STORE_NAME = FK_JOIN + "SUBSCRIPTION-STATE-STORE-";
    private static final String SUBSCRIPTION_REGISTRATION = FK_JOIN + "SUBSCRIPTION-REGISTRATION-";
    private static final String SUBSCRIPTION_RESPONSE = FK_JOIN + "SUBSCRIPTION-RESPONSE-";
    private static final String SUBSCRIPTION_PROCESSOR = FK_JOIN + "SUBSCRIPTION-PROCESSOR-";
    private static final String SUBSCRIPTION_RESPONSE_RESOLVER_PROCESSOR = FK_JOIN + "SUBSCRIPTION-RESPONSE-RESOLVER-PROCESSOR-";
    private static final String FK_JOIN_OUTPUT_NAME = FK_JOIN + "OUTPUT-";

    private static final String TOPIC_SUFFIX = "-topic";
    private static final String SINK_NAME = "KTABLE-SINK-";

    private final org.apache.kafka.streams.processor.api.ProcessorSupplier<?, ?, ?, ?> processorSupplier;

    private final String queryableStoreName;

    private boolean sendOldValues = false;

<<<<<<< HEAD
    @SuppressWarnings("deprecation") // Old PAPI compatibility.
    public KTableImpl(final String name, final Serde<K> keySerde, final Serde<V> valueSerde, final Set<String> subTopologySourceNodes, final String queryableStoreName, final org.apache.kafka.streams.processor.ProcessorSupplier<?, ?> processorSupplier, final GraphNode graphNode, final InternalStreamsBuilder builder) {
        super(name, keySerde, valueSerde, subTopologySourceNodes, graphNode, builder);
        this.processorSupplier = processorSupplier;
        this.queryableStoreName = queryableStoreName;
    }

    public KTableImpl(final String name, final Serde<K> keySerde, final Serde<V> valueSerde, final Set<String> subTopologySourceNodes, final String queryableStoreName, final org.apache.kafka.streams.processor.api.ProcessorSupplier<?, ?, ?, ?> newProcessorSupplier, final GraphNode graphNode, final InternalStreamsBuilder builder) {
=======
    public KTableImpl(final String name,
                      final Serde<K> keySerde,
                      final Serde<V> valueSerde,
                      final Set<String> subTopologySourceNodes,
                      final String queryableStoreName,
                      final org.apache.kafka.streams.processor.api.ProcessorSupplier<?, ?, ?, ?> newProcessorSupplier,
                      final GraphNode graphNode,
                      final InternalStreamsBuilder builder) {
>>>>>>> 9494bebe
        super(name, keySerde, valueSerde, subTopologySourceNodes, graphNode, builder);
        this.processorSupplier = newProcessorSupplier;
        this.queryableStoreName = queryableStoreName;
    }

    @Override
    public String queryableStoreName() {
        return queryableStoreName;
    }

<<<<<<< HEAD
    private KTable<K, V> doFilter(final Predicate<? super K, ? super V> predicate, final Named named, final MaterializedInternal<K, V, KeyValueStore<Bytes, byte[]>> materializedInternal, final boolean filterNot) {
=======
    @SuppressWarnings("resource")
    private KTable<K, V> doFilter(final Predicate<? super K, ? super V> predicate,
                                  final Named named,
                                  final MaterializedInternal<K, V, KeyValueStore<Bytes, byte[]>> materializedInternal,
                                  final boolean filterNot) {
>>>>>>> 9494bebe
        final Serde<K> keySerde;
        final Serde<V> valueSerde;
        final String queryableStoreName;
        final StoreFactory storeFactory;

        if (materializedInternal != null) {
            // we actually do not need to generate store names at all since if it is not specified, we will not
            // materialize the store; but we still need to burn one index BEFORE generating the processor to keep compatibility.
            if (materializedInternal.storeName() == null) {
                builder.newStoreName(FILTER_NAME);
            }
            // we can inherit parent key and value serde if user do not provide specific overrides, more specifically:
            // we preserve the key following the order of 1) materialized, 2) parent
            keySerde = materializedInternal.keySerde() != null ? materializedInternal.keySerde() : this.keySerde;
            // we preserve the value following the order of 1) materialized, 2) parent
            valueSerde = materializedInternal.valueSerde() != null ? materializedInternal.valueSerde() : this.valueSerde;
            queryableStoreName = materializedInternal.queryableStoreName();
            // only materialize if materialized is specified and it has queryable name
            storeFactory = queryableStoreName != null ? (new KeyValueStoreMaterializer<>(materializedInternal)) : null;
        } else {
            keySerde = this.keySerde;
            valueSerde = this.valueSerde;
            queryableStoreName = null;
            storeFactory = null;
        }
        final String name = new NamedInternal(named).orElseGenerateWithPrefix(builder, FILTER_NAME);

<<<<<<< HEAD
        final KTableProcessorSupplier<K, V, K, V> processorSupplier = new KTableFilter<>(this, predicate, filterNot, queryableStoreName);
=======
        final KTableProcessorSupplier<K, V, K, V> processorSupplier =
            new KTableFilter<>(this, predicate, filterNot, queryableStoreName, storeFactory);
>>>>>>> 9494bebe

        final ProcessorParameters<K, V, ?, ?> processorParameters = unsafeCastProcessorParametersToCompletelyDifferentType(new ProcessorParameters<>(processorSupplier, name));

<<<<<<< HEAD
        final GraphNode tableNode = new TableFilterNode<>(name, processorParameters, storeBuilder);
=======
        final GraphNode tableNode = new TableFilterNode<>(name, processorParameters);
>>>>>>> 9494bebe
        maybeSetOutputVersioned(tableNode, materializedInternal);

        builder.addGraphNode(this.graphNode, tableNode);

        return new KTableImpl<K, V, V>(name, keySerde, valueSerde, subTopologySourceNodes, queryableStoreName, processorSupplier, tableNode, builder);
    }

    @Override
    public KTable<K, V> filter(final Predicate<? super K, ? super V> predicate) {
        Objects.requireNonNull(predicate, "predicate can't be null");
        return doFilter(predicate, NamedInternal.empty(), null, false);
    }

    @Override
    public KTable<K, V> filter(final Predicate<? super K, ? super V> predicate, final Named named) {
        Objects.requireNonNull(predicate, "predicate can't be null");
        return doFilter(predicate, named, null, false);
    }

    @Override
    public KTable<K, V> filter(final Predicate<? super K, ? super V> predicate,
                               final Named named,
                               final Materialized<K, V, KeyValueStore<Bytes, byte[]>> materialized) {
        Objects.requireNonNull(predicate, "predicate can't be null");
        Objects.requireNonNull(materialized, "materialized can't be null");
        final MaterializedInternal<K, V, KeyValueStore<Bytes, byte[]>> materializedInternal = new MaterializedInternal<>(materialized);

        return doFilter(predicate, named, materializedInternal, false);
    }

    @Override
    public KTable<K, V> filter(final Predicate<? super K, ? super V> predicate,
                               final Materialized<K, V, KeyValueStore<Bytes, byte[]>> materialized) {
        return filter(predicate, NamedInternal.empty(), materialized);
    }

    @Override
    public KTable<K, V> filterNot(final Predicate<? super K, ? super V> predicate) {
        Objects.requireNonNull(predicate, "predicate can't be null");
        return doFilter(predicate, NamedInternal.empty(), null, true);
    }

    @Override
    public KTable<K, V> filterNot(final Predicate<? super K, ? super V> predicate,
                                  final Named named) {
        Objects.requireNonNull(predicate, "predicate can't be null");
        return doFilter(predicate, named, null, true);
    }

    @Override
    public KTable<K, V> filterNot(final Predicate<? super K, ? super V> predicate,
                                  final Materialized<K, V, KeyValueStore<Bytes, byte[]>> materialized) {
        return filterNot(predicate, NamedInternal.empty(), materialized);
    }

    @Override
    public KTable<K, V> filterNot(final Predicate<? super K, ? super V> predicate,
                                  final Named named,
                                  final Materialized<K, V, KeyValueStore<Bytes, byte[]>> materialized) {
        Objects.requireNonNull(predicate, "predicate can't be null");
        Objects.requireNonNull(materialized, "materialized can't be null");
        final MaterializedInternal<K, V, KeyValueStore<Bytes, byte[]>> materializedInternal = new MaterializedInternal<>(materialized);
        final NamedInternal renamed = new NamedInternal(named);
        return doFilter(predicate, renamed, materializedInternal, true);
    }

    @SuppressWarnings("resource")
    private <VR> KTable<K, VR> doMapValues(final ValueMapperWithKey<? super K, ? super V, ? extends VR> mapper,
                                           final Named named,
                                           final MaterializedInternal<K, VR, KeyValueStore<Bytes, byte[]>> materializedInternal) {
        final Serde<K> keySerde;
        final Serde<VR> valueSerde;
        final String queryableStoreName;
        final StoreFactory storeFactory;

        if (materializedInternal != null) {
            // we actually do not need to generate store names at all since if it is not specified, we will not
            // materialize the store; but we still need to burn one index BEFORE generating the processor to keep compatibility.
            if (materializedInternal.storeName() == null) {
                builder.newStoreName(MAPVALUES_NAME);
            }
            keySerde = materializedInternal.keySerde() != null ? materializedInternal.keySerde() : this.keySerde;
            valueSerde = materializedInternal.valueSerde();
            queryableStoreName = materializedInternal.queryableStoreName();
            // only materialize if materialized is specified and it has queryable name
            storeFactory = queryableStoreName != null ? (new KeyValueStoreMaterializer<>(materializedInternal)) : null;
        } else {
            keySerde = this.keySerde;
            valueSerde = null;
            queryableStoreName = null;
            storeFactory = null;
        }

        final String name = new NamedInternal(named).orElseGenerateWithPrefix(builder, MAPVALUES_NAME);

        final KTableProcessorSupplier<K, V, K, VR> processorSupplier = new KTableMapValues<>(this, mapper, queryableStoreName, storeFactory);

        // leaving in calls to ITB until building topology with graph

<<<<<<< HEAD
        final ProcessorParameters<K, VR, ?, ?> processorParameters = unsafeCastProcessorParametersToCompletelyDifferentType(new ProcessorParameters<>(processorSupplier, name));
        final GraphNode tableNode = new TableProcessorNode<>(name, processorParameters, storeBuilder);
=======
        final ProcessorParameters<K, VR, ?, ?> processorParameters = unsafeCastProcessorParametersToCompletelyDifferentType(
            new ProcessorParameters<>(processorSupplier, name)
        );
        final GraphNode tableNode = new ProcessorGraphNode<>(
            name,
            processorParameters
        );
>>>>>>> 9494bebe
        maybeSetOutputVersioned(tableNode, materializedInternal);

        builder.addGraphNode(this.graphNode, tableNode);

        // don't inherit parent value serde, since this operation may change the value type, more specifically:
        // we preserve the key following the order of 1) materialized, 2) parent, 3) null
        // we preserve the value following the order of 1) materialized, 2) null
        return new KTableImpl<>(name, keySerde, valueSerde, subTopologySourceNodes, queryableStoreName, processorSupplier, tableNode, builder);
    }

    @Override
    public <VR> KTable<K, VR> mapValues(final ValueMapper<? super V, ? extends VR> mapper) {
        Objects.requireNonNull(mapper, "mapper can't be null");
        return doMapValues(withKey(mapper), NamedInternal.empty(), null);
    }

    @Override
    public <VR> KTable<K, VR> mapValues(final ValueMapper<? super V, ? extends VR> mapper,
                                        final Named named) {
        Objects.requireNonNull(mapper, "mapper can't be null");
        return doMapValues(withKey(mapper), named, null);
    }

    @Override
    public <VR> KTable<K, VR> mapValues(final ValueMapperWithKey<? super K, ? super V, ? extends VR> mapper) {
        Objects.requireNonNull(mapper, "mapper can't be null");
        return doMapValues(mapper, NamedInternal.empty(), null);
    }

    @Override
    public <VR> KTable<K, VR> mapValues(final ValueMapperWithKey<? super K, ? super V, ? extends VR> mapper,
                                        final Named named) {
        Objects.requireNonNull(mapper, "mapper can't be null");
        return doMapValues(mapper, named, null);
    }

    @Override
    public <VR> KTable<K, VR> mapValues(final ValueMapper<? super V, ? extends VR> mapper,
                                        final Materialized<K, VR, KeyValueStore<Bytes, byte[]>> materialized) {
        return mapValues(mapper, NamedInternal.empty(), materialized);
    }

    @Override
    public <VR> KTable<K, VR> mapValues(final ValueMapper<? super V, ? extends VR> mapper,
                                        final Named named,
                                        final Materialized<K, VR, KeyValueStore<Bytes, byte[]>> materialized) {
        Objects.requireNonNull(mapper, "mapper can't be null");
        Objects.requireNonNull(materialized, "materialized can't be null");

        final MaterializedInternal<K, VR, KeyValueStore<Bytes, byte[]>> materializedInternal = new MaterializedInternal<>(materialized);

        return doMapValues(withKey(mapper), named, materializedInternal);
    }

    @Override
    public <VR> KTable<K, VR> mapValues(final ValueMapperWithKey<? super K, ? super V, ? extends VR> mapper,
                                        final Materialized<K, VR, KeyValueStore<Bytes, byte[]>> materialized) {
        return mapValues(mapper, NamedInternal.empty(), materialized);
    }

    @Override
    public <VR> KTable<K, VR> mapValues(final ValueMapperWithKey<? super K, ? super V, ? extends VR> mapper,
                                        final Named named,
                                        final Materialized<K, VR, KeyValueStore<Bytes, byte[]>> materialized) {
        Objects.requireNonNull(mapper, "mapper can't be null");
        Objects.requireNonNull(materialized, "materialized can't be null");

        final MaterializedInternal<K, VR, KeyValueStore<Bytes, byte[]>> materializedInternal = new MaterializedInternal<>(materialized);

        return doMapValues(mapper, named, materializedInternal);
    }

    @Override
    public <VR> KTable<K, VR> transformValues(final ValueTransformerWithKeySupplier<? super K, ? super V, ? extends VR> transformerSupplier,
                                              final String... stateStoreNames) {
        return doTransformValues(transformerSupplier, null, NamedInternal.empty(), stateStoreNames);
    }

    @Override
    public <VR> KTable<K, VR> transformValues(final ValueTransformerWithKeySupplier<? super K, ? super V, ? extends VR> transformerSupplier,
                                              final Named named,
                                              final String... stateStoreNames) {
        Objects.requireNonNull(named, "processorName can't be null");
        return doTransformValues(transformerSupplier, null, new NamedInternal(named), stateStoreNames);
    }

    @Override
    public <VR> KTable<K, VR> transformValues(final ValueTransformerWithKeySupplier<? super K, ? super V, ? extends VR> transformerSupplier,
                                              final Materialized<K, VR, KeyValueStore<Bytes, byte[]>> materialized,
                                              final String... stateStoreNames) {
        return transformValues(transformerSupplier, materialized, NamedInternal.empty(), stateStoreNames);
    }

    @Override
    public <VR> KTable<K, VR> transformValues(final ValueTransformerWithKeySupplier<? super K, ? super V, ? extends VR> transformerSupplier,
                                              final Materialized<K, VR, KeyValueStore<Bytes, byte[]>> materialized,
                                              final Named named,
                                              final String... stateStoreNames) {
        Objects.requireNonNull(materialized, "materialized can't be null");
        Objects.requireNonNull(named, "named can't be null");
        final MaterializedInternal<K, VR, KeyValueStore<Bytes, byte[]>> materializedInternal = new MaterializedInternal<>(materialized);

        return doTransformValues(transformerSupplier, materializedInternal, new NamedInternal(named), stateStoreNames);
    }

    @SuppressWarnings("resource")
    private <VR> KTable<K, VR> doTransformValues(final ValueTransformerWithKeySupplier<? super K, ? super V, ? extends VR> transformerSupplier,
                                                 final MaterializedInternal<K, VR, KeyValueStore<Bytes, byte[]>> materializedInternal,
                                                 final NamedInternal namedInternal,
                                                 final String... stateStoreNames) {
        Objects.requireNonNull(stateStoreNames, "stateStoreNames");
        final Serde<K> keySerde;
        final Serde<VR> valueSerde;
        final String queryableStoreName;
        final Set<StoreBuilder<?>> storeBuilder;

        if (materializedInternal != null) {
            // don't inherit parent value serde, since this operation may change the value type, more specifically:
            // we preserve the key following the order of 1) materialized, 2) parent, 3) null
            keySerde = materializedInternal.keySerde() != null ? materializedInternal.keySerde() : this.keySerde;
            // we preserve the value following the order of 1) materialized, 2) null
            valueSerde = materializedInternal.valueSerde();
            queryableStoreName = materializedInternal.queryableStoreName();
            // only materialize if materialized is specified and it has queryable name
            final StoreFactory storeFactory = queryableStoreName != null ? (new KeyValueStoreMaterializer<>(materializedInternal)) : null;
            storeBuilder = Collections.singleton(new FactoryWrappingStoreBuilder<>(storeFactory));
        } else {
            keySerde = this.keySerde;
            valueSerde = null;
            queryableStoreName = null;
            storeBuilder = null;
        }

        final String name = namedInternal.orElseGenerateWithPrefix(builder, TRANSFORMVALUES_NAME);

        final KTableProcessorSupplier<K, V, K, VR> processorSupplier = new KTableTransformValues<>(this, transformerSupplier, queryableStoreName);

<<<<<<< HEAD
        final ProcessorParameters<K, VR, ?, ?> processorParameters = unsafeCastProcessorParametersToCompletelyDifferentType(new ProcessorParameters<>(processorSupplier, name));

        final GraphNode tableNode = new TableProcessorNode<>(name, processorParameters, storeBuilder, stateStoreNames);
=======
        final ProcessorParameters<K, VR, ?, ?> processorParameters =
            unsafeCastProcessorParametersToCompletelyDifferentType(
                new ProcessorParameters<>(
                    new StoreDelegatingProcessorSupplier<>(
                        processorSupplier,
                        storeBuilder),
                    name
                ));

        final GraphNode tableNode = new ProcessorToStateConnectorNode<>(
            name,
            processorParameters,
            stateStoreNames
        );
>>>>>>> 9494bebe
        maybeSetOutputVersioned(tableNode, materializedInternal);

        builder.addGraphNode(this.graphNode, tableNode);

        return new KTableImpl<>(name, keySerde, valueSerde, subTopologySourceNodes, queryableStoreName, processorSupplier, tableNode, builder);
    }

    @Override
    public KStream<K, V> toStream() {
        return toStream(NamedInternal.empty());
    }

    @Override
    public KStream<K, V> toStream(final Named named) {
        Objects.requireNonNull(named, "named can't be null");

        final String name = new NamedInternal(named).orElseGenerateWithPrefix(builder, TOSTREAM_NAME);
        final KStreamMapValues<K, Change<V>, V> kStreamMapValues = new KStreamMapValues<>((key, change) -> change.newValue);
        final ProcessorParameters<K, V, ?, ?> processorParameters = unsafeCastProcessorParametersToCompletelyDifferentType(new ProcessorParameters<>(kStreamMapValues, name));

        final ProcessorGraphNode<K, V> toStreamNode = new ProcessorGraphNode<>(name, processorParameters);

        builder.addGraphNode(this.graphNode, toStreamNode);

        // we can inherit parent key and value serde
        return new KStreamImpl<>(name, keySerde, valueSerde, subTopologySourceNodes, false, toStreamNode, builder);
    }

    @Override
    public <K1> KStream<K1, V> toStream(final KeyValueMapper<? super K, ? super V, ? extends K1> mapper) {
        return toStream().selectKey(mapper);
    }

    @Override
    public <K1> KStream<K1, V> toStream(final KeyValueMapper<? super K, ? super V, ? extends K1> mapper,
                                        final Named named) {
        return toStream(named).selectKey(mapper);
    }

    @Override
    public KTable<K, V> suppress(final Suppressed<? super K> suppressed) {
        // this is an eager, but insufficient check
        // the check only works if the direct parent is materialized
        // the actual check for "version inheritance" can only be done in the build-phase later
        // we keep this check to get a better stack trace if possible
        if (graphNode.isOutputVersioned().isPresent() && graphNode.isOutputVersioned().get()) {
            throw new TopologyException("suppress() is only supported for non-versioned KTables");
        }

        final String name;
        if (suppressed instanceof NamedSuppressed) {
            final String givenName = ((NamedSuppressed<?>) suppressed).name();
            name = givenName != null ? givenName : builder.newProcessorName(SUPPRESS_NAME);
        } else {
            throw new IllegalArgumentException("Custom subclasses of Suppressed are not supported.");
        }

        final SuppressedInternal<K> suppressedInternal = buildSuppress(suppressed, name);

        final String storeName = suppressedInternal.name() != null ? suppressedInternal.name() + "-store" : builder.newStoreName(SUPPRESS_NAME);

<<<<<<< HEAD
        final ProcessorSupplier<K, Change<V>, K, Change<V>> suppressionSupplier = new KTableSuppressProcessorSupplier<>(suppressedInternal, storeName, this);

        final StoreBuilder<InMemoryTimeOrderedKeyValueChangeBuffer<K, V, Change<V>>> storeBuilder;

        if (suppressedInternal.bufferConfig().isLoggingEnabled()) {
            final Map<String, String> topicConfig = suppressedInternal.bufferConfig().getLogConfig();
            storeBuilder = new InMemoryTimeOrderedKeyValueChangeBuffer.Builder<>(storeName, keySerde, valueSerde).withLoggingEnabled(topicConfig);
=======
        final StoreBuilder<InMemoryTimeOrderedKeyValueChangeBuffer<K, V, Change<V>>> storeBuilder;

        if (suppressedInternal.bufferConfig().isLoggingEnabled()) {
            final Map<String, String> topicConfig = suppressedInternal.bufferConfig().logConfig();
            storeBuilder = new InMemoryTimeOrderedKeyValueChangeBuffer.Builder<>(
                storeName,
                keySerde,
                valueSerde)
                .withLoggingEnabled(topicConfig);
>>>>>>> 9494bebe
        } else {
            storeBuilder = new InMemoryTimeOrderedKeyValueChangeBuffer.Builder<>(storeName, keySerde, valueSerde).withLoggingDisabled();
        }

<<<<<<< HEAD
        final ProcessorGraphNode<K, Change<V>> node = new TableSuppressNode<>(name, new ProcessorParameters<>(suppressionSupplier, name), storeBuilder);
=======
        final ProcessorSupplier<K, Change<V>, K, Change<V>> suppressionSupplier = new KTableSuppressProcessorSupplier<>(
                suppressedInternal,
                storeBuilder,
                this
        );

        final ProcessorGraphNode<K, Change<V>> node = new TableSuppressNode<>(
            name,
            new ProcessorParameters<>(suppressionSupplier, name)
        );

>>>>>>> 9494bebe
        node.setOutputVersioned(false);

        builder.addGraphNode(graphNode, node);

        return new KTableImpl<K, S, V>(name, keySerde, valueSerde, Collections.singleton(this.name), null, suppressionSupplier, node, builder);
    }

    @SuppressWarnings("unchecked")
    private SuppressedInternal<K> buildSuppress(final Suppressed<? super K> suppress, final String name) {
        if (suppress instanceof FinalResultsSuppressionBuilder) {
            final long grace = findAndVerifyWindowGrace(graphNode);
            LOG.info("Using grace period of [{}] as the suppress duration for node [{}].",
                     Duration.ofMillis(grace), name);

            final FinalResultsSuppressionBuilder<?> builder = (FinalResultsSuppressionBuilder<?>) suppress;

            final SuppressedInternal<?> finalResultsSuppression =
                builder.buildFinalResultsSuppression(Duration.ofMillis(grace));

            return (SuppressedInternal<K>) finalResultsSuppression;
        } else if (suppress instanceof SuppressedInternal) {
            return (SuppressedInternal<K>) suppress;
        } else {
            throw new IllegalArgumentException("Custom subclasses of Suppressed are not allowed.");
        }
    }

    @Override
    public <V1, R> KTable<K, R> join(final KTable<K, V1> other,
                                     final ValueJoiner<? super V, ? super V1, ? extends R> joiner) {
        return doJoin(other, joiner, NamedInternal.empty(), null, false, false);
    }

    @Override
    public <V1, R> KTable<K, R> join(final KTable<K, V1> other,
                                     final ValueJoiner<? super V, ? super V1, ? extends R> joiner,
                                     final Named named) {
        return doJoin(other, joiner, named, null, false, false);
    }

    @Override
    public <VO, VR> KTable<K, VR> join(final KTable<K, VO> other,
                                       final ValueJoiner<? super V, ? super VO, ? extends VR> joiner,
                                       final Materialized<K, VR, KeyValueStore<Bytes, byte[]>> materialized) {
        return join(other, joiner, NamedInternal.empty(), materialized);
    }

    @Override
    public <VO, VR> KTable<K, VR> join(final KTable<K, VO> other,
                                       final ValueJoiner<? super V, ? super VO, ? extends VR> joiner,
                                       final Named named,
                                       final Materialized<K, VR, KeyValueStore<Bytes, byte[]>> materialized) {
        Objects.requireNonNull(materialized, "materialized can't be null");
        final MaterializedInternal<K, VR, KeyValueStore<Bytes, byte[]>> materializedInternal =
            new MaterializedInternal<>(materialized, builder, MERGE_NAME);

        return doJoin(other, joiner, named, materializedInternal, false, false);
    }

    @Override
    public <V1, R> KTable<K, R> outerJoin(final KTable<K, V1> other,
                                          final ValueJoiner<? super V, ? super V1, ? extends R> joiner) {
        return outerJoin(other, joiner, NamedInternal.empty());
    }

    @Override
    public <V1, R> KTable<K, R> outerJoin(final KTable<K, V1> other,
                                          final ValueJoiner<? super V, ? super V1, ? extends R> joiner,
                                          final Named named) {
        return doJoin(other, joiner, named, null, true, true);
    }

    @Override
    public <VO, VR> KTable<K, VR> outerJoin(final KTable<K, VO> other,
                                            final ValueJoiner<? super V, ? super VO, ? extends VR> joiner,
                                            final Materialized<K, VR, KeyValueStore<Bytes, byte[]>> materialized) {
        return outerJoin(other, joiner, NamedInternal.empty(), materialized);
    }

    @Override
    public <VO, VR> KTable<K, VR> outerJoin(final KTable<K, VO> other,
                                            final ValueJoiner<? super V, ? super VO, ? extends VR> joiner,
                                            final Named named,
                                            final Materialized<K, VR, KeyValueStore<Bytes, byte[]>> materialized) {
        Objects.requireNonNull(materialized, "materialized can't be null");
        final MaterializedInternal<K, VR, KeyValueStore<Bytes, byte[]>> materializedInternal =
            new MaterializedInternal<>(materialized, builder, MERGE_NAME);

        return doJoin(other, joiner, named, materializedInternal, true, true);
    }

    @Override
    public <V1, R> KTable<K, R> leftJoin(final KTable<K, V1> other,
                                         final ValueJoiner<? super V, ? super V1, ? extends R> joiner) {
        return leftJoin(other, joiner, NamedInternal.empty());
    }

    @Override
    public <V1, R> KTable<K, R> leftJoin(final KTable<K, V1> other,
                                         final ValueJoiner<? super V, ? super V1, ? extends R> joiner,
                                         final Named named) {
        return doJoin(other, joiner, named, null, true, false);
    }

    @Override
    public <VO, VR> KTable<K, VR> leftJoin(final KTable<K, VO> other,
                                           final ValueJoiner<? super V, ? super VO, ? extends VR> joiner,
                                           final Materialized<K, VR, KeyValueStore<Bytes, byte[]>> materialized) {
        return leftJoin(other, joiner, NamedInternal.empty(), materialized);
    }

    @Override
    public <VO, VR> KTable<K, VR> leftJoin(final KTable<K, VO> other,
                                           final ValueJoiner<? super V, ? super VO, ? extends VR> joiner,
                                           final Named named,
                                           final Materialized<K, VR, KeyValueStore<Bytes, byte[]>> materialized) {
        Objects.requireNonNull(materialized, "materialized can't be null");
        final MaterializedInternal<K, VR, KeyValueStore<Bytes, byte[]>> materializedInternal =
            new MaterializedInternal<>(materialized, builder, MERGE_NAME);

        return doJoin(other, joiner, named, materializedInternal, true, false);
    }

    @SuppressWarnings({"unchecked", "resource"})
    private <VO, VR> KTable<K, VR> doJoin(final KTable<K, VO> other,
                                          final ValueJoiner<? super V, ? super VO, ? extends VR> joiner,
                                          final Named joinName,
                                          final MaterializedInternal<K, VR, KeyValueStore<Bytes, byte[]>> materializedInternal,
                                          final boolean leftOuter,
                                          final boolean rightOuter) {
        Objects.requireNonNull(other, "other can't be null");
        Objects.requireNonNull(joiner, "joiner can't be null");
        Objects.requireNonNull(joinName, "joinName can't be null");

        final NamedInternal renamed = new NamedInternal(joinName);
        final String joinMergeName = renamed.orElseGenerateWithPrefix(builder, MERGE_NAME);
        final Set<String> allSourceNodes = ensureCopartitionWith(Collections.singleton((AbstractStream<K, VO>) other));

        if (leftOuter) {
            enableSendingOldValues(true);
        }
        if (rightOuter) {
            ((KTableImpl<?, ?, ?>) other).enableSendingOldValues(true);
        }

        final Serde<K> keySerde;
        final Serde<VR> valueSerde;
        final String queryableStoreName;
        final StoreFactory storeFactory;

        if (materializedInternal != null) {
            if (materializedInternal.keySerde() == null) {
                materializedInternal.withKeySerde(this.keySerde);
            }
            keySerde = materializedInternal.keySerde();
            valueSerde = materializedInternal.valueSerde();
            queryableStoreName = materializedInternal.storeName();
            storeFactory = new KeyValueStoreMaterializer<>(materializedInternal);
        } else {
            keySerde = this.keySerde;
            valueSerde = null;
            queryableStoreName = null;
            storeFactory = null;
        }

        final KTableKTableAbstractJoin<K, V, VO, VR> joinThis;
        final KTableKTableAbstractJoin<K, VO, V, VR> joinOther;

        if (!leftOuter) { // inner
            joinThis = new KTableKTableInnerJoin<>(this, (KTableImpl<K, ?, VO>) other, joiner);
            joinOther = new KTableKTableInnerJoin<>((KTableImpl<K, ?, VO>) other, this, reverseJoiner(joiner));
        } else if (!rightOuter) { // left
            joinThis = new KTableKTableLeftJoin<>(this, (KTableImpl<K, ?, VO>) other, joiner);
            joinOther = new KTableKTableRightJoin<>((KTableImpl<K, ?, VO>) other, this, reverseJoiner(joiner));
        } else { // outer
            joinThis = new KTableKTableOuterJoin<>(this, (KTableImpl<K, ?, VO>) other, joiner);
            joinOther = new KTableKTableOuterJoin<>((KTableImpl<K, ?, VO>) other, this, reverseJoiner(joiner));
        }

        final String joinThisName = renamed.suffixWithOrElseGet("-join-this", builder, JOINTHIS_NAME);
        final String joinOtherName = renamed.suffixWithOrElseGet("-join-other", builder, JOINOTHER_NAME);

        final ProcessorParameters<K, Change<V>, ?, ?> joinThisProcessorParameters = new ProcessorParameters<>(joinThis, joinThisName);
        final ProcessorParameters<K, Change<VO>, ?, ?> joinOtherProcessorParameters = new ProcessorParameters<>(joinOther, joinOtherName);
        final ProcessorParameters<K, Change<VR>, ?, ?> joinMergeProcessorParameters = new ProcessorParameters<>(
                KTableKTableJoinMerger.of(
                        (KTableProcessorSupplier<K, V, K, VR>) joinThisProcessorParameters.processorSupplier(),
                        (KTableProcessorSupplier<K, VO, K, VR>) joinOtherProcessorParameters.processorSupplier(),
                        queryableStoreName,
                        storeFactory),
                joinMergeName);

<<<<<<< HEAD
        final KTableKTableJoinNode<K, V, VO, VR> kTableKTableJoinNode = KTableKTableJoinNode.<K, V, VO, VR>kTableKTableJoinNodeBuilder().withNodeName(joinMergeName).withJoinThisProcessorParameters(joinThisProcessorParameters).withJoinOtherProcessorParameters(joinOtherProcessorParameters).withThisJoinSideNodeName(name).withOtherJoinSideNodeName(((KTableImpl<?, ?, ?>) other).name).withJoinThisStoreNames(valueGetterSupplier().storeNames()).withJoinOtherStoreNames(((KTableImpl<?, ?, ?>) other).valueGetterSupplier().storeNames()).withKeySerde(keySerde).withValueSerde(valueSerde).withQueryableStoreName(queryableStoreName).withStoreBuilder(storeBuilder).build();

        final boolean isOutputVersioned = materializedInternal != null && materializedInternal.storeSupplier() instanceof VersionedBytesStoreSupplier;
=======
        final KTableKTableJoinNode<K, V, VO, VR> kTableKTableJoinNode =
            KTableKTableJoinNode.<K, V, VO, VR>kTableKTableJoinNodeBuilder()
                .withNodeName(joinMergeName)
                .withJoinThisProcessorParameters(joinThisProcessorParameters)
                .withJoinOtherProcessorParameters(joinOtherProcessorParameters)
                .withMergeProcessorParameters(joinMergeProcessorParameters)
                .withThisJoinSideNodeName(name)
                .withOtherJoinSideNodeName(((KTableImpl<?, ?, ?>) other).name)
                .withJoinThisStoreNames(valueGetterSupplier().storeNames())
                .withJoinOtherStoreNames(((KTableImpl<?, ?, ?>) other).valueGetterSupplier().storeNames())
                .withKeySerde(keySerde)
                .withValueSerde(valueSerde)
                .build();

        final boolean isOutputVersioned = materializedInternal != null
            && materializedInternal.storeSupplier() instanceof VersionedBytesStoreSupplier;
>>>>>>> 9494bebe
        kTableKTableJoinNode.setOutputVersioned(isOutputVersioned);

        builder.addGraphNode(this.graphNode, kTableKTableJoinNode);
        builder.addGraphNode(((KTableImpl<?, ?, ?>) other).graphNode, kTableKTableJoinNode);

        // we can inherit parent key serde if user do not provide specific overrides
        return new KTableImpl<K, Change<VR>, VR>(kTableKTableJoinNode.nodeName(), kTableKTableJoinNode.keySerde(), kTableKTableJoinNode.valueSerde(), allSourceNodes, kTableKTableJoinNode.queryableStoreName(), kTableKTableJoinNode.joinMerger(), kTableKTableJoinNode,
            builder
        );
    }

    @Override
    public <K1, V1> KGroupedTable<K1, V1> groupBy(final KeyValueMapper<? super K, ? super V, ? extends KeyValue<? extends K1, ? extends V1>> selector) {
        return groupBy(selector, Grouped.with(null, null));
    }

    @Override
    public <K1, V1> KGroupedTable<K1, V1> groupBy(final KeyValueMapper<? super K, ? super V, ? extends KeyValue<? extends K1, ? extends V1>> selector,
                                                  final Grouped<K1, V1> grouped) {
        Objects.requireNonNull(selector, "selector can't be null");
        Objects.requireNonNull(grouped, "grouped can't be null");
        final GroupedInternal<K1, V1> groupedInternal = new GroupedInternal<>(grouped);
        final String selectName = new NamedInternal(groupedInternal.name()).orElseGenerateWithPrefix(builder, SELECT_NAME);

        final KTableRepartitionMapSupplier<K, V, KeyValue<? extends K1, ? extends V1>, K1, V1> selectSupplier = new KTableRepartitionMap<>(this, selector);
        final ProcessorParameters<K, Change<V>, ?, ?> processorParameters = new ProcessorParameters<>(selectSupplier, selectName);

        // select the aggregate key and values (old and new), it would require parent to send old values
        final TableRepartitionMapNode<K, Change<V>> groupByMapNode = new TableRepartitionMapNode<>(selectName, processorParameters);

        builder.addGraphNode(this.graphNode, groupByMapNode);

        this.enableSendingOldValues(true);
        return new KGroupedTableImpl<>(builder, selectName, subTopologySourceNodes, groupedInternal, groupByMapNode);
    }

    @SuppressWarnings("unchecked")
    public KTableValueGetterSupplier<K, V> valueGetterSupplier() {
        if (processorSupplier instanceof KTableSource) {
            final KTableSource<K, V> source = (KTableSource<K, V>) processorSupplier;
            // whenever a source ktable is required for getter, it should be materialized
            source.materialize();
            return new KTableSourceValueGetterSupplier<>(source.queryableName());
        } else if (processorSupplier instanceof KStreamAggProcessorSupplier) {
            return ((KStreamAggProcessorSupplier<?, ?, K, V>) processorSupplier).view();
        } else {
            return ((KTableProcessorSupplier<?, ?, K, V>) processorSupplier).view();
        }
    }

    public boolean enableSendingOldValues(final boolean forceMaterialization) {
        if (!sendOldValues) {
            if (processorSupplier instanceof KTableSource) {
                final KTableSource<?, ?> source = (KTableSource<?, ?>) processorSupplier;
                if (!forceMaterialization && !source.materialized()) {
                    return false;
                }
                source.enableSendingOldValues();
            } else if (processorSupplier instanceof KStreamAggProcessorSupplier) {
                ((KStreamAggProcessorSupplier<?, ?, ?, ?>) processorSupplier).enableSendingOldValues();
            } else if (processorSupplier instanceof KTableProcessorSupplier) {
                final KTableProcessorSupplier<?, ?, ?, ?> tableProcessorSupplier = (KTableProcessorSupplier<?, ?, ?, ?>) processorSupplier;
                if (!tableProcessorSupplier.enableSendingOldValues(forceMaterialization)) {
                    return false;
                }
            }
            sendOldValues = true;
        }
        return true;
    }

    boolean sendingOldValueEnabled() {
        return sendOldValues;
    }

    /**
     * We conflate V with Change<V> in many places. This will get fixed in the implementation of KIP-478.
     * For now, I'm just explicitly lying about the parameterized type.
     */
    @SuppressWarnings("unchecked")
    private <VR> ProcessorParameters<K, VR, ?, ?> unsafeCastProcessorParametersToCompletelyDifferentType(final ProcessorParameters<K, Change<V>, ?, ?> kObjectProcessorParameters) {
        return (ProcessorParameters<K, VR, ?, ?>) kObjectProcessorParameters;
    }

    @Override
<<<<<<< HEAD
    public <VR, KO, VO> KTable<K, VR> join(final KTable<KO, VO> other, final Function<V, KO> foreignKeyExtractor, final ValueJoiner<V, VO, VR> joiner) {
        return doJoinOnForeignKey(other, foreignKeyExtractor, joiner, TableJoined.with(null, null), Materialized.with(null, null), false);
=======
    public <VR, KO, VO> KTable<K, VR> join(final KTable<KO, VO> other,
                                           final Function<? super V, ? extends KO> foreignKeyExtractor,
                                           final ValueJoiner<? super V, ? super VO, ? extends VR> joiner) {
        final ForeignKeyExtractor<? super K, ? super V, ? extends KO> adaptedExtractor
            = ForeignKeyExtractor.fromFunction(foreignKeyExtractor);

        return doJoinOnForeignKey(
            other,
            adaptedExtractor,
            joiner,
            TableJoined.with(null, null),
            Materialized.with(null, null),
            false
        );
    }

    @Override
    public <VR, KO, VO> KTable<K, VR> join(final KTable<KO, VO> other,
                                           final BiFunction<? super K, ? super V, ? extends KO> foreignKeyExtractor,
                                           final ValueJoiner<? super V, ? super VO, ? extends VR> joiner) {
        final ForeignKeyExtractor<? super K, ? super V, ? extends KO> adaptedExtractor
            = ForeignKeyExtractor.fromBiFunction(foreignKeyExtractor);

        return doJoinOnForeignKey(
            other,
            adaptedExtractor,
            joiner,
            TableJoined.with(null, null),
            Materialized.with(null, null),
            false
        );
>>>>>>> 9494bebe
    }

    @Override
<<<<<<< HEAD
    public <VR, KO, VO> KTable<K, VR> join(final KTable<KO, VO> other, final Function<V, KO> foreignKeyExtractor, final ValueJoiner<V, VO, VR> joiner, final Named named) {
        return doJoinOnForeignKey(other, foreignKeyExtractor, joiner, TableJoined.as(new NamedInternal(named).name()), Materialized.with(null, null), false);
    }

    @Override
    public <VR, KO, VO> KTable<K, VR> join(final KTable<KO, VO> other, final Function<V, KO> foreignKeyExtractor, final ValueJoiner<V, VO, VR> joiner, final TableJoined<K, KO> tableJoined) {
        return doJoinOnForeignKey(other, foreignKeyExtractor, joiner, tableJoined, Materialized.with(null, null), false);
    }

    @Override
    public <VR, KO, VO> KTable<K, VR> join(final KTable<KO, VO> other, final Function<V, KO> foreignKeyExtractor, final ValueJoiner<V, VO, VR> joiner, final Materialized<K, VR, KeyValueStore<Bytes, byte[]>> materialized) {
        return doJoinOnForeignKey(other, foreignKeyExtractor, joiner, TableJoined.with(null, null), materialized, false);
=======
    public <VR, KO, VO> KTable<K, VR> join(final KTable<KO, VO> other,
                                           final Function<? super V, ? extends KO> foreignKeyExtractor,
                                           final ValueJoiner<? super V, ? super VO, ? extends VR> joiner,
                                           final TableJoined<K, KO> tableJoined) {
        final ForeignKeyExtractor<? super K, ? super V, ? extends KO> adaptedExtractor
            = ForeignKeyExtractor.fromFunction(foreignKeyExtractor);

        return doJoinOnForeignKey(
            other,
            adaptedExtractor,
            joiner,
            tableJoined,
            Materialized.with(null, null),
            false
        );
    }

    @Override
    public <VR, KO, VO> KTable<K, VR> join(final KTable<KO, VO> other,
                                           final BiFunction<? super K, ? super V, ? extends KO> foreignKeyExtractor,
                                           final ValueJoiner<? super V, ? super VO, ? extends VR> joiner,
                                           final TableJoined<K, KO> tableJoined) {
        final ForeignKeyExtractor<? super K, ? super V, ? extends KO> adaptedExtractor
            = ForeignKeyExtractor.fromBiFunction(foreignKeyExtractor);

        return doJoinOnForeignKey(
            other,
            adaptedExtractor,
            joiner,
            tableJoined,
            Materialized.with(null, null),
            false
        );
    }

    @Override
    public <VR, KO, VO> KTable<K, VR> join(final KTable<KO, VO> other,
                                           final Function<? super V, ? extends KO> foreignKeyExtractor,
                                           final ValueJoiner<? super V, ? super VO, ? extends VR> joiner,
                                           final Materialized<K, VR, KeyValueStore<Bytes, byte[]>> materialized) {
        final ForeignKeyExtractor<? super K, ? super V, ? extends KO> adaptedExtractor
            = ForeignKeyExtractor.fromFunction(foreignKeyExtractor);

        return doJoinOnForeignKey(
            other,
            adaptedExtractor,
            joiner,
            TableJoined.with(null, null),
            materialized,
            false
        );
>>>>>>> 9494bebe
    }

    @Override
<<<<<<< HEAD
    public <VR, KO, VO> KTable<K, VR> join(final KTable<KO, VO> other, final Function<V, KO> foreignKeyExtractor, final ValueJoiner<V, VO, VR> joiner, final Named named, final Materialized<K, VR, KeyValueStore<Bytes, byte[]>> materialized) {
        return doJoinOnForeignKey(other, foreignKeyExtractor, joiner, TableJoined.as(new NamedInternal(named).name()), materialized, false);
    }

    @Override
    public <VR, KO, VO> KTable<K, VR> join(final KTable<KO, VO> other, final Function<V, KO> foreignKeyExtractor, final ValueJoiner<V, VO, VR> joiner, final TableJoined<K, KO> tableJoined, final Materialized<K, VR, KeyValueStore<Bytes, byte[]>> materialized) {
        return doJoinOnForeignKey(other, foreignKeyExtractor, joiner, tableJoined, materialized, false);
    }

    @Override
    public <VR, KO, VO> KTable<K, VR> leftJoin(final KTable<KO, VO> other, final Function<V, KO> foreignKeyExtractor, final ValueJoiner<V, VO, VR> joiner) {
        return doJoinOnForeignKey(other, foreignKeyExtractor, joiner, TableJoined.with(null, null), Materialized.with(null, null), true);
=======
    public <VR, KO, VO> KTable<K, VR> join(final KTable<KO, VO> other,
                                           final BiFunction<? super K, ? super V, ? extends KO> foreignKeyExtractor,
                                           final ValueJoiner<? super V, ? super VO, ? extends VR> joiner,
                                           final Materialized<K, VR, KeyValueStore<Bytes, byte[]>> materialized) {
        final ForeignKeyExtractor<? super K, ? super V, ? extends KO> adaptedExtractor
            = ForeignKeyExtractor.fromBiFunction(foreignKeyExtractor);

        return doJoinOnForeignKey(
            other,
            adaptedExtractor,
            joiner,
            TableJoined.with(null, null),
            materialized,
            false
        );
    }

    @Override
    public <VR, KO, VO> KTable<K, VR> join(final KTable<KO, VO> other,
                                           final Function<? super V, ? extends KO> foreignKeyExtractor,
                                           final ValueJoiner<? super V, ? super VO, ? extends VR> joiner,
                                           final TableJoined<K, KO> tableJoined,
                                           final Materialized<K, VR, KeyValueStore<Bytes, byte[]>> materialized) {
        final ForeignKeyExtractor<? super K, ? super V, ? extends KO> adaptedExtractor

            = ForeignKeyExtractor.fromFunction(foreignKeyExtractor);
        return doJoinOnForeignKey(
            other,
            adaptedExtractor,
            joiner,
            tableJoined,
            materialized,
            false
        );
    }

    @Override
    public <VR, KO, VO> KTable<K, VR> join(final KTable<KO, VO> other,
                                           final BiFunction<? super K, ? super V, ? extends KO> foreignKeyExtractor,
                                           final ValueJoiner<? super V, ? super VO, ? extends VR> joiner,
                                           final TableJoined<K, KO> tableJoined,
                                           final Materialized<K, VR, KeyValueStore<Bytes, byte[]>> materialized) {
        final ForeignKeyExtractor<? super K, ? super V, ? extends KO> adaptedExtractor
            = ForeignKeyExtractor.fromBiFunction(foreignKeyExtractor);

        return doJoinOnForeignKey(
            other,
            adaptedExtractor,
            joiner,
            tableJoined,
            materialized,
            false
        );
    }

    @Override
    public <VR, KO, VO> KTable<K, VR> leftJoin(final KTable<KO, VO> other,
                                               final Function<? super V, ? extends KO> foreignKeyExtractor,
                                               final ValueJoiner<? super V, ? super VO, ? extends VR> joiner) {
        final ForeignKeyExtractor<? super K, ? super V, ? extends KO> adaptedExtractor
            = ForeignKeyExtractor.fromFunction(foreignKeyExtractor);

        return doJoinOnForeignKey(
            other,
            adaptedExtractor,
            joiner,
            TableJoined.with(null, null),
            Materialized.with(null, null),
            true
        );
    }

    @Override
    public <VR, KO, VO> KTable<K, VR> leftJoin(final KTable<KO, VO> other,
                                               final BiFunction<? super K, ? super V, ? extends KO> foreignKeyExtractor,
                                               final ValueJoiner<? super V, ? super VO, ? extends VR> joiner) {
        final ForeignKeyExtractor<? super K, ? super V, ? extends KO> adaptedExtractor
            = ForeignKeyExtractor.fromBiFunction(foreignKeyExtractor);

        return doJoinOnForeignKey(
            other,
            adaptedExtractor,
            joiner,
            TableJoined.with(null, null),
            Materialized.with(null, null),
            true
        );
>>>>>>> 9494bebe
    }

    @Override
<<<<<<< HEAD
    public <VR, KO, VO> KTable<K, VR> leftJoin(final KTable<KO, VO> other, final Function<V, KO> foreignKeyExtractor, final ValueJoiner<V, VO, VR> joiner, final Named named) {
        return doJoinOnForeignKey(other, foreignKeyExtractor, joiner, TableJoined.as(new NamedInternal(named).name()), Materialized.with(null, null), true);
    }

    @Override
    public <VR, KO, VO> KTable<K, VR> leftJoin(final KTable<KO, VO> other, final Function<V, KO> foreignKeyExtractor, final ValueJoiner<V, VO, VR> joiner, final TableJoined<K, KO> tableJoined) {
        return doJoinOnForeignKey(other, foreignKeyExtractor, joiner, tableJoined, Materialized.with(null, null), true);
=======
    public <VR, KO, VO> KTable<K, VR> leftJoin(final KTable<KO, VO> other,
                                               final Function<? super V, ? extends KO> foreignKeyExtractor,
                                               final ValueJoiner<? super V, ? super VO, ? extends VR> joiner,
                                               final TableJoined<K, KO> tableJoined) {
        final ForeignKeyExtractor<? super K, ? super V, ? extends KO> adaptedExtractor
            = ForeignKeyExtractor.fromFunction(foreignKeyExtractor);

        return doJoinOnForeignKey(
            other,
            adaptedExtractor,
            joiner,
            tableJoined,
            Materialized.with(null, null),
            true
        );
    }

    @Override
    public <VR, KO, VO> KTable<K, VR> leftJoin(final KTable<KO, VO> other,
                                               final BiFunction<? super K, ? super V, ? extends KO> foreignKeyExtractor,
                                               final ValueJoiner<? super V, ? super VO, ? extends VR> joiner,
                                               final TableJoined<K, KO> tableJoined) {
        final ForeignKeyExtractor<? super K, ? super V, ? extends KO> adaptedExtractor
            = ForeignKeyExtractor.fromBiFunction(foreignKeyExtractor);

        return doJoinOnForeignKey(
            other,
            adaptedExtractor,
            joiner,
            tableJoined,
            Materialized.with(null, null),
            true
        );
>>>>>>> 9494bebe
    }

    @Override
<<<<<<< HEAD
    public <VR, KO, VO> KTable<K, VR> leftJoin(final KTable<KO, VO> other, final Function<V, KO> foreignKeyExtractor, final ValueJoiner<V, VO, VR> joiner, final Named named, final Materialized<K, VR, KeyValueStore<Bytes, byte[]>> materialized) {
        return doJoinOnForeignKey(other, foreignKeyExtractor, joiner, TableJoined.as(new NamedInternal(named).name()), materialized, true);
    }

    @Override
    public <VR, KO, VO> KTable<K, VR> leftJoin(final KTable<KO, VO> other, final Function<V, KO> foreignKeyExtractor, final ValueJoiner<V, VO, VR> joiner, final TableJoined<K, KO> tableJoined, final Materialized<K, VR, KeyValueStore<Bytes, byte[]>> materialized) {
        return doJoinOnForeignKey(other, foreignKeyExtractor, joiner, tableJoined, materialized, true);
    }

    @Override
    public <VR, KO, VO> KTable<K, VR> leftJoin(final KTable<KO, VO> other, final Function<V, KO> foreignKeyExtractor, final ValueJoiner<V, VO, VR> joiner, final Materialized<K, VR, KeyValueStore<Bytes, byte[]>> materialized) {
        return doJoinOnForeignKey(other, foreignKeyExtractor, joiner, TableJoined.with(null, null), materialized, true);
=======
    public <VR, KO, VO> KTable<K, VR> leftJoin(final KTable<KO, VO> other,
                                               final Function<? super V, ? extends KO> foreignKeyExtractor,
                                               final ValueJoiner<? super V, ? super VO, ? extends VR> joiner,
                                               final TableJoined<K, KO> tableJoined,
                                               final Materialized<K, VR, KeyValueStore<Bytes, byte[]>> materialized) {
        final ForeignKeyExtractor<? super K, ? super V, ? extends KO> adaptedExtractor
            = ForeignKeyExtractor.fromFunction(foreignKeyExtractor);

        return doJoinOnForeignKey(
            other,
            adaptedExtractor,
            joiner,
            tableJoined,
            materialized,
            true);
    }

    @Override
    public <VR, KO, VO> KTable<K, VR> leftJoin(final KTable<KO, VO> other,
                                               final BiFunction<? super K, ? super V, ? extends KO> foreignKeyExtractor,
                                               final ValueJoiner<? super V, ? super VO, ? extends VR> joiner,
                                               final TableJoined<K, KO> tableJoined,
                                               final Materialized<K, VR, KeyValueStore<Bytes, byte[]>> materialized) {
        final ForeignKeyExtractor<? super K, ? super V, ? extends KO> adaptedExtractor
            = ForeignKeyExtractor.fromBiFunction(foreignKeyExtractor);

        return doJoinOnForeignKey(
            other,
            adaptedExtractor,
            joiner,
            tableJoined,
            materialized,
            true);
    }

    @Override
    public <VR, KO, VO> KTable<K, VR> leftJoin(final KTable<KO, VO> other,
                                               final Function<? super V, ? extends KO> foreignKeyExtractor,
                                               final ValueJoiner<? super V, ? super VO, ? extends VR> joiner,
                                               final Materialized<K, VR, KeyValueStore<Bytes, byte[]>> materialized) {
        final ForeignKeyExtractor<? super K, ? super V, ? extends KO> adaptedExtractor
            = ForeignKeyExtractor.fromFunction(foreignKeyExtractor);

        return doJoinOnForeignKey(
            other,
            adaptedExtractor,
            joiner,
            TableJoined.with(null, null),
            materialized,
            true
        );
>>>>>>> 9494bebe
    }

    @Override
    public <VR, KO, VO> KTable<K, VR> leftJoin(final KTable<KO, VO> other,
                                               final BiFunction<? super K, ? super V, ? extends KO> foreignKeyExtractor,
                                               final ValueJoiner<? super V, ? super VO, ? extends VR> joiner,
                                               final Materialized<K, VR, KeyValueStore<Bytes, byte[]>> materialized) {
        final ForeignKeyExtractor<? super K, ? super V, ? extends KO> adaptedExtractor
            = ForeignKeyExtractor.fromBiFunction(foreignKeyExtractor);

        return doJoinOnForeignKey(
            other,
            adaptedExtractor,
            joiner,
            TableJoined.with(null, null),
            materialized,
            true
        );
    }

    private final Function<Optional<Set<Integer>>, Optional<Set<Integer>>> getPartition = maybeMulticastPartitions -> {
        if (maybeMulticastPartitions.isEmpty()) {
            return Optional.empty();
        }
        if (maybeMulticastPartitions.get().size() != 1) {
            throw new IllegalArgumentException("The partitions returned by StreamPartitioner#partitions method when used for FK join should be a singleton set");
        }
        return maybeMulticastPartitions;
    };

<<<<<<< HEAD

    @SuppressWarnings({"unchecked", "deprecation"})
    private <VR, KO, VO> KTable<K, VR> doJoinOnForeignKey(final KTable<KO, VO> foreignKeyTable, final Function<V, KO> foreignKeyExtractor, final ValueJoiner<V, VO, VR> joiner, final TableJoined<K, KO> tableJoined, final Materialized<K, VR, KeyValueStore<Bytes, byte[]>> materialized, final boolean leftJoin) {
=======
    @SuppressWarnings("resource")
    private <VR, KO, VO> KTable<K, VR> doJoinOnForeignKey(final KTable<KO, VO> foreignKeyTable,
                                                          final ForeignKeyExtractor<? super K, ? super V, ? extends KO> foreignKeyExtractor,
                                                          final ValueJoiner<? super V, ? super VO, ? extends VR> joiner,
                                                          final TableJoined<K, KO> tableJoined,
                                                          final Materialized<K, VR, KeyValueStore<Bytes, byte[]>> materialized,
                                                          final boolean leftJoin) {
>>>>>>> 9494bebe
        Objects.requireNonNull(foreignKeyTable, "foreignKeyTable can't be null");
        Objects.requireNonNull(foreignKeyExtractor, "foreignKeyExtractor can't be null");
        Objects.requireNonNull(joiner, "joiner can't be null");
        Objects.requireNonNull(tableJoined, "tableJoined can't be null");
        Objects.requireNonNull(materialized, "materialized can't be null");

        //Old values are a useful optimization. The old values from the foreignKeyTable table are compared to the new values,
        //such that identical values do not cause a prefixScan. PrefixScan and propagation can be expensive and should
        //not be done needlessly.
        ((KTableImpl<?, ?, ?>) foreignKeyTable).enableSendingOldValues(true);

        //Old values must be sent such that the SubscriptionSendProcessorSupplier can propagate deletions to the correct node.
        //This occurs whenever the extracted foreignKey changes values.
        enableSendingOldValues(true);

        final TableJoinedInternal<K, KO> tableJoinedInternal = new TableJoinedInternal<>(tableJoined);

        final NamedInternal renamed = new NamedInternal(tableJoinedInternal.name());

        final String subscriptionTopicName = renamed.suffixWithOrElseGet("-subscription-registration", builder, SUBSCRIPTION_REGISTRATION) + TOPIC_SUFFIX;

        // the decoration can't be performed until we have the configuration available when the app runs,
        // so we pass Suppliers into the components, which they can call at run time

        final Supplier<String> subscriptionPrimaryKeySerdePseudoTopic = () -> internalTopologyBuilder().decoratePseudoTopic(subscriptionTopicName + "-pk");

        final Supplier<String> subscriptionForeignKeySerdePseudoTopic = () -> internalTopologyBuilder().decoratePseudoTopic(subscriptionTopicName + "-fk");

        final Supplier<String> valueHashSerdePseudoTopic = () -> internalTopologyBuilder().decoratePseudoTopic(subscriptionTopicName + "-vh");

        builder.internalTopologyBuilder.addInternalTopic(subscriptionTopicName, InternalTopicProperties.empty());

        final Serde<KO> foreignKeySerde = ((KTableImpl<KO, ?, ?>) foreignKeyTable).keySerde;
        final Serde<SubscriptionWrapper<K>> subscriptionWrapperSerde = new SubscriptionWrapperSerde<>(subscriptionPrimaryKeySerdePseudoTopic, keySerde);
<<<<<<< HEAD
        final SubscriptionResponseWrapperSerde<VO> responseWrapperSerde = new SubscriptionResponseWrapperSerde<>(((KTableImpl<KO, VO, VO>) foreignKeyTable).valueSerde);
=======
        final SubscriptionResponseWrapperSerde<VO> responseWrapperSerde =
            new SubscriptionResponseWrapperSerde<>(((KTableImpl<?, ?, VO>) foreignKeyTable).valueSerde);

        final CombinedKeySchema<KO, K> combinedKeySchema = new CombinedKeySchema<>(
            subscriptionForeignKeySerdePseudoTopic,
            foreignKeySerde,
            subscriptionPrimaryKeySerdePseudoTopic,
            keySerde
        );
>>>>>>> 9494bebe

        final CombinedKeySchema<KO, K> combinedKeySchema = new CombinedKeySchema<>(subscriptionForeignKeySerdePseudoTopic, foreignKeySerde, subscriptionPrimaryKeySerdePseudoTopic, keySerde);

        final ProcessorGraphNode<K, Change<V>> subscriptionSendNode = new ForeignJoinSubscriptionSendNode<>(new ProcessorParameters<>(new SubscriptionSendProcessorSupplier<>(foreignKeyExtractor, subscriptionForeignKeySerdePseudoTopic, valueHashSerdePseudoTopic, foreignKeySerde, valueSerde == null ? null : valueSerde.serializer(), leftJoin), renamed.suffixWithOrElseGet("-subscription-registration-processor", builder, SUBSCRIPTION_REGISTRATION)));
        builder.addGraphNode(graphNode, subscriptionSendNode);

        final StreamPartitioner<KO, SubscriptionWrapper<K>> subscriptionSinkPartitioner = tableJoinedInternal.otherPartitioner() == null ? null : (topic, key, val, numPartitions) -> getPartition.apply(tableJoinedInternal.otherPartitioner().partitions(topic, key, null, numPartitions));

        final StreamSinkNode<KO, SubscriptionWrapper<K>> subscriptionSink = new StreamSinkNode<>(renamed.suffixWithOrElseGet("-subscription-registration-sink", builder, SINK_NAME), new StaticTopicNameExtractor<>(subscriptionTopicName), new ProducedInternal<>(Produced.with(foreignKeySerde, subscriptionWrapperSerde, subscriptionSinkPartitioner)));
        builder.addGraphNode(subscriptionSendNode, subscriptionSink);

        final StreamSourceNode<KO, SubscriptionWrapper<K>> subscriptionSource = new StreamSourceNode<>(renamed.suffixWithOrElseGet("-subscription-registration-source", builder, SOURCE_NAME), Collections.singleton(subscriptionTopicName), new ConsumedInternal<>(Consumed.with(foreignKeySerde, subscriptionWrapperSerde)));
        builder.addGraphNode(subscriptionSink, subscriptionSource);

        // The subscription source is the source node on the *receiving* end *after* the repartition.
        // This topic needs to be copartitioned with the Foreign Key table.
        final Set<String> copartitionedRepartitionSources = new HashSet<>(((KTableImpl<?, ?, ?>) foreignKeyTable).subTopologySourceNodes);
        copartitionedRepartitionSources.add(subscriptionSource.nodeName());
        builder.internalTopologyBuilder.copartitionSources(copartitionedRepartitionSources);

        final String subscriptionStoreName = renamed
            .suffixWithOrElseGet("-subscription-store", builder, FK_JOIN_STATE_STORE_NAME);
        final StoreFactory subscriptionStoreFactory =
            new SubscriptionStoreFactory<>(subscriptionStoreName, subscriptionWrapperSerde);

<<<<<<< HEAD
        final StoreBuilder<TimestampedKeyValueStore<Bytes, SubscriptionWrapper<K>>> subscriptionStore = Stores.timestampedKeyValueStoreBuilder(Stores.persistentTimestampedKeyValueStore(renamed.suffixWithOrElseGet("-subscription-store", builder, FK_JOIN_STATE_STORE_NAME)), new Serdes.BytesSerde(), subscriptionWrapperSerde);
        builder.addStateStore(subscriptionStore);

        final StatefulProcessorNode<KO, SubscriptionWrapper<K>> subscriptionReceiveNode = new StatefulProcessorNode<>(new ProcessorParameters<>(new SubscriptionReceiveProcessorSupplier<>(subscriptionStore, combinedKeySchema), renamed.suffixWithOrElseGet("-subscription-receive", builder, SUBSCRIPTION_PROCESSOR)), Collections.singleton(subscriptionStore), Collections.emptySet());
        builder.addGraphNode(subscriptionSource, subscriptionReceiveNode);

        final KTableValueGetterSupplier<KO, VO> foreignKeyValueGetter = ((KTableImpl<KO, VO, VO>) foreignKeyTable).valueGetterSupplier();
        final StatefulProcessorNode<CombinedKey<KO, K>, Change<ValueAndTimestamp<SubscriptionWrapper<K>>>> subscriptionJoinNode = new StatefulProcessorNode<>(new ProcessorParameters<>(new SubscriptionJoinProcessorSupplier<>(foreignKeyValueGetter), renamed.suffixWithOrElseGet("-subscription-join-foreign", builder, SUBSCRIPTION_PROCESSOR)), Collections.emptySet(), Collections.singleton(foreignKeyValueGetter));
        builder.addGraphNode(subscriptionReceiveNode, subscriptionJoinNode);

        final StatefulProcessorNode<KO, Change<VO>> foreignTableJoinNode = new ForeignTableJoinNode<>(new ProcessorParameters<>(new ForeignTableJoinProcessorSupplier<>(subscriptionStore, combinedKeySchema), renamed.suffixWithOrElseGet("-foreign-join-subscription", builder, SUBSCRIPTION_PROCESSOR)), Collections.singleton(subscriptionStore), Collections.emptySet());
        builder.addGraphNode(((KTableImpl<KO, VO, ?>) foreignKeyTable).graphNode, foreignTableJoinNode);
=======
        final String subscriptionReceiveName = renamed.suffixWithOrElseGet(
            "-subscription-receive", builder, SUBSCRIPTION_PROCESSOR);
        final ProcessorGraphNode<KO, SubscriptionWrapper<K>> subscriptionReceiveNode =
            new ProcessorGraphNode<>(
                subscriptionReceiveName,
                new ProcessorParameters<>(
                    new SubscriptionReceiveProcessorSupplier<>(subscriptionStoreFactory, combinedKeySchema),
                    subscriptionReceiveName)
            );
        builder.addGraphNode(subscriptionSource, subscriptionReceiveNode);

        final KTableValueGetterSupplier<KO, VO> foreignKeyValueGetter = ((KTableImpl<KO, ?, VO>) foreignKeyTable).valueGetterSupplier();
        final ProcessorToStateConnectorNode<CombinedKey<KO, K>, Change<ValueAndTimestamp<SubscriptionWrapper<K>>>> subscriptionJoinNode =
            new ProcessorToStateConnectorNode<>(
                new ProcessorParameters<>(
                    new SubscriptionJoinProcessorSupplier<>(
                        foreignKeyValueGetter
                    ),
                    renamed.suffixWithOrElseGet("-subscription-join-foreign", builder, SUBSCRIPTION_PROCESSOR)
                ),
                Collections.singleton(foreignKeyValueGetter)
            );
        builder.addGraphNode(subscriptionReceiveNode, subscriptionJoinNode);

        final String foreignTableJoinName = renamed
            .suffixWithOrElseGet("-foreign-join-subscription", builder, SUBSCRIPTION_PROCESSOR);
        final ProcessorGraphNode<KO, Change<VO>> foreignTableJoinNode = new ForeignTableJoinNode<>(
            new ProcessorParameters<>(
                new ForeignTableJoinProcessorSupplier<>(subscriptionStoreFactory, combinedKeySchema),
                foreignTableJoinName
            )
        );
        builder.addGraphNode(((KTableImpl<?, ?, ?>) foreignKeyTable).graphNode, foreignTableJoinNode);
>>>>>>> 9494bebe


        final String finalRepartitionTopicName = renamed.suffixWithOrElseGet("-subscription-response", builder, SUBSCRIPTION_RESPONSE) + TOPIC_SUFFIX;
        builder.internalTopologyBuilder.addInternalTopic(finalRepartitionTopicName, InternalTopicProperties.empty());

<<<<<<< HEAD
        final StreamPartitioner<K, SubscriptionResponseWrapper<VO>> foreignResponseSinkPartitioner = tableJoinedInternal.partitioner() == null ? (topic, key, subscriptionResponseWrapper, numPartitions) -> subscriptionResponseWrapper.getPrimaryPartition() : (topic, key, val, numPartitions) -> getPartition.apply(tableJoinedInternal.partitioner().partitions(topic, key, null, numPartitions));

        final StreamSinkNode<K, SubscriptionResponseWrapper<VO>> foreignResponseSink = new StreamSinkNode<>(renamed.suffixWithOrElseGet("-subscription-response-sink", builder, SINK_NAME), new StaticTopicNameExtractor<>(finalRepartitionTopicName), new ProducedInternal<>(Produced.with(keySerde, responseWrapperSerde, foreignResponseSinkPartitioner)));
=======
        final StreamPartitioner<K, SubscriptionResponseWrapper<VO>> defaultForeignResponseSinkPartitioner =
                (topic, key, subscriptionResponseWrapper, numPartitions) -> {
                    final Integer partition = subscriptionResponseWrapper.primaryPartition();
                    return partition == null ? Optional.empty() : Optional.of(Collections.singleton(partition));
                };

        final StreamPartitioner<K, SubscriptionResponseWrapper<VO>> foreignResponseSinkPartitioner =
                tableJoinedInternal.partitioner() == null
                        ? defaultForeignResponseSinkPartitioner
                        : (topic, key, val, numPartitions) -> getPartition.apply(tableJoinedInternal.partitioner().partitions(topic, key, null, numPartitions));

        final StreamSinkNode<K, SubscriptionResponseWrapper<VO>> foreignResponseSink =
            new StreamSinkNode<>(
                renamed.suffixWithOrElseGet("-subscription-response-sink", builder, SINK_NAME),
                new StaticTopicNameExtractor<>(finalRepartitionTopicName),
                new ProducedInternal<>(Produced.with(keySerde, responseWrapperSerde, foreignResponseSinkPartitioner))
            );
>>>>>>> 9494bebe
        builder.addGraphNode(subscriptionJoinNode, foreignResponseSink);
        builder.addGraphNode(foreignTableJoinNode, foreignResponseSink);

        final StreamSourceNode<K, SubscriptionResponseWrapper<VO>> foreignResponseSource = new StreamSourceNode<>(renamed.suffixWithOrElseGet("-subscription-response-source", builder, SOURCE_NAME), Collections.singleton(finalRepartitionTopicName), new ConsumedInternal<>(Consumed.with(keySerde, responseWrapperSerde)));
        builder.addGraphNode(foreignResponseSink, foreignResponseSource);

        // the response topic has to be copartitioned with the left (primary) side of the join
        final Set<String> resultSourceNodes = new HashSet<>(this.subTopologySourceNodes);
        resultSourceNodes.add(foreignResponseSource.nodeName());
        builder.internalTopologyBuilder.copartitionSources(resultSourceNodes);

        final KTableValueGetterSupplier<K, V> primaryKeyValueGetter = valueGetterSupplier();
<<<<<<< HEAD
        final StatefulProcessorNode<K, SubscriptionResponseWrapper<VO>> responseJoinNode = new StatefulProcessorNode<>(new ProcessorParameters<>(new ResponseJoinProcessorSupplier<>(primaryKeyValueGetter, valueSerde == null ? null : valueSerde.serializer(), valueHashSerdePseudoTopic, joiner, leftJoin), renamed.suffixWithOrElseGet("-subscription-response-resolver", builder, SUBSCRIPTION_RESPONSE_RESOLVER_PROCESSOR)), Collections.emptySet(), Collections.singleton(primaryKeyValueGetter));
=======
        final ProcessorToStateConnectorNode<K, SubscriptionResponseWrapper<VO>> responseJoinNode = new ProcessorToStateConnectorNode<>(
            new ProcessorParameters<>(
                new ResponseJoinProcessorSupplier<>(
                    primaryKeyValueGetter,
                    valueSerde == null ? null : valueSerde.serializer(),
                    valueHashSerdePseudoTopic,
                    joiner,
                    leftJoin
                ),
                renamed.suffixWithOrElseGet("-subscription-response-resolver", builder, SUBSCRIPTION_RESPONSE_RESOLVER_PROCESSOR)
            ),
            Collections.singleton(primaryKeyValueGetter)
        );
>>>>>>> 9494bebe
        builder.addGraphNode(foreignResponseSource, responseJoinNode);

        final String resultProcessorName = renamed.suffixWithOrElseGet("-result", builder, FK_JOIN_OUTPUT_NAME);

        final MaterializedInternal<K, VR, KeyValueStore<Bytes, byte[]>> materializedInternal = new MaterializedInternal<>(materialized, builder, FK_JOIN_OUTPUT_NAME);

        // If we have a key serde, it's still valid, but we don't know the value serde, since it's the result
        // of the joiner (VR).
        if (materializedInternal.keySerde() == null) {
            materializedInternal.withKeySerde(keySerde);
        }

<<<<<<< HEAD
        final KTableSource<K, VR> resultProcessorSupplier = new KTableSource<>(materializedInternal.storeName(), materializedInternal.queryableStoreName());

        final StoreBuilder<?> resultStore = new KeyValueStoreMaterializer<>(materializedInternal).materialize();

        final TableProcessorNode<K, VR> resultNode = new TableProcessorNode<>(resultProcessorName, new ProcessorParameters<>(resultProcessorSupplier, resultProcessorName), resultStore);
=======
        final KTableSource<K, VR> resultProcessorSupplier = new KTableSource<>(materializedInternal);

        final ProcessorGraphNode<K, VR> resultNode = new ProcessorGraphNode<>(
            resultProcessorName,
            new ProcessorParameters<>(
                resultProcessorSupplier,
                resultProcessorName
            )
        );
>>>>>>> 9494bebe
        resultNode.setOutputVersioned(materializedInternal.storeSupplier() instanceof VersionedBytesStoreSupplier);
        builder.addGraphNode(responseJoinNode, resultNode);

        return new KTableImpl<K, V, VR>(resultProcessorName, keySerde, materializedInternal.valueSerde(), resultSourceNodes, materializedInternal.storeName(), resultProcessorSupplier, resultNode, builder);
    }

    private static void maybeSetOutputVersioned(final GraphNode tableNode, final MaterializedInternal<?, ?, KeyValueStore<Bytes, byte[]>> materializedInternal) {
        if (materializedInternal != null) {
            tableNode.setOutputVersioned(materializedInternal.storeSupplier() instanceof VersionedBytesStoreSupplier);
        }
    }
}<|MERGE_RESOLUTION|>--- conflicted
+++ resolved
@@ -20,11 +20,6 @@
 import org.apache.kafka.common.utils.Bytes;
 import org.apache.kafka.streams.KeyValue;
 import org.apache.kafka.streams.errors.TopologyException;
-<<<<<<< HEAD
-import org.apache.kafka.streams.kstream.*;
-import org.apache.kafka.streams.kstream.internals.foreignkeyjoin.*;
-import org.apache.kafka.streams.kstream.internals.graph.*;
-=======
 import org.apache.kafka.streams.kstream.Consumed;
 import org.apache.kafka.streams.kstream.Grouped;
 import org.apache.kafka.streams.kstream.KGroupedTable;
@@ -65,7 +60,6 @@
 import org.apache.kafka.streams.kstream.internals.graph.TableFilterNode;
 import org.apache.kafka.streams.kstream.internals.graph.TableRepartitionMapNode;
 import org.apache.kafka.streams.kstream.internals.graph.TableSuppressNode;
->>>>>>> 9494bebe
 import org.apache.kafka.streams.kstream.internals.suppress.FinalResultsSuppressionBuilder;
 import org.apache.kafka.streams.kstream.internals.suppress.KTableSuppressProcessorSupplier;
 import org.apache.kafka.streams.kstream.internals.suppress.NamedSuppressed;
@@ -74,9 +68,6 @@
 import org.apache.kafka.streams.processor.api.ProcessorSupplier;
 import org.apache.kafka.streams.processor.internals.InternalTopicProperties;
 import org.apache.kafka.streams.processor.internals.StaticTopicNameExtractor;
-<<<<<<< HEAD
-import org.apache.kafka.streams.state.*;
-=======
 import org.apache.kafka.streams.processor.internals.StoreDelegatingProcessorSupplier;
 import org.apache.kafka.streams.processor.internals.StoreFactory;
 import org.apache.kafka.streams.processor.internals.StoreFactory.FactoryWrappingStoreBuilder;
@@ -84,16 +75,12 @@
 import org.apache.kafka.streams.state.StoreBuilder;
 import org.apache.kafka.streams.state.ValueAndTimestamp;
 import org.apache.kafka.streams.state.VersionedBytesStoreSupplier;
->>>>>>> 9494bebe
 import org.apache.kafka.streams.state.internals.InMemoryTimeOrderedKeyValueChangeBuffer;
 
 import org.slf4j.Logger;
 import org.slf4j.LoggerFactory;
 
 import java.time.Duration;
-<<<<<<< HEAD
-import java.util.*;
-=======
 import java.util.Collections;
 import java.util.HashSet;
 import java.util.Map;
@@ -101,7 +88,6 @@
 import java.util.Optional;
 import java.util.Set;
 import java.util.function.BiFunction;
->>>>>>> 9494bebe
 import java.util.function.Function;
 import java.util.function.Supplier;
 
@@ -156,16 +142,6 @@
 
     private boolean sendOldValues = false;
 
-<<<<<<< HEAD
-    @SuppressWarnings("deprecation") // Old PAPI compatibility.
-    public KTableImpl(final String name, final Serde<K> keySerde, final Serde<V> valueSerde, final Set<String> subTopologySourceNodes, final String queryableStoreName, final org.apache.kafka.streams.processor.ProcessorSupplier<?, ?> processorSupplier, final GraphNode graphNode, final InternalStreamsBuilder builder) {
-        super(name, keySerde, valueSerde, subTopologySourceNodes, graphNode, builder);
-        this.processorSupplier = processorSupplier;
-        this.queryableStoreName = queryableStoreName;
-    }
-
-    public KTableImpl(final String name, final Serde<K> keySerde, final Serde<V> valueSerde, final Set<String> subTopologySourceNodes, final String queryableStoreName, final org.apache.kafka.streams.processor.api.ProcessorSupplier<?, ?, ?, ?> newProcessorSupplier, final GraphNode graphNode, final InternalStreamsBuilder builder) {
-=======
     public KTableImpl(final String name,
                       final Serde<K> keySerde,
                       final Serde<V> valueSerde,
@@ -174,7 +150,6 @@
                       final org.apache.kafka.streams.processor.api.ProcessorSupplier<?, ?, ?, ?> newProcessorSupplier,
                       final GraphNode graphNode,
                       final InternalStreamsBuilder builder) {
->>>>>>> 9494bebe
         super(name, keySerde, valueSerde, subTopologySourceNodes, graphNode, builder);
         this.processorSupplier = newProcessorSupplier;
         this.queryableStoreName = queryableStoreName;
@@ -185,15 +160,11 @@
         return queryableStoreName;
     }
 
-<<<<<<< HEAD
-    private KTable<K, V> doFilter(final Predicate<? super K, ? super V> predicate, final Named named, final MaterializedInternal<K, V, KeyValueStore<Bytes, byte[]>> materializedInternal, final boolean filterNot) {
-=======
     @SuppressWarnings("resource")
     private KTable<K, V> doFilter(final Predicate<? super K, ? super V> predicate,
                                   final Named named,
                                   final MaterializedInternal<K, V, KeyValueStore<Bytes, byte[]>> materializedInternal,
                                   final boolean filterNot) {
->>>>>>> 9494bebe
         final Serde<K> keySerde;
         final Serde<V> valueSerde;
         final String queryableStoreName;
@@ -221,25 +192,27 @@
         }
         final String name = new NamedInternal(named).orElseGenerateWithPrefix(builder, FILTER_NAME);
 
-<<<<<<< HEAD
-        final KTableProcessorSupplier<K, V, K, V> processorSupplier = new KTableFilter<>(this, predicate, filterNot, queryableStoreName);
-=======
         final KTableProcessorSupplier<K, V, K, V> processorSupplier =
             new KTableFilter<>(this, predicate, filterNot, queryableStoreName, storeFactory);
->>>>>>> 9494bebe
-
-        final ProcessorParameters<K, V, ?, ?> processorParameters = unsafeCastProcessorParametersToCompletelyDifferentType(new ProcessorParameters<>(processorSupplier, name));
-
-<<<<<<< HEAD
-        final GraphNode tableNode = new TableFilterNode<>(name, processorParameters, storeBuilder);
-=======
+
+        final ProcessorParameters<K, V, ?, ?> processorParameters = unsafeCastProcessorParametersToCompletelyDifferentType(
+            new ProcessorParameters<>(processorSupplier, name)
+        );
+
         final GraphNode tableNode = new TableFilterNode<>(name, processorParameters);
->>>>>>> 9494bebe
         maybeSetOutputVersioned(tableNode, materializedInternal);
 
         builder.addGraphNode(this.graphNode, tableNode);
 
-        return new KTableImpl<K, V, V>(name, keySerde, valueSerde, subTopologySourceNodes, queryableStoreName, processorSupplier, tableNode, builder);
+        return new KTableImpl<K, V, V>(
+            name,
+            keySerde,
+            valueSerde,
+            subTopologySourceNodes,
+            queryableStoreName,
+            processorSupplier,
+            tableNode,
+            builder);
     }
 
     @Override
@@ -334,10 +307,6 @@
 
         // leaving in calls to ITB until building topology with graph
 
-<<<<<<< HEAD
-        final ProcessorParameters<K, VR, ?, ?> processorParameters = unsafeCastProcessorParametersToCompletelyDifferentType(new ProcessorParameters<>(processorSupplier, name));
-        final GraphNode tableNode = new TableProcessorNode<>(name, processorParameters, storeBuilder);
-=======
         final ProcessorParameters<K, VR, ?, ?> processorParameters = unsafeCastProcessorParametersToCompletelyDifferentType(
             new ProcessorParameters<>(processorSupplier, name)
         );
@@ -345,7 +314,6 @@
             name,
             processorParameters
         );
->>>>>>> 9494bebe
         maybeSetOutputVersioned(tableNode, materializedInternal);
 
         builder.addGraphNode(this.graphNode, tableNode);
@@ -353,7 +321,16 @@
         // don't inherit parent value serde, since this operation may change the value type, more specifically:
         // we preserve the key following the order of 1) materialized, 2) parent, 3) null
         // we preserve the value following the order of 1) materialized, 2) null
-        return new KTableImpl<>(name, keySerde, valueSerde, subTopologySourceNodes, queryableStoreName, processorSupplier, tableNode, builder);
+        return new KTableImpl<>(
+            name,
+            keySerde,
+            valueSerde,
+            subTopologySourceNodes,
+            queryableStoreName,
+            processorSupplier,
+            tableNode,
+            builder
+        );
     }
 
     @Override
@@ -481,13 +458,11 @@
 
         final String name = namedInternal.orElseGenerateWithPrefix(builder, TRANSFORMVALUES_NAME);
 
-        final KTableProcessorSupplier<K, V, K, VR> processorSupplier = new KTableTransformValues<>(this, transformerSupplier, queryableStoreName);
-
-<<<<<<< HEAD
-        final ProcessorParameters<K, VR, ?, ?> processorParameters = unsafeCastProcessorParametersToCompletelyDifferentType(new ProcessorParameters<>(processorSupplier, name));
-
-        final GraphNode tableNode = new TableProcessorNode<>(name, processorParameters, storeBuilder, stateStoreNames);
-=======
+        final KTableProcessorSupplier<K, V, K, VR> processorSupplier = new KTableTransformValues<>(
+            this,
+            transformerSupplier,
+            queryableStoreName);
+
         final ProcessorParameters<K, VR, ?, ?> processorParameters =
             unsafeCastProcessorParametersToCompletelyDifferentType(
                 new ProcessorParameters<>(
@@ -502,12 +477,19 @@
             processorParameters,
             stateStoreNames
         );
->>>>>>> 9494bebe
         maybeSetOutputVersioned(tableNode, materializedInternal);
 
         builder.addGraphNode(this.graphNode, tableNode);
 
-        return new KTableImpl<>(name, keySerde, valueSerde, subTopologySourceNodes, queryableStoreName, processorSupplier, tableNode, builder);
+        return new KTableImpl<>(
+            name,
+            keySerde,
+            valueSerde,
+            subTopologySourceNodes,
+            queryableStoreName,
+            processorSupplier,
+            tableNode,
+            builder);
     }
 
     @Override
@@ -521,9 +503,14 @@
 
         final String name = new NamedInternal(named).orElseGenerateWithPrefix(builder, TOSTREAM_NAME);
         final KStreamMapValues<K, Change<V>, V> kStreamMapValues = new KStreamMapValues<>((key, change) -> change.newValue);
-        final ProcessorParameters<K, V, ?, ?> processorParameters = unsafeCastProcessorParametersToCompletelyDifferentType(new ProcessorParameters<>(kStreamMapValues, name));
-
-        final ProcessorGraphNode<K, V> toStreamNode = new ProcessorGraphNode<>(name, processorParameters);
+        final ProcessorParameters<K, V, ?, ?> processorParameters = unsafeCastProcessorParametersToCompletelyDifferentType(
+            new ProcessorParameters<>(kStreamMapValues, name)
+        );
+
+        final ProcessorGraphNode<K, V> toStreamNode = new ProcessorGraphNode<>(
+            name,
+            processorParameters
+        );
 
         builder.addGraphNode(this.graphNode, toStreamNode);
 
@@ -562,17 +549,9 @@
 
         final SuppressedInternal<K> suppressedInternal = buildSuppress(suppressed, name);
 
-        final String storeName = suppressedInternal.name() != null ? suppressedInternal.name() + "-store" : builder.newStoreName(SUPPRESS_NAME);
-
-<<<<<<< HEAD
-        final ProcessorSupplier<K, Change<V>, K, Change<V>> suppressionSupplier = new KTableSuppressProcessorSupplier<>(suppressedInternal, storeName, this);
-
-        final StoreBuilder<InMemoryTimeOrderedKeyValueChangeBuffer<K, V, Change<V>>> storeBuilder;
-
-        if (suppressedInternal.bufferConfig().isLoggingEnabled()) {
-            final Map<String, String> topicConfig = suppressedInternal.bufferConfig().getLogConfig();
-            storeBuilder = new InMemoryTimeOrderedKeyValueChangeBuffer.Builder<>(storeName, keySerde, valueSerde).withLoggingEnabled(topicConfig);
-=======
+        final String storeName =
+            suppressedInternal.name() != null ? suppressedInternal.name() + "-store" : builder.newStoreName(SUPPRESS_NAME);
+
         final StoreBuilder<InMemoryTimeOrderedKeyValueChangeBuffer<K, V, Change<V>>> storeBuilder;
 
         if (suppressedInternal.bufferConfig().isLoggingEnabled()) {
@@ -582,14 +561,14 @@
                 keySerde,
                 valueSerde)
                 .withLoggingEnabled(topicConfig);
->>>>>>> 9494bebe
         } else {
-            storeBuilder = new InMemoryTimeOrderedKeyValueChangeBuffer.Builder<>(storeName, keySerde, valueSerde).withLoggingDisabled();
-        }
-
-<<<<<<< HEAD
-        final ProcessorGraphNode<K, Change<V>> node = new TableSuppressNode<>(name, new ProcessorParameters<>(suppressionSupplier, name), storeBuilder);
-=======
+            storeBuilder = new InMemoryTimeOrderedKeyValueChangeBuffer.Builder<>(
+                storeName,
+                keySerde,
+                valueSerde)
+                .withLoggingDisabled();
+        }
+
         final ProcessorSupplier<K, Change<V>, K, Change<V>> suppressionSupplier = new KTableSuppressProcessorSupplier<>(
                 suppressedInternal,
                 storeBuilder,
@@ -601,12 +580,20 @@
             new ProcessorParameters<>(suppressionSupplier, name)
         );
 
->>>>>>> 9494bebe
         node.setOutputVersioned(false);
 
         builder.addGraphNode(graphNode, node);
 
-        return new KTableImpl<K, S, V>(name, keySerde, valueSerde, Collections.singleton(this.name), null, suppressionSupplier, node, builder);
+        return new KTableImpl<K, S, V>(
+            name,
+            keySerde,
+            valueSerde,
+            Collections.singleton(this.name),
+            null,
+            suppressionSupplier,
+            node,
+            builder
+        );
     }
 
     @SuppressWarnings("unchecked")
@@ -794,11 +781,6 @@
                         storeFactory),
                 joinMergeName);
 
-<<<<<<< HEAD
-        final KTableKTableJoinNode<K, V, VO, VR> kTableKTableJoinNode = KTableKTableJoinNode.<K, V, VO, VR>kTableKTableJoinNodeBuilder().withNodeName(joinMergeName).withJoinThisProcessorParameters(joinThisProcessorParameters).withJoinOtherProcessorParameters(joinOtherProcessorParameters).withThisJoinSideNodeName(name).withOtherJoinSideNodeName(((KTableImpl<?, ?, ?>) other).name).withJoinThisStoreNames(valueGetterSupplier().storeNames()).withJoinOtherStoreNames(((KTableImpl<?, ?, ?>) other).valueGetterSupplier().storeNames()).withKeySerde(keySerde).withValueSerde(valueSerde).withQueryableStoreName(queryableStoreName).withStoreBuilder(storeBuilder).build();
-
-        final boolean isOutputVersioned = materializedInternal != null && materializedInternal.storeSupplier() instanceof VersionedBytesStoreSupplier;
-=======
         final KTableKTableJoinNode<K, V, VO, VR> kTableKTableJoinNode =
             KTableKTableJoinNode.<K, V, VO, VR>kTableKTableJoinNodeBuilder()
                 .withNodeName(joinMergeName)
@@ -815,14 +797,20 @@
 
         final boolean isOutputVersioned = materializedInternal != null
             && materializedInternal.storeSupplier() instanceof VersionedBytesStoreSupplier;
->>>>>>> 9494bebe
         kTableKTableJoinNode.setOutputVersioned(isOutputVersioned);
 
         builder.addGraphNode(this.graphNode, kTableKTableJoinNode);
         builder.addGraphNode(((KTableImpl<?, ?, ?>) other).graphNode, kTableKTableJoinNode);
 
         // we can inherit parent key serde if user do not provide specific overrides
-        return new KTableImpl<K, Change<VR>, VR>(kTableKTableJoinNode.nodeName(), kTableKTableJoinNode.keySerde(), kTableKTableJoinNode.valueSerde(), allSourceNodes, kTableKTableJoinNode.queryableStoreName(), kTableKTableJoinNode.joinMerger(), kTableKTableJoinNode,
+        return new KTableImpl<K, Change<VR>, VR>(
+            kTableKTableJoinNode.nodeName(),
+            kTableKTableJoinNode.keySerde(),
+            kTableKTableJoinNode.valueSerde(),
+            allSourceNodes,
+            kTableKTableJoinNode.queryableStoreName(),
+            kTableKTableJoinNode.joinMerger(),
+            kTableKTableJoinNode,
             builder
         );
     }
@@ -849,7 +837,13 @@
         builder.addGraphNode(this.graphNode, groupByMapNode);
 
         this.enableSendingOldValues(true);
-        return new KGroupedTableImpl<>(builder, selectName, subTopologySourceNodes, groupedInternal, groupByMapNode);
+        return new KGroupedTableImpl<>(
+            builder,
+            selectName,
+            subTopologySourceNodes,
+            groupedInternal,
+            groupByMapNode
+        );
     }
 
     @SuppressWarnings("unchecked")
@@ -877,7 +871,8 @@
             } else if (processorSupplier instanceof KStreamAggProcessorSupplier) {
                 ((KStreamAggProcessorSupplier<?, ?, ?, ?>) processorSupplier).enableSendingOldValues();
             } else if (processorSupplier instanceof KTableProcessorSupplier) {
-                final KTableProcessorSupplier<?, ?, ?, ?> tableProcessorSupplier = (KTableProcessorSupplier<?, ?, ?, ?>) processorSupplier;
+                final KTableProcessorSupplier<?, ?, ?, ?> tableProcessorSupplier =
+                    (KTableProcessorSupplier<?, ?, ?, ?>) processorSupplier;
                 if (!tableProcessorSupplier.enableSendingOldValues(forceMaterialization)) {
                     return false;
                 }
@@ -901,10 +896,6 @@
     }
 
     @Override
-<<<<<<< HEAD
-    public <VR, KO, VO> KTable<K, VR> join(final KTable<KO, VO> other, final Function<V, KO> foreignKeyExtractor, final ValueJoiner<V, VO, VR> joiner) {
-        return doJoinOnForeignKey(other, foreignKeyExtractor, joiner, TableJoined.with(null, null), Materialized.with(null, null), false);
-=======
     public <VR, KO, VO> KTable<K, VR> join(final KTable<KO, VO> other,
                                            final Function<? super V, ? extends KO> foreignKeyExtractor,
                                            final ValueJoiner<? super V, ? super VO, ? extends VR> joiner) {
@@ -936,24 +927,9 @@
             Materialized.with(null, null),
             false
         );
->>>>>>> 9494bebe
-    }
-
-    @Override
-<<<<<<< HEAD
-    public <VR, KO, VO> KTable<K, VR> join(final KTable<KO, VO> other, final Function<V, KO> foreignKeyExtractor, final ValueJoiner<V, VO, VR> joiner, final Named named) {
-        return doJoinOnForeignKey(other, foreignKeyExtractor, joiner, TableJoined.as(new NamedInternal(named).name()), Materialized.with(null, null), false);
-    }
-
-    @Override
-    public <VR, KO, VO> KTable<K, VR> join(final KTable<KO, VO> other, final Function<V, KO> foreignKeyExtractor, final ValueJoiner<V, VO, VR> joiner, final TableJoined<K, KO> tableJoined) {
-        return doJoinOnForeignKey(other, foreignKeyExtractor, joiner, tableJoined, Materialized.with(null, null), false);
-    }
-
-    @Override
-    public <VR, KO, VO> KTable<K, VR> join(final KTable<KO, VO> other, final Function<V, KO> foreignKeyExtractor, final ValueJoiner<V, VO, VR> joiner, final Materialized<K, VR, KeyValueStore<Bytes, byte[]>> materialized) {
-        return doJoinOnForeignKey(other, foreignKeyExtractor, joiner, TableJoined.with(null, null), materialized, false);
-=======
+    }
+
+    @Override
     public <VR, KO, VO> KTable<K, VR> join(final KTable<KO, VO> other,
                                            final Function<? super V, ? extends KO> foreignKeyExtractor,
                                            final ValueJoiner<? super V, ? super VO, ? extends VR> joiner,
@@ -1005,24 +981,9 @@
             materialized,
             false
         );
->>>>>>> 9494bebe
-    }
-
-    @Override
-<<<<<<< HEAD
-    public <VR, KO, VO> KTable<K, VR> join(final KTable<KO, VO> other, final Function<V, KO> foreignKeyExtractor, final ValueJoiner<V, VO, VR> joiner, final Named named, final Materialized<K, VR, KeyValueStore<Bytes, byte[]>> materialized) {
-        return doJoinOnForeignKey(other, foreignKeyExtractor, joiner, TableJoined.as(new NamedInternal(named).name()), materialized, false);
-    }
-
-    @Override
-    public <VR, KO, VO> KTable<K, VR> join(final KTable<KO, VO> other, final Function<V, KO> foreignKeyExtractor, final ValueJoiner<V, VO, VR> joiner, final TableJoined<K, KO> tableJoined, final Materialized<K, VR, KeyValueStore<Bytes, byte[]>> materialized) {
-        return doJoinOnForeignKey(other, foreignKeyExtractor, joiner, tableJoined, materialized, false);
-    }
-
-    @Override
-    public <VR, KO, VO> KTable<K, VR> leftJoin(final KTable<KO, VO> other, final Function<V, KO> foreignKeyExtractor, final ValueJoiner<V, VO, VR> joiner) {
-        return doJoinOnForeignKey(other, foreignKeyExtractor, joiner, TableJoined.with(null, null), Materialized.with(null, null), true);
-=======
+    }
+
+    @Override
     public <VR, KO, VO> KTable<K, VR> join(final KTable<KO, VO> other,
                                            final BiFunction<? super K, ? super V, ? extends KO> foreignKeyExtractor,
                                            final ValueJoiner<? super V, ? super VO, ? extends VR> joiner,
@@ -1110,19 +1071,9 @@
             Materialized.with(null, null),
             true
         );
->>>>>>> 9494bebe
-    }
-
-    @Override
-<<<<<<< HEAD
-    public <VR, KO, VO> KTable<K, VR> leftJoin(final KTable<KO, VO> other, final Function<V, KO> foreignKeyExtractor, final ValueJoiner<V, VO, VR> joiner, final Named named) {
-        return doJoinOnForeignKey(other, foreignKeyExtractor, joiner, TableJoined.as(new NamedInternal(named).name()), Materialized.with(null, null), true);
-    }
-
-    @Override
-    public <VR, KO, VO> KTable<K, VR> leftJoin(final KTable<KO, VO> other, final Function<V, KO> foreignKeyExtractor, final ValueJoiner<V, VO, VR> joiner, final TableJoined<K, KO> tableJoined) {
-        return doJoinOnForeignKey(other, foreignKeyExtractor, joiner, tableJoined, Materialized.with(null, null), true);
-=======
+    }
+
+    @Override
     public <VR, KO, VO> KTable<K, VR> leftJoin(final KTable<KO, VO> other,
                                                final Function<? super V, ? extends KO> foreignKeyExtractor,
                                                final ValueJoiner<? super V, ? super VO, ? extends VR> joiner,
@@ -1156,24 +1107,9 @@
             Materialized.with(null, null),
             true
         );
->>>>>>> 9494bebe
-    }
-
-    @Override
-<<<<<<< HEAD
-    public <VR, KO, VO> KTable<K, VR> leftJoin(final KTable<KO, VO> other, final Function<V, KO> foreignKeyExtractor, final ValueJoiner<V, VO, VR> joiner, final Named named, final Materialized<K, VR, KeyValueStore<Bytes, byte[]>> materialized) {
-        return doJoinOnForeignKey(other, foreignKeyExtractor, joiner, TableJoined.as(new NamedInternal(named).name()), materialized, true);
-    }
-
-    @Override
-    public <VR, KO, VO> KTable<K, VR> leftJoin(final KTable<KO, VO> other, final Function<V, KO> foreignKeyExtractor, final ValueJoiner<V, VO, VR> joiner, final TableJoined<K, KO> tableJoined, final Materialized<K, VR, KeyValueStore<Bytes, byte[]>> materialized) {
-        return doJoinOnForeignKey(other, foreignKeyExtractor, joiner, tableJoined, materialized, true);
-    }
-
-    @Override
-    public <VR, KO, VO> KTable<K, VR> leftJoin(final KTable<KO, VO> other, final Function<V, KO> foreignKeyExtractor, final ValueJoiner<V, VO, VR> joiner, final Materialized<K, VR, KeyValueStore<Bytes, byte[]>> materialized) {
-        return doJoinOnForeignKey(other, foreignKeyExtractor, joiner, TableJoined.with(null, null), materialized, true);
-=======
+    }
+
+    @Override
     public <VR, KO, VO> KTable<K, VR> leftJoin(final KTable<KO, VO> other,
                                                final Function<? super V, ? extends KO> foreignKeyExtractor,
                                                final ValueJoiner<? super V, ? super VO, ? extends VR> joiner,
@@ -1225,7 +1161,6 @@
             materialized,
             true
         );
->>>>>>> 9494bebe
     }
 
     @Override
@@ -1256,11 +1191,6 @@
         return maybeMulticastPartitions;
     };
 
-<<<<<<< HEAD
-
-    @SuppressWarnings({"unchecked", "deprecation"})
-    private <VR, KO, VO> KTable<K, VR> doJoinOnForeignKey(final KTable<KO, VO> foreignKeyTable, final Function<V, KO> foreignKeyExtractor, final ValueJoiner<V, VO, VR> joiner, final TableJoined<K, KO> tableJoined, final Materialized<K, VR, KeyValueStore<Bytes, byte[]>> materialized, final boolean leftJoin) {
-=======
     @SuppressWarnings("resource")
     private <VR, KO, VO> KTable<K, VR> doJoinOnForeignKey(final KTable<KO, VO> foreignKeyTable,
                                                           final ForeignKeyExtractor<? super K, ? super V, ? extends KO> foreignKeyExtractor,
@@ -1268,7 +1198,6 @@
                                                           final TableJoined<K, KO> tableJoined,
                                                           final Materialized<K, VR, KeyValueStore<Bytes, byte[]>> materialized,
                                                           final boolean leftJoin) {
->>>>>>> 9494bebe
         Objects.requireNonNull(foreignKeyTable, "foreignKeyTable can't be null");
         Objects.requireNonNull(foreignKeyExtractor, "foreignKeyExtractor can't be null");
         Objects.requireNonNull(joiner, "joiner can't be null");
@@ -1288,24 +1217,28 @@
 
         final NamedInternal renamed = new NamedInternal(tableJoinedInternal.name());
 
-        final String subscriptionTopicName = renamed.suffixWithOrElseGet("-subscription-registration", builder, SUBSCRIPTION_REGISTRATION) + TOPIC_SUFFIX;
+        final String subscriptionTopicName = renamed.suffixWithOrElseGet(
+            "-subscription-registration",
+            builder,
+            SUBSCRIPTION_REGISTRATION
+        ) + TOPIC_SUFFIX;
 
         // the decoration can't be performed until we have the configuration available when the app runs,
         // so we pass Suppliers into the components, which they can call at run time
 
-        final Supplier<String> subscriptionPrimaryKeySerdePseudoTopic = () -> internalTopologyBuilder().decoratePseudoTopic(subscriptionTopicName + "-pk");
-
-        final Supplier<String> subscriptionForeignKeySerdePseudoTopic = () -> internalTopologyBuilder().decoratePseudoTopic(subscriptionTopicName + "-fk");
-
-        final Supplier<String> valueHashSerdePseudoTopic = () -> internalTopologyBuilder().decoratePseudoTopic(subscriptionTopicName + "-vh");
+        final Supplier<String> subscriptionPrimaryKeySerdePseudoTopic =
+            () -> internalTopologyBuilder().decoratePseudoTopic(subscriptionTopicName + "-pk");
+
+        final Supplier<String> subscriptionForeignKeySerdePseudoTopic =
+            () -> internalTopologyBuilder().decoratePseudoTopic(subscriptionTopicName + "-fk");
+
+        final Supplier<String> valueHashSerdePseudoTopic =
+            () -> internalTopologyBuilder().decoratePseudoTopic(subscriptionTopicName + "-vh");
 
         builder.internalTopologyBuilder.addInternalTopic(subscriptionTopicName, InternalTopicProperties.empty());
 
         final Serde<KO> foreignKeySerde = ((KTableImpl<KO, ?, ?>) foreignKeyTable).keySerde;
         final Serde<SubscriptionWrapper<K>> subscriptionWrapperSerde = new SubscriptionWrapperSerde<>(subscriptionPrimaryKeySerdePseudoTopic, keySerde);
-<<<<<<< HEAD
-        final SubscriptionResponseWrapperSerde<VO> responseWrapperSerde = new SubscriptionResponseWrapperSerde<>(((KTableImpl<KO, VO, VO>) foreignKeyTable).valueSerde);
-=======
         final SubscriptionResponseWrapperSerde<VO> responseWrapperSerde =
             new SubscriptionResponseWrapperSerde<>(((KTableImpl<?, ?, VO>) foreignKeyTable).valueSerde);
 
@@ -1315,24 +1248,45 @@
             subscriptionPrimaryKeySerdePseudoTopic,
             keySerde
         );
->>>>>>> 9494bebe
-
-        final CombinedKeySchema<KO, K> combinedKeySchema = new CombinedKeySchema<>(subscriptionForeignKeySerdePseudoTopic, foreignKeySerde, subscriptionPrimaryKeySerdePseudoTopic, keySerde);
-
-        final ProcessorGraphNode<K, Change<V>> subscriptionSendNode = new ForeignJoinSubscriptionSendNode<>(new ProcessorParameters<>(new SubscriptionSendProcessorSupplier<>(foreignKeyExtractor, subscriptionForeignKeySerdePseudoTopic, valueHashSerdePseudoTopic, foreignKeySerde, valueSerde == null ? null : valueSerde.serializer(), leftJoin), renamed.suffixWithOrElseGet("-subscription-registration-processor", builder, SUBSCRIPTION_REGISTRATION)));
+
+        final ProcessorGraphNode<K, Change<V>> subscriptionSendNode = new ForeignJoinSubscriptionSendNode<>(
+            new ProcessorParameters<>(
+                new SubscriptionSendProcessorSupplier<>(
+                    foreignKeyExtractor,
+                    subscriptionForeignKeySerdePseudoTopic,
+                    valueHashSerdePseudoTopic,
+                    foreignKeySerde,
+                    valueSerde == null ? null : valueSerde.serializer(),
+                    leftJoin
+                ),
+                renamed.suffixWithOrElseGet("-subscription-registration-processor", builder, SUBSCRIPTION_REGISTRATION)
+            )
+        );
         builder.addGraphNode(graphNode, subscriptionSendNode);
 
-        final StreamPartitioner<KO, SubscriptionWrapper<K>> subscriptionSinkPartitioner = tableJoinedInternal.otherPartitioner() == null ? null : (topic, key, val, numPartitions) -> getPartition.apply(tableJoinedInternal.otherPartitioner().partitions(topic, key, null, numPartitions));
-
-        final StreamSinkNode<KO, SubscriptionWrapper<K>> subscriptionSink = new StreamSinkNode<>(renamed.suffixWithOrElseGet("-subscription-registration-sink", builder, SINK_NAME), new StaticTopicNameExtractor<>(subscriptionTopicName), new ProducedInternal<>(Produced.with(foreignKeySerde, subscriptionWrapperSerde, subscriptionSinkPartitioner)));
+        final StreamPartitioner<KO, SubscriptionWrapper<K>> subscriptionSinkPartitioner =
+                tableJoinedInternal.otherPartitioner() == null
+                        ? null
+                        : (topic, key, val, numPartitions) -> getPartition.apply(tableJoinedInternal.otherPartitioner().partitions(topic, key, null, numPartitions));
+
+        final StreamSinkNode<KO, SubscriptionWrapper<K>> subscriptionSink = new StreamSinkNode<>(
+            renamed.suffixWithOrElseGet("-subscription-registration-sink", builder, SINK_NAME),
+            new StaticTopicNameExtractor<>(subscriptionTopicName),
+            new ProducedInternal<>(Produced.with(foreignKeySerde, subscriptionWrapperSerde, subscriptionSinkPartitioner))
+        );
         builder.addGraphNode(subscriptionSendNode, subscriptionSink);
 
-        final StreamSourceNode<KO, SubscriptionWrapper<K>> subscriptionSource = new StreamSourceNode<>(renamed.suffixWithOrElseGet("-subscription-registration-source", builder, SOURCE_NAME), Collections.singleton(subscriptionTopicName), new ConsumedInternal<>(Consumed.with(foreignKeySerde, subscriptionWrapperSerde)));
+        final StreamSourceNode<KO, SubscriptionWrapper<K>> subscriptionSource = new StreamSourceNode<>(
+            renamed.suffixWithOrElseGet("-subscription-registration-source", builder, SOURCE_NAME),
+            Collections.singleton(subscriptionTopicName),
+            new ConsumedInternal<>(Consumed.with(foreignKeySerde, subscriptionWrapperSerde))
+        );
         builder.addGraphNode(subscriptionSink, subscriptionSource);
 
         // The subscription source is the source node on the *receiving* end *after* the repartition.
         // This topic needs to be copartitioned with the Foreign Key table.
-        final Set<String> copartitionedRepartitionSources = new HashSet<>(((KTableImpl<?, ?, ?>) foreignKeyTable).subTopologySourceNodes);
+        final Set<String> copartitionedRepartitionSources =
+            new HashSet<>(((KTableImpl<?, ?, ?>) foreignKeyTable).subTopologySourceNodes);
         copartitionedRepartitionSources.add(subscriptionSource.nodeName());
         builder.internalTopologyBuilder.copartitionSources(copartitionedRepartitionSources);
 
@@ -1341,20 +1295,6 @@
         final StoreFactory subscriptionStoreFactory =
             new SubscriptionStoreFactory<>(subscriptionStoreName, subscriptionWrapperSerde);
 
-<<<<<<< HEAD
-        final StoreBuilder<TimestampedKeyValueStore<Bytes, SubscriptionWrapper<K>>> subscriptionStore = Stores.timestampedKeyValueStoreBuilder(Stores.persistentTimestampedKeyValueStore(renamed.suffixWithOrElseGet("-subscription-store", builder, FK_JOIN_STATE_STORE_NAME)), new Serdes.BytesSerde(), subscriptionWrapperSerde);
-        builder.addStateStore(subscriptionStore);
-
-        final StatefulProcessorNode<KO, SubscriptionWrapper<K>> subscriptionReceiveNode = new StatefulProcessorNode<>(new ProcessorParameters<>(new SubscriptionReceiveProcessorSupplier<>(subscriptionStore, combinedKeySchema), renamed.suffixWithOrElseGet("-subscription-receive", builder, SUBSCRIPTION_PROCESSOR)), Collections.singleton(subscriptionStore), Collections.emptySet());
-        builder.addGraphNode(subscriptionSource, subscriptionReceiveNode);
-
-        final KTableValueGetterSupplier<KO, VO> foreignKeyValueGetter = ((KTableImpl<KO, VO, VO>) foreignKeyTable).valueGetterSupplier();
-        final StatefulProcessorNode<CombinedKey<KO, K>, Change<ValueAndTimestamp<SubscriptionWrapper<K>>>> subscriptionJoinNode = new StatefulProcessorNode<>(new ProcessorParameters<>(new SubscriptionJoinProcessorSupplier<>(foreignKeyValueGetter), renamed.suffixWithOrElseGet("-subscription-join-foreign", builder, SUBSCRIPTION_PROCESSOR)), Collections.emptySet(), Collections.singleton(foreignKeyValueGetter));
-        builder.addGraphNode(subscriptionReceiveNode, subscriptionJoinNode);
-
-        final StatefulProcessorNode<KO, Change<VO>> foreignTableJoinNode = new ForeignTableJoinNode<>(new ProcessorParameters<>(new ForeignTableJoinProcessorSupplier<>(subscriptionStore, combinedKeySchema), renamed.suffixWithOrElseGet("-foreign-join-subscription", builder, SUBSCRIPTION_PROCESSOR)), Collections.singleton(subscriptionStore), Collections.emptySet());
-        builder.addGraphNode(((KTableImpl<KO, VO, ?>) foreignKeyTable).graphNode, foreignTableJoinNode);
-=======
         final String subscriptionReceiveName = renamed.suffixWithOrElseGet(
             "-subscription-receive", builder, SUBSCRIPTION_PROCESSOR);
         final ProcessorGraphNode<KO, SubscriptionWrapper<K>> subscriptionReceiveNode =
@@ -1388,17 +1328,11 @@
             )
         );
         builder.addGraphNode(((KTableImpl<?, ?, ?>) foreignKeyTable).graphNode, foreignTableJoinNode);
->>>>>>> 9494bebe
 
 
         final String finalRepartitionTopicName = renamed.suffixWithOrElseGet("-subscription-response", builder, SUBSCRIPTION_RESPONSE) + TOPIC_SUFFIX;
         builder.internalTopologyBuilder.addInternalTopic(finalRepartitionTopicName, InternalTopicProperties.empty());
 
-<<<<<<< HEAD
-        final StreamPartitioner<K, SubscriptionResponseWrapper<VO>> foreignResponseSinkPartitioner = tableJoinedInternal.partitioner() == null ? (topic, key, subscriptionResponseWrapper, numPartitions) -> subscriptionResponseWrapper.getPrimaryPartition() : (topic, key, val, numPartitions) -> getPartition.apply(tableJoinedInternal.partitioner().partitions(topic, key, null, numPartitions));
-
-        final StreamSinkNode<K, SubscriptionResponseWrapper<VO>> foreignResponseSink = new StreamSinkNode<>(renamed.suffixWithOrElseGet("-subscription-response-sink", builder, SINK_NAME), new StaticTopicNameExtractor<>(finalRepartitionTopicName), new ProducedInternal<>(Produced.with(keySerde, responseWrapperSerde, foreignResponseSinkPartitioner)));
-=======
         final StreamPartitioner<K, SubscriptionResponseWrapper<VO>> defaultForeignResponseSinkPartitioner =
                 (topic, key, subscriptionResponseWrapper, numPartitions) -> {
                     final Integer partition = subscriptionResponseWrapper.primaryPartition();
@@ -1416,11 +1350,14 @@
                 new StaticTopicNameExtractor<>(finalRepartitionTopicName),
                 new ProducedInternal<>(Produced.with(keySerde, responseWrapperSerde, foreignResponseSinkPartitioner))
             );
->>>>>>> 9494bebe
         builder.addGraphNode(subscriptionJoinNode, foreignResponseSink);
         builder.addGraphNode(foreignTableJoinNode, foreignResponseSink);
 
-        final StreamSourceNode<K, SubscriptionResponseWrapper<VO>> foreignResponseSource = new StreamSourceNode<>(renamed.suffixWithOrElseGet("-subscription-response-source", builder, SOURCE_NAME), Collections.singleton(finalRepartitionTopicName), new ConsumedInternal<>(Consumed.with(keySerde, responseWrapperSerde)));
+        final StreamSourceNode<K, SubscriptionResponseWrapper<VO>> foreignResponseSource = new StreamSourceNode<>(
+            renamed.suffixWithOrElseGet("-subscription-response-source", builder, SOURCE_NAME),
+            Collections.singleton(finalRepartitionTopicName),
+            new ConsumedInternal<>(Consumed.with(keySerde, responseWrapperSerde))
+        );
         builder.addGraphNode(foreignResponseSink, foreignResponseSource);
 
         // the response topic has to be copartitioned with the left (primary) side of the join
@@ -1429,9 +1366,6 @@
         builder.internalTopologyBuilder.copartitionSources(resultSourceNodes);
 
         final KTableValueGetterSupplier<K, V> primaryKeyValueGetter = valueGetterSupplier();
-<<<<<<< HEAD
-        final StatefulProcessorNode<K, SubscriptionResponseWrapper<VO>> responseJoinNode = new StatefulProcessorNode<>(new ProcessorParameters<>(new ResponseJoinProcessorSupplier<>(primaryKeyValueGetter, valueSerde == null ? null : valueSerde.serializer(), valueHashSerdePseudoTopic, joiner, leftJoin), renamed.suffixWithOrElseGet("-subscription-response-resolver", builder, SUBSCRIPTION_RESPONSE_RESOLVER_PROCESSOR)), Collections.emptySet(), Collections.singleton(primaryKeyValueGetter));
-=======
         final ProcessorToStateConnectorNode<K, SubscriptionResponseWrapper<VO>> responseJoinNode = new ProcessorToStateConnectorNode<>(
             new ProcessorParameters<>(
                 new ResponseJoinProcessorSupplier<>(
@@ -1445,12 +1379,16 @@
             ),
             Collections.singleton(primaryKeyValueGetter)
         );
->>>>>>> 9494bebe
         builder.addGraphNode(foreignResponseSource, responseJoinNode);
 
         final String resultProcessorName = renamed.suffixWithOrElseGet("-result", builder, FK_JOIN_OUTPUT_NAME);
 
-        final MaterializedInternal<K, VR, KeyValueStore<Bytes, byte[]>> materializedInternal = new MaterializedInternal<>(materialized, builder, FK_JOIN_OUTPUT_NAME);
+        final MaterializedInternal<K, VR, KeyValueStore<Bytes, byte[]>> materializedInternal =
+            new MaterializedInternal<>(
+                materialized,
+                builder,
+                FK_JOIN_OUTPUT_NAME
+            );
 
         // If we have a key serde, it's still valid, but we don't know the value serde, since it's the result
         // of the joiner (VR).
@@ -1458,13 +1396,6 @@
             materializedInternal.withKeySerde(keySerde);
         }
 
-<<<<<<< HEAD
-        final KTableSource<K, VR> resultProcessorSupplier = new KTableSource<>(materializedInternal.storeName(), materializedInternal.queryableStoreName());
-
-        final StoreBuilder<?> resultStore = new KeyValueStoreMaterializer<>(materializedInternal).materialize();
-
-        final TableProcessorNode<K, VR> resultNode = new TableProcessorNode<>(resultProcessorName, new ProcessorParameters<>(resultProcessorSupplier, resultProcessorName), resultStore);
-=======
         final KTableSource<K, VR> resultProcessorSupplier = new KTableSource<>(materializedInternal);
 
         final ProcessorGraphNode<K, VR> resultNode = new ProcessorGraphNode<>(
@@ -1474,14 +1405,23 @@
                 resultProcessorName
             )
         );
->>>>>>> 9494bebe
         resultNode.setOutputVersioned(materializedInternal.storeSupplier() instanceof VersionedBytesStoreSupplier);
         builder.addGraphNode(responseJoinNode, resultNode);
 
-        return new KTableImpl<K, V, VR>(resultProcessorName, keySerde, materializedInternal.valueSerde(), resultSourceNodes, materializedInternal.storeName(), resultProcessorSupplier, resultNode, builder);
-    }
-
-    private static void maybeSetOutputVersioned(final GraphNode tableNode, final MaterializedInternal<?, ?, KeyValueStore<Bytes, byte[]>> materializedInternal) {
+        return new KTableImpl<K, V, VR>(
+            resultProcessorName,
+            keySerde,
+            materializedInternal.valueSerde(),
+            resultSourceNodes,
+            materializedInternal.storeName(),
+            resultProcessorSupplier,
+            resultNode,
+            builder
+        );
+    }
+
+    private static void maybeSetOutputVersioned(final GraphNode tableNode,
+                                                final MaterializedInternal<?, ?, KeyValueStore<Bytes, byte[]>> materializedInternal) {
         if (materializedInternal != null) {
             tableNode.setOutputVersioned(materializedInternal.storeSupplier() instanceof VersionedBytesStoreSupplier);
         }
