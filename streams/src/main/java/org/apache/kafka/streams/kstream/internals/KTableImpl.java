/*
 * Licensed to the Apache Software Foundation (ASF) under one or more
 * contributor license agreements. See the NOTICE file distributed with
 * this work for additional information regarding copyright ownership.
 * The ASF licenses this file to You under the Apache License, Version 2.0
 * (the "License"); you may not use this file except in compliance with
 * the License. You may obtain a copy of the License at
 *
 *    http://www.apache.org/licenses/LICENSE-2.0
 *
 * Unless required by applicable law or agreed to in writing, software
 * distributed under the License is distributed on an "AS IS" BASIS,
 * WITHOUT WARRANTIES OR CONDITIONS OF ANY KIND, either express or implied.
 * See the License for the specific language governing permissions and
 * limitations under the License.
 */
package org.apache.kafka.streams.kstream.internals;

import org.apache.kafka.common.serialization.Serde;
import org.apache.kafka.common.serialization.Serdes;
import org.apache.kafka.common.utils.Bytes;
import org.apache.kafka.streams.KeyValue;
import org.apache.kafka.streams.errors.TopologyException;
import org.apache.kafka.streams.kstream.Consumed;
import org.apache.kafka.streams.kstream.Grouped;
import org.apache.kafka.streams.kstream.KGroupedTable;
import org.apache.kafka.streams.kstream.KStream;
import org.apache.kafka.streams.kstream.KTable;
import org.apache.kafka.streams.kstream.KeyValueMapper;
import org.apache.kafka.streams.kstream.Materialized;
import org.apache.kafka.streams.kstream.Named;
import org.apache.kafka.streams.kstream.Predicate;
import org.apache.kafka.streams.kstream.Produced;
import org.apache.kafka.streams.kstream.Suppressed;
import org.apache.kafka.streams.kstream.TableJoined;
import org.apache.kafka.streams.kstream.ValueJoiner;
import org.apache.kafka.streams.kstream.ValueMapper;
import org.apache.kafka.streams.kstream.ValueMapperWithKey;
import org.apache.kafka.streams.kstream.ValueTransformerWithKeySupplier;
import org.apache.kafka.streams.kstream.internals.foreignkeyjoin.CombinedKey;
import org.apache.kafka.streams.kstream.internals.foreignkeyjoin.CombinedKeySchema;
import org.apache.kafka.streams.kstream.internals.foreignkeyjoin.ForeignTableJoinProcessorSupplier;
import org.apache.kafka.streams.kstream.internals.foreignkeyjoin.SubscriptionSendProcessorSupplier;
import org.apache.kafka.streams.kstream.internals.foreignkeyjoin.SubscriptionJoinProcessorSupplier;
import org.apache.kafka.streams.kstream.internals.foreignkeyjoin.ResponseJoinProcessorSupplier;
import org.apache.kafka.streams.kstream.internals.foreignkeyjoin.SubscriptionResponseWrapper;
import org.apache.kafka.streams.kstream.internals.foreignkeyjoin.SubscriptionResponseWrapperSerde;
import org.apache.kafka.streams.kstream.internals.foreignkeyjoin.SubscriptionReceiveProcessorSupplier;
import org.apache.kafka.streams.kstream.internals.foreignkeyjoin.SubscriptionWrapper;
import org.apache.kafka.streams.kstream.internals.foreignkeyjoin.SubscriptionWrapperSerde;
import org.apache.kafka.streams.kstream.internals.graph.ForeignTableJoinNode;
import org.apache.kafka.streams.kstream.internals.graph.ForeignJoinSubscriptionSendNode;
import org.apache.kafka.streams.kstream.internals.graph.KTableKTableJoinNode;
import org.apache.kafka.streams.kstream.internals.graph.ProcessorGraphNode;
import org.apache.kafka.streams.kstream.internals.graph.ProcessorParameters;
import org.apache.kafka.streams.kstream.internals.graph.StatefulProcessorNode;
import org.apache.kafka.streams.kstream.internals.graph.StreamSinkNode;
import org.apache.kafka.streams.kstream.internals.graph.StreamSourceNode;
import org.apache.kafka.streams.kstream.internals.graph.GraphNode;
import org.apache.kafka.streams.kstream.internals.graph.TableSuppressNode;
import org.apache.kafka.streams.kstream.internals.graph.TableFilterNode;
import org.apache.kafka.streams.kstream.internals.graph.TableProcessorNode;
import org.apache.kafka.streams.kstream.internals.graph.TableRepartitionMapNode;
import org.apache.kafka.streams.kstream.internals.suppress.FinalResultsSuppressionBuilder;
import org.apache.kafka.streams.kstream.internals.suppress.KTableSuppressProcessorSupplier;
import org.apache.kafka.streams.kstream.internals.suppress.NamedSuppressed;
import org.apache.kafka.streams.kstream.internals.suppress.SuppressedInternal;
import org.apache.kafka.streams.processor.StreamPartitioner;
import org.apache.kafka.streams.processor.api.ProcessorSupplier;
import org.apache.kafka.streams.processor.internals.InternalTopicProperties;
import org.apache.kafka.streams.processor.internals.StaticTopicNameExtractor;
import org.apache.kafka.streams.state.KeyValueStore;
import org.apache.kafka.streams.state.StoreBuilder;
import org.apache.kafka.streams.state.Stores;
import org.apache.kafka.streams.state.TimestampedKeyValueStore;
import org.apache.kafka.streams.state.ValueAndTimestamp;
import org.apache.kafka.streams.state.VersionedBytesStoreSupplier;
import org.apache.kafka.streams.state.internals.InMemoryTimeOrderedKeyValueChangeBuffer;
import org.slf4j.Logger;
import org.slf4j.LoggerFactory;

import java.time.Duration;
import java.util.Collections;
import java.util.HashSet;
import java.util.Map;
import java.util.Objects;
import java.util.Set;
import java.util.Optional;
import java.util.function.Function;
import java.util.function.Supplier;

import static org.apache.kafka.streams.kstream.internals.graph.GraphGraceSearchUtil.findAndVerifyWindowGrace;

/**
 * The implementation class of {@link KTable}.
 *
 * @param <K> the key type
 * @param <S> the source's (parent's) value type
 * @param <V> the value type
 */
public class KTableImpl<K, S, V> extends AbstractStream<K, V> implements KTable<K, V> {
    private static final Logger LOG = LoggerFactory.getLogger(KTableImpl.class);

    static final String SOURCE_NAME = "KTABLE-SOURCE-";

    static final String STATE_STORE_NAME = "STATE-STORE-";

    private static final String FILTER_NAME = "KTABLE-FILTER-";

    private static final String JOINTHIS_NAME = "KTABLE-JOINTHIS-";

    private static final String JOINOTHER_NAME = "KTABLE-JOINOTHER-";

    private static final String MAPVALUES_NAME = "KTABLE-MAPVALUES-";

	private static final String MERGE_NAME = "KTABLE-MERGE-";

	private static final String SELECT_NAME = "KTABLE-SELECT-";

	private static final String SUPPRESS_NAME = "KTABLE-SUPPRESS-";

	private static final String TOSTREAM_NAME = "KTABLE-TOSTREAM-";

	private static final String TRANSFORMVALUES_NAME = "KTABLE-TRANSFORMVALUES-";

	private static final String FK_JOIN = "KTABLE-FK-JOIN-";
	private static final String FK_JOIN_STATE_STORE_NAME = FK_JOIN + "SUBSCRIPTION-STATE-STORE-";
	private static final String SUBSCRIPTION_REGISTRATION = FK_JOIN + "SUBSCRIPTION-REGISTRATION-";
	private static final String SUBSCRIPTION_RESPONSE = FK_JOIN + "SUBSCRIPTION-RESPONSE-";
	private static final String SUBSCRIPTION_PROCESSOR = FK_JOIN + "SUBSCRIPTION-PROCESSOR-";
	private static final String SUBSCRIPTION_RESPONSE_RESOLVER_PROCESSOR = FK_JOIN + "SUBSCRIPTION-RESPONSE-RESOLVER-PROCESSOR-";
	private static final String FK_JOIN_OUTPUT_NAME = FK_JOIN + "OUTPUT-";

	private static final String TOPIC_SUFFIX = "-topic";
	private static final String SINK_NAME = "KTABLE-SINK-";

<<<<<<< HEAD
	private final ProcessorSupplier<?, ?> processorSupplier;
=======
    // Temporarily setting the processorSupplier to type Object so that we can transition from the
    // old ProcessorSupplier to the new api.ProcessorSupplier. This works because all accesses to
    // this field are guarded by typechecks anyway.
    private final Object processorSupplier;
>>>>>>> 15418db6

	private final String queryableStoreName;

	private boolean sendOldValues = false;

<<<<<<< HEAD
	public KTableImpl(final String name,
					  final Serde<K> keySerde,
					  final Serde<V> valueSerde,
					  final Set<String> subTopologySourceNodes,
					  final String queryableStoreName,
					  final ProcessorSupplier<?, ?> processorSupplier,
					  final GraphNode graphNode,
					  final InternalStreamsBuilder builder) {
		super(name, keySerde, valueSerde, subTopologySourceNodes, graphNode, builder);
		this.processorSupplier = processorSupplier;
=======
    @SuppressWarnings("deprecation") // Old PAPI compatibility.
    public KTableImpl(final String name,
                      final Serde<K> keySerde,
                      final Serde<V> valueSerde,
                      final Set<String> subTopologySourceNodes,
                      final String queryableStoreName,
                      final org.apache.kafka.streams.processor.ProcessorSupplier<?, ?> processorSupplier,
                      final GraphNode graphNode,
                      final InternalStreamsBuilder builder) {
        super(name, keySerde, valueSerde, subTopologySourceNodes, graphNode, builder);
        this.processorSupplier = processorSupplier;
>>>>>>> 15418db6
        this.queryableStoreName = queryableStoreName;
    }

    public KTableImpl(final String name,
                      final Serde<K> keySerde,
                      final Serde<V> valueSerde,
                      final Set<String> subTopologySourceNodes,
                      final String queryableStoreName,
                      final org.apache.kafka.streams.processor.api.ProcessorSupplier<?, ?, ?, ?> newProcessorSupplier,
                      final GraphNode graphNode,
                      final InternalStreamsBuilder builder) {
        super(name, keySerde, valueSerde, subTopologySourceNodes, graphNode, builder);
        this.processorSupplier = newProcessorSupplier;
        this.queryableStoreName = queryableStoreName;
    }

    @Override
    public String queryableStoreName() {
        return queryableStoreName;
    }

    private KTable<K, V> doFilter(final Predicate<? super K, ? super V> predicate,
                                  final Named named,
                                  final MaterializedInternal<K, V, KeyValueStore<Bytes, byte[]>> materializedInternal,
                                  final boolean filterNot) {
        final Serde<K> keySerde;
        final Serde<V> valueSerde;
        final String queryableStoreName;
        final StoreBuilder<?> storeBuilder;

        if (materializedInternal != null) {
            // we actually do not need to generate store names at all since if it is not specified, we will not
            // materialize the store; but we still need to burn one index BEFORE generating the processor to keep compatibility.
            if (materializedInternal.storeName() == null) {
                builder.newStoreName(FILTER_NAME);
            }
            // we can inherit parent key and value serde if user do not provide specific overrides, more specifically:
            // we preserve the key following the order of 1) materialized, 2) parent
            keySerde = materializedInternal.keySerde() != null ? materializedInternal.keySerde() : this.keySerde;
            // we preserve the value following the order of 1) materialized, 2) parent
			valueSerde = materializedInternal.valueSerde() != null ? materializedInternal.valueSerde() : this.valueSerde;
			queryableStoreName = materializedInternal.queryableStoreName();
            // only materialize if materialized is specified and it has queryable name
            storeBuilder = queryableStoreName != null ? (new KeyValueStoreMaterializer<>(materializedInternal)).materialize() : null;
        } else {
			keySerde = this.keySerde;
			valueSerde = this.valueSerde;
			queryableStoreName = null;
            storeBuilder = null;
        }
        final String name = new NamedInternal(named).orElseGenerateWithPrefix(builder, FILTER_NAME);

        final KTableProcessorSupplier<K, V, K, V> processorSupplier =
            new KTableFilter<>(this, predicate, filterNot, queryableStoreName);

<<<<<<< HEAD
		final ProcessorParameters<K, V, ?, ?> processorParameters = unsafeCastProcessorParametersToCompletelyDifferentType(
				new ProcessorParameters<>(processorSupplier, name)
		);

		final GraphNode tableNode = new TableProcessorNode<>(
				name,
				processorParameters,
				storeBuilder
		);

		builder.addGraphNode(this.graphNode, tableNode);

		return new KTableImpl<>(
				name,
				keySerde,
				valueSerde,
				subTopologySourceNodes,
				queryableStoreName,
				processorSupplier,
				tableNode,
				builder);
	}
=======
        final ProcessorParameters<K, V, ?, ?> processorParameters = unsafeCastProcessorParametersToCompletelyDifferentType(
            new ProcessorParameters<>(processorSupplier, name)
        );

        final GraphNode tableNode = new TableFilterNode<>(
            name,
            processorParameters,
            storeBuilder
        );
        maybeSetOutputVersioned(tableNode, materializedInternal);

        builder.addGraphNode(this.graphNode, tableNode);

        return new KTableImpl<K, V, V>(
            name,
            keySerde,
            valueSerde,
            subTopologySourceNodes,
            queryableStoreName,
            processorSupplier,
            tableNode,
            builder);
    }
>>>>>>> 15418db6

    @Override
    public KTable<K, V> filter(final Predicate<? super K, ? super V> predicate) {
        Objects.requireNonNull(predicate, "predicate can't be null");
        return doFilter(predicate, NamedInternal.empty(), null, false);
    }

    @Override
    public KTable<K, V> filter(final Predicate<? super K, ? super V> predicate, final Named named) {
        Objects.requireNonNull(predicate, "predicate can't be null");
        return doFilter(predicate, named, null, false);
    }

    @Override
    public KTable<K, V> filter(final Predicate<? super K, ? super V> predicate,
                               final Named named,
                               final Materialized<K, V, KeyValueStore<Bytes, byte[]>> materialized) {
        Objects.requireNonNull(predicate, "predicate can't be null");
        Objects.requireNonNull(materialized, "materialized can't be null");
        final MaterializedInternal<K, V, KeyValueStore<Bytes, byte[]>> materializedInternal = new MaterializedInternal<>(materialized);

        return doFilter(predicate, named, materializedInternal, false);
    }

    @Override
    public KTable<K, V> filter(final Predicate<? super K, ? super V> predicate,
                               final Materialized<K, V, KeyValueStore<Bytes, byte[]>> materialized) {
        return filter(predicate, NamedInternal.empty(), materialized);
    }

    @Override
    public KTable<K, V> filterNot(final Predicate<? super K, ? super V> predicate) {
        Objects.requireNonNull(predicate, "predicate can't be null");
        return doFilter(predicate, NamedInternal.empty(), null, true);
    }

    @Override
    public KTable<K, V> filterNot(final Predicate<? super K, ? super V> predicate,
                                  final Named named) {
        Objects.requireNonNull(predicate, "predicate can't be null");
        return doFilter(predicate, named, null, true);
    }

    @Override
    public KTable<K, V> filterNot(final Predicate<? super K, ? super V> predicate,
                                  final Materialized<K, V, KeyValueStore<Bytes, byte[]>> materialized) {
        return filterNot(predicate, NamedInternal.empty(), materialized);
    }

    @Override
    public KTable<K, V> filterNot(final Predicate<? super K, ? super V> predicate,
                                  final Named named,
                                  final Materialized<K, V, KeyValueStore<Bytes, byte[]>> materialized) {
        Objects.requireNonNull(predicate, "predicate can't be null");
        Objects.requireNonNull(materialized, "materialized can't be null");
        final MaterializedInternal<K, V, KeyValueStore<Bytes, byte[]>> materializedInternal = new MaterializedInternal<>(materialized);
        final NamedInternal renamed = new NamedInternal(named);
        return doFilter(predicate, renamed, materializedInternal, true);
    }

    private <VR> KTable<K, VR> doMapValues(final ValueMapperWithKey<? super K, ? super V, ? extends VR> mapper,
                                           final Named named,
                                           final MaterializedInternal<K, VR, KeyValueStore<Bytes, byte[]>> materializedInternal) {
        final Serde<K> keySerde;
        final Serde<VR> valueSerde;
        final String queryableStoreName;
        final StoreBuilder<?> storeBuilder;

        if (materializedInternal != null) {
            // we actually do not need to generate store names at all since if it is not specified, we will not
            // materialize the store; but we still need to burn one index BEFORE generating the processor to keep compatibility.
            if (materializedInternal.storeName() == null) {
                builder.newStoreName(MAPVALUES_NAME);
            }
            keySerde = materializedInternal.keySerde() != null ? materializedInternal.keySerde() : this.keySerde;
            valueSerde = materializedInternal.valueSerde();
            queryableStoreName = materializedInternal.queryableStoreName();
            // only materialize if materialized is specified and it has queryable name
            storeBuilder = queryableStoreName != null ? (new KeyValueStoreMaterializer<>(materializedInternal)).materialize() : null;
        } else {
            keySerde = this.keySerde;
            valueSerde = null;
            queryableStoreName = null;
            storeBuilder = null;
        }

        final String name = new NamedInternal(named).orElseGenerateWithPrefix(builder, MAPVALUES_NAME);

        final KTableProcessorSupplier<K, V, K, VR> processorSupplier = new KTableMapValues<>(this, mapper, queryableStoreName);

        // leaving in calls to ITB until building topology with graph

<<<<<<< HEAD
		final ProcessorParameters<K, VR, ?, ?> processorParameters = unsafeCastProcessorParametersToCompletelyDifferentType(
				new ProcessorParameters<>(processorSupplier, name)
		);
		final GraphNode tableNode = new TableProcessorNode<>(
				name,
				processorParameters,
				storeBuilder
		);
=======
        final ProcessorParameters<K, VR, ?, ?> processorParameters = unsafeCastProcessorParametersToCompletelyDifferentType(
            new ProcessorParameters<>(processorSupplier, name)
        );
        final GraphNode tableNode = new TableProcessorNode<>(
            name,
            processorParameters,
            storeBuilder
        );
        maybeSetOutputVersioned(tableNode, materializedInternal);
>>>>>>> 15418db6

		builder.addGraphNode(this.graphNode, tableNode);

        // don't inherit parent value serde, since this operation may change the value type, more specifically:
        // we preserve the key following the order of 1) materialized, 2) parent, 3) null
        // we preserve the value following the order of 1) materialized, 2) null
        return new KTableImpl<>(
				name,
				keySerde,
				valueSerde,
				subTopologySourceNodes,
				queryableStoreName,
				processorSupplier,
				tableNode,
				builder
		);
    }

    @Override
    public <VR> KTable<K, VR> mapValues(final ValueMapper<? super V, ? extends VR> mapper) {
        Objects.requireNonNull(mapper, "mapper can't be null");
        return doMapValues(withKey(mapper), NamedInternal.empty(), null);
    }

    @Override
    public <VR> KTable<K, VR> mapValues(final ValueMapper<? super V, ? extends VR> mapper,
                                        final Named named) {
        Objects.requireNonNull(mapper, "mapper can't be null");
        return doMapValues(withKey(mapper), named, null);
    }

    @Override
    public <VR> KTable<K, VR> mapValues(final ValueMapperWithKey<? super K, ? super V, ? extends VR> mapper) {
        Objects.requireNonNull(mapper, "mapper can't be null");
        return doMapValues(mapper, NamedInternal.empty(), null);
    }

    @Override
    public <VR> KTable<K, VR> mapValues(final ValueMapperWithKey<? super K, ? super V, ? extends VR> mapper,
                                        final Named named) {
        Objects.requireNonNull(mapper, "mapper can't be null");
        return doMapValues(mapper, named, null);
    }

    @Override
    public <VR> KTable<K, VR> mapValues(final ValueMapper<? super V, ? extends VR> mapper,
                                        final Materialized<K, VR, KeyValueStore<Bytes, byte[]>> materialized) {
        return mapValues(mapper, NamedInternal.empty(), materialized);
    }

    @Override
    public <VR> KTable<K, VR> mapValues(final ValueMapper<? super V, ? extends VR> mapper,
                                        final Named named,
                                        final Materialized<K, VR, KeyValueStore<Bytes, byte[]>> materialized) {
        Objects.requireNonNull(mapper, "mapper can't be null");
        Objects.requireNonNull(materialized, "materialized can't be null");

        final MaterializedInternal<K, VR, KeyValueStore<Bytes, byte[]>> materializedInternal = new MaterializedInternal<>(materialized);

        return doMapValues(withKey(mapper), named, materializedInternal);
    }

    @Override
    public <VR> KTable<K, VR> mapValues(final ValueMapperWithKey<? super K, ? super V, ? extends VR> mapper,
                                        final Materialized<K, VR, KeyValueStore<Bytes, byte[]>> materialized) {
        return mapValues(mapper, NamedInternal.empty(), materialized);
    }

    @Override
    public <VR> KTable<K, VR> mapValues(final ValueMapperWithKey<? super K, ? super V, ? extends VR> mapper,
                                        final Named named,
                                        final Materialized<K, VR, KeyValueStore<Bytes, byte[]>> materialized) {
        Objects.requireNonNull(mapper, "mapper can't be null");
        Objects.requireNonNull(materialized, "materialized can't be null");

        final MaterializedInternal<K, VR, KeyValueStore<Bytes, byte[]>> materializedInternal = new MaterializedInternal<>(materialized);

        return doMapValues(mapper, named, materializedInternal);
    }

    @Override
    public <VR> KTable<K, VR> transformValues(final ValueTransformerWithKeySupplier<? super K, ? super V, ? extends VR> transformerSupplier,
                                              final String... stateStoreNames) {
        return doTransformValues(transformerSupplier, null, NamedInternal.empty(), stateStoreNames);
    }

    @Override
    public <VR> KTable<K, VR> transformValues(final ValueTransformerWithKeySupplier<? super K, ? super V, ? extends VR> transformerSupplier,
                                              final Named named,
                                              final String... stateStoreNames) {
        Objects.requireNonNull(named, "processorName can't be null");
        return doTransformValues(transformerSupplier, null, new NamedInternal(named), stateStoreNames);
    }

    @Override
    public <VR> KTable<K, VR> transformValues(final ValueTransformerWithKeySupplier<? super K, ? super V, ? extends VR> transformerSupplier,
                                              final Materialized<K, VR, KeyValueStore<Bytes, byte[]>> materialized,
                                              final String... stateStoreNames) {
        return transformValues(transformerSupplier, materialized, NamedInternal.empty(), stateStoreNames);
    }

    @Override
    public <VR> KTable<K, VR> transformValues(final ValueTransformerWithKeySupplier<? super K, ? super V, ? extends VR> transformerSupplier,
                                              final Materialized<K, VR, KeyValueStore<Bytes, byte[]>> materialized,
                                              final Named named,
                                              final String... stateStoreNames) {
        Objects.requireNonNull(materialized, "materialized can't be null");
        Objects.requireNonNull(named, "named can't be null");
        final MaterializedInternal<K, VR, KeyValueStore<Bytes, byte[]>> materializedInternal = new MaterializedInternal<>(materialized);

        return doTransformValues(transformerSupplier, materializedInternal, new NamedInternal(named), stateStoreNames);
    }

    private <VR> KTable<K, VR> doTransformValues(final ValueTransformerWithKeySupplier<? super K, ? super V, ? extends VR> transformerSupplier,
                                                 final MaterializedInternal<K, VR, KeyValueStore<Bytes, byte[]>> materializedInternal,
                                                 final NamedInternal namedInternal,
                                                 final String... stateStoreNames) {
        Objects.requireNonNull(stateStoreNames, "stateStoreNames");
        final Serde<K> keySerde;
        final Serde<VR> valueSerde;
        final String queryableStoreName;
        final StoreBuilder<?> storeBuilder;

        if (materializedInternal != null) {
            // don't inherit parent value serde, since this operation may change the value type, more specifically:
            // we preserve the key following the order of 1) materialized, 2) parent, 3) null
            keySerde = materializedInternal.keySerde() != null ? materializedInternal.keySerde() : this.keySerde;
            // we preserve the value following the order of 1) materialized, 2) null
            valueSerde = materializedInternal.valueSerde();
            queryableStoreName = materializedInternal.queryableStoreName();
            // only materialize if materialized is specified and it has queryable name
            storeBuilder = queryableStoreName != null ? (new KeyValueStoreMaterializer<>(materializedInternal)).materialize() : null;
        } else {
            keySerde = this.keySerde;
            valueSerde = null;
            queryableStoreName = null;
            storeBuilder = null;
        }

        final String name = namedInternal.orElseGenerateWithPrefix(builder, TRANSFORMVALUES_NAME);

        final KTableProcessorSupplier<K, V, K, VR> processorSupplier = new KTableTransformValues<>(
            this,
            transformerSupplier,
            queryableStoreName);

		final ProcessorParameters<K, VR, ?, ?> processorParameters = unsafeCastProcessorParametersToCompletelyDifferentType(
				new ProcessorParameters<>(processorSupplier, name)
		);

<<<<<<< HEAD
		final GraphNode tableNode = new TableProcessorNode<>(
				name,
				processorParameters,
				storeBuilder,
				stateStoreNames
		);
=======
        final GraphNode tableNode = new TableProcessorNode<>(
            name,
            processorParameters,
            storeBuilder,
            stateStoreNames
        );
        maybeSetOutputVersioned(tableNode, materializedInternal);
>>>>>>> 15418db6

		builder.addGraphNode(this.graphNode, tableNode);

        return new KTableImpl<>(
				name,
				keySerde,
				valueSerde,
				subTopologySourceNodes,
				queryableStoreName,
				processorSupplier,
				tableNode,
				builder);
    }

    @Override
    public KStream<K, V> toStream() {
        return toStream(NamedInternal.empty());
    }

    @Override
    public KStream<K, V> toStream(final Named named) {
		Objects.requireNonNull(named, "named can't be null");

		final String name = new NamedInternal(named).orElseGenerateWithPrefix(builder, TOSTREAM_NAME);
		final KStreamMapValues<K, Change<V>, V> kStreamMapValues = new KStreamMapValues<>((key, change) -> change.newValue);
		final ProcessorParameters<K, V, ?, ?> processorParameters = unsafeCastProcessorParametersToCompletelyDifferentType(
				new ProcessorParameters<>(kStreamMapValues, name)
		);

		final ProcessorGraphNode<K, V> toStreamNode = new ProcessorGraphNode<>(
				name,
				processorParameters
		);

		builder.addGraphNode(this.graphNode, toStreamNode);

        // we can inherit parent key and value serde
		return new KStreamImpl<>(name, keySerde, valueSerde, subTopologySourceNodes, false, toStreamNode, builder);
    }

    @Override
    public <K1> KStream<K1, V> toStream(final KeyValueMapper<? super K, ? super V, ? extends K1> mapper) {
        return toStream().selectKey(mapper);
    }

    @Override
    public <K1> KStream<K1, V> toStream(final KeyValueMapper<? super K, ? super V, ? extends K1> mapper,
                                        final Named named) {
        return toStream(named).selectKey(mapper);
    }

    @Override
    public KTable<K, V> suppress(final Suppressed<? super K> suppressed) {
        // this is an eager, but insufficient check
        // the check only works if the direct parent is materialized
        // the actual check for "version inheritance" can only be done in the build-phase later
        // we keep this check to get a better stack trace if possible
        if (graphNode.isOutputVersioned().isPresent() && graphNode.isOutputVersioned().get()) {
            throw new TopologyException("suppress() is only supported for non-versioned KTables");
        }

        final String name;
        if (suppressed instanceof NamedSuppressed) {
            final String givenName = ((NamedSuppressed<?>) suppressed).name();
            name = givenName != null ? givenName : builder.newProcessorName(SUPPRESS_NAME);
        } else {
            throw new IllegalArgumentException("Custom subclasses of Suppressed are not supported.");
        }

<<<<<<< HEAD
		final SuppressedInternal<K> suppressedInternal = buildSuppress(suppressed, name);

		final String storeName =
				suppressedInternal.name() != null ? suppressedInternal.name() + "-store" : builder.newStoreName(SUPPRESS_NAME);

		final ProcessorSupplier<K, Change<V>> suppressionSupplier = new KTableSuppressProcessorSupplier<>(
				suppressedInternal,
				storeName,
				this
		);

		final StoreBuilder<InMemoryTimeOrderedKeyValueBuffer<K, V>> storeBuilder;

		if (suppressedInternal.bufferConfig().isLoggingEnabled()) {
			final Map<String, String> topicConfig = suppressedInternal.bufferConfig().getLogConfig();
			storeBuilder = new InMemoryTimeOrderedKeyValueBuffer.Builder<>(
					storeName,
					keySerde,
					valueSerde)
					.withLoggingEnabled(topicConfig);
		} else {
			storeBuilder = new InMemoryTimeOrderedKeyValueBuffer.Builder<>(
					storeName,
					keySerde,
					valueSerde)
					.withLoggingDisabled();
		}

		final ProcessorGraphNode<K, Change<V>> node = new StatefulProcessorNode<>(
				name,
				new ProcessorParameters<>(suppressionSupplier, name),
				storeBuilder
		);

		builder.addGraphNode(graphNode, node);

		return new KTableImpl<K, S, V>(
				name,
				keySerde,
				valueSerde,
				Collections.singleton(this.name),
				null,
				suppressionSupplier,
				node,
				builder
		);
=======
        final SuppressedInternal<K> suppressedInternal = buildSuppress(suppressed, name);

        final String storeName =
            suppressedInternal.name() != null ? suppressedInternal.name() + "-store" : builder.newStoreName(SUPPRESS_NAME);

        final ProcessorSupplier<K, Change<V>, K, Change<V>> suppressionSupplier = new KTableSuppressProcessorSupplier<>(
            suppressedInternal,
            storeName,
            this
        );

        final StoreBuilder<InMemoryTimeOrderedKeyValueChangeBuffer<K, V, Change<V>>> storeBuilder;

        if (suppressedInternal.bufferConfig().isLoggingEnabled()) {
            final Map<String, String> topicConfig = suppressedInternal.bufferConfig().getLogConfig();
            storeBuilder = new InMemoryTimeOrderedKeyValueChangeBuffer.Builder<>(
                storeName,
                keySerde,
                valueSerde)
                .withLoggingEnabled(topicConfig);
        } else {
            storeBuilder = new InMemoryTimeOrderedKeyValueChangeBuffer.Builder<>(
                storeName,
                keySerde,
                valueSerde)
                .withLoggingDisabled();
        }

        final ProcessorGraphNode<K, Change<V>> node = new TableSuppressNode<>(
            name,
            new ProcessorParameters<>(suppressionSupplier, name),
            storeBuilder
        );
        node.setOutputVersioned(false);

        builder.addGraphNode(graphNode, node);

        return new KTableImpl<K, S, V>(
            name,
            keySerde,
            valueSerde,
            Collections.singleton(this.name),
            null,
            suppressionSupplier,
            node,
            builder
        );
>>>>>>> 15418db6
    }

    @SuppressWarnings("unchecked")
    private SuppressedInternal<K> buildSuppress(final Suppressed<? super K> suppress, final String name) {
        if (suppress instanceof FinalResultsSuppressionBuilder) {
			final long grace = findAndVerifyWindowGrace(graphNode);
            LOG.info("Using grace period of [{}] as the suppress duration for node [{}].",
                     Duration.ofMillis(grace), name);

            final FinalResultsSuppressionBuilder<?> builder = (FinalResultsSuppressionBuilder<?>) suppress;

            final SuppressedInternal<?> finalResultsSuppression =
                builder.buildFinalResultsSuppression(Duration.ofMillis(grace));

            return (SuppressedInternal<K>) finalResultsSuppression;
        } else if (suppress instanceof SuppressedInternal) {
            return (SuppressedInternal<K>) suppress;
        } else {
            throw new IllegalArgumentException("Custom subclasses of Suppressed are not allowed.");
        }
    }

    @Override
    public <V1, R> KTable<K, R> join(final KTable<K, V1> other,
                                     final ValueJoiner<? super V, ? super V1, ? extends R> joiner) {
        return doJoin(other, joiner, NamedInternal.empty(), null, false, false);
    }

    @Override
    public <V1, R> KTable<K, R> join(final KTable<K, V1> other,
                                     final ValueJoiner<? super V, ? super V1, ? extends R> joiner,
                                     final Named named) {
        return doJoin(other, joiner, named, null, false, false);
    }

    @Override
    public <VO, VR> KTable<K, VR> join(final KTable<K, VO> other,
                                       final ValueJoiner<? super V, ? super VO, ? extends VR> joiner,
                                       final Materialized<K, VR, KeyValueStore<Bytes, byte[]>> materialized) {
        return join(other, joiner, NamedInternal.empty(), materialized);
    }

    @Override
    public <VO, VR> KTable<K, VR> join(final KTable<K, VO> other,
                                       final ValueJoiner<? super V, ? super VO, ? extends VR> joiner,
                                       final Named named,
                                       final Materialized<K, VR, KeyValueStore<Bytes, byte[]>> materialized) {
        Objects.requireNonNull(materialized, "materialized can't be null");
        final MaterializedInternal<K, VR, KeyValueStore<Bytes, byte[]>> materializedInternal =
            new MaterializedInternal<>(materialized, builder, MERGE_NAME);

        return doJoin(other, joiner, named, materializedInternal, false, false);
    }

    @Override
    public <V1, R> KTable<K, R> outerJoin(final KTable<K, V1> other,
                                          final ValueJoiner<? super V, ? super V1, ? extends R> joiner) {
        return outerJoin(other, joiner, NamedInternal.empty());
    }

    @Override
    public <V1, R> KTable<K, R> outerJoin(final KTable<K, V1> other,
                                          final ValueJoiner<? super V, ? super V1, ? extends R> joiner,
                                          final Named named) {
        return doJoin(other, joiner, named, null, true, true);
    }

    @Override
    public <VO, VR> KTable<K, VR> outerJoin(final KTable<K, VO> other,
                                            final ValueJoiner<? super V, ? super VO, ? extends VR> joiner,
                                            final Materialized<K, VR, KeyValueStore<Bytes, byte[]>> materialized) {
        return outerJoin(other, joiner, NamedInternal.empty(), materialized);
    }

    @Override
    public <VO, VR> KTable<K, VR> outerJoin(final KTable<K, VO> other,
                                            final ValueJoiner<? super V, ? super VO, ? extends VR> joiner,
                                            final Named named,
                                            final Materialized<K, VR, KeyValueStore<Bytes, byte[]>> materialized) {
        Objects.requireNonNull(materialized, "materialized can't be null");
        final MaterializedInternal<K, VR, KeyValueStore<Bytes, byte[]>> materializedInternal =
            new MaterializedInternal<>(materialized, builder, MERGE_NAME);

        return doJoin(other, joiner, named, materializedInternal, true, true);
    }

    @Override
    public <V1, R> KTable<K, R> leftJoin(final KTable<K, V1> other,
                                         final ValueJoiner<? super V, ? super V1, ? extends R> joiner) {
        return leftJoin(other, joiner, NamedInternal.empty());
    }

    @Override
    public <V1, R> KTable<K, R> leftJoin(final KTable<K, V1> other,
                                         final ValueJoiner<? super V, ? super V1, ? extends R> joiner,
                                         final Named named) {
        return doJoin(other, joiner, named, null, true, false);
    }

    @Override
    public <VO, VR> KTable<K, VR> leftJoin(final KTable<K, VO> other,
                                           final ValueJoiner<? super V, ? super VO, ? extends VR> joiner,
                                           final Materialized<K, VR, KeyValueStore<Bytes, byte[]>> materialized) {
        return leftJoin(other, joiner, NamedInternal.empty(), materialized);
    }

    @Override
    public <VO, VR> KTable<K, VR> leftJoin(final KTable<K, VO> other,
                                           final ValueJoiner<? super V, ? super VO, ? extends VR> joiner,
                                           final Named named,
                                           final Materialized<K, VR, KeyValueStore<Bytes, byte[]>> materialized) {
        Objects.requireNonNull(materialized, "materialized can't be null");
        final MaterializedInternal<K, VR, KeyValueStore<Bytes, byte[]>> materializedInternal =
            new MaterializedInternal<>(materialized, builder, MERGE_NAME);

        return doJoin(other, joiner, named, materializedInternal, true, false);
    }

    @SuppressWarnings("unchecked")
    private <VO, VR> KTable<K, VR> doJoin(final KTable<K, VO> other,
                                          final ValueJoiner<? super V, ? super VO, ? extends VR> joiner,
                                          final Named joinName,
                                          final MaterializedInternal<K, VR, KeyValueStore<Bytes, byte[]>> materializedInternal,
                                          final boolean leftOuter,
                                          final boolean rightOuter) {
        Objects.requireNonNull(other, "other can't be null");
        Objects.requireNonNull(joiner, "joiner can't be null");
        Objects.requireNonNull(joinName, "joinName can't be null");

        final NamedInternal renamed = new NamedInternal(joinName);
		final String joinMergeName = renamed.orElseGenerateWithPrefix(builder, MERGE_NAME);
		final Set<String> allSourceNodes = ensureCopartitionWith(Collections.singleton((AbstractStream<K, VO>) other));

        if (leftOuter) {
			enableSendingOldValues(true);
        }
        if (rightOuter) {
			((KTableImpl<?, ?, ?>) other).enableSendingOldValues(true);
        }

        final KTableKTableAbstractJoin<K, V, VO, VR> joinThis;
        final KTableKTableAbstractJoin<K, VO, V, VR> joinOther;

        if (!leftOuter) { // inner
            joinThis = new KTableKTableInnerJoin<>(this, (KTableImpl<K, ?, VO>) other, joiner);
            joinOther = new KTableKTableInnerJoin<>((KTableImpl<K, ?, VO>) other, this, reverseJoiner(joiner));
        } else if (!rightOuter) { // left
<<<<<<< HEAD
			joinThis = new KTableKTableLeftJoin<>(this, (KTableImpl<K, ?, VO>) other, joiner);
			joinOther = new KTableKTableRightJoin<>((KTableImpl<K, ?, VO>) other, this, reverseJoiner(joiner));
		} else { // outer
			joinThis = new KTableKTableOuterJoin<>(this, (KTableImpl<K, ?, VO>) other, joiner);
			joinOther = new KTableKTableOuterJoin<>((KTableImpl<K, ?, VO>) other, this, reverseJoiner(joiner));
		}

		final String joinThisName = renamed.suffixWithOrElseGet("-join-this", builder, JOINTHIS_NAME);
		final String joinOtherName = renamed.suffixWithOrElseGet("-join-other", builder, JOINOTHER_NAME);

		final ProcessorParameters<K, Change<V>, ?, ?> joinThisProcessorParameters = new ProcessorParameters<>(joinThis, joinThisName);
		final ProcessorParameters<K, Change<VO>, ?, ?> joinOtherProcessorParameters = new ProcessorParameters<>(joinOther, joinOtherName);

		final Serde<K> keySerde;
		final Serde<VR> valueSerde;
		final String queryableStoreName;
		final StoreBuilder<TimestampedKeyValueStore<K, VR>> storeBuilder;

		if (materializedInternal != null) {
			if (materializedInternal.keySerde() == null) {
				materializedInternal.withKeySerde(this.keySerde);
			}
			keySerde = materializedInternal.keySerde();
			valueSerde = materializedInternal.valueSerde();
			queryableStoreName = materializedInternal.storeName();
			storeBuilder = new TimestampedKeyValueStoreMaterializer<>(materializedInternal).materialize();
		} else {
=======
            joinThis = new KTableKTableLeftJoin<>(this, (KTableImpl<K, ?, VO>) other, joiner);
            joinOther = new KTableKTableRightJoin<>((KTableImpl<K, ?, VO>) other, this, reverseJoiner(joiner));
        } else { // outer
            joinThis = new KTableKTableOuterJoin<>(this, (KTableImpl<K, ?, VO>) other, joiner);
            joinOther = new KTableKTableOuterJoin<>((KTableImpl<K, ?, VO>) other, this, reverseJoiner(joiner));
        }

        final String joinThisName = renamed.suffixWithOrElseGet("-join-this", builder, JOINTHIS_NAME);
        final String joinOtherName = renamed.suffixWithOrElseGet("-join-other", builder, JOINOTHER_NAME);

        final ProcessorParameters<K, Change<V>, ?, ?> joinThisProcessorParameters = new ProcessorParameters<>(joinThis, joinThisName);
        final ProcessorParameters<K, Change<VO>, ?, ?> joinOtherProcessorParameters = new ProcessorParameters<>(joinOther, joinOtherName);

        final Serde<K> keySerde;
        final Serde<VR> valueSerde;
        final String queryableStoreName;
        final StoreBuilder<?> storeBuilder;

        if (materializedInternal != null) {
            if (materializedInternal.keySerde() == null) {
                materializedInternal.withKeySerde(this.keySerde);
            }
            keySerde = materializedInternal.keySerde();
            valueSerde = materializedInternal.valueSerde();
            queryableStoreName = materializedInternal.storeName();
            storeBuilder = new KeyValueStoreMaterializer<>(materializedInternal).materialize();
        } else {
>>>>>>> 15418db6
            keySerde = this.keySerde;
            valueSerde = null;
            queryableStoreName = null;
            storeBuilder = null;
        }

        final KTableKTableJoinNode<K, V, VO, VR> kTableKTableJoinNode =
				KTableKTableJoinNode.<K, V, VO, VR>kTableKTableJoinNodeBuilder()
						.withNodeName(joinMergeName)
						.withJoinThisProcessorParameters(joinThisProcessorParameters)
						.withJoinOtherProcessorParameters(joinOtherProcessorParameters)
						.withThisJoinSideNodeName(name)
						.withOtherJoinSideNodeName(((KTableImpl<?, ?, ?>) other).name)
						.withJoinThisStoreNames(valueGetterSupplier().storeNames())
						.withJoinOtherStoreNames(((KTableImpl<?, ?, ?>) other).valueGetterSupplier().storeNames())
                .withKeySerde(keySerde)
                .withValueSerde(valueSerde)
                .withQueryableStoreName(queryableStoreName)
                .withStoreBuilder(storeBuilder)
                .build();
<<<<<<< HEAD
		builder.addGraphNode(this.graphNode, kTableKTableJoinNode);
=======

        final boolean isOutputVersioned = materializedInternal != null
            && materializedInternal.storeSupplier() instanceof VersionedBytesStoreSupplier;
        kTableKTableJoinNode.setOutputVersioned(isOutputVersioned);

        builder.addGraphNode(this.graphNode, kTableKTableJoinNode);
        builder.addGraphNode(((KTableImpl<?, ?, ?>) other).graphNode, kTableKTableJoinNode);
>>>>>>> 15418db6

        // we can inherit parent key serde if user do not provide specific overrides
        return new KTableImpl<K, Change<VR>, VR>(
            kTableKTableJoinNode.nodeName(),
            kTableKTableJoinNode.keySerde(),
            kTableKTableJoinNode.valueSerde(),
            allSourceNodes,
            kTableKTableJoinNode.queryableStoreName(),
            kTableKTableJoinNode.joinMerger(),
            kTableKTableJoinNode,
            builder
        );
    }

    @Override
    public <K1, V1> KGroupedTable<K1, V1> groupBy(final KeyValueMapper<? super K, ? super V, KeyValue<K1, V1>> selector) {
        return groupBy(selector, Grouped.with(null, null));
    }

    @Override
    public <K1, V1> KGroupedTable<K1, V1> groupBy(final KeyValueMapper<? super K, ? super V, KeyValue<K1, V1>> selector,
                                                  final Grouped<K1, V1> grouped) {
        Objects.requireNonNull(selector, "selector can't be null");
        Objects.requireNonNull(grouped, "grouped can't be null");
        final GroupedInternal<K1, V1> groupedInternal = new GroupedInternal<>(grouped);
        final String selectName = new NamedInternal(groupedInternal.name()).orElseGenerateWithPrefix(builder, SELECT_NAME);

<<<<<<< HEAD
		final KTableProcessorSupplier<K, V, KeyValue<K1, V1>> selectSupplier = new KTableRepartitionMap<>(this, selector);
		final ProcessorParameters<K, Change<V>, ?, ?> processorParameters = new ProcessorParameters<>(selectSupplier, selectName);
=======
        final KTableRepartitionMapSupplier<K, V, KeyValue<K1, V1>, K1, V1> selectSupplier = new KTableRepartitionMap<>(this, selector);
        final ProcessorParameters<K, Change<V>, ?, ?> processorParameters = new ProcessorParameters<>(selectSupplier, selectName);
>>>>>>> 15418db6

        // select the aggregate key and values (old and new), it would require parent to send old values
        final TableRepartitionMapNode<K, Change<V>> groupByMapNode = new TableRepartitionMapNode<>(selectName, processorParameters);

		builder.addGraphNode(this.graphNode, groupByMapNode);

		this.enableSendingOldValues(true);
        return new KGroupedTableImpl<>(
				builder,
				selectName,
				subTopologySourceNodes,
				groupedInternal,
				groupByMapNode
		);
    }

    @SuppressWarnings("unchecked")
    public KTableValueGetterSupplier<K, V> valueGetterSupplier() {
        if (processorSupplier instanceof KTableSource) {
            final KTableSource<K, V> source = (KTableSource<K, V>) processorSupplier;
            // whenever a source ktable is required for getter, it should be materialized
            source.materialize();
            return new KTableSourceValueGetterSupplier<>(source.queryableName());
        } else if (processorSupplier instanceof KStreamAggProcessorSupplier) {
            return ((KStreamAggProcessorSupplier<?, S, K, V>) processorSupplier).view();
        } else {
            return ((KTableProcessorSupplier<?, ?, K, V>) processorSupplier).view();
        }
    }

<<<<<<< HEAD
	@SuppressWarnings("unchecked")
	public boolean enableSendingOldValues(final boolean forceMaterialization) {
		if (!sendOldValues) {
			if (processorSupplier instanceof KTableSource) {
				final KTableSource<K, ?> source = (KTableSource<K, V>) processorSupplier;
				if (!forceMaterialization && !source.materialized()) {
					return false;
				}
				source.enableSendingOldValues();
			} else if (processorSupplier instanceof KStreamAggProcessorSupplier) {
				((KStreamAggProcessorSupplier<?, K, S, V>) processorSupplier).enableSendingOldValues();
			} else {
				final KTableProcessorSupplier<K, S, V> tableProcessorSupplier = (KTableProcessorSupplier<K, S, V>) processorSupplier;
				if (!tableProcessorSupplier.enableSendingOldValues(forceMaterialization)) {
					return false;
				}
			}
            sendOldValues = true;
        }
		return true;
    }

	boolean sendingOldValueEnabled() {
		return sendOldValues;
	}

	/**
	 * We conflate V with Change<V> in many places. This will get fixed in the implementation of KIP-478.
	 * For now, I'm just explicitly lying about the parameterized type.
	 */
	@SuppressWarnings("unchecked")
	private <VR> ProcessorParameters<K, VR, ?, ?> unsafeCastProcessorParametersToCompletelyDifferentType(final ProcessorParameters<K, Change<V>, ?, ?> kObjectProcessorParameters) {
		return (ProcessorParameters<K, VR, ?, ?>) kObjectProcessorParameters;
	}

	@Override
	public <VR, KO, VO> KTable<K, VR> join(final KTable<KO, VO> other,
										   final Function<V, KO> foreignKeyExtractor,
										   final ValueJoiner<V, VO, VR> joiner) {
		return doJoinOnForeignKey(
				other,
				foreignKeyExtractor,
				joiner,
				NamedInternal.empty(),
				Materialized.with(null, null),
				false
		);
	}

	@Override
	public <VR, KO, VO> KTable<K, VR> join(final KTable<KO, VO> other,
										   final Function<V, KO> foreignKeyExtractor,
										   final ValueJoiner<V, VO, VR> joiner,
										   final Named named) {
		return doJoinOnForeignKey(
				other,
				foreignKeyExtractor,
				joiner,
				named,
				Materialized.with(null, null),
				false
		);
	}

	@Override
	public <VR, KO, VO> KTable<K, VR> join(final KTable<KO, VO> other,
										   final Function<V, KO> foreignKeyExtractor,
										   final ValueJoiner<V, VO, VR> joiner,
										   final Materialized<K, VR, KeyValueStore<Bytes, byte[]>> materialized) {
		return doJoinOnForeignKey(other, foreignKeyExtractor, joiner, NamedInternal.empty(), materialized, false);
	}

	@Override
	public <VR, KO, VO> KTable<K, VR> join(final KTable<KO, VO> other,
										   final Function<V, KO> foreignKeyExtractor,
										   final ValueJoiner<V, VO, VR> joiner,
										   final Named named,
										   final Materialized<K, VR, KeyValueStore<Bytes, byte[]>> materialized) {
		return doJoinOnForeignKey(other, foreignKeyExtractor, joiner, named, materialized, false);
	}

	@Override
	public <VR, KO, VO> KTable<K, VR> leftJoin(final KTable<KO, VO> other,
											   final Function<V, KO> foreignKeyExtractor,
											   final ValueJoiner<V, VO, VR> joiner) {
		return doJoinOnForeignKey(
				other,
				foreignKeyExtractor,
				joiner,
				NamedInternal.empty(),
				Materialized.with(null, null),
				true
		);
	}

	@Override
	public <VR, KO, VO> KTable<K, VR> leftJoin(final KTable<KO, VO> other,
											   final Function<V, KO> foreignKeyExtractor,
											   final ValueJoiner<V, VO, VR> joiner,
											   final Named named) {
		return doJoinOnForeignKey(
				other,
				foreignKeyExtractor,
				joiner,
				named,
				Materialized.with(null, null),
				true
		);
	}

	@Override
	public <VR, KO, VO> KTable<K, VR> leftJoin(final KTable<KO, VO> other,
											   final Function<V, KO> foreignKeyExtractor,
											   final ValueJoiner<V, VO, VR> joiner,
											   final Named named,
											   final Materialized<K, VR, KeyValueStore<Bytes, byte[]>> materialized) {
		return doJoinOnForeignKey(other, foreignKeyExtractor, joiner, named, materialized, true);
	}

	@Override
	public <VR, KO, VO> KTable<K, VR> leftJoin(final KTable<KO, VO> other,
											   final Function<V, KO> foreignKeyExtractor,
											   final ValueJoiner<V, VO, VR> joiner,
											   final Materialized<K, VR, KeyValueStore<Bytes, byte[]>> materialized) {
		return doJoinOnForeignKey(other, foreignKeyExtractor, joiner, NamedInternal.empty(), materialized, true);
	}

	@SuppressWarnings("unchecked")
	private <VR, KO, VO> KTable<K, VR> doJoinOnForeignKey(final KTable<KO, VO> foreignKeyTable,
														  final Function<V, KO> foreignKeyExtractor,
														  final ValueJoiner<V, VO, VR> joiner,
														  final Named joinName,
														  final Materialized<K, VR, KeyValueStore<Bytes, byte[]>> materialized,
														  final boolean leftJoin) {
		Objects.requireNonNull(foreignKeyTable, "foreignKeyTable can't be null");
		Objects.requireNonNull(foreignKeyExtractor, "foreignKeyExtractor can't be null");
		Objects.requireNonNull(joiner, "joiner can't be null");
		Objects.requireNonNull(joinName, "joinName can't be null");
		Objects.requireNonNull(materialized, "materialized can't be null");

		//Old values are a useful optimization. The old values from the foreignKeyTable table are compared to the new values,
		//such that identical values do not cause a prefixScan. PrefixScan and propagation can be expensive and should
		//not be done needlessly.
		((KTableImpl<?, ?, ?>) foreignKeyTable).enableSendingOldValues(true);

		//Old values must be sent such that the ForeignJoinSubscriptionSendProcessorSupplier can propagate deletions to the correct node.
		//This occurs whenever the extracted foreignKey changes values.
		enableSendingOldValues(true);

		final NamedInternal renamed = new NamedInternal(joinName);

		final String subscriptionTopicName = renamed.suffixWithOrElseGet(
				"-subscription-registration",
				builder,
				SUBSCRIPTION_REGISTRATION
		) + TOPIC_SUFFIX;

		// the decoration can't be performed until we have the configuration available when the app runs,
		// so we pass Suppliers into the components, which they can call at run time

		final Supplier<String> subscriptionPrimaryKeySerdePseudoTopic =
				() -> internalTopologyBuilder().decoratePseudoTopic(subscriptionTopicName + "-pk");

		final Supplier<String> subscriptionForeignKeySerdePseudoTopic =
				() -> internalTopologyBuilder().decoratePseudoTopic(subscriptionTopicName + "-fk");

		final Supplier<String> valueHashSerdePseudoTopic =
				() -> internalTopologyBuilder().decoratePseudoTopic(subscriptionTopicName + "-vh");

		builder.internalTopologyBuilder.addInternalTopic(subscriptionTopicName, InternalTopicProperties.empty());

		final Serde<KO> foreignKeySerde = ((KTableImpl<KO, VO, ?>) foreignKeyTable).keySerde;
		final Serde<SubscriptionWrapper<K>> subscriptionWrapperSerde = new SubscriptionWrapperSerde<>(subscriptionPrimaryKeySerdePseudoTopic, keySerde);
		final SubscriptionResponseWrapperSerde<VO> responseWrapperSerde =
				new SubscriptionResponseWrapperSerde<>(((KTableImpl<KO, VO, VO>) foreignKeyTable).valueSerde);

		final CombinedKeySchema<KO, K> combinedKeySchema = new CombinedKeySchema<>(
				subscriptionForeignKeySerdePseudoTopic,
				foreignKeySerde,
				subscriptionPrimaryKeySerdePseudoTopic,
				keySerde
		);

		final ProcessorGraphNode<K, Change<V>> subscriptionNode = new ProcessorGraphNode<>(
				new ProcessorParameters<>(
						new ForeignJoinSubscriptionSendProcessorSupplier<>(
								foreignKeyExtractor,
								subscriptionForeignKeySerdePseudoTopic,
								valueHashSerdePseudoTopic,
								foreignKeySerde,
								valueSerde == null ? null : valueSerde.serializer(),
								leftJoin
						),
						renamed.suffixWithOrElseGet("-subscription-registration-processor", builder, SUBSCRIPTION_REGISTRATION)
				)
		);
		builder.addGraphNode(graphNode, subscriptionNode);


		final StreamSinkNode<KO, SubscriptionWrapper<K>> subscriptionSink = new StreamSinkNode<>(
				renamed.suffixWithOrElseGet("-subscription-registration-sink", builder, SINK_NAME),
				new StaticTopicNameExtractor<>(subscriptionTopicName),
				new ProducedInternal<>(Produced.with(foreignKeySerde, subscriptionWrapperSerde))
		);
		builder.addGraphNode(subscriptionNode, subscriptionSink);

		final StreamSourceNode<KO, SubscriptionWrapper<K>> subscriptionSource = new StreamSourceNode<>(
				renamed.suffixWithOrElseGet("-subscription-registration-source", builder, SOURCE_NAME),
				Collections.singleton(subscriptionTopicName),
				new ConsumedInternal<>(Consumed.with(foreignKeySerde, subscriptionWrapperSerde))
		);
		builder.addGraphNode(subscriptionSink, subscriptionSource);

		// The subscription source is the source node on the *receiving* end *after* the repartition.
		// This topic needs to be copartitioned with the Foreign Key table.
		final Set<String> copartitionedRepartitionSources =
				new HashSet<>(((KTableImpl<?, ?, ?>) foreignKeyTable).subTopologySourceNodes);
		copartitionedRepartitionSources.add(subscriptionSource.nodeName());
		builder.internalTopologyBuilder.copartitionSources(copartitionedRepartitionSources);


		final StoreBuilder<TimestampedKeyValueStore<Bytes, SubscriptionWrapper<K>>> subscriptionStore =
				Stores.timestampedKeyValueStoreBuilder(
						Stores.persistentTimestampedKeyValueStore(
								renamed.suffixWithOrElseGet("-subscription-store", builder, FK_JOIN_STATE_STORE_NAME)
						),
						new Serdes.BytesSerde(),
						subscriptionWrapperSerde
				);
		builder.addStateStore(subscriptionStore);

		final StatefulProcessorNode<KO, SubscriptionWrapper<K>> subscriptionReceiveNode =
				new StatefulProcessorNode<>(
						new ProcessorParameters<>(
								new SubscriptionStoreReceiveProcessorSupplier<>(subscriptionStore, combinedKeySchema),
								renamed.suffixWithOrElseGet("-subscription-receive", builder, SUBSCRIPTION_PROCESSOR)
						),
						Collections.singleton(subscriptionStore),
						Collections.emptySet()
				);
		builder.addGraphNode(subscriptionSource, subscriptionReceiveNode);

		final StatefulProcessorNode<CombinedKey<KO, K>, Change<ValueAndTimestamp<SubscriptionWrapper<K>>>> subscriptionJoinForeignNode =
				new StatefulProcessorNode<>(
						new ProcessorParameters<>(
								new SubscriptionJoinForeignProcessorSupplier<>(
										((KTableImpl<KO, VO, VO>) foreignKeyTable).valueGetterSupplier()
								),
								renamed.suffixWithOrElseGet("-subscription-join-foreign", builder, SUBSCRIPTION_PROCESSOR)
						),
						Collections.emptySet(),
						Collections.singleton(((KTableImpl<KO, VO, VO>) foreignKeyTable).valueGetterSupplier())
				);
		builder.addGraphNode(subscriptionReceiveNode, subscriptionJoinForeignNode);

		final StatefulProcessorNode<KO, Change<Object>> foreignJoinSubscriptionNode = new StatefulProcessorNode<>(
				new ProcessorParameters<>(
						new ForeignJoinSubscriptionProcessorSupplier<>(subscriptionStore, combinedKeySchema),
						renamed.suffixWithOrElseGet("-foreign-join-subscription", builder, SUBSCRIPTION_PROCESSOR)
				),
				Collections.singleton(subscriptionStore),
				Collections.emptySet()
		);
		builder.addGraphNode(((KTableImpl<KO, VO, ?>) foreignKeyTable).graphNode, foreignJoinSubscriptionNode);


		final String finalRepartitionTopicName = renamed.suffixWithOrElseGet("-subscription-response", builder, SUBSCRIPTION_RESPONSE) + TOPIC_SUFFIX;
		builder.internalTopologyBuilder.addInternalTopic(finalRepartitionTopicName, InternalTopicProperties.empty());

		final StreamSinkNode<K, SubscriptionResponseWrapper<VO>> foreignResponseSink =
				new StreamSinkNode<>(
						renamed.suffixWithOrElseGet("-subscription-response-sink", builder, SINK_NAME),
						new StaticTopicNameExtractor<>(finalRepartitionTopicName),
						new ProducedInternal<>(Produced.with(keySerde, responseWrapperSerde))
				);
		builder.addGraphNode(subscriptionJoinForeignNode, foreignResponseSink);
		builder.addGraphNode(foreignJoinSubscriptionNode, foreignResponseSink);

		final StreamSourceNode<K, SubscriptionResponseWrapper<VO>> foreignResponseSource = new StreamSourceNode<>(
				renamed.suffixWithOrElseGet("-subscription-response-source", builder, SOURCE_NAME),
				Collections.singleton(finalRepartitionTopicName),
				new ConsumedInternal<>(Consumed.with(keySerde, responseWrapperSerde))
		);
		builder.addGraphNode(foreignResponseSink, foreignResponseSource);

		// the response topic has to be copartitioned with the left (primary) side of the join
		final Set<String> resultSourceNodes = new HashSet<>(this.subTopologySourceNodes);
		resultSourceNodes.add(foreignResponseSource.nodeName());
		builder.internalTopologyBuilder.copartitionSources(resultSourceNodes);

		final KTableValueGetterSupplier<K, V> primaryKeyValueGetter = valueGetterSupplier();
		final SubscriptionResolverJoinProcessorSupplier<K, V, VO, VR> resolverProcessorSupplier = new SubscriptionResolverJoinProcessorSupplier<>(
				primaryKeyValueGetter,
				valueSerde == null ? null : valueSerde.serializer(),
				valueHashSerdePseudoTopic,
				joiner,
				leftJoin
		);
		final StatefulProcessorNode<K, SubscriptionResponseWrapper<VO>> resolverNode = new StatefulProcessorNode<>(
				new ProcessorParameters<>(
						resolverProcessorSupplier,
						renamed.suffixWithOrElseGet("-subscription-response-resolver", builder, SUBSCRIPTION_RESPONSE_RESOLVER_PROCESSOR)
				),
				Collections.emptySet(),
				Collections.singleton(primaryKeyValueGetter)
		);
		builder.addGraphNode(foreignResponseSource, resolverNode);

		final String resultProcessorName = renamed.suffixWithOrElseGet("-result", builder, FK_JOIN_OUTPUT_NAME);

		final MaterializedInternal<K, VR, KeyValueStore<Bytes, byte[]>> materializedInternal =
				new MaterializedInternal<>(
						materialized,
						builder,
						FK_JOIN_OUTPUT_NAME
				);

		// If we have a key serde, it's still valid, but we don't know the value serde, since it's the result
		// of the joiner (VR).
		if (materializedInternal.keySerde() == null) {
			materializedInternal.withKeySerde(keySerde);
		}

		final KTableSource<K, VR> resultProcessorSupplier = new KTableSource<>(
				materializedInternal.storeName(),
				materializedInternal.queryableStoreName()
		);

		final StoreBuilder<TimestampedKeyValueStore<K, VR>> resultStore =
				new TimestampedKeyValueStoreMaterializer<>(materializedInternal).materialize();

		final TableProcessorNode<K, VR> resultNode = new TableProcessorNode<>(
				resultProcessorName,
				new ProcessorParameters<>(
						resultProcessorSupplier,
						resultProcessorName
				),
				resultStore
		);
		builder.addGraphNode(resolverNode, resultNode);

		return new KTableImpl<K, V, VR>(
				resultProcessorName,
				keySerde,
				materializedInternal.valueSerde(),
				resultSourceNodes,
				materializedInternal.storeName(),
				resultProcessorSupplier,
				resultNode,
				builder
		);
	}
=======
    @SuppressWarnings("unchecked")
    public boolean enableSendingOldValues(final boolean forceMaterialization) {
        if (!sendOldValues) {
            if (processorSupplier instanceof KTableSource) {
                final KTableSource<K, ?> source = (KTableSource<K, V>) processorSupplier;
                if (!forceMaterialization && !source.materialized()) {
                    return false;
                }
                source.enableSendingOldValues();
            } else if (processorSupplier instanceof KStreamAggProcessorSupplier) {
                ((KStreamAggProcessorSupplier<?, K, S, V>) processorSupplier).enableSendingOldValues();
            } else if (processorSupplier instanceof KTableProcessorSupplier) {
                final KTableProcessorSupplier<?, ?, ?, ?> tableProcessorSupplier =
                    (KTableProcessorSupplier<?, ?, ?, ?>) processorSupplier;
                if (!tableProcessorSupplier.enableSendingOldValues(forceMaterialization)) {
                    return false;
                }
            }
            sendOldValues = true;
        }
        return true;
    }

    boolean sendingOldValueEnabled() {
        return sendOldValues;
    }

    /**
     * We conflate V with Change<V> in many places. This will get fixed in the implementation of KIP-478.
     * For now, I'm just explicitly lying about the parameterized type.
     */
    @SuppressWarnings("unchecked")
    private <VR> ProcessorParameters<K, VR, ?, ?> unsafeCastProcessorParametersToCompletelyDifferentType(final ProcessorParameters<K, Change<V>, ?, ?> kObjectProcessorParameters) {
        return (ProcessorParameters<K, VR, ?, ?>) kObjectProcessorParameters;
    }

    @Override
    public <VR, KO, VO> KTable<K, VR> join(final KTable<KO, VO> other,
                                           final Function<V, KO> foreignKeyExtractor,
                                           final ValueJoiner<V, VO, VR> joiner) {
        return doJoinOnForeignKey(
            other,
            foreignKeyExtractor,
            joiner,
            TableJoined.with(null, null),
            Materialized.with(null, null),
            false
        );
    }

    @SuppressWarnings("deprecation")
    @Override
    public <VR, KO, VO> KTable<K, VR> join(final KTable<KO, VO> other,
                                           final Function<V, KO> foreignKeyExtractor,
                                           final ValueJoiner<V, VO, VR> joiner,
                                           final Named named) {
        return doJoinOnForeignKey(
            other,
            foreignKeyExtractor,
            joiner,
            TableJoined.as(new NamedInternal(named).name()),
            Materialized.with(null, null),
            false
        );
    }

    @Override
    public <VR, KO, VO> KTable<K, VR> join(final KTable<KO, VO> other,
                                           final Function<V, KO> foreignKeyExtractor,
                                           final ValueJoiner<V, VO, VR> joiner,
                                           final TableJoined<K, KO> tableJoined) {
        return doJoinOnForeignKey(
            other,
            foreignKeyExtractor,
            joiner,
            tableJoined,
            Materialized.with(null, null),
            false
        );
    }

    @Override
    public <VR, KO, VO> KTable<K, VR> join(final KTable<KO, VO> other,
                                           final Function<V, KO> foreignKeyExtractor,
                                           final ValueJoiner<V, VO, VR> joiner,
                                           final Materialized<K, VR, KeyValueStore<Bytes, byte[]>> materialized) {
        return doJoinOnForeignKey(other, foreignKeyExtractor, joiner, TableJoined.with(null, null), materialized, false);
    }

    @SuppressWarnings("deprecation")
    @Override
    public <VR, KO, VO> KTable<K, VR> join(final KTable<KO, VO> other,
                                           final Function<V, KO> foreignKeyExtractor,
                                           final ValueJoiner<V, VO, VR> joiner,
                                           final Named named,
                                           final Materialized<K, VR, KeyValueStore<Bytes, byte[]>> materialized) {
        return doJoinOnForeignKey(
            other,
            foreignKeyExtractor,
            joiner,
            TableJoined.as(new NamedInternal(named).name()),
            materialized,
            false
        );
    }

    @Override
    public <VR, KO, VO> KTable<K, VR> join(final KTable<KO, VO> other,
                                           final Function<V, KO> foreignKeyExtractor,
                                           final ValueJoiner<V, VO, VR> joiner,
                                           final TableJoined<K, KO> tableJoined,
                                           final Materialized<K, VR, KeyValueStore<Bytes, byte[]>> materialized) {
        return doJoinOnForeignKey(
            other,
            foreignKeyExtractor,
            joiner,
            tableJoined,
            materialized,
            false
        );
    }

    @Override
    public <VR, KO, VO> KTable<K, VR> leftJoin(final KTable<KO, VO> other,
                                               final Function<V, KO> foreignKeyExtractor,
                                               final ValueJoiner<V, VO, VR> joiner) {
        return doJoinOnForeignKey(
            other,
            foreignKeyExtractor,
            joiner,
            TableJoined.with(null, null),
            Materialized.with(null, null),
            true
        );
    }

    @SuppressWarnings("deprecation")
    @Override
    public <VR, KO, VO> KTable<K, VR> leftJoin(final KTable<KO, VO> other,
                                               final Function<V, KO> foreignKeyExtractor,
                                               final ValueJoiner<V, VO, VR> joiner,
                                               final Named named) {
        return doJoinOnForeignKey(
            other,
            foreignKeyExtractor,
            joiner,
            TableJoined.as(new NamedInternal(named).name()),
            Materialized.with(null, null),
            true
        );
    }

    @Override
    public <VR, KO, VO> KTable<K, VR> leftJoin(final KTable<KO, VO> other,
                                               final Function<V, KO> foreignKeyExtractor,
                                               final ValueJoiner<V, VO, VR> joiner,
                                               final TableJoined<K, KO> tableJoined) {
        return doJoinOnForeignKey(
            other,
            foreignKeyExtractor,
            joiner,
            tableJoined,
            Materialized.with(null, null),
            true
        );
    }

    @SuppressWarnings("deprecation")
    @Override
    public <VR, KO, VO> KTable<K, VR> leftJoin(final KTable<KO, VO> other,
                                               final Function<V, KO> foreignKeyExtractor,
                                               final ValueJoiner<V, VO, VR> joiner,
                                               final Named named,
                                               final Materialized<K, VR, KeyValueStore<Bytes, byte[]>> materialized) {
        return doJoinOnForeignKey(
            other,
            foreignKeyExtractor,
            joiner,
            TableJoined.as(new NamedInternal(named).name()),
            materialized,
            true);
    }

    @Override
    public <VR, KO, VO> KTable<K, VR> leftJoin(final KTable<KO, VO> other,
                                               final Function<V, KO> foreignKeyExtractor,
                                               final ValueJoiner<V, VO, VR> joiner,
                                               final TableJoined<K, KO> tableJoined,
                                               final Materialized<K, VR, KeyValueStore<Bytes, byte[]>> materialized) {
        return doJoinOnForeignKey(
            other,
            foreignKeyExtractor,
            joiner,
            tableJoined,
            materialized,
            true);
    }

    @Override
    public <VR, KO, VO> KTable<K, VR> leftJoin(final KTable<KO, VO> other,
                                               final Function<V, KO> foreignKeyExtractor,
                                               final ValueJoiner<V, VO, VR> joiner,
                                               final Materialized<K, VR, KeyValueStore<Bytes, byte[]>> materialized) {
        return doJoinOnForeignKey(other, foreignKeyExtractor, joiner, TableJoined.with(null, null), materialized, true);
    }

    private final Function<Optional<Set<Integer>>, Integer> getPartition = maybeMulticastPartitions -> {
        if (!maybeMulticastPartitions.isPresent()) {
            return null;
        }
        if (maybeMulticastPartitions.get().size() != 1) {
            throw new IllegalArgumentException("The partitions returned by StreamPartitioner#partitions method when used for FK join should be a singleton set");
        }
        return maybeMulticastPartitions.get().iterator().next();
    };


    @SuppressWarnings({"unchecked", "deprecation"})
    private <VR, KO, VO> KTable<K, VR> doJoinOnForeignKey(final KTable<KO, VO> foreignKeyTable,
                                                          final Function<V, KO> foreignKeyExtractor,
                                                          final ValueJoiner<V, VO, VR> joiner,
                                                          final TableJoined<K, KO> tableJoined,
                                                          final Materialized<K, VR, KeyValueStore<Bytes, byte[]>> materialized,
                                                          final boolean leftJoin) {
        Objects.requireNonNull(foreignKeyTable, "foreignKeyTable can't be null");
        Objects.requireNonNull(foreignKeyExtractor, "foreignKeyExtractor can't be null");
        Objects.requireNonNull(joiner, "joiner can't be null");
        Objects.requireNonNull(tableJoined, "tableJoined can't be null");
        Objects.requireNonNull(materialized, "materialized can't be null");

        //Old values are a useful optimization. The old values from the foreignKeyTable table are compared to the new values,
        //such that identical values do not cause a prefixScan. PrefixScan and propagation can be expensive and should
        //not be done needlessly.
        ((KTableImpl<?, ?, ?>) foreignKeyTable).enableSendingOldValues(true);

        //Old values must be sent such that the SubscriptionSendProcessorSupplier can propagate deletions to the correct node.
        //This occurs whenever the extracted foreignKey changes values.
        enableSendingOldValues(true);

        final TableJoinedInternal<K, KO> tableJoinedInternal = new TableJoinedInternal<>(tableJoined);

        final NamedInternal renamed = new NamedInternal(tableJoinedInternal.name());

        final String subscriptionTopicName = renamed.suffixWithOrElseGet(
            "-subscription-registration",
            builder,
            SUBSCRIPTION_REGISTRATION
        ) + TOPIC_SUFFIX;

        // the decoration can't be performed until we have the configuration available when the app runs,
        // so we pass Suppliers into the components, which they can call at run time

        final Supplier<String> subscriptionPrimaryKeySerdePseudoTopic =
            () -> internalTopologyBuilder().decoratePseudoTopic(subscriptionTopicName + "-pk");

        final Supplier<String> subscriptionForeignKeySerdePseudoTopic =
            () -> internalTopologyBuilder().decoratePseudoTopic(subscriptionTopicName + "-fk");

        final Supplier<String> valueHashSerdePseudoTopic =
            () -> internalTopologyBuilder().decoratePseudoTopic(subscriptionTopicName + "-vh");

        builder.internalTopologyBuilder.addInternalTopic(subscriptionTopicName, InternalTopicProperties.empty());

        final Serde<KO> foreignKeySerde = ((KTableImpl<KO, VO, ?>) foreignKeyTable).keySerde;
        final Serde<SubscriptionWrapper<K>> subscriptionWrapperSerde = new SubscriptionWrapperSerde<>(subscriptionPrimaryKeySerdePseudoTopic, keySerde);
        final SubscriptionResponseWrapperSerde<VO> responseWrapperSerde =
            new SubscriptionResponseWrapperSerde<>(((KTableImpl<KO, VO, VO>) foreignKeyTable).valueSerde);

        final CombinedKeySchema<KO, K> combinedKeySchema = new CombinedKeySchema<>(
            subscriptionForeignKeySerdePseudoTopic,
            foreignKeySerde,
            subscriptionPrimaryKeySerdePseudoTopic,
            keySerde
        );

        final ProcessorGraphNode<K, Change<V>> subscriptionSendNode = new ForeignJoinSubscriptionSendNode<>(
            new ProcessorParameters<>(
                new SubscriptionSendProcessorSupplier<>(
                    foreignKeyExtractor,
                    subscriptionForeignKeySerdePseudoTopic,
                    valueHashSerdePseudoTopic,
                    foreignKeySerde,
                    valueSerde == null ? null : valueSerde.serializer(),
                    leftJoin
                ),
                renamed.suffixWithOrElseGet("-subscription-registration-processor", builder, SUBSCRIPTION_REGISTRATION)
            )
        );
        builder.addGraphNode(graphNode, subscriptionSendNode);

        final StreamPartitioner<KO, SubscriptionWrapper<K>> subscriptionSinkPartitioner =
                tableJoinedInternal.otherPartitioner() == null
                        ? null
                        : (topic, key, val, numPartitions) -> getPartition.apply(tableJoinedInternal.otherPartitioner().partitions(topic, key, null, numPartitions));

        final StreamSinkNode<KO, SubscriptionWrapper<K>> subscriptionSink = new StreamSinkNode<>(
            renamed.suffixWithOrElseGet("-subscription-registration-sink", builder, SINK_NAME),
            new StaticTopicNameExtractor<>(subscriptionTopicName),
            new ProducedInternal<>(Produced.with(foreignKeySerde, subscriptionWrapperSerde, subscriptionSinkPartitioner))
        );
        builder.addGraphNode(subscriptionSendNode, subscriptionSink);

        final StreamSourceNode<KO, SubscriptionWrapper<K>> subscriptionSource = new StreamSourceNode<>(
            renamed.suffixWithOrElseGet("-subscription-registration-source", builder, SOURCE_NAME),
            Collections.singleton(subscriptionTopicName),
            new ConsumedInternal<>(Consumed.with(foreignKeySerde, subscriptionWrapperSerde))
        );
        builder.addGraphNode(subscriptionSink, subscriptionSource);

        // The subscription source is the source node on the *receiving* end *after* the repartition.
        // This topic needs to be copartitioned with the Foreign Key table.
        final Set<String> copartitionedRepartitionSources =
            new HashSet<>(((KTableImpl<?, ?, ?>) foreignKeyTable).subTopologySourceNodes);
        copartitionedRepartitionSources.add(subscriptionSource.nodeName());
        builder.internalTopologyBuilder.copartitionSources(copartitionedRepartitionSources);


        final StoreBuilder<TimestampedKeyValueStore<Bytes, SubscriptionWrapper<K>>> subscriptionStore =
            Stores.timestampedKeyValueStoreBuilder(
                Stores.persistentTimestampedKeyValueStore(
                    renamed.suffixWithOrElseGet("-subscription-store", builder, FK_JOIN_STATE_STORE_NAME)
                ),
                new Serdes.BytesSerde(),
                subscriptionWrapperSerde
            );
        builder.addStateStore(subscriptionStore);

        final StatefulProcessorNode<KO, SubscriptionWrapper<K>> subscriptionReceiveNode =
            new StatefulProcessorNode<>(
                new ProcessorParameters<>(
                    new SubscriptionReceiveProcessorSupplier<>(subscriptionStore, combinedKeySchema),
                    renamed.suffixWithOrElseGet("-subscription-receive", builder, SUBSCRIPTION_PROCESSOR)
                ),
                Collections.singleton(subscriptionStore),
                Collections.emptySet()
            );
        builder.addGraphNode(subscriptionSource, subscriptionReceiveNode);

        final KTableValueGetterSupplier<KO, VO> foreignKeyValueGetter = ((KTableImpl<KO, VO, VO>) foreignKeyTable).valueGetterSupplier();
        final StatefulProcessorNode<CombinedKey<KO, K>, Change<ValueAndTimestamp<SubscriptionWrapper<K>>>> subscriptionJoinNode =
            new StatefulProcessorNode<>(
                new ProcessorParameters<>(
                    new SubscriptionJoinProcessorSupplier<>(
                        foreignKeyValueGetter
                    ),
                    renamed.suffixWithOrElseGet("-subscription-join-foreign", builder, SUBSCRIPTION_PROCESSOR)
                ),
                Collections.emptySet(),
                Collections.singleton(foreignKeyValueGetter)
            );
        builder.addGraphNode(subscriptionReceiveNode, subscriptionJoinNode);

        final StatefulProcessorNode<KO, Change<VO>> foreignTableJoinNode = new ForeignTableJoinNode<>(
            new ProcessorParameters<>(
                new ForeignTableJoinProcessorSupplier<>(subscriptionStore, combinedKeySchema),
                renamed.suffixWithOrElseGet("-foreign-join-subscription", builder, SUBSCRIPTION_PROCESSOR)
            ),
            Collections.singleton(subscriptionStore),
            Collections.emptySet()
        );
        builder.addGraphNode(((KTableImpl<KO, VO, ?>) foreignKeyTable).graphNode, foreignTableJoinNode);


        final String finalRepartitionTopicName = renamed.suffixWithOrElseGet("-subscription-response", builder, SUBSCRIPTION_RESPONSE) + TOPIC_SUFFIX;
        builder.internalTopologyBuilder.addInternalTopic(finalRepartitionTopicName, InternalTopicProperties.empty());

        final StreamPartitioner<K, SubscriptionResponseWrapper<VO>> foreignResponseSinkPartitioner =
                tableJoinedInternal.partitioner() == null
                        ? (topic, key, subscriptionResponseWrapper, numPartitions) -> subscriptionResponseWrapper.getPrimaryPartition()
                        : (topic, key, val, numPartitions) -> getPartition.apply(tableJoinedInternal.partitioner().partitions(topic, key, null, numPartitions));

        final StreamSinkNode<K, SubscriptionResponseWrapper<VO>> foreignResponseSink =
            new StreamSinkNode<>(
                renamed.suffixWithOrElseGet("-subscription-response-sink", builder, SINK_NAME),
                new StaticTopicNameExtractor<>(finalRepartitionTopicName),
                new ProducedInternal<>(Produced.with(keySerde, responseWrapperSerde, foreignResponseSinkPartitioner))
            );
        builder.addGraphNode(subscriptionJoinNode, foreignResponseSink);
        builder.addGraphNode(foreignTableJoinNode, foreignResponseSink);

        final StreamSourceNode<K, SubscriptionResponseWrapper<VO>> foreignResponseSource = new StreamSourceNode<>(
            renamed.suffixWithOrElseGet("-subscription-response-source", builder, SOURCE_NAME),
            Collections.singleton(finalRepartitionTopicName),
            new ConsumedInternal<>(Consumed.with(keySerde, responseWrapperSerde))
        );
        builder.addGraphNode(foreignResponseSink, foreignResponseSource);

        // the response topic has to be copartitioned with the left (primary) side of the join
        final Set<String> resultSourceNodes = new HashSet<>(this.subTopologySourceNodes);
        resultSourceNodes.add(foreignResponseSource.nodeName());
        builder.internalTopologyBuilder.copartitionSources(resultSourceNodes);

        final KTableValueGetterSupplier<K, V> primaryKeyValueGetter = valueGetterSupplier();
        final StatefulProcessorNode<K, SubscriptionResponseWrapper<VO>> responseJoinNode = new StatefulProcessorNode<>(
            new ProcessorParameters<>(
                new ResponseJoinProcessorSupplier<>(
                        primaryKeyValueGetter,
                        valueSerde == null ? null : valueSerde.serializer(),
                        valueHashSerdePseudoTopic,
                        joiner,
                        leftJoin
                ),
                renamed.suffixWithOrElseGet("-subscription-response-resolver", builder, SUBSCRIPTION_RESPONSE_RESOLVER_PROCESSOR)
            ),
            Collections.emptySet(),
            Collections.singleton(primaryKeyValueGetter)
        );
        builder.addGraphNode(foreignResponseSource, responseJoinNode);

        final String resultProcessorName = renamed.suffixWithOrElseGet("-result", builder, FK_JOIN_OUTPUT_NAME);

        final MaterializedInternal<K, VR, KeyValueStore<Bytes, byte[]>> materializedInternal =
            new MaterializedInternal<>(
                materialized,
                builder,
                FK_JOIN_OUTPUT_NAME
            );

        // If we have a key serde, it's still valid, but we don't know the value serde, since it's the result
        // of the joiner (VR).
        if (materializedInternal.keySerde() == null) {
            materializedInternal.withKeySerde(keySerde);
        }

        final KTableSource<K, VR> resultProcessorSupplier = new KTableSource<>(
            materializedInternal.storeName(),
            materializedInternal.queryableStoreName()
        );

        final StoreBuilder<?> resultStore =
            new KeyValueStoreMaterializer<>(materializedInternal).materialize();

        final TableProcessorNode<K, VR> resultNode = new TableProcessorNode<>(
            resultProcessorName,
            new ProcessorParameters<>(
                resultProcessorSupplier,
                resultProcessorName
            ),
            resultStore
        );
        resultNode.setOutputVersioned(materializedInternal.storeSupplier() instanceof VersionedBytesStoreSupplier);
        builder.addGraphNode(responseJoinNode, resultNode);

        return new KTableImpl<K, V, VR>(
            resultProcessorName,
            keySerde,
            materializedInternal.valueSerde(),
            resultSourceNodes,
            materializedInternal.storeName(),
            resultProcessorSupplier,
            resultNode,
            builder
        );
    }

    private static void maybeSetOutputVersioned(final GraphNode tableNode,
                                                final MaterializedInternal<?, ?, KeyValueStore<Bytes, byte[]>> materializedInternal) {
        if (materializedInternal != null) {
            tableNode.setOutputVersioned(materializedInternal.storeSupplier() instanceof VersionedBytesStoreSupplier);
        }
    }
>>>>>>> 15418db6
}<|MERGE_RESOLUTION|>--- conflicted
+++ resolved
@@ -21,46 +21,9 @@
 import org.apache.kafka.common.utils.Bytes;
 import org.apache.kafka.streams.KeyValue;
 import org.apache.kafka.streams.errors.TopologyException;
-import org.apache.kafka.streams.kstream.Consumed;
-import org.apache.kafka.streams.kstream.Grouped;
-import org.apache.kafka.streams.kstream.KGroupedTable;
-import org.apache.kafka.streams.kstream.KStream;
-import org.apache.kafka.streams.kstream.KTable;
-import org.apache.kafka.streams.kstream.KeyValueMapper;
-import org.apache.kafka.streams.kstream.Materialized;
-import org.apache.kafka.streams.kstream.Named;
-import org.apache.kafka.streams.kstream.Predicate;
-import org.apache.kafka.streams.kstream.Produced;
-import org.apache.kafka.streams.kstream.Suppressed;
-import org.apache.kafka.streams.kstream.TableJoined;
-import org.apache.kafka.streams.kstream.ValueJoiner;
-import org.apache.kafka.streams.kstream.ValueMapper;
-import org.apache.kafka.streams.kstream.ValueMapperWithKey;
-import org.apache.kafka.streams.kstream.ValueTransformerWithKeySupplier;
-import org.apache.kafka.streams.kstream.internals.foreignkeyjoin.CombinedKey;
-import org.apache.kafka.streams.kstream.internals.foreignkeyjoin.CombinedKeySchema;
-import org.apache.kafka.streams.kstream.internals.foreignkeyjoin.ForeignTableJoinProcessorSupplier;
-import org.apache.kafka.streams.kstream.internals.foreignkeyjoin.SubscriptionSendProcessorSupplier;
-import org.apache.kafka.streams.kstream.internals.foreignkeyjoin.SubscriptionJoinProcessorSupplier;
-import org.apache.kafka.streams.kstream.internals.foreignkeyjoin.ResponseJoinProcessorSupplier;
-import org.apache.kafka.streams.kstream.internals.foreignkeyjoin.SubscriptionResponseWrapper;
-import org.apache.kafka.streams.kstream.internals.foreignkeyjoin.SubscriptionResponseWrapperSerde;
-import org.apache.kafka.streams.kstream.internals.foreignkeyjoin.SubscriptionReceiveProcessorSupplier;
-import org.apache.kafka.streams.kstream.internals.foreignkeyjoin.SubscriptionWrapper;
-import org.apache.kafka.streams.kstream.internals.foreignkeyjoin.SubscriptionWrapperSerde;
-import org.apache.kafka.streams.kstream.internals.graph.ForeignTableJoinNode;
-import org.apache.kafka.streams.kstream.internals.graph.ForeignJoinSubscriptionSendNode;
-import org.apache.kafka.streams.kstream.internals.graph.KTableKTableJoinNode;
-import org.apache.kafka.streams.kstream.internals.graph.ProcessorGraphNode;
-import org.apache.kafka.streams.kstream.internals.graph.ProcessorParameters;
-import org.apache.kafka.streams.kstream.internals.graph.StatefulProcessorNode;
-import org.apache.kafka.streams.kstream.internals.graph.StreamSinkNode;
-import org.apache.kafka.streams.kstream.internals.graph.StreamSourceNode;
-import org.apache.kafka.streams.kstream.internals.graph.GraphNode;
-import org.apache.kafka.streams.kstream.internals.graph.TableSuppressNode;
-import org.apache.kafka.streams.kstream.internals.graph.TableFilterNode;
-import org.apache.kafka.streams.kstream.internals.graph.TableProcessorNode;
-import org.apache.kafka.streams.kstream.internals.graph.TableRepartitionMapNode;
+import org.apache.kafka.streams.kstream.*;
+import org.apache.kafka.streams.kstream.internals.foreignkeyjoin.*;
+import org.apache.kafka.streams.kstream.internals.graph.*;
 import org.apache.kafka.streams.kstream.internals.suppress.FinalResultsSuppressionBuilder;
 import org.apache.kafka.streams.kstream.internals.suppress.KTableSuppressProcessorSupplier;
 import org.apache.kafka.streams.kstream.internals.suppress.NamedSuppressed;
@@ -69,23 +32,13 @@
 import org.apache.kafka.streams.processor.api.ProcessorSupplier;
 import org.apache.kafka.streams.processor.internals.InternalTopicProperties;
 import org.apache.kafka.streams.processor.internals.StaticTopicNameExtractor;
-import org.apache.kafka.streams.state.KeyValueStore;
-import org.apache.kafka.streams.state.StoreBuilder;
-import org.apache.kafka.streams.state.Stores;
-import org.apache.kafka.streams.state.TimestampedKeyValueStore;
-import org.apache.kafka.streams.state.ValueAndTimestamp;
-import org.apache.kafka.streams.state.VersionedBytesStoreSupplier;
+import org.apache.kafka.streams.state.*;
 import org.apache.kafka.streams.state.internals.InMemoryTimeOrderedKeyValueChangeBuffer;
 import org.slf4j.Logger;
 import org.slf4j.LoggerFactory;
 
 import java.time.Duration;
-import java.util.Collections;
-import java.util.HashSet;
-import java.util.Map;
-import java.util.Objects;
-import java.util.Set;
-import java.util.Optional;
+import java.util.*;
 import java.util.function.Function;
 import java.util.function.Supplier;
 
@@ -113,75 +66,44 @@
 
     private static final String MAPVALUES_NAME = "KTABLE-MAPVALUES-";
 
-	private static final String MERGE_NAME = "KTABLE-MERGE-";
-
-	private static final String SELECT_NAME = "KTABLE-SELECT-";
-
-	private static final String SUPPRESS_NAME = "KTABLE-SUPPRESS-";
-
-	private static final String TOSTREAM_NAME = "KTABLE-TOSTREAM-";
-
-	private static final String TRANSFORMVALUES_NAME = "KTABLE-TRANSFORMVALUES-";
-
-	private static final String FK_JOIN = "KTABLE-FK-JOIN-";
-	private static final String FK_JOIN_STATE_STORE_NAME = FK_JOIN + "SUBSCRIPTION-STATE-STORE-";
-	private static final String SUBSCRIPTION_REGISTRATION = FK_JOIN + "SUBSCRIPTION-REGISTRATION-";
-	private static final String SUBSCRIPTION_RESPONSE = FK_JOIN + "SUBSCRIPTION-RESPONSE-";
-	private static final String SUBSCRIPTION_PROCESSOR = FK_JOIN + "SUBSCRIPTION-PROCESSOR-";
-	private static final String SUBSCRIPTION_RESPONSE_RESOLVER_PROCESSOR = FK_JOIN + "SUBSCRIPTION-RESPONSE-RESOLVER-PROCESSOR-";
-	private static final String FK_JOIN_OUTPUT_NAME = FK_JOIN + "OUTPUT-";
-
-	private static final String TOPIC_SUFFIX = "-topic";
-	private static final String SINK_NAME = "KTABLE-SINK-";
-
-<<<<<<< HEAD
-	private final ProcessorSupplier<?, ?> processorSupplier;
-=======
+    private static final String MERGE_NAME = "KTABLE-MERGE-";
+
+    private static final String SELECT_NAME = "KTABLE-SELECT-";
+
+    private static final String SUPPRESS_NAME = "KTABLE-SUPPRESS-";
+
+    private static final String TOSTREAM_NAME = "KTABLE-TOSTREAM-";
+
+    private static final String TRANSFORMVALUES_NAME = "KTABLE-TRANSFORMVALUES-";
+
+    private static final String FK_JOIN = "KTABLE-FK-JOIN-";
+    private static final String FK_JOIN_STATE_STORE_NAME = FK_JOIN + "SUBSCRIPTION-STATE-STORE-";
+    private static final String SUBSCRIPTION_REGISTRATION = FK_JOIN + "SUBSCRIPTION-REGISTRATION-";
+    private static final String SUBSCRIPTION_RESPONSE = FK_JOIN + "SUBSCRIPTION-RESPONSE-";
+    private static final String SUBSCRIPTION_PROCESSOR = FK_JOIN + "SUBSCRIPTION-PROCESSOR-";
+    private static final String SUBSCRIPTION_RESPONSE_RESOLVER_PROCESSOR = FK_JOIN + "SUBSCRIPTION-RESPONSE-RESOLVER-PROCESSOR-";
+    private static final String FK_JOIN_OUTPUT_NAME = FK_JOIN + "OUTPUT-";
+
+    private static final String TOPIC_SUFFIX = "-topic";
+    private static final String SINK_NAME = "KTABLE-SINK-";
+
     // Temporarily setting the processorSupplier to type Object so that we can transition from the
     // old ProcessorSupplier to the new api.ProcessorSupplier. This works because all accesses to
     // this field are guarded by typechecks anyway.
     private final Object processorSupplier;
->>>>>>> 15418db6
-
-	private final String queryableStoreName;
-
-	private boolean sendOldValues = false;
-
-<<<<<<< HEAD
-	public KTableImpl(final String name,
-					  final Serde<K> keySerde,
-					  final Serde<V> valueSerde,
-					  final Set<String> subTopologySourceNodes,
-					  final String queryableStoreName,
-					  final ProcessorSupplier<?, ?> processorSupplier,
-					  final GraphNode graphNode,
-					  final InternalStreamsBuilder builder) {
-		super(name, keySerde, valueSerde, subTopologySourceNodes, graphNode, builder);
-		this.processorSupplier = processorSupplier;
-=======
+
+    private final String queryableStoreName;
+
+    private boolean sendOldValues = false;
+
     @SuppressWarnings("deprecation") // Old PAPI compatibility.
-    public KTableImpl(final String name,
-                      final Serde<K> keySerde,
-                      final Serde<V> valueSerde,
-                      final Set<String> subTopologySourceNodes,
-                      final String queryableStoreName,
-                      final org.apache.kafka.streams.processor.ProcessorSupplier<?, ?> processorSupplier,
-                      final GraphNode graphNode,
-                      final InternalStreamsBuilder builder) {
+    public KTableImpl(final String name, final Serde<K> keySerde, final Serde<V> valueSerde, final Set<String> subTopologySourceNodes, final String queryableStoreName, final org.apache.kafka.streams.processor.ProcessorSupplier<?, ?> processorSupplier, final GraphNode graphNode, final InternalStreamsBuilder builder) {
         super(name, keySerde, valueSerde, subTopologySourceNodes, graphNode, builder);
         this.processorSupplier = processorSupplier;
->>>>>>> 15418db6
         this.queryableStoreName = queryableStoreName;
     }
 
-    public KTableImpl(final String name,
-                      final Serde<K> keySerde,
-                      final Serde<V> valueSerde,
-                      final Set<String> subTopologySourceNodes,
-                      final String queryableStoreName,
-                      final org.apache.kafka.streams.processor.api.ProcessorSupplier<?, ?, ?, ?> newProcessorSupplier,
-                      final GraphNode graphNode,
-                      final InternalStreamsBuilder builder) {
+    public KTableImpl(final String name, final Serde<K> keySerde, final Serde<V> valueSerde, final Set<String> subTopologySourceNodes, final String queryableStoreName, final org.apache.kafka.streams.processor.api.ProcessorSupplier<?, ?, ?, ?> newProcessorSupplier, final GraphNode graphNode, final InternalStreamsBuilder builder) {
         super(name, keySerde, valueSerde, subTopologySourceNodes, graphNode, builder);
         this.processorSupplier = newProcessorSupplier;
         this.queryableStoreName = queryableStoreName;
@@ -192,10 +114,7 @@
         return queryableStoreName;
     }
 
-    private KTable<K, V> doFilter(final Predicate<? super K, ? super V> predicate,
-                                  final Named named,
-                                  final MaterializedInternal<K, V, KeyValueStore<Bytes, byte[]>> materializedInternal,
-                                  final boolean filterNot) {
+    private KTable<K, V> doFilter(final Predicate<? super K, ? super V> predicate, final Named named, final MaterializedInternal<K, V, KeyValueStore<Bytes, byte[]>> materializedInternal, final boolean filterNot) {
         final Serde<K> keySerde;
         final Serde<V> valueSerde;
         final String queryableStoreName;
@@ -211,69 +130,29 @@
             // we preserve the key following the order of 1) materialized, 2) parent
             keySerde = materializedInternal.keySerde() != null ? materializedInternal.keySerde() : this.keySerde;
             // we preserve the value following the order of 1) materialized, 2) parent
-			valueSerde = materializedInternal.valueSerde() != null ? materializedInternal.valueSerde() : this.valueSerde;
-			queryableStoreName = materializedInternal.queryableStoreName();
+            valueSerde = materializedInternal.valueSerde() != null ? materializedInternal.valueSerde() : this.valueSerde;
+            queryableStoreName = materializedInternal.queryableStoreName();
             // only materialize if materialized is specified and it has queryable name
             storeBuilder = queryableStoreName != null ? (new KeyValueStoreMaterializer<>(materializedInternal)).materialize() : null;
         } else {
-			keySerde = this.keySerde;
-			valueSerde = this.valueSerde;
-			queryableStoreName = null;
+            keySerde = this.keySerde;
+            valueSerde = this.valueSerde;
+            queryableStoreName = null;
             storeBuilder = null;
         }
         final String name = new NamedInternal(named).orElseGenerateWithPrefix(builder, FILTER_NAME);
 
-        final KTableProcessorSupplier<K, V, K, V> processorSupplier =
-            new KTableFilter<>(this, predicate, filterNot, queryableStoreName);
-
-<<<<<<< HEAD
-		final ProcessorParameters<K, V, ?, ?> processorParameters = unsafeCastProcessorParametersToCompletelyDifferentType(
-				new ProcessorParameters<>(processorSupplier, name)
-		);
-
-		final GraphNode tableNode = new TableProcessorNode<>(
-				name,
-				processorParameters,
-				storeBuilder
-		);
-
-		builder.addGraphNode(this.graphNode, tableNode);
-
-		return new KTableImpl<>(
-				name,
-				keySerde,
-				valueSerde,
-				subTopologySourceNodes,
-				queryableStoreName,
-				processorSupplier,
-				tableNode,
-				builder);
-	}
-=======
-        final ProcessorParameters<K, V, ?, ?> processorParameters = unsafeCastProcessorParametersToCompletelyDifferentType(
-            new ProcessorParameters<>(processorSupplier, name)
-        );
-
-        final GraphNode tableNode = new TableFilterNode<>(
-            name,
-            processorParameters,
-            storeBuilder
-        );
+        final KTableProcessorSupplier<K, V, K, V> processorSupplier = new KTableFilter<>(this, predicate, filterNot, queryableStoreName);
+
+        final ProcessorParameters<K, V, ?, ?> processorParameters = unsafeCastProcessorParametersToCompletelyDifferentType(new ProcessorParameters<>(processorSupplier, name));
+
+        final GraphNode tableNode = new TableFilterNode<>(name, processorParameters, storeBuilder);
         maybeSetOutputVersioned(tableNode, materializedInternal);
 
         builder.addGraphNode(this.graphNode, tableNode);
 
-        return new KTableImpl<K, V, V>(
-            name,
-            keySerde,
-            valueSerde,
-            subTopologySourceNodes,
-            queryableStoreName,
-            processorSupplier,
-            tableNode,
-            builder);
-    }
->>>>>>> 15418db6
+        return new KTableImpl<K, V, V>(name, keySerde, valueSerde, subTopologySourceNodes, queryableStoreName, processorSupplier, tableNode, builder);
+    }
 
     @Override
     public KTable<K, V> filter(final Predicate<? super K, ? super V> predicate) {
@@ -366,42 +245,16 @@
 
         // leaving in calls to ITB until building topology with graph
 
-<<<<<<< HEAD
-		final ProcessorParameters<K, VR, ?, ?> processorParameters = unsafeCastProcessorParametersToCompletelyDifferentType(
-				new ProcessorParameters<>(processorSupplier, name)
-		);
-		final GraphNode tableNode = new TableProcessorNode<>(
-				name,
-				processorParameters,
-				storeBuilder
-		);
-=======
-        final ProcessorParameters<K, VR, ?, ?> processorParameters = unsafeCastProcessorParametersToCompletelyDifferentType(
-            new ProcessorParameters<>(processorSupplier, name)
-        );
-        final GraphNode tableNode = new TableProcessorNode<>(
-            name,
-            processorParameters,
-            storeBuilder
-        );
+        final ProcessorParameters<K, VR, ?, ?> processorParameters = unsafeCastProcessorParametersToCompletelyDifferentType(new ProcessorParameters<>(processorSupplier, name));
+        final GraphNode tableNode = new TableProcessorNode<>(name, processorParameters, storeBuilder);
         maybeSetOutputVersioned(tableNode, materializedInternal);
->>>>>>> 15418db6
-
-		builder.addGraphNode(this.graphNode, tableNode);
+
+        builder.addGraphNode(this.graphNode, tableNode);
 
         // don't inherit parent value serde, since this operation may change the value type, more specifically:
         // we preserve the key following the order of 1) materialized, 2) parent, 3) null
         // we preserve the value following the order of 1) materialized, 2) null
-        return new KTableImpl<>(
-				name,
-				keySerde,
-				valueSerde,
-				subTopologySourceNodes,
-				queryableStoreName,
-				processorSupplier,
-				tableNode,
-				builder
-		);
+        return new KTableImpl<>(name, keySerde, valueSerde, subTopologySourceNodes, queryableStoreName, processorSupplier, tableNode, builder);
     }
 
     @Override
@@ -527,43 +380,16 @@
 
         final String name = namedInternal.orElseGenerateWithPrefix(builder, TRANSFORMVALUES_NAME);
 
-        final KTableProcessorSupplier<K, V, K, VR> processorSupplier = new KTableTransformValues<>(
-            this,
-            transformerSupplier,
-            queryableStoreName);
-
-		final ProcessorParameters<K, VR, ?, ?> processorParameters = unsafeCastProcessorParametersToCompletelyDifferentType(
-				new ProcessorParameters<>(processorSupplier, name)
-		);
-
-<<<<<<< HEAD
-		final GraphNode tableNode = new TableProcessorNode<>(
-				name,
-				processorParameters,
-				storeBuilder,
-				stateStoreNames
-		);
-=======
-        final GraphNode tableNode = new TableProcessorNode<>(
-            name,
-            processorParameters,
-            storeBuilder,
-            stateStoreNames
-        );
+        final KTableProcessorSupplier<K, V, K, VR> processorSupplier = new KTableTransformValues<>(this, transformerSupplier, queryableStoreName);
+
+        final ProcessorParameters<K, VR, ?, ?> processorParameters = unsafeCastProcessorParametersToCompletelyDifferentType(new ProcessorParameters<>(processorSupplier, name));
+
+        final GraphNode tableNode = new TableProcessorNode<>(name, processorParameters, storeBuilder, stateStoreNames);
         maybeSetOutputVersioned(tableNode, materializedInternal);
->>>>>>> 15418db6
-
-		builder.addGraphNode(this.graphNode, tableNode);
-
-        return new KTableImpl<>(
-				name,
-				keySerde,
-				valueSerde,
-				subTopologySourceNodes,
-				queryableStoreName,
-				processorSupplier,
-				tableNode,
-				builder);
+
+        builder.addGraphNode(this.graphNode, tableNode);
+
+        return new KTableImpl<>(name, keySerde, valueSerde, subTopologySourceNodes, queryableStoreName, processorSupplier, tableNode, builder);
     }
 
     @Override
@@ -573,23 +399,18 @@
 
     @Override
     public KStream<K, V> toStream(final Named named) {
-		Objects.requireNonNull(named, "named can't be null");
-
-		final String name = new NamedInternal(named).orElseGenerateWithPrefix(builder, TOSTREAM_NAME);
-		final KStreamMapValues<K, Change<V>, V> kStreamMapValues = new KStreamMapValues<>((key, change) -> change.newValue);
-		final ProcessorParameters<K, V, ?, ?> processorParameters = unsafeCastProcessorParametersToCompletelyDifferentType(
-				new ProcessorParameters<>(kStreamMapValues, name)
-		);
-
-		final ProcessorGraphNode<K, V> toStreamNode = new ProcessorGraphNode<>(
-				name,
-				processorParameters
-		);
-
-		builder.addGraphNode(this.graphNode, toStreamNode);
+        Objects.requireNonNull(named, "named can't be null");
+
+        final String name = new NamedInternal(named).orElseGenerateWithPrefix(builder, TOSTREAM_NAME);
+        final KStreamMapValues<K, Change<V>, V> kStreamMapValues = new KStreamMapValues<>((key, change) -> change.newValue);
+        final ProcessorParameters<K, V, ?, ?> processorParameters = unsafeCastProcessorParametersToCompletelyDifferentType(new ProcessorParameters<>(kStreamMapValues, name));
+
+        final ProcessorGraphNode<K, V> toStreamNode = new ProcessorGraphNode<>(name, processorParameters);
+
+        builder.addGraphNode(this.graphNode, toStreamNode);
 
         // we can inherit parent key and value serde
-		return new KStreamImpl<>(name, keySerde, valueSerde, subTopologySourceNodes, false, toStreamNode, builder);
+        return new KStreamImpl<>(name, keySerde, valueSerde, subTopologySourceNodes, false, toStreamNode, builder);
     }
 
     @Override
@@ -621,108 +442,33 @@
             throw new IllegalArgumentException("Custom subclasses of Suppressed are not supported.");
         }
 
-<<<<<<< HEAD
-		final SuppressedInternal<K> suppressedInternal = buildSuppress(suppressed, name);
-
-		final String storeName =
-				suppressedInternal.name() != null ? suppressedInternal.name() + "-store" : builder.newStoreName(SUPPRESS_NAME);
-
-		final ProcessorSupplier<K, Change<V>> suppressionSupplier = new KTableSuppressProcessorSupplier<>(
-				suppressedInternal,
-				storeName,
-				this
-		);
-
-		final StoreBuilder<InMemoryTimeOrderedKeyValueBuffer<K, V>> storeBuilder;
-
-		if (suppressedInternal.bufferConfig().isLoggingEnabled()) {
-			final Map<String, String> topicConfig = suppressedInternal.bufferConfig().getLogConfig();
-			storeBuilder = new InMemoryTimeOrderedKeyValueBuffer.Builder<>(
-					storeName,
-					keySerde,
-					valueSerde)
-					.withLoggingEnabled(topicConfig);
-		} else {
-			storeBuilder = new InMemoryTimeOrderedKeyValueBuffer.Builder<>(
-					storeName,
-					keySerde,
-					valueSerde)
-					.withLoggingDisabled();
-		}
-
-		final ProcessorGraphNode<K, Change<V>> node = new StatefulProcessorNode<>(
-				name,
-				new ProcessorParameters<>(suppressionSupplier, name),
-				storeBuilder
-		);
-
-		builder.addGraphNode(graphNode, node);
-
-		return new KTableImpl<K, S, V>(
-				name,
-				keySerde,
-				valueSerde,
-				Collections.singleton(this.name),
-				null,
-				suppressionSupplier,
-				node,
-				builder
-		);
-=======
         final SuppressedInternal<K> suppressedInternal = buildSuppress(suppressed, name);
 
-        final String storeName =
-            suppressedInternal.name() != null ? suppressedInternal.name() + "-store" : builder.newStoreName(SUPPRESS_NAME);
-
-        final ProcessorSupplier<K, Change<V>, K, Change<V>> suppressionSupplier = new KTableSuppressProcessorSupplier<>(
-            suppressedInternal,
-            storeName,
-            this
-        );
+        final String storeName = suppressedInternal.name() != null ? suppressedInternal.name() + "-store" : builder.newStoreName(SUPPRESS_NAME);
+
+        final ProcessorSupplier<K, Change<V>, K, Change<V>> suppressionSupplier = new KTableSuppressProcessorSupplier<>(suppressedInternal, storeName, this);
 
         final StoreBuilder<InMemoryTimeOrderedKeyValueChangeBuffer<K, V, Change<V>>> storeBuilder;
 
         if (suppressedInternal.bufferConfig().isLoggingEnabled()) {
             final Map<String, String> topicConfig = suppressedInternal.bufferConfig().getLogConfig();
-            storeBuilder = new InMemoryTimeOrderedKeyValueChangeBuffer.Builder<>(
-                storeName,
-                keySerde,
-                valueSerde)
-                .withLoggingEnabled(topicConfig);
+            storeBuilder = new InMemoryTimeOrderedKeyValueChangeBuffer.Builder<>(storeName, keySerde, valueSerde).withLoggingEnabled(topicConfig);
         } else {
-            storeBuilder = new InMemoryTimeOrderedKeyValueChangeBuffer.Builder<>(
-                storeName,
-                keySerde,
-                valueSerde)
-                .withLoggingDisabled();
-        }
-
-        final ProcessorGraphNode<K, Change<V>> node = new TableSuppressNode<>(
-            name,
-            new ProcessorParameters<>(suppressionSupplier, name),
-            storeBuilder
-        );
+            storeBuilder = new InMemoryTimeOrderedKeyValueChangeBuffer.Builder<>(storeName, keySerde, valueSerde).withLoggingDisabled();
+        }
+
+        final ProcessorGraphNode<K, Change<V>> node = new TableSuppressNode<>(name, new ProcessorParameters<>(suppressionSupplier, name), storeBuilder);
         node.setOutputVersioned(false);
 
         builder.addGraphNode(graphNode, node);
 
-        return new KTableImpl<K, S, V>(
-            name,
-            keySerde,
-            valueSerde,
-            Collections.singleton(this.name),
-            null,
-            suppressionSupplier,
-            node,
-            builder
-        );
->>>>>>> 15418db6
+        return new KTableImpl<K, S, V>(name, keySerde, valueSerde, Collections.singleton(this.name), null, suppressionSupplier, node, builder);
     }
 
     @SuppressWarnings("unchecked")
     private SuppressedInternal<K> buildSuppress(final Suppressed<? super K> suppress, final String name) {
         if (suppress instanceof FinalResultsSuppressionBuilder) {
-			final long grace = findAndVerifyWindowGrace(graphNode);
+            final long grace = findAndVerifyWindowGrace(graphNode);
             LOG.info("Using grace period of [{}] as the suppress duration for node [{}].",
                      Duration.ofMillis(grace), name);
 
@@ -847,14 +593,14 @@
         Objects.requireNonNull(joinName, "joinName can't be null");
 
         final NamedInternal renamed = new NamedInternal(joinName);
-		final String joinMergeName = renamed.orElseGenerateWithPrefix(builder, MERGE_NAME);
-		final Set<String> allSourceNodes = ensureCopartitionWith(Collections.singleton((AbstractStream<K, VO>) other));
+        final String joinMergeName = renamed.orElseGenerateWithPrefix(builder, MERGE_NAME);
+        final Set<String> allSourceNodes = ensureCopartitionWith(Collections.singleton((AbstractStream<K, VO>) other));
 
         if (leftOuter) {
-			enableSendingOldValues(true);
+            enableSendingOldValues(true);
         }
         if (rightOuter) {
-			((KTableImpl<?, ?, ?>) other).enableSendingOldValues(true);
+            ((KTableImpl<?, ?, ?>) other).enableSendingOldValues(true);
         }
 
         final KTableKTableAbstractJoin<K, V, VO, VR> joinThis;
@@ -864,35 +610,6 @@
             joinThis = new KTableKTableInnerJoin<>(this, (KTableImpl<K, ?, VO>) other, joiner);
             joinOther = new KTableKTableInnerJoin<>((KTableImpl<K, ?, VO>) other, this, reverseJoiner(joiner));
         } else if (!rightOuter) { // left
-<<<<<<< HEAD
-			joinThis = new KTableKTableLeftJoin<>(this, (KTableImpl<K, ?, VO>) other, joiner);
-			joinOther = new KTableKTableRightJoin<>((KTableImpl<K, ?, VO>) other, this, reverseJoiner(joiner));
-		} else { // outer
-			joinThis = new KTableKTableOuterJoin<>(this, (KTableImpl<K, ?, VO>) other, joiner);
-			joinOther = new KTableKTableOuterJoin<>((KTableImpl<K, ?, VO>) other, this, reverseJoiner(joiner));
-		}
-
-		final String joinThisName = renamed.suffixWithOrElseGet("-join-this", builder, JOINTHIS_NAME);
-		final String joinOtherName = renamed.suffixWithOrElseGet("-join-other", builder, JOINOTHER_NAME);
-
-		final ProcessorParameters<K, Change<V>, ?, ?> joinThisProcessorParameters = new ProcessorParameters<>(joinThis, joinThisName);
-		final ProcessorParameters<K, Change<VO>, ?, ?> joinOtherProcessorParameters = new ProcessorParameters<>(joinOther, joinOtherName);
-
-		final Serde<K> keySerde;
-		final Serde<VR> valueSerde;
-		final String queryableStoreName;
-		final StoreBuilder<TimestampedKeyValueStore<K, VR>> storeBuilder;
-
-		if (materializedInternal != null) {
-			if (materializedInternal.keySerde() == null) {
-				materializedInternal.withKeySerde(this.keySerde);
-			}
-			keySerde = materializedInternal.keySerde();
-			valueSerde = materializedInternal.valueSerde();
-			queryableStoreName = materializedInternal.storeName();
-			storeBuilder = new TimestampedKeyValueStoreMaterializer<>(materializedInternal).materialize();
-		} else {
-=======
             joinThis = new KTableKTableLeftJoin<>(this, (KTableImpl<K, ?, VO>) other, joiner);
             joinOther = new KTableKTableRightJoin<>((KTableImpl<K, ?, VO>) other, this, reverseJoiner(joiner));
         } else { // outer
@@ -920,48 +637,22 @@
             queryableStoreName = materializedInternal.storeName();
             storeBuilder = new KeyValueStoreMaterializer<>(materializedInternal).materialize();
         } else {
->>>>>>> 15418db6
             keySerde = this.keySerde;
             valueSerde = null;
             queryableStoreName = null;
             storeBuilder = null;
         }
 
-        final KTableKTableJoinNode<K, V, VO, VR> kTableKTableJoinNode =
-				KTableKTableJoinNode.<K, V, VO, VR>kTableKTableJoinNodeBuilder()
-						.withNodeName(joinMergeName)
-						.withJoinThisProcessorParameters(joinThisProcessorParameters)
-						.withJoinOtherProcessorParameters(joinOtherProcessorParameters)
-						.withThisJoinSideNodeName(name)
-						.withOtherJoinSideNodeName(((KTableImpl<?, ?, ?>) other).name)
-						.withJoinThisStoreNames(valueGetterSupplier().storeNames())
-						.withJoinOtherStoreNames(((KTableImpl<?, ?, ?>) other).valueGetterSupplier().storeNames())
-                .withKeySerde(keySerde)
-                .withValueSerde(valueSerde)
-                .withQueryableStoreName(queryableStoreName)
-                .withStoreBuilder(storeBuilder)
-                .build();
-<<<<<<< HEAD
-		builder.addGraphNode(this.graphNode, kTableKTableJoinNode);
-=======
-
-        final boolean isOutputVersioned = materializedInternal != null
-            && materializedInternal.storeSupplier() instanceof VersionedBytesStoreSupplier;
+        final KTableKTableJoinNode<K, V, VO, VR> kTableKTableJoinNode = KTableKTableJoinNode.<K, V, VO, VR>kTableKTableJoinNodeBuilder().withNodeName(joinMergeName).withJoinThisProcessorParameters(joinThisProcessorParameters).withJoinOtherProcessorParameters(joinOtherProcessorParameters).withThisJoinSideNodeName(name).withOtherJoinSideNodeName(((KTableImpl<?, ?, ?>) other).name).withJoinThisStoreNames(valueGetterSupplier().storeNames()).withJoinOtherStoreNames(((KTableImpl<?, ?, ?>) other).valueGetterSupplier().storeNames()).withKeySerde(keySerde).withValueSerde(valueSerde).withQueryableStoreName(queryableStoreName).withStoreBuilder(storeBuilder).build();
+
+        final boolean isOutputVersioned = materializedInternal != null && materializedInternal.storeSupplier() instanceof VersionedBytesStoreSupplier;
         kTableKTableJoinNode.setOutputVersioned(isOutputVersioned);
 
         builder.addGraphNode(this.graphNode, kTableKTableJoinNode);
         builder.addGraphNode(((KTableImpl<?, ?, ?>) other).graphNode, kTableKTableJoinNode);
->>>>>>> 15418db6
 
         // we can inherit parent key serde if user do not provide specific overrides
-        return new KTableImpl<K, Change<VR>, VR>(
-            kTableKTableJoinNode.nodeName(),
-            kTableKTableJoinNode.keySerde(),
-            kTableKTableJoinNode.valueSerde(),
-            allSourceNodes,
-            kTableKTableJoinNode.queryableStoreName(),
-            kTableKTableJoinNode.joinMerger(),
-            kTableKTableJoinNode,
+        return new KTableImpl<K, Change<VR>, VR>(kTableKTableJoinNode.nodeName(), kTableKTableJoinNode.keySerde(), kTableKTableJoinNode.valueSerde(), allSourceNodes, kTableKTableJoinNode.queryableStoreName(), kTableKTableJoinNode.joinMerger(), kTableKTableJoinNode,
             builder
         );
     }
@@ -979,27 +670,16 @@
         final GroupedInternal<K1, V1> groupedInternal = new GroupedInternal<>(grouped);
         final String selectName = new NamedInternal(groupedInternal.name()).orElseGenerateWithPrefix(builder, SELECT_NAME);
 
-<<<<<<< HEAD
-		final KTableProcessorSupplier<K, V, KeyValue<K1, V1>> selectSupplier = new KTableRepartitionMap<>(this, selector);
-		final ProcessorParameters<K, Change<V>, ?, ?> processorParameters = new ProcessorParameters<>(selectSupplier, selectName);
-=======
         final KTableRepartitionMapSupplier<K, V, KeyValue<K1, V1>, K1, V1> selectSupplier = new KTableRepartitionMap<>(this, selector);
         final ProcessorParameters<K, Change<V>, ?, ?> processorParameters = new ProcessorParameters<>(selectSupplier, selectName);
->>>>>>> 15418db6
 
         // select the aggregate key and values (old and new), it would require parent to send old values
         final TableRepartitionMapNode<K, Change<V>> groupByMapNode = new TableRepartitionMapNode<>(selectName, processorParameters);
 
-		builder.addGraphNode(this.graphNode, groupByMapNode);
-
-		this.enableSendingOldValues(true);
-        return new KGroupedTableImpl<>(
-				builder,
-				selectName,
-				subTopologySourceNodes,
-				groupedInternal,
-				groupByMapNode
-		);
+        builder.addGraphNode(this.graphNode, groupByMapNode);
+
+        this.enableSendingOldValues(true);
+        return new KGroupedTableImpl<>(builder, selectName, subTopologySourceNodes, groupedInternal, groupByMapNode);
     }
 
     @SuppressWarnings("unchecked")
@@ -1016,360 +696,6 @@
         }
     }
 
-<<<<<<< HEAD
-	@SuppressWarnings("unchecked")
-	public boolean enableSendingOldValues(final boolean forceMaterialization) {
-		if (!sendOldValues) {
-			if (processorSupplier instanceof KTableSource) {
-				final KTableSource<K, ?> source = (KTableSource<K, V>) processorSupplier;
-				if (!forceMaterialization && !source.materialized()) {
-					return false;
-				}
-				source.enableSendingOldValues();
-			} else if (processorSupplier instanceof KStreamAggProcessorSupplier) {
-				((KStreamAggProcessorSupplier<?, K, S, V>) processorSupplier).enableSendingOldValues();
-			} else {
-				final KTableProcessorSupplier<K, S, V> tableProcessorSupplier = (KTableProcessorSupplier<K, S, V>) processorSupplier;
-				if (!tableProcessorSupplier.enableSendingOldValues(forceMaterialization)) {
-					return false;
-				}
-			}
-            sendOldValues = true;
-        }
-		return true;
-    }
-
-	boolean sendingOldValueEnabled() {
-		return sendOldValues;
-	}
-
-	/**
-	 * We conflate V with Change<V> in many places. This will get fixed in the implementation of KIP-478.
-	 * For now, I'm just explicitly lying about the parameterized type.
-	 */
-	@SuppressWarnings("unchecked")
-	private <VR> ProcessorParameters<K, VR, ?, ?> unsafeCastProcessorParametersToCompletelyDifferentType(final ProcessorParameters<K, Change<V>, ?, ?> kObjectProcessorParameters) {
-		return (ProcessorParameters<K, VR, ?, ?>) kObjectProcessorParameters;
-	}
-
-	@Override
-	public <VR, KO, VO> KTable<K, VR> join(final KTable<KO, VO> other,
-										   final Function<V, KO> foreignKeyExtractor,
-										   final ValueJoiner<V, VO, VR> joiner) {
-		return doJoinOnForeignKey(
-				other,
-				foreignKeyExtractor,
-				joiner,
-				NamedInternal.empty(),
-				Materialized.with(null, null),
-				false
-		);
-	}
-
-	@Override
-	public <VR, KO, VO> KTable<K, VR> join(final KTable<KO, VO> other,
-										   final Function<V, KO> foreignKeyExtractor,
-										   final ValueJoiner<V, VO, VR> joiner,
-										   final Named named) {
-		return doJoinOnForeignKey(
-				other,
-				foreignKeyExtractor,
-				joiner,
-				named,
-				Materialized.with(null, null),
-				false
-		);
-	}
-
-	@Override
-	public <VR, KO, VO> KTable<K, VR> join(final KTable<KO, VO> other,
-										   final Function<V, KO> foreignKeyExtractor,
-										   final ValueJoiner<V, VO, VR> joiner,
-										   final Materialized<K, VR, KeyValueStore<Bytes, byte[]>> materialized) {
-		return doJoinOnForeignKey(other, foreignKeyExtractor, joiner, NamedInternal.empty(), materialized, false);
-	}
-
-	@Override
-	public <VR, KO, VO> KTable<K, VR> join(final KTable<KO, VO> other,
-										   final Function<V, KO> foreignKeyExtractor,
-										   final ValueJoiner<V, VO, VR> joiner,
-										   final Named named,
-										   final Materialized<K, VR, KeyValueStore<Bytes, byte[]>> materialized) {
-		return doJoinOnForeignKey(other, foreignKeyExtractor, joiner, named, materialized, false);
-	}
-
-	@Override
-	public <VR, KO, VO> KTable<K, VR> leftJoin(final KTable<KO, VO> other,
-											   final Function<V, KO> foreignKeyExtractor,
-											   final ValueJoiner<V, VO, VR> joiner) {
-		return doJoinOnForeignKey(
-				other,
-				foreignKeyExtractor,
-				joiner,
-				NamedInternal.empty(),
-				Materialized.with(null, null),
-				true
-		);
-	}
-
-	@Override
-	public <VR, KO, VO> KTable<K, VR> leftJoin(final KTable<KO, VO> other,
-											   final Function<V, KO> foreignKeyExtractor,
-											   final ValueJoiner<V, VO, VR> joiner,
-											   final Named named) {
-		return doJoinOnForeignKey(
-				other,
-				foreignKeyExtractor,
-				joiner,
-				named,
-				Materialized.with(null, null),
-				true
-		);
-	}
-
-	@Override
-	public <VR, KO, VO> KTable<K, VR> leftJoin(final KTable<KO, VO> other,
-											   final Function<V, KO> foreignKeyExtractor,
-											   final ValueJoiner<V, VO, VR> joiner,
-											   final Named named,
-											   final Materialized<K, VR, KeyValueStore<Bytes, byte[]>> materialized) {
-		return doJoinOnForeignKey(other, foreignKeyExtractor, joiner, named, materialized, true);
-	}
-
-	@Override
-	public <VR, KO, VO> KTable<K, VR> leftJoin(final KTable<KO, VO> other,
-											   final Function<V, KO> foreignKeyExtractor,
-											   final ValueJoiner<V, VO, VR> joiner,
-											   final Materialized<K, VR, KeyValueStore<Bytes, byte[]>> materialized) {
-		return doJoinOnForeignKey(other, foreignKeyExtractor, joiner, NamedInternal.empty(), materialized, true);
-	}
-
-	@SuppressWarnings("unchecked")
-	private <VR, KO, VO> KTable<K, VR> doJoinOnForeignKey(final KTable<KO, VO> foreignKeyTable,
-														  final Function<V, KO> foreignKeyExtractor,
-														  final ValueJoiner<V, VO, VR> joiner,
-														  final Named joinName,
-														  final Materialized<K, VR, KeyValueStore<Bytes, byte[]>> materialized,
-														  final boolean leftJoin) {
-		Objects.requireNonNull(foreignKeyTable, "foreignKeyTable can't be null");
-		Objects.requireNonNull(foreignKeyExtractor, "foreignKeyExtractor can't be null");
-		Objects.requireNonNull(joiner, "joiner can't be null");
-		Objects.requireNonNull(joinName, "joinName can't be null");
-		Objects.requireNonNull(materialized, "materialized can't be null");
-
-		//Old values are a useful optimization. The old values from the foreignKeyTable table are compared to the new values,
-		//such that identical values do not cause a prefixScan. PrefixScan and propagation can be expensive and should
-		//not be done needlessly.
-		((KTableImpl<?, ?, ?>) foreignKeyTable).enableSendingOldValues(true);
-
-		//Old values must be sent such that the ForeignJoinSubscriptionSendProcessorSupplier can propagate deletions to the correct node.
-		//This occurs whenever the extracted foreignKey changes values.
-		enableSendingOldValues(true);
-
-		final NamedInternal renamed = new NamedInternal(joinName);
-
-		final String subscriptionTopicName = renamed.suffixWithOrElseGet(
-				"-subscription-registration",
-				builder,
-				SUBSCRIPTION_REGISTRATION
-		) + TOPIC_SUFFIX;
-
-		// the decoration can't be performed until we have the configuration available when the app runs,
-		// so we pass Suppliers into the components, which they can call at run time
-
-		final Supplier<String> subscriptionPrimaryKeySerdePseudoTopic =
-				() -> internalTopologyBuilder().decoratePseudoTopic(subscriptionTopicName + "-pk");
-
-		final Supplier<String> subscriptionForeignKeySerdePseudoTopic =
-				() -> internalTopologyBuilder().decoratePseudoTopic(subscriptionTopicName + "-fk");
-
-		final Supplier<String> valueHashSerdePseudoTopic =
-				() -> internalTopologyBuilder().decoratePseudoTopic(subscriptionTopicName + "-vh");
-
-		builder.internalTopologyBuilder.addInternalTopic(subscriptionTopicName, InternalTopicProperties.empty());
-
-		final Serde<KO> foreignKeySerde = ((KTableImpl<KO, VO, ?>) foreignKeyTable).keySerde;
-		final Serde<SubscriptionWrapper<K>> subscriptionWrapperSerde = new SubscriptionWrapperSerde<>(subscriptionPrimaryKeySerdePseudoTopic, keySerde);
-		final SubscriptionResponseWrapperSerde<VO> responseWrapperSerde =
-				new SubscriptionResponseWrapperSerde<>(((KTableImpl<KO, VO, VO>) foreignKeyTable).valueSerde);
-
-		final CombinedKeySchema<KO, K> combinedKeySchema = new CombinedKeySchema<>(
-				subscriptionForeignKeySerdePseudoTopic,
-				foreignKeySerde,
-				subscriptionPrimaryKeySerdePseudoTopic,
-				keySerde
-		);
-
-		final ProcessorGraphNode<K, Change<V>> subscriptionNode = new ProcessorGraphNode<>(
-				new ProcessorParameters<>(
-						new ForeignJoinSubscriptionSendProcessorSupplier<>(
-								foreignKeyExtractor,
-								subscriptionForeignKeySerdePseudoTopic,
-								valueHashSerdePseudoTopic,
-								foreignKeySerde,
-								valueSerde == null ? null : valueSerde.serializer(),
-								leftJoin
-						),
-						renamed.suffixWithOrElseGet("-subscription-registration-processor", builder, SUBSCRIPTION_REGISTRATION)
-				)
-		);
-		builder.addGraphNode(graphNode, subscriptionNode);
-
-
-		final StreamSinkNode<KO, SubscriptionWrapper<K>> subscriptionSink = new StreamSinkNode<>(
-				renamed.suffixWithOrElseGet("-subscription-registration-sink", builder, SINK_NAME),
-				new StaticTopicNameExtractor<>(subscriptionTopicName),
-				new ProducedInternal<>(Produced.with(foreignKeySerde, subscriptionWrapperSerde))
-		);
-		builder.addGraphNode(subscriptionNode, subscriptionSink);
-
-		final StreamSourceNode<KO, SubscriptionWrapper<K>> subscriptionSource = new StreamSourceNode<>(
-				renamed.suffixWithOrElseGet("-subscription-registration-source", builder, SOURCE_NAME),
-				Collections.singleton(subscriptionTopicName),
-				new ConsumedInternal<>(Consumed.with(foreignKeySerde, subscriptionWrapperSerde))
-		);
-		builder.addGraphNode(subscriptionSink, subscriptionSource);
-
-		// The subscription source is the source node on the *receiving* end *after* the repartition.
-		// This topic needs to be copartitioned with the Foreign Key table.
-		final Set<String> copartitionedRepartitionSources =
-				new HashSet<>(((KTableImpl<?, ?, ?>) foreignKeyTable).subTopologySourceNodes);
-		copartitionedRepartitionSources.add(subscriptionSource.nodeName());
-		builder.internalTopologyBuilder.copartitionSources(copartitionedRepartitionSources);
-
-
-		final StoreBuilder<TimestampedKeyValueStore<Bytes, SubscriptionWrapper<K>>> subscriptionStore =
-				Stores.timestampedKeyValueStoreBuilder(
-						Stores.persistentTimestampedKeyValueStore(
-								renamed.suffixWithOrElseGet("-subscription-store", builder, FK_JOIN_STATE_STORE_NAME)
-						),
-						new Serdes.BytesSerde(),
-						subscriptionWrapperSerde
-				);
-		builder.addStateStore(subscriptionStore);
-
-		final StatefulProcessorNode<KO, SubscriptionWrapper<K>> subscriptionReceiveNode =
-				new StatefulProcessorNode<>(
-						new ProcessorParameters<>(
-								new SubscriptionStoreReceiveProcessorSupplier<>(subscriptionStore, combinedKeySchema),
-								renamed.suffixWithOrElseGet("-subscription-receive", builder, SUBSCRIPTION_PROCESSOR)
-						),
-						Collections.singleton(subscriptionStore),
-						Collections.emptySet()
-				);
-		builder.addGraphNode(subscriptionSource, subscriptionReceiveNode);
-
-		final StatefulProcessorNode<CombinedKey<KO, K>, Change<ValueAndTimestamp<SubscriptionWrapper<K>>>> subscriptionJoinForeignNode =
-				new StatefulProcessorNode<>(
-						new ProcessorParameters<>(
-								new SubscriptionJoinForeignProcessorSupplier<>(
-										((KTableImpl<KO, VO, VO>) foreignKeyTable).valueGetterSupplier()
-								),
-								renamed.suffixWithOrElseGet("-subscription-join-foreign", builder, SUBSCRIPTION_PROCESSOR)
-						),
-						Collections.emptySet(),
-						Collections.singleton(((KTableImpl<KO, VO, VO>) foreignKeyTable).valueGetterSupplier())
-				);
-		builder.addGraphNode(subscriptionReceiveNode, subscriptionJoinForeignNode);
-
-		final StatefulProcessorNode<KO, Change<Object>> foreignJoinSubscriptionNode = new StatefulProcessorNode<>(
-				new ProcessorParameters<>(
-						new ForeignJoinSubscriptionProcessorSupplier<>(subscriptionStore, combinedKeySchema),
-						renamed.suffixWithOrElseGet("-foreign-join-subscription", builder, SUBSCRIPTION_PROCESSOR)
-				),
-				Collections.singleton(subscriptionStore),
-				Collections.emptySet()
-		);
-		builder.addGraphNode(((KTableImpl<KO, VO, ?>) foreignKeyTable).graphNode, foreignJoinSubscriptionNode);
-
-
-		final String finalRepartitionTopicName = renamed.suffixWithOrElseGet("-subscription-response", builder, SUBSCRIPTION_RESPONSE) + TOPIC_SUFFIX;
-		builder.internalTopologyBuilder.addInternalTopic(finalRepartitionTopicName, InternalTopicProperties.empty());
-
-		final StreamSinkNode<K, SubscriptionResponseWrapper<VO>> foreignResponseSink =
-				new StreamSinkNode<>(
-						renamed.suffixWithOrElseGet("-subscription-response-sink", builder, SINK_NAME),
-						new StaticTopicNameExtractor<>(finalRepartitionTopicName),
-						new ProducedInternal<>(Produced.with(keySerde, responseWrapperSerde))
-				);
-		builder.addGraphNode(subscriptionJoinForeignNode, foreignResponseSink);
-		builder.addGraphNode(foreignJoinSubscriptionNode, foreignResponseSink);
-
-		final StreamSourceNode<K, SubscriptionResponseWrapper<VO>> foreignResponseSource = new StreamSourceNode<>(
-				renamed.suffixWithOrElseGet("-subscription-response-source", builder, SOURCE_NAME),
-				Collections.singleton(finalRepartitionTopicName),
-				new ConsumedInternal<>(Consumed.with(keySerde, responseWrapperSerde))
-		);
-		builder.addGraphNode(foreignResponseSink, foreignResponseSource);
-
-		// the response topic has to be copartitioned with the left (primary) side of the join
-		final Set<String> resultSourceNodes = new HashSet<>(this.subTopologySourceNodes);
-		resultSourceNodes.add(foreignResponseSource.nodeName());
-		builder.internalTopologyBuilder.copartitionSources(resultSourceNodes);
-
-		final KTableValueGetterSupplier<K, V> primaryKeyValueGetter = valueGetterSupplier();
-		final SubscriptionResolverJoinProcessorSupplier<K, V, VO, VR> resolverProcessorSupplier = new SubscriptionResolverJoinProcessorSupplier<>(
-				primaryKeyValueGetter,
-				valueSerde == null ? null : valueSerde.serializer(),
-				valueHashSerdePseudoTopic,
-				joiner,
-				leftJoin
-		);
-		final StatefulProcessorNode<K, SubscriptionResponseWrapper<VO>> resolverNode = new StatefulProcessorNode<>(
-				new ProcessorParameters<>(
-						resolverProcessorSupplier,
-						renamed.suffixWithOrElseGet("-subscription-response-resolver", builder, SUBSCRIPTION_RESPONSE_RESOLVER_PROCESSOR)
-				),
-				Collections.emptySet(),
-				Collections.singleton(primaryKeyValueGetter)
-		);
-		builder.addGraphNode(foreignResponseSource, resolverNode);
-
-		final String resultProcessorName = renamed.suffixWithOrElseGet("-result", builder, FK_JOIN_OUTPUT_NAME);
-
-		final MaterializedInternal<K, VR, KeyValueStore<Bytes, byte[]>> materializedInternal =
-				new MaterializedInternal<>(
-						materialized,
-						builder,
-						FK_JOIN_OUTPUT_NAME
-				);
-
-		// If we have a key serde, it's still valid, but we don't know the value serde, since it's the result
-		// of the joiner (VR).
-		if (materializedInternal.keySerde() == null) {
-			materializedInternal.withKeySerde(keySerde);
-		}
-
-		final KTableSource<K, VR> resultProcessorSupplier = new KTableSource<>(
-				materializedInternal.storeName(),
-				materializedInternal.queryableStoreName()
-		);
-
-		final StoreBuilder<TimestampedKeyValueStore<K, VR>> resultStore =
-				new TimestampedKeyValueStoreMaterializer<>(materializedInternal).materialize();
-
-		final TableProcessorNode<K, VR> resultNode = new TableProcessorNode<>(
-				resultProcessorName,
-				new ProcessorParameters<>(
-						resultProcessorSupplier,
-						resultProcessorName
-				),
-				resultStore
-		);
-		builder.addGraphNode(resolverNode, resultNode);
-
-		return new KTableImpl<K, V, VR>(
-				resultProcessorName,
-				keySerde,
-				materializedInternal.valueSerde(),
-				resultSourceNodes,
-				materializedInternal.storeName(),
-				resultProcessorSupplier,
-				resultNode,
-				builder
-		);
-	}
-=======
     @SuppressWarnings("unchecked")
     public boolean enableSendingOldValues(final boolean forceMaterialization) {
         if (!sendOldValues) {
@@ -1382,8 +708,7 @@
             } else if (processorSupplier instanceof KStreamAggProcessorSupplier) {
                 ((KStreamAggProcessorSupplier<?, K, S, V>) processorSupplier).enableSendingOldValues();
             } else if (processorSupplier instanceof KTableProcessorSupplier) {
-                final KTableProcessorSupplier<?, ?, ?, ?> tableProcessorSupplier =
-                    (KTableProcessorSupplier<?, ?, ?, ?>) processorSupplier;
+                final KTableProcessorSupplier<?, ?, ?, ?> tableProcessorSupplier = (KTableProcessorSupplier<?, ?, ?, ?>) processorSupplier;
                 if (!tableProcessorSupplier.enableSendingOldValues(forceMaterialization)) {
                     return false;
                 }
@@ -1407,172 +732,66 @@
     }
 
     @Override
-    public <VR, KO, VO> KTable<K, VR> join(final KTable<KO, VO> other,
-                                           final Function<V, KO> foreignKeyExtractor,
-                                           final ValueJoiner<V, VO, VR> joiner) {
-        return doJoinOnForeignKey(
-            other,
-            foreignKeyExtractor,
-            joiner,
-            TableJoined.with(null, null),
-            Materialized.with(null, null),
-            false
-        );
+    public <VR, KO, VO> KTable<K, VR> join(final KTable<KO, VO> other, final Function<V, KO> foreignKeyExtractor, final ValueJoiner<V, VO, VR> joiner) {
+        return doJoinOnForeignKey(other, foreignKeyExtractor, joiner, TableJoined.with(null, null), Materialized.with(null, null), false);
     }
 
     @SuppressWarnings("deprecation")
     @Override
-    public <VR, KO, VO> KTable<K, VR> join(final KTable<KO, VO> other,
-                                           final Function<V, KO> foreignKeyExtractor,
-                                           final ValueJoiner<V, VO, VR> joiner,
-                                           final Named named) {
-        return doJoinOnForeignKey(
-            other,
-            foreignKeyExtractor,
-            joiner,
-            TableJoined.as(new NamedInternal(named).name()),
-            Materialized.with(null, null),
-            false
-        );
-    }
-
-    @Override
-    public <VR, KO, VO> KTable<K, VR> join(final KTable<KO, VO> other,
-                                           final Function<V, KO> foreignKeyExtractor,
-                                           final ValueJoiner<V, VO, VR> joiner,
-                                           final TableJoined<K, KO> tableJoined) {
-        return doJoinOnForeignKey(
-            other,
-            foreignKeyExtractor,
-            joiner,
-            tableJoined,
-            Materialized.with(null, null),
-            false
-        );
-    }
-
-    @Override
-    public <VR, KO, VO> KTable<K, VR> join(final KTable<KO, VO> other,
-                                           final Function<V, KO> foreignKeyExtractor,
-                                           final ValueJoiner<V, VO, VR> joiner,
-                                           final Materialized<K, VR, KeyValueStore<Bytes, byte[]>> materialized) {
+    public <VR, KO, VO> KTable<K, VR> join(final KTable<KO, VO> other, final Function<V, KO> foreignKeyExtractor, final ValueJoiner<V, VO, VR> joiner, final Named named) {
+        return doJoinOnForeignKey(other, foreignKeyExtractor, joiner, TableJoined.as(new NamedInternal(named).name()), Materialized.with(null, null), false);
+    }
+
+    @Override
+    public <VR, KO, VO> KTable<K, VR> join(final KTable<KO, VO> other, final Function<V, KO> foreignKeyExtractor, final ValueJoiner<V, VO, VR> joiner, final TableJoined<K, KO> tableJoined) {
+        return doJoinOnForeignKey(other, foreignKeyExtractor, joiner, tableJoined, Materialized.with(null, null), false);
+    }
+
+    @Override
+    public <VR, KO, VO> KTable<K, VR> join(final KTable<KO, VO> other, final Function<V, KO> foreignKeyExtractor, final ValueJoiner<V, VO, VR> joiner, final Materialized<K, VR, KeyValueStore<Bytes, byte[]>> materialized) {
         return doJoinOnForeignKey(other, foreignKeyExtractor, joiner, TableJoined.with(null, null), materialized, false);
     }
 
     @SuppressWarnings("deprecation")
     @Override
-    public <VR, KO, VO> KTable<K, VR> join(final KTable<KO, VO> other,
-                                           final Function<V, KO> foreignKeyExtractor,
-                                           final ValueJoiner<V, VO, VR> joiner,
-                                           final Named named,
-                                           final Materialized<K, VR, KeyValueStore<Bytes, byte[]>> materialized) {
-        return doJoinOnForeignKey(
-            other,
-            foreignKeyExtractor,
-            joiner,
-            TableJoined.as(new NamedInternal(named).name()),
-            materialized,
-            false
-        );
-    }
-
-    @Override
-    public <VR, KO, VO> KTable<K, VR> join(final KTable<KO, VO> other,
-                                           final Function<V, KO> foreignKeyExtractor,
-                                           final ValueJoiner<V, VO, VR> joiner,
-                                           final TableJoined<K, KO> tableJoined,
-                                           final Materialized<K, VR, KeyValueStore<Bytes, byte[]>> materialized) {
-        return doJoinOnForeignKey(
-            other,
-            foreignKeyExtractor,
-            joiner,
-            tableJoined,
-            materialized,
-            false
-        );
-    }
-
-    @Override
-    public <VR, KO, VO> KTable<K, VR> leftJoin(final KTable<KO, VO> other,
-                                               final Function<V, KO> foreignKeyExtractor,
-                                               final ValueJoiner<V, VO, VR> joiner) {
-        return doJoinOnForeignKey(
-            other,
-            foreignKeyExtractor,
-            joiner,
-            TableJoined.with(null, null),
-            Materialized.with(null, null),
-            true
-        );
+    public <VR, KO, VO> KTable<K, VR> join(final KTable<KO, VO> other, final Function<V, KO> foreignKeyExtractor, final ValueJoiner<V, VO, VR> joiner, final Named named, final Materialized<K, VR, KeyValueStore<Bytes, byte[]>> materialized) {
+        return doJoinOnForeignKey(other, foreignKeyExtractor, joiner, TableJoined.as(new NamedInternal(named).name()), materialized, false);
+    }
+
+    @Override
+    public <VR, KO, VO> KTable<K, VR> join(final KTable<KO, VO> other, final Function<V, KO> foreignKeyExtractor, final ValueJoiner<V, VO, VR> joiner, final TableJoined<K, KO> tableJoined, final Materialized<K, VR, KeyValueStore<Bytes, byte[]>> materialized) {
+        return doJoinOnForeignKey(other, foreignKeyExtractor, joiner, tableJoined, materialized, false);
+    }
+
+    @Override
+    public <VR, KO, VO> KTable<K, VR> leftJoin(final KTable<KO, VO> other, final Function<V, KO> foreignKeyExtractor, final ValueJoiner<V, VO, VR> joiner) {
+        return doJoinOnForeignKey(other, foreignKeyExtractor, joiner, TableJoined.with(null, null), Materialized.with(null, null), true);
     }
 
     @SuppressWarnings("deprecation")
     @Override
-    public <VR, KO, VO> KTable<K, VR> leftJoin(final KTable<KO, VO> other,
-                                               final Function<V, KO> foreignKeyExtractor,
-                                               final ValueJoiner<V, VO, VR> joiner,
-                                               final Named named) {
-        return doJoinOnForeignKey(
-            other,
-            foreignKeyExtractor,
-            joiner,
-            TableJoined.as(new NamedInternal(named).name()),
-            Materialized.with(null, null),
-            true
-        );
-    }
-
-    @Override
-    public <VR, KO, VO> KTable<K, VR> leftJoin(final KTable<KO, VO> other,
-                                               final Function<V, KO> foreignKeyExtractor,
-                                               final ValueJoiner<V, VO, VR> joiner,
-                                               final TableJoined<K, KO> tableJoined) {
-        return doJoinOnForeignKey(
-            other,
-            foreignKeyExtractor,
-            joiner,
-            tableJoined,
-            Materialized.with(null, null),
-            true
-        );
+    public <VR, KO, VO> KTable<K, VR> leftJoin(final KTable<KO, VO> other, final Function<V, KO> foreignKeyExtractor, final ValueJoiner<V, VO, VR> joiner, final Named named) {
+        return doJoinOnForeignKey(other, foreignKeyExtractor, joiner, TableJoined.as(new NamedInternal(named).name()), Materialized.with(null, null), true);
+    }
+
+    @Override
+    public <VR, KO, VO> KTable<K, VR> leftJoin(final KTable<KO, VO> other, final Function<V, KO> foreignKeyExtractor, final ValueJoiner<V, VO, VR> joiner, final TableJoined<K, KO> tableJoined) {
+        return doJoinOnForeignKey(other, foreignKeyExtractor, joiner, tableJoined, Materialized.with(null, null), true);
     }
 
     @SuppressWarnings("deprecation")
     @Override
-    public <VR, KO, VO> KTable<K, VR> leftJoin(final KTable<KO, VO> other,
-                                               final Function<V, KO> foreignKeyExtractor,
-                                               final ValueJoiner<V, VO, VR> joiner,
-                                               final Named named,
-                                               final Materialized<K, VR, KeyValueStore<Bytes, byte[]>> materialized) {
-        return doJoinOnForeignKey(
-            other,
-            foreignKeyExtractor,
-            joiner,
-            TableJoined.as(new NamedInternal(named).name()),
-            materialized,
-            true);
-    }
-
-    @Override
-    public <VR, KO, VO> KTable<K, VR> leftJoin(final KTable<KO, VO> other,
-                                               final Function<V, KO> foreignKeyExtractor,
-                                               final ValueJoiner<V, VO, VR> joiner,
-                                               final TableJoined<K, KO> tableJoined,
-                                               final Materialized<K, VR, KeyValueStore<Bytes, byte[]>> materialized) {
-        return doJoinOnForeignKey(
-            other,
-            foreignKeyExtractor,
-            joiner,
-            tableJoined,
-            materialized,
-            true);
-    }
-
-    @Override
-    public <VR, KO, VO> KTable<K, VR> leftJoin(final KTable<KO, VO> other,
-                                               final Function<V, KO> foreignKeyExtractor,
-                                               final ValueJoiner<V, VO, VR> joiner,
-                                               final Materialized<K, VR, KeyValueStore<Bytes, byte[]>> materialized) {
+    public <VR, KO, VO> KTable<K, VR> leftJoin(final KTable<KO, VO> other, final Function<V, KO> foreignKeyExtractor, final ValueJoiner<V, VO, VR> joiner, final Named named, final Materialized<K, VR, KeyValueStore<Bytes, byte[]>> materialized) {
+        return doJoinOnForeignKey(other, foreignKeyExtractor, joiner, TableJoined.as(new NamedInternal(named).name()), materialized, true);
+    }
+
+    @Override
+    public <VR, KO, VO> KTable<K, VR> leftJoin(final KTable<KO, VO> other, final Function<V, KO> foreignKeyExtractor, final ValueJoiner<V, VO, VR> joiner, final TableJoined<K, KO> tableJoined, final Materialized<K, VR, KeyValueStore<Bytes, byte[]>> materialized) {
+        return doJoinOnForeignKey(other, foreignKeyExtractor, joiner, tableJoined, materialized, true);
+    }
+
+    @Override
+    public <VR, KO, VO> KTable<K, VR> leftJoin(final KTable<KO, VO> other, final Function<V, KO> foreignKeyExtractor, final ValueJoiner<V, VO, VR> joiner, final Materialized<K, VR, KeyValueStore<Bytes, byte[]>> materialized) {
         return doJoinOnForeignKey(other, foreignKeyExtractor, joiner, TableJoined.with(null, null), materialized, true);
     }
 
@@ -1588,12 +807,7 @@
 
 
     @SuppressWarnings({"unchecked", "deprecation"})
-    private <VR, KO, VO> KTable<K, VR> doJoinOnForeignKey(final KTable<KO, VO> foreignKeyTable,
-                                                          final Function<V, KO> foreignKeyExtractor,
-                                                          final ValueJoiner<V, VO, VR> joiner,
-                                                          final TableJoined<K, KO> tableJoined,
-                                                          final Materialized<K, VR, KeyValueStore<Bytes, byte[]>> materialized,
-                                                          final boolean leftJoin) {
+    private <VR, KO, VO> KTable<K, VR> doJoinOnForeignKey(final KTable<KO, VO> foreignKeyTable, final Function<V, KO> foreignKeyExtractor, final ValueJoiner<V, VO, VR> joiner, final TableJoined<K, KO> tableJoined, final Materialized<K, VR, KeyValueStore<Bytes, byte[]>> materialized, final boolean leftJoin) {
         Objects.requireNonNull(foreignKeyTable, "foreignKeyTable can't be null");
         Objects.requireNonNull(foreignKeyExtractor, "foreignKeyExtractor can't be null");
         Objects.requireNonNull(joiner, "joiner can't be null");
@@ -1613,148 +827,67 @@
 
         final NamedInternal renamed = new NamedInternal(tableJoinedInternal.name());
 
-        final String subscriptionTopicName = renamed.suffixWithOrElseGet(
-            "-subscription-registration",
-            builder,
-            SUBSCRIPTION_REGISTRATION
-        ) + TOPIC_SUFFIX;
+        final String subscriptionTopicName = renamed.suffixWithOrElseGet("-subscription-registration", builder, SUBSCRIPTION_REGISTRATION) + TOPIC_SUFFIX;
 
         // the decoration can't be performed until we have the configuration available when the app runs,
         // so we pass Suppliers into the components, which they can call at run time
 
-        final Supplier<String> subscriptionPrimaryKeySerdePseudoTopic =
-            () -> internalTopologyBuilder().decoratePseudoTopic(subscriptionTopicName + "-pk");
-
-        final Supplier<String> subscriptionForeignKeySerdePseudoTopic =
-            () -> internalTopologyBuilder().decoratePseudoTopic(subscriptionTopicName + "-fk");
-
-        final Supplier<String> valueHashSerdePseudoTopic =
-            () -> internalTopologyBuilder().decoratePseudoTopic(subscriptionTopicName + "-vh");
+        final Supplier<String> subscriptionPrimaryKeySerdePseudoTopic = () -> internalTopologyBuilder().decoratePseudoTopic(subscriptionTopicName + "-pk");
+
+        final Supplier<String> subscriptionForeignKeySerdePseudoTopic = () -> internalTopologyBuilder().decoratePseudoTopic(subscriptionTopicName + "-fk");
+
+        final Supplier<String> valueHashSerdePseudoTopic = () -> internalTopologyBuilder().decoratePseudoTopic(subscriptionTopicName + "-vh");
 
         builder.internalTopologyBuilder.addInternalTopic(subscriptionTopicName, InternalTopicProperties.empty());
 
         final Serde<KO> foreignKeySerde = ((KTableImpl<KO, VO, ?>) foreignKeyTable).keySerde;
         final Serde<SubscriptionWrapper<K>> subscriptionWrapperSerde = new SubscriptionWrapperSerde<>(subscriptionPrimaryKeySerdePseudoTopic, keySerde);
-        final SubscriptionResponseWrapperSerde<VO> responseWrapperSerde =
-            new SubscriptionResponseWrapperSerde<>(((KTableImpl<KO, VO, VO>) foreignKeyTable).valueSerde);
-
-        final CombinedKeySchema<KO, K> combinedKeySchema = new CombinedKeySchema<>(
-            subscriptionForeignKeySerdePseudoTopic,
-            foreignKeySerde,
-            subscriptionPrimaryKeySerdePseudoTopic,
-            keySerde
-        );
-
-        final ProcessorGraphNode<K, Change<V>> subscriptionSendNode = new ForeignJoinSubscriptionSendNode<>(
-            new ProcessorParameters<>(
-                new SubscriptionSendProcessorSupplier<>(
-                    foreignKeyExtractor,
-                    subscriptionForeignKeySerdePseudoTopic,
-                    valueHashSerdePseudoTopic,
-                    foreignKeySerde,
-                    valueSerde == null ? null : valueSerde.serializer(),
-                    leftJoin
-                ),
-                renamed.suffixWithOrElseGet("-subscription-registration-processor", builder, SUBSCRIPTION_REGISTRATION)
-            )
-        );
+        final SubscriptionResponseWrapperSerde<VO> responseWrapperSerde = new SubscriptionResponseWrapperSerde<>(((KTableImpl<KO, VO, VO>) foreignKeyTable).valueSerde);
+
+        final CombinedKeySchema<KO, K> combinedKeySchema = new CombinedKeySchema<>(subscriptionForeignKeySerdePseudoTopic, foreignKeySerde, subscriptionPrimaryKeySerdePseudoTopic, keySerde);
+
+        final ProcessorGraphNode<K, Change<V>> subscriptionSendNode = new ForeignJoinSubscriptionSendNode<>(new ProcessorParameters<>(new SubscriptionSendProcessorSupplier<>(foreignKeyExtractor, subscriptionForeignKeySerdePseudoTopic, valueHashSerdePseudoTopic, foreignKeySerde, valueSerde == null ? null : valueSerde.serializer(), leftJoin), renamed.suffixWithOrElseGet("-subscription-registration-processor", builder, SUBSCRIPTION_REGISTRATION)));
         builder.addGraphNode(graphNode, subscriptionSendNode);
 
-        final StreamPartitioner<KO, SubscriptionWrapper<K>> subscriptionSinkPartitioner =
-                tableJoinedInternal.otherPartitioner() == null
-                        ? null
-                        : (topic, key, val, numPartitions) -> getPartition.apply(tableJoinedInternal.otherPartitioner().partitions(topic, key, null, numPartitions));
-
-        final StreamSinkNode<KO, SubscriptionWrapper<K>> subscriptionSink = new StreamSinkNode<>(
-            renamed.suffixWithOrElseGet("-subscription-registration-sink", builder, SINK_NAME),
-            new StaticTopicNameExtractor<>(subscriptionTopicName),
-            new ProducedInternal<>(Produced.with(foreignKeySerde, subscriptionWrapperSerde, subscriptionSinkPartitioner))
-        );
+        final StreamPartitioner<KO, SubscriptionWrapper<K>> subscriptionSinkPartitioner = tableJoinedInternal.otherPartitioner() == null ? null : (topic, key, val, numPartitions) -> getPartition.apply(tableJoinedInternal.otherPartitioner().partitions(topic, key, null, numPartitions));
+
+        final StreamSinkNode<KO, SubscriptionWrapper<K>> subscriptionSink = new StreamSinkNode<>(renamed.suffixWithOrElseGet("-subscription-registration-sink", builder, SINK_NAME), new StaticTopicNameExtractor<>(subscriptionTopicName), new ProducedInternal<>(Produced.with(foreignKeySerde, subscriptionWrapperSerde, subscriptionSinkPartitioner)));
         builder.addGraphNode(subscriptionSendNode, subscriptionSink);
 
-        final StreamSourceNode<KO, SubscriptionWrapper<K>> subscriptionSource = new StreamSourceNode<>(
-            renamed.suffixWithOrElseGet("-subscription-registration-source", builder, SOURCE_NAME),
-            Collections.singleton(subscriptionTopicName),
-            new ConsumedInternal<>(Consumed.with(foreignKeySerde, subscriptionWrapperSerde))
-        );
+        final StreamSourceNode<KO, SubscriptionWrapper<K>> subscriptionSource = new StreamSourceNode<>(renamed.suffixWithOrElseGet("-subscription-registration-source", builder, SOURCE_NAME), Collections.singleton(subscriptionTopicName), new ConsumedInternal<>(Consumed.with(foreignKeySerde, subscriptionWrapperSerde)));
         builder.addGraphNode(subscriptionSink, subscriptionSource);
 
         // The subscription source is the source node on the *receiving* end *after* the repartition.
         // This topic needs to be copartitioned with the Foreign Key table.
-        final Set<String> copartitionedRepartitionSources =
-            new HashSet<>(((KTableImpl<?, ?, ?>) foreignKeyTable).subTopologySourceNodes);
+        final Set<String> copartitionedRepartitionSources = new HashSet<>(((KTableImpl<?, ?, ?>) foreignKeyTable).subTopologySourceNodes);
         copartitionedRepartitionSources.add(subscriptionSource.nodeName());
         builder.internalTopologyBuilder.copartitionSources(copartitionedRepartitionSources);
 
 
-        final StoreBuilder<TimestampedKeyValueStore<Bytes, SubscriptionWrapper<K>>> subscriptionStore =
-            Stores.timestampedKeyValueStoreBuilder(
-                Stores.persistentTimestampedKeyValueStore(
-                    renamed.suffixWithOrElseGet("-subscription-store", builder, FK_JOIN_STATE_STORE_NAME)
-                ),
-                new Serdes.BytesSerde(),
-                subscriptionWrapperSerde
-            );
+        final StoreBuilder<TimestampedKeyValueStore<Bytes, SubscriptionWrapper<K>>> subscriptionStore = Stores.timestampedKeyValueStoreBuilder(Stores.persistentTimestampedKeyValueStore(renamed.suffixWithOrElseGet("-subscription-store", builder, FK_JOIN_STATE_STORE_NAME)), new Serdes.BytesSerde(), subscriptionWrapperSerde);
         builder.addStateStore(subscriptionStore);
 
-        final StatefulProcessorNode<KO, SubscriptionWrapper<K>> subscriptionReceiveNode =
-            new StatefulProcessorNode<>(
-                new ProcessorParameters<>(
-                    new SubscriptionReceiveProcessorSupplier<>(subscriptionStore, combinedKeySchema),
-                    renamed.suffixWithOrElseGet("-subscription-receive", builder, SUBSCRIPTION_PROCESSOR)
-                ),
-                Collections.singleton(subscriptionStore),
-                Collections.emptySet()
-            );
+        final StatefulProcessorNode<KO, SubscriptionWrapper<K>> subscriptionReceiveNode = new StatefulProcessorNode<>(new ProcessorParameters<>(new SubscriptionReceiveProcessorSupplier<>(subscriptionStore, combinedKeySchema), renamed.suffixWithOrElseGet("-subscription-receive", builder, SUBSCRIPTION_PROCESSOR)), Collections.singleton(subscriptionStore), Collections.emptySet());
         builder.addGraphNode(subscriptionSource, subscriptionReceiveNode);
 
         final KTableValueGetterSupplier<KO, VO> foreignKeyValueGetter = ((KTableImpl<KO, VO, VO>) foreignKeyTable).valueGetterSupplier();
-        final StatefulProcessorNode<CombinedKey<KO, K>, Change<ValueAndTimestamp<SubscriptionWrapper<K>>>> subscriptionJoinNode =
-            new StatefulProcessorNode<>(
-                new ProcessorParameters<>(
-                    new SubscriptionJoinProcessorSupplier<>(
-                        foreignKeyValueGetter
-                    ),
-                    renamed.suffixWithOrElseGet("-subscription-join-foreign", builder, SUBSCRIPTION_PROCESSOR)
-                ),
-                Collections.emptySet(),
-                Collections.singleton(foreignKeyValueGetter)
-            );
+        final StatefulProcessorNode<CombinedKey<KO, K>, Change<ValueAndTimestamp<SubscriptionWrapper<K>>>> subscriptionJoinNode = new StatefulProcessorNode<>(new ProcessorParameters<>(new SubscriptionJoinProcessorSupplier<>(foreignKeyValueGetter), renamed.suffixWithOrElseGet("-subscription-join-foreign", builder, SUBSCRIPTION_PROCESSOR)), Collections.emptySet(), Collections.singleton(foreignKeyValueGetter));
         builder.addGraphNode(subscriptionReceiveNode, subscriptionJoinNode);
 
-        final StatefulProcessorNode<KO, Change<VO>> foreignTableJoinNode = new ForeignTableJoinNode<>(
-            new ProcessorParameters<>(
-                new ForeignTableJoinProcessorSupplier<>(subscriptionStore, combinedKeySchema),
-                renamed.suffixWithOrElseGet("-foreign-join-subscription", builder, SUBSCRIPTION_PROCESSOR)
-            ),
-            Collections.singleton(subscriptionStore),
-            Collections.emptySet()
-        );
+        final StatefulProcessorNode<KO, Change<VO>> foreignTableJoinNode = new ForeignTableJoinNode<>(new ProcessorParameters<>(new ForeignTableJoinProcessorSupplier<>(subscriptionStore, combinedKeySchema), renamed.suffixWithOrElseGet("-foreign-join-subscription", builder, SUBSCRIPTION_PROCESSOR)), Collections.singleton(subscriptionStore), Collections.emptySet());
         builder.addGraphNode(((KTableImpl<KO, VO, ?>) foreignKeyTable).graphNode, foreignTableJoinNode);
 
 
         final String finalRepartitionTopicName = renamed.suffixWithOrElseGet("-subscription-response", builder, SUBSCRIPTION_RESPONSE) + TOPIC_SUFFIX;
         builder.internalTopologyBuilder.addInternalTopic(finalRepartitionTopicName, InternalTopicProperties.empty());
 
-        final StreamPartitioner<K, SubscriptionResponseWrapper<VO>> foreignResponseSinkPartitioner =
-                tableJoinedInternal.partitioner() == null
-                        ? (topic, key, subscriptionResponseWrapper, numPartitions) -> subscriptionResponseWrapper.getPrimaryPartition()
-                        : (topic, key, val, numPartitions) -> getPartition.apply(tableJoinedInternal.partitioner().partitions(topic, key, null, numPartitions));
-
-        final StreamSinkNode<K, SubscriptionResponseWrapper<VO>> foreignResponseSink =
-            new StreamSinkNode<>(
-                renamed.suffixWithOrElseGet("-subscription-response-sink", builder, SINK_NAME),
-                new StaticTopicNameExtractor<>(finalRepartitionTopicName),
-                new ProducedInternal<>(Produced.with(keySerde, responseWrapperSerde, foreignResponseSinkPartitioner))
-            );
+        final StreamPartitioner<K, SubscriptionResponseWrapper<VO>> foreignResponseSinkPartitioner = tableJoinedInternal.partitioner() == null ? (topic, key, subscriptionResponseWrapper, numPartitions) -> subscriptionResponseWrapper.getPrimaryPartition() : (topic, key, val, numPartitions) -> getPartition.apply(tableJoinedInternal.partitioner().partitions(topic, key, null, numPartitions));
+
+        final StreamSinkNode<K, SubscriptionResponseWrapper<VO>> foreignResponseSink = new StreamSinkNode<>(renamed.suffixWithOrElseGet("-subscription-response-sink", builder, SINK_NAME), new StaticTopicNameExtractor<>(finalRepartitionTopicName), new ProducedInternal<>(Produced.with(keySerde, responseWrapperSerde, foreignResponseSinkPartitioner)));
         builder.addGraphNode(subscriptionJoinNode, foreignResponseSink);
         builder.addGraphNode(foreignTableJoinNode, foreignResponseSink);
 
-        final StreamSourceNode<K, SubscriptionResponseWrapper<VO>> foreignResponseSource = new StreamSourceNode<>(
-            renamed.suffixWithOrElseGet("-subscription-response-source", builder, SOURCE_NAME),
-            Collections.singleton(finalRepartitionTopicName),
-            new ConsumedInternal<>(Consumed.with(keySerde, responseWrapperSerde))
-        );
+        final StreamSourceNode<K, SubscriptionResponseWrapper<VO>> foreignResponseSource = new StreamSourceNode<>(renamed.suffixWithOrElseGet("-subscription-response-source", builder, SOURCE_NAME), Collections.singleton(finalRepartitionTopicName), new ConsumedInternal<>(Consumed.with(keySerde, responseWrapperSerde)));
         builder.addGraphNode(foreignResponseSink, foreignResponseSource);
 
         // the response topic has to be copartitioned with the left (primary) side of the join
@@ -1763,30 +896,12 @@
         builder.internalTopologyBuilder.copartitionSources(resultSourceNodes);
 
         final KTableValueGetterSupplier<K, V> primaryKeyValueGetter = valueGetterSupplier();
-        final StatefulProcessorNode<K, SubscriptionResponseWrapper<VO>> responseJoinNode = new StatefulProcessorNode<>(
-            new ProcessorParameters<>(
-                new ResponseJoinProcessorSupplier<>(
-                        primaryKeyValueGetter,
-                        valueSerde == null ? null : valueSerde.serializer(),
-                        valueHashSerdePseudoTopic,
-                        joiner,
-                        leftJoin
-                ),
-                renamed.suffixWithOrElseGet("-subscription-response-resolver", builder, SUBSCRIPTION_RESPONSE_RESOLVER_PROCESSOR)
-            ),
-            Collections.emptySet(),
-            Collections.singleton(primaryKeyValueGetter)
-        );
+        final StatefulProcessorNode<K, SubscriptionResponseWrapper<VO>> responseJoinNode = new StatefulProcessorNode<>(new ProcessorParameters<>(new ResponseJoinProcessorSupplier<>(primaryKeyValueGetter, valueSerde == null ? null : valueSerde.serializer(), valueHashSerdePseudoTopic, joiner, leftJoin), renamed.suffixWithOrElseGet("-subscription-response-resolver", builder, SUBSCRIPTION_RESPONSE_RESOLVER_PROCESSOR)), Collections.emptySet(), Collections.singleton(primaryKeyValueGetter));
         builder.addGraphNode(foreignResponseSource, responseJoinNode);
 
         final String resultProcessorName = renamed.suffixWithOrElseGet("-result", builder, FK_JOIN_OUTPUT_NAME);
 
-        final MaterializedInternal<K, VR, KeyValueStore<Bytes, byte[]>> materializedInternal =
-            new MaterializedInternal<>(
-                materialized,
-                builder,
-                FK_JOIN_OUTPUT_NAME
-            );
+        final MaterializedInternal<K, VR, KeyValueStore<Bytes, byte[]>> materializedInternal = new MaterializedInternal<>(materialized, builder, FK_JOIN_OUTPUT_NAME);
 
         // If we have a key serde, it's still valid, but we don't know the value serde, since it's the result
         // of the joiner (VR).
@@ -1794,42 +909,20 @@
             materializedInternal.withKeySerde(keySerde);
         }
 
-        final KTableSource<K, VR> resultProcessorSupplier = new KTableSource<>(
-            materializedInternal.storeName(),
-            materializedInternal.queryableStoreName()
-        );
-
-        final StoreBuilder<?> resultStore =
-            new KeyValueStoreMaterializer<>(materializedInternal).materialize();
-
-        final TableProcessorNode<K, VR> resultNode = new TableProcessorNode<>(
-            resultProcessorName,
-            new ProcessorParameters<>(
-                resultProcessorSupplier,
-                resultProcessorName
-            ),
-            resultStore
-        );
+        final KTableSource<K, VR> resultProcessorSupplier = new KTableSource<>(materializedInternal.storeName(), materializedInternal.queryableStoreName());
+
+        final StoreBuilder<?> resultStore = new KeyValueStoreMaterializer<>(materializedInternal).materialize();
+
+        final TableProcessorNode<K, VR> resultNode = new TableProcessorNode<>(resultProcessorName, new ProcessorParameters<>(resultProcessorSupplier, resultProcessorName), resultStore);
         resultNode.setOutputVersioned(materializedInternal.storeSupplier() instanceof VersionedBytesStoreSupplier);
         builder.addGraphNode(responseJoinNode, resultNode);
 
-        return new KTableImpl<K, V, VR>(
-            resultProcessorName,
-            keySerde,
-            materializedInternal.valueSerde(),
-            resultSourceNodes,
-            materializedInternal.storeName(),
-            resultProcessorSupplier,
-            resultNode,
-            builder
-        );
-    }
-
-    private static void maybeSetOutputVersioned(final GraphNode tableNode,
-                                                final MaterializedInternal<?, ?, KeyValueStore<Bytes, byte[]>> materializedInternal) {
+        return new KTableImpl<K, V, VR>(resultProcessorName, keySerde, materializedInternal.valueSerde(), resultSourceNodes, materializedInternal.storeName(), resultProcessorSupplier, resultNode, builder);
+    }
+
+    private static void maybeSetOutputVersioned(final GraphNode tableNode, final MaterializedInternal<?, ?, KeyValueStore<Bytes, byte[]>> materializedInternal) {
         if (materializedInternal != null) {
             tableNode.setOutputVersioned(materializedInternal.storeSupplier() instanceof VersionedBytesStoreSupplier);
         }
     }
->>>>>>> 15418db6
 }