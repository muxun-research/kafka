/*
 * Licensed to the Apache Software Foundation (ASF) under one or more
 * contributor license agreements. See the NOTICE file distributed with
 * this work for additional information regarding copyright ownership.
 * The ASF licenses this file to You under the Apache License, Version 2.0
 * (the "License"); you may not use this file except in compliance with
 * the License. You may obtain a copy of the License at
 *
 *    http://www.apache.org/licenses/LICENSE-2.0
 *
 * Unless required by applicable law or agreed to in writing, software
 * distributed under the License is distributed on an "AS IS" BASIS,
 * WITHOUT WARRANTIES OR CONDITIONS OF ANY KIND, either express or implied.
 * See the License for the specific language governing permissions and
 * limitations under the License.
 */
package org.apache.kafka.streams.processor.internals;

import org.apache.kafka.clients.producer.Producer;
import org.apache.kafka.clients.producer.ProducerRecord;
import org.apache.kafka.common.KafkaException;
import org.apache.kafka.common.PartitionInfo;
import org.apache.kafka.common.TopicPartition;
import org.apache.kafka.common.errors.AuthenticationException;
import org.apache.kafka.common.errors.AuthorizationException;
import org.apache.kafka.common.errors.InvalidProducerEpochException;
import org.apache.kafka.common.errors.InvalidTopicException;
import org.apache.kafka.common.errors.OffsetMetadataTooLarge;
import org.apache.kafka.common.errors.OutOfOrderSequenceException;
import org.apache.kafka.common.errors.ProducerFencedException;
import org.apache.kafka.common.errors.RetriableException;
import org.apache.kafka.common.errors.SecurityDisabledException;
import org.apache.kafka.common.errors.SerializationException;
import org.apache.kafka.common.errors.TimeoutException;
import org.apache.kafka.common.errors.UnknownServerException;
import org.apache.kafka.common.header.Headers;
import org.apache.kafka.common.metrics.Sensor;
import org.apache.kafka.common.serialization.Serializer;
import org.apache.kafka.common.utils.LogContext;
import org.apache.kafka.streams.errors.ProductionExceptionHandler;
import org.apache.kafka.streams.errors.ProductionExceptionHandler.ProductionExceptionHandlerResponse;
import org.apache.kafka.streams.errors.StreamsException;
import org.apache.kafka.streams.errors.TaskCorruptedException;
import org.apache.kafka.streams.errors.TaskMigratedException;
import org.apache.kafka.streams.processor.StreamPartitioner;
import org.apache.kafka.streams.processor.TaskId;
import org.apache.kafka.streams.processor.internals.metrics.StreamsMetricsImpl;
import org.apache.kafka.streams.processor.internals.metrics.TaskMetrics;
import org.apache.kafka.streams.processor.internals.metrics.TopicMetrics;
import org.slf4j.Logger;

import java.util.Collections;
import java.util.HashMap;
import java.util.List;
import java.util.Map;
import java.util.Optional;
import java.util.Set;
import java.util.concurrent.atomic.AtomicReference;

import static org.apache.kafka.streams.processor.internals.ClientUtils.producerRecordSizeInBytes;

public class RecordCollectorImpl implements RecordCollector {
<<<<<<< HEAD
	private final static String SEND_EXCEPTION_MESSAGE = "Error encountered sending record to topic %s for task %s due to:%n%s";

	private final Logger log;
	private final TaskId taskId;
	private final StreamsProducer streamsProducer;
	private final ProductionExceptionHandler productionExceptionHandler;
	private final Sensor droppedRecordsSensor;
	private final boolean eosEnabled;
	private final Map<TopicPartition, Long> offsets;

	private final AtomicReference<KafkaException> sendException = new AtomicReference<>(null);

	/**
	 * @throws StreamsException fatal error that should cause the thread to die (from producer.initTxn)
	 */
	public RecordCollectorImpl(final LogContext logContext,
							   final TaskId taskId,
							   final StreamsProducer streamsProducer,
							   final ProductionExceptionHandler productionExceptionHandler,
							   final StreamsMetricsImpl streamsMetrics) {
		this.log = logContext.logger(getClass());
		this.taskId = taskId;
		this.streamsProducer = streamsProducer;
		this.productionExceptionHandler = productionExceptionHandler;
		this.eosEnabled = streamsProducer.eosEnabled();

		final String threadId = Thread.currentThread().getName();
		this.droppedRecordsSensor = TaskMetrics.droppedRecordsSensorOrSkippedRecordsSensor(threadId, taskId.toString(), streamsMetrics);

		this.offsets = new HashMap<>();
	}

	@Override
	public void initialize() {
		if (eosEnabled) {
			streamsProducer.initTransaction();
		}
	}

	/**
	 * @throws StreamsException      fatal error that should cause the thread to die
	 * @throws TaskMigratedException recoverable error that would cause the task to be removed
	 */
	@Override
	public <K, V> void send(final String topic,
							final K key,
							final V value,
							final Headers headers,
							final Long timestamp,
							final Serializer<K> keySerializer,
							final Serializer<V> valueSerializer,
							final StreamPartitioner<? super K, ? super V> partitioner) {
		final Integer partition;

		if (partitioner != null) {
			final List<PartitionInfo> partitions;
			try {
				partitions = streamsProducer.partitionsFor(topic);
			} catch (final TimeoutException timeoutException) {
				log.warn("Could not get partitions for topic {}, will retry", topic);

				// re-throw to trigger `task.timeout.ms`
				throw timeoutException;
			} catch (final KafkaException fatal) {
				// here we cannot drop the message on the floor even if it is a transient timeout exception,
				// so we treat everything the same as a fatal exception
				throw new StreamsException("Could not determine the number of partitions for topic '" + topic +
						"' for task " + taskId + " due to " + fatal.toString(),
						fatal
				);
			}
			if (partitions.size() > 0) {
				partition = partitioner.partition(topic, key, value, partitions.size());
			} else {
				throw new StreamsException("Could not get partition information for topic " + topic + " for task " + taskId +
						". This can happen if the topic does not exist.");
			}
		} else {
			partition = null;
		}

		send(topic, key, value, headers, partition, timestamp, keySerializer, valueSerializer);
	}
=======
    private final static String SEND_EXCEPTION_MESSAGE = "Error encountered sending record to topic %s for task %s due to:%n%s";

    private final Logger log;
    private final TaskId taskId;
    private final StreamsProducer streamsProducer;
    private final ProductionExceptionHandler productionExceptionHandler;
    private final boolean eosEnabled;
    private final Map<TopicPartition, Long> offsets;

    private final StreamsMetricsImpl streamsMetrics;
    private final Sensor droppedRecordsSensor;
    private final Map<String, Sensor> producedSensorByTopic = new HashMap<>();

    private final AtomicReference<KafkaException> sendException = new AtomicReference<>(null);

    /**
     * @throws StreamsException fatal error that should cause the thread to die (from producer.initTxn)
     */
    public RecordCollectorImpl(final LogContext logContext,
                               final TaskId taskId,
                               final StreamsProducer streamsProducer,
                               final ProductionExceptionHandler productionExceptionHandler,
                               final StreamsMetricsImpl streamsMetrics,
                               final ProcessorTopology topology) {
        this.log = logContext.logger(getClass());
        this.taskId = taskId;
        this.streamsProducer = streamsProducer;
        this.productionExceptionHandler = productionExceptionHandler;
        this.eosEnabled = streamsProducer.eosEnabled();
        this.streamsMetrics = streamsMetrics;

        final String threadId = Thread.currentThread().getName();
        this.droppedRecordsSensor = TaskMetrics.droppedRecordsSensor(threadId, taskId.toString(), streamsMetrics);
        for (final String topic : topology.sinkTopics()) {
            final String processorNodeId = topology.sink(topic).name();
            producedSensorByTopic.put(
                topic,
                TopicMetrics.producedSensor(
                    threadId,
                    taskId.toString(),
                    processorNodeId,
                    topic,
                    streamsMetrics
                ));
        }

        this.offsets = new HashMap<>();
    }

    @Override
    public void initialize() {
        if (eosEnabled) {
            streamsProducer.initTransaction();
        }
    }

    /**
     * @throws StreamsException fatal error that should cause the thread to die
     * @throws TaskMigratedException recoverable error that would cause the task to be removed
     */
    @Override
    public <K, V> void send(final String topic,
                            final K key,
                            final V value,
                            final Headers headers,
                            final Long timestamp,
                            final Serializer<K> keySerializer,
                            final Serializer<V> valueSerializer,
                            final String processorNodeId,
                            final InternalProcessorContext<Void, Void> context,
                            final StreamPartitioner<? super K, ? super V> partitioner) {

        if (partitioner != null) {
            final List<PartitionInfo> partitions;
            try {
                partitions = streamsProducer.partitionsFor(topic);
            } catch (final TimeoutException timeoutException) {
                log.warn("Could not get partitions for topic {}, will retry", topic);

                // re-throw to trigger `task.timeout.ms`
                throw timeoutException;
            } catch (final KafkaException fatal) {
                // here we cannot drop the message on the floor even if it is a transient timeout exception,
                // so we treat everything the same as a fatal exception
                throw new StreamsException("Could not determine the number of partitions for topic '" + topic +
                    "' for task " + taskId + " due to " + fatal,
                    fatal
                );
            }
            if (partitions.size() > 0) {
                final Optional<Set<Integer>> maybeMulticastPartitions = partitioner.partitions(topic, key, value, partitions.size());
                if (!maybeMulticastPartitions.isPresent()) {
                    // A null//empty partition indicates we should use the default partitioner
                    send(topic, key, value, headers, null, timestamp, keySerializer, valueSerializer, processorNodeId, context);
                } else {
                    final Set<Integer> multicastPartitions = maybeMulticastPartitions.get();
                    if (multicastPartitions.isEmpty()) {
                        // If a record is not to be sent to any partition, mark it as a dropped record.
                        log.warn("Skipping record as partitioner returned empty partitions. "
                                + "topic=[{}]", topic);
                        droppedRecordsSensor.record();
                    } else {
                        for (final int multicastPartition: multicastPartitions) {
                            send(topic, key, value, headers, multicastPartition, timestamp, keySerializer, valueSerializer, processorNodeId, context);
                        }
                    }
                }
            } else {
                throw new StreamsException("Could not get partition information for topic " + topic + " for task " + taskId +
                    ". This can happen if the topic does not exist.");
            }
        } else {
            send(topic, key, value, headers, null, timestamp, keySerializer, valueSerializer, processorNodeId, context);
        }

    }
>>>>>>> 15418db6

    @Override
    public <K, V> void send(final String topic,
                            final K key,
                            final V value,
                            final Headers headers,
                            final Integer partition,
                            final Long timestamp,
                            final Serializer<K> keySerializer,
<<<<<<< HEAD
                            final Serializer<V> valueSerializer) {
		checkForException();

		final byte[] keyBytes;
		final byte[] valBytes;
		try {
			keyBytes = keySerializer.serialize(topic, headers, key);
			valBytes = valueSerializer.serialize(topic, headers, value);
		} catch (final ClassCastException exception) {
			final String keyClass = key == null ? "unknown because key is null" : key.getClass().getName();
			final String valueClass = value == null ? "unknown because value is null" : value.getClass().getName();
			throw new StreamsException(
					String.format(
							"ClassCastException while producing data to topic %s. " +
									"A serializer (key: %s / value: %s) is not compatible to the actual key or value type " +
									"(key type: %s / value type: %s). " +
									"Change the default Serdes in StreamConfig or provide correct Serdes via method parameters " +
									"(for example if using the DSL, `#to(String topic, Produced<K, V> produced)` with " +
									"`Produced.keySerde(WindowedSerdes.timeWindowedSerdeFrom(String.class))`).",
							topic,
							keySerializer.getClass().getName(),
							valueSerializer.getClass().getName(),
							keyClass,
							valueClass),
					exception);
		} catch (final RuntimeException exception) {
			final String errorMessage = String.format(SEND_EXCEPTION_MESSAGE, topic, taskId, exception.toString());
			throw new StreamsException(errorMessage, exception);
		}

		final ProducerRecord<byte[], byte[]> serializedRecord = new ProducerRecord<>(topic, partition, timestamp, keyBytes, valBytes, headers);

		streamsProducer.send(serializedRecord, (metadata, exception) -> {
			// if there's already an exception record, skip logging offsets or new exceptions
			if (sendException.get() != null) {
				return;
			}

			if (exception == null) {
				final TopicPartition tp = new TopicPartition(metadata.topic(), metadata.partition());
				if (metadata.offset() >= 0L) {
					offsets.put(tp, metadata.offset());
				} else {
					log.warn("Received offset={} in produce response for {}", metadata.offset(), tp);
				}
			} else {
				recordSendError(topic, exception, serializedRecord);

				// KAFKA-7510 only put message key and value in TRACE level log so we don't leak data by default
				log.trace("Failed record: (key {} value {} timestamp {}) topic=[{}] partition=[{}]", key, value, timestamp, topic, partition);
			}
		});
	}

	private void recordSendError(final String topic, final Exception exception, final ProducerRecord<byte[], byte[]> serializedRecord) {
		String errorMessage = String.format(SEND_EXCEPTION_MESSAGE, topic, taskId, exception.toString());

		if (isFatalException(exception)) {
			errorMessage += "\nWritten offsets would not be recorded and no more records would be sent since this is a fatal error.";
			sendException.set(new StreamsException(errorMessage, exception));
		} else if (exception instanceof ProducerFencedException ||
				exception instanceof InvalidProducerEpochException ||
				exception instanceof OutOfOrderSequenceException) {
			errorMessage += "\nWritten offsets would not be recorded and no more records would be sent since the producer is fenced, " +
					"indicating the task may be migrated out";
			sendException.set(new TaskMigratedException(errorMessage, exception));
		} else {
			if (exception instanceof RetriableException) {
				errorMessage += "\nThe broker is either slow or in bad state (like not having enough replicas) in responding the request, " +
						"or the connection to broker was interrupted sending the request or receiving the response. " +
						"\nConsider overwriting `max.block.ms` and /or " +
						"`delivery.timeout.ms` to a larger value to wait longer for such scenarios and avoid timeout errors";
				sendException.set(new TaskCorruptedException(Collections.singleton(taskId)));
			} else {
				if (productionExceptionHandler.handle(serializedRecord, exception) == ProductionExceptionHandlerResponse.FAIL) {
					errorMessage += "\nException handler choose to FAIL the processing, no more records would be sent.";
					sendException.set(new StreamsException(errorMessage, exception));
				} else {
					errorMessage += "\nException handler choose to CONTINUE processing in spite of this error but written offsets would not be recorded.";
					droppedRecordsSensor.record();
				}
			}
		}

		log.error(errorMessage, exception);
	}

	private boolean isFatalException(final Exception exception) {
		final boolean securityException = exception instanceof AuthenticationException ||
				exception instanceof AuthorizationException ||
				exception instanceof SecurityDisabledException;

		final boolean communicationException = exception instanceof InvalidTopicException ||
				exception instanceof UnknownServerException ||
				exception instanceof SerializationException ||
				exception instanceof OffsetMetadataTooLarge ||
				exception instanceof IllegalStateException;

		return securityException || communicationException;
	}

	/**
	 * @throws StreamsException      fatal error that should cause the thread to die
	 * @throws TaskMigratedException recoverable error that would cause the task to be removed
	 */
	@Override
	public void flush() {
		log.debug("Flushing record collector");
		streamsProducer.flush();
		checkForException();
	}

	/**
	 * @throws StreamsException      fatal error that should cause the thread to die
	 * @throws TaskMigratedException recoverable error that would cause the task to be removed
	 */
	@Override
	public void closeClean() {
		log.info("Closing record collector clean");

		// No need to abort transaction during a clean close: either we have successfully committed the ongoing
		// transaction during handleRevocation and thus there is no transaction in flight, or else none of the revoked
		// tasks had any data in the current transaction and therefore there is no need to commit or abort it.

		checkForException();
	}

	/**
	 * @throws StreamsException      fatal error that should cause the thread to die
	 * @throws TaskMigratedException recoverable error that would cause the task to be removed
	 */
	@Override
	public void closeDirty() {
		log.info("Closing record collector dirty");

		if (eosEnabled) {
			// We may be closing dirty because the commit failed, so we must abort the transaction to be safe
			streamsProducer.abortTransaction();
		}

		checkForException();
	}

	@Override
	public Map<TopicPartition, Long> offsets() {
		return Collections.unmodifiableMap(new HashMap<>(offsets));
	}

	private void checkForException() {
		final KafkaException exception = sendException.get();

		if (exception != null) {
			sendException.set(null);
			throw exception;
		}
	}

	// for testing only
	Producer<byte[], byte[]> producer() {
		return streamsProducer.kafkaProducer();
	}
=======
                            final Serializer<V> valueSerializer,
                            final String processorNodeId,
                            final InternalProcessorContext<Void, Void> context) {
        checkForException();

        final byte[] keyBytes;
        final byte[] valBytes;
        try {
            keyBytes = keySerializer.serialize(topic, headers, key);
            valBytes = valueSerializer.serialize(topic, headers, value);
        } catch (final ClassCastException exception) {
            final String keyClass = key == null ? "unknown because key is null" : key.getClass().getName();
            final String valueClass = value == null ? "unknown because value is null" : value.getClass().getName();
            throw new StreamsException(
                String.format(
                    "ClassCastException while producing data to topic %s. " +
                        "A serializer (key: %s / value: %s) is not compatible to the actual key or value type " +
                        "(key type: %s / value type: %s). " +
                        "Change the default Serdes in StreamConfig or provide correct Serdes via method parameters " +
                        "(for example if using the DSL, `#to(String topic, Produced<K, V> produced)` with " +
                        "`Produced.keySerde(WindowedSerdes.timeWindowedSerdeFrom(String.class))`).",
                    topic,
                    keySerializer.getClass().getName(),
                    valueSerializer.getClass().getName(),
                    keyClass,
                    valueClass),
                exception);
        } catch (final Exception exception) {
            final ProducerRecord<K, V> record = new ProducerRecord<>(topic, partition, timestamp, key, value, headers);
            final ProductionExceptionHandler.ProductionExceptionHandlerResponse response;

            log.debug(String.format("Error serializing record to topic %s", topic), exception);

            try {
                response = productionExceptionHandler.handleSerializationException(record, exception);
            } catch (final Exception e) {
                log.error("Fatal when handling serialization exception", e);
                recordSendError(topic, e, null);
                return;
            }

            if (response == ProductionExceptionHandlerResponse.FAIL) {
                throw new StreamsException(
                    String.format(
                        "Unable to serialize record. ProducerRecord(topic=[%s], partition=[%d], timestamp=[%d]",
                        topic,
                        partition,
                        timestamp),
                    exception
                );
            }

            log.warn("Unable to serialize record, continue processing. " +
                            "ProducerRecord(topic=[{}], partition=[{}], timestamp=[{}])",
                    topic,
                    partition,
                    timestamp);

            droppedRecordsSensor.record();

            return;
        }

        final ProducerRecord<byte[], byte[]> serializedRecord = new ProducerRecord<>(topic, partition, timestamp, keyBytes, valBytes, headers);

        streamsProducer.send(serializedRecord, (metadata, exception) -> {
            // if there's already an exception record, skip logging offsets or new exceptions
            if (sendException.get() != null) {
                return;
            }

            if (exception == null) {
                final TopicPartition tp = new TopicPartition(metadata.topic(), metadata.partition());
                if (metadata.offset() >= 0L) {
                    offsets.put(tp, metadata.offset());
                } else {
                    log.warn("Received offset={} in produce response for {}", metadata.offset(), tp);
                }

                if (!topic.endsWith("-changelog")) {
                    // we may not have created a sensor during initialization if the node uses dynamic topic routing,
                    // as all topics are not known up front, so create the sensor for this topic if absent
                    final Sensor topicProducedSensor = producedSensorByTopic.computeIfAbsent(
                        topic,
                        t -> TopicMetrics.producedSensor(
                            Thread.currentThread().getName(),
                            taskId.toString(),
                            processorNodeId,
                            topic,
                            context.metrics()
                        )
                    );
                    final long bytesProduced = producerRecordSizeInBytes(serializedRecord);
                    topicProducedSensor.record(bytesProduced, context.currentSystemTimeMs());
                }
            } else {
                recordSendError(topic, exception, serializedRecord);

                // KAFKA-7510 only put message key and value in TRACE level log so we don't leak data by default
                log.trace("Failed record: (key {} value {} timestamp {}) topic=[{}] partition=[{}]", key, value, timestamp, topic, partition);
            }
        });
    }

    private void recordSendError(final String topic, final Exception exception, final ProducerRecord<byte[], byte[]> serializedRecord) {
        String errorMessage = String.format(SEND_EXCEPTION_MESSAGE, topic, taskId, exception.toString());

        if (isFatalException(exception)) {
            errorMessage += "\nWritten offsets would not be recorded and no more records would be sent since this is a fatal error.";
            sendException.set(new StreamsException(errorMessage, exception));
        } else if (exception instanceof ProducerFencedException ||
                exception instanceof InvalidProducerEpochException ||
                exception instanceof OutOfOrderSequenceException) {
            errorMessage += "\nWritten offsets would not be recorded and no more records would be sent since the producer is fenced, " +
                "indicating the task may be migrated out";
            sendException.set(new TaskMigratedException(errorMessage, exception));
        } else {
            if (exception instanceof RetriableException) {
                errorMessage += "\nThe broker is either slow or in bad state (like not having enough replicas) in responding the request, " +
                    "or the connection to broker was interrupted sending the request or receiving the response. " +
                    "\nConsider overwriting `max.block.ms` and /or " +
                    "`delivery.timeout.ms` to a larger value to wait longer for such scenarios and avoid timeout errors";
                sendException.set(new TaskCorruptedException(Collections.singleton(taskId)));
            } else {
                if (productionExceptionHandler.handle(serializedRecord, exception) == ProductionExceptionHandlerResponse.FAIL) {
                    errorMessage += "\nException handler choose to FAIL the processing, no more records would be sent.";
                    sendException.set(new StreamsException(errorMessage, exception));
                } else {
                    errorMessage += "\nException handler choose to CONTINUE processing in spite of this error but written offsets would not be recorded.";
                    droppedRecordsSensor.record();
                }
            }
        }

        log.error(errorMessage, exception);
    }

    private boolean isFatalException(final Exception exception) {
        final boolean securityException = exception instanceof AuthenticationException ||
            exception instanceof AuthorizationException ||
            exception instanceof SecurityDisabledException;

        final boolean communicationException = exception instanceof InvalidTopicException ||
            exception instanceof UnknownServerException ||
            exception instanceof SerializationException ||
            exception instanceof OffsetMetadataTooLarge ||
            exception instanceof IllegalStateException;

        return securityException || communicationException;
    }

    /**
     * @throws StreamsException fatal error that should cause the thread to die
     * @throws TaskMigratedException recoverable error that would cause the task to be removed
     */
    @Override
    public void flush() {
        log.debug("Flushing record collector");
        streamsProducer.flush();
        checkForException();
    }

    /**
     * @throws StreamsException fatal error that should cause the thread to die
     * @throws TaskMigratedException recoverable error that would cause the task to be removed
     */
    @Override
    public void closeClean() {
        log.info("Closing record collector clean");

        removeAllProducedSensors();

        // No need to abort transaction during a clean close: either we have successfully committed the ongoing
        // transaction during handleRevocation and thus there is no transaction in flight, or else none of the revoked
        // tasks had any data in the current transaction and therefore there is no need to commit or abort it.

        checkForException();
    }

    /**
     * @throws StreamsException fatal error that should cause the thread to die
     * @throws TaskMigratedException recoverable error that would cause the task to be removed
     */
    @Override
    public void closeDirty() {
        log.info("Closing record collector dirty");

        if (eosEnabled) {
            // We may be closing dirty because the commit failed, so we must abort the transaction to be safe
            streamsProducer.abortTransaction();
        }

        checkForException();
    }

    private void removeAllProducedSensors() {
        for (final Sensor sensor : producedSensorByTopic.values()) {
            streamsMetrics.removeSensor(sensor);
        }
    }

    @Override
    public Map<TopicPartition, Long> offsets() {
        return Collections.unmodifiableMap(new HashMap<>(offsets));
    }

    private void checkForException() {
        final KafkaException exception = sendException.get();

        if (exception != null) {
            sendException.set(null);
            throw exception;
        }
    }

    // for testing only
    Producer<byte[], byte[]> producer() {
        return streamsProducer.kafkaProducer();
    }
>>>>>>> 15418db6
}<|MERGE_RESOLUTION|>--- conflicted
+++ resolved
@@ -21,18 +21,7 @@
 import org.apache.kafka.common.KafkaException;
 import org.apache.kafka.common.PartitionInfo;
 import org.apache.kafka.common.TopicPartition;
-import org.apache.kafka.common.errors.AuthenticationException;
-import org.apache.kafka.common.errors.AuthorizationException;
-import org.apache.kafka.common.errors.InvalidProducerEpochException;
-import org.apache.kafka.common.errors.InvalidTopicException;
-import org.apache.kafka.common.errors.OffsetMetadataTooLarge;
-import org.apache.kafka.common.errors.OutOfOrderSequenceException;
-import org.apache.kafka.common.errors.ProducerFencedException;
-import org.apache.kafka.common.errors.RetriableException;
-import org.apache.kafka.common.errors.SecurityDisabledException;
-import org.apache.kafka.common.errors.SerializationException;
-import org.apache.kafka.common.errors.TimeoutException;
-import org.apache.kafka.common.errors.UnknownServerException;
+import org.apache.kafka.common.errors.*;
 import org.apache.kafka.common.header.Headers;
 import org.apache.kafka.common.metrics.Sensor;
 import org.apache.kafka.common.serialization.Serializer;
@@ -49,102 +38,12 @@
 import org.apache.kafka.streams.processor.internals.metrics.TopicMetrics;
 import org.slf4j.Logger;
 
-import java.util.Collections;
-import java.util.HashMap;
-import java.util.List;
-import java.util.Map;
-import java.util.Optional;
-import java.util.Set;
+import java.util.*;
 import java.util.concurrent.atomic.AtomicReference;
 
 import static org.apache.kafka.streams.processor.internals.ClientUtils.producerRecordSizeInBytes;
 
 public class RecordCollectorImpl implements RecordCollector {
-<<<<<<< HEAD
-	private final static String SEND_EXCEPTION_MESSAGE = "Error encountered sending record to topic %s for task %s due to:%n%s";
-
-	private final Logger log;
-	private final TaskId taskId;
-	private final StreamsProducer streamsProducer;
-	private final ProductionExceptionHandler productionExceptionHandler;
-	private final Sensor droppedRecordsSensor;
-	private final boolean eosEnabled;
-	private final Map<TopicPartition, Long> offsets;
-
-	private final AtomicReference<KafkaException> sendException = new AtomicReference<>(null);
-
-	/**
-	 * @throws StreamsException fatal error that should cause the thread to die (from producer.initTxn)
-	 */
-	public RecordCollectorImpl(final LogContext logContext,
-							   final TaskId taskId,
-							   final StreamsProducer streamsProducer,
-							   final ProductionExceptionHandler productionExceptionHandler,
-							   final StreamsMetricsImpl streamsMetrics) {
-		this.log = logContext.logger(getClass());
-		this.taskId = taskId;
-		this.streamsProducer = streamsProducer;
-		this.productionExceptionHandler = productionExceptionHandler;
-		this.eosEnabled = streamsProducer.eosEnabled();
-
-		final String threadId = Thread.currentThread().getName();
-		this.droppedRecordsSensor = TaskMetrics.droppedRecordsSensorOrSkippedRecordsSensor(threadId, taskId.toString(), streamsMetrics);
-
-		this.offsets = new HashMap<>();
-	}
-
-	@Override
-	public void initialize() {
-		if (eosEnabled) {
-			streamsProducer.initTransaction();
-		}
-	}
-
-	/**
-	 * @throws StreamsException      fatal error that should cause the thread to die
-	 * @throws TaskMigratedException recoverable error that would cause the task to be removed
-	 */
-	@Override
-	public <K, V> void send(final String topic,
-							final K key,
-							final V value,
-							final Headers headers,
-							final Long timestamp,
-							final Serializer<K> keySerializer,
-							final Serializer<V> valueSerializer,
-							final StreamPartitioner<? super K, ? super V> partitioner) {
-		final Integer partition;
-
-		if (partitioner != null) {
-			final List<PartitionInfo> partitions;
-			try {
-				partitions = streamsProducer.partitionsFor(topic);
-			} catch (final TimeoutException timeoutException) {
-				log.warn("Could not get partitions for topic {}, will retry", topic);
-
-				// re-throw to trigger `task.timeout.ms`
-				throw timeoutException;
-			} catch (final KafkaException fatal) {
-				// here we cannot drop the message on the floor even if it is a transient timeout exception,
-				// so we treat everything the same as a fatal exception
-				throw new StreamsException("Could not determine the number of partitions for topic '" + topic +
-						"' for task " + taskId + " due to " + fatal.toString(),
-						fatal
-				);
-			}
-			if (partitions.size() > 0) {
-				partition = partitioner.partition(topic, key, value, partitions.size());
-			} else {
-				throw new StreamsException("Could not get partition information for topic " + topic + " for task " + taskId +
-						". This can happen if the topic does not exist.");
-			}
-		} else {
-			partition = null;
-		}
-
-		send(topic, key, value, headers, partition, timestamp, keySerializer, valueSerializer);
-	}
-=======
     private final static String SEND_EXCEPTION_MESSAGE = "Error encountered sending record to topic %s for task %s due to:%n%s";
 
     private final Logger log;
@@ -163,12 +62,7 @@
     /**
      * @throws StreamsException fatal error that should cause the thread to die (from producer.initTxn)
      */
-    public RecordCollectorImpl(final LogContext logContext,
-                               final TaskId taskId,
-                               final StreamsProducer streamsProducer,
-                               final ProductionExceptionHandler productionExceptionHandler,
-                               final StreamsMetricsImpl streamsMetrics,
-                               final ProcessorTopology topology) {
+    public RecordCollectorImpl(final LogContext logContext, final TaskId taskId, final StreamsProducer streamsProducer, final ProductionExceptionHandler productionExceptionHandler, final StreamsMetricsImpl streamsMetrics, final ProcessorTopology topology) {
         this.log = logContext.logger(getClass());
         this.taskId = taskId;
         this.streamsProducer = streamsProducer;
@@ -180,15 +74,7 @@
         this.droppedRecordsSensor = TaskMetrics.droppedRecordsSensor(threadId, taskId.toString(), streamsMetrics);
         for (final String topic : topology.sinkTopics()) {
             final String processorNodeId = topology.sink(topic).name();
-            producedSensorByTopic.put(
-                topic,
-                TopicMetrics.producedSensor(
-                    threadId,
-                    taskId.toString(),
-                    processorNodeId,
-                    topic,
-                    streamsMetrics
-                ));
+            producedSensorByTopic.put(topic, TopicMetrics.producedSensor(threadId, taskId.toString(), processorNodeId, topic, streamsMetrics));
         }
 
         this.offsets = new HashMap<>();
@@ -202,20 +88,11 @@
     }
 
     /**
-     * @throws StreamsException fatal error that should cause the thread to die
+     * @throws StreamsException      fatal error that should cause the thread to die
      * @throws TaskMigratedException recoverable error that would cause the task to be removed
      */
     @Override
-    public <K, V> void send(final String topic,
-                            final K key,
-                            final V value,
-                            final Headers headers,
-                            final Long timestamp,
-                            final Serializer<K> keySerializer,
-                            final Serializer<V> valueSerializer,
-                            final String processorNodeId,
-                            final InternalProcessorContext<Void, Void> context,
-                            final StreamPartitioner<? super K, ? super V> partitioner) {
+    public <K, V> void send(final String topic, final K key, final V value, final Headers headers, final Long timestamp, final Serializer<K> keySerializer, final Serializer<V> valueSerializer, final String processorNodeId, final InternalProcessorContext<Void, Void> context, final StreamPartitioner<? super K, ? super V> partitioner) {
 
         if (partitioner != null) {
             final List<PartitionInfo> partitions;
@@ -229,10 +106,7 @@
             } catch (final KafkaException fatal) {
                 // here we cannot drop the message on the floor even if it is a transient timeout exception,
                 // so we treat everything the same as a fatal exception
-                throw new StreamsException("Could not determine the number of partitions for topic '" + topic +
-                    "' for task " + taskId + " due to " + fatal,
-                    fatal
-                );
+                throw new StreamsException("Could not determine the number of partitions for topic '" + topic + "' for task " + taskId + " due to " + fatal, fatal);
             }
             if (partitions.size() > 0) {
                 final Optional<Set<Integer>> maybeMulticastPartitions = partitioner.partitions(topic, key, value, partitions.size());
@@ -243,200 +117,25 @@
                     final Set<Integer> multicastPartitions = maybeMulticastPartitions.get();
                     if (multicastPartitions.isEmpty()) {
                         // If a record is not to be sent to any partition, mark it as a dropped record.
-                        log.warn("Skipping record as partitioner returned empty partitions. "
-                                + "topic=[{}]", topic);
+                        log.warn("Skipping record as partitioner returned empty partitions. " + "topic=[{}]", topic);
                         droppedRecordsSensor.record();
                     } else {
-                        for (final int multicastPartition: multicastPartitions) {
+                        for (final int multicastPartition : multicastPartitions) {
                             send(topic, key, value, headers, multicastPartition, timestamp, keySerializer, valueSerializer, processorNodeId, context);
                         }
                     }
                 }
             } else {
-                throw new StreamsException("Could not get partition information for topic " + topic + " for task " + taskId +
-                    ". This can happen if the topic does not exist.");
+                throw new StreamsException("Could not get partition information for topic " + topic + " for task " + taskId + ". This can happen if the topic does not exist.");
             }
         } else {
             send(topic, key, value, headers, null, timestamp, keySerializer, valueSerializer, processorNodeId, context);
         }
 
     }
->>>>>>> 15418db6
-
-    @Override
-    public <K, V> void send(final String topic,
-                            final K key,
-                            final V value,
-                            final Headers headers,
-                            final Integer partition,
-                            final Long timestamp,
-                            final Serializer<K> keySerializer,
-<<<<<<< HEAD
-                            final Serializer<V> valueSerializer) {
-		checkForException();
-
-		final byte[] keyBytes;
-		final byte[] valBytes;
-		try {
-			keyBytes = keySerializer.serialize(topic, headers, key);
-			valBytes = valueSerializer.serialize(topic, headers, value);
-		} catch (final ClassCastException exception) {
-			final String keyClass = key == null ? "unknown because key is null" : key.getClass().getName();
-			final String valueClass = value == null ? "unknown because value is null" : value.getClass().getName();
-			throw new StreamsException(
-					String.format(
-							"ClassCastException while producing data to topic %s. " +
-									"A serializer (key: %s / value: %s) is not compatible to the actual key or value type " +
-									"(key type: %s / value type: %s). " +
-									"Change the default Serdes in StreamConfig or provide correct Serdes via method parameters " +
-									"(for example if using the DSL, `#to(String topic, Produced<K, V> produced)` with " +
-									"`Produced.keySerde(WindowedSerdes.timeWindowedSerdeFrom(String.class))`).",
-							topic,
-							keySerializer.getClass().getName(),
-							valueSerializer.getClass().getName(),
-							keyClass,
-							valueClass),
-					exception);
-		} catch (final RuntimeException exception) {
-			final String errorMessage = String.format(SEND_EXCEPTION_MESSAGE, topic, taskId, exception.toString());
-			throw new StreamsException(errorMessage, exception);
-		}
-
-		final ProducerRecord<byte[], byte[]> serializedRecord = new ProducerRecord<>(topic, partition, timestamp, keyBytes, valBytes, headers);
-
-		streamsProducer.send(serializedRecord, (metadata, exception) -> {
-			// if there's already an exception record, skip logging offsets or new exceptions
-			if (sendException.get() != null) {
-				return;
-			}
-
-			if (exception == null) {
-				final TopicPartition tp = new TopicPartition(metadata.topic(), metadata.partition());
-				if (metadata.offset() >= 0L) {
-					offsets.put(tp, metadata.offset());
-				} else {
-					log.warn("Received offset={} in produce response for {}", metadata.offset(), tp);
-				}
-			} else {
-				recordSendError(topic, exception, serializedRecord);
-
-				// KAFKA-7510 only put message key and value in TRACE level log so we don't leak data by default
-				log.trace("Failed record: (key {} value {} timestamp {}) topic=[{}] partition=[{}]", key, value, timestamp, topic, partition);
-			}
-		});
-	}
-
-	private void recordSendError(final String topic, final Exception exception, final ProducerRecord<byte[], byte[]> serializedRecord) {
-		String errorMessage = String.format(SEND_EXCEPTION_MESSAGE, topic, taskId, exception.toString());
-
-		if (isFatalException(exception)) {
-			errorMessage += "\nWritten offsets would not be recorded and no more records would be sent since this is a fatal error.";
-			sendException.set(new StreamsException(errorMessage, exception));
-		} else if (exception instanceof ProducerFencedException ||
-				exception instanceof InvalidProducerEpochException ||
-				exception instanceof OutOfOrderSequenceException) {
-			errorMessage += "\nWritten offsets would not be recorded and no more records would be sent since the producer is fenced, " +
-					"indicating the task may be migrated out";
-			sendException.set(new TaskMigratedException(errorMessage, exception));
-		} else {
-			if (exception instanceof RetriableException) {
-				errorMessage += "\nThe broker is either slow or in bad state (like not having enough replicas) in responding the request, " +
-						"or the connection to broker was interrupted sending the request or receiving the response. " +
-						"\nConsider overwriting `max.block.ms` and /or " +
-						"`delivery.timeout.ms` to a larger value to wait longer for such scenarios and avoid timeout errors";
-				sendException.set(new TaskCorruptedException(Collections.singleton(taskId)));
-			} else {
-				if (productionExceptionHandler.handle(serializedRecord, exception) == ProductionExceptionHandlerResponse.FAIL) {
-					errorMessage += "\nException handler choose to FAIL the processing, no more records would be sent.";
-					sendException.set(new StreamsException(errorMessage, exception));
-				} else {
-					errorMessage += "\nException handler choose to CONTINUE processing in spite of this error but written offsets would not be recorded.";
-					droppedRecordsSensor.record();
-				}
-			}
-		}
-
-		log.error(errorMessage, exception);
-	}
-
-	private boolean isFatalException(final Exception exception) {
-		final boolean securityException = exception instanceof AuthenticationException ||
-				exception instanceof AuthorizationException ||
-				exception instanceof SecurityDisabledException;
-
-		final boolean communicationException = exception instanceof InvalidTopicException ||
-				exception instanceof UnknownServerException ||
-				exception instanceof SerializationException ||
-				exception instanceof OffsetMetadataTooLarge ||
-				exception instanceof IllegalStateException;
-
-		return securityException || communicationException;
-	}
-
-	/**
-	 * @throws StreamsException      fatal error that should cause the thread to die
-	 * @throws TaskMigratedException recoverable error that would cause the task to be removed
-	 */
-	@Override
-	public void flush() {
-		log.debug("Flushing record collector");
-		streamsProducer.flush();
-		checkForException();
-	}
-
-	/**
-	 * @throws StreamsException      fatal error that should cause the thread to die
-	 * @throws TaskMigratedException recoverable error that would cause the task to be removed
-	 */
-	@Override
-	public void closeClean() {
-		log.info("Closing record collector clean");
-
-		// No need to abort transaction during a clean close: either we have successfully committed the ongoing
-		// transaction during handleRevocation and thus there is no transaction in flight, or else none of the revoked
-		// tasks had any data in the current transaction and therefore there is no need to commit or abort it.
-
-		checkForException();
-	}
-
-	/**
-	 * @throws StreamsException      fatal error that should cause the thread to die
-	 * @throws TaskMigratedException recoverable error that would cause the task to be removed
-	 */
-	@Override
-	public void closeDirty() {
-		log.info("Closing record collector dirty");
-
-		if (eosEnabled) {
-			// We may be closing dirty because the commit failed, so we must abort the transaction to be safe
-			streamsProducer.abortTransaction();
-		}
-
-		checkForException();
-	}
-
-	@Override
-	public Map<TopicPartition, Long> offsets() {
-		return Collections.unmodifiableMap(new HashMap<>(offsets));
-	}
-
-	private void checkForException() {
-		final KafkaException exception = sendException.get();
-
-		if (exception != null) {
-			sendException.set(null);
-			throw exception;
-		}
-	}
-
-	// for testing only
-	Producer<byte[], byte[]> producer() {
-		return streamsProducer.kafkaProducer();
-	}
-=======
-                            final Serializer<V> valueSerializer,
-                            final String processorNodeId,
-                            final InternalProcessorContext<Void, Void> context) {
+
+    @Override
+    public <K, V> void send(final String topic, final K key, final V value, final Headers headers, final Integer partition, final Long timestamp, final Serializer<K> keySerializer, final Serializer<V> valueSerializer, final String processorNodeId, final InternalProcessorContext<Void, Void> context) {
         checkForException();
 
         final byte[] keyBytes;
@@ -447,20 +146,7 @@
         } catch (final ClassCastException exception) {
             final String keyClass = key == null ? "unknown because key is null" : key.getClass().getName();
             final String valueClass = value == null ? "unknown because value is null" : value.getClass().getName();
-            throw new StreamsException(
-                String.format(
-                    "ClassCastException while producing data to topic %s. " +
-                        "A serializer (key: %s / value: %s) is not compatible to the actual key or value type " +
-                        "(key type: %s / value type: %s). " +
-                        "Change the default Serdes in StreamConfig or provide correct Serdes via method parameters " +
-                        "(for example if using the DSL, `#to(String topic, Produced<K, V> produced)` with " +
-                        "`Produced.keySerde(WindowedSerdes.timeWindowedSerdeFrom(String.class))`).",
-                    topic,
-                    keySerializer.getClass().getName(),
-                    valueSerializer.getClass().getName(),
-                    keyClass,
-                    valueClass),
-                exception);
+            throw new StreamsException(String.format("ClassCastException while producing data to topic %s. " + "A serializer (key: %s / value: %s) is not compatible to the actual key or value type " + "(key type: %s / value type: %s). " + "Change the default Serdes in StreamConfig or provide correct Serdes via method parameters " + "(for example if using the DSL, `#to(String topic, Produced<K, V> produced)` with " + "`Produced.keySerde(WindowedSerdes.timeWindowedSerdeFrom(String.class))`).", topic, keySerializer.getClass().getName(), valueSerializer.getClass().getName(), keyClass, valueClass), exception);
         } catch (final Exception exception) {
             final ProducerRecord<K, V> record = new ProducerRecord<>(topic, partition, timestamp, key, value, headers);
             final ProductionExceptionHandler.ProductionExceptionHandlerResponse response;
@@ -476,21 +162,10 @@
             }
 
             if (response == ProductionExceptionHandlerResponse.FAIL) {
-                throw new StreamsException(
-                    String.format(
-                        "Unable to serialize record. ProducerRecord(topic=[%s], partition=[%d], timestamp=[%d]",
-                        topic,
-                        partition,
-                        timestamp),
-                    exception
-                );
-            }
-
-            log.warn("Unable to serialize record, continue processing. " +
-                            "ProducerRecord(topic=[{}], partition=[{}], timestamp=[{}])",
-                    topic,
-                    partition,
-                    timestamp);
+                throw new StreamsException(String.format("Unable to serialize record. ProducerRecord(topic=[%s], partition=[%d], timestamp=[%d]", topic, partition, timestamp), exception);
+            }
+
+            log.warn("Unable to serialize record, continue processing. " + "ProducerRecord(topic=[{}], partition=[{}], timestamp=[{}])", topic, partition, timestamp);
 
             droppedRecordsSensor.record();
 
@@ -516,16 +191,7 @@
                 if (!topic.endsWith("-changelog")) {
                     // we may not have created a sensor during initialization if the node uses dynamic topic routing,
                     // as all topics are not known up front, so create the sensor for this topic if absent
-                    final Sensor topicProducedSensor = producedSensorByTopic.computeIfAbsent(
-                        topic,
-                        t -> TopicMetrics.producedSensor(
-                            Thread.currentThread().getName(),
-                            taskId.toString(),
-                            processorNodeId,
-                            topic,
-                            context.metrics()
-                        )
-                    );
+                    final Sensor topicProducedSensor = producedSensorByTopic.computeIfAbsent(topic, t -> TopicMetrics.producedSensor(Thread.currentThread().getName(), taskId.toString(), processorNodeId, topic, context.metrics()));
                     final long bytesProduced = producerRecordSizeInBytes(serializedRecord);
                     topicProducedSensor.record(bytesProduced, context.currentSystemTimeMs());
                 }
@@ -544,18 +210,12 @@
         if (isFatalException(exception)) {
             errorMessage += "\nWritten offsets would not be recorded and no more records would be sent since this is a fatal error.";
             sendException.set(new StreamsException(errorMessage, exception));
-        } else if (exception instanceof ProducerFencedException ||
-                exception instanceof InvalidProducerEpochException ||
-                exception instanceof OutOfOrderSequenceException) {
-            errorMessage += "\nWritten offsets would not be recorded and no more records would be sent since the producer is fenced, " +
-                "indicating the task may be migrated out";
+        } else if (exception instanceof ProducerFencedException || exception instanceof InvalidProducerEpochException || exception instanceof OutOfOrderSequenceException) {
+            errorMessage += "\nWritten offsets would not be recorded and no more records would be sent since the producer is fenced, " + "indicating the task may be migrated out";
             sendException.set(new TaskMigratedException(errorMessage, exception));
         } else {
             if (exception instanceof RetriableException) {
-                errorMessage += "\nThe broker is either slow or in bad state (like not having enough replicas) in responding the request, " +
-                    "or the connection to broker was interrupted sending the request or receiving the response. " +
-                    "\nConsider overwriting `max.block.ms` and /or " +
-                    "`delivery.timeout.ms` to a larger value to wait longer for such scenarios and avoid timeout errors";
+                errorMessage += "\nThe broker is either slow or in bad state (like not having enough replicas) in responding the request, " + "or the connection to broker was interrupted sending the request or receiving the response. " + "\nConsider overwriting `max.block.ms` and /or " + "`delivery.timeout.ms` to a larger value to wait longer for such scenarios and avoid timeout errors";
                 sendException.set(new TaskCorruptedException(Collections.singleton(taskId)));
             } else {
                 if (productionExceptionHandler.handle(serializedRecord, exception) == ProductionExceptionHandlerResponse.FAIL) {
@@ -572,21 +232,15 @@
     }
 
     private boolean isFatalException(final Exception exception) {
-        final boolean securityException = exception instanceof AuthenticationException ||
-            exception instanceof AuthorizationException ||
-            exception instanceof SecurityDisabledException;
-
-        final boolean communicationException = exception instanceof InvalidTopicException ||
-            exception instanceof UnknownServerException ||
-            exception instanceof SerializationException ||
-            exception instanceof OffsetMetadataTooLarge ||
-            exception instanceof IllegalStateException;
+        final boolean securityException = exception instanceof AuthenticationException || exception instanceof AuthorizationException || exception instanceof SecurityDisabledException;
+
+        final boolean communicationException = exception instanceof InvalidTopicException || exception instanceof UnknownServerException || exception instanceof SerializationException || exception instanceof OffsetMetadataTooLarge || exception instanceof IllegalStateException;
 
         return securityException || communicationException;
     }
 
     /**
-     * @throws StreamsException fatal error that should cause the thread to die
+     * @throws StreamsException      fatal error that should cause the thread to die
      * @throws TaskMigratedException recoverable error that would cause the task to be removed
      */
     @Override
@@ -597,7 +251,7 @@
     }
 
     /**
-     * @throws StreamsException fatal error that should cause the thread to die
+     * @throws StreamsException      fatal error that should cause the thread to die
      * @throws TaskMigratedException recoverable error that would cause the task to be removed
      */
     @Override
@@ -614,7 +268,7 @@
     }
 
     /**
-     * @throws StreamsException fatal error that should cause the thread to die
+     * @throws StreamsException      fatal error that should cause the thread to die
      * @throws TaskMigratedException recoverable error that would cause the task to be removed
      */
     @Override
@@ -653,5 +307,4 @@
     Producer<byte[], byte[]> producer() {
         return streamsProducer.kafkaProducer();
     }
->>>>>>> 15418db6
 }