/*
 * Licensed to the Apache Software Foundation (ASF) under one or more
 * contributor license agreements. See the NOTICE file distributed with
 * this work for additional information regarding copyright ownership.
 * The ASF licenses this file to You under the Apache License, Version 2.0
 * (the "License"); you may not use this file except in compliance with
 * the License. You may obtain a copy of the License at
 *
 *    http://www.apache.org/licenses/LICENSE-2.0
 *
 * Unless required by applicable law or agreed to in writing, software
 * distributed under the License is distributed on an "AS IS" BASIS,
 * WITHOUT WARRANTIES OR CONDITIONS OF ANY KIND, either express or implied.
 * See the License for the specific language governing permissions and
 * limitations under the License.
 */
package org.apache.kafka.streams;

import org.apache.kafka.streams.state.HostInfo;

import java.util.Collections;
import java.util.Objects;
import java.util.Set;

/**
 * Represents all the metadata related to a key, where a particular key resides in a {@link KafkaStreams} application.
 * It contains the active {@link HostInfo} and a set of standby {@link HostInfo}s, denoting the instances where the key resides.
 * It also contains the partition number where the key belongs, which could be useful when used in conjunction with other APIs.
 * e.g: Relating with lags for that store partition.
 * NOTE: This is a point in time view. It may change as rebalances happen.
 */
public class KeyQueryMetadata {
<<<<<<< HEAD
	/**
	 * Sentinel to indicate that the KeyQueryMetadata is currently unavailable. This can occur during rebalance
	 * operations.
	 */
	public static final KeyQueryMetadata NOT_AVAILABLE =
			new KeyQueryMetadata(HostInfo.unavailable(), Collections.emptySet(), -1);

	private final HostInfo activeHost;

	private final Set<HostInfo> standbyHosts;

	private final int partition;

	public KeyQueryMetadata(final HostInfo activeHost, final Set<HostInfo> standbyHosts, final int partition) {
		this.activeHost = activeHost;
		this.standbyHosts = standbyHosts;
		this.partition = partition;
	}

	/**
	 * Get the active Kafka Streams instance for given key.
	 * @return active instance's {@link HostInfo}
	 * @deprecated Use {@link #activeHost()} instead.
	 */
	@Deprecated
	public HostInfo getActiveHost() {
		return activeHost;
	}

	/**
	 * Get the Kafka Streams instances that host the key as standbys.
	 * @return set of standby {@link HostInfo} or a empty set, if no standbys are configured
	 * @deprecated Use {@link #standbyHosts()} instead.
	 */
	@Deprecated
	public Set<HostInfo> getStandbyHosts() {
		return standbyHosts;
	}

	/**
	 * Get the store partition corresponding to the key.
	 * @return store partition number
	 * @deprecated Use {@link #partition()} instead.
	 */
	@Deprecated
	public int getPartition() {
		return partition;
	}

	/**
	 * Get the active Kafka Streams instance for given key.
	 * @return active instance's {@link HostInfo}
	 */
	public HostInfo activeHost() {
		return activeHost;
	}

	/**
	 * Get the Kafka Streams instances that host the key as standbys.
	 * @return set of standby {@link HostInfo} or a empty set, if no standbys are configured
	 */
	public Set<HostInfo> standbyHosts() {
		return standbyHosts;
	}

	/**
	 * Get the store partition corresponding to the key.
	 * @return store partition number
	 */
	public int partition() {
		return partition;
	}

	@Override
	public boolean equals(final Object obj) {
		if (!(obj instanceof KeyQueryMetadata)) {
			return false;
		}
		final KeyQueryMetadata keyQueryMetadata = (KeyQueryMetadata) obj;
		return Objects.equals(keyQueryMetadata.activeHost, activeHost)
				&& Objects.equals(keyQueryMetadata.standbyHosts, standbyHosts)
				&& Objects.equals(keyQueryMetadata.partition, partition);
	}

	@Override
	public String toString() {
		return "KeyQueryMetadata {" +
				"activeHost=" + activeHost +
				", standbyHosts=" + standbyHosts +
				", partition=" + partition +
				'}';
	}

	@Override
	public int hashCode() {
		return Objects.hash(activeHost, standbyHosts, partition);
	}
=======
    /**
     * Sentinel to indicate that the KeyQueryMetadata is currently unavailable. This can occur during rebalance
     * operations.
     */
    public static final KeyQueryMetadata NOT_AVAILABLE =
        new KeyQueryMetadata(HostInfo.unavailable(), Collections.emptySet(), -1);

    private final HostInfo activeHost;

    private final Set<HostInfo> standbyHosts;

    private final int partition;

    public KeyQueryMetadata(final HostInfo activeHost, final Set<HostInfo> standbyHosts, final int partition) {
        this.activeHost = activeHost;
        this.standbyHosts = standbyHosts;
        this.partition = partition;
    }

    /**
     * Get the active Kafka Streams instance for given key.
     *
     * @return active instance's {@link HostInfo}
     */
    public HostInfo activeHost() {
        return activeHost;
    }

    /**
     * Get the Kafka Streams instances that host the key as standbys.
     *
     * @return set of standby {@link HostInfo} or an empty set, if no standbys are configured
     */
    public Set<HostInfo> standbyHosts() {
        return standbyHosts;
    }

    /**
     * Get the store partition corresponding to the key.
     *
     * @return store partition number
     */
    public int partition() {
        return partition;
    }

    @Override
    public boolean equals(final Object obj) {
        if (!(obj instanceof KeyQueryMetadata)) {
            return false;
        }
        final KeyQueryMetadata keyQueryMetadata = (KeyQueryMetadata) obj;
        return Objects.equals(keyQueryMetadata.activeHost, activeHost)
            && Objects.equals(keyQueryMetadata.standbyHosts, standbyHosts)
            && Objects.equals(keyQueryMetadata.partition, partition);
    }

    @Override
    public String toString() {
        return "KeyQueryMetadata {" +
                "activeHost=" + activeHost +
                ", standbyHosts=" + standbyHosts +
                ", partition=" + partition +
                '}';
    }

    @Override
    public int hashCode() {
        return Objects.hash(activeHost, standbyHosts, partition);
    }
>>>>>>> 9494bebe
}<|MERGE_RESOLUTION|>--- conflicted
+++ resolved
@@ -30,105 +30,6 @@
  * NOTE: This is a point in time view. It may change as rebalances happen.
  */
 public class KeyQueryMetadata {
-<<<<<<< HEAD
-	/**
-	 * Sentinel to indicate that the KeyQueryMetadata is currently unavailable. This can occur during rebalance
-	 * operations.
-	 */
-	public static final KeyQueryMetadata NOT_AVAILABLE =
-			new KeyQueryMetadata(HostInfo.unavailable(), Collections.emptySet(), -1);
-
-	private final HostInfo activeHost;
-
-	private final Set<HostInfo> standbyHosts;
-
-	private final int partition;
-
-	public KeyQueryMetadata(final HostInfo activeHost, final Set<HostInfo> standbyHosts, final int partition) {
-		this.activeHost = activeHost;
-		this.standbyHosts = standbyHosts;
-		this.partition = partition;
-	}
-
-	/**
-	 * Get the active Kafka Streams instance for given key.
-	 * @return active instance's {@link HostInfo}
-	 * @deprecated Use {@link #activeHost()} instead.
-	 */
-	@Deprecated
-	public HostInfo getActiveHost() {
-		return activeHost;
-	}
-
-	/**
-	 * Get the Kafka Streams instances that host the key as standbys.
-	 * @return set of standby {@link HostInfo} or a empty set, if no standbys are configured
-	 * @deprecated Use {@link #standbyHosts()} instead.
-	 */
-	@Deprecated
-	public Set<HostInfo> getStandbyHosts() {
-		return standbyHosts;
-	}
-
-	/**
-	 * Get the store partition corresponding to the key.
-	 * @return store partition number
-	 * @deprecated Use {@link #partition()} instead.
-	 */
-	@Deprecated
-	public int getPartition() {
-		return partition;
-	}
-
-	/**
-	 * Get the active Kafka Streams instance for given key.
-	 * @return active instance's {@link HostInfo}
-	 */
-	public HostInfo activeHost() {
-		return activeHost;
-	}
-
-	/**
-	 * Get the Kafka Streams instances that host the key as standbys.
-	 * @return set of standby {@link HostInfo} or a empty set, if no standbys are configured
-	 */
-	public Set<HostInfo> standbyHosts() {
-		return standbyHosts;
-	}
-
-	/**
-	 * Get the store partition corresponding to the key.
-	 * @return store partition number
-	 */
-	public int partition() {
-		return partition;
-	}
-
-	@Override
-	public boolean equals(final Object obj) {
-		if (!(obj instanceof KeyQueryMetadata)) {
-			return false;
-		}
-		final KeyQueryMetadata keyQueryMetadata = (KeyQueryMetadata) obj;
-		return Objects.equals(keyQueryMetadata.activeHost, activeHost)
-				&& Objects.equals(keyQueryMetadata.standbyHosts, standbyHosts)
-				&& Objects.equals(keyQueryMetadata.partition, partition);
-	}
-
-	@Override
-	public String toString() {
-		return "KeyQueryMetadata {" +
-				"activeHost=" + activeHost +
-				", standbyHosts=" + standbyHosts +
-				", partition=" + partition +
-				'}';
-	}
-
-	@Override
-	public int hashCode() {
-		return Objects.hash(activeHost, standbyHosts, partition);
-	}
-=======
     /**
      * Sentinel to indicate that the KeyQueryMetadata is currently unavailable. This can occur during rebalance
      * operations.
@@ -199,5 +100,4 @@
     public int hashCode() {
         return Objects.hash(activeHost, standbyHosts, partition);
     }
->>>>>>> 9494bebe
 }