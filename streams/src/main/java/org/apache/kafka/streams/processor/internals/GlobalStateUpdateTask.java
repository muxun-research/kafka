--- conflicted
+++ resolved
@@ -51,9 +51,6 @@
     private final long flushInterval;
     private long lastFlush;
 
-<<<<<<< HEAD
-    public GlobalStateUpdateTask(final LogContext logContext, final ProcessorTopology topology, final InternalProcessorContext processorContext, final GlobalStateManager stateMgr, final DeserializationExceptionHandler deserializationExceptionHandler) {
-=======
     public GlobalStateUpdateTask(final LogContext logContext,
                                  final ProcessorTopology topology,
                                  final InternalProcessorContext processorContext,
@@ -62,7 +59,6 @@
                                  final Time time,
                                  final long flushInterval
                                  ) {
->>>>>>> 9494bebe
         this.logContext = logContext;
         this.log = logContext.logger(getClass());
         this.topology = topology;
@@ -84,7 +80,18 @@
         for (final String storeName : storeNames) {
             final String sourceTopic = storeNameToTopic.get(storeName);
             final SourceNode<?, ?> source = topology.source(sourceTopic);
-            deserializers.put(sourceTopic, new RecordDeserializer(source, deserializationExceptionHandler, logContext, droppedRecordsSensor(Thread.currentThread().getName(), processorContext.taskId().toString(), processorContext.metrics()))
+            deserializers.put(
+                sourceTopic,
+                new RecordDeserializer(
+                    source,
+                    deserializationExceptionHandler,
+                    logContext,
+                    droppedRecordsSensor(
+                        Thread.currentThread().getName(),
+                        processorContext.taskId().toString(),
+                        processorContext.metrics()
+                    )
+                )
             );
         }
         initTopology();
@@ -100,19 +107,21 @@
         final ConsumerRecord<Object, Object> deserialized = sourceNodeAndDeserializer.deserialize(processorContext, record);
 
         if (deserialized != null) {
-            final ProcessorRecordContext recordContext = new ProcessorRecordContext(deserialized.timestamp(), deserialized.offset(), deserialized.partition(), deserialized.topic(), deserialized.headers());
+            final ProcessorRecordContext recordContext =
+                new ProcessorRecordContext(
+                    deserialized.timestamp(),
+                    deserialized.offset(),
+                    deserialized.partition(),
+                    deserialized.topic(),
+                    deserialized.headers());
             processorContext.setRecordContext(recordContext);
             processorContext.setCurrentNode(sourceNodeAndDeserializer.sourceNode());
-<<<<<<< HEAD
-            final Record<Object, Object> toProcess = new Record<>(deserialized.key(), deserialized.value(), processorContext.timestamp(), processorContext.headers());
-=======
             final Record<Object, Object> toProcess = new Record<>(
                 deserialized.key(),
                 deserialized.value(),
                 processorContext.recordContext().timestamp(),
                 processorContext.recordContext().headers()
             );
->>>>>>> 9494bebe
             ((SourceNode<Object, Object>) sourceNodeAndDeserializer.sourceNode()).process(toProcess);
         }
 
