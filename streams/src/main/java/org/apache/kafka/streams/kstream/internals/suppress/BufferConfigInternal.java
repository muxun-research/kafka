--- conflicted
+++ resolved
@@ -32,17 +32,12 @@
 
     @Override
     public Suppressed.StrictBufferConfig withNoBound() {
-<<<<<<< HEAD
-        return new StrictBufferConfigImpl(Long.MAX_VALUE, Long.MAX_VALUE, SHUT_DOWN, // doesn't matter, given the bounds
-                getLogConfig());
-=======
         return new StrictBufferConfigImpl(
             Long.MAX_VALUE,
             Long.MAX_VALUE,
             SHUT_DOWN, // doesn't matter, given the bounds
             logConfig()
         );
->>>>>>> 9494bebe
     }
 
     @Override
