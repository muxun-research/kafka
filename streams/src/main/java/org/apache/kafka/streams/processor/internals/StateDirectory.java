--- conflicted
+++ resolved
@@ -16,21 +16,17 @@
  */
 package org.apache.kafka.streams.processor.internals;
 
+import com.fasterxml.jackson.annotation.JsonIgnoreProperties;
+import com.fasterxml.jackson.annotation.JsonProperty;
+import com.fasterxml.jackson.databind.ObjectMapper;
 import org.apache.kafka.common.utils.Time;
 import org.apache.kafka.common.utils.Utils;
 import org.apache.kafka.streams.StreamsConfig;
 import org.apache.kafka.streams.errors.ProcessorStateException;
 import org.apache.kafka.streams.errors.StreamsException;
 import org.apache.kafka.streams.processor.TaskId;
-
-import com.fasterxml.jackson.annotation.JsonIgnoreProperties;
-import com.fasterxml.jackson.annotation.JsonProperty;
-import com.fasterxml.jackson.databind.ObjectMapper;
-<<<<<<< HEAD
-=======
 import org.slf4j.Logger;
 import org.slf4j.LoggerFactory;
->>>>>>> 15418db6
 
 import java.io.File;
 import java.io.FileFilter;
@@ -43,14 +39,7 @@
 import java.nio.file.StandardOpenOption;
 import java.nio.file.attribute.PosixFilePermission;
 import java.nio.file.attribute.PosixFilePermissions;
-import java.util.ArrayList;
-import java.util.Arrays;
-import java.util.Collections;
-import java.util.HashMap;
-import java.util.List;
-import java.util.Objects;
-import java.util.Set;
-import java.util.UUID;
+import java.util.*;
 import java.util.concurrent.atomic.AtomicReference;
 import java.util.regex.Pattern;
 import java.util.stream.Collectors;
@@ -65,218 +54,6 @@
  */
 public class StateDirectory {
 
-<<<<<<< HEAD
-	private static final Pattern TASK_DIR_PATH_NAME = Pattern.compile("\\d+_\\d+");
-	private static final Logger log = LoggerFactory.getLogger(StateDirectory.class);
-	static final String LOCK_FILE_NAME = ".lock";
-
-	/* The process file is used to persist the process id across restarts.
-	 * For compatibility reasons you should only ever add fields to the json schema
-	 */
-	static final String PROCESS_FILE_NAME = "kafka-streams-process-metadata";
-
-	@JsonIgnoreProperties(ignoreUnknown = true)
-	static class StateDirectoryProcessFile {
-		@JsonProperty
-		private final UUID processId;
-
-		public StateDirectoryProcessFile() {
-			this.processId = null;
-		}
-
-		StateDirectoryProcessFile(final UUID processId) {
-			this.processId = processId;
-		}
-	}
-
-	private final Object taskDirCreationLock = new Object();
-	private final Time time;
-	private final String appId;
-	private final File stateDir;
-	private final boolean hasPersistentStores;
-
-	private final HashMap<TaskId, Thread> lockedTasksToOwner = new HashMap<>();
-
-	private FileChannel stateDirLockChannel;
-	private FileLock stateDirLock;
-
-	private FileChannel globalStateChannel;
-	private FileLock globalStateLock;
-
-	/**
-	 * Ensures that the state base directory as well as the application's sub-directory are created.
-	 * @param config              streams application configuration to read the root state directory path
-	 * @param time                system timer used to execute periodic cleanup procedure
-	 * @param hasPersistentStores only when the application's topology does have stores persisted on local file
-	 *                            system, we would go ahead and auto-create the corresponding application / task / store
-	 *                            directories whenever necessary; otherwise no directories would be created.
-	 * @throws ProcessorStateException if the base state directory or application state directory does not exist
-	 *                                 and could not be created when hasPersistentStores is enabled.
-	 */
-	public StateDirectory(final StreamsConfig config, final Time time, final boolean hasPersistentStores) {
-		this.time = time;
-		this.hasPersistentStores = hasPersistentStores;
-		this.appId = config.getString(StreamsConfig.APPLICATION_ID_CONFIG);
-		final String stateDirName = config.getString(StreamsConfig.STATE_DIR_CONFIG);
-		final File baseDir = new File(stateDirName);
-		stateDir = new File(baseDir, appId);
-
-		if (this.hasPersistentStores) {
-			if (!baseDir.exists() && !baseDir.mkdirs()) {
-				throw new ProcessorStateException(
-						String.format("base state directory [%s] doesn't exist and couldn't be created", stateDirName));
-			}
-			if (!stateDir.exists() && !stateDir.mkdir()) {
-				throw new ProcessorStateException(
-						String.format("state directory [%s] doesn't exist and couldn't be created", stateDir.getPath()));
-			}
-
-			if (stateDirName.startsWith(System.getProperty("java.io.tmpdir"))) {
-				log.warn("Using an OS temp directory in the state.dir property can cause failures with writing" +
-						" the checkpoint file due to the fact that this directory can be cleared by the OS." +
-						" Resolved state.dir: [" + stateDirName + "]");
-
-			}
-			// change the dir permission to "rwxr-x---" to avoid world readable
-			configurePermissions(baseDir);
-			configurePermissions(stateDir);
-		}
-	}
-
-	private void configurePermissions(final File file) {
-		final Path path = file.toPath();
-		if (path.getFileSystem().supportedFileAttributeViews().contains("posix")) {
-			final Set<PosixFilePermission> perms = PosixFilePermissions.fromString("rwxr-x---");
-			try {
-				Files.setPosixFilePermissions(path, perms);
-			} catch (final IOException e) {
-				log.error("Error changing permissions for the directory {} ", path, e);
-			}
-		} else {
-			boolean set = file.setReadable(true, true);
-			set &= file.setWritable(true, true);
-			set &= file.setExecutable(true, true);
-			if (!set) {
-				log.error("Failed to change permissions for the directory {}", file);
-			}
-		}
-	}
-
-	/**
-	 * @return true if the state directory was successfully locked
-	 */
-	private boolean lockStateDirectory() {
-		final File lockFile = new File(stateDir, LOCK_FILE_NAME);
-		try {
-			stateDirLockChannel = FileChannel.open(lockFile.toPath(), StandardOpenOption.CREATE, StandardOpenOption.WRITE);
-			stateDirLock = tryLock(stateDirLockChannel);
-		} catch (final IOException e) {
-			log.error("Unable to lock the state directory due to unexpected exception", e);
-			throw new ProcessorStateException("Failed to lock the state directory during startup", e);
-		}
-
-		return stateDirLock != null;
-	}
-
-	public UUID initializeProcessId() {
-		if (!hasPersistentStores) {
-			return UUID.randomUUID();
-		}
-
-		if (!lockStateDirectory()) {
-			log.error("Unable to obtain lock as state directory is already locked by another process");
-			throw new StreamsException("Unable to initialize state, this can happen if multiple instances of " +
-					"Kafka Streams are running in the same state directory");
-		}
-
-		final File processFile = new File(stateDir, PROCESS_FILE_NAME);
-		final ObjectMapper mapper = new ObjectMapper();
-
-		try {
-			if (processFile.exists()) {
-				try {
-					final StateDirectoryProcessFile processFileData = mapper.readValue(processFile, StateDirectoryProcessFile.class);
-					log.info("Reading UUID from process file: {}", processFileData.processId);
-					if (processFileData.processId != null) {
-						return processFileData.processId;
-					}
-				} catch (final Exception e) {
-					log.warn("Failed to read json process file", e);
-				}
-			}
-
-			final StateDirectoryProcessFile processFileData = new StateDirectoryProcessFile(UUID.randomUUID());
-			log.info("No process id found on disk, got fresh process id {}", processFileData.processId);
-
-			mapper.writeValue(processFile, processFileData);
-			return processFileData.processId;
-		} catch (final IOException e) {
-			log.error("Unable to read/write process file due to unexpected exception", e);
-			throw new ProcessorStateException(e);
-		}
-	}
-
-	/**
-	 * Get or create the directory for the provided {@link TaskId}.
-	 * @return directory for the {@link TaskId}
-	 * @throws ProcessorStateException if the task directory does not exists and could not be created
-	 */
-	public File getOrCreateDirectoryForTask(final TaskId taskId) {
-		final File taskDir = new File(stateDir, taskId.toString());
-		if (hasPersistentStores && !taskDir.exists()) {
-			synchronized (taskDirCreationLock) {
-				// to avoid a race condition, we need to check again if the directory does not exist:
-				// otherwise, two threads might pass the outer `if` (and enter the `then` block),
-				// one blocks on `synchronized` while the other creates the directory,
-				// and the blocking one fails when trying to create it after it's unblocked
-				if (!taskDir.exists() && !taskDir.mkdir()) {
-					throw new ProcessorStateException(
-							String.format("task directory [%s] doesn't exist and couldn't be created", taskDir.getPath()));
-				}
-			}
-		}
-		return taskDir;
-	}
-
-	/**
-	 * @return The File handle for the checkpoint in the given task's directory
-	 */
-	File checkpointFileFor(final TaskId taskId) {
-		return new File(getOrCreateDirectoryForTask(taskId), StateManagerUtil.CHECKPOINT_FILE_NAME);
-	}
-
-	/**
-	 * Decide if the directory of the task is empty or not
-	 */
-	boolean directoryForTaskIsEmpty(final TaskId taskId) {
-		final File taskDir = getOrCreateDirectoryForTask(taskId);
-
-		return taskDirEmpty(taskDir);
-	}
-
-	private boolean taskDirEmpty(final File taskDir) {
-		final File[] storeDirs = taskDir.listFiles(pathname ->
-				!pathname.getName().equals(LOCK_FILE_NAME) &&
-						!pathname.getName().equals(CHECKPOINT_FILE_NAME));
-
-		// if the task is stateless, storeDirs would be null
-		return storeDirs == null || storeDirs.length == 0;
-	}
-
-	/**
-	 * Get or create the directory for the global stores.
-	 * @return directory for the global stores
-	 * @throws ProcessorStateException if the global store directory does not exists and could not be created
-	 */
-	File globalStateDir() {
-		final File dir = new File(stateDir, "global");
-		if (hasPersistentStores && !dir.exists() && !dir.mkdir()) {
-			throw new ProcessorStateException(
-					String.format("global state directory [%s] doesn't exist and couldn't be created", dir.getPath()));
-		}
-		return dir;
-	}
-=======
     private static final Pattern TASK_DIR_PATH_NAME = Pattern.compile("\\d+_\\d+");
     private static final Pattern NAMED_TOPOLOGY_DIR_PATH_NAME = Pattern.compile("__.+__"); // named topology dirs follow '__Topology-Name__'
     private static final Logger log = LoggerFactory.getLogger(StateDirectory.class);
@@ -316,14 +93,12 @@
 
     /**
      * Ensures that the state base directory as well as the application's sub-directory are created.
-     *
      * @param config              streams application configuration to read the root state directory path
      * @param time                system timer used to execute periodic cleanup procedure
      * @param hasPersistentStores only when the application's topology does have stores persisted on local file
      *                            system, we would go ahead and auto-create the corresponding application / task / store
      *                            directories whenever necessary; otherwise no directories would be created.
      * @param hasNamedTopologies  whether this application is composed of independent named topologies
-     *
      * @throws ProcessorStateException if the base state directory or application state directory does not exist
      *                                 and could not be created when hasPersistentStores is enabled.
      */
@@ -338,21 +113,16 @@
 
         if (this.hasPersistentStores) {
             if (!baseDir.exists() && !baseDir.mkdirs()) {
-                throw new ProcessorStateException(
-                    String.format("base state directory [%s] doesn't exist and couldn't be created", stateDirName));
+                throw new ProcessorStateException(String.format("base state directory [%s] doesn't exist and couldn't be created", stateDirName));
             }
             if (!stateDir.exists() && !stateDir.mkdir()) {
-                throw new ProcessorStateException(
-                    String.format("state directory [%s] doesn't exist and couldn't be created", stateDir.getPath()));
+                throw new ProcessorStateException(String.format("state directory [%s] doesn't exist and couldn't be created", stateDir.getPath()));
             } else if (stateDir.exists() && !stateDir.isDirectory()) {
-                throw new ProcessorStateException(
-                    String.format("state directory [%s] can't be created as there is an existing file with the same name", stateDir.getPath()));
+                throw new ProcessorStateException(String.format("state directory [%s] can't be created as there is an existing file with the same name", stateDir.getPath()));
             }
 
             if (stateDirName.startsWith(System.getProperty("java.io.tmpdir"))) {
-                log.warn("Using an OS temp directory in the state.dir property can cause failures with writing" +
-                    " the checkpoint file due to the fact that this directory can be cleared by the OS." +
-                    " Resolved state.dir: [" + stateDirName + "]");
+                log.warn("Using an OS temp directory in the state.dir property can cause failures with writing" + " the checkpoint file due to the fact that this directory can be cleared by the OS." + " Resolved state.dir: [" + stateDirName + "]");
 
             }
             // change the dir permission to "rwxr-x---" to avoid world readable
@@ -390,8 +160,7 @@
             stateDirLock = tryLock(stateDirLockChannel);
         } catch (final IOException e) {
             log.error("Unable to lock the state directory due to unexpected exception", e);
-            throw new ProcessorStateException(String.format("Failed to lock the state directory [%s] during startup",
-                stateDir.getAbsolutePath()), e);
+            throw new ProcessorStateException(String.format("Failed to lock the state directory [%s] during startup", stateDir.getAbsolutePath()), e);
         }
         return stateDirLock != null;
     }
@@ -403,9 +172,7 @@
 
         if (!lockStateDirectory()) {
             log.error("Unable to obtain lock as state directory is already locked by another process");
-            throw new StreamsException(String.format("Unable to initialize state, this can happen if multiple instances of " +
-                                           "Kafka Streams are running in the same state directory " +
-                                           "(current state directory is [%s]", stateDir.getAbsolutePath()));
+            throw new StreamsException(String.format("Unable to initialize state, this can happen if multiple instances of " + "Kafka Streams are running in the same state directory " + "(current state directory is [%s]", stateDir.getAbsolutePath()));
         }
 
         final File processFile = new File(stateDir, PROCESS_FILE_NAME);
@@ -451,18 +218,14 @@
                     // one blocks on `synchronized` while the other creates the directory,
                     // and the blocking one fails when trying to create it after it's unblocked
                     if (!taskParentDir.exists() && !taskParentDir.mkdir()) {
-                        throw new ProcessorStateException(
-                            String.format("Parent [%s] of task directory [%s] doesn't exist and couldn't be created",
-                                taskParentDir.getPath(), taskDir.getPath()));
+                        throw new ProcessorStateException(String.format("Parent [%s] of task directory [%s] doesn't exist and couldn't be created", taskParentDir.getPath(), taskDir.getPath()));
                     }
                     if (!taskDir.exists() && !taskDir.mkdir()) {
-                        throw new ProcessorStateException(
-                            String.format("task directory [%s] doesn't exist and couldn't be created", taskDir.getPath()));
+                        throw new ProcessorStateException(String.format("task directory [%s] doesn't exist and couldn't be created", taskDir.getPath()));
                     }
                 }
             } else if (!taskDir.isDirectory()) {
-                throw new ProcessorStateException(
-                    String.format("state directory [%s] can't be created as there is an existing file with the same name", taskDir.getPath()));
+                throw new ProcessorStateException(String.format("state directory [%s] can't be created as there is an existing file with the same name", taskDir.getPath()));
             }
         }
         return taskDir;
@@ -501,8 +264,7 @@
     }
 
     private boolean taskDirIsEmpty(final File taskDir) {
-        final File[] storeDirs = taskDir.listFiles(pathname ->
-                !pathname.getName().equals(CHECKPOINT_FILE_NAME));
+        final File[] storeDirs = taskDir.listFiles(pathname -> !pathname.getName().equals(CHECKPOINT_FILE_NAME));
 
         boolean taskDirEmpty = true;
 
@@ -536,16 +298,13 @@
         final File dir = new File(stateDir, "global");
         if (hasPersistentStores) {
             if (!dir.exists() && !dir.mkdir()) {
-                throw new ProcessorStateException(
-                    String.format("global state directory [%s] doesn't exist and couldn't be created", dir.getPath()));
+                throw new ProcessorStateException(String.format("global state directory [%s] doesn't exist and couldn't be created", dir.getPath()));
             } else if (dir.exists() && !dir.isDirectory()) {
-                throw new ProcessorStateException(
-                    String.format("global state directory [%s] can't be created as there is an existing file with the same name", dir.getPath()));
+                throw new ProcessorStateException(String.format("global state directory [%s] can't be created as there is an existing file with the same name", dir.getPath()));
             }
         }
         return dir;
     }
->>>>>>> 15418db6
 
     private String logPrefix() {
         return String.format("stream-thread [%s]", Thread.currentThread().getName());
@@ -553,120 +312,6 @@
 
     /**
      * Get the lock for the {@link TaskId}s directory if it is available
-<<<<<<< HEAD
-	 * @param taskId task id
-	 * @return true if successful
-	 */
-	synchronized boolean lock(final TaskId taskId) {
-		if (!hasPersistentStores) {
-			return true;
-		}
-
-		final Thread lockOwner = lockedTasksToOwner.get(taskId);
-		if (lockOwner != null) {
-			if (lockOwner.equals(Thread.currentThread())) {
-				log.trace("{} Found cached state dir lock for task {}", logPrefix(), taskId);
-				// we already own the lock
-				return true;
-			} else {
-				// another thread owns the lock
-				return false;
-			}
-		} else if (!stateDir.exists()) {
-			log.error("Tried to lock task directory for {} but the state directory does not exist", taskId);
-			throw new IllegalStateException("The state directory has been deleted");
-		} else {
-			lockedTasksToOwner.put(taskId, Thread.currentThread());
-			// make sure the task directory actually exists, and create it if not
-			getOrCreateDirectoryForTask(taskId);
-			return true;
-		}
-	}
-
-	synchronized boolean lockGlobalState() throws IOException {
-        if (!hasPersistentStores) {
-			return true;
-		}
-
-		if (globalStateLock != null) {
-            log.trace("{} Found cached state dir lock for the global task", logPrefix());
-            return true;
-        }
-
-        final File lockFile = new File(globalStateDir(), LOCK_FILE_NAME);
-        final FileChannel channel;
-        try {
-            channel = FileChannel.open(lockFile.toPath(), StandardOpenOption.CREATE, StandardOpenOption.WRITE);
-        } catch (final NoSuchFileException e) {
-            // FileChannel.open(..) could throw NoSuchFileException when there is another thread
-            // concurrently deleting the parent directory (i.e. the directory of the taskId) of the lock
-            // file, in this case we will return immediately indicating locking failed.
-            return false;
-        }
-        final FileLock fileLock = tryLock(channel);
-        if (fileLock == null) {
-            channel.close();
-            return false;
-        }
-        globalStateChannel = channel;
-        globalStateLock = fileLock;
-
-        log.debug("{} Acquired global state dir lock", logPrefix());
-
-        return true;
-    }
-
-    synchronized void unlockGlobalState() throws IOException {
-        if (globalStateLock == null) {
-            return;
-        }
-        globalStateLock.release();
-        globalStateChannel.close();
-        globalStateLock = null;
-        globalStateChannel = null;
-
-        log.debug("{} Released global state dir lock", logPrefix());
-    }
-
-    /**
-	 * Unlock the state directory for the given {@link TaskId}.
-	 */
-	synchronized void unlock(final TaskId taskId) {
-		final Thread lockOwner = lockedTasksToOwner.get(taskId);
-		if (lockOwner != null && lockOwner.equals(Thread.currentThread())) {
-			lockedTasksToOwner.remove(taskId);
-			log.debug("{} Released state dir lock for task {}", logPrefix(), taskId);
-		}
-	}
-
-	public void close() {
-		if (hasPersistentStores) {
-			try {
-				stateDirLock.release();
-				stateDirLockChannel.close();
-
-				stateDirLock = null;
-				stateDirLockChannel = null;
-			} catch (final IOException e) {
-				log.error("Unexpected exception while unlocking the state dir", e);
-				throw new StreamsException("Failed to release the lock on the state directory", e);
-			}
-
-			// all threads should be stopped and cleaned up by now, so none should remain holding a lock
-			if (!lockedTasksToOwner.isEmpty()) {
-				log.error("Some task directories still locked while closing state, this indicates unclean shutdown: {}", lockedTasksToOwner);
-			}
-			if (globalStateLock != null) {
-				log.error("Global state lock is present while closing the state, this indicates unclean shutdown");
-			}
-		}
-	}
-
-	public synchronized void clean() {
-        try {
-            cleanRemovedTasksCalledByUser();
-		} catch (final Exception e) {
-=======
      * @param taskId task id
      * @return true if successful
      */
@@ -731,188 +376,34 @@
         try {
             cleanStateAndTaskDirectoriesCalledByUser();
         } catch (final Exception e) {
->>>>>>> 15418db6
             throw new StreamsException(e);
         }
 
         try {
-<<<<<<< HEAD
-			if (stateDir.exists()) {
-				Utils.delete(globalStateDir().getAbsoluteFile());
-			}
-		} catch (final IOException exception) {
-			log.error(
-					String.format("%s Failed to delete global state directory of %s due to an unexpected exception",
-							logPrefix(), appId),
-					exception
-			);
-			throw new StreamsException(exception);
-		}
-	}
-
-	/**
-	 * Remove the directories for any {@link TaskId}s that are no-longer
-=======
             if (stateDir.exists()) {
                 Utils.delete(globalStateDir().getAbsoluteFile());
             }
         } catch (final IOException exception) {
-            log.error(
-                String.format("%s Failed to delete global state directory of %s due to an unexpected exception",
-                    logPrefix(), appId),
-                exception
-            );
+            log.error(String.format("%s Failed to delete global state directory of %s due to an unexpected exception", logPrefix(), appId), exception);
             throw new StreamsException(exception);
         }
 
         try {
             if (hasPersistentStores && stateDir.exists() && !stateDir.delete()) {
-                log.warn(
-                    String.format("%s Failed to delete state store directory of %s for it is not empty",
-                        logPrefix(), stateDir.getAbsolutePath())
-                );
+                log.warn(String.format("%s Failed to delete state store directory of %s for it is not empty", logPrefix(), stateDir.getAbsolutePath()));
             }
         } catch (final SecurityException exception) {
-            log.error(
-                String.format("%s Failed to delete state store directory of %s due to an unexpected exception",
-                    logPrefix(), stateDir.getAbsolutePath()),
-                exception
-            );
+            log.error(String.format("%s Failed to delete state store directory of %s due to an unexpected exception", logPrefix(), stateDir.getAbsolutePath()), exception);
             throw new StreamsException(exception);
         }
     }
 
     /**
      * Remove the directories for any {@link TaskId}s that are no-longer
->>>>>>> 15418db6
      * owned by this {@link StreamThread} and aren't locked by either
      * another process or another {@link StreamThread}
      * @param cleanupDelayMs only remove directories if they haven't been modified for at least
      *                       this amount of time (milliseconds)
-<<<<<<< HEAD
-	 */
-	public synchronized void cleanRemovedTasks(final long cleanupDelayMs) {
-		try {
-			cleanRemovedTasksCalledByCleanerThread(cleanupDelayMs);
-		} catch (final Exception cannotHappen) {
-			throw new IllegalStateException("Should have swallowed exception.", cannotHappen);
-		}
-	}
-
-	private void cleanRemovedTasksCalledByCleanerThread(final long cleanupDelayMs) {
-		for (final File taskDir : listNonEmptyTaskDirectories()) {
-			final String dirName = taskDir.getName();
-			final TaskId id = TaskId.parse(dirName);
-			if (!lockedTasksToOwner.containsKey(id)) {
-				try {
-					if (lock(id)) {
-						final long now = time.milliseconds();
-						final long lastModifiedMs = taskDir.lastModified();
-						if (now > lastModifiedMs + cleanupDelayMs) {
-							log.info("{} Deleting obsolete state directory {} for task {} as {}ms has elapsed (cleanup delay is {}ms).",
-									logPrefix(), dirName, id, now - lastModifiedMs, cleanupDelayMs);
-							Utils.delete(taskDir, Collections.singletonList(new File(taskDir, LOCK_FILE_NAME)));
-						}
-					}
-				} catch (final IOException exception) {
-					log.warn(
-							String.format("%s Swallowed the following exception during deletion of obsolete state directory %s for task %s:",
-									logPrefix(), dirName, id),
-							exception
-					);
-				} finally {
-					unlock(id);
-				}
-			}
-		}
-	}
-
-	private void cleanRemovedTasksCalledByUser() throws Exception {
-		final AtomicReference<Exception> firstException = new AtomicReference<>();
-		for (final File taskDir : listAllTaskDirectories()) {
-			final String dirName = taskDir.getName();
-			final TaskId id = TaskId.parse(dirName);
-			if (!lockedTasksToOwner.containsKey(id)) {
-				try {
-					if (lock(id)) {
-						log.info("{} Deleting state directory {} for task {} as user calling cleanup.",
-								logPrefix(), dirName, id);
-						Utils.delete(taskDir, Collections.singletonList(new File(taskDir, LOCK_FILE_NAME)));
-					} else {
-						log.warn("{} Could not get lock for state directory {} for task {} as user calling cleanup.",
-								logPrefix(), dirName, id);
-					}
-				} catch (final OverlappingFileLockException | IOException exception) {
-					log.error(
-							String.format("%s Failed to delete state directory %s for task %s with exception:",
-									logPrefix(), dirName, id),
-							exception
-					);
-					firstException.compareAndSet(null, exception);
-				} finally {
-					try {
-						unlock(id);
-						// for manual user call, stream threads are not running so it is safe to delete
-						// the whole directory
-						Utils.delete(taskDir);
-					} catch (final IOException exception) {
-						log.error(
-								String.format("%s Failed to release lock on state directory %s for task %s with exception:",
-										logPrefix(), dirName, id),
-								exception
-						);
-						firstException.compareAndSet(null, exception);
-					}
-				}
-			}
-		}
-		final Exception exception = firstException.get();
-		if (exception != null) {
-			throw exception;
-		}
-	}
-
-	/**
-	 * List all of the task directories that are non-empty
-	 * @return The list of all the non-empty local directories for stream tasks
-	 */
-	File[] listNonEmptyTaskDirectories() {
-		final File[] taskDirectories;
-		if (!hasPersistentStores || !stateDir.exists()) {
-			taskDirectories = new File[0];
-		} else {
-			taskDirectories =
-					stateDir.listFiles(pathname -> {
-						if (!pathname.isDirectory() || !TASK_DIR_PATH_NAME.matcher(pathname.getName()).matches()) {
-							return false;
-						} else {
-							return !taskDirEmpty(pathname);
-						}
-					});
-		}
-
-		return taskDirectories == null ? new File[0] : taskDirectories;
-	}
-
-	/**
-	 * List all of the task directories
-	 * @return The list of all the existing local directories for stream tasks
-	 */
-	File[] listAllTaskDirectories() {
-		final File[] taskDirectories;
-		if (!hasPersistentStores || !stateDir.exists()) {
-			taskDirectories = new File[0];
-		} else {
-			taskDirectories =
-					stateDir.listFiles(pathname -> pathname.isDirectory()
-							&& TASK_DIR_PATH_NAME.matcher(pathname.getName()).matches());
-		}
-
-		return taskDirectories == null ? new File[0] : taskDirectories;
-	}
-
-	private FileLock tryLock(final FileChannel channel) throws IOException {
-=======
      */
     public synchronized void cleanRemovedTasks(final long cleanupDelayMs) {
         try {
@@ -932,17 +423,12 @@
                         final long now = time.milliseconds();
                         final long lastModifiedMs = taskDir.file().lastModified();
                         if (now - cleanupDelayMs > lastModifiedMs) {
-                            log.info("{} Deleting obsolete state directory {} for task {} as {}ms has elapsed (cleanup delay is {}ms).",
-                                logPrefix(), dirName, id, now - lastModifiedMs, cleanupDelayMs);
+                            log.info("{} Deleting obsolete state directory {} for task {} as {}ms has elapsed (cleanup delay is {}ms).", logPrefix(), dirName, id, now - lastModifiedMs, cleanupDelayMs);
                             Utils.delete(taskDir.file());
                         }
                     }
                 } catch (final IOException exception) {
-                    log.warn(
-                        String.format("%s Swallowed the following exception during deletion of obsolete state directory %s for task %s:",
-                            logPrefix(), dirName, id),
-                        exception
-                    );
+                    log.warn(String.format("%s Swallowed the following exception during deletion of obsolete state directory %s for task %s:", logPrefix(), dirName, id), exception);
                 } finally {
                     unlock(id);
                 }
@@ -955,7 +441,7 @@
     /**
      * Cleans up any leftover named topology directories that are empty, if any exist
      * @param logExceptionAsWarn if true, an exception will be logged as a warning
-     *                       if false, an exception will be logged as error
+     *                           if false, an exception will be logged as error
      * @return the first IOException to be encountered
      */
     private IOException maybeCleanEmptyNamedTopologyDirs(final boolean logExceptionAsWarn) {
@@ -964,9 +450,7 @@
         }
 
         final AtomicReference<IOException> firstException = new AtomicReference<>(null);
-        final File[] namedTopologyDirs = stateDir.listFiles(pathname ->
-                pathname.isDirectory() && NAMED_TOPOLOGY_DIR_PATH_NAME.matcher(pathname.getName()).matches()
-        );
+        final File[] namedTopologyDirs = stateDir.listFiles(pathname -> pathname.isDirectory() && NAMED_TOPOLOGY_DIR_PATH_NAME.matcher(pathname.getName()).matches());
         if (namedTopologyDirs != null) {
             for (final File namedTopologyDir : namedTopologyDirs) {
                 final File[] contents = namedTopologyDir.listFiles();
@@ -975,17 +459,9 @@
                         Utils.delete(namedTopologyDir);
                     } catch (final IOException exception) {
                         if (logExceptionAsWarn) {
-                            log.warn(
-                                String.format("%sSwallowed the following exception during deletion of named topology directory %s",
-                                    logPrefix(), namedTopologyDir.getName()),
-                                exception
-                            );
+                            log.warn(String.format("%sSwallowed the following exception during deletion of named topology directory %s", logPrefix(), namedTopologyDir.getName()), exception);
                         } else {
-                            log.error(
-                                String.format("%s Failed to delete named topology directory %s with exception:",
-                                    logPrefix(), namedTopologyDir.getName()),
-                                exception
-                            );
+                            log.error(String.format("%s Failed to delete named topology directory %s with exception:", logPrefix(), namedTopologyDir.getName()), exception);
                         }
                         firstException.compareAndSet(null, exception);
                     }
@@ -997,7 +473,6 @@
 
     /**
      * Clears out any local state found for the given NamedTopology after it was removed
-     *
      * @throws StreamsException if cleanup failed
      */
     public void clearLocalStateForNamedTopology(final String topologyName) {
@@ -1009,35 +484,27 @@
             Utils.delete(namedTopologyDir);
         } catch (final IOException e) {
             log.error("Hit an unexpected error while clearing local state for topology " + topologyName, e);
-            throw new StreamsException("Unable to delete state for the named topology " + topologyName,
-                                       e, new TaskId(-1, -1, topologyName)); // use dummy taskid to report source topology for this error
+            throw new StreamsException("Unable to delete state for the named topology " + topologyName, e, new TaskId(-1, -1, topologyName)); // use dummy taskid to report source topology for this error
         }
     }
 
     private void cleanStateAndTaskDirectoriesCalledByUser() throws Exception {
         if (!lockedTasksToOwner.isEmpty()) {
-            log.warn("Found some still-locked task directories when user requested to cleaning up the state, "
-                + "since Streams is not running any more these will be ignored to complete the cleanup");
+            log.warn("Found some still-locked task directories when user requested to cleaning up the state, " + "since Streams is not running any more these will be ignored to complete the cleanup");
         }
         final AtomicReference<Exception> firstException = new AtomicReference<>();
         for (final TaskDirectory taskDir : listAllTaskDirectories()) {
             final String dirName = taskDir.file().getName();
             final TaskId id = parseTaskDirectoryName(dirName, taskDir.namedTopology());
             try {
-                log.info("{} Deleting task directory {} for {} as user calling cleanup.",
-                    logPrefix(), dirName, id);
+                log.info("{} Deleting task directory {} for {} as user calling cleanup.", logPrefix(), dirName, id);
 
                 if (lockedTasksToOwner.containsKey(id)) {
-                    log.warn("{} Task {} in state directory {} was still locked by {}",
-                        logPrefix(), dirName, id, lockedTasksToOwner.get(id));
+                    log.warn("{} Task {} in state directory {} was still locked by {}", logPrefix(), dirName, id, lockedTasksToOwner.get(id));
                 }
                 Utils.delete(taskDir.file());
             } catch (final IOException exception) {
-                log.error(
-                    String.format("%s Failed to delete task directory %s for %s with exception:",
-                        logPrefix(), dirName, id),
-                    exception
-                );
+                log.error(String.format("%s Failed to delete task directory %s for %s with exception:", logPrefix(), dirName, id), exception);
                 firstException.compareAndSet(null, exception);
             }
         }
@@ -1080,16 +547,13 @@
                     final String namedTopology = parseNamedTopologyFromDirectory(namedTopologyDir.getName());
                     final File[] taskDirs = namedTopologyDir.listFiles(filter);
                     if (taskDirs != null) {
-                        taskDirectories.addAll(Arrays.stream(taskDirs)
-                            .map(f -> new TaskDirectory(f, namedTopology)).collect(Collectors.toList()));
+                        taskDirectories.addAll(Arrays.stream(taskDirs).map(f -> new TaskDirectory(f, namedTopology)).collect(Collectors.toList()));
                     }
                 }
             } else {
-                final File[] taskDirs =
-                    stateDir.listFiles(filter);
+                final File[] taskDirs = stateDir.listFiles(filter);
                 if (taskDirs != null) {
-                    taskDirectories.addAll(Arrays.stream(taskDirs)
-                                               .map(f -> new TaskDirectory(f, null)).collect(Collectors.toList()));
+                    taskDirectories.addAll(Arrays.stream(taskDirs).map(f -> new TaskDirectory(f, null)).collect(Collectors.toList()));
                 }
             }
         }
@@ -1098,7 +562,7 @@
     }
 
     private List<File> listNamedTopologyDirs() {
-        final File[] namedTopologyDirectories = stateDir.listFiles(f -> f.getName().startsWith("__") &&  f.getName().endsWith("__"));
+        final File[] namedTopologyDirectories = stateDir.listFiles(f -> f.getName().startsWith("__") && f.getName().endsWith("__"));
         return namedTopologyDirectories != null ? Arrays.asList(namedTopologyDirectories) : Collections.emptyList();
     }
 
@@ -1107,7 +571,6 @@
     }
 
     private FileLock tryLock(final FileChannel channel) throws IOException {
->>>>>>> 15418db6
         try {
             return channel.tryLock();
         } catch (final OverlappingFileLockException e) {
@@ -1141,8 +604,7 @@
                 return false;
             }
             final TaskDirectory that = (TaskDirectory) o;
-            return file.equals(that.file) &&
-                Objects.equals(namedTopology, that.namedTopology);
+            return file.equals(that.file) && Objects.equals(namedTopology, that.namedTopology);
         }
 
         @Override
