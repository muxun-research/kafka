/*
 * Licensed to the Apache Software Foundation (ASF) under one or more
 * contributor license agreements. See the NOTICE file distributed with
 * this work for additional information regarding copyright ownership.
 * The ASF licenses this file to You under the Apache License, Version 2.0
 * (the "License"); you may not use this file except in compliance with
 * the License. You may obtain a copy of the License at
 *
 *    http://www.apache.org/licenses/LICENSE-2.0
 *
 * Unless required by applicable law or agreed to in writing, software
 * distributed under the License is distributed on an "AS IS" BASIS,
 * WITHOUT WARRANTIES OR CONDITIONS OF ANY KIND, either express or implied.
 * See the License for the specific language governing permissions and
 * limitations under the License.
 */
package org.apache.kafka.streams.processor.api;

/**
<<<<<<< HEAD
 * An abstract implementation of {@link Processor} that manages the {@link ProcessorContext} instance and provides default no-op
 * implementation of {@link #close()}.
 * @param <KIn>  the type of input keys
 * @param <VIn>  the type of input values
=======
 * An abstract implementation of {@link Processor} that manages the {@link ProcessorContext} instance.
 *
 * @param <KIn> the type of input keys
 * @param <VIn> the type of input values
>>>>>>> 9494bebe
 * @param <KOut> the type of output keys
 * @param <VOut> the type of output values
 */
public abstract class ContextualProcessor<KIn, VIn, KOut, VOut> implements Processor<KIn, VIn, KOut, VOut> {

    private ProcessorContext<KOut, VOut> context;

    protected ContextualProcessor() {
    }

    @Override
    public void init(final ProcessorContext<KOut, VOut> context) {
        this.context = context;
    }

    /**
     * Get the processor's context set during {@link #init(ProcessorContext) initialization}.
     * @return the processor context; null only when called prior to {@link #init(ProcessorContext) initialization}.
     */
    protected final ProcessorContext<KOut, VOut> context() {
        return context;
    }
}<|MERGE_RESOLUTION|>--- conflicted
+++ resolved
@@ -17,17 +17,10 @@
 package org.apache.kafka.streams.processor.api;
 
 /**
-<<<<<<< HEAD
- * An abstract implementation of {@link Processor} that manages the {@link ProcessorContext} instance and provides default no-op
- * implementation of {@link #close()}.
- * @param <KIn>  the type of input keys
- * @param <VIn>  the type of input values
-=======
  * An abstract implementation of {@link Processor} that manages the {@link ProcessorContext} instance.
  *
  * @param <KIn> the type of input keys
  * @param <VIn> the type of input values
->>>>>>> 9494bebe
  * @param <KOut> the type of output keys
  * @param <VOut> the type of output values
  */
@@ -35,8 +28,7 @@
 
     private ProcessorContext<KOut, VOut> context;
 
-    protected ContextualProcessor() {
-    }
+    protected ContextualProcessor() {}
 
     @Override
     public void init(final ProcessorContext<KOut, VOut> context) {
@@ -45,6 +37,7 @@
 
     /**
      * Get the processor's context set during {@link #init(ProcessorContext) initialization}.
+     *
      * @return the processor context; null only when called prior to {@link #init(ProcessorContext) initialization}.
      */
     protected final ProcessorContext<KOut, VOut> context() {
