/*
 * Licensed to the Apache Software Foundation (ASF) under one or more
 * contributor license agreements. See the NOTICE file distributed with
 * this work for additional information regarding copyright ownership.
 * The ASF licenses this file to You under the Apache License, Version 2.0
 * (the "License"); you may not use this file except in compliance with
 * the License. You may obtain a copy of the License at
 *
 *    http://www.apache.org/licenses/LICENSE-2.0
 *
 * Unless required by applicable law or agreed to in writing, software
 * distributed under the License is distributed on an "AS IS" BASIS,
 * WITHOUT WARRANTIES OR CONDITIONS OF ANY KIND, either express or implied.
 * See the License for the specific language governing permissions and
 * limitations under the License.
 */
package org.apache.kafka.streams.processor.api;

/**
 * An abstract implementation of {@link Processor} that manages the {@link ProcessorContext} instance and provides default no-op
 * implementation of {@link #close()}.
 * @param <KIn>  the type of input keys
 * @param <VIn>  the type of input values
 * @param <KOut> the type of output keys
 * @param <VOut> the type of output values
 */
public abstract class ContextualProcessor<KIn, VIn, KOut, VOut> implements Processor<KIn, VIn, KOut, VOut> {

<<<<<<< HEAD
	protected ProcessorContext<KOut, VOut> context;
=======
    private ProcessorContext<KOut, VOut> context;
>>>>>>> 15418db6

	protected ContextualProcessor() {
	}

	@Override
	public void init(final ProcessorContext<KOut, VOut> context) {
		this.context = context;
	}

	/**
	 * Get the processor's context set during {@link #init(ProcessorContext) initialization}.
	 * @return the processor context; null only when called prior to {@link #init(ProcessorContext) initialization}.
	 */
	protected final ProcessorContext<KOut, VOut> context() {
		return context;
	}
}<|MERGE_RESOLUTION|>--- conflicted
+++ resolved
@@ -26,25 +26,21 @@
  */
 public abstract class ContextualProcessor<KIn, VIn, KOut, VOut> implements Processor<KIn, VIn, KOut, VOut> {
 
-<<<<<<< HEAD
-	protected ProcessorContext<KOut, VOut> context;
-=======
     private ProcessorContext<KOut, VOut> context;
->>>>>>> 15418db6
 
-	protected ContextualProcessor() {
-	}
+    protected ContextualProcessor() {
+    }
 
-	@Override
-	public void init(final ProcessorContext<KOut, VOut> context) {
-		this.context = context;
-	}
+    @Override
+    public void init(final ProcessorContext<KOut, VOut> context) {
+        this.context = context;
+    }
 
-	/**
-	 * Get the processor's context set during {@link #init(ProcessorContext) initialization}.
-	 * @return the processor context; null only when called prior to {@link #init(ProcessorContext) initialization}.
-	 */
-	protected final ProcessorContext<KOut, VOut> context() {
-		return context;
-	}
+    /**
+     * Get the processor's context set during {@link #init(ProcessorContext) initialization}.
+     * @return the processor context; null only when called prior to {@link #init(ProcessorContext) initialization}.
+     */
+    protected final ProcessorContext<KOut, VOut> context() {
+        return context;
+    }
 }