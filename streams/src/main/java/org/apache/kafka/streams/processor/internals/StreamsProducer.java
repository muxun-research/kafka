--- conflicted
+++ resolved
@@ -16,21 +16,11 @@
  */
 package org.apache.kafka.streams.processor.internals;
 
-import java.util.stream.Collectors;
 import org.apache.kafka.clients.consumer.CommitFailedException;
 import org.apache.kafka.clients.consumer.ConsumerGroupMetadata;
 import org.apache.kafka.clients.consumer.OffsetAndMetadata;
-import org.apache.kafka.clients.producer.Callback;
-import org.apache.kafka.clients.producer.KafkaProducer;
-import org.apache.kafka.clients.producer.Producer;
-import org.apache.kafka.clients.producer.ProducerConfig;
-import org.apache.kafka.clients.producer.ProducerRecord;
-import org.apache.kafka.clients.producer.RecordMetadata;
-import org.apache.kafka.common.KafkaException;
-import org.apache.kafka.common.Metric;
-import org.apache.kafka.common.MetricName;
-import org.apache.kafka.common.PartitionInfo;
-import org.apache.kafka.common.TopicPartition;
+import org.apache.kafka.clients.producer.*;
+import org.apache.kafka.common.*;
 import org.apache.kafka.common.errors.InvalidProducerEpochException;
 import org.apache.kafka.common.errors.ProducerFencedException;
 import org.apache.kafka.common.errors.TimeoutException;
@@ -51,6 +41,7 @@
 import java.util.Objects;
 import java.util.UUID;
 import java.util.concurrent.Future;
+import java.util.stream.Collectors;
 
 import static org.apache.kafka.streams.internals.StreamsConfigUtils.ProcessingMode.EXACTLY_ONCE_V2;
 import static org.apache.kafka.streams.processor.internals.ClientUtils.getTaskProducerClientId;
@@ -65,271 +56,6 @@
  * For non-EOS, the user should not call transaction related methods.
  */
 public class StreamsProducer {
-<<<<<<< HEAD
-	private final Logger log;
-	private final String logPrefix;
-
-	private final Map<String, Object> eosBetaProducerConfigs;
-	private final KafkaClientSupplier clientSupplier;
-	private final StreamThread.ProcessingMode processingMode;
-
-	private Producer<byte[], byte[]> producer;
-	private boolean transactionInFlight = false;
-	private boolean transactionInitialized = false;
-
-	public StreamsProducer(final StreamsConfig config,
-						   final String threadId,
-						   final KafkaClientSupplier clientSupplier,
-						   final TaskId taskId,
-						   final UUID processId,
-						   final LogContext logContext) {
-		Objects.requireNonNull(config, "config cannot be null");
-		Objects.requireNonNull(threadId, "threadId cannot be null");
-		this.clientSupplier = Objects.requireNonNull(clientSupplier, "clientSupplier cannot be null");
-		log = Objects.requireNonNull(logContext, "logContext cannot be null").logger(getClass());
-		logPrefix = logContext.logPrefix().trim();
-
-		processingMode = StreamThread.processingMode(config);
-
-		final Map<String, Object> producerConfigs;
-		switch (processingMode) {
-			case AT_LEAST_ONCE: {
-				producerConfigs = config.getProducerConfigs(getThreadProducerClientId(threadId));
-				eosBetaProducerConfigs = null;
-
-				break;
-			}
-			case EXACTLY_ONCE_ALPHA: {
-				producerConfigs = config.getProducerConfigs(
-						getTaskProducerClientId(
-								threadId,
-								Objects.requireNonNull(taskId, "taskId cannot be null for exactly-once alpha")
-						)
-				);
-
-				final String applicationId = config.getString(StreamsConfig.APPLICATION_ID_CONFIG);
-				producerConfigs.put(ProducerConfig.TRANSACTIONAL_ID_CONFIG, applicationId + "-" + taskId);
-
-				eosBetaProducerConfigs = null;
-
-				break;
-			}
-			case EXACTLY_ONCE_BETA: {
-				producerConfigs = config.getProducerConfigs(getThreadProducerClientId(threadId));
-
-				final String applicationId = config.getString(StreamsConfig.APPLICATION_ID_CONFIG);
-				producerConfigs.put(
-						ProducerConfig.TRANSACTIONAL_ID_CONFIG,
-						applicationId + "-" +
-								Objects.requireNonNull(processId, "processId cannot be null for exactly-once beta") +
-								"-" + threadId.split("-StreamThread-")[1]);
-
-				eosBetaProducerConfigs = producerConfigs;
-
-				break;
-			}
-			default:
-				throw new IllegalArgumentException("Unknown processing mode: " + processingMode);
-		}
-
-		producer = clientSupplier.getProducer(producerConfigs);
-	}
-
-	private String formatException(final String message) {
-		return message + " [" + logPrefix + "]";
-	}
-
-	boolean eosEnabled() {
-		return processingMode == StreamThread.ProcessingMode.EXACTLY_ONCE_ALPHA ||
-				processingMode == StreamThread.ProcessingMode.EXACTLY_ONCE_BETA;
-	}
-
-	/**
-	 * @throws IllegalStateException if EOS is disabled
-	 */
-	void initTransaction() {
-		if (!eosEnabled()) {
-			throw new IllegalStateException(formatException("Exactly-once is not enabled"));
-		}
-		if (!transactionInitialized) {
-			// initialize transactions if eos is turned on, which will block if the previous transaction has not
-			// completed yet; do not start the first transaction until the topology has been initialized later
-			try {
-				producer.initTransactions();
-				transactionInitialized = true;
-			} catch (final TimeoutException timeoutException) {
-				log.warn(
-						"Timeout exception caught trying to initialize transactions. " +
-								"The broker is either slow or in bad state (like not having enough replicas) in " +
-								"responding to the request, or the connection to broker was interrupted sending " +
-								"the request or receiving the response. " +
-								"Will retry initializing the task in the next loop. " +
-								"Consider overwriting {} to a larger value to avoid timeout errors",
-						ProducerConfig.MAX_BLOCK_MS_CONFIG
-				);
-
-				// re-throw to trigger `task.timeout.ms`
-				throw timeoutException;
-			} catch (final KafkaException exception) {
-				throw new StreamsException(
-						formatException("Error encountered trying to initialize transactions"),
-						exception
-				);
-			}
-		}
-	}
-
-	public void resetProducer() {
-		if (processingMode != EXACTLY_ONCE_BETA) {
-			throw new IllegalStateException(formatException("Exactly-once beta is not enabled"));
-		}
-
-		producer.close();
-
-		producer = clientSupplier.getProducer(eosBetaProducerConfigs);
-		transactionInitialized = false;
-	}
-
-	private void maybeBeginTransaction() {
-		if (eosEnabled() && !transactionInFlight) {
-			try {
-				producer.beginTransaction();
-				transactionInFlight = true;
-			} catch (final ProducerFencedException | InvalidProducerEpochException error) {
-				throw new TaskMigratedException(
-						formatException("Producer got fenced trying to begin a new transaction"),
-						error
-				);
-			} catch (final KafkaException error) {
-				throw new StreamsException(
-						formatException("Error encountered trying to begin a new transaction"),
-						error
-				);
-			}
-		}
-	}
-
-	Future<RecordMetadata> send(final ProducerRecord<byte[], byte[]> record,
-								final Callback callback) {
-		maybeBeginTransaction();
-		try {
-			return producer.send(record, callback);
-		} catch (final KafkaException uncaughtException) {
-			if (isRecoverable(uncaughtException)) {
-				// producer.send() call may throw a KafkaException which wraps a FencedException,
-				// in this case we should throw its wrapped inner cause so that it can be
-				// captured and re-wrapped as TaskMigratedException
-				throw new TaskMigratedException(
-						formatException("Producer got fenced trying to send a record"),
-						uncaughtException.getCause()
-				);
-			} else {
-				throw new StreamsException(
-						formatException(String.format("Error encountered trying to send record to topic %s", record.topic())),
-						uncaughtException
-				);
-			}
-		}
-	}
-
-	private static boolean isRecoverable(final KafkaException uncaughtException) {
-		return uncaughtException.getCause() instanceof ProducerFencedException ||
-				uncaughtException.getCause() instanceof InvalidProducerEpochException ||
-				uncaughtException.getCause() instanceof UnknownProducerIdException;
-	}
-
-	/**
-	 * @throws IllegalStateException if EOS is disabled
-	 * @throws TaskMigratedException
-	 */
-	protected void commitTransaction(final Map<TopicPartition, OffsetAndMetadata> offsets,
-									 final ConsumerGroupMetadata consumerGroupMetadata) {
-		if (!eosEnabled()) {
-			throw new IllegalStateException(formatException("Exactly-once is not enabled"));
-		}
-		maybeBeginTransaction();
-		try {
-			producer.sendOffsetsToTransaction(offsets, consumerGroupMetadata);
-			producer.commitTransaction();
-			transactionInFlight = false;
-		} catch (final ProducerFencedException | InvalidProducerEpochException | CommitFailedException error) {
-			throw new TaskMigratedException(
-					formatException("Producer got fenced trying to commit a transaction"),
-					error
-			);
-		} catch (final TimeoutException timeoutException) {
-			// re-throw to trigger `task.timeout.ms`
-			throw timeoutException;
-		} catch (final KafkaException error) {
-			throw new StreamsException(
-					formatException("Error encountered trying to commit a transaction"),
-					error
-			);
-		}
-	}
-
-	/**
-	 * @throws IllegalStateException if EOS is disabled
-	 */
-	void abortTransaction() {
-		if (!eosEnabled()) {
-			throw new IllegalStateException(formatException("Exactly-once is not enabled"));
-		}
-		if (transactionInFlight) {
-			try {
-				producer.abortTransaction();
-			} catch (final TimeoutException logAndSwallow) {
-				// no need to re-throw because we abort a TX only if we close a task dirty,
-				// and thus `task.timeout.ms` does not apply
-				log.warn(
-						"Aborting transaction failed due to timeout." +
-								" Will rely on broker to eventually abort the transaction after the transaction timeout passed.",
-						logAndSwallow
-				);
-			} catch (final ProducerFencedException | InvalidProducerEpochException error) {
-				// The producer is aborting the txn when there's still an ongoing one,
-				// which means that we did not commit the task while closing it, which
-				// means that it is a dirty close. Therefore it is possible that the dirty
-				// close is due to an fenced exception already thrown previously, and hence
-				// when calling abortTxn here the same exception would be thrown again.
-				// Even if the dirty close was not due to an observed fencing exception but
-				// something else (e.g. task corrupted) we can still ignore the exception here
-				// since transaction already got aborted by brokers/transactional-coordinator if this happens
-				log.debug("Encountered {} while aborting the transaction; this is expected and hence swallowed", error.getMessage());
-			} catch (final KafkaException error) {
-				throw new StreamsException(
-						formatException("Error encounter trying to abort a transaction"),
-						error
-				);
-			}
-			transactionInFlight = false;
-		}
-	}
-
-	/**
-	 * Cf {@link KafkaProducer#partitionsFor(String)}
-	 */
-	List<PartitionInfo> partitionsFor(final String topic) {
-		return producer.partitionsFor(topic);
-	}
-
-	Map<MetricName, ? extends Metric> metrics() {
-		return producer.metrics();
-	}
-
-	void flush() {
-		producer.flush();
-	}
-
-	void close() {
-		producer.close();
-	}
-
-	// for testing only
-	Producer<byte[], byte[]> kafkaProducer() {
-		return producer;
-	}
-=======
     private final Logger log;
     private final String logPrefix;
 
@@ -343,13 +69,7 @@
     private boolean transactionInitialized = false;
     private double oldProducerTotalBlockedTime = 0;
 
-    public StreamsProducer(final StreamsConfig config,
-                           final String threadId,
-                           final KafkaClientSupplier clientSupplier,
-                           final TaskId taskId,
-                           final UUID processId,
-                           final LogContext logContext,
-                           final Time time) {
+    public StreamsProducer(final StreamsConfig config, final String threadId, final KafkaClientSupplier clientSupplier, final TaskId taskId, final UUID processId, final LogContext logContext, final Time time) {
         Objects.requireNonNull(config, "config cannot be null");
         Objects.requireNonNull(threadId, "threadId cannot be null");
         this.clientSupplier = Objects.requireNonNull(clientSupplier, "clientSupplier cannot be null");
@@ -368,12 +88,7 @@
                 break;
             }
             case EXACTLY_ONCE_ALPHA: {
-                producerConfigs = config.getProducerConfigs(
-                    getTaskProducerClientId(
-                        threadId,
-                        Objects.requireNonNull(taskId, "taskId cannot be null for exactly-once alpha")
-                    )
-                );
+                producerConfigs = config.getProducerConfigs(getTaskProducerClientId(threadId, Objects.requireNonNull(taskId, "taskId cannot be null for exactly-once alpha")));
 
                 final String applicationId = config.getString(StreamsConfig.APPLICATION_ID_CONFIG);
                 producerConfigs.put(ProducerConfig.TRANSACTIONAL_ID_CONFIG, applicationId + "-" + taskId);
@@ -386,11 +101,7 @@
                 producerConfigs = config.getProducerConfigs(getThreadProducerClientId(threadId));
 
                 final String applicationId = config.getString(StreamsConfig.APPLICATION_ID_CONFIG);
-                producerConfigs.put(
-                    ProducerConfig.TRANSACTIONAL_ID_CONFIG,
-                    applicationId + "-" +
-                        Objects.requireNonNull(processId, "processId cannot be null for exactly-once v2") +
-                        "-" + threadId.split("-StreamThread-")[1]);
+                producerConfigs.put(ProducerConfig.TRANSACTIONAL_ID_CONFIG, applicationId + "-" + Objects.requireNonNull(processId, "processId cannot be null for exactly-once v2") + "-" + threadId.split("-StreamThread-")[1]);
 
                 eosV2ProducerConfigs = producerConfigs;
 
@@ -429,23 +140,12 @@
                 producer.initTransactions();
                 transactionInitialized = true;
             } catch (final TimeoutException timeoutException) {
-                log.warn(
-                    "Timeout exception caught trying to initialize transactions. " +
-                        "The broker is either slow or in bad state (like not having enough replicas) in " +
-                        "responding to the request, or the connection to broker was interrupted sending " +
-                        "the request or receiving the response. " +
-                        "Will retry initializing the task in the next loop. " +
-                        "Consider overwriting {} to a larger value to avoid timeout errors",
-                    ProducerConfig.MAX_BLOCK_MS_CONFIG
-                );
+                log.warn("Timeout exception caught trying to initialize transactions. " + "The broker is either slow or in bad state (like not having enough replicas) in " + "responding to the request, or the connection to broker was interrupted sending " + "the request or receiving the response. " + "Will retry initializing the task in the next loop. " + "Consider overwriting {} to a larger value to avoid timeout errors", ProducerConfig.MAX_BLOCK_MS_CONFIG);
 
                 // re-throw to trigger `task.timeout.ms`
                 throw timeoutException;
             } catch (final KafkaException exception) {
-                throw new StreamsException(
-                    formatException("Error encountered trying to initialize transactions"),
-                    exception
-                );
+                throw new StreamsException(formatException("Error encountered trying to initialize transactions"), exception);
             }
         }
     }
@@ -465,20 +165,13 @@
         transactionInitialized = false;
     }
 
-    private double getMetricValue(final Map<MetricName, ? extends Metric> metrics,
-                                  final String name) {
-        final List<MetricName> found = metrics.keySet().stream()
-            .filter(n -> n.name().equals(name))
-            .collect(Collectors.toList());
+    private double getMetricValue(final Map<MetricName, ? extends Metric> metrics, final String name) {
+        final List<MetricName> found = metrics.keySet().stream().filter(n -> n.name().equals(name)).collect(Collectors.toList());
         if (found.isEmpty()) {
             return 0.0;
         }
         if (found.size() > 1) {
-            final String err = String.format(
-                "found %d values for metric %s. total blocked time computation may be incorrect",
-                found.size(),
-                name
-            );
+            final String err = String.format("found %d values for metric %s. total blocked time computation may be incorrect", found.size(), name);
             log.error(err);
             throw new IllegalStateException(err);
         }
@@ -486,14 +179,7 @@
     }
 
     private double totalBlockedTime(final Producer<?, ?> producer) {
-        return getMetricValue(producer.metrics(), "bufferpool-wait-time-ns-total")
-            + getMetricValue(producer.metrics(), "flush-time-ns-total")
-            + getMetricValue(producer.metrics(), "txn-init-time-ns-total")
-            + getMetricValue(producer.metrics(), "txn-begin-time-ns-total")
-            + getMetricValue(producer.metrics(), "txn-send-offsets-time-ns-total")
-            + getMetricValue(producer.metrics(), "txn-commit-time-ns-total")
-            + getMetricValue(producer.metrics(), "txn-abort-time-ns-total")
-            + getMetricValue(producer.metrics(), "metadata-wait-time-ns-total");
+        return getMetricValue(producer.metrics(), "bufferpool-wait-time-ns-total") + getMetricValue(producer.metrics(), "flush-time-ns-total") + getMetricValue(producer.metrics(), "txn-init-time-ns-total") + getMetricValue(producer.metrics(), "txn-begin-time-ns-total") + getMetricValue(producer.metrics(), "txn-send-offsets-time-ns-total") + getMetricValue(producer.metrics(), "txn-commit-time-ns-total") + getMetricValue(producer.metrics(), "txn-abort-time-ns-total") + getMetricValue(producer.metrics(), "metadata-wait-time-ns-total");
     }
 
     public double totalBlockedTime() {
@@ -506,21 +192,14 @@
                 producer.beginTransaction();
                 transactionInFlight = true;
             } catch (final ProducerFencedException | InvalidProducerEpochException error) {
-                throw new TaskMigratedException(
-                    formatException("Producer got fenced trying to begin a new transaction"),
-                    error
-                );
+                throw new TaskMigratedException(formatException("Producer got fenced trying to begin a new transaction"), error);
             } catch (final KafkaException error) {
-                throw new StreamsException(
-                    formatException("Error encountered trying to begin a new transaction"),
-                    error
-                );
-            }
-        }
-    }
-
-    Future<RecordMetadata> send(final ProducerRecord<byte[], byte[]> record,
-                                final Callback callback) {
+                throw new StreamsException(formatException("Error encountered trying to begin a new transaction"), error);
+            }
+        }
+    }
+
+    Future<RecordMetadata> send(final ProducerRecord<byte[], byte[]> record, final Callback callback) {
         maybeBeginTransaction();
         try {
             return producer.send(record, callback);
@@ -529,31 +208,22 @@
                 // producer.send() call may throw a KafkaException which wraps a FencedException,
                 // in this case we should throw its wrapped inner cause so that it can be
                 // captured and re-wrapped as TaskMigratedException
-                throw new TaskMigratedException(
-                    formatException("Producer got fenced trying to send a record"),
-                    uncaughtException.getCause()
-                );
+                throw new TaskMigratedException(formatException("Producer got fenced trying to send a record"), uncaughtException.getCause());
             } else {
-                throw new StreamsException(
-                    formatException(String.format("Error encountered trying to send record to topic %s", record.topic())),
-                    uncaughtException
-                );
+                throw new StreamsException(formatException(String.format("Error encountered trying to send record to topic %s", record.topic())), uncaughtException);
             }
         }
     }
 
     private static boolean isRecoverable(final KafkaException uncaughtException) {
-        return uncaughtException.getCause() instanceof ProducerFencedException ||
-            uncaughtException.getCause() instanceof InvalidProducerEpochException ||
-            uncaughtException.getCause() instanceof UnknownProducerIdException;
+        return uncaughtException.getCause() instanceof ProducerFencedException || uncaughtException.getCause() instanceof InvalidProducerEpochException || uncaughtException.getCause() instanceof UnknownProducerIdException;
     }
 
     /**
      * @throws IllegalStateException if EOS is disabled
      * @throws TaskMigratedException
      */
-    protected void commitTransaction(final Map<TopicPartition, OffsetAndMetadata> offsets,
-                                     final ConsumerGroupMetadata consumerGroupMetadata) {
+    protected void commitTransaction(final Map<TopicPartition, OffsetAndMetadata> offsets, final ConsumerGroupMetadata consumerGroupMetadata) {
         if (!eosEnabled()) {
             throw new IllegalStateException(formatException("Exactly-once is not enabled"));
         }
@@ -566,18 +236,12 @@
             producer.commitTransaction();
             transactionInFlight = false;
         } catch (final ProducerFencedException | InvalidProducerEpochException | CommitFailedException error) {
-            throw new TaskMigratedException(
-                formatException("Producer got fenced trying to commit a transaction"),
-                error
-            );
+            throw new TaskMigratedException(formatException("Producer got fenced trying to commit a transaction"), error);
         } catch (final TimeoutException timeoutException) {
             // re-throw to trigger `task.timeout.ms`
             throw timeoutException;
         } catch (final KafkaException error) {
-            throw new StreamsException(
-                formatException("Error encountered trying to commit a transaction"),
-                error
-            );
+            throw new StreamsException(formatException("Error encountered trying to commit a transaction"), error);
         }
     }
 
@@ -594,11 +258,7 @@
             } catch (final TimeoutException logAndSwallow) {
                 // no need to re-throw because we abort a TX only if we close a task dirty,
                 // and thus `task.timeout.ms` does not apply
-                log.warn(
-                    "Aborting transaction failed due to timeout." +
-                        " Will rely on broker to eventually abort the transaction after the transaction timeout passed.",
-                    logAndSwallow
-                );
+                log.warn("Aborting transaction failed due to timeout." + " Will rely on broker to eventually abort the transaction after the transaction timeout passed.", logAndSwallow);
             } catch (final ProducerFencedException | InvalidProducerEpochException error) {
                 // The producer is aborting the txn when there's still an ongoing one,
                 // which means that we did not commit the task while closing it, which
@@ -610,10 +270,7 @@
                 // since transaction already got aborted by brokers/transactional-coordinator if this happens
                 log.debug("Encountered {} while aborting the transaction; this is expected and hence swallowed", error.getMessage());
             } catch (final KafkaException error) {
-                throw new StreamsException(
-                    formatException("Error encounter trying to abort a transaction"),
-                    error
-                );
+                throw new StreamsException(formatException("Error encounter trying to abort a transaction"), error);
             }
             transactionInFlight = false;
         }
@@ -642,5 +299,4 @@
     Producer<byte[], byte[]> kafkaProducer() {
         return producer;
     }
->>>>>>> 15418db6
 }