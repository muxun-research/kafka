/*
 * Licensed to the Apache Software Foundation (ASF) under one or more
 * contributor license agreements. See the NOTICE file distributed with
 * this work for additional information regarding copyright ownership.
 * The ASF licenses this file to You under the Apache License, Version 2.0
 * (the "License"); you may not use this file except in compliance with
 * the License. You may obtain a copy of the License at
 *
 *    http://www.apache.org/licenses/LICENSE-2.0
 *
 * Unless required by applicable law or agreed to in writing, software
 * distributed under the License is distributed on an "AS IS" BASIS,
 * WITHOUT WARRANTIES OR CONDITIONS OF ANY KIND, either express or implied.
 * See the License for the specific language governing permissions and
 * limitations under the License.
 */

package org.apache.kafka.streams.kstream.internals.graph;


import java.util.Optional;
import org.apache.kafka.streams.processor.internals.InternalTopologyBuilder;

import java.util.Arrays;
import java.util.Collection;
import java.util.LinkedHashSet;

public abstract class GraphNode {

<<<<<<< HEAD
	private final Collection<GraphNode> childNodes = new LinkedHashSet<>();
	private final Collection<GraphNode> parentNodes = new LinkedHashSet<>();
	private final String nodeName;
	private boolean keyChangingOperation;
	private boolean valueChangingOperation;
	private boolean mergeNode;
	private Integer buildPriority;
	private boolean hasWrittenToTopology = false;

	public GraphNode(final String nodeName) {
		this.nodeName = nodeName;
	}

	public Collection<GraphNode> parentNodes() {
		return parentNodes;
	}

	String[] parentNodeNames() {
		final String[] parentNames = new String[parentNodes.size()];
		int index = 0;
		for (final GraphNode parentNode : parentNodes) {
			parentNames[index++] = parentNode.nodeName();
		}
		return parentNames;
	}

	public boolean allParentsWrittenToTopology() {
		for (final GraphNode parentNode : parentNodes) {
			if (!parentNode.hasWrittenToTopology()) {
				return false;
			}
		}
		return true;
	}

	public Collection<GraphNode> children() {
		return new LinkedHashSet<>(childNodes);
	}

	public void clearChildren() {
		for (final GraphNode childNode : childNodes) {
			childNode.parentNodes.remove(this);
		}
		childNodes.clear();
	}

	public boolean removeChild(final GraphNode child) {
		return childNodes.remove(child) && child.parentNodes.remove(this);
	}

	public void addChild(final GraphNode childNode) {
		this.childNodes.add(childNode);
		childNode.parentNodes.add(this);
	}

	public String nodeName() {
		return nodeName;
	}

	public boolean isKeyChangingOperation() {
		return keyChangingOperation;
	}

	public boolean isValueChangingOperation() {
		return valueChangingOperation;
	}

	public boolean isMergeNode() {
		return mergeNode;
	}

	public void setMergeNode(final boolean mergeNode) {
		this.mergeNode = mergeNode;
	}

	public void setValueChangingOperation(final boolean valueChangingOperation) {
		this.valueChangingOperation = valueChangingOperation;
	}

	public void keyChangingOperation(final boolean keyChangingOperation) {
		this.keyChangingOperation = keyChangingOperation;
	}

	public void setBuildPriority(final int buildPriority) {
		this.buildPriority = buildPriority;
	}

	public Integer buildPriority() {
		return this.buildPriority;
	}

	public abstract void writeToTopology(final InternalTopologyBuilder topologyBuilder);

	public boolean hasWrittenToTopology() {
		return hasWrittenToTopology;
	}

	public void setHasWrittenToTopology(final boolean hasWrittenToTopology) {
		this.hasWrittenToTopology = hasWrittenToTopology;
	}

	@Override
	public String toString() {
		final String[] parentNames = parentNodeNames();
		return "StreamsGraphNode{" +
				"nodeName='" + nodeName + '\'' +
				", buildPriority=" + buildPriority +
				", hasWrittenToTopology=" + hasWrittenToTopology +
				", keyChangingOperation=" + keyChangingOperation +
				", valueChangingOperation=" + valueChangingOperation +
				", mergeNode=" + mergeNode +
				", parentNodes=" + Arrays.toString(parentNames) + '}';
	}
=======
    private final Collection<GraphNode> childNodes = new LinkedHashSet<>();
    private final Collection<GraphNode> parentNodes = new LinkedHashSet<>();
    private final String nodeName;
    private boolean keyChangingOperation;
    private boolean valueChangingOperation;
    private boolean mergeNode;
    private Integer buildPriority;
    private boolean hasWrittenToTopology = false;
    // whether the output of this node is versioned. if empty, the output of this node is not
    // explicitly materialized (as either a versioned or an unversioned store) and therefore
    // whether the output is to be considered versioned or not depends on its parent(s)
    private Optional<Boolean> outputVersioned = Optional.empty();

    public GraphNode(final String nodeName) {
        this.nodeName = nodeName;
    }

    public Collection<GraphNode> parentNodes() {
        return parentNodes;
    }

    String[] parentNodeNames() {
        final String[] parentNames = new String[parentNodes.size()];
        int index = 0;
        for (final GraphNode parentNode : parentNodes) {
            parentNames[index++] = parentNode.nodeName();
        }
        return parentNames;
    }

    public boolean allParentsWrittenToTopology() {
        for (final GraphNode parentNode : parentNodes) {
            if (!parentNode.hasWrittenToTopology()) {
                return false;
            }
        }
        return true;
    }

    public Collection<GraphNode> children() {
        return new LinkedHashSet<>(childNodes);
    }

    public void clearChildren() {
        for (final GraphNode childNode : childNodes) {
            childNode.parentNodes.remove(this);
        }
        childNodes.clear();
    }

    public boolean removeChild(final GraphNode child) {
        return childNodes.remove(child) && child.parentNodes.remove(this);
    }

    public void addChild(final GraphNode childNode) {
        this.childNodes.add(childNode);
        childNode.parentNodes.add(this);
    }

    public String nodeName() {
        return nodeName;
    }

    public boolean isKeyChangingOperation() {
        return keyChangingOperation;
    }

    public boolean isValueChangingOperation() {
        return valueChangingOperation;
    }

    public boolean isMergeNode() {
        return mergeNode;
    }

    public void setMergeNode(final boolean mergeNode) {
        this.mergeNode = mergeNode;
    }

    public void setValueChangingOperation(final boolean valueChangingOperation) {
        this.valueChangingOperation = valueChangingOperation;
    }

    public void keyChangingOperation(final boolean keyChangingOperation) {
        this.keyChangingOperation = keyChangingOperation;
    }

    public void setBuildPriority(final int buildPriority) {
        this.buildPriority = buildPriority;
    }

    public Integer buildPriority() {
        return this.buildPriority;
    }

    public abstract void writeToTopology(final InternalTopologyBuilder topologyBuilder);

    public boolean hasWrittenToTopology() {
        return hasWrittenToTopology;
    }

    public void setHasWrittenToTopology(final boolean hasWrittenToTopology) {
        this.hasWrittenToTopology = hasWrittenToTopology;
    }

    public Optional<Boolean> isOutputVersioned() {
        return outputVersioned;
    }

    public void setOutputVersioned(final boolean outputVersioned) {
        this.outputVersioned = Optional.of(outputVersioned);
    }

    @Override
    public String toString() {
        final String[] parentNames = parentNodeNames();
        return "StreamsGraphNode{" +
               "nodeName='" + nodeName + '\'' +
               ", buildPriority=" + buildPriority +
               ", hasWrittenToTopology=" + hasWrittenToTopology +
               ", keyChangingOperation=" + keyChangingOperation +
               ", valueChangingOperation=" + valueChangingOperation +
               ", mergeNode=" + mergeNode +
               ", parentNodes=" + Arrays.toString(parentNames) + '}';
    }
>>>>>>> 15418db6
}<|MERGE_RESOLUTION|>--- conflicted
+++ resolved
@@ -18,130 +18,15 @@
 package org.apache.kafka.streams.kstream.internals.graph;
 
 
-import java.util.Optional;
 import org.apache.kafka.streams.processor.internals.InternalTopologyBuilder;
 
 import java.util.Arrays;
 import java.util.Collection;
 import java.util.LinkedHashSet;
+import java.util.Optional;
 
 public abstract class GraphNode {
 
-<<<<<<< HEAD
-	private final Collection<GraphNode> childNodes = new LinkedHashSet<>();
-	private final Collection<GraphNode> parentNodes = new LinkedHashSet<>();
-	private final String nodeName;
-	private boolean keyChangingOperation;
-	private boolean valueChangingOperation;
-	private boolean mergeNode;
-	private Integer buildPriority;
-	private boolean hasWrittenToTopology = false;
-
-	public GraphNode(final String nodeName) {
-		this.nodeName = nodeName;
-	}
-
-	public Collection<GraphNode> parentNodes() {
-		return parentNodes;
-	}
-
-	String[] parentNodeNames() {
-		final String[] parentNames = new String[parentNodes.size()];
-		int index = 0;
-		for (final GraphNode parentNode : parentNodes) {
-			parentNames[index++] = parentNode.nodeName();
-		}
-		return parentNames;
-	}
-
-	public boolean allParentsWrittenToTopology() {
-		for (final GraphNode parentNode : parentNodes) {
-			if (!parentNode.hasWrittenToTopology()) {
-				return false;
-			}
-		}
-		return true;
-	}
-
-	public Collection<GraphNode> children() {
-		return new LinkedHashSet<>(childNodes);
-	}
-
-	public void clearChildren() {
-		for (final GraphNode childNode : childNodes) {
-			childNode.parentNodes.remove(this);
-		}
-		childNodes.clear();
-	}
-
-	public boolean removeChild(final GraphNode child) {
-		return childNodes.remove(child) && child.parentNodes.remove(this);
-	}
-
-	public void addChild(final GraphNode childNode) {
-		this.childNodes.add(childNode);
-		childNode.parentNodes.add(this);
-	}
-
-	public String nodeName() {
-		return nodeName;
-	}
-
-	public boolean isKeyChangingOperation() {
-		return keyChangingOperation;
-	}
-
-	public boolean isValueChangingOperation() {
-		return valueChangingOperation;
-	}
-
-	public boolean isMergeNode() {
-		return mergeNode;
-	}
-
-	public void setMergeNode(final boolean mergeNode) {
-		this.mergeNode = mergeNode;
-	}
-
-	public void setValueChangingOperation(final boolean valueChangingOperation) {
-		this.valueChangingOperation = valueChangingOperation;
-	}
-
-	public void keyChangingOperation(final boolean keyChangingOperation) {
-		this.keyChangingOperation = keyChangingOperation;
-	}
-
-	public void setBuildPriority(final int buildPriority) {
-		this.buildPriority = buildPriority;
-	}
-
-	public Integer buildPriority() {
-		return this.buildPriority;
-	}
-
-	public abstract void writeToTopology(final InternalTopologyBuilder topologyBuilder);
-
-	public boolean hasWrittenToTopology() {
-		return hasWrittenToTopology;
-	}
-
-	public void setHasWrittenToTopology(final boolean hasWrittenToTopology) {
-		this.hasWrittenToTopology = hasWrittenToTopology;
-	}
-
-	@Override
-	public String toString() {
-		final String[] parentNames = parentNodeNames();
-		return "StreamsGraphNode{" +
-				"nodeName='" + nodeName + '\'' +
-				", buildPriority=" + buildPriority +
-				", hasWrittenToTopology=" + hasWrittenToTopology +
-				", keyChangingOperation=" + keyChangingOperation +
-				", valueChangingOperation=" + valueChangingOperation +
-				", mergeNode=" + mergeNode +
-				", parentNodes=" + Arrays.toString(parentNames) + '}';
-	}
-=======
     private final Collection<GraphNode> childNodes = new LinkedHashSet<>();
     private final Collection<GraphNode> parentNodes = new LinkedHashSet<>();
     private final String nodeName;
@@ -258,14 +143,6 @@
     @Override
     public String toString() {
         final String[] parentNames = parentNodeNames();
-        return "StreamsGraphNode{" +
-               "nodeName='" + nodeName + '\'' +
-               ", buildPriority=" + buildPriority +
-               ", hasWrittenToTopology=" + hasWrittenToTopology +
-               ", keyChangingOperation=" + keyChangingOperation +
-               ", valueChangingOperation=" + valueChangingOperation +
-               ", mergeNode=" + mergeNode +
-               ", parentNodes=" + Arrays.toString(parentNames) + '}';
+        return "StreamsGraphNode{" + "nodeName='" + nodeName + '\'' + ", buildPriority=" + buildPriority + ", hasWrittenToTopology=" + hasWrittenToTopology + ", keyChangingOperation=" + keyChangingOperation + ", valueChangingOperation=" + valueChangingOperation + ", mergeNode=" + mergeNode + ", parentNodes=" + Arrays.toString(parentNames) + '}';
     }
->>>>>>> 15418db6
 }