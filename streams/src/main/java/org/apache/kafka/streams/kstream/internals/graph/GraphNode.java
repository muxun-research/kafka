--- conflicted
+++ resolved
@@ -23,10 +23,7 @@
 import java.util.Arrays;
 import java.util.Collection;
 import java.util.LinkedHashSet;
-<<<<<<< HEAD
-=======
 import java.util.LinkedList;
->>>>>>> 9494bebe
 import java.util.Optional;
 
 public abstract class GraphNode {
@@ -149,7 +146,14 @@
     @Override
     public String toString() {
         final String[] parentNames = parentNodeNames();
-        return "StreamsGraphNode{" + "nodeName='" + nodeName + '\'' + ", buildPriority=" + buildPriority + ", hasWrittenToTopology=" + hasWrittenToTopology + ", keyChangingOperation=" + keyChangingOperation + ", valueChangingOperation=" + valueChangingOperation + ", mergeNode=" + mergeNode + ", parentNodes=" + Arrays.toString(parentNames) + '}';
+        return "StreamsGraphNode{" +
+               "nodeName='" + nodeName + '\'' +
+               ", buildPriority=" + buildPriority +
+               ", hasWrittenToTopology=" + hasWrittenToTopology +
+               ", keyChangingOperation=" + keyChangingOperation +
+               ", valueChangingOperation=" + valueChangingOperation +
+               ", mergeNode=" + mergeNode +
+               ", parentNodes=" + Arrays.toString(parentNames) + '}';
     }
 
     public void addLabel(final Label label) {
