/*
 * Licensed to the Apache Software Foundation (ASF) under one or more
 * contributor license agreements. See the NOTICE file distributed with
 * this work for additional information regarding copyright ownership.
 * The ASF licenses this file to You under the Apache License, Version 2.0
 * (the "License"); you may not use this file except in compliance with
 * the License. You may obtain a copy of the License at
 *
 *    http://www.apache.org/licenses/LICENSE-2.0
 *
 * Unless required by applicable law or agreed to in writing, software
 * distributed under the License is distributed on an "AS IS" BASIS,
 * WITHOUT WARRANTIES OR CONDITIONS OF ANY KIND, either express or implied.
 * See the License for the specific language governing permissions and
 * limitations under the License.
 */
package org.apache.kafka.streams.processor.internals;

import org.apache.kafka.common.header.Headers;
import org.apache.kafka.common.serialization.Serde;
import org.apache.kafka.streams.StreamsMetrics;
import org.apache.kafka.streams.errors.StreamsException;
import org.apache.kafka.streams.processor.Cancellable;
import org.apache.kafka.streams.processor.ProcessorContext;
import org.apache.kafka.streams.processor.PunctuationType;
import org.apache.kafka.streams.processor.Punctuator;
import org.apache.kafka.streams.processor.StateRestoreCallback;
import org.apache.kafka.streams.processor.StateStore;
import org.apache.kafka.streams.processor.TaskId;
import org.apache.kafka.streams.processor.To;

import java.io.File;
import java.time.Duration;
import java.util.Map;
import java.util.Objects;

/**
 * {@code ProcessorContext} implementation that will throw on any forward call.
 */
public final class ForwardingDisabledProcessorContext implements ProcessorContext {
	private final ProcessorContext delegate;

<<<<<<< HEAD
	private static final String EXPLANATION = "ProcessorContext#forward() is not supported from this context, "
			+ "as the framework must ensure the key is not changed (#forward allows changing the key on "
			+ "messages which are sent). Try another function, which doesn't allow the key to be changed "
			+ "(for example - #tranformValues).";
=======
    private static final String EXPLANATION = "ProcessorContext#forward() is not supported from this context, "
        + "as the framework must ensure the key is not changed (#forward allows changing the key on "
        + "messages which are sent). Try another function, which doesn't allow the key to be changed "
        + "(for example - #transformValues).";
>>>>>>> 15418db6

	public ForwardingDisabledProcessorContext(final ProcessorContext delegate) {
		this.delegate = Objects.requireNonNull(delegate, "delegate");
	}

	@Override
	public String applicationId() {
		return delegate.applicationId();
	}

    @Override
    public TaskId taskId() {
        return delegate.taskId();
    }

    @Override
    public Serde<?> keySerde() {
        return delegate.keySerde();
    }

    @Override
    public Serde<?> valueSerde() {
        return delegate.valueSerde();
    }

    @Override
    public File stateDir() {
        return delegate.stateDir();
    }

    @Override
    public StreamsMetrics metrics() {
        return delegate.metrics();
    }

    @Override
    public void register(final StateStore store,
                         final StateRestoreCallback stateRestoreCallback) {
        delegate.register(store, stateRestoreCallback);
    }

	@Override
	public <S extends StateStore> S getStateStore(final String name) {
		return delegate.getStateStore(name);
	}

    @Override
    public Cancellable schedule(final Duration interval,
                                final PunctuationType type,
                                final Punctuator callback) throws IllegalArgumentException {
        return delegate.schedule(interval, type, callback);
    }

    @Override
    public <K, V> void forward(final K key, final V value) {
		throw new StreamsException(EXPLANATION);
    }

    @Override
    public <K, V> void forward(final K key, final V value, final To to) {
		throw new StreamsException(EXPLANATION);
    }

    @Override
    public void commit() {
        delegate.commit();
    }

    @Override
    public String topic() {
        return delegate.topic();
    }

    @Override
    public int partition() {
        return delegate.partition();
    }

    @Override
    public long offset() {
        return delegate.offset();
    }

    @Override
    public Headers headers() {
        return delegate.headers();
    }

    @Override
    public long timestamp() {
        return delegate.timestamp();
    }

	@Override
	public Map<String, Object> appConfigs() {
		return delegate.appConfigs();
	}

	@Override
	public Map<String, Object> appConfigsWithPrefix(final String prefix) {
		return delegate.appConfigsWithPrefix(prefix);
	}

	@Override
	public long currentSystemTimeMs() {
		return delegate.currentSystemTimeMs();
	}

	@Override
	public long currentStreamTimeMs() {
		return delegate.currentStreamTimeMs();
	}
}<|MERGE_RESOLUTION|>--- conflicted
+++ resolved
@@ -20,14 +20,7 @@
 import org.apache.kafka.common.serialization.Serde;
 import org.apache.kafka.streams.StreamsMetrics;
 import org.apache.kafka.streams.errors.StreamsException;
-import org.apache.kafka.streams.processor.Cancellable;
-import org.apache.kafka.streams.processor.ProcessorContext;
-import org.apache.kafka.streams.processor.PunctuationType;
-import org.apache.kafka.streams.processor.Punctuator;
-import org.apache.kafka.streams.processor.StateRestoreCallback;
-import org.apache.kafka.streams.processor.StateStore;
-import org.apache.kafka.streams.processor.TaskId;
-import org.apache.kafka.streams.processor.To;
+import org.apache.kafka.streams.processor.*;
 
 import java.io.File;
 import java.time.Duration;
@@ -38,28 +31,18 @@
  * {@code ProcessorContext} implementation that will throw on any forward call.
  */
 public final class ForwardingDisabledProcessorContext implements ProcessorContext {
-	private final ProcessorContext delegate;
+    private final ProcessorContext delegate;
 
-<<<<<<< HEAD
-	private static final String EXPLANATION = "ProcessorContext#forward() is not supported from this context, "
-			+ "as the framework must ensure the key is not changed (#forward allows changing the key on "
-			+ "messages which are sent). Try another function, which doesn't allow the key to be changed "
-			+ "(for example - #tranformValues).";
-=======
-    private static final String EXPLANATION = "ProcessorContext#forward() is not supported from this context, "
-        + "as the framework must ensure the key is not changed (#forward allows changing the key on "
-        + "messages which are sent). Try another function, which doesn't allow the key to be changed "
-        + "(for example - #transformValues).";
->>>>>>> 15418db6
+    private static final String EXPLANATION = "ProcessorContext#forward() is not supported from this context, " + "as the framework must ensure the key is not changed (#forward allows changing the key on " + "messages which are sent). Try another function, which doesn't allow the key to be changed " + "(for example - #transformValues).";
 
-	public ForwardingDisabledProcessorContext(final ProcessorContext delegate) {
-		this.delegate = Objects.requireNonNull(delegate, "delegate");
-	}
+    public ForwardingDisabledProcessorContext(final ProcessorContext delegate) {
+        this.delegate = Objects.requireNonNull(delegate, "delegate");
+    }
 
-	@Override
-	public String applicationId() {
-		return delegate.applicationId();
-	}
+    @Override
+    public String applicationId() {
+        return delegate.applicationId();
+    }
 
     @Override
     public TaskId taskId() {
@@ -87,31 +70,28 @@
     }
 
     @Override
-    public void register(final StateStore store,
-                         final StateRestoreCallback stateRestoreCallback) {
+    public void register(final StateStore store, final StateRestoreCallback stateRestoreCallback) {
         delegate.register(store, stateRestoreCallback);
     }
 
-	@Override
-	public <S extends StateStore> S getStateStore(final String name) {
-		return delegate.getStateStore(name);
-	}
+    @Override
+    public <S extends StateStore> S getStateStore(final String name) {
+        return delegate.getStateStore(name);
+    }
 
     @Override
-    public Cancellable schedule(final Duration interval,
-                                final PunctuationType type,
-                                final Punctuator callback) throws IllegalArgumentException {
+    public Cancellable schedule(final Duration interval, final PunctuationType type, final Punctuator callback) throws IllegalArgumentException {
         return delegate.schedule(interval, type, callback);
     }
 
     @Override
     public <K, V> void forward(final K key, final V value) {
-		throw new StreamsException(EXPLANATION);
+        throw new StreamsException(EXPLANATION);
     }
 
     @Override
     public <K, V> void forward(final K key, final V value, final To to) {
-		throw new StreamsException(EXPLANATION);
+        throw new StreamsException(EXPLANATION);
     }
 
     @Override
@@ -144,23 +124,23 @@
         return delegate.timestamp();
     }
 
-	@Override
-	public Map<String, Object> appConfigs() {
-		return delegate.appConfigs();
-	}
+    @Override
+    public Map<String, Object> appConfigs() {
+        return delegate.appConfigs();
+    }
 
-	@Override
-	public Map<String, Object> appConfigsWithPrefix(final String prefix) {
-		return delegate.appConfigsWithPrefix(prefix);
-	}
+    @Override
+    public Map<String, Object> appConfigsWithPrefix(final String prefix) {
+        return delegate.appConfigsWithPrefix(prefix);
+    }
 
-	@Override
-	public long currentSystemTimeMs() {
-		return delegate.currentSystemTimeMs();
-	}
+    @Override
+    public long currentSystemTimeMs() {
+        return delegate.currentSystemTimeMs();
+    }
 
-	@Override
-	public long currentStreamTimeMs() {
-		return delegate.currentStreamTimeMs();
-	}
+    @Override
+    public long currentStreamTimeMs() {
+        return delegate.currentStreamTimeMs();
+    }
 }