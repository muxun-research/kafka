/*
 * Licensed to the Apache Software Foundation (ASF) under one or more
 * contributor license agreements. See the NOTICE file distributed with
 * this work for additional information regarding copyright ownership.
 * The ASF licenses this file to You under the Apache License, Version 2.0
 * (the "License"); you may not use this file except in compliance with
 * the License. You may obtain a copy of the License at
 *
 *    http://www.apache.org/licenses/LICENSE-2.0
 *
 * Unless required by applicable law or agreed to in writing, software
 * distributed under the License is distributed on an "AS IS" BASIS,
 * WITHOUT WARRANTIES OR CONDITIONS OF ANY KIND, either express or implied.
 * See the License for the specific language governing permissions and
 * limitations under the License.
 */
package org.apache.kafka.streams.processor.internals;

import org.apache.kafka.common.header.Headers;
import org.apache.kafka.common.serialization.Serde;
import org.apache.kafka.streams.StreamsMetrics;
import org.apache.kafka.streams.errors.StreamsException;
import org.apache.kafka.streams.processor.*;

import java.io.File;
import java.time.Duration;
import java.util.Map;
import java.util.Objects;

/**
 * {@code ProcessorContext} implementation that will throw on any forward call.
 */
public final class ForwardingDisabledProcessorContext implements ProcessorContext {
    private final ProcessorContext delegate;

<<<<<<< HEAD
    private static final String EXPLANATION = "ProcessorContext#forward() is not supported from this context, " + "as the framework must ensure the key is not changed (#forward allows changing the key on " + "messages which are sent). Try another function, which doesn't allow the key to be changed " + "(for example - #transformValues).";
=======
    private static final String EXPLANATION = "ProcessorContext#forward() is not supported from this context, "
        + "as the framework must ensure the key is not changed (#forward allows changing the key on "
        + "messages which are sent). Use KStream.process() if you need to change the key.";
>>>>>>> 9494bebe

    public ForwardingDisabledProcessorContext(final ProcessorContext delegate) {
        this.delegate = Objects.requireNonNull(delegate, "delegate");
    }

    @Override
    public String applicationId() {
        return delegate.applicationId();
    }

    @Override
    public TaskId taskId() {
        return delegate.taskId();
    }

    @Override
    public Serde<?> keySerde() {
        return delegate.keySerde();
    }

    @Override
    public Serde<?> valueSerde() {
        return delegate.valueSerde();
    }

    @Override
    public File stateDir() {
        return delegate.stateDir();
    }

    @Override
    public StreamsMetrics metrics() {
        return delegate.metrics();
    }

    @Override
    public void register(final StateStore store, final StateRestoreCallback stateRestoreCallback) {
        delegate.register(store, stateRestoreCallback);
    }

    @Override
    public <S extends StateStore> S getStateStore(final String name) {
        return delegate.getStateStore(name);
    }

    @Override
    public Cancellable schedule(final Duration interval, final PunctuationType type, final Punctuator callback) throws IllegalArgumentException {
        return delegate.schedule(interval, type, callback);
    }

    @Override
    public <K, V> void forward(final K key, final V value) {
        throw new StreamsException(EXPLANATION);
    }

    @Override
    public <K, V> void forward(final K key, final V value, final To to) {
        throw new StreamsException(EXPLANATION);
    }

    @Override
    public void commit() {
        delegate.commit();
    }

    @Override
    public String topic() {
        return delegate.topic();
    }

    @Override
    public int partition() {
        return delegate.partition();
    }

    @Override
    public long offset() {
        return delegate.offset();
    }

    @Override
    public Headers headers() {
        return delegate.headers();
    }

    @Override
    public long timestamp() {
        return delegate.timestamp();
    }

    @Override
    public Map<String, Object> appConfigs() {
        return delegate.appConfigs();
    }

    @Override
    public Map<String, Object> appConfigsWithPrefix(final String prefix) {
        return delegate.appConfigsWithPrefix(prefix);
    }

    @Override
    public long currentSystemTimeMs() {
        return delegate.currentSystemTimeMs();
    }

    @Override
    public long currentStreamTimeMs() {
        return delegate.currentStreamTimeMs();
    }
}<|MERGE_RESOLUTION|>--- conflicted
+++ resolved
@@ -20,7 +20,14 @@
 import org.apache.kafka.common.serialization.Serde;
 import org.apache.kafka.streams.StreamsMetrics;
 import org.apache.kafka.streams.errors.StreamsException;
-import org.apache.kafka.streams.processor.*;
+import org.apache.kafka.streams.processor.Cancellable;
+import org.apache.kafka.streams.processor.ProcessorContext;
+import org.apache.kafka.streams.processor.PunctuationType;
+import org.apache.kafka.streams.processor.Punctuator;
+import org.apache.kafka.streams.processor.StateRestoreCallback;
+import org.apache.kafka.streams.processor.StateStore;
+import org.apache.kafka.streams.processor.TaskId;
+import org.apache.kafka.streams.processor.To;
 
 import java.io.File;
 import java.time.Duration;
@@ -33,13 +40,9 @@
 public final class ForwardingDisabledProcessorContext implements ProcessorContext {
     private final ProcessorContext delegate;
 
-<<<<<<< HEAD
-    private static final String EXPLANATION = "ProcessorContext#forward() is not supported from this context, " + "as the framework must ensure the key is not changed (#forward allows changing the key on " + "messages which are sent). Try another function, which doesn't allow the key to be changed " + "(for example - #transformValues).";
-=======
     private static final String EXPLANATION = "ProcessorContext#forward() is not supported from this context, "
         + "as the framework must ensure the key is not changed (#forward allows changing the key on "
         + "messages which are sent). Use KStream.process() if you need to change the key.";
->>>>>>> 9494bebe
 
     public ForwardingDisabledProcessorContext(final ProcessorContext delegate) {
         this.delegate = Objects.requireNonNull(delegate, "delegate");
@@ -76,7 +79,8 @@
     }
 
     @Override
-    public void register(final StateStore store, final StateRestoreCallback stateRestoreCallback) {
+    public void register(final StateStore store,
+                         final StateRestoreCallback stateRestoreCallback) {
         delegate.register(store, stateRestoreCallback);
     }
 
@@ -86,7 +90,9 @@
     }
 
     @Override
-    public Cancellable schedule(final Duration interval, final PunctuationType type, final Punctuator callback) throws IllegalArgumentException {
+    public Cancellable schedule(final Duration interval,
+                                final PunctuationType type,
+                                final Punctuator callback) throws IllegalArgumentException {
         return delegate.schedule(interval, type, callback);
     }
 
