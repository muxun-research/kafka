/*
 * Licensed to the Apache Software Foundation (ASF) under one or more
 * contributor license agreements. See the NOTICE file distributed with
 * this work for additional information regarding copyright ownership.
 * The ASF licenses this file to You under the Apache License, Version 2.0
 * (the "License"); you may not use this file except in compliance with
 * the License. You may obtain a copy of the License at
 *
 *    http://www.apache.org/licenses/LICENSE-2.0
 *
 * Unless required by applicable law or agreed to in writing, software
 * distributed under the License is distributed on an "AS IS" BASIS,
 * WITHOUT WARRANTIES OR CONDITIONS OF ANY KIND, either express or implied.
 * See the License for the specific language governing permissions and
 * limitations under the License.
 */
package org.apache.kafka.streams.state.internals;

import org.apache.kafka.common.utils.Bytes;
import org.apache.kafka.streams.kstream.Windowed;
import org.apache.kafka.streams.processor.ProcessorContext;
import org.apache.kafka.streams.processor.StateStore;
import org.apache.kafka.streams.processor.StateStoreContext;
import org.apache.kafka.streams.processor.internals.InternalProcessorContext;
import org.apache.kafka.streams.state.KeyValueIterator;
import org.apache.kafka.streams.state.SessionStore;

import static org.apache.kafka.streams.processor.internals.ProcessorContextUtils.asInternalProcessorContext;

/**
 * Simple wrapper around a {@link SessionStore} to support writing
 * updates to a changelog
 */
public class ChangeLoggingSessionBytesStore
    extends WrappedStateStore<SessionStore<Bytes, byte[]>, byte[], byte[]>
    implements SessionStore<Bytes, byte[]> {

<<<<<<< HEAD
	private InternalProcessorContext context;

	ChangeLoggingSessionBytesStore(final SessionStore<Bytes, byte[]> bytesStore) {
		super(bytesStore);
	}

	@Deprecated
	@Override
	public void init(final ProcessorContext context, final StateStore root) {
		super.init(context, root);
		this.context = asInternalProcessorContext(context);
	}

	@Override
	public void init(final StateStoreContext context, final StateStore root) {
		super.init(context, root);
		this.context = asInternalProcessorContext(context);
	}

	@Override
	public KeyValueIterator<Windowed<Bytes>, byte[]> findSessions(final Bytes key, final long earliestSessionEndTime, final long latestSessionStartTime) {
		return wrapped().findSessions(key, earliestSessionEndTime, latestSessionStartTime);
	}

	@Override
	public KeyValueIterator<Windowed<Bytes>, byte[]> backwardFindSessions(final Bytes key,
																		  final long earliestSessionEndTime,
																		  final long latestSessionStartTime) {
		return wrapped().backwardFindSessions(key, earliestSessionEndTime, latestSessionStartTime);
	}

	@Override
	public KeyValueIterator<Windowed<Bytes>, byte[]> findSessions(final Bytes keyFrom, final Bytes keyTo, final long earliestSessionEndTime, final long latestSessionStartTime) {
		return wrapped().findSessions(keyFrom, keyTo, earliestSessionEndTime, latestSessionStartTime);
	}

	@Override
	public KeyValueIterator<Windowed<Bytes>, byte[]> backwardFindSessions(final Bytes keyFrom, final Bytes keyTo,
																		  final long earliestSessionEndTime,
																		  final long latestSessionStartTime) {
		return wrapped().backwardFindSessions(keyFrom, keyTo, earliestSessionEndTime, latestSessionStartTime);
	}

	@Override
	public void remove(final Windowed<Bytes> sessionKey) {
		wrapped().remove(sessionKey);
		context.logChange(name(), SessionKeySchema.toBinary(sessionKey), null, context.timestamp());
	}

	@Override
	public void put(final Windowed<Bytes> sessionKey, final byte[] aggregate) {
		wrapped().put(sessionKey, aggregate);
		context.logChange(name(), SessionKeySchema.toBinary(sessionKey), aggregate, context.timestamp());
	}

	@Override
	public byte[] fetchSession(final Bytes key, final long startTime, final long endTime) {
		return wrapped().fetchSession(key, startTime, endTime);
	}

	@Override
	public KeyValueIterator<Windowed<Bytes>, byte[]> backwardFetch(final Bytes key) {
		return wrapped().backwardFetch(key);
	}

	@Override
	public KeyValueIterator<Windowed<Bytes>, byte[]> fetch(final Bytes key) {
		return wrapped().fetch(key);
	}

	@Override
	public KeyValueIterator<Windowed<Bytes>, byte[]> backwardFetch(final Bytes from, final Bytes to) {
		return wrapped().backwardFetch(from, to);
	}

	@Override
	public KeyValueIterator<Windowed<Bytes>, byte[]> fetch(final Bytes from, final Bytes to) {
		return wrapped().fetch(from, to);
	}
=======
    private InternalProcessorContext context;

    ChangeLoggingSessionBytesStore(final SessionStore<Bytes, byte[]> bytesStore) {
        super(bytesStore);
    }

    @Deprecated
    @Override
    public void init(final ProcessorContext context, final StateStore root) {
        this.context = asInternalProcessorContext(context);
        super.init(context, root);
    }

    @Override
    public void init(final StateStoreContext context, final StateStore root) {
        this.context = asInternalProcessorContext(context);
        super.init(context, root);
    }

    @Override
    public KeyValueIterator<Windowed<Bytes>, byte[]> findSessions(final Bytes key, final long earliestSessionEndTime, final long latestSessionStartTime) {
        return wrapped().findSessions(key, earliestSessionEndTime, latestSessionStartTime);
    }

    @Override
    public KeyValueIterator<Windowed<Bytes>, byte[]> backwardFindSessions(final Bytes key,
                                                                          final long earliestSessionEndTime,
                                                                          final long latestSessionStartTime) {
        return wrapped().backwardFindSessions(key, earliestSessionEndTime, latestSessionStartTime);
    }

    @Override
    public KeyValueIterator<Windowed<Bytes>, byte[]> findSessions(final Bytes keyFrom, final Bytes keyTo, final long earliestSessionEndTime, final long latestSessionStartTime) {
        return wrapped().findSessions(keyFrom, keyTo, earliestSessionEndTime, latestSessionStartTime);
    }

    @Override
    public KeyValueIterator<Windowed<Bytes>, byte[]> backwardFindSessions(final Bytes keyFrom, final Bytes keyTo,
                                                                          final long earliestSessionEndTime,
                                                                          final long latestSessionStartTime) {
        return wrapped().backwardFindSessions(keyFrom, keyTo, earliestSessionEndTime, latestSessionStartTime);
    }

    @Override
    public void remove(final Windowed<Bytes> sessionKey) {
        wrapped().remove(sessionKey);
        context.logChange(name(), SessionKeySchema.toBinary(sessionKey), null, context.timestamp(), wrapped().getPosition());
    }

    @Override
    public void put(final Windowed<Bytes> sessionKey, final byte[] aggregate) {
        wrapped().put(sessionKey, aggregate);
        context.logChange(name(), SessionKeySchema.toBinary(sessionKey), aggregate, context.timestamp(), wrapped().getPosition());
    }

    @Override
    public byte[] fetchSession(final Bytes key, final long earliestSessionEndTime, final long latestSessionStartTime) {
        return wrapped().fetchSession(key, earliestSessionEndTime, latestSessionStartTime);
    }

    @Override
    public KeyValueIterator<Windowed<Bytes>, byte[]> findSessions(final long earliestSessionEndTime,
                                                                  final long latestSessionEndTime) {
        return wrapped().findSessions(earliestSessionEndTime, latestSessionEndTime);
    }

    @Override
    public KeyValueIterator<Windowed<Bytes>, byte[]> backwardFetch(final Bytes key) {
        return wrapped().backwardFetch(key);
    }

    @Override
    public KeyValueIterator<Windowed<Bytes>, byte[]> fetch(final Bytes key) {
        return wrapped().fetch(key);
    }

    @Override
    public KeyValueIterator<Windowed<Bytes>, byte[]> backwardFetch(final Bytes keyFrom, final Bytes keyTo) {
        return wrapped().backwardFetch(keyFrom, keyTo);
    }

    @Override
    public KeyValueIterator<Windowed<Bytes>, byte[]> fetch(final Bytes keyFrom, final Bytes keyTo) {
        return wrapped().fetch(keyFrom, keyTo);
    }
>>>>>>> 15418db6
}<|MERGE_RESOLUTION|>--- conflicted
+++ resolved
@@ -31,91 +31,8 @@
  * Simple wrapper around a {@link SessionStore} to support writing
  * updates to a changelog
  */
-public class ChangeLoggingSessionBytesStore
-    extends WrappedStateStore<SessionStore<Bytes, byte[]>, byte[], byte[]>
-    implements SessionStore<Bytes, byte[]> {
+public class ChangeLoggingSessionBytesStore extends WrappedStateStore<SessionStore<Bytes, byte[]>, byte[], byte[]> implements SessionStore<Bytes, byte[]> {
 
-<<<<<<< HEAD
-	private InternalProcessorContext context;
-
-	ChangeLoggingSessionBytesStore(final SessionStore<Bytes, byte[]> bytesStore) {
-		super(bytesStore);
-	}
-
-	@Deprecated
-	@Override
-	public void init(final ProcessorContext context, final StateStore root) {
-		super.init(context, root);
-		this.context = asInternalProcessorContext(context);
-	}
-
-	@Override
-	public void init(final StateStoreContext context, final StateStore root) {
-		super.init(context, root);
-		this.context = asInternalProcessorContext(context);
-	}
-
-	@Override
-	public KeyValueIterator<Windowed<Bytes>, byte[]> findSessions(final Bytes key, final long earliestSessionEndTime, final long latestSessionStartTime) {
-		return wrapped().findSessions(key, earliestSessionEndTime, latestSessionStartTime);
-	}
-
-	@Override
-	public KeyValueIterator<Windowed<Bytes>, byte[]> backwardFindSessions(final Bytes key,
-																		  final long earliestSessionEndTime,
-																		  final long latestSessionStartTime) {
-		return wrapped().backwardFindSessions(key, earliestSessionEndTime, latestSessionStartTime);
-	}
-
-	@Override
-	public KeyValueIterator<Windowed<Bytes>, byte[]> findSessions(final Bytes keyFrom, final Bytes keyTo, final long earliestSessionEndTime, final long latestSessionStartTime) {
-		return wrapped().findSessions(keyFrom, keyTo, earliestSessionEndTime, latestSessionStartTime);
-	}
-
-	@Override
-	public KeyValueIterator<Windowed<Bytes>, byte[]> backwardFindSessions(final Bytes keyFrom, final Bytes keyTo,
-																		  final long earliestSessionEndTime,
-																		  final long latestSessionStartTime) {
-		return wrapped().backwardFindSessions(keyFrom, keyTo, earliestSessionEndTime, latestSessionStartTime);
-	}
-
-	@Override
-	public void remove(final Windowed<Bytes> sessionKey) {
-		wrapped().remove(sessionKey);
-		context.logChange(name(), SessionKeySchema.toBinary(sessionKey), null, context.timestamp());
-	}
-
-	@Override
-	public void put(final Windowed<Bytes> sessionKey, final byte[] aggregate) {
-		wrapped().put(sessionKey, aggregate);
-		context.logChange(name(), SessionKeySchema.toBinary(sessionKey), aggregate, context.timestamp());
-	}
-
-	@Override
-	public byte[] fetchSession(final Bytes key, final long startTime, final long endTime) {
-		return wrapped().fetchSession(key, startTime, endTime);
-	}
-
-	@Override
-	public KeyValueIterator<Windowed<Bytes>, byte[]> backwardFetch(final Bytes key) {
-		return wrapped().backwardFetch(key);
-	}
-
-	@Override
-	public KeyValueIterator<Windowed<Bytes>, byte[]> fetch(final Bytes key) {
-		return wrapped().fetch(key);
-	}
-
-	@Override
-	public KeyValueIterator<Windowed<Bytes>, byte[]> backwardFetch(final Bytes from, final Bytes to) {
-		return wrapped().backwardFetch(from, to);
-	}
-
-	@Override
-	public KeyValueIterator<Windowed<Bytes>, byte[]> fetch(final Bytes from, final Bytes to) {
-		return wrapped().fetch(from, to);
-	}
-=======
     private InternalProcessorContext context;
 
     ChangeLoggingSessionBytesStore(final SessionStore<Bytes, byte[]> bytesStore) {
@@ -141,9 +58,7 @@
     }
 
     @Override
-    public KeyValueIterator<Windowed<Bytes>, byte[]> backwardFindSessions(final Bytes key,
-                                                                          final long earliestSessionEndTime,
-                                                                          final long latestSessionStartTime) {
+    public KeyValueIterator<Windowed<Bytes>, byte[]> backwardFindSessions(final Bytes key, final long earliestSessionEndTime, final long latestSessionStartTime) {
         return wrapped().backwardFindSessions(key, earliestSessionEndTime, latestSessionStartTime);
     }
 
@@ -153,9 +68,7 @@
     }
 
     @Override
-    public KeyValueIterator<Windowed<Bytes>, byte[]> backwardFindSessions(final Bytes keyFrom, final Bytes keyTo,
-                                                                          final long earliestSessionEndTime,
-                                                                          final long latestSessionStartTime) {
+    public KeyValueIterator<Windowed<Bytes>, byte[]> backwardFindSessions(final Bytes keyFrom, final Bytes keyTo, final long earliestSessionEndTime, final long latestSessionStartTime) {
         return wrapped().backwardFindSessions(keyFrom, keyTo, earliestSessionEndTime, latestSessionStartTime);
     }
 
@@ -177,8 +90,7 @@
     }
 
     @Override
-    public KeyValueIterator<Windowed<Bytes>, byte[]> findSessions(final long earliestSessionEndTime,
-                                                                  final long latestSessionEndTime) {
+    public KeyValueIterator<Windowed<Bytes>, byte[]> findSessions(final long earliestSessionEndTime, final long latestSessionEndTime) {
         return wrapped().findSessions(earliestSessionEndTime, latestSessionEndTime);
     }
 
@@ -201,5 +113,4 @@
     public KeyValueIterator<Windowed<Bytes>, byte[]> fetch(final Bytes keyFrom, final Bytes keyTo) {
         return wrapped().fetch(keyFrom, keyTo);
     }
->>>>>>> 15418db6
 }