--- conflicted
+++ resolved
@@ -17,11 +17,7 @@
 package org.apache.kafka.streams.kstream;
 
 import org.apache.kafka.common.utils.Bytes;
-import org.apache.kafka.streams.KafkaStreams;
-import org.apache.kafka.streams.KeyValue;
-import org.apache.kafka.streams.StoreQueryParameters;
-import org.apache.kafka.streams.StreamsConfig;
-import org.apache.kafka.streams.Topology;
+import org.apache.kafka.streams.*;
 import org.apache.kafka.streams.state.KeyValueStore;
 import org.apache.kafka.streams.state.ReadOnlyKeyValueStore;
 import org.apache.kafka.streams.state.TimestampedKeyValueStore;
@@ -43,489 +39,6 @@
  */
 public interface KGroupedStream<K, V> {
 
-<<<<<<< HEAD
-	/**
-	 * Count the number of records in this stream by the grouped key.
-	 * Records with {@code null} key or value are ignored.
-	 * The result is written into a local {@link KeyValueStore} (which is basically an ever-updating materialized view).
-	 * Furthermore, updates to the store are sent downstream into a {@link KTable} changelog stream.
-	 * <p>
-	 * Not all updates might get sent downstream, as an internal cache is used to deduplicate consecutive updates to
-	 * the same key.
-	 * The rate of propagated updates depends on your input data rate, the number of distinct keys, the number of
-	 * parallel running Kafka Streams instances, and the {@link StreamsConfig configuration} parameters for
-	 * {@link StreamsConfig#CACHE_MAX_BYTES_BUFFERING_CONFIG cache size}, and
-	 * {@link StreamsConfig#COMMIT_INTERVAL_MS_CONFIG commit interval}.
-	 * <p>
-	 * For failure and recovery the store (which always will be of type {@link TimestampedKeyValueStore}) will be backed by
-	 * an internal changelog topic that will be created in Kafka.
-	 * The changelog topic will be named "${applicationId}-${internalStoreName}-changelog", where "applicationId" is
-	 * user-specified in {@link StreamsConfig} via parameter
-	 * {@link StreamsConfig#APPLICATION_ID_CONFIG APPLICATION_ID_CONFIG}, "internalStoreName" is an internal name
-	 * and "-changelog" is a fixed suffix.
-	 * Note that the internal store name may not be queryable through Interactive Queries.
-	 *
-	 * You can retrieve all generated internal topic names via {@link Topology#describe()}.
-	 *
-	 * @return a {@link KTable} that contains "update" records with unmodified keys and {@link Long} values that
-	 * represent the latest (rolling) count (i.e., number of records) for each key
-	 */
-	KTable<K, Long> count();
-
-	/**
-	 * Count the number of records in this stream by the grouped key.
-	 * Records with {@code null} key or value are ignored.
-	 * The result is written into a local {@link KeyValueStore} (which is basically an ever-updating materialized view).
-	 * Furthermore, updates to the store are sent downstream into a {@link KTable} changelog stream.
-	 * <p>
-	 * Not all updates might get sent downstream, as an internal cache is used to deduplicate consecutive updates to
-	 * the same key.
-	 * The rate of propagated updates depends on your input data rate, the number of distinct keys, the number of
-	 * parallel running Kafka Streams instances, and the {@link StreamsConfig configuration} parameters for
-	 * {@link StreamsConfig#CACHE_MAX_BYTES_BUFFERING_CONFIG cache size}, and
-	 * {@link StreamsConfig#COMMIT_INTERVAL_MS_CONFIG commit interval}.
-	 * <p>
-	 * For failure and recovery the store (which always will be of type {@link TimestampedKeyValueStore}) will be backed by
-	 * an internal changelog topic that will be created in Kafka.
-	 * The changelog topic will be named "${applicationId}-${internalStoreName}-changelog", where "applicationId" is
-	 * user-specified in {@link StreamsConfig} via parameter
-	 * {@link StreamsConfig#APPLICATION_ID_CONFIG APPLICATION_ID_CONFIG}, "internalStoreName" is an internal name
-	 * and "-changelog" is a fixed suffix.
-	 * Note that the internal store name may not be queryable through Interactive Queries.
-	 * <p>
-	 * You can retrieve all generated internal topic names via {@link Topology#describe()}.
-	 * @param named a {@link Named} config used to name the processor in the topology
-	 * @return a {@link KTable} that contains "update" records with unmodified keys and {@link Long} values that
-	 * represent the latest (rolling) count (i.e., number of records) for each key
-	 */
-	KTable<K, Long> count(final Named named);
-
-	/**
-	 * Count the number of records in this stream by the grouped key.
-	 * Records with {@code null} key or value are ignored.
-	 * The result is written into a local {@link KeyValueStore} (which is basically an ever-updating materialized view)
-	 * provided by the given store name in {@code materialized}.
-	 * Furthermore, updates to the store are sent downstream into a {@link KTable} changelog stream.
-	 * <p>
-	 * Not all updates might get sent downstream, as an internal cache is used to deduplicate consecutive updates to
-	 * the same key.
-	 * The rate of propagated updates depends on your input data rate, the number of distinct keys, the number of
-	 * parallel running Kafka Streams instances, and the {@link StreamsConfig configuration} parameters for
-	 * {@link StreamsConfig#CACHE_MAX_BYTES_BUFFERING_CONFIG cache size}, and
-	 * {@link StreamsConfig#COMMIT_INTERVAL_MS_CONFIG commit interval}.
-	 * <p>
-	 * To query the local {@link ReadOnlyKeyValueStore} it must be obtained via
-	 * {@link KafkaStreams#store(StoreQueryParameters) KafkaStreams#store(...)}.
-	 * <pre>{@code
-	 * KafkaStreams streams = ... // counting words
-	 * String queryableStoreName = "storeName"; // the store name should be the name of the store as defined by the Materialized instance
-	 * ReadOnlyKeyValueStore<K, ValueAndTimestamp<Long>> localStore = streams.store(queryableStoreName, QueryableStoreTypes.<K, ValueAndTimestamp<Long>>timestampedKeyValueStore());
-	 * K key = "some-word";
-	 * ValueAndTimestamp<Long> countForWord = localStore.get(key); // key must be local (application state is shared over all running Kafka Streams instances)
-	 * }</pre>
-	 * For non-local keys, a custom RPC mechanism must be implemented using {@link KafkaStreams#allMetadata()} to
-	 * query the value of the key on a parallel running instance of your Kafka Streams application.
-	 *
-	 * <p>
-	 * For failure and recovery the store (which always will be of type {@link TimestampedKeyValueStore} -- regardless of what
-	 * is specified in the parameter {@code materialized}) will be backed by an internal changelog topic that will be created in Kafka.
-	 * Therefore, the store name defined by the Materialized instance must be a valid Kafka topic name and cannot contain characters other than ASCII
-	 * alphanumerics, '.', '_' and '-'.
-	 * The changelog topic will be named "${applicationId}-${storeName}-changelog", where "applicationId" is
-	 * user-specified in {@link StreamsConfig} via parameter
-	 * {@link StreamsConfig#APPLICATION_ID_CONFIG APPLICATION_ID_CONFIG}, "storeName" is the
-	 * provide store name defined in {@code Materialized}, and "-changelog" is a fixed suffix.
-	 * <p>
-	 * You can retrieve all generated internal topic names via {@link Topology#describe()}.
-	 * @param materialized an instance of {@link Materialized} used to materialize a state store. Cannot be {@code null}.
-	 *                     Note: the valueSerde will be automatically set to {@link org.apache.kafka.common.serialization.Serdes#Long() Serdes#Long()}
-	 *                     if there is no valueSerde provided
-	 * @return a {@link KTable} that contains "update" records with unmodified keys and {@link Long} values that
-	 * represent the latest (rolling) count (i.e., number of records) for each key
-	 */
-	KTable<K, Long> count(final Materialized<K, Long, KeyValueStore<Bytes, byte[]>> materialized);
-
-	/**
-	 * Count the number of records in this stream by the grouped key.
-	 * Records with {@code null} key or value are ignored.
-	 * The result is written into a local {@link KeyValueStore} (which is basically an ever-updating materialized view)
-	 * provided by the given store name in {@code materialized}.
-	 * Furthermore, updates to the store are sent downstream into a {@link KTable} changelog stream.
-	 * <p>
-	 * Not all updates might get sent downstream, as an internal cache is used to deduplicate consecutive updates to
-	 * the same key.
-	 * The rate of propagated updates depends on your input data rate, the number of distinct keys, the number of
-	 * parallel running Kafka Streams instances, and the {@link StreamsConfig configuration} parameters for
-	 * {@link StreamsConfig#CACHE_MAX_BYTES_BUFFERING_CONFIG cache size}, and
-	 * {@link StreamsConfig#COMMIT_INTERVAL_MS_CONFIG commit interval}.
-	 * <p>
-	 * To query the local {@link ReadOnlyKeyValueStore} it must be obtained via
-	 * {@link KafkaStreams#store(StoreQueryParameters) KafkaStreams#store(...)}.
-	 * <pre>{@code
-	 * KafkaStreams streams = ... // counting words
-	 * String queryableStoreName = "storeName"; // the store name should be the name of the store as defined by the Materialized instance
-	 * ReadOnlyKeyValueStore<K, ValueAndTimestamp<Long>> localStore = streams.store(queryableStoreName, QueryableStoreTypes.<K, ValueAndTimestamp<Long>>timestampedKeyValueStore());
-	 * K key = "some-word";
-	 * ValueAndTimestamp<Long> countForWord = localStore.get(key); // key must be local (application state is shared over all running Kafka Streams instances)
-	 * }</pre>
-	 * For non-local keys, a custom RPC mechanism must be implemented using {@link KafkaStreams#allMetadata()} to
-	 * query the value of the key on a parallel running instance of your Kafka Streams application.
-	 *
-	 * <p>
-	 * For failure and recovery the store (which always will be of type {@link TimestampedKeyValueStore} -- regardless of what
-	 * is specified in the parameter {@code materialized}) will be backed by an internal changelog topic that will be created in Kafka.
-	 * Therefore, the store name defined by the Materialized instance must be a valid Kafka topic name and cannot contain characters other than ASCII
-	 * alphanumerics, '.', '_' and '-'.
-	 * The changelog topic will be named "${applicationId}-${storeName}-changelog", where "applicationId" is
-	 * user-specified in {@link StreamsConfig} via parameter
-	 * {@link StreamsConfig#APPLICATION_ID_CONFIG APPLICATION_ID_CONFIG}, "storeName" is the
-	 * provide store name defined in {@code Materialized}, and "-changelog" is a fixed suffix.
-	 * <p>
-	 * You can retrieve all generated internal topic names via {@link Topology#describe()}.
-	 * @param named        a {@link Named} config used to name the processor in the topology
-	 * @param materialized an instance of {@link Materialized} used to materialize a state store. Cannot be {@code null}.
-	 *                     Note: the valueSerde will be automatically set to {@link org.apache.kafka.common.serialization.Serdes#Long() Serdes#Long()}
-	 *                     if there is no valueSerde provided
-	 * @return a {@link KTable} that contains "update" records with unmodified keys and {@link Long} values that
-	 * represent the latest (rolling) count (i.e., number of records) for each key
-	 */
-	KTable<K, Long> count(final Named named,
-						  final Materialized<K, Long, KeyValueStore<Bytes, byte[]>> materialized);
-
-	/**
-	 * Combine the values of records in this stream by the grouped key.
-	 * Records with {@code null} key or value are ignored.
-	 * Combining implies that the type of the aggregate result is the same as the type of the input value
-	 * (c.f. {@link #aggregate(Initializer, Aggregator)}).
-	 * <p>
-	 * The specified {@link Reducer} is applied for each input record and computes a new aggregate using the current
-	 * aggregate and the record's value.
-	 * If there is no current aggregate the {@link Reducer} is not applied and the new aggregate will be the record's
-	 * value as-is.
-	 * Thus, {@code reduce(Reducer)} can be used to compute aggregate functions like sum, min, or max.
-	 * <p>
-	 * Not all updates might get sent downstream, as an internal cache is used to deduplicate consecutive updates to
-	 * the same key.
-	 * The rate of propagated updates depends on your input data rate, the number of distinct keys, the number of
-	 * parallel running Kafka Streams instances, and the {@link StreamsConfig configuration} parameters for
-	 * {@link StreamsConfig#CACHE_MAX_BYTES_BUFFERING_CONFIG cache size}, and
-	 * {@link StreamsConfig#COMMIT_INTERVAL_MS_CONFIG commit interval}.
-	 *
-	 * <p>
-	 * For failure and recovery the store (which always will be of type {@link TimestampedKeyValueStore}) will be backed by
-	 * an internal changelog topic that will be created in Kafka.
-	 * The changelog topic will be named "${applicationId}-${internalStoreName}-changelog", where "applicationId" is
-	 * user-specified in {@link StreamsConfig} via parameter
-	 * {@link StreamsConfig#APPLICATION_ID_CONFIG APPLICATION_ID_CONFIG}, "internalStoreName" is an internal name
-	 * and "-changelog" is a fixed suffix.
-	 * Note that the internal store name may not be queryable through Interactive Queries.
-	 * <p>
-	 * You can retrieve all generated internal topic names via {@link Topology#describe()}.
-	 * @param reducer a {@link Reducer} that computes a new aggregate result. Cannot be {@code null}.
-	 * @return a {@link KTable} that contains "update" records with unmodified keys, and values that represent the
-	 * latest (rolling) aggregate for each key. If the reduce function returns {@code null}, it is then interpreted as
-	 * deletion for the key, and future messages of the same key coming from upstream operators
-	 * will be handled as newly initialized value.
-	 */
-	KTable<K, V> reduce(final Reducer<V> reducer);
-
-	/**
-	 * Combine the value of records in this stream by the grouped key.
-	 * Records with {@code null} key or value are ignored.
-	 * Combining implies that the type of the aggregate result is the same as the type of the input value
-	 * (c.f. {@link #aggregate(Initializer, Aggregator, Materialized)}).
-	 * The result is written into a local {@link KeyValueStore} (which is basically an ever-updating materialized view)
-	 * provided by the given store name in {@code materialized}.
-	 * Furthermore, updates to the store are sent downstream into a {@link KTable} changelog stream.
-	 * <p>
-	 * The specified {@link Reducer} is applied for each input record and computes a new aggregate using the current
-	 * aggregate (first argument) and the record's value (second argument):
-	 * <pre>{@code
-	 * // At the example of a Reducer<Long>
-	 * new Reducer<Long>() {
-	 *   public Long apply(Long aggValue, Long currValue) {
-	 *     return aggValue + currValue;
-	 *   }
-	 * }
-	 * }</pre>
-	 * <p>
-	 * If there is no current aggregate the {@link Reducer} is not applied and the new aggregate will be the record's
-	 * value as-is.
-	 * Thus, {@code reduce(Reducer, Materialized)} can be used to compute aggregate functions like sum, min, or
-	 * max.
-	 * <p>
-	 * Not all updates might get sent downstream, as an internal cache is used to deduplicate consecutive updates to
-	 * the same key.
-	 * The rate of propagated updates depends on your input data rate, the number of distinct keys, the number of
-	 * parallel running Kafka Streams instances, and the {@link StreamsConfig configuration} parameters for
-	 * {@link StreamsConfig#CACHE_MAX_BYTES_BUFFERING_CONFIG cache size}, and
-	 * {@link StreamsConfig#COMMIT_INTERVAL_MS_CONFIG commit interval}.
-	 * <p>
-	 * To query the local {@link ReadOnlyKeyValueStore} it must be obtained via
-	 * {@link KafkaStreams#store(StoreQueryParameters) KafkaStreams#store(...)}.
-	 * <pre>{@code
-	 * KafkaStreams streams = ... // compute sum
-	 * String queryableStoreName = "storeName" // the store name should be the name of the store as defined by the Materialized instance
-	 * ReadOnlyKeyValueStore<K, ValueAndTimestamp<V>> localStore = streams.store(queryableStoreName, QueryableStoreTypes.<K, ValueAndTimestamp<V>>timestampedKeyValueStore());
-	 * K key = "some-key";
-	 * ValueAndTimestamp<V> reduceForKey = localStore.get(key); // key must be local (application state is shared over all running Kafka Streams instances)
-	 * }</pre>
-	 * For non-local keys, a custom RPC mechanism must be implemented using {@link KafkaStreams#allMetadata()} to
-	 * query the value of the key on a parallel running instance of your Kafka Streams application.
-	 *
-	 * <p>
-	 * For failure and recovery the store (which always will be of type {@link TimestampedKeyValueStore} -- regardless of what
-	 * is specified in the parameter {@code materialized}) will be backed by an internal changelog topic that will be created in Kafka.
-	 * The changelog topic will be named "${applicationId}-${internalStoreName}-changelog", where "applicationId" is
-	 * user-specified in {@link StreamsConfig} via parameter
-	 * {@link StreamsConfig#APPLICATION_ID_CONFIG APPLICATION_ID_CONFIG}, "internalStoreName" is an internal name
-	 * and "-changelog" is a fixed suffix.
-	 * Note that the internal store name may not be queryable through Interactive Queries.
-	 *
-	 * You can retrieve all generated internal topic names via {@link Topology#describe()}.
-	 *
-	 * @param reducer       a {@link Reducer} that computes a new aggregate result. Cannot be {@code null}.
-	 * @param materialized  an instance of {@link Materialized} used to materialize a state store. Cannot be {@code null}.
-	 * @return a {@link KTable} that contains "update" records with unmodified keys, and values that represent the
-	 * latest (rolling) aggregate for each key
-	 */
-	KTable<K, V> reduce(final Reducer<V> reducer,
-						final Materialized<K, V, KeyValueStore<Bytes, byte[]>> materialized);
-
-
-	/**
-	 * Combine the value of records in this stream by the grouped key.
-	 * Records with {@code null} key or value are ignored.
-	 * Combining implies that the type of the aggregate result is the same as the type of the input value
-	 * (c.f. {@link #aggregate(Initializer, Aggregator, Materialized)}).
-	 * The result is written into a local {@link KeyValueStore} (which is basically an ever-updating materialized view)
-	 * provided by the given store name in {@code materialized}.
-	 * Furthermore, updates to the store are sent downstream into a {@link KTable} changelog stream.
-	 * <p>
-	 * The specified {@link Reducer} is applied for each input record and computes a new aggregate using the current
-	 * aggregate (first argument) and the record's value (second argument):
-	 * <pre>{@code
-	 * // At the example of a Reducer<Long>
-	 * new Reducer<Long>() {
-	 *   public Long apply(Long aggValue, Long currValue) {
-	 *     return aggValue + currValue;
-	 *   }
-	 * }
-	 * }</pre>
-	 * <p>
-	 * If there is no current aggregate the {@link Reducer} is not applied and the new aggregate will be the record's
-	 * value as-is.
-	 * Thus, {@code reduce(Reducer, Materialized)} can be used to compute aggregate functions like sum, min, or
-	 * max.
-	 * <p>
-	 * Not all updates might get sent downstream, as an internal cache is used to deduplicate consecutive updates to
-	 * the same key.
-	 * The rate of propagated updates depends on your input data rate, the number of distinct keys, the number of
-	 * parallel running Kafka Streams instances, and the {@link StreamsConfig configuration} parameters for
-	 * {@link StreamsConfig#CACHE_MAX_BYTES_BUFFERING_CONFIG cache size}, and
-	 * {@link StreamsConfig#COMMIT_INTERVAL_MS_CONFIG commit interval}.
-	 * <p>
-	 * To query the local {@link ReadOnlyKeyValueStore} it must be obtained via
-	 * {@link KafkaStreams#store(StoreQueryParameters) KafkaStreams#store(...)}.
-	 * <pre>{@code
-	 * KafkaStreams streams = ... // compute sum
-	 * String queryableStoreName = "storeName" // the store name should be the name of the store as defined by the Materialized instance
-	 * ReadOnlyKeyValueStore<K, ValueAndTimestamp<V>> localStore = streams.store(queryableStoreName, QueryableStoreTypes.<K, ValueAndTimestamp<V>>timestampedKeyValueStore());
-	 * K key = "some-key";
-	 * ValueAndTimestamp<V> reduceForKey = localStore.get(key); // key must be local (application state is shared over all running Kafka Streams instances)
-	 * }</pre>
-	 * For non-local keys, a custom RPC mechanism must be implemented using {@link KafkaStreams#allMetadata()} to
-	 * query the value of the key on a parallel running instance of your Kafka Streams application.
-	 *
-	 * <p>
-	 * For failure and recovery the store (which always will be of type {@link TimestampedKeyValueStore} -- regardless of what
-	 * is specified in the parameter {@code materialized}) will be backed by an internal changelog topic that will be created in Kafka.
-	 * The changelog topic will be named "${applicationId}-${internalStoreName}-changelog", where "applicationId" is
-	 * user-specified in {@link StreamsConfig} via parameter
-	 * {@link StreamsConfig#APPLICATION_ID_CONFIG APPLICATION_ID_CONFIG}, "internalStoreName" is an internal name
-	 * and "-changelog" is a fixed suffix.
-	 * Note that the internal store name may not be queryable through Interactive Queries.
-	 * <p>
-	 * You can retrieve all generated internal topic names via {@link Topology#describe()}.
-	 * @param reducer      a {@link Reducer} that computes a new aggregate result. Cannot be {@code null}.
-	 * @param named        a {@link Named} config used to name the processor in the topology.
-	 * @param materialized an instance of {@link Materialized} used to materialize a state store. Cannot be {@code null}.
-	 * @return a {@link KTable} that contains "update" records with unmodified keys, and values that represent the
-	 * latest (rolling) aggregate for each key. If the reduce function returns {@code null}, it is then interpreted as
-	 * deletion for the key, and future messages of the same key coming from upstream operators
-	 * will be handled as newly initialized value.
-	 */
-	KTable<K, V> reduce(final Reducer<V> reducer,
-						final Named named,
-						final Materialized<K, V, KeyValueStore<Bytes, byte[]>> materialized);
-
-	/**
-	 * Aggregate the values of records in this stream by the grouped key.
-	 * Records with {@code null} key or value are ignored.
-	 * Aggregating is a generalization of {@link #reduce(Reducer) combining via reduce(...)} as it, for example,
-	 * allows the result to have a different type than the input values.
-	 * <p>
-	 * The specified {@link Initializer} is applied once directly before the first input record is processed to
-	 * provide an initial intermediate aggregation result that is used to process the first record.
-	 * The specified {@link Aggregator} is applied for each input record and computes a new aggregate using the current
-	 * aggregate (or for the very first record using the intermediate aggregation result provided via the
-	 * {@link Initializer}) and the record's value.
-	 * Thus, {@code aggregate(Initializer, Aggregator)} can be used to compute aggregate functions like
-	 * count (c.f. {@link #count()}).
-	 * <p>
-	 * The default value serde from config will be used for serializing the result.
-	 * If a different serde is required then you should use {@link #aggregate(Initializer, Aggregator, Materialized)}.
-	 * <p>
-	 * Not all updates might get sent downstream, as an internal cache is used to deduplicate consecutive updates to
-	 * the same key.
-	 * The rate of propagated updates depends on your input data rate, the number of distinct keys, the number of
-	 * parallel running Kafka Streams instances, and the {@link StreamsConfig configuration} parameters for
-	 * {@link StreamsConfig#CACHE_MAX_BYTES_BUFFERING_CONFIG cache size}, and
-	 * {@link StreamsConfig#COMMIT_INTERVAL_MS_CONFIG commit interval}.
-	 *
-	 * <p>
-	 * For failure and recovery the store (which always will be of type {@link TimestampedKeyValueStore}) will be backed by
-	 * an internal changelog topic that will be created in Kafka.
-	 * The changelog topic will be named "${applicationId}-${internalStoreName}-changelog", where "applicationId" is
-	 * user-specified in {@link StreamsConfig} via parameter
-	 * {@link StreamsConfig#APPLICATION_ID_CONFIG APPLICATION_ID_CONFIG}, "internalStoreName" is an internal name
-	 * and "-changelog" is a fixed suffix.
-	 * Note that the internal store name may not be queryable through Interactive Queries.
-	 *
-	 * You can retrieve all generated internal topic names via {@link Topology#describe()}.
-	 *
-	 * @param initializer   an {@link Initializer} that computes an initial intermediate aggregation result
-	 * @param aggregator    an {@link Aggregator} that computes a new aggregate result
-	 * @param <VR>          the value type of the resulting {@link KTable}
-	 * @return a {@link KTable} that contains "update" records with unmodified keys, and values that represent the
-	 * latest (rolling) aggregate for each key. If the aggregate function returns {@code null}, it is then interpreted as
-	 * deletion for the key, and future messages of the same key coming from upstream operators
-	 * will be handled as newly initialized value.
-	 */
-	<VR> KTable<K, VR> aggregate(final Initializer<VR> initializer,
-								 final Aggregator<? super K, ? super V, VR> aggregator);
-
-	/**
-	 * Aggregate the values of records in this stream by the grouped key.
-	 * Records with {@code null} key or value are ignored.
-	 * Aggregating is a generalization of {@link #reduce(Reducer) combining via reduce(...)} as it, for example,
-	 * allows the result to have a different type than the input values.
-	 * The result is written into a local {@link KeyValueStore} (which is basically an ever-updating materialized view)
-	 * that can be queried by the given store name in {@code materialized}.
-	 * Furthermore, updates to the store are sent downstream into a {@link KTable} changelog stream.
-	 * <p>
-	 * The specified {@link Initializer} is applied once directly before the first input record is processed to
-	 * provide an initial intermediate aggregation result that is used to process the first record.
-	 * The specified {@link Aggregator} is applied for each input record and computes a new aggregate using the current
-	 * aggregate (or for the very first record using the intermediate aggregation result provided via the
-	 * {@link Initializer}) and the record's value.
-	 * Thus, {@code aggregate(Initializer, Aggregator, Materialized)} can be used to compute aggregate functions like
-	 * count (c.f. {@link #count()}).
-	 * <p>
-	 * Not all updates might get sent downstream, as an internal cache is used to deduplicate consecutive updates to
-	 * the same key.
-	 * The rate of propagated updates depends on your input data rate, the number of distinct keys, the number of
-	 * parallel running Kafka Streams instances, and the {@link StreamsConfig configuration} parameters for
-	 * {@link StreamsConfig#CACHE_MAX_BYTES_BUFFERING_CONFIG cache size}, and
-	 * {@link StreamsConfig#COMMIT_INTERVAL_MS_CONFIG commit interval}.
-	 * <p>
-	 * To query the local {@link ReadOnlyKeyValueStore} it must be obtained via
-	 * {@link KafkaStreams#store(StoreQueryParameters) KafkaStreams#store(...)}:
-	 * <pre>{@code
-	 * KafkaStreams streams = ... // some aggregation on value type double
-	 * String queryableStoreName = "storeName" // the store name should be the name of the store as defined by the Materialized instance
-	 * ReadOnlyKeyValueStore<K, ValueAndTimestamp<VR>> localStore = streams.store(queryableStoreName, QueryableStoreTypes.<K, ValueAndTimestamp<VR>>timestampedKeyValueStore());
-	 * K key = "some-key";
-	 * ValueAndTimestamp<VR> aggForKey = localStore.get(key); // key must be local (application state is shared over all running Kafka Streams instances)
-	 * }</pre>
-	 * For non-local keys, a custom RPC mechanism must be implemented using {@link KafkaStreams#allMetadata()} to
-	 * query the value of the key on a parallel running instance of your Kafka Streams application.
-	 *
-	 * <p>
-	 * For failure and recovery the store (which always will be of type {@link TimestampedKeyValueStore} -- regardless of what
-	 * is specified in the parameter {@code materialized}) will be backed by an internal changelog topic that will be created in Kafka.
-	 * Therefore, the store name defined by the Materialized instance must be a valid Kafka topic name and cannot contain characters other than ASCII
-	 * alphanumerics, '.', '_' and '-'.
-	 * The changelog topic will be named "${applicationId}-${storeName}-changelog", where "applicationId" is
-	 * user-specified in {@link StreamsConfig} via parameter
-	 * {@link StreamsConfig#APPLICATION_ID_CONFIG APPLICATION_ID_CONFIG}, "storeName" is the
-	 * provide store name defined in {@code Materialized}, and "-changelog" is a fixed suffix.
-	 *
-	 * You can retrieve all generated internal topic names via {@link Topology#describe()}.
-	 *
-	 * @param initializer   an {@link Initializer} that computes an initial intermediate aggregation result
-	 * @param aggregator    an {@link Aggregator} that computes a new aggregate result
-	 * @param materialized  an instance of {@link Materialized} used to materialize a state store. Cannot be {@code null}.
-	 * @param <VR>          the value type of the resulting {@link KTable}
-	 * @return a {@link KTable} that contains "update" records with unmodified keys, and values that represent the
-	 * latest (rolling) aggregate for each key
-	 */
-	<VR> KTable<K, VR> aggregate(final Initializer<VR> initializer,
-								 final Aggregator<? super K, ? super V, VR> aggregator,
-								 final Materialized<K, VR, KeyValueStore<Bytes, byte[]>> materialized);
-
-	/**
-	 * Aggregate the values of records in this stream by the grouped key.
-	 * Records with {@code null} key or value are ignored.
-	 * Aggregating is a generalization of {@link #reduce(Reducer) combining via reduce(...)} as it, for example,
-	 * allows the result to have a different type than the input values.
-	 * The result is written into a local {@link KeyValueStore} (which is basically an ever-updating materialized view)
-	 * that can be queried by the given store name in {@code materialized}.
-	 * Furthermore, updates to the store are sent downstream into a {@link KTable} changelog stream.
-	 * <p>
-	 * The specified {@link Initializer} is applied once directly before the first input record is processed to
-	 * provide an initial intermediate aggregation result that is used to process the first record.
-	 * The specified {@link Aggregator} is applied for each input record and computes a new aggregate using the current
-	 * aggregate (or for the very first record using the intermediate aggregation result provided via the
-	 * {@link Initializer}) and the record's value.
-	 * Thus, {@code aggregate(Initializer, Aggregator, Materialized)} can be used to compute aggregate functions like
-	 * count (c.f. {@link #count()}).
-	 * <p>
-	 * Not all updates might get sent downstream, as an internal cache is used to deduplicate consecutive updates to
-	 * the same key.
-	 * The rate of propagated updates depends on your input data rate, the number of distinct keys, the number of
-	 * parallel running Kafka Streams instances, and the {@link StreamsConfig configuration} parameters for
-	 * {@link StreamsConfig#CACHE_MAX_BYTES_BUFFERING_CONFIG cache size}, and
-	 * {@link StreamsConfig#COMMIT_INTERVAL_MS_CONFIG commit interval}.
-	 * <p>
-	 * To query the local {@link ReadOnlyKeyValueStore} it must be obtained via
-	 * {@link KafkaStreams#store(StoreQueryParameters) KafkaStreams#store(...)}:
-	 * <pre>{@code
-	 * KafkaStreams streams = ... // some aggregation on value type double
-	 * String queryableStoreName = "storeName" // the store name should be the name of the store as defined by the Materialized instance
-	 * ReadOnlyKeyValueStore<K, ValueAndTimestamp<VR>> localStore = streams.store(queryableStoreName, QueryableStoreTypes.<String, ValueAndTimestamp<VR>>timestampedKeyValueStore());
-	 * K key = "some-key";
-	 * ValueAndTimestamp<VR> aggForKey = localStore.get(key); // key must be local (application state is shared over all running Kafka Streams instances)
-	 * }</pre>
-	 * For non-local keys, a custom RPC mechanism must be implemented using {@link KafkaStreams#allMetadata()} to
-	 * query the value of the key on a parallel running instance of your Kafka Streams application.
-	 *
-	 * <p>
-	 * For failure and recovery the store (which always will be of type {@link TimestampedKeyValueStore} -- regardless of what
-	 * is specified in the parameter {@code materialized}) will be backed by an internal changelog topic that will be created in Kafka.
-	 * Therefore, the store name defined by the Materialized instance must be a valid Kafka topic name and cannot contain characters other than ASCII
-	 * alphanumerics, '.', '_' and '-'.
-	 * The changelog topic will be named "${applicationId}-${storeName}-changelog", where "applicationId" is
-	 * user-specified in {@link StreamsConfig} via parameter
-	 * {@link StreamsConfig#APPLICATION_ID_CONFIG APPLICATION_ID_CONFIG}, "storeName" is the
-	 * provide store name defined in {@code Materialized}, and "-changelog" is a fixed suffix.
-	 * <p>
-	 * You can retrieve all generated internal topic names via {@link Topology#describe()}.
-	 * @param initializer  an {@link Initializer} that computes an initial intermediate aggregation result
-	 * @param aggregator   an {@link Aggregator} that computes a new aggregate result
-	 * @param named        a {@link Named} config used to name the processor in the topology
-	 * @param materialized an instance of {@link Materialized} used to materialize a state store. Cannot be {@code null}.
-	 * @param <VR>         the value type of the resulting {@link KTable}
-	 * @return a {@link KTable} that contains "update" records with unmodified keys, and values that represent the
-	 * latest (rolling) aggregate for each key. If the aggregate function returns {@code null}, it is then interpreted as
-	 * deletion for the key, and future messages of the same key coming from upstream operators
-	 * will be handled as newly initialized value.
-	 */
-	<VR> KTable<K, VR> aggregate(final Initializer<VR> initializer,
-								 final Aggregator<? super K, ? super V, VR> aggregator,
-								 final Named named,
-								 final Materialized<K, VR, KeyValueStore<Bytes, byte[]>> materialized);
-=======
     /**
      * Count the number of records in this stream by the grouped key.
      * Records with {@code null} key or value are ignored.
@@ -546,9 +59,8 @@
      * {@link StreamsConfig#APPLICATION_ID_CONFIG APPLICATION_ID_CONFIG}, "internalStoreName" is an internal name
      * and "-changelog" is a fixed suffix.
      * Note that the internal store name may not be queryable through Interactive Queries.
-     *
-     * You can retrieve all generated internal topic names via {@link Topology#describe()}.
-     *
+     * <p>
+     * You can retrieve all generated internal topic names via {@link Topology#describe()}.
      * @return a {@link KTable} that contains "update" records with unmodified keys and {@link Long} values that
      * represent the latest (rolling) count (i.e., number of records) for each key
      */
@@ -574,11 +86,9 @@
      * {@link StreamsConfig#APPLICATION_ID_CONFIG APPLICATION_ID_CONFIG}, "internalStoreName" is an internal name
      * and "-changelog" is a fixed suffix.
      * Note that the internal store name may not be queryable through Interactive Queries.
-     *
-     * You can retrieve all generated internal topic names via {@link Topology#describe()}.
-     *
-     * @param named  a {@link Named} config used to name the processor in the topology
-     *
+     * <p>
+     * You can retrieve all generated internal topic names via {@link Topology#describe()}.
+     * @param named a {@link Named} config used to name the processor in the topology
      * @return a {@link KTable} that contains "update" records with unmodified keys and {@link Long} values that
      * represent the latest (rolling) count (i.e., number of records) for each key
      */
@@ -620,12 +130,11 @@
      * user-specified in {@link StreamsConfig} via parameter
      * {@link StreamsConfig#APPLICATION_ID_CONFIG APPLICATION_ID_CONFIG}, "storeName" is the
      * provide store name defined in {@code Materialized}, and "-changelog" is a fixed suffix.
-     *
-     * You can retrieve all generated internal topic names via {@link Topology#describe()}.
-     *
-     * @param materialized  an instance of {@link Materialized} used to materialize a state store. Cannot be {@code null}.
-     *                      Note: the valueSerde will be automatically set to {@link org.apache.kafka.common.serialization.Serdes#Long() Serdes#Long()}
-     *                      if there is no valueSerde provided
+     * <p>
+     * You can retrieve all generated internal topic names via {@link Topology#describe()}.
+     * @param materialized an instance of {@link Materialized} used to materialize a state store. Cannot be {@code null}.
+     *                     Note: the valueSerde will be automatically set to {@link org.apache.kafka.common.serialization.Serdes#Long() Serdes#Long()}
+     *                     if there is no valueSerde provided
      * @return a {@link KTable} that contains "update" records with unmodified keys and {@link Long} values that
      * represent the latest (rolling) count (i.e., number of records) for each key
      */
@@ -667,18 +176,16 @@
      * user-specified in {@link StreamsConfig} via parameter
      * {@link StreamsConfig#APPLICATION_ID_CONFIG APPLICATION_ID_CONFIG}, "storeName" is the
      * provide store name defined in {@code Materialized}, and "-changelog" is a fixed suffix.
-     *
-     * You can retrieve all generated internal topic names via {@link Topology#describe()}.
-     *
-     * @param named         a {@link Named} config used to name the processor in the topology
-     * @param materialized  an instance of {@link Materialized} used to materialize a state store. Cannot be {@code null}.
-     *                      Note: the valueSerde will be automatically set to {@link org.apache.kafka.common.serialization.Serdes#Long() Serdes#Long()}
-     *                      if there is no valueSerde provided
+     * <p>
+     * You can retrieve all generated internal topic names via {@link Topology#describe()}.
+     * @param named        a {@link Named} config used to name the processor in the topology
+     * @param materialized an instance of {@link Materialized} used to materialize a state store. Cannot be {@code null}.
+     *                     Note: the valueSerde will be automatically set to {@link org.apache.kafka.common.serialization.Serdes#Long() Serdes#Long()}
+     *                     if there is no valueSerde provided
      * @return a {@link KTable} that contains "update" records with unmodified keys and {@link Long} values that
      * represent the latest (rolling) count (i.e., number of records) for each key
      */
-    KTable<K, Long> count(final Named named,
-                          final Materialized<K, Long, KeyValueStore<Bytes, byte[]>> materialized);
+    KTable<K, Long> count(final Named named, final Materialized<K, Long, KeyValueStore<Bytes, byte[]>> materialized);
 
     /**
      * Combine the values of records in this stream by the grouped key.
@@ -707,10 +214,9 @@
      * {@link StreamsConfig#APPLICATION_ID_CONFIG APPLICATION_ID_CONFIG}, "internalStoreName" is an internal name
      * and "-changelog" is a fixed suffix.
      * Note that the internal store name may not be queryable through Interactive Queries.
-     *
-     * You can retrieve all generated internal topic names via {@link Topology#describe()}.
-     *
-     * @param reducer   a {@link Reducer} that computes a new aggregate result. Cannot be {@code null}.
+     * <p>
+     * You can retrieve all generated internal topic names via {@link Topology#describe()}.
+     * @param reducer a {@link Reducer} that computes a new aggregate result. Cannot be {@code null}.
      * @return a {@link KTable} that contains "update" records with unmodified keys, and values that represent the
      * latest (rolling) aggregate for each key. If the reduce function returns {@code null}, it is then interpreted as
      * deletion for the key, and future messages of the same key coming from upstream operators
@@ -771,16 +277,14 @@
      * {@link StreamsConfig#APPLICATION_ID_CONFIG APPLICATION_ID_CONFIG}, "internalStoreName" is an internal name
      * and "-changelog" is a fixed suffix.
      * Note that the internal store name may not be queryable through Interactive Queries.
-     *
-     * You can retrieve all generated internal topic names via {@link Topology#describe()}.
-     *
-     * @param reducer       a {@link Reducer} that computes a new aggregate result. Cannot be {@code null}.
-     * @param materialized  an instance of {@link Materialized} used to materialize a state store. Cannot be {@code null}.
+     * <p>
+     * You can retrieve all generated internal topic names via {@link Topology#describe()}.
+     * @param reducer      a {@link Reducer} that computes a new aggregate result. Cannot be {@code null}.
+     * @param materialized an instance of {@link Materialized} used to materialize a state store. Cannot be {@code null}.
      * @return a {@link KTable} that contains "update" records with unmodified keys, and values that represent the
      * latest (rolling) aggregate for each key
      */
-    KTable<K, V> reduce(final Reducer<V> reducer,
-                        final Materialized<K, V, KeyValueStore<Bytes, byte[]>> materialized);
+    KTable<K, V> reduce(final Reducer<V> reducer, final Materialized<K, V, KeyValueStore<Bytes, byte[]>> materialized);
 
 
     /**
@@ -836,20 +340,17 @@
      * {@link StreamsConfig#APPLICATION_ID_CONFIG APPLICATION_ID_CONFIG}, "internalStoreName" is an internal name
      * and "-changelog" is a fixed suffix.
      * Note that the internal store name may not be queryable through Interactive Queries.
-     *
-     * You can retrieve all generated internal topic names via {@link Topology#describe()}.
-     *
-     * @param reducer       a {@link Reducer} that computes a new aggregate result. Cannot be {@code null}.
-     * @param named         a {@link Named} config used to name the processor in the topology.
-     * @param materialized  an instance of {@link Materialized} used to materialize a state store. Cannot be {@code null}.
+     * <p>
+     * You can retrieve all generated internal topic names via {@link Topology#describe()}.
+     * @param reducer      a {@link Reducer} that computes a new aggregate result. Cannot be {@code null}.
+     * @param named        a {@link Named} config used to name the processor in the topology.
+     * @param materialized an instance of {@link Materialized} used to materialize a state store. Cannot be {@code null}.
      * @return a {@link KTable} that contains "update" records with unmodified keys, and values that represent the
      * latest (rolling) aggregate for each key. If the reduce function returns {@code null}, it is then interpreted as
      * deletion for the key, and future messages of the same key coming from upstream operators
      * will be handled as newly initialized value.
      */
-    KTable<K, V> reduce(final Reducer<V> reducer,
-                        final Named named,
-                        final Materialized<K, V, KeyValueStore<Bytes, byte[]>> materialized);
+    KTable<K, V> reduce(final Reducer<V> reducer, final Named named, final Materialized<K, V, KeyValueStore<Bytes, byte[]>> materialized);
 
     /**
      * Aggregate the values of records in this stream by the grouped key.
@@ -883,19 +384,17 @@
      * {@link StreamsConfig#APPLICATION_ID_CONFIG APPLICATION_ID_CONFIG}, "internalStoreName" is an internal name
      * and "-changelog" is a fixed suffix.
      * Note that the internal store name may not be queryable through Interactive Queries.
-     *
-     * You can retrieve all generated internal topic names via {@link Topology#describe()}.
-     *
-     * @param initializer   an {@link Initializer} that computes an initial intermediate aggregation result
-     * @param aggregator    an {@link Aggregator} that computes a new aggregate result
-     * @param <VR>          the value type of the resulting {@link KTable}
+     * <p>
+     * You can retrieve all generated internal topic names via {@link Topology#describe()}.
+     * @param initializer an {@link Initializer} that computes an initial intermediate aggregation result
+     * @param aggregator  an {@link Aggregator} that computes a new aggregate result
+     * @param <VR>        the value type of the resulting {@link KTable}
      * @return a {@link KTable} that contains "update" records with unmodified keys, and values that represent the
      * latest (rolling) aggregate for each key. If the aggregate function returns {@code null}, it is then interpreted as
      * deletion for the key, and future messages of the same key coming from upstream operators
      * will be handled as newly initialized value.
      */
-    <VR> KTable<K, VR> aggregate(final Initializer<VR> initializer,
-                                 final Aggregator<? super K, ? super V, VR> aggregator);
+    <VR> KTable<K, VR> aggregate(final Initializer<VR> initializer, final Aggregator<? super K, ? super V, VR> aggregator);
 
     /**
      * Aggregate the values of records in this stream by the grouped key.
@@ -943,19 +442,16 @@
      * user-specified in {@link StreamsConfig} via parameter
      * {@link StreamsConfig#APPLICATION_ID_CONFIG APPLICATION_ID_CONFIG}, "storeName" is the
      * provide store name defined in {@code Materialized}, and "-changelog" is a fixed suffix.
-     *
-     * You can retrieve all generated internal topic names via {@link Topology#describe()}.
-     *
-     * @param initializer   an {@link Initializer} that computes an initial intermediate aggregation result
-     * @param aggregator    an {@link Aggregator} that computes a new aggregate result
-     * @param materialized  an instance of {@link Materialized} used to materialize a state store. Cannot be {@code null}.
-     * @param <VR>          the value type of the resulting {@link KTable}
+     * <p>
+     * You can retrieve all generated internal topic names via {@link Topology#describe()}.
+     * @param initializer  an {@link Initializer} that computes an initial intermediate aggregation result
+     * @param aggregator   an {@link Aggregator} that computes a new aggregate result
+     * @param materialized an instance of {@link Materialized} used to materialize a state store. Cannot be {@code null}.
+     * @param <VR>         the value type of the resulting {@link KTable}
      * @return a {@link KTable} that contains "update" records with unmodified keys, and values that represent the
      * latest (rolling) aggregate for each key
      */
-    <VR> KTable<K, VR> aggregate(final Initializer<VR> initializer,
-                                 final Aggregator<? super K, ? super V, VR> aggregator,
-                                 final Materialized<K, VR, KeyValueStore<Bytes, byte[]>> materialized);
+    <VR> KTable<K, VR> aggregate(final Initializer<VR> initializer, final Aggregator<? super K, ? super V, VR> aggregator, final Materialized<K, VR, KeyValueStore<Bytes, byte[]>> materialized);
 
     /**
      * Aggregate the values of records in this stream by the grouped key.
@@ -1003,62 +499,57 @@
      * user-specified in {@link StreamsConfig} via parameter
      * {@link StreamsConfig#APPLICATION_ID_CONFIG APPLICATION_ID_CONFIG}, "storeName" is the
      * provide store name defined in {@code Materialized}, and "-changelog" is a fixed suffix.
-     *
-     * You can retrieve all generated internal topic names via {@link Topology#describe()}.
-     *
-     * @param initializer   an {@link Initializer} that computes an initial intermediate aggregation result
-     * @param aggregator    an {@link Aggregator} that computes a new aggregate result
-     * @param named         a {@link Named} config used to name the processor in the topology
-     * @param materialized  an instance of {@link Materialized} used to materialize a state store. Cannot be {@code null}.
-     * @param <VR>          the value type of the resulting {@link KTable}
+     * <p>
+     * You can retrieve all generated internal topic names via {@link Topology#describe()}.
+     * @param initializer  an {@link Initializer} that computes an initial intermediate aggregation result
+     * @param aggregator   an {@link Aggregator} that computes a new aggregate result
+     * @param named        a {@link Named} config used to name the processor in the topology
+     * @param materialized an instance of {@link Materialized} used to materialize a state store. Cannot be {@code null}.
+     * @param <VR>         the value type of the resulting {@link KTable}
      * @return a {@link KTable} that contains "update" records with unmodified keys, and values that represent the
      * latest (rolling) aggregate for each key. If the aggregate function returns {@code null}, it is then interpreted as
      * deletion for the key, and future messages of the same key coming from upstream operators
      * will be handled as newly initialized value.
      */
-    <VR> KTable<K, VR> aggregate(final Initializer<VR> initializer,
-                                 final Aggregator<? super K, ? super V, VR> aggregator,
-                                 final Named named,
-                                 final Materialized<K, VR, KeyValueStore<Bytes, byte[]>> materialized);
->>>>>>> 15418db6
-
-	/**
-	 * Create a new {@link TimeWindowedKStream} instance that can be used to perform windowed aggregations.
-	 * @param windows the specification of the aggregation {@link Windows}
-	 * @param <W>     the window type
-	 * @return an instance of {@link TimeWindowedKStream}
-	 */
-	<W extends Window> TimeWindowedKStream<K, V> windowedBy(final Windows<W> windows);
-
-	/**
-	 * Create a new {@link TimeWindowedKStream} instance that can be used to perform sliding windowed aggregations.
-	 * @param windows the specification of the aggregation {@link SlidingWindows}
-	 * @return an instance of {@link TimeWindowedKStream}
-	 */
-	TimeWindowedKStream<K, V> windowedBy(final SlidingWindows windows);
-
-	/**
-	 * Create a new {@link SessionWindowedKStream} instance that can be used to perform session windowed aggregations.
-	 * @param windows the specification of the aggregation {@link SessionWindows}
-	 * @return an instance of {@link TimeWindowedKStream}
-	 */
-	SessionWindowedKStream<K, V> windowedBy(final SessionWindows windows);
-
-	/**
-	 * Create a new {@link CogroupedKStream} from the this grouped KStream to allow cogrouping other
-	 * {@code KGroupedStream} to it.
-	 * {@link CogroupedKStream} is an abstraction of multiple <i>grouped</i> record streams of {@link KeyValue} pairs.
-	 * It is an intermediate representation after a grouping of {@link KStream}s, before the
-	 * aggregations are applied to the new partitions resulting in a {@link KTable}.
-	 * <p>
-	 * The specified {@link Aggregator} is applied in the actual {@link CogroupedKStream#aggregate(Initializer)
-	 * aggregation} step for each input record and computes a new aggregate using the current aggregate (or for the very
-	 * first record per key using the initial intermediate aggregation result provided via the {@link Initializer} that
-	 * is passed into {@link CogroupedKStream#aggregate(Initializer)}) and the record's value.
-	 * @param aggregator an {@link Aggregator} that computes a new aggregate result
-	 * @param <VOut>     the type of the output values
-	 * @return a {@link CogroupedKStream}
-	 */
-	<VOut> CogroupedKStream<K, VOut> cogroup(final Aggregator<? super K, ? super V, VOut> aggregator);
+    <VR> KTable<K, VR> aggregate(final Initializer<VR> initializer, final Aggregator<? super K, ? super V, VR> aggregator, final Named named, final Materialized<K, VR, KeyValueStore<Bytes, byte[]>> materialized);
+
+    /**
+     * Create a new {@link TimeWindowedKStream} instance that can be used to perform windowed aggregations.
+     * @param windows the specification of the aggregation {@link Windows}
+     * @param <W>     the window type
+     * @return an instance of {@link TimeWindowedKStream}
+     */
+    <W extends Window> TimeWindowedKStream<K, V> windowedBy(final Windows<W> windows);
+
+    /**
+     * Create a new {@link TimeWindowedKStream} instance that can be used to perform sliding windowed aggregations.
+     * @param windows the specification of the aggregation {@link SlidingWindows}
+     * @return an instance of {@link TimeWindowedKStream}
+     */
+    TimeWindowedKStream<K, V> windowedBy(final SlidingWindows windows);
+
+    /**
+     * Create a new {@link SessionWindowedKStream} instance that can be used to perform session windowed aggregations.
+     * @param windows the specification of the aggregation {@link SessionWindows}
+     * @return an instance of {@link TimeWindowedKStream}
+     */
+    SessionWindowedKStream<K, V> windowedBy(final SessionWindows windows);
+
+    /**
+     * Create a new {@link CogroupedKStream} from the this grouped KStream to allow cogrouping other
+     * {@code KGroupedStream} to it.
+     * {@link CogroupedKStream} is an abstraction of multiple <i>grouped</i> record streams of {@link KeyValue} pairs.
+     * It is an intermediate representation after a grouping of {@link KStream}s, before the
+     * aggregations are applied to the new partitions resulting in a {@link KTable}.
+     * <p>
+     * The specified {@link Aggregator} is applied in the actual {@link CogroupedKStream#aggregate(Initializer)
+     * aggregation} step for each input record and computes a new aggregate using the current aggregate (or for the very
+     * first record per key using the initial intermediate aggregation result provided via the {@link Initializer} that
+     * is passed into {@link CogroupedKStream#aggregate(Initializer)}) and the record's value.
+     * @param aggregator an {@link Aggregator} that computes a new aggregate result
+     * @param <VOut>     the type of the output values
+     * @return a {@link CogroupedKStream}
+     */
+    <VOut> CogroupedKStream<K, VOut> cogroup(final Aggregator<? super K, ? super V, VOut> aggregator);
 
 }