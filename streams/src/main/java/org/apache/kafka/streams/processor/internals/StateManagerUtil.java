--- conflicted
+++ resolved
@@ -16,22 +16,18 @@
  */
 package org.apache.kafka.streams.processor.internals;
 
-import java.io.IOException;
-import java.util.Map;
-import java.util.concurrent.atomic.AtomicReference;
-
 import org.apache.kafka.common.TopicPartition;
 import org.apache.kafka.common.utils.Utils;
-import org.apache.kafka.streams.errors.LockException;
-import org.apache.kafka.streams.errors.ProcessorStateException;
-import org.apache.kafka.streams.errors.StreamsException;
-import org.apache.kafka.streams.errors.TaskCorruptedException;
-import org.apache.kafka.streams.errors.TaskIdFormatException;
+import org.apache.kafka.streams.errors.*;
 import org.apache.kafka.streams.processor.StateStore;
 import org.apache.kafka.streams.processor.TaskId;
 import org.apache.kafka.streams.processor.internals.Task.TaskType;
 import org.apache.kafka.streams.state.internals.RecordConverter;
 import org.slf4j.Logger;
+
+import java.io.IOException;
+import java.util.Map;
+import java.util.concurrent.atomic.AtomicReference;
 
 import static org.apache.kafka.streams.state.internals.RecordConverters.identity;
 import static org.apache.kafka.streams.state.internals.RecordConverters.rawValueToTimestampedValue;
@@ -43,125 +39,11 @@
  * active and standby tasks.
  */
 final class StateManagerUtil {
-<<<<<<< HEAD
-	static final String CHECKPOINT_FILE_NAME = ".checkpoint";
-	static final long OFFSET_DELTA_THRESHOLD_FOR_CHECKPOINT = 10_000L;
-
-	private StateManagerUtil() {
-	}
-
-	static RecordConverter converterForStore(final StateStore store) {
-		return isTimestamped(store) ? rawValueToTimestampedValue() : identity();
-	}
-
-	static boolean checkpointNeeded(final boolean enforceCheckpoint,
-									final Map<TopicPartition, Long> oldOffsetSnapshot,
-									final Map<TopicPartition, Long> newOffsetSnapshot) {
-		// we should always have the old snapshot post completing the register state stores;
-		// if it is null it means the registration is not done and hence we should not overwrite the checkpoint
-		if (oldOffsetSnapshot == null) {
-			return false;
-		}
-
-		if (enforceCheckpoint)
-			return true;
-
-		// we can checkpoint if the difference between the current and the previous snapshot is large enough
-		long totalOffsetDelta = 0L;
-		for (final Map.Entry<TopicPartition, Long> entry : newOffsetSnapshot.entrySet()) {
-			totalOffsetDelta += entry.getValue() - oldOffsetSnapshot.getOrDefault(entry.getKey(), 0L);
-		}
-
-		// when enforcing checkpoint is required, we should overwrite the checkpoint if it is different from the old one;
-		// otherwise, we only overwrite the checkpoint if it is largely different from the old one
-		return totalOffsetDelta > OFFSET_DELTA_THRESHOLD_FOR_CHECKPOINT;
-	}
-
-	/**
-	 * @throws StreamsException If the store's changelog does not contain the partition
-	 */
-	static void registerStateStores(final Logger log,
-									final String logPrefix,
-									final ProcessorTopology topology,
-									final ProcessorStateManager stateMgr,
-									final StateDirectory stateDirectory,
-									final InternalProcessorContext processorContext) {
-		if (topology.stateStores().isEmpty()) {
-			return;
-		}
-
-		final TaskId id = stateMgr.taskId();
-		if (!stateDirectory.lock(id)) {
-			throw new LockException(String.format("%sFailed to lock the state directory for task %s", logPrefix, id));
-		}
-		log.debug("Acquired state directory lock");
-
-		final boolean storeDirsEmpty = stateDirectory.directoryForTaskIsEmpty(id);
-
-		stateMgr.registerStateStores(topology.stateStores(), processorContext);
-		log.debug("Registered state stores");
-
-		// We should only load checkpoint AFTER the corresponding state directory lock has been acquired and
-		// the state stores have been registered; we should not try to load at the state manager construction time.
-		// See https://issues.apache.org/jira/browse/KAFKA-8574
-		stateMgr.initializeStoreOffsetsFromCheckpoint(storeDirsEmpty);
-		log.debug("Initialized state stores");
-	}
-
-	/**
-	 * @throws ProcessorStateException if there is an error while closing the state manager
-	 */
-	static void closeStateManager(final Logger log,
-								  final String logPrefix,
-								  final boolean closeClean,
-								  final boolean eosEnabled,
-								  final ProcessorStateManager stateMgr,
-								  final StateDirectory stateDirectory,
-								  final TaskType taskType) {
-		// if EOS is enabled, wipe out the whole state store for unclean close since it is now invalid
-		final boolean wipeStateStore = !closeClean && eosEnabled;
-
-		final TaskId id = stateMgr.taskId();
-		log.trace("Closing state manager for {} task {}", taskType, id);
-
-		final AtomicReference<ProcessorStateException> firstException = new AtomicReference<>(null);
-		try {
-			if (stateDirectory.lock(id)) {
-				try {
-					stateMgr.close();
-				} catch (final ProcessorStateException e) {
-					firstException.compareAndSet(null, e);
-				} finally {
-					try {
-						if (wipeStateStore) {
-							log.debug("Wiping state stores for {} task {}", taskType, id);
-							// we can just delete the whole dir of the task, including the state store images and the checkpoint files,
-							// and then we write an empty checkpoint file indicating that the previous close is graceful and we just
-							// need to re-bootstrap the restoration from the beginning
-							Utils.delete(stateMgr.baseDir());
-						}
-					} finally {
-						stateDirectory.unlock(id);
-					}
-				}
-			}
-		} catch (final IOException e) {
-			final ProcessorStateException exception = new ProcessorStateException(
-					String.format("%sFatal error while trying to close the state manager for task %s", logPrefix, id), e
-			);
-			firstException.compareAndSet(null, exception);
-		}
-
-		final ProcessorStateException exception = firstException.get();
-		if (exception != null) {
-			throw exception;
-		}
-	}
-=======
     static final String CHECKPOINT_FILE_NAME = ".checkpoint";
     static final long OFFSET_DELTA_THRESHOLD_FOR_CHECKPOINT = 10_000L;
 
-    private StateManagerUtil() {}
+    private StateManagerUtil() {
+    }
 
     static RecordConverter converterForStore(final StateStore store) {
         // should not prepend timestamp when restoring records for versioned store, as
@@ -169,9 +51,7 @@
         return (isTimestamped(store) && !isVersioned(store)) ? rawValueToTimestampedValue() : identity();
     }
 
-    static boolean checkpointNeeded(final boolean enforceCheckpoint,
-                                    final Map<TopicPartition, Long> oldOffsetSnapshot,
-                                    final Map<TopicPartition, Long> newOffsetSnapshot) {
+    static boolean checkpointNeeded(final boolean enforceCheckpoint, final Map<TopicPartition, Long> oldOffsetSnapshot, final Map<TopicPartition, Long> newOffsetSnapshot) {
         // we should always have the old snapshot post completing the register state stores;
         // if it is null it means the registration is not done and hence we should not overwrite the checkpoint
         if (oldOffsetSnapshot == null) {
@@ -194,14 +74,9 @@
 
     /**
      * @throws TaskCorruptedException if the state cannot be reused (with EOS) and needs to be reset
-     * @throws StreamsException If the store's changelog does not contain the partition
+     * @throws StreamsException       If the store's changelog does not contain the partition
      */
-    static void registerStateStores(final Logger log,
-                                    final String logPrefix,
-                                    final ProcessorTopology topology,
-                                    final ProcessorStateManager stateMgr,
-                                    final StateDirectory stateDirectory,
-                                    final InternalProcessorContext processorContext) {
+    static void registerStateStores(final Logger log, final String logPrefix, final ProcessorTopology topology, final ProcessorStateManager stateMgr, final StateDirectory stateDirectory, final InternalProcessorContext processorContext) {
         if (topology.stateStores().isEmpty()) {
             return;
         }
@@ -227,13 +102,7 @@
     /**
      * @throws ProcessorStateException if there is an error while closing the state manager
      */
-    static void closeStateManager(final Logger log,
-                                  final String logPrefix,
-                                  final boolean closeClean,
-                                  final boolean eosEnabled,
-                                  final ProcessorStateManager stateMgr,
-                                  final StateDirectory stateDirectory,
-                                  final TaskType taskType) {
+    static void closeStateManager(final Logger log, final String logPrefix, final boolean closeClean, final boolean eosEnabled, final ProcessorStateManager stateMgr, final StateDirectory stateDirectory, final TaskType taskType) {
         // if EOS is enabled, wipe out the whole state store for unclean close since it is now invalid
         final boolean wipeStateStore = !closeClean && eosEnabled;
 
@@ -264,9 +133,7 @@
                 log.error("Failed to acquire lock while closing the state store for {} task {}", taskType, id);
             }
         } catch (final IOException e) {
-            final ProcessorStateException exception = new ProcessorStateException(
-                String.format("%sFatal error while trying to close the state manager for task %s", logPrefix, id), e
-            );
+            final ProcessorStateException exception = new ProcessorStateException(String.format("%sFatal error while trying to close the state manager for task %s", logPrefix, id), e);
             firstException.compareAndSet(null, exception);
         }
 
@@ -277,10 +144,9 @@
     }
 
     /**
-     *  Parse the task directory name (of the form topicGroupId_partition) and construct the TaskId with the
-     *  optional namedTopology (may be null)
-     *
-     *  @throws TaskIdFormatException if the taskIdStr is not a valid {@link TaskId}
+     * Parse the task directory name (of the form topicGroupId_partition) and construct the TaskId with the
+     * optional namedTopology (may be null)
+     * @throws TaskIdFormatException if the taskIdStr is not a valid {@link TaskId}
      */
     static TaskId parseTaskDirectoryName(final String taskIdStr, final String namedTopology) {
         final int index = taskIdStr.indexOf('_');
@@ -300,10 +166,9 @@
 
     /**
      * @return The string representation of the subtopology and partition metadata, ie the task id string without
-     *         the named topology, which defines the innermost task directory name of this task's state
+     * the named topology, which defines the innermost task directory name of this task's state
      */
     static String toTaskDirString(final TaskId taskId) {
         return taskId.subtopology() + "_" + taskId.partition();
     }
->>>>>>> 15418db6
 }