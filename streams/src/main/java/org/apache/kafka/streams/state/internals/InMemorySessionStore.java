/*
 * Licensed to the Apache Software Foundation (ASF) under one or more
 * contributor license agreements. See the NOTICE file distributed with
 * this work for additional information regarding copyright ownership.
 * The ASF licenses this file to You under the Apache License, Version 2.0
 * (the "License"); you may not use this file except in compliance with
 * the License. You may obtain a copy of the License at
 *
 *    http://www.apache.org/licenses/LICENSE-2.0
 *
 * Unless required by applicable law or agreed to in writing, software
 * distributed under the License is distributed on an "AS IS" BASIS,
 * WITHOUT WARRANTIES OR CONDITIONS OF ANY KIND, either express or implied.
 * See the License for the specific language governing permissions and
 * limitations under the License.
 */
package org.apache.kafka.streams.state.internals;

import org.apache.kafka.clients.consumer.ConsumerRecord;
import org.apache.kafka.common.metrics.Sensor;
import org.apache.kafka.common.utils.Bytes;
import org.apache.kafka.streams.KeyValue;
import org.apache.kafka.streams.StreamsConfig;
import org.apache.kafka.streams.kstream.Windowed;
import org.apache.kafka.streams.kstream.internals.SessionWindow;
import org.apache.kafka.streams.processor.ProcessorContext;
import org.apache.kafka.streams.processor.StateStore;
import org.apache.kafka.streams.processor.StateStoreContext;
import org.apache.kafka.streams.processor.internals.ChangelogRecordDeserializationHelper;
import org.apache.kafka.streams.processor.internals.InternalProcessorContext;
import org.apache.kafka.streams.processor.internals.RecordBatchingStateRestoreCallback;
import org.apache.kafka.streams.processor.internals.StoreToProcessorContextAdapter;
import org.apache.kafka.streams.processor.internals.metrics.StreamsMetricsImpl;
import org.apache.kafka.streams.processor.internals.metrics.TaskMetrics;
import org.apache.kafka.streams.query.Position;
import org.apache.kafka.streams.query.PositionBound;
import org.apache.kafka.streams.query.Query;
import org.apache.kafka.streams.query.QueryConfig;
import org.apache.kafka.streams.query.QueryResult;
import org.apache.kafka.streams.state.KeyValueIterator;
import org.apache.kafka.streams.state.SessionStore;
import org.slf4j.Logger;
import org.slf4j.LoggerFactory;

import java.util.Iterator;
import java.util.Map;
import java.util.Map.Entry;
import java.util.NoSuchElementException;
import java.util.Objects;
import java.util.Set;
import java.util.concurrent.ConcurrentHashMap;
import java.util.concurrent.ConcurrentNavigableMap;
import java.util.concurrent.ConcurrentSkipListMap;

import static org.apache.kafka.streams.StreamsConfig.InternalConfig.IQ_CONSISTENCY_OFFSET_VECTOR_ENABLED;

public class InMemorySessionStore implements SessionStore<Bytes, byte[]> {

    private static final Logger LOG = LoggerFactory.getLogger(InMemorySessionStore.class);

    private final String name;
    private final String metricScope;
	private Sensor expiredRecordSensor;
	private InternalProcessorContext context;
	private long observedStreamTime = ConsumerRecord.NO_TIMESTAMP;

    private final long retentionPeriod;

    private final static String INVALID_RANGE_WARN_MSG =
        "Returning empty iterator for fetch with invalid key range: from > to. " +
        "This may be due to range arguments set in the wrong order, " +
        "or serdes that don't preserve ordering when lexicographically comparing the serialized bytes. " +
        "Note that the built-in numerical serdes do not follow this for negative numbers";

    private final ConcurrentNavigableMap<Long, ConcurrentNavigableMap<Bytes, ConcurrentNavigableMap<Long, byte[]>>> endTimeMap = new ConcurrentSkipListMap<>();
    private final Set<InMemorySessionStoreIterator> openIterators  = ConcurrentHashMap.newKeySet();

    private volatile boolean open = false;

    private StateStoreContext stateStoreContext;
    private final Position position;

    InMemorySessionStore(final String name,
                         final long retentionPeriod,
                         final String metricScope) {
        this.name = name;
        this.retentionPeriod = retentionPeriod;
        this.metricScope = metricScope;
        this.position = Position.emptyPosition();
    }

    @Override
    public String name() {
        return name;
    }

<<<<<<< HEAD
	@Deprecated
	@Override
	public void init(final ProcessorContext context, final StateStore root) {
		final String threadId = Thread.currentThread().getName();
		final String taskName = context.taskId().toString();

		// The provided context is not required to implement InternalProcessorContext,
		// If it doesn't, we can't record this metric.
		if (context instanceof InternalProcessorContext) {
			this.context = (InternalProcessorContext) context;
			final StreamsMetricsImpl metrics = this.context.metrics();
			expiredRecordSensor = TaskMetrics.droppedRecordsSensorOrExpiredWindowRecordDropSensor(
					threadId,
					taskName,
					metricScope,
					name,
					metrics
			);
		} else {
			this.context = null;
			expiredRecordSensor = null;
		}

		if (root != null) {
			context.register(root, (key, value) -> put(SessionKeySchema.from(Bytes.wrap(key)), value));
		}
		open = true;
	}
=======
    @Deprecated
    @Override
    public void init(final ProcessorContext context, final StateStore root) {
        final String threadId = Thread.currentThread().getName();
        final String taskName = context.taskId().toString();

        // The provided context is not required to implement InternalProcessorContext,
        // If it doesn't, we can't record this metric.
        if (context instanceof InternalProcessorContext) {
            this.context = (InternalProcessorContext) context;
            final StreamsMetricsImpl metrics = this.context.metrics();
            expiredRecordSensor = TaskMetrics.droppedRecordsSensor(
                threadId,
                taskName,
                metrics
            );
        } else {
            this.context = null;
            expiredRecordSensor = null;
        }

        if (root != null) {
            final boolean consistencyEnabled = StreamsConfig.InternalConfig.getBoolean(
                context.appConfigs(),
                IQ_CONSISTENCY_OFFSET_VECTOR_ENABLED,
                false
            );
            context.register(
                root,
                (RecordBatchingStateRestoreCallback) records -> {
                    for (final ConsumerRecord<byte[], byte[]> record : records) {
                        put(SessionKeySchema.from(Bytes.wrap(record.key())), record.value());
                        ChangelogRecordDeserializationHelper.applyChecksAndUpdatePosition(
                            record,
                            consistencyEnabled,
                            position
                        );
                    }
                }
            );
        }
        open = true;
    }
>>>>>>> 15418db6

    @Override
    public void init(final StateStoreContext context,
                     final StateStore root) {
        this.stateStoreContext = context;
        init(StoreToProcessorContextAdapter.adapt(context), root);
    }

    @Override
    public Position getPosition() {
        return position;
    }

    @Override
    public void put(final Windowed<Bytes> sessionKey, final byte[] aggregate) {
        removeExpiredSegments();

        final long windowEndTimestamp = sessionKey.window().end();
        observedStreamTime = Math.max(observedStreamTime, windowEndTimestamp);

        if (windowEndTimestamp <= observedStreamTime - retentionPeriod) {
			// The provided context is not required to implement InternalProcessorContext,
			// If it doesn't, we can't record this metric (in fact, we wouldn't have even initialized it).
			if (expiredRecordSensor != null && context != null) {
				expiredRecordSensor.record(1.0d, context.currentSystemTimeMs());
			}
			LOG.warn("Skipping record for expired segment.");
		} else {
            if (aggregate != null) {
                endTimeMap.computeIfAbsent(windowEndTimestamp, t -> new ConcurrentSkipListMap<>());
                final ConcurrentNavigableMap<Bytes, ConcurrentNavigableMap<Long, byte[]>> keyMap = endTimeMap.get(windowEndTimestamp);
                keyMap.computeIfAbsent(sessionKey.key(), t -> new ConcurrentSkipListMap<>());
                keyMap.get(sessionKey.key()).put(sessionKey.window().start(), aggregate);
            } else {
                remove(sessionKey);
            }
        }

        StoreQueryUtils.updatePosition(position, stateStoreContext);
    }

    @Override
    public void remove(final Windowed<Bytes> sessionKey) {
        final ConcurrentNavigableMap<Bytes, ConcurrentNavigableMap<Long, byte[]>> keyMap = endTimeMap.get(sessionKey.window().end());
        if (keyMap == null) {
            return;
        }

        final ConcurrentNavigableMap<Long, byte[]> startTimeMap = keyMap.get(sessionKey.key());
        if (startTimeMap == null) {
            return;
        }

        startTimeMap.remove(sessionKey.window().start());

        if (startTimeMap.isEmpty()) {
            keyMap.remove(sessionKey.key());
            if (keyMap.isEmpty()) {
                endTimeMap.remove(sessionKey.window().end());
            }
        }
    }

    @Override
    public byte[] fetchSession(final Bytes key,
                               final long sessionStartTime,
                               final long sessionEndTime) {
        removeExpiredSegments();

        Objects.requireNonNull(key, "key cannot be null");

        // Only need to search if the record hasn't expired yet
        if (sessionEndTime > observedStreamTime - retentionPeriod) {
            final ConcurrentNavigableMap<Bytes, ConcurrentNavigableMap<Long, byte[]>> keyMap = endTimeMap.get(sessionEndTime);
            if (keyMap != null) {
                final ConcurrentNavigableMap<Long, byte[]> startTimeMap = keyMap.get(key);
                if (startTimeMap != null) {
                    return startTimeMap.get(sessionStartTime);
                }
            }
        }
        return null;
    }

    @Override
<<<<<<< HEAD
	public KeyValueIterator<Windowed<Bytes>, byte[]> findSessions(final Bytes key,
																  final long earliestSessionEndTime,
																  final long latestSessionStartTime) {
		Objects.requireNonNull(key, "key cannot be null");

		removeExpiredSegments();

		return registerNewIterator(key,
				key,
				latestSessionStartTime,
				endTimeMap.tailMap(earliestSessionEndTime, true).entrySet().iterator(),
				true);
	}

	@Override
	public KeyValueIterator<Windowed<Bytes>, byte[]> backwardFindSessions(final Bytes key,
																		  final long earliestSessionEndTime,
																		  final long latestSessionStartTime) {
		Objects.requireNonNull(key, "key cannot be null");

		removeExpiredSegments();

		return registerNewIterator(
				key,
				key,
				latestSessionStartTime,
				endTimeMap.tailMap(earliestSessionEndTime, true).descendingMap().entrySet().iterator(),
				false
		);
	}

	@Override
	public KeyValueIterator<Windowed<Bytes>, byte[]> findSessions(final Bytes keyFrom,
																  final Bytes keyTo,
																  final long earliestSessionEndTime,
																  final long latestSessionStartTime) {
		Objects.requireNonNull(keyFrom, "from key cannot be null");
		Objects.requireNonNull(keyTo, "to key cannot be null");

        removeExpiredSegments();

        if (keyFrom.compareTo(keyTo) > 0) {
			LOG.warn("Returning empty iterator for fetch with invalid key range: from > to. " +
					"This may be due to range arguments set in the wrong order, " +
					"or serdes that don't preserve ordering when lexicographically comparing the serialized bytes. " +
					"Note that the built-in numerical serdes do not follow this for negative numbers");
			return KeyValueIterators.emptyIterator();
		}
=======
    public KeyValueIterator<Windowed<Bytes>, byte[]> findSessions(final long earliestSessionEndTime,
                                                                  final long latestSessionEndTime) {
        removeExpiredSegments();

        final ConcurrentNavigableMap<Long, ConcurrentNavigableMap<Bytes, ConcurrentNavigableMap<Long, byte[]>>> endTimSubMap
            = endTimeMap.subMap(earliestSessionEndTime, true, latestSessionEndTime, true);

        return registerNewIterator(null, null, Long.MAX_VALUE, endTimSubMap.entrySet().iterator(), true);
    }

    @Override
    public KeyValueIterator<Windowed<Bytes>, byte[]> findSessions(final Bytes key,
                                                                  final long earliestSessionEndTime,
                                                                  final long latestSessionStartTime) {
        Objects.requireNonNull(key, "key cannot be null");

        removeExpiredSegments();

        return registerNewIterator(key,
                                   key,
                                   latestSessionStartTime,
                                   endTimeMap.tailMap(earliestSessionEndTime, true).entrySet().iterator(),
                                   true);
    }

    @Override
    public KeyValueIterator<Windowed<Bytes>, byte[]> backwardFindSessions(final Bytes key,
                                                                          final long earliestSessionEndTime,
                                                                          final long latestSessionStartTime) {
        Objects.requireNonNull(key, "key cannot be null");

        removeExpiredSegments();

        return registerNewIterator(
            key,
            key,
            latestSessionStartTime,
            endTimeMap.tailMap(earliestSessionEndTime, true).descendingMap().entrySet().iterator(),
            false
        );
    }

    @Override
    public KeyValueIterator<Windowed<Bytes>, byte[]> findSessions(final Bytes keyFrom,
                                                                  final Bytes keyTo,
                                                                  final long earliestSessionEndTime,
                                                                  final long latestSessionStartTime) {
        removeExpiredSegments();

        if (keyFrom != null && keyTo != null && keyFrom.compareTo(keyTo) > 0) {
            LOG.warn(INVALID_RANGE_WARN_MSG);
            return KeyValueIterators.emptyIterator();
        }
>>>>>>> 15418db6

		return registerNewIterator(keyFrom,
				keyTo,
				latestSessionStartTime,
				endTimeMap.tailMap(earliestSessionEndTime, true).entrySet().iterator(),
				true);
	}

<<<<<<< HEAD
	@Override
	public KeyValueIterator<Windowed<Bytes>, byte[]> backwardFindSessions(final Bytes keyFrom,
																		  final Bytes keyTo,
																		  final long earliestSessionEndTime,
																		  final long latestSessionStartTime) {
		Objects.requireNonNull(keyFrom, "from key cannot be null");
		Objects.requireNonNull(keyTo, "to key cannot be null");

		removeExpiredSegments();

		if (keyFrom.compareTo(keyTo) > 0) {
			LOG.warn("Returning empty iterator for fetch with invalid key range: from > to. " +
					"This may be due to range arguments set in the wrong order, " +
					"or serdes that don't preserve ordering when lexicographically comparing the serialized bytes. " +
					"Note that the built-in numerical serdes do not follow this for negative numbers");
			return KeyValueIterators.emptyIterator();
		}
=======
    @Override
    public KeyValueIterator<Windowed<Bytes>, byte[]> backwardFindSessions(final Bytes keyFrom,
                                                                          final Bytes keyTo,
                                                                          final long earliestSessionEndTime,
                                                                          final long latestSessionStartTime) {
        removeExpiredSegments();

        if (keyFrom != null && keyTo != null && keyFrom.compareTo(keyTo) > 0) {
            LOG.warn(INVALID_RANGE_WARN_MSG);
            return KeyValueIterators.emptyIterator();
        }
>>>>>>> 15418db6

		return registerNewIterator(
				keyFrom,
				keyTo,
				latestSessionStartTime,
				endTimeMap.tailMap(earliestSessionEndTime, true).descendingMap().entrySet().iterator(),
				false
		);
	}

	@Override
	public KeyValueIterator<Windowed<Bytes>, byte[]> fetch(final Bytes key) {

		Objects.requireNonNull(key, "key cannot be null");

		removeExpiredSegments();

		return registerNewIterator(key, key, Long.MAX_VALUE, endTimeMap.entrySet().iterator(), true);
	}

	@Override
	public KeyValueIterator<Windowed<Bytes>, byte[]> backwardFetch(final Bytes key) {

		Objects.requireNonNull(key, "key cannot be null");

		removeExpiredSegments();

		return registerNewIterator(key, key, Long.MAX_VALUE, endTimeMap.descendingMap().entrySet().iterator(), false);
	}

<<<<<<< HEAD
	@Override
	public KeyValueIterator<Windowed<Bytes>, byte[]> fetch(final Bytes from, final Bytes to) {

		Objects.requireNonNull(from, "from key cannot be null");
		Objects.requireNonNull(to, "to key cannot be null");

		removeExpiredSegments();


		return registerNewIterator(from, to, Long.MAX_VALUE, endTimeMap.entrySet().iterator(), false);
	}

	@Override
	public KeyValueIterator<Windowed<Bytes>, byte[]> backwardFetch(final Bytes from, final Bytes to) {
		Objects.requireNonNull(from, "from key cannot be null");
		Objects.requireNonNull(to, "to key cannot be null");

		removeExpiredSegments();

		return registerNewIterator(from, to, Long.MAX_VALUE, endTimeMap.descendingMap().entrySet().iterator(), true);
	}
=======
    @Override
    public KeyValueIterator<Windowed<Bytes>, byte[]> fetch(final Bytes keyFrom, final Bytes keyTo) {
        removeExpiredSegments();

        return registerNewIterator(keyFrom, keyTo, Long.MAX_VALUE, endTimeMap.entrySet().iterator(), true);
    }

    @Override
    public KeyValueIterator<Windowed<Bytes>, byte[]> backwardFetch(final Bytes keyFrom, final Bytes keyTo) {
        removeExpiredSegments();

        return registerNewIterator(
            keyFrom, keyTo, Long.MAX_VALUE, endTimeMap.descendingMap().entrySet().iterator(), false);
    }
>>>>>>> 15418db6

	@Override
	public boolean persistent() {
		return false;
	}

	@Override
	public boolean isOpen() {
		return open;
    }

    @Override
    public <R> QueryResult<R> query(final Query<R> query,
                                    final PositionBound positionBound,
                                    final QueryConfig config) {

        return StoreQueryUtils.handleBasicQueries(
            query,
            positionBound,
            config,
            this,
            position,
            context
        );
    }

    @Override
    public void flush() {
        // do-nothing since it is in-memory
    }

    @Override
    public void close() {
        if (openIterators.size() != 0) {
            LOG.warn("Closing {} open iterators for store {}", openIterators.size(), name);
            for (final InMemorySessionStoreIterator it : openIterators) {
                it.close();
            }
        }

        endTimeMap.clear();
        openIterators.clear();
        open = false;
    }

    private void removeExpiredSegments() {
        long minLiveTime = Math.max(0L, observedStreamTime - retentionPeriod + 1);

        for (final InMemorySessionStoreIterator it : openIterators) {
            minLiveTime = Math.min(minLiveTime, it.minTime());
        }

        endTimeMap.headMap(minLiveTime, false).clear();
    }

	private InMemorySessionStoreIterator registerNewIterator(final Bytes keyFrom,
															 final Bytes keyTo,
															 final long latestSessionStartTime,
															 final Iterator<Entry<Long, ConcurrentNavigableMap<Bytes, ConcurrentNavigableMap<Long, byte[]>>>> endTimeIterator,
															 final boolean forward) {
		final InMemorySessionStoreIterator iterator =
				new InMemorySessionStoreIterator(
						keyFrom,
						keyTo,
						latestSessionStartTime,
						endTimeIterator,
						openIterators::remove,
						forward
				);
		openIterators.add(iterator);
		return iterator;
	}

    interface ClosingCallback {
        void deregisterIterator(final InMemorySessionStoreIterator iterator);
    }

    private static class InMemorySessionStoreIterator implements KeyValueIterator<Windowed<Bytes>, byte[]> {

        private final Iterator<Entry<Long, ConcurrentNavigableMap<Bytes, ConcurrentNavigableMap<Long, byte[]>>>> endTimeIterator;
        private Iterator<Entry<Bytes, ConcurrentNavigableMap<Long, byte[]>>> keyIterator;
        private Iterator<Entry<Long, byte[]>> recordIterator;

		private KeyValue<Windowed<Bytes>, byte[]> next;
		private Bytes currentKey;
		private long currentEndTime;

		private final Bytes keyFrom;
		private final Bytes keyTo;
		private final long latestSessionStartTime;

		private final ClosingCallback callback;

		private final boolean forward;

		InMemorySessionStoreIterator(final Bytes keyFrom,
									 final Bytes keyTo,
									 final long latestSessionStartTime,
									 final Iterator<Entry<Long, ConcurrentNavigableMap<Bytes, ConcurrentNavigableMap<Long, byte[]>>>> endTimeIterator,
									 final ClosingCallback callback,
									 final boolean forward) {
			this.keyFrom = keyFrom;
			this.keyTo = keyTo;
			this.latestSessionStartTime = latestSessionStartTime;

			this.endTimeIterator = endTimeIterator;
			this.callback = callback;
			this.forward = forward;
			setAllIterators();
		}

        @Override
        public boolean hasNext() {
            if (next != null) {
                return true;
            } else if (recordIterator == null) {
                return false;
            } else {
                next = getNext();
                return next != null;
            }
        }

        @Override
        public Windowed<Bytes> peekNextKey() {
            if (!hasNext()) {
                throw new NoSuchElementException();
            }
            return next.key;
        }

        @Override
        public KeyValue<Windowed<Bytes>, byte[]> next() {
            if (!hasNext()) {
                throw new NoSuchElementException();
            }

            final KeyValue<Windowed<Bytes>, byte[]> ret = next;
            next = null;
            return ret;
        }

        @Override
        public void close() {
            next = null;
            recordIterator = null;
            callback.deregisterIterator(this);
        }

        Long minTime() {
            return currentEndTime;
        }

        // getNext is only called when either recordIterator or segmentIterator has a next
        // Note this does not guarantee a next record exists as the next segments may not contain any keys in range
        private KeyValue<Windowed<Bytes>, byte[]> getNext() {
            if (!recordIterator.hasNext()) {
                getNextIterators();
            }

            if (recordIterator == null) {
                return null;
            }

            final Map.Entry<Long, byte[]> nextRecord = recordIterator.next();
            final SessionWindow sessionWindow = new SessionWindow(nextRecord.getKey(), currentEndTime);
            final Windowed<Bytes> windowedKey = new Windowed<>(currentKey, sessionWindow);

            return new KeyValue<>(windowedKey, nextRecord.getValue());
        }

        // Called when the inner two (key and starttime) iterators are empty to roll to the next endTimestamp
        // Rolls all three iterators forward until recordIterator has a next entry
        // Sets recordIterator to null if there are no records to return
        private void setAllIterators() {
            while (endTimeIterator.hasNext()) {
<<<<<<< HEAD
				final Entry<Long, ConcurrentNavigableMap<Bytes, ConcurrentNavigableMap<Long, byte[]>>> nextEndTimeEntry = endTimeIterator.next();
				currentEndTime = nextEndTimeEntry.getKey();
				if (forward) {
					keyIterator = nextEndTimeEntry.getValue()
							.subMap(keyFrom, true, keyTo, true)
							.entrySet()
							.iterator();
				} else {
					keyIterator = nextEndTimeEntry.getValue()
							.subMap(keyFrom, true, keyTo, true)
							.descendingMap()
							.entrySet()
							.iterator();
				}

				if (setInnerIterators()) {
					return;
				}
			}
=======
                final Entry<Long, ConcurrentNavigableMap<Bytes, ConcurrentNavigableMap<Long, byte[]>>> nextEndTimeEntry = endTimeIterator.next();
                currentEndTime = nextEndTimeEntry.getKey();

                final ConcurrentNavigableMap<Bytes, ConcurrentNavigableMap<Long, byte[]>> subKVMap;
                if (keyFrom == null && keyTo == null) {
                    subKVMap = nextEndTimeEntry.getValue();
                } else if (keyFrom == null) {
                    subKVMap = nextEndTimeEntry.getValue().headMap(keyTo, true);
                } else if (keyTo == null) {
                    subKVMap = nextEndTimeEntry.getValue().tailMap(keyFrom, true);
                } else {
                    subKVMap = nextEndTimeEntry.getValue().subMap(keyFrom, true, keyTo, true);
                }

                if (forward) {
                    keyIterator = subKVMap.entrySet().iterator();
                } else {
                    keyIterator = subKVMap.descendingMap().entrySet().iterator();
                }

                if (setInnerIterators()) {
                    return;
                }
            }
>>>>>>> 15418db6
            recordIterator = null;
        }

        // Rolls the inner two iterators (key and record) forward until recordIterators has a next entry
        // Returns false if no more records are found (for the current end time)
        private boolean setInnerIterators() {
            while (keyIterator.hasNext()) {
                final Entry<Bytes, ConcurrentNavigableMap<Long, byte[]>> nextKeyEntry = keyIterator.next();
                currentKey = nextKeyEntry.getKey();

                if (latestSessionStartTime == Long.MAX_VALUE) {
					if (forward) {
						recordIterator = nextKeyEntry.getValue().descendingMap().entrySet().iterator();
					} else {
						recordIterator = nextKeyEntry.getValue().entrySet().iterator();
					}
				} else {
					if (forward) {
						recordIterator = nextKeyEntry.getValue()
								.headMap(latestSessionStartTime, true)
								.descendingMap()
								.entrySet().iterator();
					} else {
						recordIterator = nextKeyEntry.getValue()
								.headMap(latestSessionStartTime, true)
								.entrySet().iterator();
					}
				}

                if (recordIterator.hasNext()) {
                    return true;
                }
            }
            return false;
        }

        // Called when the current recordIterator has no entries left to roll it to the next valid entry
        // When there are no more records to return, recordIterator will be set to null
        private void getNextIterators() {
            if (setInnerIterators()) {
                return;
            }

            setAllIterators();
        }
    }

}<|MERGE_RESOLUTION|>--- conflicted
+++ resolved
@@ -32,22 +32,14 @@
 import org.apache.kafka.streams.processor.internals.StoreToProcessorContextAdapter;
 import org.apache.kafka.streams.processor.internals.metrics.StreamsMetricsImpl;
 import org.apache.kafka.streams.processor.internals.metrics.TaskMetrics;
-import org.apache.kafka.streams.query.Position;
-import org.apache.kafka.streams.query.PositionBound;
-import org.apache.kafka.streams.query.Query;
-import org.apache.kafka.streams.query.QueryConfig;
-import org.apache.kafka.streams.query.QueryResult;
+import org.apache.kafka.streams.query.*;
 import org.apache.kafka.streams.state.KeyValueIterator;
 import org.apache.kafka.streams.state.SessionStore;
 import org.slf4j.Logger;
 import org.slf4j.LoggerFactory;
 
-import java.util.Iterator;
-import java.util.Map;
+import java.util.*;
 import java.util.Map.Entry;
-import java.util.NoSuchElementException;
-import java.util.Objects;
-import java.util.Set;
 import java.util.concurrent.ConcurrentHashMap;
 import java.util.concurrent.ConcurrentNavigableMap;
 import java.util.concurrent.ConcurrentSkipListMap;
@@ -60,29 +52,23 @@
 
     private final String name;
     private final String metricScope;
-	private Sensor expiredRecordSensor;
-	private InternalProcessorContext context;
-	private long observedStreamTime = ConsumerRecord.NO_TIMESTAMP;
+    private Sensor expiredRecordSensor;
+    private InternalProcessorContext context;
+    private long observedStreamTime = ConsumerRecord.NO_TIMESTAMP;
 
     private final long retentionPeriod;
 
-    private final static String INVALID_RANGE_WARN_MSG =
-        "Returning empty iterator for fetch with invalid key range: from > to. " +
-        "This may be due to range arguments set in the wrong order, " +
-        "or serdes that don't preserve ordering when lexicographically comparing the serialized bytes. " +
-        "Note that the built-in numerical serdes do not follow this for negative numbers";
+    private final static String INVALID_RANGE_WARN_MSG = "Returning empty iterator for fetch with invalid key range: from > to. " + "This may be due to range arguments set in the wrong order, " + "or serdes that don't preserve ordering when lexicographically comparing the serialized bytes. " + "Note that the built-in numerical serdes do not follow this for negative numbers";
 
     private final ConcurrentNavigableMap<Long, ConcurrentNavigableMap<Bytes, ConcurrentNavigableMap<Long, byte[]>>> endTimeMap = new ConcurrentSkipListMap<>();
-    private final Set<InMemorySessionStoreIterator> openIterators  = ConcurrentHashMap.newKeySet();
+    private final Set<InMemorySessionStoreIterator> openIterators = ConcurrentHashMap.newKeySet();
 
     private volatile boolean open = false;
 
     private StateStoreContext stateStoreContext;
     private final Position position;
 
-    InMemorySessionStore(final String name,
-                         final long retentionPeriod,
-                         final String metricScope) {
+    InMemorySessionStore(final String name, final long retentionPeriod, final String metricScope) {
         this.name = name;
         this.retentionPeriod = retentionPeriod;
         this.metricScope = metricScope;
@@ -94,36 +80,6 @@
         return name;
     }
 
-<<<<<<< HEAD
-	@Deprecated
-	@Override
-	public void init(final ProcessorContext context, final StateStore root) {
-		final String threadId = Thread.currentThread().getName();
-		final String taskName = context.taskId().toString();
-
-		// The provided context is not required to implement InternalProcessorContext,
-		// If it doesn't, we can't record this metric.
-		if (context instanceof InternalProcessorContext) {
-			this.context = (InternalProcessorContext) context;
-			final StreamsMetricsImpl metrics = this.context.metrics();
-			expiredRecordSensor = TaskMetrics.droppedRecordsSensorOrExpiredWindowRecordDropSensor(
-					threadId,
-					taskName,
-					metricScope,
-					name,
-					metrics
-			);
-		} else {
-			this.context = null;
-			expiredRecordSensor = null;
-		}
-
-		if (root != null) {
-			context.register(root, (key, value) -> put(SessionKeySchema.from(Bytes.wrap(key)), value));
-		}
-		open = true;
-	}
-=======
     @Deprecated
     @Override
     public void init(final ProcessorContext context, final StateStore root) {
@@ -135,43 +91,26 @@
         if (context instanceof InternalProcessorContext) {
             this.context = (InternalProcessorContext) context;
             final StreamsMetricsImpl metrics = this.context.metrics();
-            expiredRecordSensor = TaskMetrics.droppedRecordsSensor(
-                threadId,
-                taskName,
-                metrics
-            );
+            expiredRecordSensor = TaskMetrics.droppedRecordsSensor(threadId, taskName, metrics);
         } else {
             this.context = null;
             expiredRecordSensor = null;
         }
 
         if (root != null) {
-            final boolean consistencyEnabled = StreamsConfig.InternalConfig.getBoolean(
-                context.appConfigs(),
-                IQ_CONSISTENCY_OFFSET_VECTOR_ENABLED,
-                false
-            );
-            context.register(
-                root,
-                (RecordBatchingStateRestoreCallback) records -> {
-                    for (final ConsumerRecord<byte[], byte[]> record : records) {
-                        put(SessionKeySchema.from(Bytes.wrap(record.key())), record.value());
-                        ChangelogRecordDeserializationHelper.applyChecksAndUpdatePosition(
-                            record,
-                            consistencyEnabled,
-                            position
-                        );
-                    }
-                }
-            );
+            final boolean consistencyEnabled = StreamsConfig.InternalConfig.getBoolean(context.appConfigs(), IQ_CONSISTENCY_OFFSET_VECTOR_ENABLED, false);
+            context.register(root, (RecordBatchingStateRestoreCallback) records -> {
+                for (final ConsumerRecord<byte[], byte[]> record : records) {
+                    put(SessionKeySchema.from(Bytes.wrap(record.key())), record.value());
+                    ChangelogRecordDeserializationHelper.applyChecksAndUpdatePosition(record, consistencyEnabled, position);
+                }
+            });
         }
         open = true;
     }
->>>>>>> 15418db6
-
-    @Override
-    public void init(final StateStoreContext context,
-                     final StateStore root) {
+
+    @Override
+    public void init(final StateStoreContext context, final StateStore root) {
         this.stateStoreContext = context;
         init(StoreToProcessorContextAdapter.adapt(context), root);
     }
@@ -189,13 +128,13 @@
         observedStreamTime = Math.max(observedStreamTime, windowEndTimestamp);
 
         if (windowEndTimestamp <= observedStreamTime - retentionPeriod) {
-			// The provided context is not required to implement InternalProcessorContext,
-			// If it doesn't, we can't record this metric (in fact, we wouldn't have even initialized it).
-			if (expiredRecordSensor != null && context != null) {
-				expiredRecordSensor.record(1.0d, context.currentSystemTimeMs());
-			}
-			LOG.warn("Skipping record for expired segment.");
-		} else {
+            // The provided context is not required to implement InternalProcessorContext,
+            // If it doesn't, we can't record this metric (in fact, we wouldn't have even initialized it).
+            if (expiredRecordSensor != null && context != null) {
+                expiredRecordSensor.record(1.0d, context.currentSystemTimeMs());
+            }
+            LOG.warn("Skipping record for expired segment.");
+        } else {
             if (aggregate != null) {
                 endTimeMap.computeIfAbsent(windowEndTimestamp, t -> new ConcurrentSkipListMap<>());
                 final ConcurrentNavigableMap<Bytes, ConcurrentNavigableMap<Long, byte[]>> keyMap = endTimeMap.get(windowEndTimestamp);
@@ -232,9 +171,7 @@
     }
 
     @Override
-    public byte[] fetchSession(final Bytes key,
-                               final long sessionStartTime,
-                               final long sessionEndTime) {
+    public byte[] fetchSession(final Bytes key, final long sessionStartTime, final long sessionEndTime) {
         removeExpiredSegments();
 
         Objects.requireNonNull(key, "key cannot be null");
@@ -253,202 +190,76 @@
     }
 
     @Override
-<<<<<<< HEAD
-	public KeyValueIterator<Windowed<Bytes>, byte[]> findSessions(final Bytes key,
-																  final long earliestSessionEndTime,
-																  final long latestSessionStartTime) {
-		Objects.requireNonNull(key, "key cannot be null");
-
-		removeExpiredSegments();
-
-		return registerNewIterator(key,
-				key,
-				latestSessionStartTime,
-				endTimeMap.tailMap(earliestSessionEndTime, true).entrySet().iterator(),
-				true);
-	}
-
-	@Override
-	public KeyValueIterator<Windowed<Bytes>, byte[]> backwardFindSessions(final Bytes key,
-																		  final long earliestSessionEndTime,
-																		  final long latestSessionStartTime) {
-		Objects.requireNonNull(key, "key cannot be null");
-
-		removeExpiredSegments();
-
-		return registerNewIterator(
-				key,
-				key,
-				latestSessionStartTime,
-				endTimeMap.tailMap(earliestSessionEndTime, true).descendingMap().entrySet().iterator(),
-				false
-		);
-	}
-
-	@Override
-	public KeyValueIterator<Windowed<Bytes>, byte[]> findSessions(final Bytes keyFrom,
-																  final Bytes keyTo,
-																  final long earliestSessionEndTime,
-																  final long latestSessionStartTime) {
-		Objects.requireNonNull(keyFrom, "from key cannot be null");
-		Objects.requireNonNull(keyTo, "to key cannot be null");
-
-        removeExpiredSegments();
-
-        if (keyFrom.compareTo(keyTo) > 0) {
-			LOG.warn("Returning empty iterator for fetch with invalid key range: from > to. " +
-					"This may be due to range arguments set in the wrong order, " +
-					"or serdes that don't preserve ordering when lexicographically comparing the serialized bytes. " +
-					"Note that the built-in numerical serdes do not follow this for negative numbers");
-			return KeyValueIterators.emptyIterator();
-		}
-=======
-    public KeyValueIterator<Windowed<Bytes>, byte[]> findSessions(final long earliestSessionEndTime,
-                                                                  final long latestSessionEndTime) {
-        removeExpiredSegments();
-
-        final ConcurrentNavigableMap<Long, ConcurrentNavigableMap<Bytes, ConcurrentNavigableMap<Long, byte[]>>> endTimSubMap
-            = endTimeMap.subMap(earliestSessionEndTime, true, latestSessionEndTime, true);
+    public KeyValueIterator<Windowed<Bytes>, byte[]> findSessions(final long earliestSessionEndTime, final long latestSessionEndTime) {
+        removeExpiredSegments();
+
+        final ConcurrentNavigableMap<Long, ConcurrentNavigableMap<Bytes, ConcurrentNavigableMap<Long, byte[]>>> endTimSubMap = endTimeMap.subMap(earliestSessionEndTime, true, latestSessionEndTime, true);
 
         return registerNewIterator(null, null, Long.MAX_VALUE, endTimSubMap.entrySet().iterator(), true);
     }
 
     @Override
-    public KeyValueIterator<Windowed<Bytes>, byte[]> findSessions(final Bytes key,
-                                                                  final long earliestSessionEndTime,
-                                                                  final long latestSessionStartTime) {
+    public KeyValueIterator<Windowed<Bytes>, byte[]> findSessions(final Bytes key, final long earliestSessionEndTime, final long latestSessionStartTime) {
         Objects.requireNonNull(key, "key cannot be null");
 
         removeExpiredSegments();
 
-        return registerNewIterator(key,
-                                   key,
-                                   latestSessionStartTime,
-                                   endTimeMap.tailMap(earliestSessionEndTime, true).entrySet().iterator(),
-                                   true);
-    }
-
-    @Override
-    public KeyValueIterator<Windowed<Bytes>, byte[]> backwardFindSessions(final Bytes key,
-                                                                          final long earliestSessionEndTime,
-                                                                          final long latestSessionStartTime) {
+        return registerNewIterator(key, key, latestSessionStartTime, endTimeMap.tailMap(earliestSessionEndTime, true).entrySet().iterator(), true);
+    }
+
+    @Override
+    public KeyValueIterator<Windowed<Bytes>, byte[]> backwardFindSessions(final Bytes key, final long earliestSessionEndTime, final long latestSessionStartTime) {
         Objects.requireNonNull(key, "key cannot be null");
 
         removeExpiredSegments();
 
-        return registerNewIterator(
-            key,
-            key,
-            latestSessionStartTime,
-            endTimeMap.tailMap(earliestSessionEndTime, true).descendingMap().entrySet().iterator(),
-            false
-        );
-    }
-
-    @Override
-    public KeyValueIterator<Windowed<Bytes>, byte[]> findSessions(final Bytes keyFrom,
-                                                                  final Bytes keyTo,
-                                                                  final long earliestSessionEndTime,
-                                                                  final long latestSessionStartTime) {
+        return registerNewIterator(key, key, latestSessionStartTime, endTimeMap.tailMap(earliestSessionEndTime, true).descendingMap().entrySet().iterator(), false);
+    }
+
+    @Override
+    public KeyValueIterator<Windowed<Bytes>, byte[]> findSessions(final Bytes keyFrom, final Bytes keyTo, final long earliestSessionEndTime, final long latestSessionStartTime) {
         removeExpiredSegments();
 
         if (keyFrom != null && keyTo != null && keyFrom.compareTo(keyTo) > 0) {
             LOG.warn(INVALID_RANGE_WARN_MSG);
             return KeyValueIterators.emptyIterator();
         }
->>>>>>> 15418db6
-
-		return registerNewIterator(keyFrom,
-				keyTo,
-				latestSessionStartTime,
-				endTimeMap.tailMap(earliestSessionEndTime, true).entrySet().iterator(),
-				true);
-	}
-
-<<<<<<< HEAD
-	@Override
-	public KeyValueIterator<Windowed<Bytes>, byte[]> backwardFindSessions(final Bytes keyFrom,
-																		  final Bytes keyTo,
-																		  final long earliestSessionEndTime,
-																		  final long latestSessionStartTime) {
-		Objects.requireNonNull(keyFrom, "from key cannot be null");
-		Objects.requireNonNull(keyTo, "to key cannot be null");
-
-		removeExpiredSegments();
-
-		if (keyFrom.compareTo(keyTo) > 0) {
-			LOG.warn("Returning empty iterator for fetch with invalid key range: from > to. " +
-					"This may be due to range arguments set in the wrong order, " +
-					"or serdes that don't preserve ordering when lexicographically comparing the serialized bytes. " +
-					"Note that the built-in numerical serdes do not follow this for negative numbers");
-			return KeyValueIterators.emptyIterator();
-		}
-=======
-    @Override
-    public KeyValueIterator<Windowed<Bytes>, byte[]> backwardFindSessions(final Bytes keyFrom,
-                                                                          final Bytes keyTo,
-                                                                          final long earliestSessionEndTime,
-                                                                          final long latestSessionStartTime) {
+
+        return registerNewIterator(keyFrom, keyTo, latestSessionStartTime, endTimeMap.tailMap(earliestSessionEndTime, true).entrySet().iterator(), true);
+    }
+
+    @Override
+    public KeyValueIterator<Windowed<Bytes>, byte[]> backwardFindSessions(final Bytes keyFrom, final Bytes keyTo, final long earliestSessionEndTime, final long latestSessionStartTime) {
         removeExpiredSegments();
 
         if (keyFrom != null && keyTo != null && keyFrom.compareTo(keyTo) > 0) {
             LOG.warn(INVALID_RANGE_WARN_MSG);
             return KeyValueIterators.emptyIterator();
         }
->>>>>>> 15418db6
-
-		return registerNewIterator(
-				keyFrom,
-				keyTo,
-				latestSessionStartTime,
-				endTimeMap.tailMap(earliestSessionEndTime, true).descendingMap().entrySet().iterator(),
-				false
-		);
-	}
-
-	@Override
-	public KeyValueIterator<Windowed<Bytes>, byte[]> fetch(final Bytes key) {
-
-		Objects.requireNonNull(key, "key cannot be null");
-
-		removeExpiredSegments();
-
-		return registerNewIterator(key, key, Long.MAX_VALUE, endTimeMap.entrySet().iterator(), true);
-	}
-
-	@Override
-	public KeyValueIterator<Windowed<Bytes>, byte[]> backwardFetch(final Bytes key) {
-
-		Objects.requireNonNull(key, "key cannot be null");
-
-		removeExpiredSegments();
-
-		return registerNewIterator(key, key, Long.MAX_VALUE, endTimeMap.descendingMap().entrySet().iterator(), false);
-	}
-
-<<<<<<< HEAD
-	@Override
-	public KeyValueIterator<Windowed<Bytes>, byte[]> fetch(final Bytes from, final Bytes to) {
-
-		Objects.requireNonNull(from, "from key cannot be null");
-		Objects.requireNonNull(to, "to key cannot be null");
-
-		removeExpiredSegments();
-
-
-		return registerNewIterator(from, to, Long.MAX_VALUE, endTimeMap.entrySet().iterator(), false);
-	}
-
-	@Override
-	public KeyValueIterator<Windowed<Bytes>, byte[]> backwardFetch(final Bytes from, final Bytes to) {
-		Objects.requireNonNull(from, "from key cannot be null");
-		Objects.requireNonNull(to, "to key cannot be null");
-
-		removeExpiredSegments();
-
-		return registerNewIterator(from, to, Long.MAX_VALUE, endTimeMap.descendingMap().entrySet().iterator(), true);
-	}
-=======
+
+        return registerNewIterator(keyFrom, keyTo, latestSessionStartTime, endTimeMap.tailMap(earliestSessionEndTime, true).descendingMap().entrySet().iterator(), false);
+    }
+
+    @Override
+    public KeyValueIterator<Windowed<Bytes>, byte[]> fetch(final Bytes key) {
+
+        Objects.requireNonNull(key, "key cannot be null");
+
+        removeExpiredSegments();
+
+        return registerNewIterator(key, key, Long.MAX_VALUE, endTimeMap.entrySet().iterator(), true);
+    }
+
+    @Override
+    public KeyValueIterator<Windowed<Bytes>, byte[]> backwardFetch(final Bytes key) {
+
+        Objects.requireNonNull(key, "key cannot be null");
+
+        removeExpiredSegments();
+
+        return registerNewIterator(key, key, Long.MAX_VALUE, endTimeMap.descendingMap().entrySet().iterator(), false);
+    }
+
     @Override
     public KeyValueIterator<Windowed<Bytes>, byte[]> fetch(final Bytes keyFrom, final Bytes keyTo) {
         removeExpiredSegments();
@@ -460,34 +271,23 @@
     public KeyValueIterator<Windowed<Bytes>, byte[]> backwardFetch(final Bytes keyFrom, final Bytes keyTo) {
         removeExpiredSegments();
 
-        return registerNewIterator(
-            keyFrom, keyTo, Long.MAX_VALUE, endTimeMap.descendingMap().entrySet().iterator(), false);
-    }
->>>>>>> 15418db6
-
-	@Override
-	public boolean persistent() {
-		return false;
-	}
-
-	@Override
-	public boolean isOpen() {
-		return open;
-    }
-
-    @Override
-    public <R> QueryResult<R> query(final Query<R> query,
-                                    final PositionBound positionBound,
-                                    final QueryConfig config) {
-
-        return StoreQueryUtils.handleBasicQueries(
-            query,
-            positionBound,
-            config,
-            this,
-            position,
-            context
-        );
+        return registerNewIterator(keyFrom, keyTo, Long.MAX_VALUE, endTimeMap.descendingMap().entrySet().iterator(), false);
+    }
+
+    @Override
+    public boolean persistent() {
+        return false;
+    }
+
+    @Override
+    public boolean isOpen() {
+        return open;
+    }
+
+    @Override
+    public <R> QueryResult<R> query(final Query<R> query, final PositionBound positionBound, final QueryConfig config) {
+
+        return StoreQueryUtils.handleBasicQueries(query, positionBound, config, this, position, context);
     }
 
     @Override
@@ -519,23 +319,11 @@
         endTimeMap.headMap(minLiveTime, false).clear();
     }
 
-	private InMemorySessionStoreIterator registerNewIterator(final Bytes keyFrom,
-															 final Bytes keyTo,
-															 final long latestSessionStartTime,
-															 final Iterator<Entry<Long, ConcurrentNavigableMap<Bytes, ConcurrentNavigableMap<Long, byte[]>>>> endTimeIterator,
-															 final boolean forward) {
-		final InMemorySessionStoreIterator iterator =
-				new InMemorySessionStoreIterator(
-						keyFrom,
-						keyTo,
-						latestSessionStartTime,
-						endTimeIterator,
-						openIterators::remove,
-						forward
-				);
-		openIterators.add(iterator);
-		return iterator;
-	}
+    private InMemorySessionStoreIterator registerNewIterator(final Bytes keyFrom, final Bytes keyTo, final long latestSessionStartTime, final Iterator<Entry<Long, ConcurrentNavigableMap<Bytes, ConcurrentNavigableMap<Long, byte[]>>>> endTimeIterator, final boolean forward) {
+        final InMemorySessionStoreIterator iterator = new InMemorySessionStoreIterator(keyFrom, keyTo, latestSessionStartTime, endTimeIterator, openIterators::remove, forward);
+        openIterators.add(iterator);
+        return iterator;
+    }
 
     interface ClosingCallback {
         void deregisterIterator(final InMemorySessionStoreIterator iterator);
@@ -547,33 +335,28 @@
         private Iterator<Entry<Bytes, ConcurrentNavigableMap<Long, byte[]>>> keyIterator;
         private Iterator<Entry<Long, byte[]>> recordIterator;
 
-		private KeyValue<Windowed<Bytes>, byte[]> next;
-		private Bytes currentKey;
-		private long currentEndTime;
-
-		private final Bytes keyFrom;
-		private final Bytes keyTo;
-		private final long latestSessionStartTime;
-
-		private final ClosingCallback callback;
-
-		private final boolean forward;
-
-		InMemorySessionStoreIterator(final Bytes keyFrom,
-									 final Bytes keyTo,
-									 final long latestSessionStartTime,
-									 final Iterator<Entry<Long, ConcurrentNavigableMap<Bytes, ConcurrentNavigableMap<Long, byte[]>>>> endTimeIterator,
-									 final ClosingCallback callback,
-									 final boolean forward) {
-			this.keyFrom = keyFrom;
-			this.keyTo = keyTo;
-			this.latestSessionStartTime = latestSessionStartTime;
-
-			this.endTimeIterator = endTimeIterator;
-			this.callback = callback;
-			this.forward = forward;
-			setAllIterators();
-		}
+        private KeyValue<Windowed<Bytes>, byte[]> next;
+        private Bytes currentKey;
+        private long currentEndTime;
+
+        private final Bytes keyFrom;
+        private final Bytes keyTo;
+        private final long latestSessionStartTime;
+
+        private final ClosingCallback callback;
+
+        private final boolean forward;
+
+        InMemorySessionStoreIterator(final Bytes keyFrom, final Bytes keyTo, final long latestSessionStartTime, final Iterator<Entry<Long, ConcurrentNavigableMap<Bytes, ConcurrentNavigableMap<Long, byte[]>>>> endTimeIterator, final ClosingCallback callback, final boolean forward) {
+            this.keyFrom = keyFrom;
+            this.keyTo = keyTo;
+            this.latestSessionStartTime = latestSessionStartTime;
+
+            this.endTimeIterator = endTimeIterator;
+            this.callback = callback;
+            this.forward = forward;
+            setAllIterators();
+        }
 
         @Override
         public boolean hasNext() {
@@ -640,27 +423,6 @@
         // Sets recordIterator to null if there are no records to return
         private void setAllIterators() {
             while (endTimeIterator.hasNext()) {
-<<<<<<< HEAD
-				final Entry<Long, ConcurrentNavigableMap<Bytes, ConcurrentNavigableMap<Long, byte[]>>> nextEndTimeEntry = endTimeIterator.next();
-				currentEndTime = nextEndTimeEntry.getKey();
-				if (forward) {
-					keyIterator = nextEndTimeEntry.getValue()
-							.subMap(keyFrom, true, keyTo, true)
-							.entrySet()
-							.iterator();
-				} else {
-					keyIterator = nextEndTimeEntry.getValue()
-							.subMap(keyFrom, true, keyTo, true)
-							.descendingMap()
-							.entrySet()
-							.iterator();
-				}
-
-				if (setInnerIterators()) {
-					return;
-				}
-			}
-=======
                 final Entry<Long, ConcurrentNavigableMap<Bytes, ConcurrentNavigableMap<Long, byte[]>>> nextEndTimeEntry = endTimeIterator.next();
                 currentEndTime = nextEndTimeEntry.getKey();
 
@@ -685,7 +447,6 @@
                     return;
                 }
             }
->>>>>>> 15418db6
             recordIterator = null;
         }
 
@@ -697,23 +458,18 @@
                 currentKey = nextKeyEntry.getKey();
 
                 if (latestSessionStartTime == Long.MAX_VALUE) {
-					if (forward) {
-						recordIterator = nextKeyEntry.getValue().descendingMap().entrySet().iterator();
-					} else {
-						recordIterator = nextKeyEntry.getValue().entrySet().iterator();
-					}
-				} else {
-					if (forward) {
-						recordIterator = nextKeyEntry.getValue()
-								.headMap(latestSessionStartTime, true)
-								.descendingMap()
-								.entrySet().iterator();
-					} else {
-						recordIterator = nextKeyEntry.getValue()
-								.headMap(latestSessionStartTime, true)
-								.entrySet().iterator();
-					}
-				}
+                    if (forward) {
+                        recordIterator = nextKeyEntry.getValue().descendingMap().entrySet().iterator();
+                    } else {
+                        recordIterator = nextKeyEntry.getValue().entrySet().iterator();
+                    }
+                } else {
+                    if (forward) {
+                        recordIterator = nextKeyEntry.getValue().headMap(latestSessionStartTime, true).descendingMap().entrySet().iterator();
+                    } else {
+                        recordIterator = nextKeyEntry.getValue().headMap(latestSessionStartTime, true).entrySet().iterator();
+                    }
+                }
 
                 if (recordIterator.hasNext()) {
                     return true;
