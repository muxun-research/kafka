--- conflicted
+++ resolved
@@ -19,11 +19,7 @@
 import org.apache.kafka.common.metrics.Sensor;
 import org.apache.kafka.streams.kstream.Aggregator;
 import org.apache.kafka.streams.kstream.Initializer;
-import org.apache.kafka.streams.processor.api.ContextualProcessor;
-import org.apache.kafka.streams.processor.api.Processor;
-import org.apache.kafka.streams.processor.api.ProcessorContext;
-import org.apache.kafka.streams.processor.api.Record;
-import org.apache.kafka.streams.processor.api.RecordMetadata;
+import org.apache.kafka.streams.processor.api.*;
 import org.apache.kafka.streams.processor.internals.metrics.StreamsMetricsImpl;
 import org.apache.kafka.streams.state.ValueAndTimestamp;
 import org.apache.kafka.streams.state.internals.KeyValueStoreWrapper;
@@ -37,28 +33,6 @@
 
 public class KStreamAggregate<KIn, VIn, VAgg> implements KStreamAggProcessorSupplier<KIn, VIn, KIn, VAgg> {
 
-<<<<<<< HEAD
-public class KStreamAggregate<K, V, T> implements KStreamAggProcessorSupplier<K, K, V, T> {
-	private static final Logger LOG = LoggerFactory.getLogger(KStreamAggregate.class);
-	private final String storeName;
-	private final Initializer<T> initializer;
-	private final Aggregator<? super K, ? super V, T> aggregator;
-
-	private boolean sendOldValues = false;
-
-	KStreamAggregate(final String storeName,
-					 final Initializer<T> initializer,
-					 final Aggregator<? super K, ? super V, T> aggregator) {
-		this.storeName = storeName;
-		this.initializer = initializer;
-		this.aggregator = aggregator;
-	}
-
-	@Override
-	public Processor<K, V> get() {
-		return new KStreamAggregateProcessor();
-	}
-=======
     private static final Logger LOG = LoggerFactory.getLogger(KStreamAggregate.class);
 
     private final String storeName;
@@ -67,9 +41,7 @@
 
     private boolean sendOldValues = false;
 
-    KStreamAggregate(final String storeName,
-                     final Initializer<VAgg> initializer,
-                     final Aggregator<? super KIn, ? super VIn, VAgg> aggregator) {
+    KStreamAggregate(final String storeName, final Initializer<VAgg> initializer, final Aggregator<? super KIn, ? super VIn, VAgg> aggregator) {
         this.storeName = storeName;
         this.initializer = initializer;
         this.aggregator = aggregator;
@@ -79,7 +51,6 @@
     public Processor<KIn, VIn, KIn, Change<VAgg>> get() {
         return new KStreamAggregateProcessor();
     }
->>>>>>> 15418db6
 
     @Override
     public void enableSendingOldValues() {
@@ -87,75 +58,30 @@
     }
 
 
-<<<<<<< HEAD
-    private class KStreamAggregateProcessor extends AbstractProcessor<K, V> {
-		private TimestampedKeyValueStore<K, T> store;
-		private Sensor droppedRecordsSensor;
-		private TimestampedTupleForwarder<K, T> tupleForwarder;
-=======
     private class KStreamAggregateProcessor extends ContextualProcessor<KIn, VIn, KIn, Change<VAgg>> {
         private KeyValueStoreWrapper<KIn, VAgg> store;
         private Sensor droppedRecordsSensor;
         private TimestampedTupleForwarder<KIn, VAgg> tupleForwarder;
->>>>>>> 15418db6
 
         @Override
-<<<<<<< HEAD
-        public void init(final ProcessorContext context) {
-			super.init(context);
-			droppedRecordsSensor = droppedRecordsSensorOrSkippedRecordsSensor(
-					Thread.currentThread().getName(),
-					context.taskId().toString(),
-					(StreamsMetricsImpl) context.metrics());
-			store = (TimestampedKeyValueStore<K, T>) context.getStateStore(storeName);
-			tupleForwarder = new TimestampedTupleForwarder<>(
-					store,
-					context,
-					new TimestampedCacheFlushListener<>(context),
-					sendOldValues);
-		}
-=======
         public void init(final ProcessorContext<KIn, Change<VAgg>> context) {
             super.init(context);
-            droppedRecordsSensor = droppedRecordsSensor(
-                Thread.currentThread().getName(),
-                context.taskId().toString(),
-                (StreamsMetricsImpl) context.metrics());
+            droppedRecordsSensor = droppedRecordsSensor(Thread.currentThread().getName(), context.taskId().toString(), (StreamsMetricsImpl) context.metrics());
             store = new KeyValueStoreWrapper<>(context, storeName);
-            tupleForwarder = new TimestampedTupleForwarder<>(
-                store.getStore(),
-                context,
-                new TimestampedCacheFlushListener<>(context),
-                sendOldValues);
+            tupleForwarder = new TimestampedTupleForwarder<>(store.getStore(), context, new TimestampedCacheFlushListener<>(context), sendOldValues);
         }
->>>>>>> 15418db6
 
         @Override
         public void process(final Record<KIn, VIn> record) {
             // If the key or value is null we don't need to proceed
-<<<<<<< HEAD
-            if (key == null || value == null) {
-				LOG.warn(
-						"Skipping record due to null key or value. key=[{}] value=[{}] topic=[{}] partition=[{}] offset=[{}]",
-						key, value, context().topic(), context().partition(), context().offset()
-				);
-				droppedRecordsSensor.record();
-=======
             if (record.key() == null || record.value() == null) {
                 if (context().recordMetadata().isPresent()) {
                     final RecordMetadata recordMetadata = context().recordMetadata().get();
-                    LOG.warn(
-                        "Skipping record due to null key or value. "
-                            + "topic=[{}] partition=[{}] offset=[{}]",
-                        recordMetadata.topic(), recordMetadata.partition(), recordMetadata.offset()
-                    );
+                    LOG.warn("Skipping record due to null key or value. " + "topic=[{}] partition=[{}] offset=[{}]", recordMetadata.topic(), recordMetadata.partition(), recordMetadata.offset());
                 } else {
-                    LOG.warn(
-                        "Skipping record due to null key or value. Topic, partition, and offset not known."
-                    );
+                    LOG.warn("Skipping record due to null key or value. Topic, partition, and offset not known.");
                 }
                 droppedRecordsSensor.record();
->>>>>>> 15418db6
                 return;
             }
 
@@ -178,9 +104,7 @@
             final long putReturnCode = store.put(record.key(), newAgg, newTimestamp);
             // if not put to store, do not forward downstream either
             if (putReturnCode != PUT_RETURN_CODE_NOT_PUT) {
-                tupleForwarder.maybeForward(
-                    record.withValue(new Change<>(newAgg, sendOldValues ? oldAgg : null, putReturnCode == PUT_RETURN_CODE_IS_LATEST))
-                        .withTimestamp(newTimestamp));
+                tupleForwarder.maybeForward(record.withValue(new Change<>(newAgg, sendOldValues ? oldAgg : null, putReturnCode == PUT_RETURN_CODE_IS_LATEST)).withTimestamp(newTimestamp));
             }
         }
     }
