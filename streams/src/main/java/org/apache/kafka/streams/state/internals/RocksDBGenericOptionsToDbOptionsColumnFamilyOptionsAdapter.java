/*
 * Licensed to the Apache Software Foundation (ASF) under one or more
 * contributor license agreements. See the NOTICE file distributed with
 * this work for additional information regarding copyright ownership.
 * The ASF licenses this file to You under the Apache License, Version 2.0
 * (the "License"); you may not use this file except in compliance with
 * the License. You may obtain a copy of the License at
 *
 *    http://www.apache.org/licenses/LICENSE-2.0
 *
 * Unless required by applicable law or agreed to in writing, software
 * distributed under the License is distributed on an "AS IS" BASIS,
 * WITHOUT WARRANTIES OR CONDITIONS OF ANY KIND, either express or implied.
 * See the License for the specific language governing permissions and
 * limitations under the License.
 */
package org.apache.kafka.streams.state.internals;

import org.rocksdb.AbstractCompactionFilter;
import org.rocksdb.AbstractCompactionFilterFactory;
import org.rocksdb.AbstractComparator;
import org.rocksdb.AbstractEventListener;
import org.rocksdb.AbstractSlice;
import org.rocksdb.AbstractWalFilter;
import org.rocksdb.AccessHint;
import org.rocksdb.BuiltinComparator;
import org.rocksdb.Cache;
import org.rocksdb.ColumnFamilyOptions;
import org.rocksdb.CompactionOptionsFIFO;
import org.rocksdb.CompactionOptionsUniversal;
import org.rocksdb.CompactionPriority;
import org.rocksdb.CompactionStyle;
import org.rocksdb.CompressionOptions;
import org.rocksdb.CompressionType;
import org.rocksdb.ConcurrentTaskLimiter;
import org.rocksdb.DBOptions;
import org.rocksdb.DbPath;
import org.rocksdb.Env;
import org.rocksdb.InfoLogLevel;
import org.rocksdb.MemTableConfig;
import org.rocksdb.MergeOperator;
import org.rocksdb.Options;
import org.rocksdb.RateLimiter;
import org.rocksdb.SstFileManager;
import org.rocksdb.SstPartitionerFactory;
import org.rocksdb.Statistics;
import org.rocksdb.TableFormatConfig;
import org.rocksdb.WALRecoveryMode;
import org.rocksdb.WalFilter;
import org.rocksdb.WriteBufferManager;
import org.slf4j.Logger;
import org.slf4j.LoggerFactory;

import java.util.Collection;
import java.util.List;

/**
 * The generic {@link Options} class allows users to set all configs on one object if only default column family
 * is used. Because we use multiple column families, we need to use {@link DBOptions} and {@link ColumnFamilyOptions}
 * that cover a part of all options each.
 * <p>
 * This class do the translation between generic {@link Options} into {@link DBOptions} and {@link ColumnFamilyOptions}.
 */
public class RocksDBGenericOptionsToDbOptionsColumnFamilyOptionsAdapter extends Options {
<<<<<<< HEAD
	private final DBOptions dbOptions;
	private final ColumnFamilyOptions columnFamilyOptions;

	private static final org.slf4j.Logger LOG = LoggerFactory.getLogger(RocksDBGenericOptionsToDbOptionsColumnFamilyOptionsAdapter.class);

	RocksDBGenericOptionsToDbOptionsColumnFamilyOptionsAdapter(final DBOptions dbOptions,
															   final ColumnFamilyOptions columnFamilyOptions) {
		this.dbOptions = dbOptions;
		this.columnFamilyOptions = columnFamilyOptions;
	}
=======

    private static final Logger log = LoggerFactory.getLogger(RocksDBGenericOptionsToDbOptionsColumnFamilyOptionsAdapter.class);

    private final DBOptions dbOptions;
    private final ColumnFamilyOptions columnFamilyOptions;

    RocksDBGenericOptionsToDbOptionsColumnFamilyOptionsAdapter(final DBOptions dbOptions,
                                                               final ColumnFamilyOptions columnFamilyOptions) {
        this.dbOptions = dbOptions;
        this.columnFamilyOptions = columnFamilyOptions;
    }
>>>>>>> 15418db6

    @Override
    public Options setIncreaseParallelism(final int totalThreads) {
        dbOptions.setIncreaseParallelism(totalThreads);
        return this;
    }

    @Override
    public Options setCreateIfMissing(final boolean flag) {
        dbOptions.setCreateIfMissing(flag);
        return this;
    }

    @Override
    public Options setCreateMissingColumnFamilies(final boolean flag) {
        dbOptions.setCreateMissingColumnFamilies(flag);
        return this;
    }

    @Override
    public Options setEnv(final Env env) {
        dbOptions.setEnv(env);
        return this;
    }

    @Override
    public Env getEnv() {
        return dbOptions.getEnv();
    }

    @Override
    public Options prepareForBulkLoad() {
        super.prepareForBulkLoad();
        return this;
    }

    @Override
    public boolean createIfMissing() {
        return dbOptions.createIfMissing();
    }

    @Override
    public boolean createMissingColumnFamilies() {
        return dbOptions.createMissingColumnFamilies();
    }

    @Override
    public Options optimizeForSmallDb() {
        dbOptions.optimizeForSmallDb();
        columnFamilyOptions.optimizeForSmallDb();
        return this;
    }

    @Override
    public Options optimizeForPointLookup(final long blockCacheSizeMb) {
        columnFamilyOptions.optimizeForPointLookup(blockCacheSizeMb);
        return this;
    }

    @Override
    public Options optimizeLevelStyleCompaction() {
        columnFamilyOptions.optimizeLevelStyleCompaction();
        return this;
    }

    @Override
    public Options optimizeLevelStyleCompaction(final long memtableMemoryBudget) {
        columnFamilyOptions.optimizeLevelStyleCompaction(memtableMemoryBudget);
        return this;
    }

    @Override
    public Options optimizeUniversalStyleCompaction() {
        columnFamilyOptions.optimizeUniversalStyleCompaction();
        return this;
    }

    @Override
    public Options optimizeUniversalStyleCompaction(final long memtableMemoryBudget) {
        columnFamilyOptions.optimizeUniversalStyleCompaction(memtableMemoryBudget);
        return this;
    }

    @Override
    public Options setComparator(final BuiltinComparator builtinComparator) {
        columnFamilyOptions.setComparator(builtinComparator);
        return this;
    }

    @Override
    public Options setComparator(final AbstractComparator comparator) {
        columnFamilyOptions.setComparator(comparator);
        return this;
    }

    @Override
    public Options setMergeOperatorName(final String name) {
        columnFamilyOptions.setMergeOperatorName(name);
        return this;
    }

    @Override
    public Options setMergeOperator(final MergeOperator mergeOperator) {
        columnFamilyOptions.setMergeOperator(mergeOperator);
        return this;
    }

    @Override
    public Options setWriteBufferSize(final long writeBufferSize) {
        columnFamilyOptions.setWriteBufferSize(writeBufferSize);
        return this;
    }

    @Override
    public long writeBufferSize()  {
        return columnFamilyOptions.writeBufferSize();
    }

    @Override
    public Options setMaxWriteBufferNumber(final int maxWriteBufferNumber) {
        columnFamilyOptions.setMaxWriteBufferNumber(maxWriteBufferNumber);
        return this;
    }

    @Override
    public int maxWriteBufferNumber() {
        return columnFamilyOptions.maxWriteBufferNumber();
    }

    @Override
    public boolean errorIfExists() {
        return dbOptions.errorIfExists();
    }

    @Override
    public Options setErrorIfExists(final boolean errorIfExists) {
        dbOptions.setErrorIfExists(errorIfExists);
        return this;
    }

    @Override
    public boolean paranoidChecks() {
        final boolean columnFamilyParanoidFileChecks = columnFamilyOptions.paranoidFileChecks();
        final boolean dbOptionsParanoidChecks = dbOptions.paranoidChecks();

        if (columnFamilyParanoidFileChecks != dbOptionsParanoidChecks) {
            throw new IllegalStateException("Config for paranoid checks for RockDB and ColumnFamilies should be the same.");
        }

        return dbOptionsParanoidChecks;
    }

    @Override
    public Options setParanoidChecks(final boolean paranoidChecks) {
        columnFamilyOptions.paranoidFileChecks();
        dbOptions.setParanoidChecks(paranoidChecks);
        return this;
    }

    @Override
    public int maxOpenFiles() {
        return dbOptions.maxOpenFiles();
    }

    @Override
    public Options setMaxFileOpeningThreads(final int maxFileOpeningThreads) {
        dbOptions.setMaxFileOpeningThreads(maxFileOpeningThreads);
        return this;
    }

    @Override
    public int maxFileOpeningThreads() {
        return dbOptions.maxFileOpeningThreads();
    }

    @Override
    public Options setMaxTotalWalSize(final long maxTotalWalSize) {
        logIgnoreWalOption("maxTotalWalSize");
        return this;
    }

    @Override
    public long maxTotalWalSize() {
        return dbOptions.maxTotalWalSize();
    }

    @Override
    public Options setMaxOpenFiles(final int maxOpenFiles) {
        dbOptions.setMaxOpenFiles(maxOpenFiles);
        return this;
    }

    @Override
    public boolean useFsync() {
        return dbOptions.useFsync();
    }

    @Override
    public Options setUseFsync(final boolean useFsync) {
        dbOptions.setUseFsync(useFsync);
        return this;
    }

    @Override
    public Options setDbPaths(final Collection<DbPath> dbPaths) {
        dbOptions.setDbPaths(dbPaths);
        return this;
    }

    @Override
    public List<DbPath> dbPaths() {
        return dbOptions.dbPaths();
    }

    @Override
    public String dbLogDir() {
        return dbOptions.dbLogDir();
    }

    @Override
    public Options setDbLogDir(final String dbLogDir) {
        dbOptions.setDbLogDir(dbLogDir);
        return this;
    }

    @Override
    public String walDir() {
        return dbOptions.walDir();
    }

    @Override
    public Options setWalDir(final String walDir) {
        logIgnoreWalOption("walDir");
        return this;
    }

    @Override
    public long deleteObsoleteFilesPeriodMicros() {
        return dbOptions.deleteObsoleteFilesPeriodMicros();
    }

    @Override
    public Options setDeleteObsoleteFilesPeriodMicros(final long micros) {
        dbOptions.setDeleteObsoleteFilesPeriodMicros(micros);
        return this;
    }

    @Deprecated
    @Override
    public int maxBackgroundCompactions() {
        return dbOptions.maxBackgroundCompactions();
    }

    @Override
    public Options setStatistics(final Statistics statistics) {
        dbOptions.setStatistics(statistics);
        return this;
    }

    @Override
    public Statistics statistics() {
        return dbOptions.statistics();
    }

    @Deprecated
    public void setBaseBackgroundCompactions(final int baseBackgroundCompactions) {
        final String message = "This method has been removed from the underlying RocksDB. " +
                "It was not affecting compaction even in earlier versions. " +
                "It is currently a no-op method. " +
                "RocksDB decides the number of background compactions based on the maxBackgroundJobs(...) method";
        log.warn(message);
        // no-op
    }

    @Deprecated
    public int baseBackgroundCompactions() {
        final String message = "This method has been removed from the underlying RocksDB. " +
                "It is currently a no-op method which returns a default value of -1.";
        log.warn(message);
        return -1;
    }

    @Deprecated
    @Override
    public Options setMaxBackgroundCompactions(final int maxBackgroundCompactions) {
        dbOptions.setMaxBackgroundCompactions(maxBackgroundCompactions);
        return this;
    }

    @Override
    public Options setMaxSubcompactions(final int maxSubcompactions) {
        dbOptions.setMaxSubcompactions(maxSubcompactions);
        return this;
    }

    @Override
    public int maxSubcompactions() {
        return dbOptions.maxSubcompactions();
    }

    @Deprecated
    @Override
    public int maxBackgroundFlushes() {
        return dbOptions.maxBackgroundFlushes();
    }

    @Deprecated
    @Override
    public Options setMaxBackgroundFlushes(final int maxBackgroundFlushes) {
        dbOptions.setMaxBackgroundFlushes(maxBackgroundFlushes);
        return this;
    }

    @Override
    public int maxBackgroundJobs() {
        return dbOptions.maxBackgroundJobs();
    }

    @Override
    public Options setMaxBackgroundJobs(final int maxBackgroundJobs) {
        dbOptions.setMaxBackgroundJobs(maxBackgroundJobs);
        return this;
    }

    @Override
    public long maxLogFileSize() {
        return dbOptions.maxLogFileSize();
    }

    @Override
    public Options setMaxLogFileSize(final long maxLogFileSize) {
        dbOptions.setMaxLogFileSize(maxLogFileSize);
        return this;
    }

    @Override
    public long logFileTimeToRoll() {
        return dbOptions.logFileTimeToRoll();
    }

    @Override
    public Options setLogFileTimeToRoll(final long logFileTimeToRoll) {
        dbOptions.setLogFileTimeToRoll(logFileTimeToRoll);
        return this;
    }

    @Override
    public long keepLogFileNum() {
        return dbOptions.keepLogFileNum();
    }

    @Override
    public Options setKeepLogFileNum(final long keepLogFileNum) {
        dbOptions.setKeepLogFileNum(keepLogFileNum);
        return this;
    }

    @Override
    public Options setRecycleLogFileNum(final long recycleLogFileNum) {
        dbOptions.setRecycleLogFileNum(recycleLogFileNum);
        return this;
    }

    @Override
    public long recycleLogFileNum() {
        return dbOptions.recycleLogFileNum();
    }

    @Override
    public long maxManifestFileSize() {
        return dbOptions.maxManifestFileSize();
    }

    @Override
    public Options setMaxManifestFileSize(final long maxManifestFileSize) {
        dbOptions.setMaxManifestFileSize(maxManifestFileSize);
        return this;
    }

    @Override
    public Options setMaxTableFilesSizeFIFO(final long maxTableFilesSize) {
        columnFamilyOptions.setMaxTableFilesSizeFIFO(maxTableFilesSize);
        return this;
    }

    @Override
    public long maxTableFilesSizeFIFO() {
        return columnFamilyOptions.maxTableFilesSizeFIFO();
    }

    @Override
    public int tableCacheNumshardbits() {
        return dbOptions.tableCacheNumshardbits();
    }

    @Override
    public Options setTableCacheNumshardbits(final int tableCacheNumshardbits) {
        dbOptions.setTableCacheNumshardbits(tableCacheNumshardbits);
        return this;
    }

    @Override
    public long walTtlSeconds() {
        return dbOptions.walTtlSeconds();
    }

    @Override
    public Options setWalTtlSeconds(final long walTtlSeconds) {
        logIgnoreWalOption("walTtlSeconds");
        return this;
    }

    @Override
    public long walSizeLimitMB() {
        return dbOptions.walSizeLimitMB();
    }

    @Override
    public Options setWalSizeLimitMB(final long sizeLimitMB) {
        logIgnoreWalOption("walSizeLimitMB");
        return this;
    }

    @Override
    public long manifestPreallocationSize() {
        return dbOptions.manifestPreallocationSize();
    }

    @Override
    public Options setManifestPreallocationSize(final long size) {
        dbOptions.setManifestPreallocationSize(size);
        return this;
    }

    @Override
    public Options setUseDirectReads(final boolean useDirectReads) {
        dbOptions.setUseDirectReads(useDirectReads);
        return this;
    }

    @Override
    public boolean useDirectReads() {
        return dbOptions.useDirectReads();
    }

    @Override
    public Options setUseDirectIoForFlushAndCompaction(final boolean useDirectIoForFlushAndCompaction) {
        dbOptions.setUseDirectIoForFlushAndCompaction(useDirectIoForFlushAndCompaction);
        return this;
    }

    @Override
    public boolean useDirectIoForFlushAndCompaction() {
        return dbOptions.useDirectIoForFlushAndCompaction();
    }

    @Override
    public Options setAllowFAllocate(final boolean allowFAllocate) {
        dbOptions.setAllowFAllocate(allowFAllocate);
        return this;
    }

    @Override
    public boolean allowFAllocate() {
        return dbOptions.allowFAllocate();
    }

    @Override
    public boolean allowMmapReads() {
        return dbOptions.allowMmapReads();
    }

    @Override
    public Options setAllowMmapReads(final boolean allowMmapReads) {
        dbOptions.setAllowMmapReads(allowMmapReads);
        return this;
    }

    @Override
    public boolean allowMmapWrites() {
        return dbOptions.allowMmapWrites();
    }

    @Override
    public Options setAllowMmapWrites(final boolean allowMmapWrites) {
        dbOptions.setAllowMmapWrites(allowMmapWrites);
        return this;
    }

    @Override
    public boolean isFdCloseOnExec() {
        return dbOptions.isFdCloseOnExec();
    }

    @Override
    public Options setIsFdCloseOnExec(final boolean isFdCloseOnExec) {
        dbOptions.setIsFdCloseOnExec(isFdCloseOnExec);
        return this;
    }

    @Override
    public int statsDumpPeriodSec() {
        return dbOptions.statsDumpPeriodSec();
    }

    @Override
    public Options setStatsDumpPeriodSec(final int statsDumpPeriodSec) {
        dbOptions.setStatsDumpPeriodSec(statsDumpPeriodSec);
        return this;
    }

    @Override
    public boolean adviseRandomOnOpen() {
        return dbOptions.adviseRandomOnOpen();
    }

    @Override
    public Options setAdviseRandomOnOpen(final boolean adviseRandomOnOpen) {
        dbOptions.setAdviseRandomOnOpen(adviseRandomOnOpen);
        return this;
    }

    @Override
    public Options setDbWriteBufferSize(final long dbWriteBufferSize) {
        dbOptions.setDbWriteBufferSize(dbWriteBufferSize);
        return this;
    }

    @Override
    public long dbWriteBufferSize() {
        return dbOptions.dbWriteBufferSize();
    }

    @Override
    public Options setAccessHintOnCompactionStart(final AccessHint accessHint) {
        dbOptions.setAccessHintOnCompactionStart(accessHint);
        return this;
    }

    @Override
    public AccessHint accessHintOnCompactionStart() {
        return dbOptions.accessHintOnCompactionStart();
    }

    @Deprecated
    public Options setNewTableReaderForCompactionInputs(final boolean newTableReaderForCompactionInputs) {
        final String message = "This method has been removed from the underlying RocksDB. " +
                "It was not affecting compaction even in earlier versions. " +
                "It is currently a no-op method.";
        log.warn(message);
        return this;
    }

    @Deprecated
    public boolean newTableReaderForCompactionInputs() {
        final String message = "This method has been removed from the underlying RocksDB. " +
                "It is now a method which always returns false.";
        log.warn(message);
        return false;
    }

    @Override
    public Options setCompactionReadaheadSize(final long compactionReadaheadSize) {
        dbOptions.setCompactionReadaheadSize(compactionReadaheadSize);
        return this;
    }

    @Override
    public long compactionReadaheadSize() {
        return dbOptions.compactionReadaheadSize();
    }

    @Override
    public Options setRandomAccessMaxBufferSize(final long randomAccessMaxBufferSize) {
        dbOptions.setRandomAccessMaxBufferSize(randomAccessMaxBufferSize);
        return this;
    }

    @Override
    public long randomAccessMaxBufferSize() {
        return dbOptions.randomAccessMaxBufferSize();
    }

    @Override
    public Options setWritableFileMaxBufferSize(final long writableFileMaxBufferSize) {
        dbOptions.setWritableFileMaxBufferSize(writableFileMaxBufferSize);
        return this;
    }

    @Override
    public long writableFileMaxBufferSize() {
        return dbOptions.writableFileMaxBufferSize();
    }

    @Override
    public boolean useAdaptiveMutex() {
        return dbOptions.useAdaptiveMutex();
    }

    @Override
    public Options setUseAdaptiveMutex(final boolean useAdaptiveMutex) {
        dbOptions.setUseAdaptiveMutex(useAdaptiveMutex);
        return this;
    }

    @Override
    public long bytesPerSync() {
        return dbOptions.bytesPerSync();
    }

    @Override
    public Options setBytesPerSync(final long bytesPerSync) {
        dbOptions.setBytesPerSync(bytesPerSync);
        return this;
    }

    @Override
    public Options setWalBytesPerSync(final long walBytesPerSync) {
        logIgnoreWalOption("walBytesPerSync");
        return this;
    }

    @Override
    public long walBytesPerSync() {
        return dbOptions.walBytesPerSync();
    }

    @Override
    public Options setEnableThreadTracking(final boolean enableThreadTracking) {
        dbOptions.setEnableThreadTracking(enableThreadTracking);
        return this;
    }

    @Override
    public boolean enableThreadTracking() {
        return dbOptions.enableThreadTracking();
    }

    @Override
    public Options setDelayedWriteRate(final long delayedWriteRate) {
        dbOptions.setDelayedWriteRate(delayedWriteRate);
        return this;
    }

    @Override
    public long delayedWriteRate() {
        return dbOptions.delayedWriteRate();
    }

    @Override
    public Options setAllowConcurrentMemtableWrite(final boolean allowConcurrentMemtableWrite) {
        dbOptions.setAllowConcurrentMemtableWrite(allowConcurrentMemtableWrite);
        return this;
    }

    @Override
    public boolean allowConcurrentMemtableWrite() {
        return dbOptions.allowConcurrentMemtableWrite();
    }

    @Override
    public Options setEnableWriteThreadAdaptiveYield(final boolean enableWriteThreadAdaptiveYield) {
        dbOptions.setEnableWriteThreadAdaptiveYield(enableWriteThreadAdaptiveYield);
        return this;
    }

    @Override
    public boolean enableWriteThreadAdaptiveYield() {
        return dbOptions.enableWriteThreadAdaptiveYield();
    }

    @Override
    public Options setWriteThreadMaxYieldUsec(final long writeThreadMaxYieldUsec) {
        dbOptions.setWriteThreadMaxYieldUsec(writeThreadMaxYieldUsec);
        return this;
    }

    @Override
    public long writeThreadMaxYieldUsec() {
        return dbOptions.writeThreadMaxYieldUsec();
    }

    @Override
    public Options setWriteThreadSlowYieldUsec(final long writeThreadSlowYieldUsec) {
        dbOptions.setWriteThreadSlowYieldUsec(writeThreadSlowYieldUsec);
        return this;
    }

    @Override
    public long writeThreadSlowYieldUsec() {
        return dbOptions.writeThreadSlowYieldUsec();
    }

    @Override
    public Options setSkipStatsUpdateOnDbOpen(final boolean skipStatsUpdateOnDbOpen) {
        dbOptions.setSkipStatsUpdateOnDbOpen(skipStatsUpdateOnDbOpen);
        return this;
    }

    @Override
    public boolean skipStatsUpdateOnDbOpen() {
        return dbOptions.skipStatsUpdateOnDbOpen();
    }

    @Override
    public Options setWalRecoveryMode(final WALRecoveryMode walRecoveryMode) {
        logIgnoreWalOption("walRecoveryMode");
        return this;
    }

    @Override
    public WALRecoveryMode walRecoveryMode() {
        return dbOptions.walRecoveryMode();
    }

    @Override
    public Options setAllow2pc(final boolean allow2pc) {
        dbOptions.setAllow2pc(allow2pc);
        return this;
    }

    @Override
    public boolean allow2pc() {
        return dbOptions.allow2pc();
    }

    @Override
    public Options setRowCache(final Cache rowCache) {
        dbOptions.setRowCache(rowCache);
        return this;
    }

    @Override
    public Cache rowCache() {
        return dbOptions.rowCache();
    }

    @Override
    public Options setFailIfOptionsFileError(final boolean failIfOptionsFileError) {
        dbOptions.setFailIfOptionsFileError(failIfOptionsFileError);
        return this;
    }

    @Override
    public boolean failIfOptionsFileError() {
        return dbOptions.failIfOptionsFileError();
    }

    @Override
    public Options setDumpMallocStats(final boolean dumpMallocStats) {
        dbOptions.setDumpMallocStats(dumpMallocStats);
        return this;
    }

    @Override
    public boolean dumpMallocStats() {
        return dbOptions.dumpMallocStats();
    }

    @Override
    public Options setAvoidFlushDuringRecovery(final boolean avoidFlushDuringRecovery) {
        dbOptions.setAvoidFlushDuringRecovery(avoidFlushDuringRecovery);
        return this;
    }

    @Override
    public boolean avoidFlushDuringRecovery() {
        return dbOptions.avoidFlushDuringRecovery();
    }

    @Override
    public Options setAvoidFlushDuringShutdown(final boolean avoidFlushDuringShutdown) {
        dbOptions.setAvoidFlushDuringShutdown(avoidFlushDuringShutdown);
        return this;
    }

    @Override
    public boolean avoidFlushDuringShutdown() {
        return dbOptions.avoidFlushDuringShutdown();
    }

    @Override
    public MemTableConfig memTableConfig() {
        return columnFamilyOptions.memTableConfig();
    }

    @Override
    public Options setMemTableConfig(final MemTableConfig config) {
        columnFamilyOptions.setMemTableConfig(config);
        return this;
    }

    @Override
    public Options setRateLimiter(final RateLimiter rateLimiter) {
        dbOptions.setRateLimiter(rateLimiter);
        return this;
    }

    @Override
    public Options setSstFileManager(final SstFileManager sstFileManager) {
        dbOptions.setSstFileManager(sstFileManager);
        return this;
    }

    @Override
    public Options setLogger(final org.rocksdb.Logger logger) {
        dbOptions.setLogger(logger);
        return this;
    }

    @Override
    public Options setInfoLogLevel(final InfoLogLevel infoLogLevel) {
        dbOptions.setInfoLogLevel(infoLogLevel);
        return this;
    }

    @Override
    public InfoLogLevel infoLogLevel() {
        return dbOptions.infoLogLevel();
    }

    @Override
    public String memTableFactoryName() {
        return columnFamilyOptions.memTableFactoryName();
    }

    @Override
    public TableFormatConfig tableFormatConfig() {
        return columnFamilyOptions.tableFormatConfig();
    }

    @Override
    public Options setTableFormatConfig(final TableFormatConfig config) {
        columnFamilyOptions.setTableFormatConfig(config);
        return this;
    }

    @Override
    public String tableFactoryName() {
        return columnFamilyOptions.tableFactoryName();
    }

    @Override
    public Options useFixedLengthPrefixExtractor(final int n) {
        columnFamilyOptions.useFixedLengthPrefixExtractor(n);
        return this;
    }

    @Override
    public Options useCappedPrefixExtractor(final int n) {
        columnFamilyOptions.useCappedPrefixExtractor(n);
        return this;
    }

    @Override
    public CompressionType compressionType() {
        return columnFamilyOptions.compressionType();
    }

    @Override
    public Options setCompressionPerLevel(final List<CompressionType> compressionLevels) {
        columnFamilyOptions.setCompressionPerLevel(compressionLevels);
        return this;
    }

    @Override
    public List<CompressionType> compressionPerLevel() {
        return columnFamilyOptions.compressionPerLevel();
    }

    @Override
    public Options setCompressionType(final CompressionType compressionType) {
        columnFamilyOptions.setCompressionType(compressionType);
        return this;
    }


    @Override
    public Options setBottommostCompressionType(final CompressionType bottommostCompressionType) {
        columnFamilyOptions.setBottommostCompressionType(bottommostCompressionType);
        return this;
    }

    @Override
    public CompressionType bottommostCompressionType() {
        return columnFamilyOptions.bottommostCompressionType();
    }

    @Override
    public Options setCompressionOptions(final CompressionOptions compressionOptions) {
        columnFamilyOptions.setCompressionOptions(compressionOptions);
        return this;
    }

    @Override
    public CompressionOptions compressionOptions() {
        return columnFamilyOptions.compressionOptions();
    }

    @Override
    public CompactionStyle compactionStyle() {
        return columnFamilyOptions.compactionStyle();
    }

    @Override
    public Options setCompactionStyle(final CompactionStyle compactionStyle) {
        columnFamilyOptions.setCompactionStyle(compactionStyle);
        return this;
    }

    @Override
    public int numLevels() {
        return columnFamilyOptions.numLevels();
    }

    @Override
    public Options setNumLevels(final int numLevels) {
        columnFamilyOptions.setNumLevels(numLevels);
        return this;
    }

    @Override
    public int levelZeroFileNumCompactionTrigger() {
        return columnFamilyOptions.levelZeroFileNumCompactionTrigger();
    }

    @Override
    public Options setLevelZeroFileNumCompactionTrigger(final int numFiles) {
        columnFamilyOptions.setLevelZeroFileNumCompactionTrigger(numFiles);
        return this;
    }

    @Override
    public int levelZeroSlowdownWritesTrigger() {
        return columnFamilyOptions.levelZeroSlowdownWritesTrigger();
    }

    @Override
    public Options setLevelZeroSlowdownWritesTrigger(final int numFiles) {
        columnFamilyOptions.setLevelZeroSlowdownWritesTrigger(numFiles);
        return this;
    }

    @Override
    public int levelZeroStopWritesTrigger() {
        return columnFamilyOptions.levelZeroStopWritesTrigger();
    }

    @Override
    public Options setLevelZeroStopWritesTrigger(final int numFiles) {
        columnFamilyOptions.setLevelZeroStopWritesTrigger(numFiles);
        return this;
    }

    @Override
    public long targetFileSizeBase() {
        return columnFamilyOptions.targetFileSizeBase();
    }

    @Override
    public Options setTargetFileSizeBase(final long targetFileSizeBase) {
        columnFamilyOptions.setTargetFileSizeBase(targetFileSizeBase);
        return this;
    }

    @Override
    public int targetFileSizeMultiplier() {
        return columnFamilyOptions.targetFileSizeMultiplier();
    }

    @Override
    public Options setTargetFileSizeMultiplier(final int multiplier) {
        columnFamilyOptions.setTargetFileSizeMultiplier(multiplier);
        return this;
    }

    @Override
    public Options setMaxBytesForLevelBase(final long maxBytesForLevelBase) {
        columnFamilyOptions.setMaxBytesForLevelBase(maxBytesForLevelBase);
        return this;
    }

    @Override
    public long maxBytesForLevelBase() {
        return columnFamilyOptions.maxBytesForLevelBase();
    }

    @Override
    public Options setLevelCompactionDynamicLevelBytes(final boolean enableLevelCompactionDynamicLevelBytes) {
        columnFamilyOptions.setLevelCompactionDynamicLevelBytes(enableLevelCompactionDynamicLevelBytes);
        return this;
    }

    @Override
    public boolean levelCompactionDynamicLevelBytes() {
        return columnFamilyOptions.levelCompactionDynamicLevelBytes();
    }

    @Override
    public double maxBytesForLevelMultiplier() {
        return columnFamilyOptions.maxBytesForLevelMultiplier();
    }

    @Override
    public Options setMaxBytesForLevelMultiplier(final double multiplier) {
        columnFamilyOptions.setMaxBytesForLevelMultiplier(multiplier);
        return this;
    }

    @Override
    public long maxCompactionBytes() {
        return columnFamilyOptions.maxCompactionBytes();
    }

    @Override
    public Options setMaxCompactionBytes(final long maxCompactionBytes) {
        columnFamilyOptions.setMaxCompactionBytes(maxCompactionBytes);
        return this;
    }

    @Override
    public long arenaBlockSize() {
        return columnFamilyOptions.arenaBlockSize();
    }

    @Override
    public Options setArenaBlockSize(final long arenaBlockSize) {
        columnFamilyOptions.setArenaBlockSize(arenaBlockSize);
        return this;
    }

    @Override
    public boolean disableAutoCompactions() {
        return columnFamilyOptions.disableAutoCompactions();
    }

    @Override
    public Options setDisableAutoCompactions(final boolean disableAutoCompactions) {
        columnFamilyOptions.setDisableAutoCompactions(disableAutoCompactions);
        return this;
    }

    @Override
    public long maxSequentialSkipInIterations() {
        return columnFamilyOptions.maxSequentialSkipInIterations();
    }

    @Override
    public Options setMaxSequentialSkipInIterations(final long maxSequentialSkipInIterations) {
        columnFamilyOptions.setMaxSequentialSkipInIterations(maxSequentialSkipInIterations);
        return this;
    }

    @Override
    public boolean inplaceUpdateSupport() {
        return columnFamilyOptions.inplaceUpdateSupport();
    }

    @Override
    public Options setInplaceUpdateSupport(final boolean inplaceUpdateSupport) {
        columnFamilyOptions.setInplaceUpdateSupport(inplaceUpdateSupport);
        return this;
    }

    @Override
    public long inplaceUpdateNumLocks() {
        return columnFamilyOptions.inplaceUpdateNumLocks();
    }

    @Override
    public Options setInplaceUpdateNumLocks(final long inplaceUpdateNumLocks) {
        columnFamilyOptions.setInplaceUpdateNumLocks(inplaceUpdateNumLocks);
        return this;
    }

    @Override
    public double memtablePrefixBloomSizeRatio() {
        return columnFamilyOptions.memtablePrefixBloomSizeRatio();
    }

    @Override
    public Options setMemtablePrefixBloomSizeRatio(final double memtablePrefixBloomSizeRatio) {
        columnFamilyOptions.setMemtablePrefixBloomSizeRatio(memtablePrefixBloomSizeRatio);
        return this;
    }

    @Override
    public int bloomLocality() {
        return columnFamilyOptions.bloomLocality();
    }

    @Override
    public Options setBloomLocality(final int bloomLocality) {
        columnFamilyOptions.setBloomLocality(bloomLocality);
        return this;
    }

    @Override
    public long maxSuccessiveMerges() {
        return columnFamilyOptions.maxSuccessiveMerges();
    }

    @Override
    public Options setMaxSuccessiveMerges(final long maxSuccessiveMerges) {
        columnFamilyOptions.setMaxSuccessiveMerges(maxSuccessiveMerges);
        return this;
    }

    @Override
    public int minWriteBufferNumberToMerge() {
        return columnFamilyOptions.minWriteBufferNumberToMerge();
    }

    @Override
    public Options setMinWriteBufferNumberToMerge(final int minWriteBufferNumberToMerge) {
        columnFamilyOptions.setMinWriteBufferNumberToMerge(minWriteBufferNumberToMerge);
        return this;
    }

    @Override
    public Options setOptimizeFiltersForHits(final boolean optimizeFiltersForHits) {
        columnFamilyOptions.setOptimizeFiltersForHits(optimizeFiltersForHits);
        return this;
    }

    @Override
    public boolean optimizeFiltersForHits() {
        return columnFamilyOptions.optimizeFiltersForHits();
    }

    @Override
    public Options setMemtableHugePageSize(final long memtableHugePageSize) {
        columnFamilyOptions.setMemtableHugePageSize(memtableHugePageSize);
        return this;
    }

    @Override
    public long memtableHugePageSize() {
        return columnFamilyOptions.memtableHugePageSize();
    }

    @Override
    public Options setSoftPendingCompactionBytesLimit(final long softPendingCompactionBytesLimit) {
        columnFamilyOptions.setSoftPendingCompactionBytesLimit(softPendingCompactionBytesLimit);
        return this;
    }

    @Override
    public long softPendingCompactionBytesLimit() {
        return columnFamilyOptions.softPendingCompactionBytesLimit();
    }

    @Override
    public Options setHardPendingCompactionBytesLimit(final long hardPendingCompactionBytesLimit) {
        columnFamilyOptions.setHardPendingCompactionBytesLimit(hardPendingCompactionBytesLimit);
        return this;
    }

    @Override
    public long hardPendingCompactionBytesLimit() {
        return columnFamilyOptions.hardPendingCompactionBytesLimit();
    }

    @Override
    public Options setLevel0FileNumCompactionTrigger(final int level0FileNumCompactionTrigger) {
        columnFamilyOptions.setLevel0FileNumCompactionTrigger(level0FileNumCompactionTrigger);
        return this;
    }

    @Override
    public int level0FileNumCompactionTrigger() {
        return columnFamilyOptions.level0FileNumCompactionTrigger();
    }

    @Override
    public Options setLevel0SlowdownWritesTrigger(final int level0SlowdownWritesTrigger) {
        columnFamilyOptions.setLevel0SlowdownWritesTrigger(level0SlowdownWritesTrigger);
        return this;
    }

    @Override
    public int level0SlowdownWritesTrigger() {
        return columnFamilyOptions.level0SlowdownWritesTrigger();
    }

    @Override
    public Options setLevel0StopWritesTrigger(final int level0StopWritesTrigger) {
        columnFamilyOptions.setLevel0StopWritesTrigger(level0StopWritesTrigger);
        return this;
    }

    @Override
    public int level0StopWritesTrigger() {
        return columnFamilyOptions.level0StopWritesTrigger();
    }

    @Override
    public Options setMaxBytesForLevelMultiplierAdditional(final int[] maxBytesForLevelMultiplierAdditional) {
        columnFamilyOptions.setMaxBytesForLevelMultiplierAdditional(maxBytesForLevelMultiplierAdditional);
        return this;
    }

    @Override
    public int[] maxBytesForLevelMultiplierAdditional() {
        return columnFamilyOptions.maxBytesForLevelMultiplierAdditional();
    }

    @Override
    public Options setParanoidFileChecks(final boolean paranoidFileChecks) {
        columnFamilyOptions.setParanoidFileChecks(paranoidFileChecks);
        return this;
    }

    @Override
    public boolean paranoidFileChecks() {
        return columnFamilyOptions.paranoidFileChecks();
    }

    @Override
    public Options setMaxWriteBufferNumberToMaintain(final int maxWriteBufferNumberToMaintain) {
        columnFamilyOptions.setMaxWriteBufferNumberToMaintain(maxWriteBufferNumberToMaintain);
        return this;
    }

    @Override
    public int maxWriteBufferNumberToMaintain() {
        return columnFamilyOptions.maxWriteBufferNumberToMaintain();
    }

    @Override
    public Options setCompactionPriority(final CompactionPriority compactionPriority) {
        columnFamilyOptions.setCompactionPriority(compactionPriority);
        return this;
    }

    @Override
    public CompactionPriority compactionPriority() {
        return columnFamilyOptions.compactionPriority();
    }

    @Override
    public Options setReportBgIoStats(final boolean reportBgIoStats) {
        columnFamilyOptions.setReportBgIoStats(reportBgIoStats);
        return this;
    }

    @Override
    public boolean reportBgIoStats() {
        return columnFamilyOptions.reportBgIoStats();
    }

    @Override
    public Options setCompactionOptionsUniversal(final CompactionOptionsUniversal compactionOptionsUniversal) {
        columnFamilyOptions.setCompactionOptionsUniversal(compactionOptionsUniversal);
        return this;
    }

    @Override
    public CompactionOptionsUniversal compactionOptionsUniversal() {
        return columnFamilyOptions.compactionOptionsUniversal();
    }

    @Override
<<<<<<< HEAD
	public Options setCompactionOptionsFIFO(final CompactionOptionsFIFO compactionOptionsFIFO) {
		logWarning(LOG);
		columnFamilyOptions.setCompactionOptionsFIFO(compactionOptionsFIFO);
		return this;
	}

	@Override
	public CompactionOptionsFIFO compactionOptionsFIFO() {
		logWarning(LOG);
		return columnFamilyOptions.compactionOptionsFIFO();
	}

	public static void logWarning(final org.slf4j.Logger log) {
		log.warn("RocksDB's version will be bumped to version 6+ via KAFKA-8897 in a future release. "
				+ "If you use `org.rocksdb.CompactionOptionsFIFO#setTtl(long)` or `#ttl()` you will need to rewrite "
				+ "your code after KAFKA-8897 is resolved and set TTL via `org.rocksdb.Options` "
				+ "(or `org.rocksdb.ColumnFamilyOptions`).");
	}

	@Override
	public Options setForceConsistencyChecks(final boolean forceConsistencyChecks) {
		columnFamilyOptions.setForceConsistencyChecks(forceConsistencyChecks);
		return this;
	}
=======
    public Options setCompactionOptionsFIFO(final CompactionOptionsFIFO compactionOptionsFIFO) {
        columnFamilyOptions.setCompactionOptionsFIFO(compactionOptionsFIFO);
        return this;
    }

    @Override
    public CompactionOptionsFIFO compactionOptionsFIFO() {
        return columnFamilyOptions.compactionOptionsFIFO();
    }

    @Override
    public Options setForceConsistencyChecks(final boolean forceConsistencyChecks) {
        columnFamilyOptions.setForceConsistencyChecks(forceConsistencyChecks);
        return this;
    }
>>>>>>> 15418db6

	@Override
	public boolean forceConsistencyChecks() {
		return columnFamilyOptions.forceConsistencyChecks();
    }

    @Override
    public Options setWriteBufferManager(final WriteBufferManager writeBufferManager) {
        dbOptions.setWriteBufferManager(writeBufferManager);
        return this;
    }

    @Override
    public WriteBufferManager writeBufferManager() {
        return dbOptions.writeBufferManager();
    }

    @Override
    public Options setMaxWriteBatchGroupSizeBytes(final long maxWriteBatchGroupSizeBytes) {
        dbOptions.setMaxWriteBatchGroupSizeBytes(maxWriteBatchGroupSizeBytes);
        return this;
    }

    @Override
    public long maxWriteBatchGroupSizeBytes() {
        return dbOptions.maxWriteBatchGroupSizeBytes();
    }

    @Override
    public Options oldDefaults(final int majorVersion, final int minorVersion) {
        columnFamilyOptions.oldDefaults(majorVersion, minorVersion);
        return this;
    }

    @Override
    public Options optimizeForSmallDb(final Cache cache) {
        return super.optimizeForSmallDb(cache);
    }

    @Override
    public AbstractCompactionFilter<? extends AbstractSlice<?>> compactionFilter() {
        return columnFamilyOptions.compactionFilter();
    }

    @Override
    public AbstractCompactionFilterFactory<? extends AbstractCompactionFilter<?>> compactionFilterFactory() {
        return columnFamilyOptions.compactionFilterFactory();
    }

    @Override
    public Options setStatsPersistPeriodSec(final int statsPersistPeriodSec) {
        dbOptions.setStatsPersistPeriodSec(statsPersistPeriodSec);
        return this;
    }

    @Override
    public int statsPersistPeriodSec() {
        return dbOptions.statsPersistPeriodSec();
    }

    @Override
    public Options setStatsHistoryBufferSize(final long statsHistoryBufferSize) {
        dbOptions.setStatsHistoryBufferSize(statsHistoryBufferSize);
        return this;
    }

    @Override
    public long statsHistoryBufferSize() {
        return dbOptions.statsHistoryBufferSize();
    }

    @Override
    public Options setStrictBytesPerSync(final boolean strictBytesPerSync) {
        dbOptions.setStrictBytesPerSync(strictBytesPerSync);
        return this;
    }

    @Override
    public boolean strictBytesPerSync() {
        return dbOptions.strictBytesPerSync();
    }

    @Override
    public Options setListeners(final List<AbstractEventListener> listeners) {
        dbOptions.setListeners(listeners);
        return this;
    }

    @Override
    public List<AbstractEventListener> listeners() {
        return dbOptions.listeners();
    }

    @Override
    public Options setEnablePipelinedWrite(final boolean enablePipelinedWrite) {
        dbOptions.setEnablePipelinedWrite(enablePipelinedWrite);
        return this;
    }

    @Override
    public boolean enablePipelinedWrite() {
        return dbOptions.enablePipelinedWrite();
    }

    @Override
    public Options setUnorderedWrite(final boolean unorderedWrite) {
        dbOptions.setUnorderedWrite(unorderedWrite);
        return this;
    }

    @Override
    public boolean unorderedWrite() {
        return dbOptions.unorderedWrite();
    }

    @Override
    public Options setSkipCheckingSstFileSizesOnDbOpen(final boolean skipCheckingSstFileSizesOnDbOpen) {
        dbOptions.setSkipCheckingSstFileSizesOnDbOpen(skipCheckingSstFileSizesOnDbOpen);
        return this;
    }

    @Override
    public boolean skipCheckingSstFileSizesOnDbOpen() {
        return dbOptions.skipCheckingSstFileSizesOnDbOpen();
    }

    @Override
    public Options setWalFilter(final AbstractWalFilter walFilter) {
        logIgnoreWalOption("walFilter");
        return this;
    }

    @Override
    public WalFilter walFilter() {
        return dbOptions.walFilter();
    }

    @Override
    public Options setAllowIngestBehind(final boolean allowIngestBehind) {
        dbOptions.setAllowIngestBehind(allowIngestBehind);
        return this;
    }

    @Override
    public boolean allowIngestBehind() {
        return dbOptions.allowIngestBehind();
    }

    @Deprecated
    public Options setPreserveDeletes(final boolean preserveDeletes) {
        final String message = "This method has been removed from the underlying RocksDB. " +
                "It was marked for deprecation in earlier versions. " +
                "The behaviour can be replicated by using user-defined timestamps. " +
                "It is currently a no-op method.";
        log.warn(message);
        // no-op
        return this;
    }

    @Deprecated
    public boolean preserveDeletes() {
        final String message = "This method has been removed from the underlying RocksDB. " +
                "It was marked for deprecation in earlier versions. " +
                "It is currently a no-op method with a default value of false.";
        log.warn(message);
        return false;
    }

    @Override
    public Options setTwoWriteQueues(final boolean twoWriteQueues) {
        dbOptions.setTwoWriteQueues(twoWriteQueues);
        return this;
    }

    @Override
    public boolean twoWriteQueues() {
        return dbOptions.twoWriteQueues();
    }

    @Override
    public Options setManualWalFlush(final boolean manualWalFlush) {
        logIgnoreWalOption("manualWalFlush");
        return this;
    }

    @Override
    public boolean manualWalFlush() {
        return dbOptions.manualWalFlush();
    }

    @Override
    public Options setCfPaths(final Collection<DbPath> cfPaths) {
        columnFamilyOptions.setCfPaths(cfPaths);
        return this;
    }

    @Override
    public List<DbPath> cfPaths() {
        return columnFamilyOptions.cfPaths();
    }

    @Override
    public Options setBottommostCompressionOptions(final CompressionOptions bottommostCompressionOptions) {
        columnFamilyOptions.setBottommostCompressionOptions(bottommostCompressionOptions);
        return this;
    }

    @Override
    public CompressionOptions bottommostCompressionOptions() {
        return columnFamilyOptions.bottommostCompressionOptions();
    }

    @Override
    public Options setTtl(final long ttl) {
        columnFamilyOptions.setTtl(ttl);
        return this;
    }

    @Override
    public long ttl() {
        return columnFamilyOptions.ttl();
    }

    @Override
    public Options setPeriodicCompactionSeconds(final long periodicCompactionSeconds) {
        columnFamilyOptions.setPeriodicCompactionSeconds(periodicCompactionSeconds);
        return this;
    }

    @Override
    public long periodicCompactionSeconds() {
        return columnFamilyOptions.periodicCompactionSeconds();
    }

    @Override
    public Options setAtomicFlush(final boolean atomicFlush) {
        dbOptions.setAtomicFlush(atomicFlush);
        return this;
    }

    @Override
    public boolean atomicFlush() {
        return dbOptions.atomicFlush();
    }

    @Override
    public Options setAvoidUnnecessaryBlockingIO(final boolean avoidUnnecessaryBlockingIO) {
        dbOptions.setAvoidUnnecessaryBlockingIO(avoidUnnecessaryBlockingIO);
        return this;
    }

    @Override
    public boolean avoidUnnecessaryBlockingIO() {
        return dbOptions.avoidUnnecessaryBlockingIO();
    }

    @Override
    public Options setPersistStatsToDisk(final boolean persistStatsToDisk) {
        dbOptions.setPersistStatsToDisk(persistStatsToDisk);
        return this;
    }

    @Override
    public boolean persistStatsToDisk() {
        return dbOptions.persistStatsToDisk();
    }

    @Override
    public Options setWriteDbidToManifest(final boolean writeDbidToManifest) {
        dbOptions.setWriteDbidToManifest(writeDbidToManifest);
        return this;
    }

    @Override
    public boolean writeDbidToManifest() {
        return dbOptions.writeDbidToManifest();
    }

    @Override
    public Options setLogReadaheadSize(final long logReadaheadSize) {
        dbOptions.setLogReadaheadSize(logReadaheadSize);
        return this;
    }

    @Override
    public long logReadaheadSize() {
        return dbOptions.logReadaheadSize();
    }

    @Override
    public Options setBestEffortsRecovery(final boolean bestEffortsRecovery) {
        dbOptions.setBestEffortsRecovery(bestEffortsRecovery);
        return this;
    }

    @Override
    public boolean bestEffortsRecovery() {
        return dbOptions.bestEffortsRecovery();
    }

    @Override
    public Options setMaxBgErrorResumeCount(final int maxBgerrorResumeCount) {
        dbOptions.setMaxBgErrorResumeCount(maxBgerrorResumeCount);
        return this;
    }

    @Override
    public int maxBgerrorResumeCount() {
        return dbOptions.maxBgerrorResumeCount();
    }

    @Override
    public Options setBgerrorResumeRetryInterval(final long bgerrorResumeRetryInterval) {
        dbOptions.setBgerrorResumeRetryInterval(bgerrorResumeRetryInterval);
        return this;
    }

    @Override
    public long bgerrorResumeRetryInterval() {
        return dbOptions.bgerrorResumeRetryInterval();
    }

    @Override
    public Options setSstPartitionerFactory(final SstPartitionerFactory sstPartitionerFactory) {
        columnFamilyOptions.setSstPartitionerFactory(sstPartitionerFactory);
        return this;
    }

    @Override
    public SstPartitionerFactory sstPartitionerFactory() {
        return columnFamilyOptions.sstPartitionerFactory();
    }

    @Override
    public Options setCompactionThreadLimiter(final ConcurrentTaskLimiter compactionThreadLimiter) {
        columnFamilyOptions.setCompactionThreadLimiter(compactionThreadLimiter);
        return this;
    }

    @Override
    public ConcurrentTaskLimiter compactionThreadLimiter() {
        return columnFamilyOptions.compactionThreadLimiter();
    }

    @Override
    public Options setCompactionFilter(final AbstractCompactionFilter<? extends AbstractSlice<?>> compactionFilter) {
        columnFamilyOptions.setCompactionFilter(compactionFilter);
        return this;
    }

    @Override
    public Options setCompactionFilterFactory(final AbstractCompactionFilterFactory<? extends AbstractCompactionFilter<?>> compactionFilterFactory) {
        columnFamilyOptions.setCompactionFilterFactory(compactionFilterFactory);
        return this;
    }

    @Override
    public Options setBlobCompactionReadaheadSize(final long blobCompactionReadaheadSize) {
        columnFamilyOptions.setBlobCompactionReadaheadSize(blobCompactionReadaheadSize);
        return this;
    }

    @Override
    public long blobCompactionReadaheadSize() {
        return columnFamilyOptions.blobCompactionReadaheadSize();
    }

    @Override
    public Options setMemtableWholeKeyFiltering(final boolean memtableWholeKeyFiltering) {
        columnFamilyOptions.setMemtableWholeKeyFiltering(memtableWholeKeyFiltering);
        return this;
    }

    @Override
    public boolean memtableWholeKeyFiltering() {
        return columnFamilyOptions.memtableWholeKeyFiltering();
    }

    //
    // BEGIN options for blobs (integrated BlobDB)
    //
    
    @Override
    public Options setEnableBlobFiles(final boolean enableBlobFiles) {
        columnFamilyOptions.setEnableBlobFiles(enableBlobFiles);
        return this;
    }

    @Override
    public boolean enableBlobFiles() {
        return columnFamilyOptions.enableBlobFiles();
    }

    @Override
    public Options setMinBlobSize(final long minBlobSize) {
        columnFamilyOptions.setMinBlobSize(minBlobSize);
        return this;
    }

    @Override
    public long minBlobSize() {
        return columnFamilyOptions.minBlobSize();
    }

    @Override
    public Options setBlobFileSize(final long blobFileSize) {
        columnFamilyOptions.setBlobFileSize(blobFileSize);
        return this;
    }

    @Override
    public long blobFileSize() {
        return columnFamilyOptions.blobFileSize();
    }

    @Override
    public Options setBlobCompressionType(final CompressionType compressionType) {
        columnFamilyOptions.setBlobCompressionType(compressionType);
        return this;
    }

    @Override
    public CompressionType blobCompressionType() {
        return columnFamilyOptions.blobCompressionType();
    }

    @Override
    public Options setEnableBlobGarbageCollection(final boolean enableBlobGarbageCollection) {
        columnFamilyOptions.setEnableBlobGarbageCollection(enableBlobGarbageCollection);
        return this;
    }

    @Override
    public boolean enableBlobGarbageCollection() {
        return columnFamilyOptions.enableBlobGarbageCollection();
    }

    @Override
    public Options setBlobGarbageCollectionAgeCutoff(final double blobGarbageCollectionAgeCutoff) {
        columnFamilyOptions.setBlobGarbageCollectionAgeCutoff(blobGarbageCollectionAgeCutoff);
        return this;
    }

    @Override
    public double blobGarbageCollectionAgeCutoff() {
        return columnFamilyOptions.blobGarbageCollectionAgeCutoff();
    }

    @Override
    public Options setBlobGarbageCollectionForceThreshold(final double blobGarbageCollectionForceThreshold) {
        columnFamilyOptions.setBlobGarbageCollectionForceThreshold(blobGarbageCollectionForceThreshold);
        return this;
    }

    @Override
    public double blobGarbageCollectionForceThreshold() {
        return columnFamilyOptions.blobGarbageCollectionForceThreshold();
    }

    //
    // END options for blobs (integrated BlobDB)
    //

    @Override
    public void close() {
<<<<<<< HEAD
		// ColumnFamilyOptions should be closed after DBOptions
		dbOptions.close();
		columnFamilyOptions.close();
		// close super last since we initialized it first
		super.close();
	}
=======
        // ColumnFamilyOptions should be closed after DBOptions
        dbOptions.close();
        columnFamilyOptions.close();
        // close super last since we initialized it first
        super.close();
    }

    private void logIgnoreWalOption(final String option) {
        log.warn("WAL is explicitly disabled by Streams in RocksDB. Setting option '{}' will be ignored", option);
    }
>>>>>>> 15418db6
}<|MERGE_RESOLUTION|>--- conflicted
+++ resolved
@@ -16,38 +16,7 @@
  */
 package org.apache.kafka.streams.state.internals;
 
-import org.rocksdb.AbstractCompactionFilter;
-import org.rocksdb.AbstractCompactionFilterFactory;
-import org.rocksdb.AbstractComparator;
-import org.rocksdb.AbstractEventListener;
-import org.rocksdb.AbstractSlice;
-import org.rocksdb.AbstractWalFilter;
-import org.rocksdb.AccessHint;
-import org.rocksdb.BuiltinComparator;
-import org.rocksdb.Cache;
-import org.rocksdb.ColumnFamilyOptions;
-import org.rocksdb.CompactionOptionsFIFO;
-import org.rocksdb.CompactionOptionsUniversal;
-import org.rocksdb.CompactionPriority;
-import org.rocksdb.CompactionStyle;
-import org.rocksdb.CompressionOptions;
-import org.rocksdb.CompressionType;
-import org.rocksdb.ConcurrentTaskLimiter;
-import org.rocksdb.DBOptions;
-import org.rocksdb.DbPath;
-import org.rocksdb.Env;
-import org.rocksdb.InfoLogLevel;
-import org.rocksdb.MemTableConfig;
-import org.rocksdb.MergeOperator;
-import org.rocksdb.Options;
-import org.rocksdb.RateLimiter;
-import org.rocksdb.SstFileManager;
-import org.rocksdb.SstPartitionerFactory;
-import org.rocksdb.Statistics;
-import org.rocksdb.TableFormatConfig;
-import org.rocksdb.WALRecoveryMode;
-import org.rocksdb.WalFilter;
-import org.rocksdb.WriteBufferManager;
+import org.rocksdb.*;
 import org.slf4j.Logger;
 import org.slf4j.LoggerFactory;
 
@@ -62,30 +31,16 @@
  * This class do the translation between generic {@link Options} into {@link DBOptions} and {@link ColumnFamilyOptions}.
  */
 public class RocksDBGenericOptionsToDbOptionsColumnFamilyOptionsAdapter extends Options {
-<<<<<<< HEAD
-	private final DBOptions dbOptions;
-	private final ColumnFamilyOptions columnFamilyOptions;
-
-	private static final org.slf4j.Logger LOG = LoggerFactory.getLogger(RocksDBGenericOptionsToDbOptionsColumnFamilyOptionsAdapter.class);
-
-	RocksDBGenericOptionsToDbOptionsColumnFamilyOptionsAdapter(final DBOptions dbOptions,
-															   final ColumnFamilyOptions columnFamilyOptions) {
-		this.dbOptions = dbOptions;
-		this.columnFamilyOptions = columnFamilyOptions;
-	}
-=======
 
     private static final Logger log = LoggerFactory.getLogger(RocksDBGenericOptionsToDbOptionsColumnFamilyOptionsAdapter.class);
 
     private final DBOptions dbOptions;
     private final ColumnFamilyOptions columnFamilyOptions;
 
-    RocksDBGenericOptionsToDbOptionsColumnFamilyOptionsAdapter(final DBOptions dbOptions,
-                                                               final ColumnFamilyOptions columnFamilyOptions) {
+    RocksDBGenericOptionsToDbOptionsColumnFamilyOptionsAdapter(final DBOptions dbOptions, final ColumnFamilyOptions columnFamilyOptions) {
         this.dbOptions = dbOptions;
         this.columnFamilyOptions = columnFamilyOptions;
     }
->>>>>>> 15418db6
 
     @Override
     public Options setIncreaseParallelism(final int totalThreads) {
@@ -352,18 +307,14 @@
 
     @Deprecated
     public void setBaseBackgroundCompactions(final int baseBackgroundCompactions) {
-        final String message = "This method has been removed from the underlying RocksDB. " +
-                "It was not affecting compaction even in earlier versions. " +
-                "It is currently a no-op method. " +
-                "RocksDB decides the number of background compactions based on the maxBackgroundJobs(...) method";
+        final String message = "This method has been removed from the underlying RocksDB. " + "It was not affecting compaction even in earlier versions. " + "It is currently a no-op method. " + "RocksDB decides the number of background compactions based on the maxBackgroundJobs(...) method";
         log.warn(message);
         // no-op
     }
 
     @Deprecated
     public int baseBackgroundCompactions() {
-        final String message = "This method has been removed from the underlying RocksDB. " +
-                "It is currently a no-op method which returns a default value of -1.";
+        final String message = "This method has been removed from the underlying RocksDB. " + "It is currently a no-op method which returns a default value of -1.";
         log.warn(message);
         return -1;
     }
@@ -632,17 +583,14 @@
 
     @Deprecated
     public Options setNewTableReaderForCompactionInputs(final boolean newTableReaderForCompactionInputs) {
-        final String message = "This method has been removed from the underlying RocksDB. " +
-                "It was not affecting compaction even in earlier versions. " +
-                "It is currently a no-op method.";
+        final String message = "This method has been removed from the underlying RocksDB. " + "It was not affecting compaction even in earlier versions. " + "It is currently a no-op method.";
         log.warn(message);
         return this;
     }
 
     @Deprecated
     public boolean newTableReaderForCompactionInputs() {
-        final String message = "This method has been removed from the underlying RocksDB. " +
-                "It is now a method which always returns false.";
+        final String message = "This method has been removed from the underlying RocksDB. " + "It is now a method which always returns false.";
         log.warn(message);
         return false;
     }
@@ -1349,32 +1297,6 @@
     }
 
     @Override
-<<<<<<< HEAD
-	public Options setCompactionOptionsFIFO(final CompactionOptionsFIFO compactionOptionsFIFO) {
-		logWarning(LOG);
-		columnFamilyOptions.setCompactionOptionsFIFO(compactionOptionsFIFO);
-		return this;
-	}
-
-	@Override
-	public CompactionOptionsFIFO compactionOptionsFIFO() {
-		logWarning(LOG);
-		return columnFamilyOptions.compactionOptionsFIFO();
-	}
-
-	public static void logWarning(final org.slf4j.Logger log) {
-		log.warn("RocksDB's version will be bumped to version 6+ via KAFKA-8897 in a future release. "
-				+ "If you use `org.rocksdb.CompactionOptionsFIFO#setTtl(long)` or `#ttl()` you will need to rewrite "
-				+ "your code after KAFKA-8897 is resolved and set TTL via `org.rocksdb.Options` "
-				+ "(or `org.rocksdb.ColumnFamilyOptions`).");
-	}
-
-	@Override
-	public Options setForceConsistencyChecks(final boolean forceConsistencyChecks) {
-		columnFamilyOptions.setForceConsistencyChecks(forceConsistencyChecks);
-		return this;
-	}
-=======
     public Options setCompactionOptionsFIFO(final CompactionOptionsFIFO compactionOptionsFIFO) {
         columnFamilyOptions.setCompactionOptionsFIFO(compactionOptionsFIFO);
         return this;
@@ -1390,11 +1312,10 @@
         columnFamilyOptions.setForceConsistencyChecks(forceConsistencyChecks);
         return this;
     }
->>>>>>> 15418db6
-
-	@Override
-	public boolean forceConsistencyChecks() {
-		return columnFamilyOptions.forceConsistencyChecks();
+
+    @Override
+    public boolean forceConsistencyChecks() {
+        return columnFamilyOptions.forceConsistencyChecks();
     }
 
     @Override
@@ -1541,10 +1462,7 @@
 
     @Deprecated
     public Options setPreserveDeletes(final boolean preserveDeletes) {
-        final String message = "This method has been removed from the underlying RocksDB. " +
-                "It was marked for deprecation in earlier versions. " +
-                "The behaviour can be replicated by using user-defined timestamps. " +
-                "It is currently a no-op method.";
+        final String message = "This method has been removed from the underlying RocksDB. " + "It was marked for deprecation in earlier versions. " + "The behaviour can be replicated by using user-defined timestamps. " + "It is currently a no-op method.";
         log.warn(message);
         // no-op
         return this;
@@ -1552,9 +1470,7 @@
 
     @Deprecated
     public boolean preserveDeletes() {
-        final String message = "This method has been removed from the underlying RocksDB. " +
-                "It was marked for deprecation in earlier versions. " +
-                "It is currently a no-op method with a default value of false.";
+        final String message = "This method has been removed from the underlying RocksDB. " + "It was marked for deprecation in earlier versions. " + "It is currently a no-op method with a default value of false.";
         log.warn(message);
         return false;
     }
@@ -1772,7 +1688,7 @@
     //
     // BEGIN options for blobs (integrated BlobDB)
     //
-    
+
     @Override
     public Options setEnableBlobFiles(final boolean enableBlobFiles) {
         columnFamilyOptions.setEnableBlobFiles(enableBlobFiles);
@@ -1856,14 +1772,6 @@
 
     @Override
     public void close() {
-<<<<<<< HEAD
-		// ColumnFamilyOptions should be closed after DBOptions
-		dbOptions.close();
-		columnFamilyOptions.close();
-		// close super last since we initialized it first
-		super.close();
-	}
-=======
         // ColumnFamilyOptions should be closed after DBOptions
         dbOptions.close();
         columnFamilyOptions.close();
@@ -1874,5 +1782,4 @@
     private void logIgnoreWalOption(final String option) {
         log.warn("WAL is explicitly disabled by Streams in RocksDB. Setting option '{}' will be ignored", option);
     }
->>>>>>> 15418db6
 }