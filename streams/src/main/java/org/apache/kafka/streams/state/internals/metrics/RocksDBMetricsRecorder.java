--- conflicted
+++ resolved
@@ -22,10 +22,6 @@
 import org.apache.kafka.streams.errors.ProcessorStateException;
 import org.apache.kafka.streams.processor.TaskId;
 import org.apache.kafka.streams.processor.internals.metrics.StreamsMetricsImpl;
-<<<<<<< HEAD
-import org.apache.kafka.streams.state.internals.metrics.RocksDBMetrics.*;
-import org.rocksdb.*;
-=======
 import org.apache.kafka.streams.state.internals.metrics.RocksDBMetrics.RocksDBMetricContext;
 
 import org.rocksdb.Cache;
@@ -36,7 +32,6 @@
 import org.rocksdb.Statistics;
 import org.rocksdb.StatsLevel;
 import org.rocksdb.TickerType;
->>>>>>> 9494bebe
 import org.slf4j.Logger;
 
 import java.math.BigInteger;
@@ -46,9 +41,6 @@
 import java.util.Objects;
 import java.util.concurrent.ConcurrentHashMap;
 
-<<<<<<< HEAD
-import static org.apache.kafka.streams.state.internals.metrics.RocksDBMetrics.*;
-=======
 import static org.apache.kafka.streams.state.internals.metrics.RocksDBMetrics.CAPACITY_OF_BLOCK_CACHE;
 import static org.apache.kafka.streams.state.internals.metrics.RocksDBMetrics.COMPACTION_PENDING;
 import static org.apache.kafka.streams.state.internals.metrics.RocksDBMetrics.CURRENT_SIZE_OF_ACTIVE_MEMTABLE;
@@ -71,7 +63,6 @@
 import static org.apache.kafka.streams.state.internals.metrics.RocksDBMetrics.SIZE_OF_ALL_MEMTABLES;
 import static org.apache.kafka.streams.state.internals.metrics.RocksDBMetrics.TOTAL_SST_FILES_SIZE;
 import static org.apache.kafka.streams.state.internals.metrics.RocksDBMetrics.USAGE_OF_BLOCK_CACHE;
->>>>>>> 9494bebe
 
 public class RocksDBMetricsRecorder {
 
@@ -122,7 +113,8 @@
     private StreamsMetricsImpl streamsMetrics;
     private boolean singleCache = true;
 
-    public RocksDBMetricsRecorder(final String metricsScope, final String storeName) {
+    public RocksDBMetricsRecorder(final String metricsScope,
+                                  final String storeName) {
         this.metricsScope = metricsScope;
         this.storeName = storeName;
         final LogContext logContext = new LogContext(String.format("[RocksDB Metrics Recorder for %s] ", storeName));
@@ -140,14 +132,19 @@
     /**
      * The initialisation of the metrics recorder is idempotent.
      */
-    public void init(final StreamsMetricsImpl streamsMetrics, final TaskId taskId) {
+    public void init(final StreamsMetricsImpl streamsMetrics,
+                     final TaskId taskId) {
         Objects.requireNonNull(streamsMetrics, "Streams metrics must not be null");
         Objects.requireNonNull(taskId, "task ID must not be null");
         if (this.taskId != null && !this.taskId.equals(taskId)) {
-            throw new IllegalStateException("Metrics recorder is re-initialised with different task: previous task is " + this.taskId + " whereas current task is " + taskId + ". This is a bug in Kafka Streams. " + "Please open a bug report under https://issues.apache.org/jira/projects/KAFKA/issues");
+            throw new IllegalStateException("Metrics recorder is re-initialised with different task: previous task is " +
+                this.taskId + " whereas current task is " + taskId + ". This is a bug in Kafka Streams. " +
+                "Please open a bug report under https://issues.apache.org/jira/projects/KAFKA/issues");
         }
         if (this.streamsMetrics != null && this.streamsMetrics != streamsMetrics) {
-            throw new IllegalStateException("Metrics recorder is re-initialised with different Streams metrics. " + "This is a bug in Kafka Streams. " + "Please open a bug report under https://issues.apache.org/jira/projects/KAFKA/issues");
+            throw new IllegalStateException("Metrics recorder is re-initialised with different Streams metrics. "
+                + "This is a bug in Kafka Streams. " +
+                "Please open a bug report under https://issues.apache.org/jira/projects/KAFKA/issues");
         }
         final RocksDBMetricContext metricContext = new RocksDBMetricContext(taskId.toString(), metricsScope, storeName);
         initSensors(streamsMetrics, metricContext);
@@ -156,40 +153,61 @@
         this.streamsMetrics = streamsMetrics;
     }
 
-    public void addValueProviders(final String segmentName, final RocksDB db, final Cache cache, final Statistics statistics) {
+    public void addValueProviders(final String segmentName,
+                                  final RocksDB db,
+                                  final Cache cache,
+                                  final Statistics statistics) {
         if (storeToValueProviders.isEmpty()) {
             logger.debug("Adding metrics recorder of task {} to metrics recording trigger", taskId);
             streamsMetrics.rocksDBMetricsRecordingTrigger().addMetricsRecorder(this);
         } else if (storeToValueProviders.containsKey(segmentName)) {
-            throw new IllegalStateException("Value providers for store " + segmentName + " of task " + taskId + " has been already added. This is a bug in Kafka Streams. " + "Please open a bug report under https://issues.apache.org/jira/projects/KAFKA/issues");
+            throw new IllegalStateException("Value providers for store " + segmentName + " of task " + taskId +
+                " has been already added. This is a bug in Kafka Streams. " +
+                "Please open a bug report under https://issues.apache.org/jira/projects/KAFKA/issues");
         }
         verifyDbAndCacheAndStatistics(segmentName, db, cache, statistics);
         logger.debug("Adding value providers for store {} of task {}", segmentName, taskId);
         storeToValueProviders.put(segmentName, new DbAndCacheAndStatistics(db, cache, statistics));
     }
 
-    private void verifyDbAndCacheAndStatistics(final String segmentName, final RocksDB db, final Cache cache, final Statistics statistics) {
+    private void verifyDbAndCacheAndStatistics(final String segmentName,
+                                               final RocksDB db,
+                                               final Cache cache,
+                                               final Statistics statistics) {
         for (final DbAndCacheAndStatistics valueProviders : storeToValueProviders.values()) {
             verifyConsistencyOfValueProvidersAcrossSegments(segmentName, statistics, valueProviders.statistics, "statistics");
             verifyConsistencyOfValueProvidersAcrossSegments(segmentName, cache, valueProviders.cache, "cache");
             if (db == valueProviders.db) {
-                throw new IllegalStateException("DB instance for store " + segmentName + " of task " + taskId + " was already added for another segment as a value provider. This is a bug in Kafka Streams. " + "Please open a bug report under https://issues.apache.org/jira/projects/KAFKA/issues");
+                throw new IllegalStateException("DB instance for store " + segmentName + " of task " + taskId +
+                    " was already added for another segment as a value provider. This is a bug in Kafka Streams. " +
+                    "Please open a bug report under https://issues.apache.org/jira/projects/KAFKA/issues");
             }
             if (storeToValueProviders.size() == 1 && cache != valueProviders.cache) {
                 singleCache = false;
             } else if (singleCache && cache != valueProviders.cache || !singleCache && cache == valueProviders.cache) {
-                throw new IllegalStateException("Caches for store " + storeName + " of task " + taskId + " are either not all distinct or do not all refer to the same cache. This is a bug in Kafka Streams. " + "Please open a bug report under https://issues.apache.org/jira/projects/KAFKA/issues");
+                throw new IllegalStateException("Caches for store " + storeName + " of task " + taskId +
+                    " are either not all distinct or do not all refer to the same cache. This is a bug in Kafka Streams. " +
+                    "Please open a bug report under https://issues.apache.org/jira/projects/KAFKA/issues");
             }
         }
     }
 
-    private void verifyConsistencyOfValueProvidersAcrossSegments(final String segmentName, final Object newValueProvider, final Object oldValueProvider, final String valueProviderName) {
-        if (newValueProvider == null && oldValueProvider != null || newValueProvider != null && oldValueProvider == null) {
+    private void verifyConsistencyOfValueProvidersAcrossSegments(final String segmentName,
+                                                                 final Object newValueProvider,
+                                                                 final Object oldValueProvider,
+                                                                 final String valueProviderName) {
+        if (newValueProvider == null && oldValueProvider != null ||
+            newValueProvider != null && oldValueProvider == null) {
 
             final char capitalizedFirstChar = valueProviderName.toUpperCase(Locale.US).charAt(0);
             final StringBuilder capitalizedValueProviderName = new StringBuilder(valueProviderName);
             capitalizedValueProviderName.setCharAt(0, capitalizedFirstChar);
-            throw new IllegalStateException(capitalizedValueProviderName + " for segment " + segmentName + " of task " + taskId + " is" + (newValueProvider == null ? " " : " not ") + "null although the " + valueProviderName + " of another segment in this metrics recorder is" + (newValueProvider != null ? " " : " not ") + "null. " + "This is a bug in Kafka Streams. " + "Please open a bug report under https://issues.apache.org/jira/projects/KAFKA/issues");
+            throw new IllegalStateException(capitalizedValueProviderName +
+                " for segment " + segmentName + " of task " + taskId +
+                " is" + (newValueProvider == null ? " " : " not ") + "null although the " + valueProviderName +
+                " of another segment in this metrics recorder is" + (newValueProvider != null ? " " : " not ") + "null. " +
+                "This is a bug in Kafka Streams. " +
+                "Please open a bug report under https://issues.apache.org/jira/projects/KAFKA/issues");
         }
     }
 
@@ -205,7 +223,8 @@
         blockCacheDataHitRatioSensor = RocksDBMetrics.blockCacheDataHitRatioSensor(streamsMetrics, metricContext);
         blockCacheIndexHitRatioSensor = RocksDBMetrics.blockCacheIndexHitRatioSensor(streamsMetrics, metricContext);
         blockCacheFilterHitRatioSensor = RocksDBMetrics.blockCacheFilterHitRatioSensor(streamsMetrics, metricContext);
-        bytesWrittenDuringCompactionSensor = RocksDBMetrics.bytesWrittenDuringCompactionSensor(streamsMetrics, metricContext);
+        bytesWrittenDuringCompactionSensor =
+            RocksDBMetrics.bytesWrittenDuringCompactionSensor(streamsMetrics, metricContext);
         bytesReadDuringCompactionSensor = RocksDBMetrics.bytesReadDuringCompactionSensor(streamsMetrics, metricContext);
         compactionTimeAvgSensor = RocksDBMetrics.compactionTimeAvgSensor(streamsMetrics, metricContext);
         compactionTimeMinSensor = RocksDBMetrics.compactionTimeMinSensor(streamsMetrics, metricContext);
@@ -214,29 +233,118 @@
         numberOfFileErrorsSensor = RocksDBMetrics.numberOfFileErrorsSensor(streamsMetrics, metricContext);
     }
 
-    private void initGauges(final StreamsMetricsImpl streamsMetrics, final RocksDBMetricContext metricContext) {
-        RocksDBMetrics.addNumImmutableMemTableMetric(streamsMetrics, metricContext, gaugeToComputeSumOfProperties(NUMBER_OF_IMMUTABLE_MEMTABLES));
-        RocksDBMetrics.addCurSizeActiveMemTable(streamsMetrics, metricContext, gaugeToComputeSumOfProperties(CURRENT_SIZE_OF_ACTIVE_MEMTABLE));
-        RocksDBMetrics.addCurSizeAllMemTables(streamsMetrics, metricContext, gaugeToComputeSumOfProperties(CURRENT_SIZE_OF_ALL_MEMTABLES));
-        RocksDBMetrics.addSizeAllMemTables(streamsMetrics, metricContext, gaugeToComputeSumOfProperties(SIZE_OF_ALL_MEMTABLES));
-        RocksDBMetrics.addNumEntriesActiveMemTableMetric(streamsMetrics, metricContext, gaugeToComputeSumOfProperties(NUMBER_OF_ENTRIES_ACTIVE_MEMTABLE));
-        RocksDBMetrics.addNumDeletesActiveMemTableMetric(streamsMetrics, metricContext, gaugeToComputeSumOfProperties(NUMBER_OF_DELETES_ACTIVE_MEMTABLE));
-        RocksDBMetrics.addNumEntriesImmMemTablesMetric(streamsMetrics, metricContext, gaugeToComputeSumOfProperties(NUMBER_OF_ENTRIES_IMMUTABLE_MEMTABLES));
-        RocksDBMetrics.addNumDeletesImmMemTablesMetric(streamsMetrics, metricContext, gaugeToComputeSumOfProperties(NUMBER_OF_DELETES_IMMUTABLE_MEMTABLES));
-        RocksDBMetrics.addMemTableFlushPending(streamsMetrics, metricContext, gaugeToComputeSumOfProperties(MEMTABLE_FLUSH_PENDING));
-        RocksDBMetrics.addNumRunningFlushesMetric(streamsMetrics, metricContext, gaugeToComputeSumOfProperties(NUMBER_OF_RUNNING_FLUSHES));
-        RocksDBMetrics.addCompactionPendingMetric(streamsMetrics, metricContext, gaugeToComputeSumOfProperties(COMPACTION_PENDING));
-        RocksDBMetrics.addNumRunningCompactionsMetric(streamsMetrics, metricContext, gaugeToComputeSumOfProperties(NUMBER_OF_RUNNING_COMPACTIONS));
-        RocksDBMetrics.addEstimatePendingCompactionBytesMetric(streamsMetrics, metricContext, gaugeToComputeSumOfProperties(ESTIMATED_BYTES_OF_PENDING_COMPACTION));
-        RocksDBMetrics.addTotalSstFilesSizeMetric(streamsMetrics, metricContext, gaugeToComputeSumOfProperties(TOTAL_SST_FILES_SIZE));
-        RocksDBMetrics.addLiveSstFilesSizeMetric(streamsMetrics, metricContext, gaugeToComputeSumOfProperties(LIVE_SST_FILES_SIZE));
-        RocksDBMetrics.addNumLiveVersionMetric(streamsMetrics, metricContext, gaugeToComputeSumOfProperties(NUMBER_OF_LIVE_VERSIONS));
-        RocksDBMetrics.addEstimateNumKeysMetric(streamsMetrics, metricContext, gaugeToComputeSumOfProperties(ESTIMATED_NUMBER_OF_KEYS));
-        RocksDBMetrics.addEstimateTableReadersMemMetric(streamsMetrics, metricContext, gaugeToComputeSumOfProperties(ESTIMATED_MEMORY_OF_TABLE_READERS));
-        RocksDBMetrics.addBackgroundErrorsMetric(streamsMetrics, metricContext, gaugeToComputeSumOfProperties(NUMBER_OF_BACKGROUND_ERRORS));
-        RocksDBMetrics.addBlockCacheCapacityMetric(streamsMetrics, metricContext, gaugeToComputeBlockCacheMetrics(CAPACITY_OF_BLOCK_CACHE));
-        RocksDBMetrics.addBlockCacheUsageMetric(streamsMetrics, metricContext, gaugeToComputeBlockCacheMetrics(USAGE_OF_BLOCK_CACHE));
-        RocksDBMetrics.addBlockCachePinnedUsageMetric(streamsMetrics, metricContext, gaugeToComputeBlockCacheMetrics(PINNED_USAGE_OF_BLOCK_CACHE));
+    private void initGauges(final StreamsMetricsImpl streamsMetrics,
+                            final RocksDBMetricContext metricContext) {
+        RocksDBMetrics.addNumImmutableMemTableMetric(
+            streamsMetrics,
+            metricContext,
+            gaugeToComputeSumOfProperties(NUMBER_OF_IMMUTABLE_MEMTABLES)
+        );
+        RocksDBMetrics.addCurSizeActiveMemTable(
+            streamsMetrics,
+            metricContext,
+            gaugeToComputeSumOfProperties(CURRENT_SIZE_OF_ACTIVE_MEMTABLE)
+        );
+        RocksDBMetrics.addCurSizeAllMemTables(
+            streamsMetrics,
+            metricContext,
+            gaugeToComputeSumOfProperties(CURRENT_SIZE_OF_ALL_MEMTABLES)
+        );
+        RocksDBMetrics.addSizeAllMemTables(
+            streamsMetrics,
+            metricContext,
+            gaugeToComputeSumOfProperties(SIZE_OF_ALL_MEMTABLES)
+        );
+        RocksDBMetrics.addNumEntriesActiveMemTableMetric(
+            streamsMetrics,
+            metricContext,
+            gaugeToComputeSumOfProperties(NUMBER_OF_ENTRIES_ACTIVE_MEMTABLE)
+        );
+        RocksDBMetrics.addNumDeletesActiveMemTableMetric(
+            streamsMetrics,
+            metricContext,
+            gaugeToComputeSumOfProperties(NUMBER_OF_DELETES_ACTIVE_MEMTABLE)
+        );
+        RocksDBMetrics.addNumEntriesImmMemTablesMetric(
+            streamsMetrics,
+            metricContext,
+            gaugeToComputeSumOfProperties(NUMBER_OF_ENTRIES_IMMUTABLE_MEMTABLES)
+        );
+        RocksDBMetrics.addNumDeletesImmMemTablesMetric(
+            streamsMetrics,
+            metricContext,
+            gaugeToComputeSumOfProperties(NUMBER_OF_DELETES_IMMUTABLE_MEMTABLES)
+        );
+        RocksDBMetrics.addMemTableFlushPending(
+            streamsMetrics,
+            metricContext,
+            gaugeToComputeSumOfProperties(MEMTABLE_FLUSH_PENDING)
+        );
+        RocksDBMetrics.addNumRunningFlushesMetric(
+            streamsMetrics,
+            metricContext,
+            gaugeToComputeSumOfProperties(NUMBER_OF_RUNNING_FLUSHES)
+        );
+        RocksDBMetrics.addCompactionPendingMetric(
+            streamsMetrics,
+            metricContext,
+            gaugeToComputeSumOfProperties(COMPACTION_PENDING)
+        );
+        RocksDBMetrics.addNumRunningCompactionsMetric(
+            streamsMetrics,
+            metricContext,
+            gaugeToComputeSumOfProperties(NUMBER_OF_RUNNING_COMPACTIONS)
+        );
+        RocksDBMetrics.addEstimatePendingCompactionBytesMetric(
+            streamsMetrics,
+            metricContext,
+            gaugeToComputeSumOfProperties(ESTIMATED_BYTES_OF_PENDING_COMPACTION)
+        );
+        RocksDBMetrics.addTotalSstFilesSizeMetric(
+            streamsMetrics,
+            metricContext,
+            gaugeToComputeSumOfProperties(TOTAL_SST_FILES_SIZE)
+        );
+        RocksDBMetrics.addLiveSstFilesSizeMetric(
+            streamsMetrics,
+            metricContext,
+            gaugeToComputeSumOfProperties(LIVE_SST_FILES_SIZE)
+        );
+        RocksDBMetrics.addNumLiveVersionMetric(
+            streamsMetrics,
+            metricContext,
+            gaugeToComputeSumOfProperties(NUMBER_OF_LIVE_VERSIONS)
+        );
+        RocksDBMetrics.addEstimateNumKeysMetric(
+            streamsMetrics,
+            metricContext,
+            gaugeToComputeSumOfProperties(ESTIMATED_NUMBER_OF_KEYS)
+        );
+        RocksDBMetrics.addEstimateTableReadersMemMetric(
+            streamsMetrics,
+            metricContext,
+            gaugeToComputeSumOfProperties(ESTIMATED_MEMORY_OF_TABLE_READERS)
+        );
+        RocksDBMetrics.addBackgroundErrorsMetric(
+            streamsMetrics,
+            metricContext,
+            gaugeToComputeSumOfProperties(NUMBER_OF_BACKGROUND_ERRORS)
+        );
+        RocksDBMetrics.addBlockCacheCapacityMetric(
+            streamsMetrics,
+            metricContext,
+            gaugeToComputeBlockCacheMetrics(CAPACITY_OF_BLOCK_CACHE)
+        );
+        RocksDBMetrics.addBlockCacheUsageMetric(
+            streamsMetrics,
+            metricContext,
+            gaugeToComputeBlockCacheMetrics(USAGE_OF_BLOCK_CACHE)
+        );
+        RocksDBMetrics.addBlockCachePinnedUsageMetric(
+            streamsMetrics,
+            metricContext,
+            gaugeToComputeBlockCacheMetrics(PINNED_USAGE_OF_BLOCK_CACHE)
+        );
     }
 
     private Gauge<BigInteger> gaugeToComputeSumOfProperties(final String propertyName) {
@@ -246,7 +354,9 @@
                 try {
                     // values of RocksDB properties are of type unsigned long in C++, i.e., in Java we need to use
                     // BigInteger and construct the object from the byte representation of the value
-                    result = result.add(new BigInteger(1, longToBytes(valueProvider.db.getAggregatedLongProperty(ROCKSDB_PROPERTIES_PREFIX + propertyName))));
+                    result = result.add(new BigInteger(1, longToBytes(
+                        valueProvider.db.getAggregatedLongProperty(ROCKSDB_PROPERTIES_PREFIX + propertyName)
+                    )));
                 } catch (final RocksDBException e) {
                     throw new ProcessorStateException("Error recording RocksDB metric " + propertyName, e);
                 }
@@ -263,24 +373,16 @@
                     if (singleCache) {
                         // values of RocksDB properties are of type unsigned long in C++, i.e., in Java we need to use
                         // BigInteger and construct the object from the byte representation of the value
-<<<<<<< HEAD
-                        result = new BigInteger(1, longToBytes(valueProvider.db.getAggregatedLongProperty(ROCKSDB_PROPERTIES_PREFIX + propertyName)));
-=======
                         result = new BigInteger(1, longToBytes(
                             valueProvider.db.getLongProperty(ROCKSDB_PROPERTIES_PREFIX + propertyName)
                         ));
->>>>>>> 9494bebe
                         break;
                     } else {
                         // values of RocksDB properties are of type unsigned long in C++, i.e., in Java we need to use
                         // BigInteger and construct the object from the byte representation of the value
-<<<<<<< HEAD
-                        result = result.add(new BigInteger(1, longToBytes(valueProvider.db.getAggregatedLongProperty(ROCKSDB_PROPERTIES_PREFIX + propertyName))));
-=======
                         result = result.add(new BigInteger(1, longToBytes(
                             valueProvider.db.getLongProperty(ROCKSDB_PROPERTIES_PREFIX + propertyName)
                         )));
->>>>>>> 9494bebe
                     }
                 } catch (final RocksDBException e) {
                     throw new ProcessorStateException("Error recording RocksDB metric " + propertyName, e);
@@ -300,10 +402,16 @@
         logger.debug("Removing value providers for store {} of task {}", segmentName, taskId);
         final DbAndCacheAndStatistics removedValueProviders = storeToValueProviders.remove(segmentName);
         if (removedValueProviders == null) {
-            throw new IllegalStateException("No value providers for store \"" + segmentName + "\" of task " + taskId + " could be found. This is a bug in Kafka Streams. " + "Please open a bug report under https://issues.apache.org/jira/projects/KAFKA/issues");
+            throw new IllegalStateException("No value providers for store \"" + segmentName + "\" of task " + taskId +
+                " could be found. This is a bug in Kafka Streams. " +
+                "Please open a bug report under https://issues.apache.org/jira/projects/KAFKA/issues");
         }
         if (storeToValueProviders.isEmpty()) {
-            logger.debug("Removing metrics recorder for store {} of task {} from metrics recording trigger", storeName, taskId);
+            logger.debug(
+                "Removing metrics recorder for store {} of task {} from metrics recording trigger",
+                storeName,
+                taskId
+            );
             streamsMetrics.rocksDBMetricsRecordingTrigger().removeMetricsRecorder(this);
         }
     }
@@ -354,11 +462,7 @@
             writeStallDuration += valueProviders.statistics.getAndResetTickerCount(TickerType.STALL_MICROS);
             bytesWrittenDuringCompaction += valueProviders.statistics.getAndResetTickerCount(TickerType.COMPACT_WRITE_BYTES);
             bytesReadDuringCompaction += valueProviders.statistics.getAndResetTickerCount(TickerType.COMPACT_READ_BYTES);
-<<<<<<< HEAD
-            numberOfOpenFiles += valueProviders.statistics.getAndResetTickerCount(TickerType.NO_FILE_OPENS) - valueProviders.statistics.getAndResetTickerCount(TickerType.NO_FILE_CLOSES);
-=======
             numberOfOpenFiles = -1;
->>>>>>> 9494bebe
             numberOfFileErrors += valueProviders.statistics.getAndResetTickerCount(TickerType.NO_FILE_ERRORS);
             final HistogramData memtableFlushTimeData = valueProviders.statistics.getHistogramData(HistogramType.FLUSH_TIME);
             memtableFlushTimeSum += memtableFlushTimeData.getSum();
