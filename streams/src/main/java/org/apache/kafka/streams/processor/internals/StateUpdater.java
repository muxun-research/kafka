/*
 * Licensed to the Apache Software Foundation (ASF) under one or more
 * contributor license agreements. See the NOTICE file distributed with
 * this work for additional information regarding copyright ownership.
 * The ASF licenses this file to You under the Apache License, Version 2.0
 * (the "License"); you may not use this file except in compliance with
 * the License. You may obtain a copy of the License at
 *
 *    http://www.apache.org/licenses/LICENSE-2.0
 *
 * Unless required by applicable law or agreed to in writing, software
 * distributed under the License is distributed on an "AS IS" BASIS,
 * WITHOUT WARRANTIES OR CONDITIONS OF ANY KIND, either express or implied.
 * See the License for the specific language governing permissions and
 * limitations under the License.
 */
package org.apache.kafka.streams.processor.internals;

import org.apache.kafka.common.Uuid;
import org.apache.kafka.common.internals.KafkaFutureImpl;
import org.apache.kafka.streams.processor.TaskId;

import java.time.Duration;
import java.util.List;
import java.util.Objects;
import java.util.Optional;
import java.util.Set;
import java.util.concurrent.CompletableFuture;

public interface StateUpdater {

    class ExceptionAndTask {
        private final Task task;
        private final RuntimeException exception;

        public ExceptionAndTask(final RuntimeException exception, final Task task) {
            this.exception = Objects.requireNonNull(exception);
            this.task = Objects.requireNonNull(task);
        }

        public Task task() {
            return task;
        }

        public RuntimeException exception() {
            return exception;
        }

        @Override
        public boolean equals(final Object o) {
<<<<<<< HEAD
            if (this == o)
                return true;
            if (!(o instanceof ExceptionAndTasks))
                return false;
            final ExceptionAndTasks that = (ExceptionAndTasks) o;
            return tasks.equals(that.tasks) && exception.equals(that.exception);
=======
            if (this == o) return true;
            if (!(o instanceof ExceptionAndTask)) return false;
            final ExceptionAndTask that = (ExceptionAndTask) o;
            return task.id().equals(that.task.id()) && exception.equals(that.exception);
>>>>>>> 9494bebe
        }

        @Override
        public int hashCode() {
            return Objects.hash(task, exception);
        }

        @Override
        public String toString() {
            return "ExceptionAndTask{" +
                "task=" + task.id() +
                ", exception=" + exception +
                '}';
        }
    }

    class RemovedTaskResult {

        private final Task task;
        private final Optional<RuntimeException> exception;

        public RemovedTaskResult(final Task task) {
            this(task, null);
        }

        public RemovedTaskResult(final Task task, final RuntimeException exception) {
            this.task = Objects.requireNonNull(task);
            this.exception = Optional.ofNullable(exception);
        }

        public Task task() {
            return task;
        }

        public Optional<RuntimeException> exception() {
            return exception;
        }

        @Override
        public boolean equals(final Object o) {
            if (this == o) return true;
            if (!(o instanceof RemovedTaskResult)) return false;
            final RemovedTaskResult that = (RemovedTaskResult) o;
            return Objects.equals(task.id(), that.task.id()) && Objects.equals(exception, that.exception);
        }

        @Override
        public int hashCode() {
            return Objects.hash(task, exception);
        }

        @Override
        public String toString() {
            return "RemovedTaskResult{" +
                "task=" + task.id() +
                ", exception=" + exception +
                '}';
        }
    }

    /**
     * Starts the state updater.
     */
    void start();

    /**
     * Shuts down the state updater.
     * @param timeout duration how long to wait until the state updater is shut down
     * @throws org.apache.kafka.streams.errors.StreamsException if the state updater thread cannot shutdown within the timeout
     */
    void shutdown(final Duration timeout);

    /**
     * Adds a task (active or standby) to the state updater.
     * <p>
     * This method does not block until the task is added to the state updater.
     * @param task task to add
     */
    void add(final Task task);

    /**
<<<<<<< HEAD
     * Removes a task (active or standby) from the state updater and adds the removed task to the removed tasks.
     * <p>
     * This method does not block until the removed task is removed from the state updater.
     * <p>
     * The task to be removed is not removed from the restored active tasks and the failed tasks.
     * Stateless tasks will never be added to the removed tasks since they are immediately added to the
     * restored active tasks.
=======
     * Removes a task (active or standby) from the state updater.
     *
     * This method does not block until the removed task is removed from the state updater. But it returns a future on
     * which processing can be blocked. The task to remove is removed from the updating tasks, paused tasks,
     * restored tasks, or failed tasks.
     *
>>>>>>> 9494bebe
     * @param taskId ID of the task to remove
     */
    CompletableFuture<RemovedTaskResult> remove(final TaskId taskId);

    /**
     * Wakes up the state updater if it is currently dormant, to check if a paused task should be resumed.
     */
    void signalResume();

    /**
     * Drains the restored active tasks from the state updater.
     * <p>
     * The returned active tasks are removed from the state updater.
     * <p>
     * With a timeout of zero the method tries to drain the restored active tasks at least once.
     * @param timeout duration how long the calling thread should wait for restored active tasks
     * @return set of active tasks with up-to-date states
     */
    Set<StreamTask> drainRestoredActiveTasks(final Duration timeout);

<<<<<<< HEAD

    /**
     * Drains the removed tasks (active and standbys) from the state updater.
     * <p>
     * Removed tasks returned by this method are tasks extraordinarily removed from the state updater. These do not
     * include restored or failed tasks.
     * <p>
     * The returned removed tasks are removed from the state updater
     * @return set of tasks removed from the state updater
     */
    Set<Task> drainRemovedTasks();

    /**
     * Checks if the state updater has any tasks that should be removed and returned to the StreamThread
     * using `drainRemovedTasks`.
     * @return true if a subsequent call to `drainRemovedTasks` would return a non-empty collection.
     */
    boolean hasRemovedTasks();

=======
>>>>>>> 9494bebe
    /**
     * Drains the failed tasks and the corresponding exceptions.
     * <p>
     * The returned failed tasks are removed from the state updater
     * @return list of failed tasks and the corresponding exceptions
     */
    List<ExceptionAndTask> drainExceptionsAndFailedTasks();

    /**
     * Checks if the state updater has any failed tasks that should be returned to the StreamThread
     * using `drainExceptionsAndFailedTasks`.
     * @return true if a subsequent call to `drainExceptionsAndFailedTasks` would return a non-empty collection.
     */
    boolean hasExceptionsAndFailedTasks();

    /**
     * Gets all tasks that are managed by the state updater.
     * <p>
     * The state updater manages all tasks that were added with the {@link StateUpdater#add(Task)} and that have
     * not been removed from the state updater with one of the following methods:
     * <ul>
     *   <li>{@link StateUpdater#drainRestoredActiveTasks(Duration)}</li>
     *   <li>{@link StateUpdater#drainExceptionsAndFailedTasks()}</li>
     *   <li>{@link StateUpdater#remove(org.apache.kafka.streams.processor.TaskId)}</li>
     * </ul>
     * @return set of all tasks managed by the state updater
     */
    Set<Task> tasks();

    /**
     * Gets all tasks that are currently being restored inside the state updater.
     * <p>
     * Tasks that have just being added into the state updater via {@link StateUpdater#add(Task)}
<<<<<<< HEAD
     * or have restored completely or removed will not be returned; similarly tasks that have just being
     * removed via {@link StateUpdater#remove(TaskId)} maybe returned still.
=======
     * or have restored completely or removed will not be returned; tasks that have just being
     * removed via {@link StateUpdater#remove(TaskId)} may still be returned.
     *
>>>>>>> 9494bebe
     * @return set of all updating tasks inside the state updater
     */
    Set<Task> updatingTasks();

    /**
     * Returns if the state updater restores active tasks.
     * <p>
     * The state updater restores active tasks if at least one active task was added with {@link StateUpdater#add(Task)},
     * and the task was not removed from the state updater with one of the following methods:
     * <ul>
     *   <li>{@link StateUpdater#drainRestoredActiveTasks(Duration)}</li>
     *   <li>{@link StateUpdater#drainExceptionsAndFailedTasks()}</li>
     *   <li>{@link StateUpdater#remove(org.apache.kafka.streams.processor.TaskId)}</li>
     * </ul>
     * @return {@code true} if the state updater restores active tasks, {@code false} otherwise
     */
    // TODO: We would still return true if all active tasks to be restored
    //       are paused, in order to keep consistent behavior compared with
    //       state updater disabled. In the future we would modify this criterion
    //       with state updater always enabled to allow mixed processing / restoration.
    boolean restoresActiveTasks();

    /**
     * Gets standby tasks that are managed by the state updater.
     * <p>
     * The state updater manages all standby tasks that were added with the {@link StateUpdater#add(Task)} and that have
     * not been removed from the state updater with one of the following methods:
     * <ul>
     *   <li>{@link StateUpdater#drainExceptionsAndFailedTasks()}</li>
     * </ul>
     * @return set of all tasks managed by the state updater
     */
    Set<StandbyTask> standbyTasks();

    /**
     * Get the restore consumer instance id for telemetry, and complete the given future to return it.
     */
    KafkaFutureImpl<Uuid> restoreConsumerInstanceId(final Duration timeout);
}<|MERGE_RESOLUTION|>--- conflicted
+++ resolved
@@ -48,19 +48,10 @@
 
         @Override
         public boolean equals(final Object o) {
-<<<<<<< HEAD
-            if (this == o)
-                return true;
-            if (!(o instanceof ExceptionAndTasks))
-                return false;
-            final ExceptionAndTasks that = (ExceptionAndTasks) o;
-            return tasks.equals(that.tasks) && exception.equals(that.exception);
-=======
             if (this == o) return true;
             if (!(o instanceof ExceptionAndTask)) return false;
             final ExceptionAndTask that = (ExceptionAndTask) o;
             return task.id().equals(that.task.id()) && exception.equals(that.exception);
->>>>>>> 9494bebe
         }
 
         @Override
@@ -128,36 +119,30 @@
 
     /**
      * Shuts down the state updater.
+     *
      * @param timeout duration how long to wait until the state updater is shut down
-     * @throws org.apache.kafka.streams.errors.StreamsException if the state updater thread cannot shutdown within the timeout
+     *
+     * @throws
+     *     org.apache.kafka.streams.errors.StreamsException if the state updater thread cannot shutdown within the timeout
      */
     void shutdown(final Duration timeout);
 
     /**
      * Adds a task (active or standby) to the state updater.
-     * <p>
+     *
      * This method does not block until the task is added to the state updater.
+     *
      * @param task task to add
      */
     void add(final Task task);
 
     /**
-<<<<<<< HEAD
-     * Removes a task (active or standby) from the state updater and adds the removed task to the removed tasks.
-     * <p>
-     * This method does not block until the removed task is removed from the state updater.
-     * <p>
-     * The task to be removed is not removed from the restored active tasks and the failed tasks.
-     * Stateless tasks will never be added to the removed tasks since they are immediately added to the
-     * restored active tasks.
-=======
      * Removes a task (active or standby) from the state updater.
      *
      * This method does not block until the removed task is removed from the state updater. But it returns a future on
      * which processing can be blocked. The task to remove is removed from the updating tasks, paused tasks,
      * restored tasks, or failed tasks.
      *
->>>>>>> 9494bebe
      * @param taskId ID of the task to remove
      */
     CompletableFuture<RemovedTaskResult> remove(final TaskId taskId);
@@ -169,41 +154,22 @@
 
     /**
      * Drains the restored active tasks from the state updater.
-     * <p>
+     *
      * The returned active tasks are removed from the state updater.
-     * <p>
+     *
      * With a timeout of zero the method tries to drain the restored active tasks at least once.
+     *
      * @param timeout duration how long the calling thread should wait for restored active tasks
+     *
      * @return set of active tasks with up-to-date states
      */
     Set<StreamTask> drainRestoredActiveTasks(final Duration timeout);
 
-<<<<<<< HEAD
-
-    /**
-     * Drains the removed tasks (active and standbys) from the state updater.
-     * <p>
-     * Removed tasks returned by this method are tasks extraordinarily removed from the state updater. These do not
-     * include restored or failed tasks.
-     * <p>
-     * The returned removed tasks are removed from the state updater
-     * @return set of tasks removed from the state updater
-     */
-    Set<Task> drainRemovedTasks();
-
-    /**
-     * Checks if the state updater has any tasks that should be removed and returned to the StreamThread
-     * using `drainRemovedTasks`.
-     * @return true if a subsequent call to `drainRemovedTasks` would return a non-empty collection.
-     */
-    boolean hasRemovedTasks();
-
-=======
->>>>>>> 9494bebe
     /**
      * Drains the failed tasks and the corresponding exceptions.
-     * <p>
+     *
      * The returned failed tasks are removed from the state updater
+     *
      * @return list of failed tasks and the corresponding exceptions
      */
     List<ExceptionAndTask> drainExceptionsAndFailedTasks();
@@ -211,13 +177,14 @@
     /**
      * Checks if the state updater has any failed tasks that should be returned to the StreamThread
      * using `drainExceptionsAndFailedTasks`.
+     *
      * @return true if a subsequent call to `drainExceptionsAndFailedTasks` would return a non-empty collection.
      */
     boolean hasExceptionsAndFailedTasks();
 
     /**
      * Gets all tasks that are managed by the state updater.
-     * <p>
+     *
      * The state updater manages all tasks that were added with the {@link StateUpdater#add(Task)} and that have
      * not been removed from the state updater with one of the following methods:
      * <ul>
@@ -225,29 +192,25 @@
      *   <li>{@link StateUpdater#drainExceptionsAndFailedTasks()}</li>
      *   <li>{@link StateUpdater#remove(org.apache.kafka.streams.processor.TaskId)}</li>
      * </ul>
+     *
      * @return set of all tasks managed by the state updater
      */
     Set<Task> tasks();
 
     /**
      * Gets all tasks that are currently being restored inside the state updater.
-     * <p>
+     *
      * Tasks that have just being added into the state updater via {@link StateUpdater#add(Task)}
-<<<<<<< HEAD
-     * or have restored completely or removed will not be returned; similarly tasks that have just being
-     * removed via {@link StateUpdater#remove(TaskId)} maybe returned still.
-=======
      * or have restored completely or removed will not be returned; tasks that have just being
      * removed via {@link StateUpdater#remove(TaskId)} may still be returned.
      *
->>>>>>> 9494bebe
      * @return set of all updating tasks inside the state updater
      */
     Set<Task> updatingTasks();
 
     /**
      * Returns if the state updater restores active tasks.
-     * <p>
+     *
      * The state updater restores active tasks if at least one active task was added with {@link StateUpdater#add(Task)},
      * and the task was not removed from the state updater with one of the following methods:
      * <ul>
@@ -255,6 +218,7 @@
      *   <li>{@link StateUpdater#drainExceptionsAndFailedTasks()}</li>
      *   <li>{@link StateUpdater#remove(org.apache.kafka.streams.processor.TaskId)}</li>
      * </ul>
+     *
      * @return {@code true} if the state updater restores active tasks, {@code false} otherwise
      */
     // TODO: We would still return true if all active tasks to be restored
@@ -265,12 +229,13 @@
 
     /**
      * Gets standby tasks that are managed by the state updater.
-     * <p>
+     *
      * The state updater manages all standby tasks that were added with the {@link StateUpdater#add(Task)} and that have
      * not been removed from the state updater with one of the following methods:
      * <ul>
      *   <li>{@link StateUpdater#drainExceptionsAndFailedTasks()}</li>
      * </ul>
+     *
      * @return set of all tasks managed by the state updater
      */
     Set<StandbyTask> standbyTasks();
