/*
 * Licensed to the Apache Software Foundation (ASF) under one or more
 * contributor license agreements. See the NOTICE file distributed with
 * this work for additional information regarding copyright ownership.
 * The ASF licenses this file to You under the Apache License, Version 2.0
 * (the "License"); you may not use this file except in compliance with
 * the License. You may obtain a copy of the License at
 *
 *    http://www.apache.org/licenses/LICENSE-2.0
 *
 * Unless required by applicable law or agreed to in writing, software
 * distributed under the License is distributed on an "AS IS" BASIS,
 * WITHOUT WARRANTIES OR CONDITIONS OF ANY KIND, either express or implied.
 * See the License for the specific language governing permissions and
 * limitations under the License.
 */
package org.apache.kafka.streams.kstream.internals.foreignkeyjoin;

import org.apache.kafka.common.errors.UnsupportedVersionException;
import org.apache.kafka.common.metrics.Sensor;
import org.apache.kafka.common.utils.Bytes;
import org.apache.kafka.streams.kstream.internals.Change;
import org.apache.kafka.streams.processor.api.*;
import org.apache.kafka.streams.processor.internals.InternalProcessorContext;
import org.apache.kafka.streams.processor.internals.StoreFactory;
import org.apache.kafka.streams.processor.internals.StoreFactory.FactoryWrappingStoreBuilder;
import org.apache.kafka.streams.processor.internals.metrics.TaskMetrics;
import org.apache.kafka.streams.state.StoreBuilder;
import org.apache.kafka.streams.state.TimestampedKeyValueStore;
import org.apache.kafka.streams.state.ValueAndTimestamp;

import org.slf4j.Logger;
import org.slf4j.LoggerFactory;

<<<<<<< HEAD
public class SubscriptionReceiveProcessorSupplier<K, KO> implements ProcessorSupplier<KO, SubscriptionWrapper<K>, CombinedKey<KO, K>, Change<ValueAndTimestamp<SubscriptionWrapper<K>>>> {
    private static final Logger LOG = LoggerFactory.getLogger(SubscriptionReceiveProcessorSupplier.class);
=======
import java.util.Collections;
import java.util.Set;
>>>>>>> 9494bebe

public class SubscriptionReceiveProcessorSupplier<KLeft, KRight>
    implements ProcessorSupplier<KRight, SubscriptionWrapper<KLeft>, CombinedKey<KRight, KLeft>, Change<ValueAndTimestamp<SubscriptionWrapper<KLeft>>>> {

<<<<<<< HEAD
    public SubscriptionReceiveProcessorSupplier(final StoreBuilder<TimestampedKeyValueStore<Bytes, SubscriptionWrapper<K>>> storeBuilder, final CombinedKeySchema<KO, K> keySchema) {
=======
    private static final Logger LOG = LoggerFactory.getLogger(SubscriptionReceiveProcessorSupplier.class);

    private final StoreFactory subscriptionStoreFactory;
    private final CombinedKeySchema<KRight, KLeft> keySchema;
>>>>>>> 9494bebe

    public SubscriptionReceiveProcessorSupplier(final StoreFactory subscriptionStoreFactory,
                                                final CombinedKeySchema<KRight, KLeft> keySchema) {
        this.subscriptionStoreFactory = subscriptionStoreFactory;
        this.keySchema = keySchema;
    }

    @Override
    public Set<StoreBuilder<?>> stores() {
        return Collections.singleton(new FactoryWrappingStoreBuilder<>(subscriptionStoreFactory));
    }

    @Override
    public Processor<KRight, SubscriptionWrapper<KLeft>, CombinedKey<KRight, KLeft>, Change<ValueAndTimestamp<SubscriptionWrapper<KLeft>>>> get() {
        return new ContextualProcessor<>() {
            private TimestampedKeyValueStore<Bytes, SubscriptionWrapper<KLeft>> store;
            private Sensor droppedRecordsSensor;

            @Override
            public void init(final ProcessorContext<CombinedKey<KRight, KLeft>, Change<ValueAndTimestamp<SubscriptionWrapper<KLeft>>>> context) {
                super.init(context);
                final InternalProcessorContext<?, ?> internalProcessorContext = (InternalProcessorContext<?, ?>) context;

<<<<<<< HEAD
                droppedRecordsSensor = TaskMetrics.droppedRecordsSensor(Thread.currentThread().getName(), internalProcessorContext.taskId().toString(), internalProcessorContext.metrics());
                store = internalProcessorContext.getStateStore(storeBuilder);
=======
                droppedRecordsSensor = TaskMetrics.droppedRecordsSensor(
                    Thread.currentThread().getName(),
                    internalProcessorContext.taskId().toString(),
                    internalProcessorContext.metrics()
                );
                store = internalProcessorContext.getStateStore(subscriptionStoreFactory.storeName());
>>>>>>> 9494bebe

                keySchema.init(context);
            }

            @Override
<<<<<<< HEAD
            public void process(final Record<KO, SubscriptionWrapper<K>> record) {
                if (record.key() == null) {
                    if (context().recordMetadata().isPresent()) {
                        final RecordMetadata recordMetadata = context().recordMetadata().get();
                        LOG.warn("Skipping record due to null foreign key. " + "topic=[{}] partition=[{}] offset=[{}]", recordMetadata.topic(), recordMetadata.partition(), recordMetadata.offset());
                    } else {
                        LOG.warn("Skipping record due to null foreign key. Topic, partition, and offset not known.");
                    }
                    droppedRecordsSensor.record();
=======
            public void process(final Record<KRight, SubscriptionWrapper<KLeft>> record) {
                if (record.key() == null && !SubscriptionWrapper.Instruction.PROPAGATE_NULL_IF_NO_FK_VAL_AVAILABLE.equals(record.value().instruction())) {
                    dropRecord();
>>>>>>> 9494bebe
                    return;
                }
                if (record.value().version() > SubscriptionWrapper.CURRENT_VERSION) {
                    //Guard against modifications to SubscriptionWrapper. Need to ensure that there is compatibility
                    //with previous versions to enable rolling upgrades. Must develop a strategy for upgrading
                    //from older SubscriptionWrapper versions to newer versions.
                    throw new UnsupportedVersionException("SubscriptionWrapper is of an incompatible version.");
                }
                context().forward(
                    record.withKey(new CombinedKey<>(record.key(), record.value().primaryKey()))
                        .withValue(inferChange(record))
                        .withTimestamp(record.timestamp())
                );
            }

            private Change<ValueAndTimestamp<SubscriptionWrapper<KLeft>>> inferChange(final Record<KRight, SubscriptionWrapper<KLeft>> record) {
                if (record.key() == null) {
                    return new Change<>(ValueAndTimestamp.make(record.value(), record.timestamp()), null);
                } else {
                    return inferBasedOnState(record);
                }
            }

            private Change<ValueAndTimestamp<SubscriptionWrapper<KLeft>>> inferBasedOnState(final Record<KRight, SubscriptionWrapper<KLeft>> record) {
                final Bytes subscriptionKey = keySchema.toBytes(record.key(), record.value().primaryKey());

                final ValueAndTimestamp<SubscriptionWrapper<KLeft>> newValue = ValueAndTimestamp.make(record.value(), record.timestamp());
                final ValueAndTimestamp<SubscriptionWrapper<KLeft>> oldValue = store.get(subscriptionKey);

                //This store is used by the prefix scanner in ForeignTableJoinProcessorSupplier
<<<<<<< HEAD
                if (record.value().getInstruction().equals(SubscriptionWrapper.Instruction.DELETE_KEY_AND_PROPAGATE) || record.value().getInstruction().equals(SubscriptionWrapper.Instruction.DELETE_KEY_NO_PROPAGATE)) {
=======
                if (record.value().instruction().equals(SubscriptionWrapper.Instruction.DELETE_KEY_AND_PROPAGATE) ||
                    record.value().instruction().equals(SubscriptionWrapper.Instruction.DELETE_KEY_NO_PROPAGATE)) {
>>>>>>> 9494bebe
                    store.delete(subscriptionKey);
                } else {
                    store.put(subscriptionKey, newValue);
                }
<<<<<<< HEAD
                final Change<ValueAndTimestamp<SubscriptionWrapper<K>>> change = new Change<>(newValue, oldValue);
                // note: key is non-nullable
                // note: newValue is non-nullable
                context().forward(record.withKey(new CombinedKey<>(record.key(), record.value().getPrimaryKey())).withValue(change).withTimestamp(newValue.timestamp()));
=======
                return new Change<>(newValue, oldValue);
            }

            private void dropRecord() {
                if (context().recordMetadata().isPresent()) {
                    final RecordMetadata recordMetadata = context().recordMetadata().get();
                    LOG.warn(
                        "Skipping record due to null foreign key. "
                            + "topic=[{}] partition=[{}] offset=[{}]",
                        recordMetadata.topic(), recordMetadata.partition(), recordMetadata.offset()
                    );
                } else {
                    LOG.warn(
                        "Skipping record due to null foreign key. Topic, partition, and offset not known."
                    );
                }
                droppedRecordsSensor.record();
>>>>>>> 9494bebe
            }
        };
    }
}<|MERGE_RESOLUTION|>--- conflicted
+++ resolved
@@ -20,7 +20,12 @@
 import org.apache.kafka.common.metrics.Sensor;
 import org.apache.kafka.common.utils.Bytes;
 import org.apache.kafka.streams.kstream.internals.Change;
-import org.apache.kafka.streams.processor.api.*;
+import org.apache.kafka.streams.processor.api.ContextualProcessor;
+import org.apache.kafka.streams.processor.api.Processor;
+import org.apache.kafka.streams.processor.api.ProcessorContext;
+import org.apache.kafka.streams.processor.api.ProcessorSupplier;
+import org.apache.kafka.streams.processor.api.Record;
+import org.apache.kafka.streams.processor.api.RecordMetadata;
 import org.apache.kafka.streams.processor.internals.InternalProcessorContext;
 import org.apache.kafka.streams.processor.internals.StoreFactory;
 import org.apache.kafka.streams.processor.internals.StoreFactory.FactoryWrappingStoreBuilder;
@@ -32,25 +37,16 @@
 import org.slf4j.Logger;
 import org.slf4j.LoggerFactory;
 
-<<<<<<< HEAD
-public class SubscriptionReceiveProcessorSupplier<K, KO> implements ProcessorSupplier<KO, SubscriptionWrapper<K>, CombinedKey<KO, K>, Change<ValueAndTimestamp<SubscriptionWrapper<K>>>> {
-    private static final Logger LOG = LoggerFactory.getLogger(SubscriptionReceiveProcessorSupplier.class);
-=======
 import java.util.Collections;
 import java.util.Set;
->>>>>>> 9494bebe
 
 public class SubscriptionReceiveProcessorSupplier<KLeft, KRight>
     implements ProcessorSupplier<KRight, SubscriptionWrapper<KLeft>, CombinedKey<KRight, KLeft>, Change<ValueAndTimestamp<SubscriptionWrapper<KLeft>>>> {
 
-<<<<<<< HEAD
-    public SubscriptionReceiveProcessorSupplier(final StoreBuilder<TimestampedKeyValueStore<Bytes, SubscriptionWrapper<K>>> storeBuilder, final CombinedKeySchema<KO, K> keySchema) {
-=======
     private static final Logger LOG = LoggerFactory.getLogger(SubscriptionReceiveProcessorSupplier.class);
 
     private final StoreFactory subscriptionStoreFactory;
     private final CombinedKeySchema<KRight, KLeft> keySchema;
->>>>>>> 9494bebe
 
     public SubscriptionReceiveProcessorSupplier(final StoreFactory subscriptionStoreFactory,
                                                 final CombinedKeySchema<KRight, KLeft> keySchema) {
@@ -74,37 +70,20 @@
                 super.init(context);
                 final InternalProcessorContext<?, ?> internalProcessorContext = (InternalProcessorContext<?, ?>) context;
 
-<<<<<<< HEAD
-                droppedRecordsSensor = TaskMetrics.droppedRecordsSensor(Thread.currentThread().getName(), internalProcessorContext.taskId().toString(), internalProcessorContext.metrics());
-                store = internalProcessorContext.getStateStore(storeBuilder);
-=======
                 droppedRecordsSensor = TaskMetrics.droppedRecordsSensor(
                     Thread.currentThread().getName(),
                     internalProcessorContext.taskId().toString(),
                     internalProcessorContext.metrics()
                 );
                 store = internalProcessorContext.getStateStore(subscriptionStoreFactory.storeName());
->>>>>>> 9494bebe
 
                 keySchema.init(context);
             }
 
             @Override
-<<<<<<< HEAD
-            public void process(final Record<KO, SubscriptionWrapper<K>> record) {
-                if (record.key() == null) {
-                    if (context().recordMetadata().isPresent()) {
-                        final RecordMetadata recordMetadata = context().recordMetadata().get();
-                        LOG.warn("Skipping record due to null foreign key. " + "topic=[{}] partition=[{}] offset=[{}]", recordMetadata.topic(), recordMetadata.partition(), recordMetadata.offset());
-                    } else {
-                        LOG.warn("Skipping record due to null foreign key. Topic, partition, and offset not known.");
-                    }
-                    droppedRecordsSensor.record();
-=======
             public void process(final Record<KRight, SubscriptionWrapper<KLeft>> record) {
                 if (record.key() == null && !SubscriptionWrapper.Instruction.PROPAGATE_NULL_IF_NO_FK_VAL_AVAILABLE.equals(record.value().instruction())) {
                     dropRecord();
->>>>>>> 9494bebe
                     return;
                 }
                 if (record.value().version() > SubscriptionWrapper.CURRENT_VERSION) {
@@ -135,22 +114,12 @@
                 final ValueAndTimestamp<SubscriptionWrapper<KLeft>> oldValue = store.get(subscriptionKey);
 
                 //This store is used by the prefix scanner in ForeignTableJoinProcessorSupplier
-<<<<<<< HEAD
-                if (record.value().getInstruction().equals(SubscriptionWrapper.Instruction.DELETE_KEY_AND_PROPAGATE) || record.value().getInstruction().equals(SubscriptionWrapper.Instruction.DELETE_KEY_NO_PROPAGATE)) {
-=======
                 if (record.value().instruction().equals(SubscriptionWrapper.Instruction.DELETE_KEY_AND_PROPAGATE) ||
                     record.value().instruction().equals(SubscriptionWrapper.Instruction.DELETE_KEY_NO_PROPAGATE)) {
->>>>>>> 9494bebe
                     store.delete(subscriptionKey);
                 } else {
                     store.put(subscriptionKey, newValue);
                 }
-<<<<<<< HEAD
-                final Change<ValueAndTimestamp<SubscriptionWrapper<K>>> change = new Change<>(newValue, oldValue);
-                // note: key is non-nullable
-                // note: newValue is non-nullable
-                context().forward(record.withKey(new CombinedKey<>(record.key(), record.value().getPrimaryKey())).withValue(change).withTimestamp(newValue.timestamp()));
-=======
                 return new Change<>(newValue, oldValue);
             }
 
@@ -168,7 +137,6 @@
                     );
                 }
                 droppedRecordsSensor.record();
->>>>>>> 9494bebe
             }
         };
     }
