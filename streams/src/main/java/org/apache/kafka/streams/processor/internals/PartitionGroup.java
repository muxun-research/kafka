/*
 * Licensed to the Apache Software Foundation (ASF) under one or more
 * contributor license agreements. See the NOTICE file distributed with
 * this work for additional information regarding copyright ownership.
 * The ASF licenses this file to You under the Apache License, Version 2.0
 * (the "License"); you may not use this file except in compliance with
 * the License. You may obtain a copy of the License at
 *
 *    http://www.apache.org/licenses/LICENSE-2.0
 *
 * Unless required by applicable law or agreed to in writing, software
 * distributed under the License is distributed on an "AS IS" BASIS,
 * WITHOUT WARRANTIES OR CONDITIONS OF ANY KIND, either express or implied.
 * See the License for the specific language governing permissions and
 * limitations under the License.
 */
package org.apache.kafka.streams.processor.internals;

import org.apache.kafka.clients.consumer.ConsumerRecord;
import org.apache.kafka.common.TopicPartition;
import org.apache.kafka.common.metrics.Sensor;
import org.apache.kafka.common.utils.LogContext;
import org.apache.kafka.streams.StreamsConfig;

import org.slf4j.Logger;

<<<<<<< HEAD
import java.util.*;
=======
import java.util.Collections;
import java.util.Comparator;
import java.util.HashMap;
import java.util.HashSet;
import java.util.Iterator;
import java.util.Map;
import java.util.Optional;
import java.util.OptionalLong;
import java.util.PriorityQueue;
import java.util.Set;
>>>>>>> 9494bebe
import java.util.function.Function;

/**
 * PartitionGroup is used to buffer all co-partitioned records for processing.
 *
 * In other words, it represents the "same" partition over multiple co-partitioned topics, and it is used
 * to buffer records from that partition in each of the contained topic-partitions.
 * Each StreamTask has exactly one PartitionGroup.
 *
 * PartitionGroup implements the algorithm that determines in what order buffered records are selected for processing.
 *
 * Specifically, when polled, it returns the record from the topic-partition with the lowest stream-time.
 * Stream-time for a topic-partition is defined as the highest timestamp
 * yet observed at the head of that topic-partition.
 *
 * PartitionGroup also maintains a stream-time for the group as a whole.
 * This is defined as the highest timestamp of any record yet polled from the PartitionGroup.
 * Note however that any computation that depends on stream-time should track it on a per-operator basis to obtain an
 * accurate view of the local time as seen by that processor.
 *
 * The PartitionGroups's stream-time is initially UNKNOWN (-1), and it set to a known value upon first poll.
 * As a consequence of the definition, the PartitionGroup's stream-time is non-decreasing
 * (i.e., it increases or stays the same over time).
 */
class PartitionGroup extends AbstractPartitionGroup {

    private final Logger logger;
    private final Map<TopicPartition, RecordQueue> partitionQueues;
    private final Function<TopicPartition, OptionalLong> lagProvider;
    private final Sensor enforcedProcessingSensor;
    private final long maxTaskIdleMs;
    private final Sensor recordLatenessSensor;
    private final PriorityQueue<RecordQueue> nonEmptyQueuesByTime;

    private long streamTime;
    private int totalBuffered;
    private boolean allBuffered;
    private final Map<TopicPartition, Long> idlePartitionDeadlines = new HashMap<>();
    private final Map<TopicPartition, Long> fetchedLags = new HashMap<>();

    PartitionGroup(final LogContext logContext, final Map<TopicPartition, RecordQueue> partitionQueues, final Function<TopicPartition, OptionalLong> lagProvider, final Sensor recordLatenessSensor, final Sensor enforcedProcessingSensor, final long maxTaskIdleMs) {
        this.logger = logContext.logger(PartitionGroup.class);
        nonEmptyQueuesByTime = new PriorityQueue<>(partitionQueues.size(), Comparator.comparingLong(RecordQueue::headRecordTimestamp));
        this.partitionQueues = partitionQueues;
        this.lagProvider = lagProvider;
        this.enforcedProcessingSensor = enforcedProcessingSensor;
        this.maxTaskIdleMs = maxTaskIdleMs;
        this.recordLatenessSensor = recordLatenessSensor;
        totalBuffered = 0;
        allBuffered = false;
        streamTime = RecordQueue.UNKNOWN;
    }

    @Override
    boolean readyToProcess(final long wallClockTime) {
        if (maxTaskIdleMs == StreamsConfig.MAX_TASK_IDLE_MS_DISABLED) {
            if (logger.isTraceEnabled() && !allBuffered && totalBuffered > 0) {
                final Set<TopicPartition> bufferedPartitions = new HashSet<>();
                final Set<TopicPartition> emptyPartitions = new HashSet<>();
                for (final Map.Entry<TopicPartition, RecordQueue> entry : partitionQueues.entrySet()) {
                    if (entry.getValue().isEmpty()) {
                        emptyPartitions.add(entry.getKey());
                    } else {
                        bufferedPartitions.add(entry.getKey());
                    }
                }
                logger.trace("Ready for processing because max.task.idle.ms is disabled." + "\n\tThere may be out-of-order processing for this task as a result." + "\n\tBuffered partitions: {}" + "\n\tNon-buffered partitions: {}", bufferedPartitions, emptyPartitions);
            }
            return true;
        }

        final Set<TopicPartition> queued = new HashSet<>();
        Map<TopicPartition, Long> enforced = null;

        for (final Map.Entry<TopicPartition, RecordQueue> entry : partitionQueues.entrySet()) {
            final TopicPartition partition = entry.getKey();
            final RecordQueue queue = entry.getValue();


            if (!queue.isEmpty()) {
                // this partition is ready for processing
                idlePartitionDeadlines.remove(partition);
                queued.add(partition);
            } else {
                final Long fetchedLag = fetchedLags.getOrDefault(partition, -1L);

                logger.trace("Fetched lag for {} is {}", partition, fetchedLag);

                if (fetchedLag == -1L) {
                    // must wait to fetch metadata for the partition
                    idlePartitionDeadlines.remove(partition);
                    logger.trace("Waiting to fetch data for {}", partition);
                    return false;
                } else if (fetchedLag > 0L) {
                    // must wait to poll the data we know to be on the broker
                    idlePartitionDeadlines.remove(partition);
<<<<<<< HEAD
                    logger.trace("Lag for {} is currently {}, but no data is buffered locally. Waiting to buffer some records.", partition, fetchedLag.getAsLong());
=======
                    logger.trace(
                            "Lag for {} is currently {}, but no data is buffered locally. Waiting to buffer some records.",
                            partition,
                            fetchedLag
                    );
>>>>>>> 9494bebe
                    return false;
                } else {
                    // p is known to have zero lag. wait for maxTaskIdleMs to see if more data shows up.
                    // One alternative would be to set the deadline to nullableMetadata.receivedTimestamp + maxTaskIdleMs
                    // instead. That way, we would start the idling timer as of the freshness of our knowledge about the zero
                    // lag instead of when we happen to run this method, but realistically it's probably a small difference
                    // and using wall clock time seems more intuitive for users,
                    // since the log message will be as of wallClockTime.
                    idlePartitionDeadlines.putIfAbsent(partition, wallClockTime + maxTaskIdleMs);
                    final long deadline = idlePartitionDeadlines.get(partition);
                    if (wallClockTime < deadline) {
                        logger.trace("Lag for {} is currently 0 and current time is {}. Waiting for new data to be produced for configured idle time {} (deadline is {}).", partition, wallClockTime, maxTaskIdleMs, deadline);
                        return false;
                    } else {
                        // this partition is ready for processing due to the task idling deadline passing
                        if (enforced == null) {
                            enforced = new HashMap<>();
                        }
                        enforced.put(partition, deadline);
                    }
                }
            }
        }
        if (enforced == null) {
            logger.trace("All partitions were buffered locally, so this task is ready for processing.");
            return true;
        } else if (queued.isEmpty()) {
            logger.trace("No partitions were buffered locally, so this task is not ready for processing.");
            return false;
        } else {
            enforcedProcessingSensor.record(1.0d, wallClockTime);
            logger.trace("Continuing to process although some partitions are empty on the broker." + "\n\tThere may be out-of-order processing for this task as a result." + "\n\tPartitions with local data: {}." + "\n\tPartitions we gave up waiting for, with their corresponding deadlines: {}." + "\n\tConfigured max.task.idle.ms: {}." + "\n\tCurrent wall-clock time: {}.", queued, enforced, maxTaskIdleMs, wallClockTime);
            return true;
        }
    }

    @Override
    long partitionTimestamp(final TopicPartition partition) {
        final RecordQueue queue = partitionQueues.get(partition);
        if (queue == null) {
            throw new IllegalStateException("Partition " + partition + " not found.");
        }
        return queue.partitionTime();
    }

    // creates queues for new partitions, removes old queues, saves cached records for previously assigned partitions
    @Override
    void updatePartitions(final Set<TopicPartition> inputPartitions, final Function<TopicPartition, RecordQueue> recordQueueCreator) {
        final Set<TopicPartition> removedPartitions = new HashSet<>();
        final Set<TopicPartition> newInputPartitions = new HashSet<>(inputPartitions);
        final Iterator<Map.Entry<TopicPartition, RecordQueue>> queuesIterator = partitionQueues.entrySet().iterator();
        while (queuesIterator.hasNext()) {
            final Map.Entry<TopicPartition, RecordQueue> queueEntry = queuesIterator.next();
            final TopicPartition topicPartition = queueEntry.getKey();
            if (!newInputPartitions.contains(topicPartition)) {
                // if partition is removed should delete its queue
                totalBuffered -= queueEntry.getValue().size();
                queuesIterator.remove();
                removedPartitions.add(topicPartition);
            }
            newInputPartitions.remove(topicPartition);
        }
        for (final TopicPartition newInputPartition : newInputPartitions) {
            partitionQueues.put(newInputPartition, recordQueueCreator.apply(newInputPartition));
        }
        nonEmptyQueuesByTime.removeIf(q -> removedPartitions.contains(q.partition()));
        allBuffered = allBuffered && newInputPartitions.isEmpty();
    }

    @Override
    void setPartitionTime(final TopicPartition partition, final long partitionTime) {
        final RecordQueue queue = partitionQueues.get(partition);
        if (queue == null) {
            throw new IllegalStateException("Partition " + partition + " not found.");
        }
        if (streamTime < partitionTime) {
            streamTime = partitionTime;
        }
        queue.setPartitionTime(partitionTime);
    }

<<<<<<< HEAD
    /**
     * Get the next record and queue
     * @return StampedRecord
     */
=======
    @Override
>>>>>>> 9494bebe
    StampedRecord nextRecord(final RecordInfo info, final long wallClockTime) {
        StampedRecord record = null;

        final RecordQueue queue = nonEmptyQueuesByTime.poll();
        info.queue = queue;

        if (queue != null) {
            // get the first record from this queue.
            final int oldSize = queue.size();
            record = queue.poll(wallClockTime);

            if (record != null) {
                totalBuffered -= oldSize - queue.size();

                if (queue.isEmpty()) {
                    // if a certain queue has been drained, reset the flag
                    allBuffered = false;
                } else {
                    nonEmptyQueuesByTime.offer(queue);
                }

                // always update the stream-time to the record's timestamp yet to be processed if it is larger
                if (record.timestamp > streamTime) {
                    streamTime = record.timestamp;
                    recordLatenessSensor.record(0, wallClockTime);
                } else {
                    recordLatenessSensor.record(streamTime - record.timestamp, wallClockTime);
                }
            }
        }

        return record;
    }

<<<<<<< HEAD
    /**
     * Adds raw records to this partition group
     * @param partition  the partition
     * @param rawRecords the raw records
     * @return the queue size for the partition
     */
=======
    @Override
>>>>>>> 9494bebe
    int addRawRecords(final TopicPartition partition, final Iterable<ConsumerRecord<byte[], byte[]>> rawRecords) {
        final RecordQueue recordQueue = partitionQueues.get(partition);

        if (recordQueue == null) {
            throw new IllegalStateException("Partition " + partition + " not found.");
        }

        final int oldSize = recordQueue.size();
        final int newSize = recordQueue.addRawRecords(rawRecords);

        // add this record queue to be considered for processing in the future if it was empty before
        if (oldSize == 0 && newSize > 0) {
            nonEmptyQueuesByTime.offer(recordQueue);

            // if all partitions now are non-empty, set the flag
            // we do not need to update the stream-time here since this task will definitely be
            // processed next, and hence the stream-time will be updated when we retrieved records by then
            if (nonEmptyQueuesByTime.size() == this.partitionQueues.size()) {
                allBuffered = true;
            }
        }

        totalBuffered += newSize - oldSize;

        return newSize;
    }

    Set<TopicPartition> partitions() {
        return Collections.unmodifiableSet(partitionQueues.keySet());
    }

    @Override
    long streamTime() {
        return streamTime;
    }

    @Override
    Long headRecordOffset(final TopicPartition partition) {
        final RecordQueue recordQueue = partitionQueues.get(partition);

        if (recordQueue == null) {
            throw new IllegalStateException("Partition " + partition + " not found.");
        }

        return recordQueue.headRecordOffset();
    }

    @Override
    Optional<Integer> headRecordLeaderEpoch(final TopicPartition partition) {
        final RecordQueue recordQueue = partitionQueues.get(partition);

        if (recordQueue == null) {
            throw new IllegalStateException("Partition " + partition + " not found.");
        }

        return recordQueue.headRecordLeaderEpoch();
    }


    /**
     * @throws IllegalStateException if the record's partition does not belong to this partition group
     */
    @Override
    int numBuffered(final TopicPartition partition) {
        final RecordQueue recordQueue = partitionQueues.get(partition);

        if (recordQueue == null) {
            throw new IllegalStateException("Partition " + partition + " not found.");
        }

        return recordQueue.size();
    }

    @Override
    int numBuffered() {
        return totalBuffered;
    }

    // for testing only
    boolean allPartitionsBufferedLocally() {
        return allBuffered;
    }

    @Override
    void clear() {
        for (final RecordQueue queue : partitionQueues.values()) {
            queue.clear();
        }
        nonEmptyQueuesByTime.clear();
        totalBuffered = 0;
        streamTime = RecordQueue.UNKNOWN;
        fetchedLags.clear();
    }

    @Override
    void close() {
        for (final RecordQueue queue : partitionQueues.values()) {
            queue.close();
        }
    }

    @Override
    void updateLags() {
        if (maxTaskIdleMs != StreamsConfig.MAX_TASK_IDLE_MS_DISABLED) {
            for (final TopicPartition tp : partitionQueues.keySet()) {
                final OptionalLong l = lagProvider.apply(tp);
                if (l.isPresent()) {
                    fetchedLags.put(tp, l.getAsLong());
                    logger.trace("Updated lag for {} to {}", tp, l.getAsLong());
                } else {
                    fetchedLags.remove(tp);
                }
            }
        }
    }

}<|MERGE_RESOLUTION|>--- conflicted
+++ resolved
@@ -24,9 +24,6 @@
 
 import org.slf4j.Logger;
 
-<<<<<<< HEAD
-import java.util.*;
-=======
 import java.util.Collections;
 import java.util.Comparator;
 import java.util.HashMap;
@@ -37,7 +34,6 @@
 import java.util.OptionalLong;
 import java.util.PriorityQueue;
 import java.util.Set;
->>>>>>> 9494bebe
 import java.util.function.Function;
 
 /**
@@ -78,7 +74,12 @@
     private final Map<TopicPartition, Long> idlePartitionDeadlines = new HashMap<>();
     private final Map<TopicPartition, Long> fetchedLags = new HashMap<>();
 
-    PartitionGroup(final LogContext logContext, final Map<TopicPartition, RecordQueue> partitionQueues, final Function<TopicPartition, OptionalLong> lagProvider, final Sensor recordLatenessSensor, final Sensor enforcedProcessingSensor, final long maxTaskIdleMs) {
+    PartitionGroup(final LogContext logContext,
+                   final Map<TopicPartition, RecordQueue> partitionQueues,
+                   final Function<TopicPartition, OptionalLong> lagProvider,
+                   final Sensor recordLatenessSensor,
+                   final Sensor enforcedProcessingSensor,
+                   final long maxTaskIdleMs) {
         this.logger = logContext.logger(PartitionGroup.class);
         nonEmptyQueuesByTime = new PriorityQueue<>(partitionQueues.size(), Comparator.comparingLong(RecordQueue::headRecordTimestamp));
         this.partitionQueues = partitionQueues;
@@ -104,7 +105,12 @@
                         bufferedPartitions.add(entry.getKey());
                     }
                 }
-                logger.trace("Ready for processing because max.task.idle.ms is disabled." + "\n\tThere may be out-of-order processing for this task as a result." + "\n\tBuffered partitions: {}" + "\n\tNon-buffered partitions: {}", bufferedPartitions, emptyPartitions);
+                logger.trace("Ready for processing because max.task.idle.ms is disabled." +
+                                "\n\tThere may be out-of-order processing for this task as a result." +
+                                "\n\tBuffered partitions: {}" +
+                                "\n\tNon-buffered partitions: {}",
+                        bufferedPartitions,
+                        emptyPartitions);
             }
             return true;
         }
@@ -134,15 +140,11 @@
                 } else if (fetchedLag > 0L) {
                     // must wait to poll the data we know to be on the broker
                     idlePartitionDeadlines.remove(partition);
-<<<<<<< HEAD
-                    logger.trace("Lag for {} is currently {}, but no data is buffered locally. Waiting to buffer some records.", partition, fetchedLag.getAsLong());
-=======
                     logger.trace(
                             "Lag for {} is currently {}, but no data is buffered locally. Waiting to buffer some records.",
                             partition,
                             fetchedLag
                     );
->>>>>>> 9494bebe
                     return false;
                 } else {
                     // p is known to have zero lag. wait for maxTaskIdleMs to see if more data shows up.
@@ -154,7 +156,13 @@
                     idlePartitionDeadlines.putIfAbsent(partition, wallClockTime + maxTaskIdleMs);
                     final long deadline = idlePartitionDeadlines.get(partition);
                     if (wallClockTime < deadline) {
-                        logger.trace("Lag for {} is currently 0 and current time is {}. Waiting for new data to be produced for configured idle time {} (deadline is {}).", partition, wallClockTime, maxTaskIdleMs, deadline);
+                        logger.trace(
+                                "Lag for {} is currently 0 and current time is {}. Waiting for new data to be produced for configured idle time {} (deadline is {}).",
+                                partition,
+                                wallClockTime,
+                                maxTaskIdleMs,
+                                deadline
+                        );
                         return false;
                     } else {
                         // this partition is ready for processing due to the task idling deadline passing
@@ -174,7 +182,16 @@
             return false;
         } else {
             enforcedProcessingSensor.record(1.0d, wallClockTime);
-            logger.trace("Continuing to process although some partitions are empty on the broker." + "\n\tThere may be out-of-order processing for this task as a result." + "\n\tPartitions with local data: {}." + "\n\tPartitions we gave up waiting for, with their corresponding deadlines: {}." + "\n\tConfigured max.task.idle.ms: {}." + "\n\tCurrent wall-clock time: {}.", queued, enforced, maxTaskIdleMs, wallClockTime);
+            logger.trace("Continuing to process although some partitions are empty on the broker." +
+                            "\n\tThere may be out-of-order processing for this task as a result." +
+                            "\n\tPartitions with local data: {}." +
+                            "\n\tPartitions we gave up waiting for, with their corresponding deadlines: {}." +
+                            "\n\tConfigured max.task.idle.ms: {}." +
+                            "\n\tCurrent wall-clock time: {}.",
+                    queued,
+                    enforced,
+                    maxTaskIdleMs,
+                    wallClockTime);
             return true;
         }
     }
@@ -224,14 +241,7 @@
         queue.setPartitionTime(partitionTime);
     }
 
-<<<<<<< HEAD
-    /**
-     * Get the next record and queue
-     * @return StampedRecord
-     */
-=======
-    @Override
->>>>>>> 9494bebe
+    @Override
     StampedRecord nextRecord(final RecordInfo info, final long wallClockTime) {
         StampedRecord record = null;
 
@@ -266,16 +276,7 @@
         return record;
     }
 
-<<<<<<< HEAD
-    /**
-     * Adds raw records to this partition group
-     * @param partition  the partition
-     * @param rawRecords the raw records
-     * @return the queue size for the partition
-     */
-=======
-    @Override
->>>>>>> 9494bebe
+    @Override
     int addRawRecords(final TopicPartition partition, final Iterable<ConsumerRecord<byte[], byte[]>> rawRecords) {
         final RecordQueue recordQueue = partitionQueues.get(partition);
 
