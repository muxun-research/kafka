/*
 * Licensed to the Apache Software Foundation (ASF) under one or more
 * contributor license agreements. See the NOTICE file distributed with
 * this work for additional information regarding copyright ownership.
 * The ASF licenses this file to You under the Apache License, Version 2.0
 * (the "License"); you may not use this file except in compliance with
 * the License. You may obtain a copy of the License at
 *
 *    http://www.apache.org/licenses/LICENSE-2.0
 *
 * Unless required by applicable law or agreed to in writing, software
 * distributed under the License is distributed on an "AS IS" BASIS,
 * WITHOUT WARRANTIES OR CONDITIONS OF ANY KIND, either express or implied.
 * See the License for the specific language governing permissions and
 * limitations under the License.
 */
package org.apache.kafka.streams.processor.internals.assignment;

import org.apache.kafka.common.Uuid;
import org.apache.kafka.common.protocol.ByteBufferAccessor;
import org.apache.kafka.common.protocol.MessageUtil;
import org.apache.kafka.streams.errors.TaskAssignmentException;
import org.apache.kafka.streams.internals.generated.SubscriptionInfoData;
import org.apache.kafka.streams.internals.generated.SubscriptionInfoData.ClientTag;
import org.apache.kafka.streams.internals.generated.SubscriptionInfoData.PartitionToOffsetSum;
import org.apache.kafka.streams.internals.generated.SubscriptionInfoData.TaskOffsetSum;
import org.apache.kafka.streams.processor.TaskId;
import org.apache.kafka.streams.processor.assignment.ProcessId;
import org.apache.kafka.streams.processor.internals.Task;
import org.slf4j.Logger;
import org.slf4j.LoggerFactory;

import java.nio.ByteBuffer;
import java.nio.charset.StandardCharsets;
<<<<<<< HEAD
import java.util.*;
=======
import java.util.ArrayList;
import java.util.Collections;
import java.util.HashMap;
import java.util.HashSet;
import java.util.List;
import java.util.Map;
import java.util.Set;
import java.util.UUID;
>>>>>>> 9494bebe
import java.util.stream.Collectors;

import static org.apache.kafka.streams.processor.internals.assignment.StreamsAssignmentProtocolVersions.LATEST_SUPPORTED_VERSION;
import static org.apache.kafka.streams.processor.internals.assignment.StreamsAssignmentProtocolVersions.MIN_NAMED_TOPOLOGY_VERSION;

public class SubscriptionInfo {
    private static final Logger LOG = LoggerFactory.getLogger(SubscriptionInfo.class);

    static final int UNKNOWN = -1;
    static final int MIN_VERSION_OFFSET_SUM_SUBSCRIPTION = 7;
    public static final long UNKNOWN_OFFSET_SUM = -3L;

    private final SubscriptionInfoData data;
    private Set<TaskId> prevTasksCache = null;
    private Set<TaskId> standbyTasksCache = null;
    private Map<TaskId, Long> taskOffsetSumsCache = null;

    static {
        // Just statically check to make sure that the generated code always stays in sync with the overall protocol
        final int subscriptionInfoLatestVersion = SubscriptionInfoData.HIGHEST_SUPPORTED_VERSION;
        if (subscriptionInfoLatestVersion != LATEST_SUPPORTED_VERSION) {
            throw new IllegalArgumentException("streams/src/main/resources/common/message/SubscriptionInfoData.json needs to be updated to match the " + "latest assignment protocol version. SubscriptionInfo only supports up to  [" + subscriptionInfoLatestVersion + "] but needs to support up to [" + LATEST_SUPPORTED_VERSION + "].");
        }
    }

    private static void validateVersions(final int version, final int latestSupportedVersion) {
        if (latestSupportedVersion == UNKNOWN && (version < 1 || version > 2)) {
            throw new IllegalArgumentException("Only versions 1 and 2 are expected to use an UNKNOWN (-1) latest supported version. " + "Got " + version + ".");
        } else if (latestSupportedVersion != UNKNOWN && (version < 1 || version > latestSupportedVersion)) {
            throw new IllegalArgumentException("version must be between 1 and " + latestSupportedVersion + "; was: " + version);
        }
    }

<<<<<<< HEAD
    public SubscriptionInfo(final int version, final int latestSupportedVersion, final UUID processId, final String userEndPoint, final Map<TaskId, Long> taskOffsetSums, final byte uniqueField, final int errorCode, final Map<String, String> clientTags) {
        validateVersions(version, latestSupportedVersion);
        final SubscriptionInfoData data = new SubscriptionInfoData();
        data.setVersion(version);
        data.setProcessId(new Uuid(processId.getMostSignificantBits(), processId.getLeastSignificantBits()));
=======
    public SubscriptionInfo(final int version,
                            final int latestSupportedVersion,
                            final ProcessId processId,
                            final String userEndPoint,
                            final Map<TaskId, Long> taskOffsetSums,
                            final byte uniqueField,
                            final int errorCode,
                            final Map<String, String> clientTags) {
        validateVersions(version, latestSupportedVersion);
        final SubscriptionInfoData data = new SubscriptionInfoData();
        data.setVersion(version);
        data.setProcessId(new Uuid(processId.id().getMostSignificantBits(),
                processId.id().getLeastSignificantBits()));
>>>>>>> 9494bebe

        if (version >= 2) {
            data.setUserEndPoint(userEndPoint == null ? new byte[0] : userEndPoint.getBytes(StandardCharsets.UTF_8));
        }
        if (version >= 3) {
            data.setLatestSupportedVersion(latestSupportedVersion);
        }
        if (version >= 8) {
            data.setUniqueField(uniqueField);
        }
        if (version >= 9) {
            data.setErrorCode(errorCode);
        }
        if (version >= 11) {
            data.setClientTags(buildClientTagsFromMap(clientTags));
        }

        this.data = data;

        if (version >= MIN_NAMED_TOPOLOGY_VERSION) {
            setTaskOffsetSumDataWithNamedTopologiesFromTaskOffsetSumMap(taskOffsetSums);
        } else if (version >= MIN_VERSION_OFFSET_SUM_SUBSCRIPTION) {
            setTaskOffsetSumDataFromTaskOffsetSumMap(taskOffsetSums);
        } else {
            setPrevAndStandbySetsFromParsedTaskOffsetSumMap(taskOffsetSums);
        }
    }

    private SubscriptionInfo(final SubscriptionInfoData subscriptionInfoData) {
        validateVersions(subscriptionInfoData.version(), subscriptionInfoData.latestSupportedVersion());
        this.data = subscriptionInfoData;
    }

    public Map<String, String> clientTags() {
        return data.clientTags().stream().collect(Collectors.toMap(clientTag -> new String(clientTag.key(), StandardCharsets.UTF_8), clientTag -> new String(clientTag.value(), StandardCharsets.UTF_8)));
    }

    public int errorCode() {
        return data.errorCode();
    }

    private List<ClientTag> buildClientTagsFromMap(final Map<String, String> clientTags) {
        return clientTags.entrySet().stream().map(clientTagEntry -> {
            final ClientTag clientTag = new ClientTag();
            clientTag.setKey(clientTagEntry.getKey().getBytes(StandardCharsets.UTF_8));
            clientTag.setValue(clientTagEntry.getValue().getBytes(StandardCharsets.UTF_8));
            return clientTag;
        }).collect(Collectors.toList());
    }

    // For version > MIN_NAMED_TOPOLOGY_VERSION
    private void setTaskOffsetSumDataWithNamedTopologiesFromTaskOffsetSumMap(final Map<TaskId, Long> taskOffsetSums) {
        data.setTaskOffsetSums(taskOffsetSums.entrySet().stream().map(t -> {
            final SubscriptionInfoData.TaskOffsetSum taskOffsetSum = new SubscriptionInfoData.TaskOffsetSum();
            final TaskId task = t.getKey();
            taskOffsetSum.setTopicGroupId(task.subtopology());
            taskOffsetSum.setPartition(task.partition());
            taskOffsetSum.setNamedTopology(task.topologyName());
            taskOffsetSum.setOffsetSum(t.getValue());
            return taskOffsetSum;
        }).collect(Collectors.toList()));
    }

    // For MIN_NAMED_TOPOLOGY_VERSION > version > MIN_VERSION_OFFSET_SUM_SUBSCRIPTION
    private void setTaskOffsetSumDataFromTaskOffsetSumMap(final Map<TaskId, Long> taskOffsetSums) {
        final Map<Integer, List<SubscriptionInfoData.PartitionToOffsetSum>> topicGroupIdToPartitionOffsetSum = new HashMap<>();
        for (final Map.Entry<TaskId, Long> taskEntry : taskOffsetSums.entrySet()) {
            final TaskId task = taskEntry.getKey();
            if (task.topologyName() != null) {
                throw new TaskAssignmentException("Named topologies are not compatible with older protocol versions");
            }
            topicGroupIdToPartitionOffsetSum.computeIfAbsent(task.subtopology(), t -> new ArrayList<>()).add(new SubscriptionInfoData.PartitionToOffsetSum().setPartition(task.partition()).setOffsetSum(taskEntry.getValue()));
        }

        data.setTaskOffsetSums(topicGroupIdToPartitionOffsetSum.entrySet().stream().map(t -> {
            final SubscriptionInfoData.TaskOffsetSum taskOffsetSum = new SubscriptionInfoData.TaskOffsetSum();
            taskOffsetSum.setTopicGroupId(t.getKey());
            taskOffsetSum.setPartitionToOffsetSum(t.getValue());
            return taskOffsetSum;
        }).collect(Collectors.toList()));
    }

    // For MIN_VERSION_OFFSET_SUM_SUBSCRIPTION > version
    private void setPrevAndStandbySetsFromParsedTaskOffsetSumMap(final Map<TaskId, Long> taskOffsetSums) {
        final Set<TaskId> prevTasks = new HashSet<>();
        final Set<TaskId> standbyTasks = new HashSet<>();

        for (final Map.Entry<TaskId, Long> taskOffsetSum : taskOffsetSums.entrySet()) {
            if (taskOffsetSum.getKey().topologyName() != null) {
                throw new TaskAssignmentException("Named topologies are not compatible with older protocol versions");
            }
            if (taskOffsetSum.getValue() == Task.LATEST_OFFSET) {
                prevTasks.add(taskOffsetSum.getKey());
            } else {
                standbyTasks.add(taskOffsetSum.getKey());
            }
        }

        data.setPrevTasks(prevTasks.stream().map(t -> {
            final SubscriptionInfoData.TaskId taskId = new SubscriptionInfoData.TaskId();
            taskId.setTopicGroupId(t.subtopology());
            taskId.setPartition(t.partition());
            return taskId;
        }).collect(Collectors.toList()));
        data.setStandbyTasks(standbyTasks.stream().map(t -> {
            final SubscriptionInfoData.TaskId taskId = new SubscriptionInfoData.TaskId();
            taskId.setTopicGroupId(t.subtopology());
            taskId.setPartition(t.partition());
            return taskId;
        }).collect(Collectors.toList()));
    }

    public int version() {
        return data.version();
    }

    public int latestSupportedVersion() {
        return data.latestSupportedVersion();
    }

    public ProcessId processId() {
        return new ProcessId(new UUID(data.processId().getMostSignificantBits(), data.processId().getLeastSignificantBits()));
    }

    public Set<TaskId> prevTasks() {
        if (prevTasksCache == null) {
            if (data.version() >= MIN_VERSION_OFFSET_SUM_SUBSCRIPTION) {
                prevTasksCache = getActiveTasksFromTaskOffsetSumMap(taskOffsetSums());
            } else {
                prevTasksCache = Collections.unmodifiableSet(data.prevTasks().stream().map(t -> new TaskId(t.topicGroupId(), t.partition())).collect(Collectors.toSet()));
            }
        }
        return prevTasksCache;
    }

    public Set<TaskId> standbyTasks() {
        if (standbyTasksCache == null) {
            if (data.version() >= MIN_VERSION_OFFSET_SUM_SUBSCRIPTION) {
                standbyTasksCache = getStandbyTasksFromTaskOffsetSumMap(taskOffsetSums());
            } else {
                standbyTasksCache = Collections.unmodifiableSet(data.standbyTasks().stream().map(t -> new TaskId(t.topicGroupId(), t.partition())).collect(Collectors.toSet()));
            }
        }
        return standbyTasksCache;
    }

    public Map<TaskId, Long> taskOffsetSums() {
        if (taskOffsetSumsCache == null) {
            taskOffsetSumsCache = new HashMap<>();
            if (data.version() >= MIN_VERSION_OFFSET_SUM_SUBSCRIPTION) {
                for (final TaskOffsetSum taskOffsetSum : data.taskOffsetSums()) {
                    if (data.version() >= MIN_NAMED_TOPOLOGY_VERSION) {
                        taskOffsetSumsCache.put(new TaskId(taskOffsetSum.topicGroupId(), taskOffsetSum.partition(), taskOffsetSum.namedTopology()), taskOffsetSum.offsetSum());
                    } else {
                        for (final PartitionToOffsetSum partitionOffsetSum : taskOffsetSum.partitionToOffsetSum()) {
                            taskOffsetSumsCache.put(new TaskId(taskOffsetSum.topicGroupId(), partitionOffsetSum.partition()), partitionOffsetSum.offsetSum());
                        }
                    }
                }
            } else {
                prevTasks().forEach(taskId -> taskOffsetSumsCache.put(taskId, Task.LATEST_OFFSET));
                standbyTasks().forEach(taskId -> taskOffsetSumsCache.put(taskId, UNKNOWN_OFFSET_SUM));
            }
        }
        return taskOffsetSumsCache;
    }

    public String userEndPoint() {
        return data.userEndPoint() == null || data.userEndPoint().length == 0 ? null : new String(data.userEndPoint(), StandardCharsets.UTF_8);
    }

    public static Set<TaskId> getActiveTasksFromTaskOffsetSumMap(final Map<TaskId, Long> taskOffsetSums) {
        return taskOffsetSumMapToTaskSet(taskOffsetSums, true);
    }

    public static Set<TaskId> getStandbyTasksFromTaskOffsetSumMap(final Map<TaskId, Long> taskOffsetSums) {
        return taskOffsetSumMapToTaskSet(taskOffsetSums, false);
    }

    private static Set<TaskId> taskOffsetSumMapToTaskSet(final Map<TaskId, Long> taskOffsetSums, final boolean getActiveTasks) {
        return taskOffsetSums.entrySet().stream().filter(t -> getActiveTasks == (t.getValue() == Task.LATEST_OFFSET)).map(Map.Entry::getKey).collect(Collectors.toSet());
    }

    /**
     * @throws TaskAssignmentException if method fails to encode the data
     */
    public ByteBuffer encode() {
        if (data.version() > LATEST_SUPPORTED_VERSION) {
            throw new IllegalStateException("Should never try to encode a SubscriptionInfo with version [" + data.version() + "] > LATEST_SUPPORTED_VERSION [" + LATEST_SUPPORTED_VERSION + "]");
        } else
            return MessageUtil.toByteBuffer(data, (short) data.version());
    }

    /**
     * @throws TaskAssignmentException if method fails to decode the data
     */
    public static SubscriptionInfo decode(final ByteBuffer data) {
        data.rewind();
        final int version = data.getInt();

        if (version > LATEST_SUPPORTED_VERSION) {
            // in this special case, we only rely on the version and latest version,
            //
            final int latestSupportedVersion = data.getInt();
            final SubscriptionInfoData subscriptionInfoData = new SubscriptionInfoData();
            subscriptionInfoData.setVersion(version);
            subscriptionInfoData.setLatestSupportedVersion(latestSupportedVersion);
            LOG.info("Unable to decode subscription data: used version: {}; latest supported version: {}", version, latestSupportedVersion);
            return new SubscriptionInfo(subscriptionInfoData);
        } else {
            data.rewind();
            final ByteBufferAccessor accessor = new ByteBufferAccessor(data);
            final SubscriptionInfoData subscriptionInfoData = new SubscriptionInfoData(accessor, (short) version);
            return new SubscriptionInfo(subscriptionInfoData);
        }
    }

    @Override
    public int hashCode() {
        return data.hashCode();
    }

    @Override
    public boolean equals(final Object o) {
        if (o instanceof SubscriptionInfo) {
            final SubscriptionInfo other = (SubscriptionInfo) o;
            return data.equals(other.data);
        } else {
            return false;
        }
    }

    @Override
    public String toString() {
        return data.toString();
    }
}<|MERGE_RESOLUTION|>--- conflicted
+++ resolved
@@ -27,14 +27,12 @@
 import org.apache.kafka.streams.processor.TaskId;
 import org.apache.kafka.streams.processor.assignment.ProcessId;
 import org.apache.kafka.streams.processor.internals.Task;
+
 import org.slf4j.Logger;
 import org.slf4j.LoggerFactory;
 
 import java.nio.ByteBuffer;
 import java.nio.charset.StandardCharsets;
-<<<<<<< HEAD
-import java.util.*;
-=======
 import java.util.ArrayList;
 import java.util.Collections;
 import java.util.HashMap;
@@ -43,7 +41,6 @@
 import java.util.Map;
 import java.util.Set;
 import java.util.UUID;
->>>>>>> 9494bebe
 import java.util.stream.Collectors;
 
 import static org.apache.kafka.streams.processor.internals.assignment.StreamsAssignmentProtocolVersions.LATEST_SUPPORTED_VERSION;
@@ -65,25 +62,26 @@
         // Just statically check to make sure that the generated code always stays in sync with the overall protocol
         final int subscriptionInfoLatestVersion = SubscriptionInfoData.HIGHEST_SUPPORTED_VERSION;
         if (subscriptionInfoLatestVersion != LATEST_SUPPORTED_VERSION) {
-            throw new IllegalArgumentException("streams/src/main/resources/common/message/SubscriptionInfoData.json needs to be updated to match the " + "latest assignment protocol version. SubscriptionInfo only supports up to  [" + subscriptionInfoLatestVersion + "] but needs to support up to [" + LATEST_SUPPORTED_VERSION + "].");
+            throw new IllegalArgumentException(
+                "streams/src/main/resources/common/message/SubscriptionInfoData.json needs to be updated to match the " +
+                    "latest assignment protocol version. SubscriptionInfo only supports up to  ["
+                    + subscriptionInfoLatestVersion + "] but needs to support up to [" + LATEST_SUPPORTED_VERSION + "].");
         }
     }
 
     private static void validateVersions(final int version, final int latestSupportedVersion) {
         if (latestSupportedVersion == UNKNOWN && (version < 1 || version > 2)) {
-            throw new IllegalArgumentException("Only versions 1 and 2 are expected to use an UNKNOWN (-1) latest supported version. " + "Got " + version + ".");
+            throw new IllegalArgumentException(
+                "Only versions 1 and 2 are expected to use an UNKNOWN (-1) latest supported version. " +
+                    "Got " + version + "."
+            );
         } else if (latestSupportedVersion != UNKNOWN && (version < 1 || version > latestSupportedVersion)) {
-            throw new IllegalArgumentException("version must be between 1 and " + latestSupportedVersion + "; was: " + version);
-        }
-    }
-
-<<<<<<< HEAD
-    public SubscriptionInfo(final int version, final int latestSupportedVersion, final UUID processId, final String userEndPoint, final Map<TaskId, Long> taskOffsetSums, final byte uniqueField, final int errorCode, final Map<String, String> clientTags) {
-        validateVersions(version, latestSupportedVersion);
-        final SubscriptionInfoData data = new SubscriptionInfoData();
-        data.setVersion(version);
-        data.setProcessId(new Uuid(processId.getMostSignificantBits(), processId.getLeastSignificantBits()));
-=======
+            throw new IllegalArgumentException(
+                "version must be between 1 and " + latestSupportedVersion + "; was: " + version
+            );
+        }
+    }
+
     public SubscriptionInfo(final int version,
                             final int latestSupportedVersion,
                             final ProcessId processId,
@@ -97,10 +95,11 @@
         data.setVersion(version);
         data.setProcessId(new Uuid(processId.id().getMostSignificantBits(),
                 processId.id().getLeastSignificantBits()));
->>>>>>> 9494bebe
 
         if (version >= 2) {
-            data.setUserEndPoint(userEndPoint == null ? new byte[0] : userEndPoint.getBytes(StandardCharsets.UTF_8));
+            data.setUserEndPoint(userEndPoint == null
+                    ? new byte[0]
+                    : userEndPoint.getBytes(StandardCharsets.UTF_8));
         }
         if (version >= 3) {
             data.setLatestSupportedVersion(latestSupportedVersion);
@@ -132,7 +131,13 @@
     }
 
     public Map<String, String> clientTags() {
-        return data.clientTags().stream().collect(Collectors.toMap(clientTag -> new String(clientTag.key(), StandardCharsets.UTF_8), clientTag -> new String(clientTag.value(), StandardCharsets.UTF_8)));
+        return data.clientTags().stream()
+            .collect(
+                Collectors.toMap(
+                    clientTag -> new String(clientTag.key(), StandardCharsets.UTF_8),
+                    clientTag -> new String(clientTag.value(), StandardCharsets.UTF_8)
+                )
+            );
     }
 
     public int errorCode() {
@@ -140,12 +145,14 @@
     }
 
     private List<ClientTag> buildClientTagsFromMap(final Map<String, String> clientTags) {
-        return clientTags.entrySet().stream().map(clientTagEntry -> {
-            final ClientTag clientTag = new ClientTag();
-            clientTag.setKey(clientTagEntry.getKey().getBytes(StandardCharsets.UTF_8));
-            clientTag.setValue(clientTagEntry.getValue().getBytes(StandardCharsets.UTF_8));
-            return clientTag;
-        }).collect(Collectors.toList());
+        return clientTags.entrySet().stream()
+            .map(clientTagEntry -> {
+                final ClientTag clientTag = new ClientTag();
+                clientTag.setKey(clientTagEntry.getKey().getBytes(StandardCharsets.UTF_8));
+                clientTag.setValue(clientTagEntry.getValue().getBytes(StandardCharsets.UTF_8));
+                return clientTag;
+            })
+            .collect(Collectors.toList());
     }
 
     // For version > MIN_NAMED_TOPOLOGY_VERSION
@@ -169,7 +176,10 @@
             if (task.topologyName() != null) {
                 throw new TaskAssignmentException("Named topologies are not compatible with older protocol versions");
             }
-            topicGroupIdToPartitionOffsetSum.computeIfAbsent(task.subtopology(), t -> new ArrayList<>()).add(new SubscriptionInfoData.PartitionToOffsetSum().setPartition(task.partition()).setOffsetSum(taskEntry.getValue()));
+            topicGroupIdToPartitionOffsetSum.computeIfAbsent(task.subtopology(), t -> new ArrayList<>()).add(
+                new SubscriptionInfoData.PartitionToOffsetSum()
+                    .setPartition(task.partition())
+                    .setOffsetSum(taskEntry.getValue()));
         }
 
         data.setTaskOffsetSums(topicGroupIdToPartitionOffsetSum.entrySet().stream().map(t -> {
@@ -227,7 +237,12 @@
             if (data.version() >= MIN_VERSION_OFFSET_SUM_SUBSCRIPTION) {
                 prevTasksCache = getActiveTasksFromTaskOffsetSumMap(taskOffsetSums());
             } else {
-                prevTasksCache = Collections.unmodifiableSet(data.prevTasks().stream().map(t -> new TaskId(t.topicGroupId(), t.partition())).collect(Collectors.toSet()));
+                prevTasksCache = Collections.unmodifiableSet(
+                    data.prevTasks()
+                        .stream()
+                        .map(t -> new TaskId(t.topicGroupId(), t.partition()))
+                        .collect(Collectors.toSet())
+                );
             }
         }
         return prevTasksCache;
@@ -238,7 +253,12 @@
             if (data.version() >= MIN_VERSION_OFFSET_SUM_SUBSCRIPTION) {
                 standbyTasksCache = getStandbyTasksFromTaskOffsetSumMap(taskOffsetSums());
             } else {
-                standbyTasksCache = Collections.unmodifiableSet(data.standbyTasks().stream().map(t -> new TaskId(t.topicGroupId(), t.partition())).collect(Collectors.toSet()));
+                standbyTasksCache = Collections.unmodifiableSet(
+                    data.standbyTasks()
+                        .stream()
+                        .map(t -> new TaskId(t.topicGroupId(), t.partition()))
+                        .collect(Collectors.toSet())
+                );
             }
         }
         return standbyTasksCache;
@@ -250,10 +270,18 @@
             if (data.version() >= MIN_VERSION_OFFSET_SUM_SUBSCRIPTION) {
                 for (final TaskOffsetSum taskOffsetSum : data.taskOffsetSums()) {
                     if (data.version() >= MIN_NAMED_TOPOLOGY_VERSION) {
-                        taskOffsetSumsCache.put(new TaskId(taskOffsetSum.topicGroupId(), taskOffsetSum.partition(), taskOffsetSum.namedTopology()), taskOffsetSum.offsetSum());
+                        taskOffsetSumsCache.put(
+                            new TaskId(taskOffsetSum.topicGroupId(),
+                                       taskOffsetSum.partition(),
+                                       taskOffsetSum.namedTopology()),
+                            taskOffsetSum.offsetSum());
                     } else {
                         for (final PartitionToOffsetSum partitionOffsetSum : taskOffsetSum.partitionToOffsetSum()) {
-                            taskOffsetSumsCache.put(new TaskId(taskOffsetSum.topicGroupId(), partitionOffsetSum.partition()), partitionOffsetSum.offsetSum());
+                            taskOffsetSumsCache.put(
+                                new TaskId(taskOffsetSum.topicGroupId(),
+                                           partitionOffsetSum.partition()),
+                                partitionOffsetSum.offsetSum()
+                            );
                         }
                     }
                 }
@@ -266,7 +294,9 @@
     }
 
     public String userEndPoint() {
-        return data.userEndPoint() == null || data.userEndPoint().length == 0 ? null : new String(data.userEndPoint(), StandardCharsets.UTF_8);
+        return data.userEndPoint() == null || data.userEndPoint().length == 0
+            ? null
+            : new String(data.userEndPoint(), StandardCharsets.UTF_8);
     }
 
     public static Set<TaskId> getActiveTasksFromTaskOffsetSumMap(final Map<TaskId, Long> taskOffsetSums) {
@@ -277,8 +307,12 @@
         return taskOffsetSumMapToTaskSet(taskOffsetSums, false);
     }
 
-    private static Set<TaskId> taskOffsetSumMapToTaskSet(final Map<TaskId, Long> taskOffsetSums, final boolean getActiveTasks) {
-        return taskOffsetSums.entrySet().stream().filter(t -> getActiveTasks == (t.getValue() == Task.LATEST_OFFSET)).map(Map.Entry::getKey).collect(Collectors.toSet());
+    private static Set<TaskId> taskOffsetSumMapToTaskSet(final Map<TaskId, Long> taskOffsetSums,
+                                                         final boolean getActiveTasks) {
+        return taskOffsetSums.entrySet().stream()
+                   .filter(t -> getActiveTasks == (t.getValue() == Task.LATEST_OFFSET))
+                   .map(Map.Entry::getKey)
+                   .collect(Collectors.toSet());
     }
 
     /**
@@ -286,9 +320,11 @@
      */
     public ByteBuffer encode() {
         if (data.version() > LATEST_SUPPORTED_VERSION) {
-            throw new IllegalStateException("Should never try to encode a SubscriptionInfo with version [" + data.version() + "] > LATEST_SUPPORTED_VERSION [" + LATEST_SUPPORTED_VERSION + "]");
-        } else
-            return MessageUtil.toByteBuffer(data, (short) data.version());
+            throw new IllegalStateException(
+                "Should never try to encode a SubscriptionInfo with version [" +
+                    data.version() + "] > LATEST_SUPPORTED_VERSION [" + LATEST_SUPPORTED_VERSION + "]"
+            );
+        } else return MessageUtil.toByteBuffer(data, (short) data.version());
     }
 
     /**
@@ -305,7 +341,10 @@
             final SubscriptionInfoData subscriptionInfoData = new SubscriptionInfoData();
             subscriptionInfoData.setVersion(version);
             subscriptionInfoData.setLatestSupportedVersion(latestSupportedVersion);
-            LOG.info("Unable to decode subscription data: used version: {}; latest supported version: {}", version, latestSupportedVersion);
+            LOG.info("Unable to decode subscription data: used version: {}; latest supported version: {}",
+                version,
+                latestSupportedVersion
+            );
             return new SubscriptionInfo(subscriptionInfoData);
         } else {
             data.rewind();
