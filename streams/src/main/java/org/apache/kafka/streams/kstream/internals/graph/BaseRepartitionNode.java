/*
 * Licensed to the Apache Software Foundation (ASF) under one or more
 * contributor license agreements. See the NOTICE file distributed with
 * this work for additional information regarding copyright ownership.
 * The ASF licenses this file to You under the Apache License, Version 2.0
 * (the "License"); you may not use this file except in compliance with
 * the License. You may obtain a copy of the License at
 *
 *    http://www.apache.org/licenses/LICENSE-2.0
 *
 * Unless required by applicable law or agreed to in writing, software
 * distributed under the License is distributed on an "AS IS" BASIS,
 * WITHOUT WARRANTIES OR CONDITIONS OF ANY KIND, either express or implied.
 * See the License for the specific language governing permissions and
 * limitations under the License.
 */

package org.apache.kafka.streams.kstream.internals.graph;

import org.apache.kafka.common.serialization.Deserializer;
import org.apache.kafka.common.serialization.Serde;
import org.apache.kafka.common.serialization.Serializer;
import org.apache.kafka.streams.processor.StreamPartitioner;
import org.apache.kafka.streams.processor.internals.InternalTopicProperties;

public abstract class BaseRepartitionNode<K, V> extends GraphNode {

<<<<<<< HEAD
	protected final Serde<K> keySerde;
	protected final Serde<V> valueSerde;
	protected final String sinkName;
	protected final String sourceName;
	protected final String repartitionTopic;
	protected final ProcessorParameters<K, V, ?, ?> processorParameters;
	protected final StreamPartitioner<K, V> partitioner;
	protected final InternalTopicProperties internalTopicProperties;

	BaseRepartitionNode(final String nodeName,
						final String sourceName,
						final ProcessorParameters<K, V, ?, ?> processorParameters,
						final Serde<K> keySerde,
						final Serde<V> valueSerde,
						final String sinkName,
						final String repartitionTopic,
						final StreamPartitioner<K, V> partitioner,
						final InternalTopicProperties internalTopicProperties) {

		super(nodeName);

		this.keySerde = keySerde;
		this.valueSerde = valueSerde;
		this.sinkName = sinkName;
		this.sourceName = sourceName;
		this.repartitionTopic = repartitionTopic;
		this.processorParameters = processorParameters;
		this.partitioner = partitioner;
		this.internalTopicProperties = internalTopicProperties;
	}

	Serializer<V> valueSerializer() {
		return valueSerde != null ? valueSerde.serializer() : null;
	}

	Deserializer<V> valueDeserializer() {
		return valueSerde != null ? valueSerde.deserializer() : null;
	}

	Serializer<K> keySerializer() {
		return keySerde != null ? keySerde.serializer() : null;
	}

	Deserializer<K> keyDeserializer() {
		return keySerde != null ? keySerde.deserializer() : null;
	}

	@Override
	public String toString() {
		return "BaseRepartitionNode{" +
				"keySerde=" + keySerde +
				", valueSerde=" + valueSerde +
				", sinkName='" + sinkName + '\'' +
				", sourceName='" + sourceName + '\'' +
				", repartitionTopic='" + repartitionTopic + '\'' +
				", processorParameters=" + processorParameters + '\'' +
				", partitioner=" + partitioner +
				", internalTopicProperties=" + internalTopicProperties +
				"} " + super.toString();
	}

	public abstract static class BaseRepartitionNodeBuilder<K, V, T extends BaseRepartitionNode<K, V>> {
		protected String nodeName;
		protected ProcessorParameters<K, V, ?, ?> processorParameters;
		protected Serde<K> keySerde;
		protected Serde<V> valueSerde;
		protected String sinkName;
		protected String sourceName;
		protected String repartitionTopic;
		protected StreamPartitioner<K, V> partitioner;
		protected InternalTopicProperties internalTopicProperties = InternalTopicProperties.empty();

		public BaseRepartitionNodeBuilder<K, V, T> withProcessorParameters(final ProcessorParameters<K, V, ?, ?> processorParameters) {
			this.processorParameters = processorParameters;
			return this;
		}

		public BaseRepartitionNodeBuilder<K, V, T> withKeySerde(final Serde<K> keySerde) {
			this.keySerde = keySerde;
			return this;
		}

		public BaseRepartitionNodeBuilder<K, V, T> withValueSerde(final Serde<V> valueSerde) {
			this.valueSerde = valueSerde;
			return this;
		}

		public BaseRepartitionNodeBuilder<K, V, T> withSinkName(final String sinkName) {
			this.sinkName = sinkName;
			return this;
		}

		public BaseRepartitionNodeBuilder<K, V, T> withSourceName(final String sourceName) {
			this.sourceName = sourceName;
			return this;
		}

		public BaseRepartitionNodeBuilder<K, V, T> withRepartitionTopic(final String repartitionTopic) {
			this.repartitionTopic = repartitionTopic;
			return this;
		}

		public BaseRepartitionNodeBuilder<K, V, T> withStreamPartitioner(final StreamPartitioner<K, V> partitioner) {
			this.partitioner = partitioner;
			return this;
		}

		public BaseRepartitionNodeBuilder<K, V, T> withNodeName(final String nodeName) {
			this.nodeName = nodeName;
			return this;
		}

		public BaseRepartitionNodeBuilder<K, V, T> withInternalTopicProperties(final InternalTopicProperties internalTopicProperties) {
			this.internalTopicProperties = internalTopicProperties;
			return this;
		}

		public abstract T build();
	}
=======
    protected final Serde<K> keySerde;
    protected final Serde<V> valueSerde;
    protected final String sinkName;
    protected final String sourceName;
    protected final String repartitionTopic;
    protected final StreamPartitioner<K, V> partitioner;
    protected final InternalTopicProperties internalTopicProperties;
    protected ProcessorParameters<K, V, K, V> processorParameters;

    BaseRepartitionNode(final String nodeName,
                        final String sourceName,
                        final ProcessorParameters<K, V, K, V> processorParameters,
                        final Serde<K> keySerde,
                        final Serde<V> valueSerde,
                        final String sinkName,
                        final String repartitionTopic,
                        final StreamPartitioner<K, V> partitioner,
                        final InternalTopicProperties internalTopicProperties) {
        super(nodeName);

        this.keySerde = keySerde;
        this.valueSerde = valueSerde;
        this.sinkName = sinkName;
        this.sourceName = sourceName;
        this.repartitionTopic = repartitionTopic;
        this.processorParameters = processorParameters;
        this.partitioner = partitioner;
        this.internalTopicProperties = internalTopicProperties;
    }

    Serializer<V> valueSerializer() {
        return valueSerde != null ? valueSerde.serializer() : null;
    }

    Deserializer<V> valueDeserializer() {
        return valueSerde != null ? valueSerde.deserializer() : null;
    }

    Serializer<K> keySerializer() {
        return keySerde != null ? keySerde.serializer() : null;
    }

    Deserializer<K> keyDeserializer() {
        return keySerde != null ? keySerde.deserializer() : null;
    }

    public void setProcessorParameters(final ProcessorParameters<K, V, K, V> processorParameters) {
        this.processorParameters = processorParameters;
    }

    public ProcessorParameters<K, V, K, V> processorParameters() {
        return processorParameters;
    }

    @Override
    public String toString() {
        return "BaseRepartitionNode{" +
               "keySerde=" + keySerde +
               ", valueSerde=" + valueSerde +
               ", sinkName='" + sinkName + '\'' +
               ", sourceName='" + sourceName + '\'' +
               ", repartitionTopic='" + repartitionTopic + '\'' +
               ", processorParameters=" + processorParameters + '\'' +
               ", partitioner=" + partitioner +
               ", internalTopicProperties=" + internalTopicProperties +
               "} " + super.toString();
    }

    public abstract static class BaseRepartitionNodeBuilder<K, V, RepartitionNode extends BaseRepartitionNode<K, V>> {
        protected String nodeName;
        protected ProcessorParameters<K, V, K, V> processorParameters;
        protected Serde<K> keySerde;
        protected Serde<V> valueSerde;
        protected String sinkName;
        protected String sourceName;
        protected String repartitionTopic;
        protected StreamPartitioner<K, V> partitioner;
        protected InternalTopicProperties internalTopicProperties = InternalTopicProperties.empty();

        public BaseRepartitionNodeBuilder<K, V, RepartitionNode> withProcessorParameters(final ProcessorParameters<K, V, K, V> processorParameters) {
            this.processorParameters = processorParameters;
            return this;
        }

        public BaseRepartitionNodeBuilder<K, V, RepartitionNode> withKeySerde(final Serde<K> keySerde) {
            this.keySerde = keySerde;
            return this;
        }

        public BaseRepartitionNodeBuilder<K, V, RepartitionNode> withValueSerde(final Serde<V> valueSerde) {
            this.valueSerde = valueSerde;
            return this;
        }

        public BaseRepartitionNodeBuilder<K, V, RepartitionNode> withSinkName(final String sinkName) {
            this.sinkName = sinkName;
            return this;
        }

        public BaseRepartitionNodeBuilder<K, V, RepartitionNode> withSourceName(final String sourceName) {
            this.sourceName = sourceName;
            return this;
        }

        public BaseRepartitionNodeBuilder<K, V, RepartitionNode> withRepartitionTopic(final String repartitionTopic) {
            this.repartitionTopic = repartitionTopic;
            return this;
        }

        public BaseRepartitionNodeBuilder<K, V, RepartitionNode> withStreamPartitioner(final StreamPartitioner<K, V> partitioner) {
            this.partitioner = partitioner;
            return this;
        }

        public BaseRepartitionNodeBuilder<K, V, RepartitionNode> withNodeName(final String nodeName) {
            this.nodeName = nodeName;
            return this;
        }

        public BaseRepartitionNodeBuilder<K, V, RepartitionNode> withInternalTopicProperties(final InternalTopicProperties internalTopicProperties) {
            this.internalTopicProperties = internalTopicProperties;
            return this;
        }

        public abstract RepartitionNode build();
    }
>>>>>>> 9494bebe
}<|MERGE_RESOLUTION|>--- conflicted
+++ resolved
@@ -25,127 +25,6 @@
 
 public abstract class BaseRepartitionNode<K, V> extends GraphNode {
 
-<<<<<<< HEAD
-	protected final Serde<K> keySerde;
-	protected final Serde<V> valueSerde;
-	protected final String sinkName;
-	protected final String sourceName;
-	protected final String repartitionTopic;
-	protected final ProcessorParameters<K, V, ?, ?> processorParameters;
-	protected final StreamPartitioner<K, V> partitioner;
-	protected final InternalTopicProperties internalTopicProperties;
-
-	BaseRepartitionNode(final String nodeName,
-						final String sourceName,
-						final ProcessorParameters<K, V, ?, ?> processorParameters,
-						final Serde<K> keySerde,
-						final Serde<V> valueSerde,
-						final String sinkName,
-						final String repartitionTopic,
-						final StreamPartitioner<K, V> partitioner,
-						final InternalTopicProperties internalTopicProperties) {
-
-		super(nodeName);
-
-		this.keySerde = keySerde;
-		this.valueSerde = valueSerde;
-		this.sinkName = sinkName;
-		this.sourceName = sourceName;
-		this.repartitionTopic = repartitionTopic;
-		this.processorParameters = processorParameters;
-		this.partitioner = partitioner;
-		this.internalTopicProperties = internalTopicProperties;
-	}
-
-	Serializer<V> valueSerializer() {
-		return valueSerde != null ? valueSerde.serializer() : null;
-	}
-
-	Deserializer<V> valueDeserializer() {
-		return valueSerde != null ? valueSerde.deserializer() : null;
-	}
-
-	Serializer<K> keySerializer() {
-		return keySerde != null ? keySerde.serializer() : null;
-	}
-
-	Deserializer<K> keyDeserializer() {
-		return keySerde != null ? keySerde.deserializer() : null;
-	}
-
-	@Override
-	public String toString() {
-		return "BaseRepartitionNode{" +
-				"keySerde=" + keySerde +
-				", valueSerde=" + valueSerde +
-				", sinkName='" + sinkName + '\'' +
-				", sourceName='" + sourceName + '\'' +
-				", repartitionTopic='" + repartitionTopic + '\'' +
-				", processorParameters=" + processorParameters + '\'' +
-				", partitioner=" + partitioner +
-				", internalTopicProperties=" + internalTopicProperties +
-				"} " + super.toString();
-	}
-
-	public abstract static class BaseRepartitionNodeBuilder<K, V, T extends BaseRepartitionNode<K, V>> {
-		protected String nodeName;
-		protected ProcessorParameters<K, V, ?, ?> processorParameters;
-		protected Serde<K> keySerde;
-		protected Serde<V> valueSerde;
-		protected String sinkName;
-		protected String sourceName;
-		protected String repartitionTopic;
-		protected StreamPartitioner<K, V> partitioner;
-		protected InternalTopicProperties internalTopicProperties = InternalTopicProperties.empty();
-
-		public BaseRepartitionNodeBuilder<K, V, T> withProcessorParameters(final ProcessorParameters<K, V, ?, ?> processorParameters) {
-			this.processorParameters = processorParameters;
-			return this;
-		}
-
-		public BaseRepartitionNodeBuilder<K, V, T> withKeySerde(final Serde<K> keySerde) {
-			this.keySerde = keySerde;
-			return this;
-		}
-
-		public BaseRepartitionNodeBuilder<K, V, T> withValueSerde(final Serde<V> valueSerde) {
-			this.valueSerde = valueSerde;
-			return this;
-		}
-
-		public BaseRepartitionNodeBuilder<K, V, T> withSinkName(final String sinkName) {
-			this.sinkName = sinkName;
-			return this;
-		}
-
-		public BaseRepartitionNodeBuilder<K, V, T> withSourceName(final String sourceName) {
-			this.sourceName = sourceName;
-			return this;
-		}
-
-		public BaseRepartitionNodeBuilder<K, V, T> withRepartitionTopic(final String repartitionTopic) {
-			this.repartitionTopic = repartitionTopic;
-			return this;
-		}
-
-		public BaseRepartitionNodeBuilder<K, V, T> withStreamPartitioner(final StreamPartitioner<K, V> partitioner) {
-			this.partitioner = partitioner;
-			return this;
-		}
-
-		public BaseRepartitionNodeBuilder<K, V, T> withNodeName(final String nodeName) {
-			this.nodeName = nodeName;
-			return this;
-		}
-
-		public BaseRepartitionNodeBuilder<K, V, T> withInternalTopicProperties(final InternalTopicProperties internalTopicProperties) {
-			this.internalTopicProperties = internalTopicProperties;
-			return this;
-		}
-
-		public abstract T build();
-	}
-=======
     protected final Serde<K> keySerde;
     protected final Serde<V> valueSerde;
     protected final String sinkName;
@@ -272,5 +151,4 @@
 
         public abstract RepartitionNode build();
     }
->>>>>>> 9494bebe
 }