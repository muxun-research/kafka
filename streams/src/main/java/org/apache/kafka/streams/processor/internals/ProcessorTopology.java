--- conflicted
+++ resolved
@@ -20,173 +20,9 @@
 import org.slf4j.Logger;
 import org.slf4j.LoggerFactory;
 
-import java.util.ArrayList;
-import java.util.Collections;
-import java.util.HashMap;
-import java.util.HashSet;
-import java.util.List;
-import java.util.Map;
-import java.util.Set;
+import java.util.*;
 
 public class ProcessorTopology {
-<<<<<<< HEAD
-	private final Logger log = LoggerFactory.getLogger(ProcessorTopology.class);
-
-	private final List<ProcessorNode<?, ?, ?, ?>> processorNodes;
-	private final Map<String, SourceNode<?, ?, ?, ?>> sourceNodesByName;
-	private final Map<String, SourceNode<?, ?, ?, ?>> sourceNodesByTopic;
-	private final Map<String, SinkNode<?, ?, ?, ?>> sinksByTopic;
-	private final Set<String> terminalNodes;
-	private final List<StateStore> stateStores;
-	private final Set<String> stateStoreNames;
-	private final Set<String> repartitionTopics;
-
-	// the following contains entries for the entire topology, eg stores that do not belong to this ProcessorTopology
-	private final List<StateStore> globalStateStores;
-	private final Map<String, String> storeToChangelogTopic;
-
-	public ProcessorTopology(final List<ProcessorNode<?, ?, ?, ?>> processorNodes,
-							 final Map<String, SourceNode<?, ?, ?, ?>> sourceNodesByTopic,
-							 final Map<String, SinkNode<?, ?, ?, ?>> sinksByTopic,
-							 final List<StateStore> stateStores,
-							 final List<StateStore> globalStateStores,
-							 final Map<String, String> storeToChangelogTopic,
-							 final Set<String> repartitionTopics) {
-		this.processorNodes = Collections.unmodifiableList(processorNodes);
-		this.sourceNodesByTopic = new HashMap<>(sourceNodesByTopic);
-		this.sinksByTopic = Collections.unmodifiableMap(sinksByTopic);
-		this.stateStores = Collections.unmodifiableList(stateStores);
-		stateStoreNames = stateStores.stream().map(StateStore::name).collect(Collectors.toSet());
-		this.globalStateStores = Collections.unmodifiableList(globalStateStores);
-		this.storeToChangelogTopic = Collections.unmodifiableMap(storeToChangelogTopic);
-		this.repartitionTopics = Collections.unmodifiableSet(repartitionTopics);
-
-		this.terminalNodes = new HashSet<>();
-		for (final ProcessorNode<?, ?, ?, ?> node : processorNodes) {
-			if (node.isTerminalNode()) {
-				terminalNodes.add(node.name());
-			}
-		}
-
-		this.sourceNodesByName = new HashMap<>();
-		for (final SourceNode<?, ?, ?, ?> source : sourceNodesByTopic.values()) {
-			sourceNodesByName.put(source.name(), source);
-		}
-	}
-
-	public Set<String> sourceTopics() {
-		return sourceNodesByTopic.keySet();
-	}
-
-	public SourceNode<?, ?, ?, ?> source(final String topic) {
-		return sourceNodesByTopic.get(topic);
-	}
-
-	public Set<SourceNode<?, ?, ?, ?>> sources() {
-		return new HashSet<>(sourceNodesByTopic.values());
-	}
-
-	public Set<String> sinkTopics() {
-		return sinksByTopic.keySet();
-	}
-
-	public SinkNode<?, ?, ?, ?> sink(final String topic) {
-		return sinksByTopic.get(topic);
-	}
-
-	public Set<String> terminalNodes() {
-		return terminalNodes;
-	}
-
-	public List<ProcessorNode<?, ?, ?, ?>> processors() {
-		return processorNodes;
-	}
-
-	public List<StateStore> stateStores() {
-		return stateStores;
-	}
-
-	public boolean hasStore(final String storeName) {
-		return stateStoreNames.contains(storeName);
-	}
-
-	public List<StateStore> globalStateStores() {
-		return Collections.unmodifiableList(globalStateStores);
-	}
-
-	public Map<String, String> storeToChangelogTopic() {
-		return Collections.unmodifiableMap(storeToChangelogTopic);
-	}
-
-	boolean isRepartitionTopic(final String topic) {
-		return repartitionTopics.contains(topic);
-	}
-
-	boolean hasStateWithChangelogs() {
-		for (final StateStore stateStore : stateStores) {
-			if (storeToChangelogTopic.containsKey(stateStore.name())) {
-				return true;
-			}
-		}
-		return false;
-	}
-
-	public boolean hasPersistentLocalStore() {
-		for (final StateStore store : stateStores) {
-			if (store.persistent()) {
-				return true;
-			}
-		}
-		return false;
-	}
-
-	public boolean hasPersistentGlobalStore() {
-		for (final StateStore store : globalStateStores) {
-			if (store.persistent()) {
-				return true;
-			}
-		}
-		return false;
-	}
-
-	public void updateSourceTopics(final Map<String, List<String>> allSourceTopicsByNodeName) {
-		sourceNodesByTopic.clear();
-		for (final Map.Entry<String, SourceNode<?, ?, ?, ?>> sourceNodeEntry : sourceNodesByName.entrySet()) {
-			final String sourceNodeName = sourceNodeEntry.getKey();
-			final SourceNode<?, ?, ?, ?> sourceNode = sourceNodeEntry.getValue();
-
-			final List<String> updatedSourceTopics = allSourceTopicsByNodeName.get(sourceNodeName);
-			if (updatedSourceTopics == null) {
-				log.error("Unable to find source node {} in updated topics map {}",
-						sourceNodeName, allSourceTopicsByNodeName);
-				throw new IllegalStateException("Node " + sourceNodeName + " not found in full topology");
-			}
-
-			log.trace("Updating source node {} with new topics {}", sourceNodeName, updatedSourceTopics);
-			for (final String topic : updatedSourceTopics) {
-				if (sourceNodesByTopic.containsKey(topic)) {
-					log.error("Tried to subscribe topic {} to two nodes when updating topics from {}",
-							topic, allSourceTopicsByNodeName);
-					throw new IllegalStateException("Topic " + topic + " was already registered to source node "
-							+ sourceNodesByTopic.get(topic).name());
-				}
-				sourceNodesByTopic.put(topic, sourceNode);
-			}
-		}
-	}
-
-	private String childrenToString(final String indent, final List<? extends ProcessorNode<?, ?, ?, ?>> children) {
-		if (children == null || children.isEmpty()) {
-			return "";
-		}
-
-		final StringBuilder sb = new StringBuilder(indent + "\tchildren:\t[");
-		for (final ProcessorNode<?, ?, ?, ?> child : children) {
-			sb.append(child.name());
-			sb.append(", ");
-		}
-		sb.setLength(sb.length() - 2);  // remove the last comma
-=======
     private final Logger log = LoggerFactory.getLogger(ProcessorTopology.class);
 
     private final List<ProcessorNode<?, ?, ?, ?>> processorNodes;
@@ -201,13 +37,7 @@
     private final List<StateStore> globalStateStores;
     private final Map<String, String> storeToChangelogTopic;
 
-    public ProcessorTopology(final List<ProcessorNode<?, ?, ?, ?>> processorNodes,
-                             final Map<String, SourceNode<?, ?>> sourceNodesByTopic,
-                             final Map<String, SinkNode<?, ?>> sinksByTopic,
-                             final List<StateStore> stateStores,
-                             final List<StateStore> globalStateStores,
-                             final Map<String, String> storeToChangelogTopic,
-                             final Set<String> repartitionTopics) {
+    public ProcessorTopology(final List<ProcessorNode<?, ?, ?, ?>> processorNodes, final Map<String, SourceNode<?, ?>> sourceNodesByTopic, final Map<String, SinkNode<?, ?>> sinksByTopic, final List<StateStore> stateStores, final List<StateStore> globalStateStores, final Map<String, String> storeToChangelogTopic, final Set<String> repartitionTopics) {
         this.processorNodes = Collections.unmodifiableList(processorNodes);
         this.sourceNodesByTopic = new HashMap<>(sourceNodesByTopic);
         this.sinksByTopic = Collections.unmodifiableMap(sinksByTopic);
@@ -308,18 +138,15 @@
 
             final List<String> updatedSourceTopics = allSourceTopicsByNodeName.get(sourceNodeName);
             if (updatedSourceTopics == null) {
-                log.error("Unable to find source node {} in updated topics map {}",
-                          sourceNodeName, allSourceTopicsByNodeName);
+                log.error("Unable to find source node {} in updated topics map {}", sourceNodeName, allSourceTopicsByNodeName);
                 throw new IllegalStateException("Node " + sourceNodeName + " not found in full topology");
             }
 
             log.trace("Updating source node {} with new topics {}", sourceNodeName, updatedSourceTopics);
             for (final String topic : updatedSourceTopics) {
                 if (sourceNodesByTopic.containsKey(topic)) {
-                    log.error("Tried to subscribe topic {} to two nodes when updating topics from {}",
-                              topic, allSourceTopicsByNodeName);
-                    throw new IllegalStateException("Topic " + topic + " was already registered to source node "
-                                                        + sourceNodesByTopic.get(topic).name());
+                    log.error("Tried to subscribe topic {} to two nodes when updating topics from {}", topic, allSourceTopicsByNodeName);
+                    throw new IllegalStateException("Topic " + topic + " was already registered to source node " + sourceNodesByTopic.get(topic).name());
                 }
                 sourceNodesByTopic.put(topic, sourceNode);
             }
@@ -337,13 +164,12 @@
             sb.append(", ");
         }
         sb.setLength(sb.length() - 2);  // remove the last comma
->>>>>>> 15418db6
         sb.append("]\n");
 
         // recursively print children
-		for (final ProcessorNode<?, ?, ?, ?> child : children) {
-			sb.append(child.toString(indent)).append(childrenToString(indent, child.children()));
-		}
+        for (final ProcessorNode<?, ?, ?, ?> child : children) {
+            sb.append(child.toString(indent)).append(childrenToString(indent, child.children()));
+        }
         return sb.toString();
     }
 
@@ -363,48 +189,6 @@
      * @return A string representation of this instance.
      */
     public String toString(final String indent) {
-<<<<<<< HEAD
-		final Map<SourceNode<?, ?, ?, ?>, List<String>> sourceToTopics = new HashMap<>();
-		for (final Map.Entry<String, SourceNode<?, ?, ?, ?>> sourceNodeEntry : sourceNodesByTopic.entrySet()) {
-			final String topic = sourceNodeEntry.getKey();
-			final SourceNode<?, ?, ?, ?> source = sourceNodeEntry.getValue();
-			sourceToTopics.computeIfAbsent(source, s -> new ArrayList<>());
-			sourceToTopics.get(source).add(topic);
-		}
-
-		final StringBuilder sb = new StringBuilder(indent + "ProcessorTopology:\n");
-
-		// start from sources
-		for (final Map.Entry<SourceNode<?, ?, ?, ?>, List<String>> sourceNodeEntry : sourceToTopics.entrySet()) {
-			final SourceNode<?, ?, ?, ?> source = sourceNodeEntry.getKey();
-			final List<String> topics = sourceNodeEntry.getValue();
-			sb.append(source.toString(indent + "\t"))
-					.append(topicsToString(indent + "\t", topics))
-					.append(childrenToString(indent + "\t", source.children()));
-		}
-		return sb.toString();
-	}
-
-	private static String topicsToString(final String indent, final List<String> topics) {
-		final StringBuilder sb = new StringBuilder();
-		sb.append(indent).append("\ttopics:\t\t[");
-		for (final String topic : topics) {
-			sb.append(topic);
-			sb.append(", ");
-		}
-		sb.setLength(sb.length() - 2);  // remove the last comma
-		sb.append("]\n");
-		return sb.toString();
-	}
-
-	// for testing only
-	public Set<String> processorConnectedStateStores(final String processorName) {
-		for (final ProcessorNode<?, ?, ?, ?> node : processorNodes) {
-			if (node.name().equals(processorName)) {
-				return node.stateStores;
-			}
-		}
-=======
         final Map<SourceNode<?, ?>, List<String>> sourceToTopics = new HashMap<>();
         for (final Map.Entry<String, SourceNode<?, ?>> sourceNodeEntry : sourceNodesByTopic.entrySet()) {
             final String topic = sourceNodeEntry.getKey();
@@ -419,9 +203,7 @@
         for (final Map.Entry<SourceNode<?, ?>, List<String>> sourceNodeEntry : sourceToTopics.entrySet()) {
             final SourceNode<?, ?> source = sourceNodeEntry.getKey();
             final List<String> topics = sourceNodeEntry.getValue();
-            sb.append(source.toString(indent + "\t"))
-                .append(topicsToString(indent + "\t", topics))
-                .append(childrenToString(indent + "\t", source.children()));
+            sb.append(source.toString(indent + "\t")).append(topicsToString(indent + "\t", topics)).append(childrenToString(indent + "\t", source.children()));
         }
         return sb.toString();
     }
@@ -445,7 +227,6 @@
                 return node.stateStores;
             }
         }
->>>>>>> 15418db6
 
         return Collections.emptySet();
     }
