--- conflicted
+++ resolved
@@ -21,9 +21,6 @@
 import org.slf4j.Logger;
 import org.slf4j.LoggerFactory;
 
-<<<<<<< HEAD
-import java.util.*;
-=======
 import java.util.ArrayList;
 import java.util.Collections;
 import java.util.HashMap;
@@ -32,7 +29,6 @@
 import java.util.Map;
 import java.util.Optional;
 import java.util.Set;
->>>>>>> 9494bebe
 
 public class ProcessorTopology {
     private static final Logger log = LoggerFactory.getLogger(ProcessorTopology.class);
@@ -50,9 +46,6 @@
     private final Map<String, String> storeToChangelogTopic;
     private final Map<String, Optional<InternalTopologyBuilder.ReprocessFactory<?, ?, ?, ?>>> storeNameToReprocessOnRestore;
 
-<<<<<<< HEAD
-    public ProcessorTopology(final List<ProcessorNode<?, ?, ?, ?>> processorNodes, final Map<String, SourceNode<?, ?>> sourceNodesByTopic, final Map<String, SinkNode<?, ?>> sinksByTopic, final List<StateStore> stateStores, final List<StateStore> globalStateStores, final Map<String, String> storeToChangelogTopic, final Set<String> repartitionTopics) {
-=======
     public ProcessorTopology(final List<ProcessorNode<?, ?, ?, ?>> processorNodes,
                              final Map<String, SourceNode<?, ?>> sourceNodesByTopic,
                              final Map<String, SinkNode<?, ?>> sinksByTopic,
@@ -61,7 +54,6 @@
                              final Map<String, String> storeToChangelogTopic,
                              final Set<String> repartitionTopics,
                              final Map<String, Optional<InternalTopologyBuilder.ReprocessFactory<?, ?, ?, ?>>> storeNameToReprocessOnRestore) {
->>>>>>> 9494bebe
         this.processorNodes = Collections.unmodifiableList(processorNodes);
         this.sourceNodesByTopic = new HashMap<>(sourceNodesByTopic);
         this.sinksByTopic = Collections.unmodifiableMap(sinksByTopic);
@@ -167,15 +159,18 @@
 
             final List<String> updatedSourceTopics = allSourceTopicsByNodeName.get(sourceNodeName);
             if (updatedSourceTopics == null) {
-                log.error("Unable to find source node {} in updated topics map {}", sourceNodeName, allSourceTopicsByNodeName);
+                log.error("Unable to find source node {} in updated topics map {}",
+                          sourceNodeName, allSourceTopicsByNodeName);
                 throw new IllegalStateException("Node " + sourceNodeName + " not found in full topology");
             }
 
             log.trace("Updating source node {} with new topics {}", sourceNodeName, updatedSourceTopics);
             for (final String topic : updatedSourceTopics) {
                 if (sourceNodesByTopic.containsKey(topic)) {
-                    log.error("Tried to subscribe topic {} to two nodes when updating topics from {}", topic, allSourceTopicsByNodeName);
-                    throw new IllegalStateException("Topic " + topic + " was already registered to source node " + sourceNodesByTopic.get(topic).name());
+                    log.error("Tried to subscribe topic {} to two nodes when updating topics from {}",
+                              topic, allSourceTopicsByNodeName);
+                    throw new IllegalStateException("Topic " + topic + " was already registered to source node "
+                                                        + sourceNodesByTopic.get(topic).name());
                 }
                 sourceNodesByTopic.put(topic, sourceNode);
             }
@@ -232,7 +227,9 @@
         for (final Map.Entry<SourceNode<?, ?>, List<String>> sourceNodeEntry : sourceToTopics.entrySet()) {
             final SourceNode<?, ?> source = sourceNodeEntry.getKey();
             final List<String> topics = sourceNodeEntry.getValue();
-            sb.append(source.toString(indent + "\t")).append(topicsToString(indent + "\t", topics)).append(childrenToString(indent + "\t", source.children()));
+            sb.append(source.toString(indent + "\t"))
+                .append(topicsToString(indent + "\t", topics))
+                .append(childrenToString(indent + "\t", source.children()));
         }
         return sb.toString();
     }
