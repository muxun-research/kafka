/*
 * Licensed to the Apache Software Foundation (ASF) under one or more
 * contributor license agreements. See the NOTICE file distributed with
 * this work for additional information regarding copyright ownership.
 * The ASF licenses this file to You under the Apache License, Version 2.0
 * (the "License"); you may not use this file except in compliance with
 * the License. You may obtain a copy of the License at
 *
 *    http://www.apache.org/licenses/LICENSE-2.0
 *
 * Unless required by applicable law or agreed to in writing, software
 * distributed under the License is distributed on an "AS IS" BASIS,
 * WITHOUT WARRANTIES OR CONDITIONS OF ANY KIND, either express or implied.
 * See the License for the specific language governing permissions and
 * limitations under the License.
 */
package org.apache.kafka.streams.processor.internals;

import org.apache.kafka.clients.admin.Admin;
import org.apache.kafka.clients.admin.ListOffsetsResult;
import org.apache.kafka.clients.admin.ListOffsetsResult.ListOffsetsResultInfo;
import org.apache.kafka.clients.admin.OffsetSpec;
import org.apache.kafka.clients.consumer.Consumer;
import org.apache.kafka.clients.consumer.ConsumerConfig;
import org.apache.kafka.clients.consumer.ConsumerRecord;
import org.apache.kafka.clients.producer.ProducerRecord;
import org.apache.kafka.common.KafkaException;
import org.apache.kafka.common.KafkaFuture;
import org.apache.kafka.common.Metric;
import org.apache.kafka.common.MetricName;
import org.apache.kafka.common.TopicPartition;
import org.apache.kafka.common.errors.TimeoutException;
import org.apache.kafka.common.header.Header;
import org.apache.kafka.common.header.Headers;
import org.apache.kafka.common.utils.Utils;
import org.apache.kafka.streams.StreamsConfig;
import org.apache.kafka.streams.errors.StreamsException;
import org.apache.kafka.streams.processor.TaskId;
import org.slf4j.Logger;
import org.slf4j.LoggerFactory;

import java.util.Collection;
import java.util.Collections;
import java.util.HashMap;
import java.util.LinkedHashMap;
import java.util.Map;
import java.util.Set;
import java.util.concurrent.ExecutionException;
import java.util.function.Function;
import java.util.stream.Collectors;

public class ClientUtils {
<<<<<<< HEAD
	private static final Logger LOG = LoggerFactory.getLogger(ClientUtils.class);

	public static final class QuietStreamsConfig extends StreamsConfig {
		public QuietStreamsConfig(final Map<?, ?> props) {
			super(props, false);
		}
	}

	public static final class QuietConsumerConfig extends ConsumerConfig {
		public QuietConsumerConfig(final Map<String, Object> props) {
			super(props, false);
		}
	}


	// currently admin client is shared among all threads
	public static String getSharedAdminClientId(final String clientId) {
		return clientId + "-admin";
	}

	public static String getConsumerClientId(final String threadClientId) {
		return threadClientId + "-consumer";
	}

	public static String getRestoreConsumerClientId(final String threadClientId) {
		return threadClientId + "-restore-consumer";
	}

	public static String getThreadProducerClientId(final String threadClientId) {
		return threadClientId + "-producer";
	}

	public static String getTaskProducerClientId(final String threadClientId, final TaskId taskId) {
		return threadClientId + "-" + taskId + "-producer";
	}

	public static Map<MetricName, Metric> consumerMetrics(final Consumer<byte[], byte[]> mainConsumer,
														  final Consumer<byte[], byte[]> restoreConsumer) {
		final Map<MetricName, ? extends Metric> consumerMetrics = mainConsumer.metrics();
		final Map<MetricName, ? extends Metric> restoreConsumerMetrics = restoreConsumer.metrics();
		final LinkedHashMap<MetricName, Metric> result = new LinkedHashMap<>();
		result.putAll(consumerMetrics);
		result.putAll(restoreConsumerMetrics);
		return result;
	}

	public static Map<MetricName, Metric> adminClientMetrics(final Admin adminClient) {
		final Map<MetricName, ? extends Metric> adminClientMetrics = adminClient.metrics();
		return new LinkedHashMap<>(adminClientMetrics);
	}

	public static Map<MetricName, Metric> producerMetrics(final Collection<StreamsProducer> producers) {
		final Map<MetricName, Metric> result = new LinkedHashMap<>();
		for (final StreamsProducer producer : producers) {
			final Map<MetricName, ? extends Metric> producerMetrics = producer.metrics();
			if (producerMetrics != null) {
				result.putAll(producerMetrics);
			}
		}
		return result;
	}

	/**
	 * @throws StreamsException                                if the consumer throws an exception
	 * @throws org.apache.kafka.common.errors.TimeoutException if the request times out
	 */
	public static Map<TopicPartition, Long> fetchCommittedOffsets(final Set<TopicPartition> partitions,
																  final Consumer<byte[], byte[]> consumer) {
		if (partitions.isEmpty()) {
			return Collections.emptyMap();
		}

		final Map<TopicPartition, Long> committedOffsets;
		try {
			// those which do not have a committed offset would default to 0
			committedOffsets = consumer.committed(partitions).entrySet().stream()
					.collect(Collectors.toMap(Map.Entry::getKey, e -> e.getValue() == null ? 0L : e.getValue().offset()));
		} catch (final TimeoutException timeoutException) {
			LOG.warn("The committed offsets request timed out, try increasing the consumer client's default.api.timeout.ms", timeoutException);
			throw timeoutException;
		} catch (final KafkaException fatal) {
			LOG.warn("The committed offsets request failed.", fatal);
			throw new StreamsException(String.format("Failed to retrieve end offsets for %s", partitions), fatal);
		}

		return committedOffsets;
	}

	public static KafkaFuture<Map<TopicPartition, ListOffsetsResultInfo>> fetchEndOffsetsFuture(final Collection<TopicPartition> partitions,
																								final Admin adminClient) {
		return adminClient.listOffsets(
				partitions.stream().collect(Collectors.toMap(Function.identity(), tp -> OffsetSpec.latest()))
		).all();
	}

	/**
	 * A helper method that wraps the {@code Future#get} call and rethrows any thrown exception as a StreamsException
	 * @throws StreamsException if the admin client request throws an exception
	 */
	public static Map<TopicPartition, ListOffsetsResultInfo> getEndOffsets(final KafkaFuture<Map<TopicPartition, ListOffsetsResultInfo>> endOffsetsFuture) {
		try {
			return endOffsetsFuture.get();
		} catch (final RuntimeException | InterruptedException | ExecutionException e) {
			LOG.warn("The listOffsets request failed.", e);
			throw new StreamsException("Unable to obtain end offsets from kafka", e);
		}
	}

	/**
	 * @throws StreamsException if the admin client request throws an exception
	 */
	public static Map<TopicPartition, ListOffsetsResultInfo> fetchEndOffsets(final Collection<TopicPartition> partitions,
																			 final Admin adminClient) {
		if (partitions.isEmpty()) {
			return Collections.emptyMap();
		}
		return getEndOffsets(fetchEndOffsetsFuture(partitions, adminClient));
	}
=======
    private static final Logger LOG = LoggerFactory.getLogger(ClientUtils.class);

    public static final class QuietStreamsConfig extends StreamsConfig {
        public QuietStreamsConfig(final Map<?, ?> props) {
            super(props, false);
        }
    }

    public static final class QuietConsumerConfig extends ConsumerConfig {
        public QuietConsumerConfig(final Map<String, Object> props) {
            super(props, false);
        }
    }


    // currently admin client is shared among all threads
    public static String getSharedAdminClientId(final String clientId) {
        return clientId + "-admin";
    }

    public static String getConsumerClientId(final String threadClientId) {
        return threadClientId + "-consumer";
    }

    public static String getRestoreConsumerClientId(final String threadClientId) {
        return threadClientId + "-restore-consumer";
    }

    public static String getThreadProducerClientId(final String threadClientId) {
        return threadClientId + "-producer";
    }

    public static String getTaskProducerClientId(final String threadClientId, final TaskId taskId) {
        return threadClientId + "-" + taskId + "-producer";
    }

    public static Map<MetricName, Metric> consumerMetrics(final Consumer<byte[], byte[]> mainConsumer,
                                                          final Consumer<byte[], byte[]> restoreConsumer) {
        final Map<MetricName, ? extends Metric> consumerMetrics = mainConsumer.metrics();
        final Map<MetricName, ? extends Metric> restoreConsumerMetrics = restoreConsumer.metrics();
        final LinkedHashMap<MetricName, Metric> result = new LinkedHashMap<>();
        result.putAll(consumerMetrics);
        result.putAll(restoreConsumerMetrics);
        return result;
    }

    public static Map<MetricName, Metric> adminClientMetrics(final Admin adminClient) {
        final Map<MetricName, ? extends Metric> adminClientMetrics = adminClient.metrics();
        return new LinkedHashMap<>(adminClientMetrics);
    }

    public static Map<MetricName, Metric> producerMetrics(final Collection<StreamsProducer> producers) {
        final Map<MetricName, Metric> result = new LinkedHashMap<>();
        for (final StreamsProducer producer : producers) {
            final Map<MetricName, ? extends Metric> producerMetrics = producer.metrics();
            if (producerMetrics != null) {
                result.putAll(producerMetrics);
            }
        }
        return result;
    }

    /**
     * @throws StreamsException if the consumer throws an exception
     * @throws org.apache.kafka.common.errors.TimeoutException if the request times out
     */
    public static Map<TopicPartition, Long> fetchCommittedOffsets(final Set<TopicPartition> partitions,
                                                                  final Consumer<byte[], byte[]> consumer) {
        if (partitions.isEmpty()) {
            return Collections.emptyMap();
        }

        final Map<TopicPartition, Long> committedOffsets;
        try {
            // those which do not have a committed offset would default to 0
            committedOffsets = consumer.committed(partitions).entrySet().stream()
                .collect(Collectors.toMap(Map.Entry::getKey, e -> e.getValue() == null ? 0L : e.getValue().offset()));
        } catch (final TimeoutException timeoutException) {
            LOG.warn("The committed offsets request timed out, try increasing the consumer client's default.api.timeout.ms", timeoutException);
            throw timeoutException;
        } catch (final KafkaException fatal) {
            LOG.warn("The committed offsets request failed.", fatal);
            throw new StreamsException(String.format("Failed to retrieve end offsets for %s", partitions), fatal);
        }

        return committedOffsets;
    }

    public static KafkaFuture<Map<TopicPartition, ListOffsetsResultInfo>> fetchEndOffsetsFuture(final Collection<TopicPartition> partitions,
                                                                                                final Admin adminClient) {
        return adminClient.listOffsets(
            partitions.stream().collect(Collectors.toMap(Function.identity(), tp -> OffsetSpec.latest()))
        ).all();
    }

    public static ListOffsetsResult fetchEndOffsetsResult(final Collection<TopicPartition> partitions,
                                                          final Admin adminClient) {
        return adminClient.listOffsets(
            partitions.stream().collect(Collectors.toMap(Function.identity(), tp -> OffsetSpec.latest()))
        );
    }

    public static Map<TopicPartition, ListOffsetsResultInfo> getEndOffsets(final ListOffsetsResult resultFuture,
                                                                           final Collection<TopicPartition> partitions) {
        final Map<TopicPartition, ListOffsetsResultInfo> result = new HashMap<>();
        for (final TopicPartition partition : partitions) {
            try {
                final KafkaFuture<ListOffsetsResultInfo> future = resultFuture.partitionResult(partition);

                if (future == null) {
                    // this NPE -> IllegalStateE translation is needed
                    // to keep exception throwing behavior consistent
                    throw new IllegalStateException("Could not get end offset for " + partition);
                }
                result.put(partition, future.get());
            } catch (final ExecutionException e) {
                final Throwable cause = e.getCause();
                final String msg = String.format("Error while attempting to read end offsets for partition '%s'", partition.toString());
                throw new StreamsException(msg, cause);
            } catch (final InterruptedException e) {
                Thread.interrupted();
                final String msg = String.format("Interrupted while attempting to read end offsets for partition '%s'", partition.toString());
                throw new StreamsException(msg, e);
            }
        }

        return result;
    }

    /**
     * A helper method that wraps the {@code Future#get} call and rethrows any thrown exception as a StreamsException
     * @throws StreamsException if the admin client request throws an exception
     */
    public static Map<TopicPartition, ListOffsetsResultInfo> getEndOffsets(final KafkaFuture<Map<TopicPartition, ListOffsetsResultInfo>> endOffsetsFuture) {
        try {
            return endOffsetsFuture.get();
        } catch (final RuntimeException | InterruptedException | ExecutionException e) {
            LOG.warn("The listOffsets request failed.", e);
            throw new StreamsException("Unable to obtain end offsets from kafka", e);
        }
    }

    /**
     * @throws StreamsException if the admin client request throws an exception
     */
    public static Map<TopicPartition, ListOffsetsResultInfo> fetchEndOffsets(final Collection<TopicPartition> partitions,
                                                                             final Admin adminClient) {
        if (partitions.isEmpty()) {
            return Collections.emptyMap();
        }
        return getEndOffsets(fetchEndOffsetsFuture(partitions, adminClient));
    }

    public static String extractThreadId(final String fullThreadName) {
        final int index = fullThreadName.indexOf("StreamThread-");
        return fullThreadName.substring(index);
    }

    public static long producerRecordSizeInBytes(final ProducerRecord<byte[], byte[]> record) {
        return recordSizeInBytes(
            record.key() == null ? 0 : record.key().length,
            record.value() == null ? 0 : record.value().length,
            record.topic(),
            record.headers()
        );
    }

    public static long consumerRecordSizeInBytes(final ConsumerRecord<byte[], byte[]> record) {
        return recordSizeInBytes(
            record.serializedKeySize(),
            record.serializedValueSize(),
            record.topic(),
            record.headers()
        );
    }

    private static long recordSizeInBytes(final long keyBytes,
                                          final long valueBytes,
                                          final String topic,
                                          final Headers headers) {
        long headerSizeInBytes = 0L;

        if (headers != null) {
            for (final Header header : headers.toArray()) {
                headerSizeInBytes += Utils.utf8(header.key()).length;
                if (header.value() != null) {
                    headerSizeInBytes += header.value().length;
                }
            }
        }

        return keyBytes +
            valueBytes +
            8L + // timestamp
            8L + // offset
            Utils.utf8(topic).length +
            4L + // partition
            headerSizeInBytes;
    }
>>>>>>> 15418db6
}<|MERGE_RESOLUTION|>--- conflicted
+++ resolved
@@ -24,11 +24,7 @@
 import org.apache.kafka.clients.consumer.ConsumerConfig;
 import org.apache.kafka.clients.consumer.ConsumerRecord;
 import org.apache.kafka.clients.producer.ProducerRecord;
-import org.apache.kafka.common.KafkaException;
-import org.apache.kafka.common.KafkaFuture;
-import org.apache.kafka.common.Metric;
-import org.apache.kafka.common.MetricName;
-import org.apache.kafka.common.TopicPartition;
+import org.apache.kafka.common.*;
 import org.apache.kafka.common.errors.TimeoutException;
 import org.apache.kafka.common.header.Header;
 import org.apache.kafka.common.header.Headers;
@@ -39,137 +35,12 @@
 import org.slf4j.Logger;
 import org.slf4j.LoggerFactory;
 
-import java.util.Collection;
-import java.util.Collections;
-import java.util.HashMap;
-import java.util.LinkedHashMap;
-import java.util.Map;
-import java.util.Set;
+import java.util.*;
 import java.util.concurrent.ExecutionException;
 import java.util.function.Function;
 import java.util.stream.Collectors;
 
 public class ClientUtils {
-<<<<<<< HEAD
-	private static final Logger LOG = LoggerFactory.getLogger(ClientUtils.class);
-
-	public static final class QuietStreamsConfig extends StreamsConfig {
-		public QuietStreamsConfig(final Map<?, ?> props) {
-			super(props, false);
-		}
-	}
-
-	public static final class QuietConsumerConfig extends ConsumerConfig {
-		public QuietConsumerConfig(final Map<String, Object> props) {
-			super(props, false);
-		}
-	}
-
-
-	// currently admin client is shared among all threads
-	public static String getSharedAdminClientId(final String clientId) {
-		return clientId + "-admin";
-	}
-
-	public static String getConsumerClientId(final String threadClientId) {
-		return threadClientId + "-consumer";
-	}
-
-	public static String getRestoreConsumerClientId(final String threadClientId) {
-		return threadClientId + "-restore-consumer";
-	}
-
-	public static String getThreadProducerClientId(final String threadClientId) {
-		return threadClientId + "-producer";
-	}
-
-	public static String getTaskProducerClientId(final String threadClientId, final TaskId taskId) {
-		return threadClientId + "-" + taskId + "-producer";
-	}
-
-	public static Map<MetricName, Metric> consumerMetrics(final Consumer<byte[], byte[]> mainConsumer,
-														  final Consumer<byte[], byte[]> restoreConsumer) {
-		final Map<MetricName, ? extends Metric> consumerMetrics = mainConsumer.metrics();
-		final Map<MetricName, ? extends Metric> restoreConsumerMetrics = restoreConsumer.metrics();
-		final LinkedHashMap<MetricName, Metric> result = new LinkedHashMap<>();
-		result.putAll(consumerMetrics);
-		result.putAll(restoreConsumerMetrics);
-		return result;
-	}
-
-	public static Map<MetricName, Metric> adminClientMetrics(final Admin adminClient) {
-		final Map<MetricName, ? extends Metric> adminClientMetrics = adminClient.metrics();
-		return new LinkedHashMap<>(adminClientMetrics);
-	}
-
-	public static Map<MetricName, Metric> producerMetrics(final Collection<StreamsProducer> producers) {
-		final Map<MetricName, Metric> result = new LinkedHashMap<>();
-		for (final StreamsProducer producer : producers) {
-			final Map<MetricName, ? extends Metric> producerMetrics = producer.metrics();
-			if (producerMetrics != null) {
-				result.putAll(producerMetrics);
-			}
-		}
-		return result;
-	}
-
-	/**
-	 * @throws StreamsException                                if the consumer throws an exception
-	 * @throws org.apache.kafka.common.errors.TimeoutException if the request times out
-	 */
-	public static Map<TopicPartition, Long> fetchCommittedOffsets(final Set<TopicPartition> partitions,
-																  final Consumer<byte[], byte[]> consumer) {
-		if (partitions.isEmpty()) {
-			return Collections.emptyMap();
-		}
-
-		final Map<TopicPartition, Long> committedOffsets;
-		try {
-			// those which do not have a committed offset would default to 0
-			committedOffsets = consumer.committed(partitions).entrySet().stream()
-					.collect(Collectors.toMap(Map.Entry::getKey, e -> e.getValue() == null ? 0L : e.getValue().offset()));
-		} catch (final TimeoutException timeoutException) {
-			LOG.warn("The committed offsets request timed out, try increasing the consumer client's default.api.timeout.ms", timeoutException);
-			throw timeoutException;
-		} catch (final KafkaException fatal) {
-			LOG.warn("The committed offsets request failed.", fatal);
-			throw new StreamsException(String.format("Failed to retrieve end offsets for %s", partitions), fatal);
-		}
-
-		return committedOffsets;
-	}
-
-	public static KafkaFuture<Map<TopicPartition, ListOffsetsResultInfo>> fetchEndOffsetsFuture(final Collection<TopicPartition> partitions,
-																								final Admin adminClient) {
-		return adminClient.listOffsets(
-				partitions.stream().collect(Collectors.toMap(Function.identity(), tp -> OffsetSpec.latest()))
-		).all();
-	}
-
-	/**
-	 * A helper method that wraps the {@code Future#get} call and rethrows any thrown exception as a StreamsException
-	 * @throws StreamsException if the admin client request throws an exception
-	 */
-	public static Map<TopicPartition, ListOffsetsResultInfo> getEndOffsets(final KafkaFuture<Map<TopicPartition, ListOffsetsResultInfo>> endOffsetsFuture) {
-		try {
-			return endOffsetsFuture.get();
-		} catch (final RuntimeException | InterruptedException | ExecutionException e) {
-			LOG.warn("The listOffsets request failed.", e);
-			throw new StreamsException("Unable to obtain end offsets from kafka", e);
-		}
-	}
-
-	/**
-	 * @throws StreamsException if the admin client request throws an exception
-	 */
-	public static Map<TopicPartition, ListOffsetsResultInfo> fetchEndOffsets(final Collection<TopicPartition> partitions,
-																			 final Admin adminClient) {
-		if (partitions.isEmpty()) {
-			return Collections.emptyMap();
-		}
-		return getEndOffsets(fetchEndOffsetsFuture(partitions, adminClient));
-	}
-=======
     private static final Logger LOG = LoggerFactory.getLogger(ClientUtils.class);
 
     public static final class QuietStreamsConfig extends StreamsConfig {
@@ -206,8 +77,7 @@
         return threadClientId + "-" + taskId + "-producer";
     }
 
-    public static Map<MetricName, Metric> consumerMetrics(final Consumer<byte[], byte[]> mainConsumer,
-                                                          final Consumer<byte[], byte[]> restoreConsumer) {
+    public static Map<MetricName, Metric> consumerMetrics(final Consumer<byte[], byte[]> mainConsumer, final Consumer<byte[], byte[]> restoreConsumer) {
         final Map<MetricName, ? extends Metric> consumerMetrics = mainConsumer.metrics();
         final Map<MetricName, ? extends Metric> restoreConsumerMetrics = restoreConsumer.metrics();
         final LinkedHashMap<MetricName, Metric> result = new LinkedHashMap<>();
@@ -233,11 +103,10 @@
     }
 
     /**
-     * @throws StreamsException if the consumer throws an exception
+     * @throws StreamsException                                if the consumer throws an exception
      * @throws org.apache.kafka.common.errors.TimeoutException if the request times out
      */
-    public static Map<TopicPartition, Long> fetchCommittedOffsets(final Set<TopicPartition> partitions,
-                                                                  final Consumer<byte[], byte[]> consumer) {
+    public static Map<TopicPartition, Long> fetchCommittedOffsets(final Set<TopicPartition> partitions, final Consumer<byte[], byte[]> consumer) {
         if (partitions.isEmpty()) {
             return Collections.emptyMap();
         }
@@ -245,8 +114,7 @@
         final Map<TopicPartition, Long> committedOffsets;
         try {
             // those which do not have a committed offset would default to 0
-            committedOffsets = consumer.committed(partitions).entrySet().stream()
-                .collect(Collectors.toMap(Map.Entry::getKey, e -> e.getValue() == null ? 0L : e.getValue().offset()));
+            committedOffsets = consumer.committed(partitions).entrySet().stream().collect(Collectors.toMap(Map.Entry::getKey, e -> e.getValue() == null ? 0L : e.getValue().offset()));
         } catch (final TimeoutException timeoutException) {
             LOG.warn("The committed offsets request timed out, try increasing the consumer client's default.api.timeout.ms", timeoutException);
             throw timeoutException;
@@ -258,22 +126,15 @@
         return committedOffsets;
     }
 
-    public static KafkaFuture<Map<TopicPartition, ListOffsetsResultInfo>> fetchEndOffsetsFuture(final Collection<TopicPartition> partitions,
-                                                                                                final Admin adminClient) {
-        return adminClient.listOffsets(
-            partitions.stream().collect(Collectors.toMap(Function.identity(), tp -> OffsetSpec.latest()))
-        ).all();
-    }
-
-    public static ListOffsetsResult fetchEndOffsetsResult(final Collection<TopicPartition> partitions,
-                                                          final Admin adminClient) {
-        return adminClient.listOffsets(
-            partitions.stream().collect(Collectors.toMap(Function.identity(), tp -> OffsetSpec.latest()))
-        );
-    }
-
-    public static Map<TopicPartition, ListOffsetsResultInfo> getEndOffsets(final ListOffsetsResult resultFuture,
-                                                                           final Collection<TopicPartition> partitions) {
+    public static KafkaFuture<Map<TopicPartition, ListOffsetsResultInfo>> fetchEndOffsetsFuture(final Collection<TopicPartition> partitions, final Admin adminClient) {
+        return adminClient.listOffsets(partitions.stream().collect(Collectors.toMap(Function.identity(), tp -> OffsetSpec.latest()))).all();
+    }
+
+    public static ListOffsetsResult fetchEndOffsetsResult(final Collection<TopicPartition> partitions, final Admin adminClient) {
+        return adminClient.listOffsets(partitions.stream().collect(Collectors.toMap(Function.identity(), tp -> OffsetSpec.latest())));
+    }
+
+    public static Map<TopicPartition, ListOffsetsResultInfo> getEndOffsets(final ListOffsetsResult resultFuture, final Collection<TopicPartition> partitions) {
         final Map<TopicPartition, ListOffsetsResultInfo> result = new HashMap<>();
         for (final TopicPartition partition : partitions) {
             try {
@@ -315,8 +176,7 @@
     /**
      * @throws StreamsException if the admin client request throws an exception
      */
-    public static Map<TopicPartition, ListOffsetsResultInfo> fetchEndOffsets(final Collection<TopicPartition> partitions,
-                                                                             final Admin adminClient) {
+    public static Map<TopicPartition, ListOffsetsResultInfo> fetchEndOffsets(final Collection<TopicPartition> partitions, final Admin adminClient) {
         if (partitions.isEmpty()) {
             return Collections.emptyMap();
         }
@@ -329,27 +189,14 @@
     }
 
     public static long producerRecordSizeInBytes(final ProducerRecord<byte[], byte[]> record) {
-        return recordSizeInBytes(
-            record.key() == null ? 0 : record.key().length,
-            record.value() == null ? 0 : record.value().length,
-            record.topic(),
-            record.headers()
-        );
+        return recordSizeInBytes(record.key() == null ? 0 : record.key().length, record.value() == null ? 0 : record.value().length, record.topic(), record.headers());
     }
 
     public static long consumerRecordSizeInBytes(final ConsumerRecord<byte[], byte[]> record) {
-        return recordSizeInBytes(
-            record.serializedKeySize(),
-            record.serializedValueSize(),
-            record.topic(),
-            record.headers()
-        );
-    }
-
-    private static long recordSizeInBytes(final long keyBytes,
-                                          final long valueBytes,
-                                          final String topic,
-                                          final Headers headers) {
+        return recordSizeInBytes(record.serializedKeySize(), record.serializedValueSize(), record.topic(), record.headers());
+    }
+
+    private static long recordSizeInBytes(final long keyBytes, final long valueBytes, final String topic, final Headers headers) {
         long headerSizeInBytes = 0L;
 
         if (headers != null) {
@@ -361,13 +208,9 @@
             }
         }
 
-        return keyBytes +
-            valueBytes +
-            8L + // timestamp
-            8L + // offset
-            Utils.utf8(topic).length +
-            4L + // partition
-            headerSizeInBytes;
-    }
->>>>>>> 15418db6
+        return keyBytes + valueBytes + 8L + // timestamp
+                8L + // offset
+                Utils.utf8(topic).length + 4L + // partition
+                headerSizeInBytes;
+    }
 }