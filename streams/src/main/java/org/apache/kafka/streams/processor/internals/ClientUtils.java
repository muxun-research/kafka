/*
 * Licensed to the Apache Software Foundation (ASF) under one or more
 * contributor license agreements. See the NOTICE file distributed with
 * this work for additional information regarding copyright ownership.
 * The ASF licenses this file to You under the Apache License, Version 2.0
 * (the "License"); you may not use this file except in compliance with
 * the License. You may obtain a copy of the License at
 *
 *    http://www.apache.org/licenses/LICENSE-2.0
 *
 * Unless required by applicable law or agreed to in writing, software
 * distributed under the License is distributed on an "AS IS" BASIS,
 * WITHOUT WARRANTIES OR CONDITIONS OF ANY KIND, either express or implied.
 * See the License for the specific language governing permissions and
 * limitations under the License.
 */
package org.apache.kafka.streams.processor.internals;

import org.apache.kafka.clients.admin.Admin;
import org.apache.kafka.clients.admin.ListOffsetsResult;
import org.apache.kafka.clients.admin.ListOffsetsResult.ListOffsetsResultInfo;
import org.apache.kafka.clients.admin.OffsetSpec;
import org.apache.kafka.clients.consumer.Consumer;
import org.apache.kafka.clients.consumer.ConsumerConfig;
import org.apache.kafka.clients.consumer.ConsumerRecord;
import org.apache.kafka.clients.producer.ProducerRecord;
import org.apache.kafka.common.*;
import org.apache.kafka.common.errors.TimeoutException;
import org.apache.kafka.common.header.Header;
import org.apache.kafka.common.header.Headers;
import org.apache.kafka.common.utils.Utils;
import org.apache.kafka.streams.StreamsConfig;
import org.apache.kafka.streams.errors.StreamsException;

import org.slf4j.Logger;
import org.slf4j.LoggerFactory;

import java.util.*;
import java.util.concurrent.ExecutionException;
import java.util.function.Function;
import java.util.stream.Collectors;

public class ClientUtils {
    private static final Logger LOG = LoggerFactory.getLogger(ClientUtils.class);

    public static final class QuietStreamsConfig extends StreamsConfig {
        public QuietStreamsConfig(final Map<?, ?> props) {
            super(props, false);
        }
    }

    public static final class QuietConsumerConfig extends ConsumerConfig {
        public QuietConsumerConfig(final Map<String, Object> props) {
            super(props, false);
        }
    }

    public static String adminClientId(final String clientId) {
        return clientId + "-admin";
    }

    public static String consumerClientId(final String threadClientId) {
        return threadClientId + "-consumer";
    }

    public static String restoreConsumerClientId(final String threadClientId) {
        return threadClientId + "-restore-consumer";
    }

    public static String producerClientId(final String threadClientId) {
        return threadClientId + "-producer";
    }

<<<<<<< HEAD
    public static String getTaskProducerClientId(final String threadClientId, final TaskId taskId) {
        return threadClientId + "-" + taskId + "-producer";
    }

    public static Map<MetricName, Metric> consumerMetrics(final Consumer<byte[], byte[]> mainConsumer, final Consumer<byte[], byte[]> restoreConsumer) {
=======
    public static Map<MetricName, Metric> consumerMetrics(final Consumer<byte[], byte[]> mainConsumer,
                                                          final Consumer<byte[], byte[]> restoreConsumer) {
>>>>>>> 9494bebe
        final Map<MetricName, ? extends Metric> consumerMetrics = mainConsumer.metrics();
        final Map<MetricName, ? extends Metric> restoreConsumerMetrics = restoreConsumer.metrics();
        final LinkedHashMap<MetricName, Metric> result = new LinkedHashMap<>();
        result.putAll(consumerMetrics);
        result.putAll(restoreConsumerMetrics);
        return result;
    }

    public static Map<MetricName, Metric> adminClientMetrics(final Admin adminClient) {
        final Map<MetricName, ? extends Metric> adminClientMetrics = adminClient.metrics();
        return new LinkedHashMap<>(adminClientMetrics);
    }

    public static Map<MetricName, Metric> producerMetrics(final Collection<StreamsProducer> producers) {
        final Map<MetricName, Metric> result = new LinkedHashMap<>();
        for (final StreamsProducer producer : producers) {
            final Map<MetricName, ? extends Metric> producerMetrics = producer.metrics();
            if (producerMetrics != null) {
                result.putAll(producerMetrics);
            }
        }
        return result;
    }

    /**
     * @throws StreamsException                                if the consumer throws an exception
     * @throws org.apache.kafka.common.errors.TimeoutException if the request times out
     */
    public static Map<TopicPartition, Long> fetchCommittedOffsets(final Set<TopicPartition> partitions, final Consumer<byte[], byte[]> consumer) {
        if (partitions.isEmpty()) {
            return Collections.emptyMap();
        }

        final Map<TopicPartition, Long> committedOffsets;
        try {
            // those which do not have a committed offset would default to 0
            committedOffsets = consumer.committed(partitions).entrySet().stream().collect(Collectors.toMap(Map.Entry::getKey, e -> e.getValue() == null ? 0L : e.getValue().offset()));
        } catch (final TimeoutException timeoutException) {
            LOG.warn("The committed offsets request timed out, try increasing the consumer client's default.api.timeout.ms", timeoutException);
            throw timeoutException;
        } catch (final KafkaException fatal) {
            LOG.warn("The committed offsets request failed.", fatal);
            throw new StreamsException(String.format("Failed to retrieve end offsets for %s", partitions), fatal);
        }

        return committedOffsets;
    }

    public static KafkaFuture<Map<TopicPartition, ListOffsetsResultInfo>> fetchEndOffsetsFuture(final Collection<TopicPartition> partitions, final Admin adminClient) {
        return adminClient.listOffsets(partitions.stream().collect(Collectors.toMap(Function.identity(), tp -> OffsetSpec.latest()))).all();
    }

    public static ListOffsetsResult fetchEndOffsetsResult(final Collection<TopicPartition> partitions, final Admin adminClient) {
        return adminClient.listOffsets(partitions.stream().collect(Collectors.toMap(Function.identity(), tp -> OffsetSpec.latest())));
    }

    public static Map<TopicPartition, ListOffsetsResultInfo> getEndOffsets(final ListOffsetsResult resultFuture, final Collection<TopicPartition> partitions) {
        final Map<TopicPartition, ListOffsetsResultInfo> result = new HashMap<>();
        for (final TopicPartition partition : partitions) {
            try {
                final KafkaFuture<ListOffsetsResultInfo> future = resultFuture.partitionResult(partition);

                if (future == null) {
                    // this NPE -> IllegalStateE translation is needed
                    // to keep exception throwing behavior consistent
                    throw new IllegalStateException("Could not get end offset for " + partition);
                }
                result.put(partition, future.get());
            } catch (final ExecutionException e) {
                final Throwable cause = e.getCause();
                final String msg = String.format("Error while attempting to read end offsets for partition '%s'", partition.toString());
                throw new StreamsException(msg, cause);
            } catch (final InterruptedException e) {
                Thread.interrupted();
                final String msg = String.format("Interrupted while attempting to read end offsets for partition '%s'", partition.toString());
                throw new StreamsException(msg, e);
            }
        }

        return result;
    }

    /**
     * A helper method that wraps the {@code Future#get} call and rethrows any thrown exception as a StreamsException
     * @throws StreamsException if the admin client request throws an exception
     */
    public static Map<TopicPartition, ListOffsetsResultInfo> getEndOffsets(final KafkaFuture<Map<TopicPartition, ListOffsetsResultInfo>> endOffsetsFuture) {
        try {
            return endOffsetsFuture.get();
        } catch (final RuntimeException | InterruptedException | ExecutionException e) {
            LOG.warn("The listOffsets request failed.", e);
            throw new StreamsException("Unable to obtain end offsets from kafka", e);
        }
    }

    /**
     * @throws StreamsException if the admin client request throws an exception
     */
    public static Map<TopicPartition, ListOffsetsResultInfo> fetchEndOffsets(final Collection<TopicPartition> partitions, final Admin adminClient) {
        if (partitions.isEmpty()) {
            return Collections.emptyMap();
        }
        return getEndOffsets(fetchEndOffsetsFuture(partitions, adminClient));
    }

    public static long producerRecordSizeInBytes(final ProducerRecord<byte[], byte[]> record) {
        return recordSizeInBytes(record.key() == null ? 0 : record.key().length, record.value() == null ? 0 : record.value().length, record.topic(), record.headers());
    }

    public static long consumerRecordSizeInBytes(final ConsumerRecord<byte[], byte[]> record) {
        return recordSizeInBytes(record.serializedKeySize(), record.serializedValueSize(), record.topic(), record.headers());
    }

    private static long recordSizeInBytes(final long keyBytes, final long valueBytes, final String topic, final Headers headers) {
        long headerSizeInBytes = 0L;

        if (headers != null) {
            for (final Header header : headers.toArray()) {
                headerSizeInBytes += Utils.utf8(header.key()).length;
                if (header.value() != null) {
                    headerSizeInBytes += header.value().length;
                }
            }
        }

        return keyBytes + valueBytes + 8L + // timestamp
                8L + // offset
                Utils.utf8(topic).length + 4L + // partition
                headerSizeInBytes;
    }
}<|MERGE_RESOLUTION|>--- conflicted
+++ resolved
@@ -24,7 +24,11 @@
 import org.apache.kafka.clients.consumer.ConsumerConfig;
 import org.apache.kafka.clients.consumer.ConsumerRecord;
 import org.apache.kafka.clients.producer.ProducerRecord;
-import org.apache.kafka.common.*;
+import org.apache.kafka.common.KafkaException;
+import org.apache.kafka.common.KafkaFuture;
+import org.apache.kafka.common.Metric;
+import org.apache.kafka.common.MetricName;
+import org.apache.kafka.common.TopicPartition;
 import org.apache.kafka.common.errors.TimeoutException;
 import org.apache.kafka.common.header.Header;
 import org.apache.kafka.common.header.Headers;
@@ -35,7 +39,12 @@
 import org.slf4j.Logger;
 import org.slf4j.LoggerFactory;
 
-import java.util.*;
+import java.util.Collection;
+import java.util.Collections;
+import java.util.HashMap;
+import java.util.LinkedHashMap;
+import java.util.Map;
+import java.util.Set;
 import java.util.concurrent.ExecutionException;
 import java.util.function.Function;
 import java.util.stream.Collectors;
@@ -71,16 +80,8 @@
         return threadClientId + "-producer";
     }
 
-<<<<<<< HEAD
-    public static String getTaskProducerClientId(final String threadClientId, final TaskId taskId) {
-        return threadClientId + "-" + taskId + "-producer";
-    }
-
-    public static Map<MetricName, Metric> consumerMetrics(final Consumer<byte[], byte[]> mainConsumer, final Consumer<byte[], byte[]> restoreConsumer) {
-=======
     public static Map<MetricName, Metric> consumerMetrics(final Consumer<byte[], byte[]> mainConsumer,
                                                           final Consumer<byte[], byte[]> restoreConsumer) {
->>>>>>> 9494bebe
         final Map<MetricName, ? extends Metric> consumerMetrics = mainConsumer.metrics();
         final Map<MetricName, ? extends Metric> restoreConsumerMetrics = restoreConsumer.metrics();
         final LinkedHashMap<MetricName, Metric> result = new LinkedHashMap<>();
@@ -106,10 +107,11 @@
     }
 
     /**
-     * @throws StreamsException                                if the consumer throws an exception
+     * @throws StreamsException if the consumer throws an exception
      * @throws org.apache.kafka.common.errors.TimeoutException if the request times out
      */
-    public static Map<TopicPartition, Long> fetchCommittedOffsets(final Set<TopicPartition> partitions, final Consumer<byte[], byte[]> consumer) {
+    public static Map<TopicPartition, Long> fetchCommittedOffsets(final Set<TopicPartition> partitions,
+                                                                  final Consumer<byte[], byte[]> consumer) {
         if (partitions.isEmpty()) {
             return Collections.emptyMap();
         }
@@ -117,7 +119,8 @@
         final Map<TopicPartition, Long> committedOffsets;
         try {
             // those which do not have a committed offset would default to 0
-            committedOffsets = consumer.committed(partitions).entrySet().stream().collect(Collectors.toMap(Map.Entry::getKey, e -> e.getValue() == null ? 0L : e.getValue().offset()));
+            committedOffsets = consumer.committed(partitions).entrySet().stream()
+                .collect(Collectors.toMap(Map.Entry::getKey, e -> e.getValue() == null ? 0L : e.getValue().offset()));
         } catch (final TimeoutException timeoutException) {
             LOG.warn("The committed offsets request timed out, try increasing the consumer client's default.api.timeout.ms", timeoutException);
             throw timeoutException;
@@ -129,15 +132,22 @@
         return committedOffsets;
     }
 
-    public static KafkaFuture<Map<TopicPartition, ListOffsetsResultInfo>> fetchEndOffsetsFuture(final Collection<TopicPartition> partitions, final Admin adminClient) {
-        return adminClient.listOffsets(partitions.stream().collect(Collectors.toMap(Function.identity(), tp -> OffsetSpec.latest()))).all();
-    }
-
-    public static ListOffsetsResult fetchEndOffsetsResult(final Collection<TopicPartition> partitions, final Admin adminClient) {
-        return adminClient.listOffsets(partitions.stream().collect(Collectors.toMap(Function.identity(), tp -> OffsetSpec.latest())));
-    }
-
-    public static Map<TopicPartition, ListOffsetsResultInfo> getEndOffsets(final ListOffsetsResult resultFuture, final Collection<TopicPartition> partitions) {
+    public static KafkaFuture<Map<TopicPartition, ListOffsetsResultInfo>> fetchEndOffsetsFuture(final Collection<TopicPartition> partitions,
+                                                                                                final Admin adminClient) {
+        return adminClient.listOffsets(
+            partitions.stream().collect(Collectors.toMap(Function.identity(), tp -> OffsetSpec.latest()))
+        ).all();
+    }
+
+    public static ListOffsetsResult fetchEndOffsetsResult(final Collection<TopicPartition> partitions,
+                                                          final Admin adminClient) {
+        return adminClient.listOffsets(
+            partitions.stream().collect(Collectors.toMap(Function.identity(), tp -> OffsetSpec.latest()))
+        );
+    }
+
+    public static Map<TopicPartition, ListOffsetsResultInfo> getEndOffsets(final ListOffsetsResult resultFuture,
+                                                                           final Collection<TopicPartition> partitions) {
         final Map<TopicPartition, ListOffsetsResultInfo> result = new HashMap<>();
         for (final TopicPartition partition : partitions) {
             try {
@@ -179,7 +189,8 @@
     /**
      * @throws StreamsException if the admin client request throws an exception
      */
-    public static Map<TopicPartition, ListOffsetsResultInfo> fetchEndOffsets(final Collection<TopicPartition> partitions, final Admin adminClient) {
+    public static Map<TopicPartition, ListOffsetsResultInfo> fetchEndOffsets(final Collection<TopicPartition> partitions,
+                                                                             final Admin adminClient) {
         if (partitions.isEmpty()) {
             return Collections.emptyMap();
         }
@@ -187,14 +198,27 @@
     }
 
     public static long producerRecordSizeInBytes(final ProducerRecord<byte[], byte[]> record) {
-        return recordSizeInBytes(record.key() == null ? 0 : record.key().length, record.value() == null ? 0 : record.value().length, record.topic(), record.headers());
+        return recordSizeInBytes(
+            record.key() == null ? 0 : record.key().length,
+            record.value() == null ? 0 : record.value().length,
+            record.topic(),
+            record.headers()
+        );
     }
 
     public static long consumerRecordSizeInBytes(final ConsumerRecord<byte[], byte[]> record) {
-        return recordSizeInBytes(record.serializedKeySize(), record.serializedValueSize(), record.topic(), record.headers());
-    }
-
-    private static long recordSizeInBytes(final long keyBytes, final long valueBytes, final String topic, final Headers headers) {
+        return recordSizeInBytes(
+            record.serializedKeySize(),
+            record.serializedValueSize(),
+            record.topic(),
+            record.headers()
+        );
+    }
+
+    private static long recordSizeInBytes(final long keyBytes,
+                                          final long valueBytes,
+                                          final String topic,
+                                          final Headers headers) {
         long headerSizeInBytes = 0L;
 
         if (headers != null) {
@@ -206,9 +230,12 @@
             }
         }
 
-        return keyBytes + valueBytes + 8L + // timestamp
-                8L + // offset
-                Utils.utf8(topic).length + 4L + // partition
-                headerSizeInBytes;
+        return keyBytes +
+            valueBytes +
+            8L + // timestamp
+            8L + // offset
+            Utils.utf8(topic).length +
+            4L + // partition
+            headerSizeInBytes;
     }
 }