--- conflicted
+++ resolved
@@ -33,154 +33,6 @@
 import java.util.stream.Collectors;
 
 public class CopartitionedTopicsEnforcer {
-<<<<<<< HEAD
-	private final String logPrefix;
-	private final Logger log;
-
-	public CopartitionedTopicsEnforcer(final String logPrefix) {
-		this.logPrefix = logPrefix;
-		final LogContext logContext = new LogContext(logPrefix);
-		log = logContext.logger(getClass());
-	}
-
-	public void enforce(final Set<String> copartitionGroup,
-						final Map<String, InternalTopicConfig> allRepartitionTopicsNumPartitions,
-						final Cluster metadata) {
-		if (copartitionGroup.isEmpty()) {
-			return;
-		}
-
-		final Map<Object, InternalTopicConfig> repartitionTopicConfigs =
-				copartitionGroup.stream()
-						.filter(allRepartitionTopicsNumPartitions::containsKey)
-						.collect(Collectors.toMap(topic -> topic, allRepartitionTopicsNumPartitions::get));
-
-		final Map<String, Integer> nonRepartitionTopicPartitions =
-				copartitionGroup.stream().filter(topic -> !allRepartitionTopicsNumPartitions.containsKey(topic))
-						.collect(Collectors.toMap(topic -> topic, topic -> {
-							final Integer partitions = metadata.partitionCountForTopic(topic);
-							if (partitions == null) {
-								final String str = String.format("%sTopic not found: %s", logPrefix, topic);
-								log.error(str);
-								throw new IllegalStateException(str);
-							} else {
-								return partitions;
-							}
-						}));
-
-		final int numPartitionsToUseForRepartitionTopics;
-		final Collection<InternalTopicConfig> internalTopicConfigs = repartitionTopicConfigs.values();
-
-		if (copartitionGroup.equals(repartitionTopicConfigs.keySet())) {
-			final Collection<InternalTopicConfig> internalTopicConfigsWithEnforcedNumberOfPartitions = internalTopicConfigs
-					.stream()
-					.filter(InternalTopicConfig::hasEnforcedNumberOfPartitions)
-					.collect(Collectors.toList());
-
-			// if there's at least one repartition topic with enforced number of partitions
-			// validate that they all have same number of partitions
-			if (!internalTopicConfigsWithEnforcedNumberOfPartitions.isEmpty()) {
-				numPartitionsToUseForRepartitionTopics = validateAndGetNumOfPartitions(
-						repartitionTopicConfigs,
-						internalTopicConfigsWithEnforcedNumberOfPartitions
-				);
-			} else {
-				// If all topics for this co-partition group are repartition topics,
-				// then set the number of partitions to be the maximum of the number of partitions.
-				numPartitionsToUseForRepartitionTopics = getMaxPartitions(repartitionTopicConfigs);
-			}
-		} else {
-			// Otherwise, use the number of partitions from external topics (which must all be the same)
-			numPartitionsToUseForRepartitionTopics = getSamePartitions(nonRepartitionTopicPartitions);
-		}
-
-		// coerce all the repartition topics to use the decided number of partitions.
-		for (final InternalTopicConfig config : internalTopicConfigs) {
-			maybeSetNumberOfPartitionsForInternalTopic(numPartitionsToUseForRepartitionTopics, config);
-
-			final int numberOfPartitionsOfInternalTopic = config
-					.numberOfPartitions()
-					.orElseThrow(emptyNumberOfPartitionsExceptionSupplier(config.name()));
-
-			if (numberOfPartitionsOfInternalTopic != numPartitionsToUseForRepartitionTopics) {
-				final String msg = String.format("%sNumber of partitions [%s] of repartition topic [%s] " +
-								"doesn't match number of partitions [%s] of the source topic.",
-						logPrefix,
-						numberOfPartitionsOfInternalTopic,
-						config.name(),
-						numPartitionsToUseForRepartitionTopics);
-				throw new TopologyException(msg);
-			}
-		}
-	}
-
-	private static void maybeSetNumberOfPartitionsForInternalTopic(final int numPartitionsToUseForRepartitionTopics,
-																   final InternalTopicConfig config) {
-		if (!config.hasEnforcedNumberOfPartitions()) {
-			config.setNumberOfPartitions(numPartitionsToUseForRepartitionTopics);
-		}
-	}
-
-	private int validateAndGetNumOfPartitions(final Map<Object, InternalTopicConfig> repartitionTopicConfigs,
-											  final Collection<InternalTopicConfig> internalTopicConfigs) {
-		final InternalTopicConfig firstInternalTopicConfig = internalTopicConfigs.iterator().next();
-
-		final int firstNumberOfPartitionsOfInternalTopic = firstInternalTopicConfig
-				.numberOfPartitions()
-				.orElseThrow(emptyNumberOfPartitionsExceptionSupplier(firstInternalTopicConfig.name()));
-
-		for (final InternalTopicConfig internalTopicConfig : internalTopicConfigs) {
-			final Integer numberOfPartitions = internalTopicConfig
-					.numberOfPartitions()
-					.orElseThrow(emptyNumberOfPartitionsExceptionSupplier(internalTopicConfig.name()));
-
-			if (numberOfPartitions != firstNumberOfPartitionsOfInternalTopic) {
-				final Map<Object, Integer> repartitionTopics = repartitionTopicConfigs
-						.entrySet()
-						.stream()
-						.collect(Collectors.toMap(Entry::getKey, entry -> entry.getValue().numberOfPartitions().get()));
-
-				final String msg = String.format("%sFollowing topics do not have the same number of partitions: [%s]",
-						logPrefix,
-						new TreeMap<>(repartitionTopics));
-				throw new TopologyException(msg);
-			}
-		}
-
-		return firstNumberOfPartitionsOfInternalTopic;
-	}
-
-	private static Supplier<TopologyException> emptyNumberOfPartitionsExceptionSupplier(final String topic) {
-		return () -> new TopologyException("Number of partitions is not set for topic: " + topic);
-	}
-
-	private int getSamePartitions(final Map<String, Integer> nonRepartitionTopicsInCopartitionGroup) {
-		final int partitions = nonRepartitionTopicsInCopartitionGroup.values().iterator().next();
-		for (final Entry<String, Integer> entry : nonRepartitionTopicsInCopartitionGroup.entrySet()) {
-			if (entry.getValue() != partitions) {
-				final TreeMap<String, Integer> sorted = new TreeMap<>(nonRepartitionTopicsInCopartitionGroup);
-				throw new TopologyException(
-						String.format("%sTopics not co-partitioned: [%s]",
-								logPrefix, sorted)
-				);
-			}
-		}
-		return partitions;
-	}
-
-	private int getMaxPartitions(final Map<Object, InternalTopicConfig> repartitionTopicsInCopartitionGroup) {
-		int maxPartitions = 0;
-
-		for (final InternalTopicConfig config : repartitionTopicsInCopartitionGroup.values()) {
-			final Optional<Integer> partitions = config.numberOfPartitions();
-			maxPartitions = Integer.max(maxPartitions, partitions.orElse(maxPartitions));
-		}
-		if (maxPartitions <= 0) {
-			throw new IllegalStateException(logPrefix + "Could not validate the copartitioning of topics: " + repartitionTopicsInCopartitionGroup.keySet());
-		}
-		return maxPartitions;
-	}
-=======
     private final String logPrefix;
     private final Logger log;
 
@@ -327,6 +179,5 @@
         }
         return maxPartitions;
     }
->>>>>>> 9494bebe
 
 }