/*
 * Licensed to the Apache Software Foundation (ASF) under one or more
 * contributor license agreements. See the NOTICE file distributed with
 * this work for additional information regarding copyright ownership.
 * The ASF licenses this file to You under the Apache License, Version 2.0
 * (the "License"); you may not use this file except in compliance with
 * the License. You may obtain a copy of the License at
 *
 *    http://www.apache.org/licenses/LICENSE-2.0
 *
 * Unless required by applicable law or agreed to in writing, software
 * distributed under the License is distributed on an "AS IS" BASIS,
 * WITHOUT WARRANTIES OR CONDITIONS OF ANY KIND, either express or implied.
 * See the License for the specific language governing permissions and
 * limitations under the License.
 */
package org.apache.kafka.streams.kstream.internals.graph;

import org.apache.kafka.common.serialization.Serde;
import org.apache.kafka.streams.processor.FailOnInvalidTimestamp;
import org.apache.kafka.streams.processor.StreamPartitioner;
import org.apache.kafka.streams.processor.internals.InternalTopicProperties;
import org.apache.kafka.streams.processor.internals.InternalTopologyBuilder;

/**
 * Repartition node that is not subject of optimization algorithm
 */
public class UnoptimizableRepartitionNode<K, V> extends BaseRepartitionNode<K, V> {

<<<<<<< HEAD
    private UnoptimizableRepartitionNode(final String nodeName, final String sourceName, final ProcessorParameters<K, V, ?, ?> processorParameters, final Serde<K> keySerde, final Serde<V> valueSerde, final String sinkName, final String repartitionTopic, final StreamPartitioner<K, V> partitioner, final InternalTopicProperties internalTopicProperties) {
        super(nodeName, sourceName, processorParameters, keySerde, valueSerde, sinkName, repartitionTopic, partitioner, internalTopicProperties);
=======
    private UnoptimizableRepartitionNode(final String nodeName,
                                         final String sourceName,
                                         final ProcessorParameters<K, V, K, V> processorParameters,
                                         final Serde<K> keySerde,
                                         final Serde<V> valueSerde,
                                         final String sinkName,
                                         final String repartitionTopic,
                                         final StreamPartitioner<K, V> partitioner,
                                         final InternalTopicProperties internalTopicProperties) {
        super(
            nodeName,
            sourceName,
            processorParameters,
            keySerde,
            valueSerde,
            sinkName,
            repartitionTopic,
            partitioner,
            internalTopicProperties
        );
>>>>>>> 9494bebe
    }

    @Override
    public void writeToTopology(final InternalTopologyBuilder topologyBuilder) {
        topologyBuilder.addInternalTopic(repartitionTopic, internalTopicProperties);

        processorParameters.addProcessorTo(topologyBuilder, parentNodeNames());

        topologyBuilder.addSink(sinkName, repartitionTopic, keySerializer(), valueSerializer(), partitioner, processorParameters.processorName());

        topologyBuilder.addSource(null, sourceName, new FailOnInvalidTimestamp(), keyDeserializer(), valueDeserializer(), repartitionTopic);
    }

    @Override
    public String toString() {
        return "UnoptimizableRepartitionNode{" + super.toString() + " }";
    }

    public static <K, V> UnoptimizableRepartitionNodeBuilder<K, V> unoptimizableRepartitionNodeBuilder() {
        return new UnoptimizableRepartitionNodeBuilder<>();
    }

    public static final class UnoptimizableRepartitionNodeBuilder<K, V> extends BaseRepartitionNodeBuilder<K, V, UnoptimizableRepartitionNode<K, V>> {
        @Override
        public UnoptimizableRepartitionNode<K, V> build() {
            return new UnoptimizableRepartitionNode<>(nodeName, sourceName, processorParameters, keySerde, valueSerde, sinkName, repartitionTopic, partitioner, internalTopicProperties);
        }
    }
}<|MERGE_RESOLUTION|>--- conflicted
+++ resolved
@@ -27,10 +27,6 @@
  */
 public class UnoptimizableRepartitionNode<K, V> extends BaseRepartitionNode<K, V> {
 
-<<<<<<< HEAD
-    private UnoptimizableRepartitionNode(final String nodeName, final String sourceName, final ProcessorParameters<K, V, ?, ?> processorParameters, final Serde<K> keySerde, final Serde<V> valueSerde, final String sinkName, final String repartitionTopic, final StreamPartitioner<K, V> partitioner, final InternalTopicProperties internalTopicProperties) {
-        super(nodeName, sourceName, processorParameters, keySerde, valueSerde, sinkName, repartitionTopic, partitioner, internalTopicProperties);
-=======
     private UnoptimizableRepartitionNode(final String nodeName,
                                          final String sourceName,
                                          final ProcessorParameters<K, V, K, V> processorParameters,
@@ -51,7 +47,6 @@
             partitioner,
             internalTopicProperties
         );
->>>>>>> 9494bebe
     }
 
     @Override
@@ -60,9 +55,23 @@
 
         processorParameters.addProcessorTo(topologyBuilder, parentNodeNames());
 
-        topologyBuilder.addSink(sinkName, repartitionTopic, keySerializer(), valueSerializer(), partitioner, processorParameters.processorName());
+        topologyBuilder.addSink(
+            sinkName,
+            repartitionTopic,
+            keySerializer(),
+            valueSerializer(),
+            partitioner,
+            processorParameters.processorName()
+        );
 
-        topologyBuilder.addSource(null, sourceName, new FailOnInvalidTimestamp(), keyDeserializer(), valueDeserializer(), repartitionTopic);
+        topologyBuilder.addSource(
+            null,
+            sourceName,
+            new FailOnInvalidTimestamp(),
+            keyDeserializer(),
+            valueDeserializer(),
+            repartitionTopic
+        );
     }
 
     @Override
@@ -77,7 +86,15 @@
     public static final class UnoptimizableRepartitionNodeBuilder<K, V> extends BaseRepartitionNodeBuilder<K, V, UnoptimizableRepartitionNode<K, V>> {
         @Override
         public UnoptimizableRepartitionNode<K, V> build() {
-            return new UnoptimizableRepartitionNode<>(nodeName, sourceName, processorParameters, keySerde, valueSerde, sinkName, repartitionTopic, partitioner, internalTopicProperties);
+            return new UnoptimizableRepartitionNode<>(nodeName,
+                                                      sourceName,
+                                                      processorParameters,
+                                                      keySerde,
+                                                      valueSerde,
+                                                      sinkName,
+                                                      repartitionTopic,
+                                                      partitioner,
+                                                      internalTopicProperties);
         }
     }
 }