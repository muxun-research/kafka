--- conflicted
+++ resolved
@@ -27,83 +27,35 @@
  */
 public class UnoptimizableRepartitionNode<K, V> extends BaseRepartitionNode<K, V> {
 
-	private UnoptimizableRepartitionNode(final String nodeName,
-										 final String sourceName,
-										 final ProcessorParameters<K, V, ?, ?> processorParameters,
-										 final Serde<K> keySerde,
-										 final Serde<V> valueSerde,
-										 final String sinkName,
-										 final String repartitionTopic,
-										 final StreamPartitioner<K, V> partitioner,
-										 final InternalTopicProperties internalTopicProperties) {
-		super(
-				nodeName,
-				sourceName,
-				processorParameters,
-				keySerde,
-				valueSerde,
-				sinkName,
-				repartitionTopic,
-				partitioner,
-				internalTopicProperties
-		);
-	}
+    private UnoptimizableRepartitionNode(final String nodeName, final String sourceName, final ProcessorParameters<K, V, ?, ?> processorParameters, final Serde<K> keySerde, final Serde<V> valueSerde, final String sinkName, final String repartitionTopic, final StreamPartitioner<K, V> partitioner, final InternalTopicProperties internalTopicProperties) {
+        super(nodeName, sourceName, processorParameters, keySerde, valueSerde, sinkName, repartitionTopic, partitioner, internalTopicProperties);
+    }
 
-	@Override
-	public void writeToTopology(final InternalTopologyBuilder topologyBuilder) {
-		topologyBuilder.addInternalTopic(repartitionTopic, internalTopicProperties);
+    @Override
+    public void writeToTopology(final InternalTopologyBuilder topologyBuilder) {
+        topologyBuilder.addInternalTopic(repartitionTopic, internalTopicProperties);
 
-<<<<<<< HEAD
-		topologyBuilder.addProcessor(
-				processorParameters.processorName(),
-				processorParameters.processorSupplier(),
-				parentNodeNames()
-		);
-=======
         processorParameters.addProcessorTo(topologyBuilder, parentNodeNames());
->>>>>>> 15418db6
 
-		topologyBuilder.addSink(
-				sinkName,
-				repartitionTopic,
-				keySerializer(),
-				valueSerializer(),
-				partitioner,
-				processorParameters.processorName()
-		);
+        topologyBuilder.addSink(sinkName, repartitionTopic, keySerializer(), valueSerializer(), partitioner, processorParameters.processorName());
 
-		topologyBuilder.addSource(
-				null,
-				sourceName,
-				new FailOnInvalidTimestamp(),
-				keyDeserializer(),
-				valueDeserializer(),
-				repartitionTopic
-		);
-	}
+        topologyBuilder.addSource(null, sourceName, new FailOnInvalidTimestamp(), keyDeserializer(), valueDeserializer(), repartitionTopic);
+    }
 
-	@Override
-	public String toString() {
-		return "UnoptimizableRepartitionNode{" + super.toString() + " }";
-	}
+    @Override
+    public String toString() {
+        return "UnoptimizableRepartitionNode{" + super.toString() + " }";
+    }
 
-	public static <K, V> UnoptimizableRepartitionNodeBuilder<K, V> unoptimizableRepartitionNodeBuilder() {
-		return new UnoptimizableRepartitionNodeBuilder<>();
-	}
+    public static <K, V> UnoptimizableRepartitionNodeBuilder<K, V> unoptimizableRepartitionNodeBuilder() {
+        return new UnoptimizableRepartitionNodeBuilder<>();
+    }
 
-	public static final class UnoptimizableRepartitionNodeBuilder<K, V> extends BaseRepartitionNodeBuilder<K, V, UnoptimizableRepartitionNode<K, V>> {
+    public static final class UnoptimizableRepartitionNodeBuilder<K, V> extends BaseRepartitionNodeBuilder<K, V, UnoptimizableRepartitionNode<K, V>> {
 
-		@Override
-		public UnoptimizableRepartitionNode<K, V> build() {
-			return new UnoptimizableRepartitionNode<>(nodeName,
-					sourceName,
-					processorParameters,
-					keySerde,
-					valueSerde,
-					sinkName,
-					repartitionTopic,
-					partitioner,
-					internalTopicProperties);
-		}
-	}
+        @Override
+        public UnoptimizableRepartitionNode<K, V> build() {
+            return new UnoptimizableRepartitionNode<>(nodeName, sourceName, processorParameters, keySerde, valueSerde, sinkName, repartitionTopic, partitioner, internalTopicProperties);
+        }
+    }
 }