/*
 * Licensed to the Apache Software Foundation (ASF) under one or more
 * contributor license agreements. See the NOTICE file distributed with
 * this work for additional information regarding copyright ownership.
 * The ASF licenses this file to You under the Apache License, Version 2.0
 * (the "License"); you may not use this file except in compliance with
 * the License. You may obtain a copy of the License at
 *
 *    http://www.apache.org/licenses/LICENSE-2.0
 *
 * Unless required by applicable law or agreed to in writing, software
 * distributed under the License is distributed on an "AS IS" BASIS,
 * WITHOUT WARRANTIES OR CONDITIONS OF ANY KIND, either express or implied.
 * See the License for the specific language governing permissions and
 * limitations under the License.
 */
package org.apache.kafka.streams.state.internals;

import org.apache.kafka.common.utils.Bytes;
import org.apache.kafka.streams.KeyValue;
import org.apache.kafka.streams.kstream.Windowed;
import org.apache.kafka.streams.kstream.internals.Change;
import org.apache.kafka.streams.kstream.internals.SessionWindow;
import org.apache.kafka.streams.processor.StateStore;
import org.apache.kafka.streams.processor.StateStoreContext;
import org.apache.kafka.streams.processor.api.Record;
import org.apache.kafka.streams.processor.internals.InternalProcessorContext;
import org.apache.kafka.streams.processor.internals.ProcessorRecordContext;
import org.apache.kafka.streams.processor.internals.RecordQueue;
import org.apache.kafka.streams.state.KeyValueIterator;
import org.apache.kafka.streams.state.SessionStore;

import org.slf4j.Logger;
import org.slf4j.LoggerFactory;

import java.util.LinkedList;
import java.util.NoSuchElementException;
import java.util.Objects;

import static org.apache.kafka.streams.processor.internals.ProcessorContextUtils.asInternalProcessorContext;
import static org.apache.kafka.streams.state.internals.ExceptionUtils.executeAll;
import static org.apache.kafka.streams.state.internals.ExceptionUtils.throwSuppressed;

class CachingSessionStore extends WrappedStateStore<SessionStore<Bytes, byte[]>, byte[], byte[]> implements SessionStore<Bytes, byte[]>, CachedStateStore<byte[], byte[]> {

    private static final Logger LOG = LoggerFactory.getLogger(CachingSessionStore.class);

    private final SessionKeySchema keySchema;
    private final SegmentedCacheFunction cacheFunction;
    private static final String INVALID_RANGE_WARN_MSG = "Returning empty iterator for fetch with invalid key range: from > to. " + "This may be due to range arguments set in the wrong order, " + "or serdes that don't preserve ordering when lexicographically comparing the serialized bytes. " + "Note that the built-in numerical serdes do not follow this for negative numbers";

    private String cacheName;
    private InternalProcessorContext<?, ?> internalContext;
    private CacheFlushListener<byte[], byte[]> flushListener;
    private boolean sendOldValues;

    private long maxObservedTimestamp; // Refers to the window end time (determines segmentId)

    CachingSessionStore(final SessionStore<Bytes, byte[]> bytesStore, final long segmentInterval) {
        super(bytesStore);
        this.keySchema = new SessionKeySchema();
        this.cacheFunction = new SegmentedCacheFunction(keySchema, segmentInterval);
        this.maxObservedTimestamp = RecordQueue.UNKNOWN;
    }

    @Override
    public void init(final StateStoreContext stateStoreContext, final StateStore root) {
        internalContext = asInternalProcessorContext(stateStoreContext);
        cacheName = internalContext.taskId() + "-" + name();
        internalContext.registerCacheFlushListener(cacheName, entries -> {
            for (final ThreadCache.DirtyEntry entry : entries) {
                putAndMaybeForward(entry, internalContext);
            }
        });
        super.init(stateStoreContext, root);
    }

    private void putAndMaybeForward(final ThreadCache.DirtyEntry entry, final InternalProcessorContext<?, ?> context) {
        final Bytes binaryKey = cacheFunction.key(entry.key());
        final Windowed<Bytes> bytesKey = SessionKeySchema.from(binaryKey);
        if (flushListener != null) {
            final byte[] newValueBytes = entry.newValue();
            final byte[] oldValueBytes = newValueBytes == null || sendOldValues ? wrapped().fetchSession(bytesKey.key(), bytesKey.window().start(), bytesKey.window().end()) : null;

            // this is an optimization: if this key did not exist in underlying store and also not in the cache,
            // we can skip flushing to downstream as well as writing to underlying store
            if (newValueBytes != null || oldValueBytes != null) {
                // we need to get the old values if needed, and then put to store, and then flush

                final ProcessorRecordContext current = context.recordContext();
                try {
                    context.setRecordContext(entry.entry().context());
                    wrapped().put(bytesKey, entry.newValue());
                    flushListener.apply(new Record<>(binaryKey.get(), new Change<>(newValueBytes, sendOldValues ? oldValueBytes : null), entry.entry().context().timestamp(), entry.entry().context().headers()));
                } finally {
                    context.setRecordContext(current);
                }
            }
        } else {
            final ProcessorRecordContext current = context.recordContext();
            try {
                context.setRecordContext(entry.entry().context());
                wrapped().put(bytesKey, entry.newValue());
            } finally {
                context.setRecordContext(current);
            }
        }
    }

    @Override
    public boolean setFlushListener(final CacheFlushListener<byte[], byte[]> flushListener,
                                    final boolean sendOldValues) {
        this.flushListener = flushListener;
        this.sendOldValues = sendOldValues;

        return true;
    }

    @Override
    public void put(final Windowed<Bytes> key, final byte[] value) {
        validateStoreOpen();
        final Bytes binaryKey = SessionKeySchema.toBinary(key);
        final LRUCacheEntry entry =
            new LRUCacheEntry(
                value,
                internalContext.recordContext().headers(),
                true,
                internalContext.recordContext().offset(),
                internalContext.recordContext().timestamp(),
                internalContext.recordContext().partition(),
                internalContext.recordContext().topic()
            );
        internalContext.cache().put(cacheName, cacheFunction.cacheKey(binaryKey), entry);

        maxObservedTimestamp = Math.max(keySchema.segmentTimestamp(binaryKey), maxObservedTimestamp);
    }

    @Override
    public void remove(final Windowed<Bytes> sessionKey) {
        validateStoreOpen();
        put(sessionKey, null);
    }

    @Override
    public KeyValueIterator<Windowed<Bytes>, byte[]> findSessions(final Bytes key,
                                                                  final long earliestSessionEndTime,
                                                                  final long latestSessionStartTime) {
        validateStoreOpen();

<<<<<<< HEAD
        final PeekingKeyValueIterator<Bytes, LRUCacheEntry> cacheIterator = wrapped().persistent() ? new CacheIteratorWrapper(key, earliestSessionEndTime, latestSessionStartTime, true) : context.cache().range(cacheName, cacheFunction.cacheKey(keySchema.lowerRangeFixedSize(key, earliestSessionEndTime)), cacheFunction.cacheKey(keySchema.upperRangeFixedSize(key, latestSessionStartTime)));

        final KeyValueIterator<Windowed<Bytes>, byte[]> storeIterator = wrapped().findSessions(key, earliestSessionEndTime, latestSessionStartTime);
        final HasNextCondition hasNextCondition = keySchema.hasNextCondition(key, key, earliestSessionEndTime, latestSessionStartTime, true);
        final PeekingKeyValueIterator<Bytes, LRUCacheEntry> filteredCacheIterator = new FilteredCacheIterator(cacheIterator, hasNextCondition, cacheFunction);
=======
        final PeekingKeyValueIterator<Bytes, LRUCacheEntry> cacheIterator = wrapped().persistent() ?
            new CacheIteratorWrapper(key, earliestSessionEndTime, latestSessionStartTime, true) :
            internalContext.cache().range(cacheName,
                        cacheFunction.cacheKey(keySchema.lowerRangeFixedSize(key, earliestSessionEndTime)),
                        cacheFunction.cacheKey(keySchema.upperRangeFixedSize(key, latestSessionStartTime))
            );

        final KeyValueIterator<Windowed<Bytes>, byte[]> storeIterator = wrapped().findSessions(key,
                                                                                               earliestSessionEndTime,
                                                                                               latestSessionStartTime);
        final HasNextCondition hasNextCondition = keySchema.hasNextCondition(key,
                                                                             key,
                                                                             earliestSessionEndTime,
                                                                             latestSessionStartTime,
                                                                             true);
        final PeekingKeyValueIterator<Bytes, LRUCacheEntry> filteredCacheIterator =
            new FilteredCacheIterator(cacheIterator, hasNextCondition, cacheFunction);
>>>>>>> 9494bebe
        return new MergedSortedCacheSessionStoreIterator(filteredCacheIterator, storeIterator, cacheFunction, true);
    }

    @Override
    public KeyValueIterator<Windowed<Bytes>, byte[]> backwardFindSessions(final Bytes key, final long earliestSessionEndTime, final long latestSessionStartTime) {
        validateStoreOpen();

<<<<<<< HEAD
        final PeekingKeyValueIterator<Bytes, LRUCacheEntry> cacheIterator = wrapped().persistent() ? new CacheIteratorWrapper(key, earliestSessionEndTime, latestSessionStartTime, false) : context.cache().reverseRange(cacheName, cacheFunction.cacheKey(keySchema.lowerRangeFixedSize(key, earliestSessionEndTime)), cacheFunction.cacheKey(keySchema.upperRangeFixedSize(key, latestSessionStartTime)));

        final KeyValueIterator<Windowed<Bytes>, byte[]> storeIterator = wrapped().backwardFindSessions(key, earliestSessionEndTime, latestSessionStartTime);
        final HasNextCondition hasNextCondition = keySchema.hasNextCondition(key, key, earliestSessionEndTime, latestSessionStartTime, false);
        final PeekingKeyValueIterator<Bytes, LRUCacheEntry> filteredCacheIterator = new FilteredCacheIterator(cacheIterator, hasNextCondition, cacheFunction);
=======
        final PeekingKeyValueIterator<Bytes, LRUCacheEntry> cacheIterator = wrapped().persistent() ?
            new CacheIteratorWrapper(key, earliestSessionEndTime, latestSessionStartTime, false) :
            internalContext.cache().reverseRange(
                cacheName,
                cacheFunction.cacheKey(keySchema.lowerRangeFixedSize(key, earliestSessionEndTime)),
                cacheFunction.cacheKey(keySchema.upperRangeFixedSize(key, latestSessionStartTime)
                )
            );

        final KeyValueIterator<Windowed<Bytes>, byte[]> storeIterator = wrapped().backwardFindSessions(
            key,
            earliestSessionEndTime,
            latestSessionStartTime
        );
        final HasNextCondition hasNextCondition = keySchema.hasNextCondition(
            key,
            key,
            earliestSessionEndTime,
            latestSessionStartTime,
            false
        );
        final PeekingKeyValueIterator<Bytes, LRUCacheEntry> filteredCacheIterator =
            new FilteredCacheIterator(cacheIterator, hasNextCondition, cacheFunction);
>>>>>>> 9494bebe
        return new MergedSortedCacheSessionStoreIterator(filteredCacheIterator, storeIterator, cacheFunction, false);
    }

    @Override
    public KeyValueIterator<Windowed<Bytes>, byte[]> findSessions(final Bytes keyFrom, final Bytes keyTo, final long earliestSessionEndTime, final long latestSessionStartTime) {
        if (keyFrom != null && keyTo != null && keyFrom.compareTo(keyTo) > 0) {
            LOG.warn(INVALID_RANGE_WARN_MSG);
            return KeyValueIterators.emptyIterator();
        }

        validateStoreOpen();

        final Bytes cacheKeyFrom = keyFrom == null ? null : cacheFunction.cacheKey(keySchema.lowerRange(keyFrom, earliestSessionEndTime));
        final Bytes cacheKeyTo = keyTo == null ? null : cacheFunction.cacheKey(keySchema.upperRange(keyTo, latestSessionStartTime));
        final ThreadCache.MemoryLRUCacheBytesIterator cacheIterator = internalContext.cache().range(cacheName, cacheKeyFrom, cacheKeyTo);

        final KeyValueIterator<Windowed<Bytes>, byte[]> storeIterator = wrapped().findSessions(keyFrom, keyTo, earliestSessionEndTime, latestSessionStartTime);
        final HasNextCondition hasNextCondition = keySchema.hasNextCondition(keyFrom, keyTo, earliestSessionEndTime, latestSessionStartTime, true);
        final PeekingKeyValueIterator<Bytes, LRUCacheEntry> filteredCacheIterator = new FilteredCacheIterator(cacheIterator, hasNextCondition, cacheFunction);
        return new MergedSortedCacheSessionStoreIterator(filteredCacheIterator, storeIterator, cacheFunction, true);
    }

    @Override
    public KeyValueIterator<Windowed<Bytes>, byte[]> backwardFindSessions(final Bytes keyFrom, final Bytes keyTo, final long earliestSessionEndTime, final long latestSessionStartTime) {
        if (keyFrom != null && keyTo != null && keyFrom.compareTo(keyTo) > 0) {
            LOG.warn(INVALID_RANGE_WARN_MSG);
            return KeyValueIterators.emptyIterator();
        }

        validateStoreOpen();

        final Bytes cacheKeyFrom = keyFrom == null ? null : cacheFunction.cacheKey(keySchema.lowerRange(keyFrom, earliestSessionEndTime));
        final Bytes cacheKeyTo = keyTo == null ? null : cacheFunction.cacheKey(keySchema.upperRange(keyTo, latestSessionStartTime));
        final ThreadCache.MemoryLRUCacheBytesIterator cacheIterator = internalContext.cache().reverseRange(cacheName, cacheKeyFrom, cacheKeyTo);

        final KeyValueIterator<Windowed<Bytes>, byte[]> storeIterator = wrapped().backwardFindSessions(keyFrom, keyTo, earliestSessionEndTime, latestSessionStartTime);
        final HasNextCondition hasNextCondition = keySchema.hasNextCondition(keyFrom, keyTo, earliestSessionEndTime, latestSessionStartTime, false);
        final PeekingKeyValueIterator<Bytes, LRUCacheEntry> filteredCacheIterator = new FilteredCacheIterator(cacheIterator, hasNextCondition, cacheFunction);
        return new MergedSortedCacheSessionStoreIterator(filteredCacheIterator, storeIterator, cacheFunction, false);
    }

    @Override
    public byte[] fetchSession(final Bytes key, final long earliestSessionEndTime, final long latestSessionStartTime) {
        Objects.requireNonNull(key, "key cannot be null");
        validateStoreOpen();
        if (internalContext.cache() == null) {
            return wrapped().fetchSession(key, earliestSessionEndTime, latestSessionStartTime);
        } else {
            final Bytes bytesKey = SessionKeySchema.toBinary(key, earliestSessionEndTime, latestSessionStartTime);
            final Bytes cacheKey = cacheFunction.cacheKey(bytesKey);
            final LRUCacheEntry entry = internalContext.cache().get(cacheName, cacheKey);
            if (entry == null) {
                return wrapped().fetchSession(key, earliestSessionEndTime, latestSessionStartTime);
            } else {
                return entry.value();
            }
        }
    }

    @Override
    public KeyValueIterator<Windowed<Bytes>, byte[]> fetch(final Bytes key) {
        Objects.requireNonNull(key, "key cannot be null");
        return findSessions(key, 0, Long.MAX_VALUE);
    }

    @Override
    public KeyValueIterator<Windowed<Bytes>, byte[]> backwardFetch(final Bytes key) {
        Objects.requireNonNull(key, "key cannot be null");
        return backwardFindSessions(key, 0, Long.MAX_VALUE);
    }

    @Override
    public KeyValueIterator<Windowed<Bytes>, byte[]> fetch(final Bytes keyFrom, final Bytes keyTo) {
        return findSessions(keyFrom, keyTo, 0, Long.MAX_VALUE);
    }

    @Override
    public KeyValueIterator<Windowed<Bytes>, byte[]> backwardFetch(final Bytes keyFrom, final Bytes keyTo) {
        return backwardFindSessions(keyFrom, keyTo, 0, Long.MAX_VALUE);
    }

    public void flush() {
        internalContext.cache().flush(cacheName);
        wrapped().flush();
    }

    @Override
    public void flushCache() {
        internalContext.cache().flush(cacheName);
    }

    @Override
    public void clearCache() {
        internalContext.cache().clear(cacheName);
    }

    public void close() {
<<<<<<< HEAD
        final LinkedList<RuntimeException> suppressed = executeAll(() -> context.cache().flush(cacheName), () -> context.cache().close(cacheName), wrapped()::close);
=======
        final LinkedList<RuntimeException> suppressed = executeAll(
            () -> internalContext.cache().flush(cacheName),
            () -> internalContext.cache().close(cacheName),
            wrapped()::close
        );
>>>>>>> 9494bebe
        if (!suppressed.isEmpty()) {
            throwSuppressed("Caught an exception while closing caching session store for store " + name(), suppressed);
        }
    }

    private class CacheIteratorWrapper implements PeekingKeyValueIterator<Bytes, LRUCacheEntry> {

        private final long segmentInterval;

        private final Bytes keyFrom;
        private final Bytes keyTo;
        private final long latestSessionStartTime;
        private final boolean forward;

        private long lastSegmentId;

        private long currentSegmentId;
        private Bytes cacheKeyFrom;
        private Bytes cacheKeyTo;

        private ThreadCache.MemoryLRUCacheBytesIterator current;

        private CacheIteratorWrapper(final Bytes key, final long earliestSessionEndTime, final long latestSessionStartTime, final boolean forward) {
            this(key, key, earliestSessionEndTime, latestSessionStartTime, forward);
        }

        private CacheIteratorWrapper(final Bytes keyFrom, final Bytes keyTo, final long earliestSessionEndTime, final long latestSessionStartTime, final boolean forward) {
            this.keyFrom = keyFrom;
            this.keyTo = keyTo;
            this.latestSessionStartTime = latestSessionStartTime;
            this.segmentInterval = cacheFunction.getSegmentInterval();
            this.forward = forward;


            if (forward) {
                this.currentSegmentId = cacheFunction.segmentId(earliestSessionEndTime);
                this.lastSegmentId = cacheFunction.segmentId(maxObservedTimestamp);

                setCacheKeyRange(earliestSessionEndTime, currentSegmentLastTime());
                this.current = internalContext.cache().range(cacheName, cacheKeyFrom, cacheKeyTo);
            } else {
                this.lastSegmentId = cacheFunction.segmentId(earliestSessionEndTime);
                this.currentSegmentId = cacheFunction.segmentId(maxObservedTimestamp);

                setCacheKeyRange(currentSegmentBeginTime(), Math.min(latestSessionStartTime, maxObservedTimestamp));
                this.current = internalContext.cache().reverseRange(cacheName, cacheKeyFrom, cacheKeyTo);
            }
        }

        @Override
        public boolean hasNext() {
            if (current == null) {
                return false;
            }

            if (current.hasNext()) {
                return true;
            }

            while (!current.hasNext()) {
                getNextSegmentIterator();
                if (current == null) {
                    return false;
                }
            }
            return true;
        }

        @Override
        public Bytes peekNextKey() {
            if (!hasNext()) {
                throw new NoSuchElementException();
            }
            return current.peekNextKey();
        }

        @Override
        public KeyValue<Bytes, LRUCacheEntry> peekNext() {
            if (!hasNext()) {
                throw new NoSuchElementException();
            }
            return current.peekNext();
        }

        @Override
        public KeyValue<Bytes, LRUCacheEntry> next() {
            if (!hasNext()) {
                throw new NoSuchElementException();
            }
            return current.next();
        }

        @Override
        public void close() {
            current.close();
        }

        private long currentSegmentBeginTime() {
            return currentSegmentId * segmentInterval;
        }

        private long currentSegmentLastTime() {
            return currentSegmentBeginTime() + segmentInterval - 1;
        }

        private void getNextSegmentIterator() {
            if (forward) {
                ++currentSegmentId;
                lastSegmentId = cacheFunction.segmentId(maxObservedTimestamp);

                if (currentSegmentId > lastSegmentId) {
                    current = null;
                    return;
                }

                setCacheKeyRange(currentSegmentBeginTime(), currentSegmentLastTime());

                current.close();

                current = internalContext.cache().range(cacheName, cacheKeyFrom, cacheKeyTo);
            } else {
                --currentSegmentId;

                if (currentSegmentId < lastSegmentId) {
                    current = null;
                    return;
                }

                setCacheKeyRange(currentSegmentBeginTime(), currentSegmentLastTime());

                current.close();

                current = internalContext.cache().reverseRange(cacheName, cacheKeyFrom, cacheKeyTo);
            }

        }

        private void setCacheKeyRange(final long lowerRangeEndTime, final long upperRangeEndTime) {
            if (cacheFunction.segmentId(lowerRangeEndTime) != cacheFunction.segmentId(upperRangeEndTime)) {
                throw new IllegalStateException("Error iterating over segments: segment interval has changed");
            }

            if (keyFrom.equals(keyTo)) {
                cacheKeyFrom = cacheFunction.cacheKey(segmentLowerRangeFixedSize(keyFrom, lowerRangeEndTime));
                cacheKeyTo = cacheFunction.cacheKey(segmentUpperRangeFixedSize(keyTo, upperRangeEndTime));
            } else {
                cacheKeyFrom = cacheFunction.cacheKey(keySchema.lowerRange(keyFrom, lowerRangeEndTime), currentSegmentId);
                cacheKeyTo = cacheFunction.cacheKey(keySchema.upperRange(keyTo, latestSessionStartTime), currentSegmentId);
            }
        }

        private Bytes segmentLowerRangeFixedSize(final Bytes key, final long segmentBeginTime) {
            final Windowed<Bytes> sessionKey = new Windowed<>(key, new SessionWindow(0, Math.max(0, segmentBeginTime)));
            return SessionKeySchema.toBinary(sessionKey);
        }

        private Bytes segmentUpperRangeFixedSize(final Bytes key, final long segmentEndTime) {
            final Windowed<Bytes> sessionKey = new Windowed<>(key, new SessionWindow(Math.min(latestSessionStartTime, segmentEndTime), segmentEndTime));
            return SessionKeySchema.toBinary(sessionKey);
        }
    }
}<|MERGE_RESOLUTION|>--- conflicted
+++ resolved
@@ -41,13 +41,18 @@
 import static org.apache.kafka.streams.state.internals.ExceptionUtils.executeAll;
 import static org.apache.kafka.streams.state.internals.ExceptionUtils.throwSuppressed;
 
-class CachingSessionStore extends WrappedStateStore<SessionStore<Bytes, byte[]>, byte[], byte[]> implements SessionStore<Bytes, byte[]>, CachedStateStore<byte[], byte[]> {
+class CachingSessionStore
+    extends WrappedStateStore<SessionStore<Bytes, byte[]>, byte[], byte[]>
+    implements SessionStore<Bytes, byte[]>, CachedStateStore<byte[], byte[]> {
 
     private static final Logger LOG = LoggerFactory.getLogger(CachingSessionStore.class);
 
     private final SessionKeySchema keySchema;
     private final SegmentedCacheFunction cacheFunction;
-    private static final String INVALID_RANGE_WARN_MSG = "Returning empty iterator for fetch with invalid key range: from > to. " + "This may be due to range arguments set in the wrong order, " + "or serdes that don't preserve ordering when lexicographically comparing the serialized bytes. " + "Note that the built-in numerical serdes do not follow this for negative numbers";
+    private static final String INVALID_RANGE_WARN_MSG = "Returning empty iterator for fetch with invalid key range: from > to. " +
+        "This may be due to range arguments set in the wrong order, " +
+        "or serdes that don't preserve ordering when lexicographically comparing the serialized bytes. " +
+        "Note that the built-in numerical serdes do not follow this for negative numbers";
 
     private String cacheName;
     private InternalProcessorContext<?, ?> internalContext;
@@ -56,7 +61,8 @@
 
     private long maxObservedTimestamp; // Refers to the window end time (determines segmentId)
 
-    CachingSessionStore(final SessionStore<Bytes, byte[]> bytesStore, final long segmentInterval) {
+    CachingSessionStore(final SessionStore<Bytes, byte[]> bytesStore,
+                        final long segmentInterval) {
         super(bytesStore);
         this.keySchema = new SessionKeySchema();
         this.cacheFunction = new SegmentedCacheFunction(keySchema, segmentInterval);
@@ -80,7 +86,8 @@
         final Windowed<Bytes> bytesKey = SessionKeySchema.from(binaryKey);
         if (flushListener != null) {
             final byte[] newValueBytes = entry.newValue();
-            final byte[] oldValueBytes = newValueBytes == null || sendOldValues ? wrapped().fetchSession(bytesKey.key(), bytesKey.window().start(), bytesKey.window().end()) : null;
+            final byte[] oldValueBytes = newValueBytes == null || sendOldValues ?
+                wrapped().fetchSession(bytesKey.key(), bytesKey.window().start(), bytesKey.window().end()) : null;
 
             // this is an optimization: if this key did not exist in underlying store and also not in the cache,
             // we can skip flushing to downstream as well as writing to underlying store
@@ -91,7 +98,12 @@
                 try {
                     context.setRecordContext(entry.entry().context());
                     wrapped().put(bytesKey, entry.newValue());
-                    flushListener.apply(new Record<>(binaryKey.get(), new Change<>(newValueBytes, sendOldValues ? oldValueBytes : null), entry.entry().context().timestamp(), entry.entry().context().headers()));
+                    flushListener.apply(
+                        new Record<>(
+                            binaryKey.get(),
+                            new Change<>(newValueBytes, sendOldValues ? oldValueBytes : null),
+                            entry.entry().context().timestamp(),
+                            entry.entry().context().headers()));
                 } finally {
                     context.setRecordContext(current);
                 }
@@ -147,13 +159,6 @@
                                                                   final long latestSessionStartTime) {
         validateStoreOpen();
 
-<<<<<<< HEAD
-        final PeekingKeyValueIterator<Bytes, LRUCacheEntry> cacheIterator = wrapped().persistent() ? new CacheIteratorWrapper(key, earliestSessionEndTime, latestSessionStartTime, true) : context.cache().range(cacheName, cacheFunction.cacheKey(keySchema.lowerRangeFixedSize(key, earliestSessionEndTime)), cacheFunction.cacheKey(keySchema.upperRangeFixedSize(key, latestSessionStartTime)));
-
-        final KeyValueIterator<Windowed<Bytes>, byte[]> storeIterator = wrapped().findSessions(key, earliestSessionEndTime, latestSessionStartTime);
-        final HasNextCondition hasNextCondition = keySchema.hasNextCondition(key, key, earliestSessionEndTime, latestSessionStartTime, true);
-        final PeekingKeyValueIterator<Bytes, LRUCacheEntry> filteredCacheIterator = new FilteredCacheIterator(cacheIterator, hasNextCondition, cacheFunction);
-=======
         final PeekingKeyValueIterator<Bytes, LRUCacheEntry> cacheIterator = wrapped().persistent() ?
             new CacheIteratorWrapper(key, earliestSessionEndTime, latestSessionStartTime, true) :
             internalContext.cache().range(cacheName,
@@ -171,21 +176,15 @@
                                                                              true);
         final PeekingKeyValueIterator<Bytes, LRUCacheEntry> filteredCacheIterator =
             new FilteredCacheIterator(cacheIterator, hasNextCondition, cacheFunction);
->>>>>>> 9494bebe
         return new MergedSortedCacheSessionStoreIterator(filteredCacheIterator, storeIterator, cacheFunction, true);
     }
 
     @Override
-    public KeyValueIterator<Windowed<Bytes>, byte[]> backwardFindSessions(final Bytes key, final long earliestSessionEndTime, final long latestSessionStartTime) {
-        validateStoreOpen();
-
-<<<<<<< HEAD
-        final PeekingKeyValueIterator<Bytes, LRUCacheEntry> cacheIterator = wrapped().persistent() ? new CacheIteratorWrapper(key, earliestSessionEndTime, latestSessionStartTime, false) : context.cache().reverseRange(cacheName, cacheFunction.cacheKey(keySchema.lowerRangeFixedSize(key, earliestSessionEndTime)), cacheFunction.cacheKey(keySchema.upperRangeFixedSize(key, latestSessionStartTime)));
-
-        final KeyValueIterator<Windowed<Bytes>, byte[]> storeIterator = wrapped().backwardFindSessions(key, earliestSessionEndTime, latestSessionStartTime);
-        final HasNextCondition hasNextCondition = keySchema.hasNextCondition(key, key, earliestSessionEndTime, latestSessionStartTime, false);
-        final PeekingKeyValueIterator<Bytes, LRUCacheEntry> filteredCacheIterator = new FilteredCacheIterator(cacheIterator, hasNextCondition, cacheFunction);
-=======
+    public KeyValueIterator<Windowed<Bytes>, byte[]> backwardFindSessions(final Bytes key,
+                                                                          final long earliestSessionEndTime,
+                                                                          final long latestSessionStartTime) {
+        validateStoreOpen();
+
         final PeekingKeyValueIterator<Bytes, LRUCacheEntry> cacheIterator = wrapped().persistent() ?
             new CacheIteratorWrapper(key, earliestSessionEndTime, latestSessionStartTime, false) :
             internalContext.cache().reverseRange(
@@ -209,12 +208,14 @@
         );
         final PeekingKeyValueIterator<Bytes, LRUCacheEntry> filteredCacheIterator =
             new FilteredCacheIterator(cacheIterator, hasNextCondition, cacheFunction);
->>>>>>> 9494bebe
         return new MergedSortedCacheSessionStoreIterator(filteredCacheIterator, storeIterator, cacheFunction, false);
     }
 
     @Override
-    public KeyValueIterator<Windowed<Bytes>, byte[]> findSessions(final Bytes keyFrom, final Bytes keyTo, final long earliestSessionEndTime, final long latestSessionStartTime) {
+    public KeyValueIterator<Windowed<Bytes>, byte[]> findSessions(final Bytes keyFrom,
+                                                                  final Bytes keyTo,
+                                                                  final long earliestSessionEndTime,
+                                                                  final long latestSessionStartTime) {
         if (keyFrom != null && keyTo != null && keyFrom.compareTo(keyTo) > 0) {
             LOG.warn(INVALID_RANGE_WARN_MSG);
             return KeyValueIterators.emptyIterator();
@@ -226,14 +227,24 @@
         final Bytes cacheKeyTo = keyTo == null ? null : cacheFunction.cacheKey(keySchema.upperRange(keyTo, latestSessionStartTime));
         final ThreadCache.MemoryLRUCacheBytesIterator cacheIterator = internalContext.cache().range(cacheName, cacheKeyFrom, cacheKeyTo);
 
-        final KeyValueIterator<Windowed<Bytes>, byte[]> storeIterator = wrapped().findSessions(keyFrom, keyTo, earliestSessionEndTime, latestSessionStartTime);
-        final HasNextCondition hasNextCondition = keySchema.hasNextCondition(keyFrom, keyTo, earliestSessionEndTime, latestSessionStartTime, true);
-        final PeekingKeyValueIterator<Bytes, LRUCacheEntry> filteredCacheIterator = new FilteredCacheIterator(cacheIterator, hasNextCondition, cacheFunction);
+        final KeyValueIterator<Windowed<Bytes>, byte[]> storeIterator = wrapped().findSessions(
+            keyFrom, keyTo, earliestSessionEndTime, latestSessionStartTime
+        );
+        final HasNextCondition hasNextCondition = keySchema.hasNextCondition(keyFrom,
+                                                                             keyTo,
+                                                                             earliestSessionEndTime,
+                                                                             latestSessionStartTime,
+                                                                     true);
+        final PeekingKeyValueIterator<Bytes, LRUCacheEntry> filteredCacheIterator =
+            new FilteredCacheIterator(cacheIterator, hasNextCondition, cacheFunction);
         return new MergedSortedCacheSessionStoreIterator(filteredCacheIterator, storeIterator, cacheFunction, true);
     }
 
     @Override
-    public KeyValueIterator<Windowed<Bytes>, byte[]> backwardFindSessions(final Bytes keyFrom, final Bytes keyTo, final long earliestSessionEndTime, final long latestSessionStartTime) {
+    public KeyValueIterator<Windowed<Bytes>, byte[]> backwardFindSessions(final Bytes keyFrom,
+                                                                          final Bytes keyTo,
+                                                                          final long earliestSessionEndTime,
+                                                                          final long latestSessionStartTime) {
         if (keyFrom != null && keyTo != null && keyFrom.compareTo(keyTo) > 0) {
             LOG.warn(INVALID_RANGE_WARN_MSG);
             return KeyValueIterators.emptyIterator();
@@ -245,9 +256,17 @@
         final Bytes cacheKeyTo = keyTo == null ? null : cacheFunction.cacheKey(keySchema.upperRange(keyTo, latestSessionStartTime));
         final ThreadCache.MemoryLRUCacheBytesIterator cacheIterator = internalContext.cache().reverseRange(cacheName, cacheKeyFrom, cacheKeyTo);
 
-        final KeyValueIterator<Windowed<Bytes>, byte[]> storeIterator = wrapped().backwardFindSessions(keyFrom, keyTo, earliestSessionEndTime, latestSessionStartTime);
-        final HasNextCondition hasNextCondition = keySchema.hasNextCondition(keyFrom, keyTo, earliestSessionEndTime, latestSessionStartTime, false);
-        final PeekingKeyValueIterator<Bytes, LRUCacheEntry> filteredCacheIterator = new FilteredCacheIterator(cacheIterator, hasNextCondition, cacheFunction);
+        final KeyValueIterator<Windowed<Bytes>, byte[]> storeIterator =
+            wrapped().backwardFindSessions(keyFrom, keyTo, earliestSessionEndTime, latestSessionStartTime);
+        final HasNextCondition hasNextCondition = keySchema.hasNextCondition(
+            keyFrom,
+            keyTo,
+            earliestSessionEndTime,
+            latestSessionStartTime,
+            false
+        );
+        final PeekingKeyValueIterator<Bytes, LRUCacheEntry> filteredCacheIterator =
+            new FilteredCacheIterator(cacheIterator, hasNextCondition, cacheFunction);
         return new MergedSortedCacheSessionStoreIterator(filteredCacheIterator, storeIterator, cacheFunction, false);
     }
 
@@ -258,7 +277,8 @@
         if (internalContext.cache() == null) {
             return wrapped().fetchSession(key, earliestSessionEndTime, latestSessionStartTime);
         } else {
-            final Bytes bytesKey = SessionKeySchema.toBinary(key, earliestSessionEndTime, latestSessionStartTime);
+            final Bytes bytesKey = SessionKeySchema.toBinary(key, earliestSessionEndTime,
+                latestSessionStartTime);
             final Bytes cacheKey = cacheFunction.cacheKey(bytesKey);
             final LRUCacheEntry entry = internalContext.cache().get(cacheName, cacheKey);
             if (entry == null) {
@@ -282,12 +302,14 @@
     }
 
     @Override
-    public KeyValueIterator<Windowed<Bytes>, byte[]> fetch(final Bytes keyFrom, final Bytes keyTo) {
+    public KeyValueIterator<Windowed<Bytes>, byte[]> fetch(final Bytes keyFrom,
+                                                           final Bytes keyTo) {
         return findSessions(keyFrom, keyTo, 0, Long.MAX_VALUE);
     }
 
     @Override
-    public KeyValueIterator<Windowed<Bytes>, byte[]> backwardFetch(final Bytes keyFrom, final Bytes keyTo) {
+    public KeyValueIterator<Windowed<Bytes>, byte[]> backwardFetch(final Bytes keyFrom,
+                                                                   final Bytes keyTo) {
         return backwardFindSessions(keyFrom, keyTo, 0, Long.MAX_VALUE);
     }
 
@@ -307,17 +329,14 @@
     }
 
     public void close() {
-<<<<<<< HEAD
-        final LinkedList<RuntimeException> suppressed = executeAll(() -> context.cache().flush(cacheName), () -> context.cache().close(cacheName), wrapped()::close);
-=======
         final LinkedList<RuntimeException> suppressed = executeAll(
             () -> internalContext.cache().flush(cacheName),
             () -> internalContext.cache().close(cacheName),
             wrapped()::close
         );
->>>>>>> 9494bebe
         if (!suppressed.isEmpty()) {
-            throwSuppressed("Caught an exception while closing caching session store for store " + name(), suppressed);
+            throwSuppressed("Caught an exception while closing caching session store for store " + name(),
+                            suppressed);
         }
     }
 
@@ -338,11 +357,18 @@
 
         private ThreadCache.MemoryLRUCacheBytesIterator current;
 
-        private CacheIteratorWrapper(final Bytes key, final long earliestSessionEndTime, final long latestSessionStartTime, final boolean forward) {
+        private CacheIteratorWrapper(final Bytes key,
+                                     final long earliestSessionEndTime,
+                                     final long latestSessionStartTime,
+                                     final boolean forward) {
             this(key, key, earliestSessionEndTime, latestSessionStartTime, forward);
         }
 
-        private CacheIteratorWrapper(final Bytes keyFrom, final Bytes keyTo, final long earliestSessionEndTime, final long latestSessionStartTime, final boolean forward) {
+        private CacheIteratorWrapper(final Bytes keyFrom,
+                                     final Bytes keyTo,
+                                     final long earliestSessionEndTime,
+                                     final long latestSessionStartTime,
+                                     final boolean forward) {
             this.keyFrom = keyFrom;
             this.keyTo = keyTo;
             this.latestSessionStartTime = latestSessionStartTime;
