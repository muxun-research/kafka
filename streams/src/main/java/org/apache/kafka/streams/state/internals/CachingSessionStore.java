/*
 * Licensed to the Apache Software Foundation (ASF) under one or more
 * contributor license agreements. See the NOTICE file distributed with
 * this work for additional information regarding copyright ownership.
 * The ASF licenses this file to You under the Apache License, Version 2.0
 * (the "License"); you may not use this file except in compliance with
 * the License. You may obtain a copy of the License at
 *
 *    http://www.apache.org/licenses/LICENSE-2.0
 *
 * Unless required by applicable law or agreed to in writing, software
 * distributed under the License is distributed on an "AS IS" BASIS,
 * WITHOUT WARRANTIES OR CONDITIONS OF ANY KIND, either express or implied.
 * See the License for the specific language governing permissions and
 * limitations under the License.
 */
package org.apache.kafka.streams.state.internals;

import org.apache.kafka.common.utils.Bytes;
import org.apache.kafka.streams.KeyValue;
import org.apache.kafka.streams.kstream.Windowed;
import org.apache.kafka.streams.kstream.internals.Change;
import org.apache.kafka.streams.kstream.internals.SessionWindow;
import org.apache.kafka.streams.processor.ProcessorContext;
import org.apache.kafka.streams.processor.StateStore;
import org.apache.kafka.streams.processor.StateStoreContext;
import org.apache.kafka.streams.processor.api.Record;
import org.apache.kafka.streams.processor.internals.InternalProcessorContext;
import org.apache.kafka.streams.processor.internals.ProcessorRecordContext;
import org.apache.kafka.streams.processor.internals.RecordQueue;
import org.apache.kafka.streams.state.KeyValueIterator;
import org.apache.kafka.streams.state.SessionStore;
import org.slf4j.Logger;
import org.slf4j.LoggerFactory;

import java.util.LinkedList;
import java.util.NoSuchElementException;
import java.util.Objects;

import static org.apache.kafka.streams.processor.internals.ProcessorContextUtils.asInternalProcessorContext;
import static org.apache.kafka.streams.state.internals.ExceptionUtils.executeAll;
import static org.apache.kafka.streams.state.internals.ExceptionUtils.throwSuppressed;

class CachingSessionStore
		extends WrappedStateStore<SessionStore<Bytes, byte[]>, byte[], byte[]>
		implements SessionStore<Bytes, byte[]>, CachedStateStore<byte[], byte[]> {

	private static final Logger LOG = LoggerFactory.getLogger(CachingSessionStore.class);

<<<<<<< HEAD
	private final SessionKeySchema keySchema;
	private final SegmentedCacheFunction cacheFunction;
=======
    private final SessionKeySchema keySchema;
    private final SegmentedCacheFunction cacheFunction;
    private static final String INVALID_RANGE_WARN_MSG = "Returning empty iterator for fetch with invalid key range: from > to. " +
        "This may be due to range arguments set in the wrong order, " +
        "or serdes that don't preserve ordering when lexicographically comparing the serialized bytes. " +
        "Note that the built-in numerical serdes do not follow this for negative numbers";
>>>>>>> 15418db6

    private String cacheName;
    private InternalProcessorContext<?, ?> context;
    private CacheFlushListener<byte[], byte[]> flushListener;
    private boolean sendOldValues;

    private long maxObservedTimestamp; // Refers to the window end time (determines segmentId)

    CachingSessionStore(final SessionStore<Bytes, byte[]> bytesStore,
                        final long segmentInterval) {
        super(bytesStore);
        this.keySchema = new SessionKeySchema();
        this.cacheFunction = new SegmentedCacheFunction(keySchema, segmentInterval);
<<<<<<< HEAD
		this.maxObservedTimestamp = RecordQueue.UNKNOWN;
	}

	@Deprecated
	@Override
	public void init(final ProcessorContext context, final StateStore root) {
		initInternal(asInternalProcessorContext(context));
		super.init(context, root);
	}

	@Override
	public void init(final StateStoreContext context, final StateStore root) {
		initInternal(asInternalProcessorContext(context));
		super.init(context, root);
	}

	private void initInternal(final InternalProcessorContext context) {
		this.context = context;

		cacheName = context.taskId() + "-" + name();
		context.registerCacheFlushListener(cacheName, entries -> {
			for (final ThreadCache.DirtyEntry entry : entries) {
				putAndMaybeForward(entry, context);
			}
		});
=======
        this.maxObservedTimestamp = RecordQueue.UNKNOWN;
    }

    @Deprecated
    @Override
    public void init(final ProcessorContext context, final StateStore root) {
        initInternal(asInternalProcessorContext(context));
        super.init(context, root);
    }

    @Override
    public void init(final StateStoreContext context, final StateStore root) {
        initInternal(asInternalProcessorContext(context));
        super.init(context, root);
    }

    private void initInternal(final InternalProcessorContext<?, ?> context) {
        this.context = context;

        cacheName = context.taskId() + "-" + name();
        context.registerCacheFlushListener(cacheName, entries -> {
            for (final ThreadCache.DirtyEntry entry : entries) {
                putAndMaybeForward(entry, context);
            }
        });
>>>>>>> 15418db6
    }

    private void putAndMaybeForward(final ThreadCache.DirtyEntry entry, final InternalProcessorContext<?, ?> context) {
        final Bytes binaryKey = cacheFunction.key(entry.key());
        final Windowed<Bytes> bytesKey = SessionKeySchema.from(binaryKey);
        if (flushListener != null) {
            final byte[] newValueBytes = entry.newValue();
            final byte[] oldValueBytes = newValueBytes == null || sendOldValues ?
                wrapped().fetchSession(bytesKey.key(), bytesKey.window().start(), bytesKey.window().end()) : null;

            // this is an optimization: if this key did not exist in underlying store and also not in the cache,
            // we can skip flushing to downstream as well as writing to underlying store
            if (newValueBytes != null || oldValueBytes != null) {
                // we need to get the old values if needed, and then put to store, and then flush

                final ProcessorRecordContext current = context.recordContext();
                try {
                    context.setRecordContext(entry.entry().context());
                    wrapped().put(bytesKey, entry.newValue());
                    flushListener.apply(
                        new Record<>(
                            binaryKey.get(),
                            new Change<>(newValueBytes, sendOldValues ? oldValueBytes : null),
                            entry.entry().context().timestamp(),
                            entry.entry().context().headers()));
                } finally {
                    context.setRecordContext(current);
                }
            }
        } else {
            final ProcessorRecordContext current = context.recordContext();
            try {
                context.setRecordContext(entry.entry().context());
                wrapped().put(bytesKey, entry.newValue());
            } finally {
                context.setRecordContext(current);
            }
        }
    }

    @Override
    public boolean setFlushListener(final CacheFlushListener<byte[], byte[]> flushListener,
                                    final boolean sendOldValues) {
        this.flushListener = flushListener;
        this.sendOldValues = sendOldValues;

        return true;
    }

    @Override
    public void put(final Windowed<Bytes> key, final byte[] value) {
        validateStoreOpen();
        final Bytes binaryKey = SessionKeySchema.toBinary(key);
        final LRUCacheEntry entry =
            new LRUCacheEntry(
                value,
                context.headers(),
                true,
                context.offset(),
                context.timestamp(),
                context.partition(),
                context.topic());
		context.cache().put(cacheName, cacheFunction.cacheKey(binaryKey), entry);

        maxObservedTimestamp = Math.max(keySchema.segmentTimestamp(binaryKey), maxObservedTimestamp);
    }

    @Override
    public void remove(final Windowed<Bytes> sessionKey) {
        validateStoreOpen();
        put(sessionKey, null);
    }

    @Override
    public KeyValueIterator<Windowed<Bytes>, byte[]> findSessions(final Bytes key,
                                                                  final long earliestSessionEndTime,
                                                                  final long latestSessionStartTime) {
        validateStoreOpen();

        final PeekingKeyValueIterator<Bytes, LRUCacheEntry> cacheIterator = wrapped().persistent() ?
<<<<<<< HEAD
				new CacheIteratorWrapper(key, earliestSessionEndTime, latestSessionStartTime, true) :
				context.cache().range(cacheName,
						cacheFunction.cacheKey(keySchema.lowerRangeFixedSize(key, earliestSessionEndTime)),
						cacheFunction.cacheKey(keySchema.upperRangeFixedSize(key, latestSessionStartTime))
				);

		final KeyValueIterator<Windowed<Bytes>, byte[]> storeIterator = wrapped().findSessions(key,
				earliestSessionEndTime,
				latestSessionStartTime);
		final HasNextCondition hasNextCondition = keySchema.hasNextCondition(key,
				key,
				earliestSessionEndTime,
				latestSessionStartTime);
		final PeekingKeyValueIterator<Bytes, LRUCacheEntry> filteredCacheIterator =
				new FilteredCacheIterator(cacheIterator, hasNextCondition, cacheFunction);
		return new MergedSortedCacheSessionStoreIterator(filteredCacheIterator, storeIterator, cacheFunction, true);
	}

	@Override
	public KeyValueIterator<Windowed<Bytes>, byte[]> backwardFindSessions(final Bytes key,
																		  final long earliestSessionEndTime,
																		  final long latestSessionStartTime) {
		validateStoreOpen();

		final PeekingKeyValueIterator<Bytes, LRUCacheEntry> cacheIterator = wrapped().persistent() ?
				new CacheIteratorWrapper(key, earliestSessionEndTime, latestSessionStartTime, false) :
				context.cache().reverseRange(
						cacheName,
						cacheFunction.cacheKey(keySchema.lowerRangeFixedSize(key, earliestSessionEndTime)),
						cacheFunction.cacheKey(keySchema.upperRangeFixedSize(key, latestSessionStartTime)
						)
				);

		final KeyValueIterator<Windowed<Bytes>, byte[]> storeIterator = wrapped().backwardFindSessions(
				key,
				earliestSessionEndTime,
				latestSessionStartTime
		);
		final HasNextCondition hasNextCondition = keySchema.hasNextCondition(
				key,
				key,
				earliestSessionEndTime,
				latestSessionStartTime
		);
		final PeekingKeyValueIterator<Bytes, LRUCacheEntry> filteredCacheIterator =
				new FilteredCacheIterator(cacheIterator, hasNextCondition, cacheFunction);
		return new MergedSortedCacheSessionStoreIterator(filteredCacheIterator, storeIterator, cacheFunction, false);
	}

	@Override
	public KeyValueIterator<Windowed<Bytes>, byte[]> findSessions(final Bytes keyFrom,
																  final Bytes keyTo,
																  final long earliestSessionEndTime,
																  final long latestSessionStartTime) {
		if (keyFrom.compareTo(keyTo) > 0) {
			LOG.warn("Returning empty iterator for fetch with invalid key range: from > to. " +
					"This may be due to range arguments set in the wrong order, " +
					"or serdes that don't preserve ordering when lexicographically comparing the serialized bytes. " +
					"Note that the built-in numerical serdes do not follow this for negative numbers");
			return KeyValueIterators.emptyIterator();
		}

        validateStoreOpen();

        final Bytes cacheKeyFrom = cacheFunction.cacheKey(keySchema.lowerRange(keyFrom, earliestSessionEndTime));
		final Bytes cacheKeyTo = cacheFunction.cacheKey(keySchema.upperRange(keyTo, latestSessionStartTime));
		final ThreadCache.MemoryLRUCacheBytesIterator cacheIterator = context.cache().range(cacheName, cacheKeyFrom, cacheKeyTo);

		final KeyValueIterator<Windowed<Bytes>, byte[]> storeIterator = wrapped().findSessions(
				keyFrom, keyTo, earliestSessionEndTime, latestSessionStartTime
		);
		final HasNextCondition hasNextCondition = keySchema.hasNextCondition(keyFrom,
				keyTo,
				earliestSessionEndTime,
				latestSessionStartTime);
		final PeekingKeyValueIterator<Bytes, LRUCacheEntry> filteredCacheIterator =
				new FilteredCacheIterator(cacheIterator, hasNextCondition, cacheFunction);
		return new MergedSortedCacheSessionStoreIterator(filteredCacheIterator, storeIterator, cacheFunction, true);
	}

	@Override
	public KeyValueIterator<Windowed<Bytes>, byte[]> backwardFindSessions(final Bytes keyFrom,
																		  final Bytes keyTo,
																		  final long earliestSessionEndTime,
																		  final long latestSessionStartTime) {
		if (keyFrom.compareTo(keyTo) > 0) {
			LOG.warn("Returning empty iterator for fetch with invalid key range: from > to. " +
					"This may be due to range arguments set in the wrong order, " +
					"or serdes that don't preserve ordering when lexicographically comparing the serialized bytes. " +
					"Note that the built-in numerical serdes do not follow this for negative numbers");
			return KeyValueIterators.emptyIterator();
		}

		validateStoreOpen();

		final Bytes cacheKeyFrom = cacheFunction.cacheKey(keySchema.lowerRange(keyFrom, earliestSessionEndTime));
		final Bytes cacheKeyTo = cacheFunction.cacheKey(keySchema.upperRange(keyTo, latestSessionStartTime));
		final ThreadCache.MemoryLRUCacheBytesIterator cacheIterator = context.cache().reverseRange(cacheName, cacheKeyFrom, cacheKeyTo);

		final KeyValueIterator<Windowed<Bytes>, byte[]> storeIterator =
				wrapped().backwardFindSessions(keyFrom, keyTo, earliestSessionEndTime, latestSessionStartTime);
		final HasNextCondition hasNextCondition = keySchema.hasNextCondition(
				keyFrom,
				keyTo,
				earliestSessionEndTime,
				latestSessionStartTime
		);
		final PeekingKeyValueIterator<Bytes, LRUCacheEntry> filteredCacheIterator =
				new FilteredCacheIterator(cacheIterator, hasNextCondition, cacheFunction);
		return new MergedSortedCacheSessionStoreIterator(filteredCacheIterator, storeIterator, cacheFunction, false);
	}

	@Override
	public byte[] fetchSession(final Bytes key, final long startTime, final long endTime) {
		Objects.requireNonNull(key, "key cannot be null");
		validateStoreOpen();
		if (context.cache() == null) {
			return wrapped().fetchSession(key, startTime, endTime);
		} else {
			final Bytes bytesKey = SessionKeySchema.toBinary(key, startTime, endTime);
			final Bytes cacheKey = cacheFunction.cacheKey(bytesKey);
			final LRUCacheEntry entry = context.cache().get(cacheName, cacheKey);
			if (entry == null) {
				return wrapped().fetchSession(key, startTime, endTime);
			} else {
				return entry.value();
			}
		}
	}

	@Override
	public KeyValueIterator<Windowed<Bytes>, byte[]> fetch(final Bytes key) {
		Objects.requireNonNull(key, "key cannot be null");
		return findSessions(key, 0, Long.MAX_VALUE);
	}

	@Override
	public KeyValueIterator<Windowed<Bytes>, byte[]> backwardFetch(final Bytes key) {
		Objects.requireNonNull(key, "key cannot be null");
		return backwardFindSessions(key, 0, Long.MAX_VALUE);
	}

	@Override
	public KeyValueIterator<Windowed<Bytes>, byte[]> fetch(final Bytes from,
														   final Bytes to) {
		Objects.requireNonNull(from, "from cannot be null");
		Objects.requireNonNull(to, "to cannot be null");
		return findSessions(from, to, 0, Long.MAX_VALUE);
	}

	@Override
	public KeyValueIterator<Windowed<Bytes>, byte[]> backwardFetch(final Bytes from,
																   final Bytes to) {
		Objects.requireNonNull(from, "from cannot be null");
		Objects.requireNonNull(to, "to cannot be null");
		return backwardFindSessions(from, to, 0, Long.MAX_VALUE);
	}

	public void flush() {
		context.cache().flush(cacheName);
		wrapped().flush();
	}

	@Override
	public void flushCache() {
		context.cache().flush(cacheName);
	}

	public void close() {
		final LinkedList<RuntimeException> suppressed = executeAll(
				() -> context.cache().flush(cacheName),
				() -> context.cache().close(cacheName),
				wrapped()::close
		);
		if (!suppressed.isEmpty()) {
			throwSuppressed("Caught an exception while closing caching session store for store " + name(),
					suppressed);
		}
	}

	private class CacheIteratorWrapper implements PeekingKeyValueIterator<Bytes, LRUCacheEntry> {

		private final long segmentInterval;

		private final Bytes keyFrom;
		private final Bytes keyTo;
		private final long latestSessionStartTime;
		private final boolean forward;

		private long lastSegmentId;

		private long currentSegmentId;
		private Bytes cacheKeyFrom;
		private Bytes cacheKeyTo;

		private ThreadCache.MemoryLRUCacheBytesIterator current;

		private CacheIteratorWrapper(final Bytes key,
									 final long earliestSessionEndTime,
									 final long latestSessionStartTime,
									 final boolean forward) {
			this(key, key, earliestSessionEndTime, latestSessionStartTime, forward);
		}

		private CacheIteratorWrapper(final Bytes keyFrom,
									 final Bytes keyTo,
									 final long earliestSessionEndTime,
									 final long latestSessionStartTime,
									 final boolean forward) {
			this.keyFrom = keyFrom;
			this.keyTo = keyTo;
			this.latestSessionStartTime = latestSessionStartTime;
			this.segmentInterval = cacheFunction.getSegmentInterval();
			this.forward = forward;


			if (forward) {
				this.currentSegmentId = cacheFunction.segmentId(earliestSessionEndTime);
				this.lastSegmentId = cacheFunction.segmentId(maxObservedTimestamp);

				setCacheKeyRange(earliestSessionEndTime, currentSegmentLastTime());
				this.current = context.cache().range(cacheName, cacheKeyFrom, cacheKeyTo);
			} else {
				this.lastSegmentId = cacheFunction.segmentId(earliestSessionEndTime);
				this.currentSegmentId = cacheFunction.segmentId(maxObservedTimestamp);

				setCacheKeyRange(currentSegmentBeginTime(), Math.min(latestSessionStartTime, maxObservedTimestamp));
				this.current = context.cache().reverseRange(cacheName, cacheKeyFrom, cacheKeyTo);
			}
=======
            new CacheIteratorWrapper(key, earliestSessionEndTime, latestSessionStartTime, true) :
            context.cache().range(cacheName,
                        cacheFunction.cacheKey(keySchema.lowerRangeFixedSize(key, earliestSessionEndTime)),
                        cacheFunction.cacheKey(keySchema.upperRangeFixedSize(key, latestSessionStartTime))
            );

        final KeyValueIterator<Windowed<Bytes>, byte[]> storeIterator = wrapped().findSessions(key,
                                                                                               earliestSessionEndTime,
                                                                                               latestSessionStartTime);
        final HasNextCondition hasNextCondition = keySchema.hasNextCondition(key,
                                                                             key,
                                                                             earliestSessionEndTime,
                                                                             latestSessionStartTime,
                                                                             true);
        final PeekingKeyValueIterator<Bytes, LRUCacheEntry> filteredCacheIterator =
            new FilteredCacheIterator(cacheIterator, hasNextCondition, cacheFunction);
        return new MergedSortedCacheSessionStoreIterator(filteredCacheIterator, storeIterator, cacheFunction, true);
    }

    @Override
    public KeyValueIterator<Windowed<Bytes>, byte[]> backwardFindSessions(final Bytes key,
                                                                          final long earliestSessionEndTime,
                                                                          final long latestSessionStartTime) {
        validateStoreOpen();

        final PeekingKeyValueIterator<Bytes, LRUCacheEntry> cacheIterator = wrapped().persistent() ?
            new CacheIteratorWrapper(key, earliestSessionEndTime, latestSessionStartTime, false) :
            context.cache().reverseRange(
                cacheName,
                cacheFunction.cacheKey(keySchema.lowerRangeFixedSize(key, earliestSessionEndTime)),
                cacheFunction.cacheKey(keySchema.upperRangeFixedSize(key, latestSessionStartTime)
                )
            );

        final KeyValueIterator<Windowed<Bytes>, byte[]> storeIterator = wrapped().backwardFindSessions(
            key,
            earliestSessionEndTime,
            latestSessionStartTime
        );
        final HasNextCondition hasNextCondition = keySchema.hasNextCondition(
            key,
            key,
            earliestSessionEndTime,
            latestSessionStartTime,
            false
        );
        final PeekingKeyValueIterator<Bytes, LRUCacheEntry> filteredCacheIterator =
            new FilteredCacheIterator(cacheIterator, hasNextCondition, cacheFunction);
        return new MergedSortedCacheSessionStoreIterator(filteredCacheIterator, storeIterator, cacheFunction, false);
    }

    @Override
    public KeyValueIterator<Windowed<Bytes>, byte[]> findSessions(final Bytes keyFrom,
                                                                  final Bytes keyTo,
                                                                  final long earliestSessionEndTime,
                                                                  final long latestSessionStartTime) {
        if (keyFrom != null && keyTo != null && keyFrom.compareTo(keyTo) > 0) {
            LOG.warn(INVALID_RANGE_WARN_MSG);
            return KeyValueIterators.emptyIterator();
        }

        validateStoreOpen();

        final Bytes cacheKeyFrom = keyFrom == null ? null : cacheFunction.cacheKey(keySchema.lowerRange(keyFrom, earliestSessionEndTime));
        final Bytes cacheKeyTo = keyTo == null ? null : cacheFunction.cacheKey(keySchema.upperRange(keyTo, latestSessionStartTime));
        final ThreadCache.MemoryLRUCacheBytesIterator cacheIterator = context.cache().range(cacheName, cacheKeyFrom, cacheKeyTo);

        final KeyValueIterator<Windowed<Bytes>, byte[]> storeIterator = wrapped().findSessions(
            keyFrom, keyTo, earliestSessionEndTime, latestSessionStartTime
        );
        final HasNextCondition hasNextCondition = keySchema.hasNextCondition(keyFrom,
                                                                             keyTo,
                                                                             earliestSessionEndTime,
                                                                             latestSessionStartTime,
                                                                     true);
        final PeekingKeyValueIterator<Bytes, LRUCacheEntry> filteredCacheIterator =
            new FilteredCacheIterator(cacheIterator, hasNextCondition, cacheFunction);
        return new MergedSortedCacheSessionStoreIterator(filteredCacheIterator, storeIterator, cacheFunction, true);
    }

    @Override
    public KeyValueIterator<Windowed<Bytes>, byte[]> backwardFindSessions(final Bytes keyFrom,
                                                                          final Bytes keyTo,
                                                                          final long earliestSessionEndTime,
                                                                          final long latestSessionStartTime) {
        if (keyFrom != null && keyTo != null && keyFrom.compareTo(keyTo) > 0) {
            LOG.warn(INVALID_RANGE_WARN_MSG);
            return KeyValueIterators.emptyIterator();
        }

        validateStoreOpen();

        final Bytes cacheKeyFrom = keyFrom == null ? null : cacheFunction.cacheKey(keySchema.lowerRange(keyFrom, earliestSessionEndTime));
        final Bytes cacheKeyTo = keyTo == null ? null : cacheFunction.cacheKey(keySchema.upperRange(keyTo, latestSessionStartTime));
        final ThreadCache.MemoryLRUCacheBytesIterator cacheIterator = context.cache().reverseRange(cacheName, cacheKeyFrom, cacheKeyTo);

        final KeyValueIterator<Windowed<Bytes>, byte[]> storeIterator =
            wrapped().backwardFindSessions(keyFrom, keyTo, earliestSessionEndTime, latestSessionStartTime);
        final HasNextCondition hasNextCondition = keySchema.hasNextCondition(
            keyFrom,
            keyTo,
            earliestSessionEndTime,
            latestSessionStartTime,
            false
        );
        final PeekingKeyValueIterator<Bytes, LRUCacheEntry> filteredCacheIterator =
            new FilteredCacheIterator(cacheIterator, hasNextCondition, cacheFunction);
        return new MergedSortedCacheSessionStoreIterator(filteredCacheIterator, storeIterator, cacheFunction, false);
    }

    @Override
    public byte[] fetchSession(final Bytes key, final long earliestSessionEndTime, final long latestSessionStartTime) {
        Objects.requireNonNull(key, "key cannot be null");
        validateStoreOpen();
        if (context.cache() == null) {
            return wrapped().fetchSession(key, earliestSessionEndTime, latestSessionStartTime);
        } else {
            final Bytes bytesKey = SessionKeySchema.toBinary(key, earliestSessionEndTime,
                latestSessionStartTime);
            final Bytes cacheKey = cacheFunction.cacheKey(bytesKey);
            final LRUCacheEntry entry = context.cache().get(cacheName, cacheKey);
            if (entry == null) {
                return wrapped().fetchSession(key, earliestSessionEndTime, latestSessionStartTime);
            } else {
                return entry.value();
            }
        }
    }

    @Override
    public KeyValueIterator<Windowed<Bytes>, byte[]> fetch(final Bytes key) {
        Objects.requireNonNull(key, "key cannot be null");
        return findSessions(key, 0, Long.MAX_VALUE);
    }

    @Override
    public KeyValueIterator<Windowed<Bytes>, byte[]> backwardFetch(final Bytes key) {
        Objects.requireNonNull(key, "key cannot be null");
        return backwardFindSessions(key, 0, Long.MAX_VALUE);
    }

    @Override
    public KeyValueIterator<Windowed<Bytes>, byte[]> fetch(final Bytes keyFrom,
                                                           final Bytes keyTo) {
        return findSessions(keyFrom, keyTo, 0, Long.MAX_VALUE);
    }

    @Override
    public KeyValueIterator<Windowed<Bytes>, byte[]> backwardFetch(final Bytes keyFrom,
                                                                   final Bytes keyTo) {
        return backwardFindSessions(keyFrom, keyTo, 0, Long.MAX_VALUE);
    }

    public void flush() {
        context.cache().flush(cacheName);
        wrapped().flush();
    }

    @Override
    public void flushCache() {
        context.cache().flush(cacheName);
    }

    @Override
    public void clearCache() {
        context.cache().clear(cacheName);
    }

    public void close() {
        final LinkedList<RuntimeException> suppressed = executeAll(
            () -> context.cache().flush(cacheName),
            () -> context.cache().close(cacheName),
            wrapped()::close
        );
        if (!suppressed.isEmpty()) {
            throwSuppressed("Caught an exception while closing caching session store for store " + name(),
                            suppressed);
        }
    }

    private class CacheIteratorWrapper implements PeekingKeyValueIterator<Bytes, LRUCacheEntry> {

        private final long segmentInterval;

        private final Bytes keyFrom;
        private final Bytes keyTo;
        private final long latestSessionStartTime;
        private final boolean forward;

        private long lastSegmentId;

        private long currentSegmentId;
        private Bytes cacheKeyFrom;
        private Bytes cacheKeyTo;

        private ThreadCache.MemoryLRUCacheBytesIterator current;

        private CacheIteratorWrapper(final Bytes key,
                                     final long earliestSessionEndTime,
                                     final long latestSessionStartTime,
                                     final boolean forward) {
            this(key, key, earliestSessionEndTime, latestSessionStartTime, forward);
        }

        private CacheIteratorWrapper(final Bytes keyFrom,
                                     final Bytes keyTo,
                                     final long earliestSessionEndTime,
                                     final long latestSessionStartTime,
                                     final boolean forward) {
            this.keyFrom = keyFrom;
            this.keyTo = keyTo;
            this.latestSessionStartTime = latestSessionStartTime;
            this.segmentInterval = cacheFunction.getSegmentInterval();
            this.forward = forward;


            if (forward) {
                this.currentSegmentId = cacheFunction.segmentId(earliestSessionEndTime);
                this.lastSegmentId = cacheFunction.segmentId(maxObservedTimestamp);

                setCacheKeyRange(earliestSessionEndTime, currentSegmentLastTime());
                this.current = context.cache().range(cacheName, cacheKeyFrom, cacheKeyTo);
            } else {
                this.lastSegmentId = cacheFunction.segmentId(earliestSessionEndTime);
                this.currentSegmentId = cacheFunction.segmentId(maxObservedTimestamp);

                setCacheKeyRange(currentSegmentBeginTime(), Math.min(latestSessionStartTime, maxObservedTimestamp));
                this.current = context.cache().reverseRange(cacheName, cacheKeyFrom, cacheKeyTo);
            }
>>>>>>> 15418db6
        }

        @Override
        public boolean hasNext() {
            if (current == null) {
                return false;
            }

            if (current.hasNext()) {
                return true;
            }

            while (!current.hasNext()) {
                getNextSegmentIterator();
                if (current == null) {
                    return false;
                }
            }
            return true;
        }

        @Override
        public Bytes peekNextKey() {
            if (!hasNext()) {
                throw new NoSuchElementException();
            }
            return current.peekNextKey();
        }

        @Override
        public KeyValue<Bytes, LRUCacheEntry> peekNext() {
            if (!hasNext()) {
                throw new NoSuchElementException();
            }
            return current.peekNext();
        }

        @Override
        public KeyValue<Bytes, LRUCacheEntry> next() {
            if (!hasNext()) {
                throw new NoSuchElementException();
            }
            return current.next();
        }

        @Override
        public void close() {
            current.close();
        }

        private long currentSegmentBeginTime() {
            return currentSegmentId * segmentInterval;
        }

        private long currentSegmentLastTime() {
            return currentSegmentBeginTime() + segmentInterval - 1;
        }

        private void getNextSegmentIterator() {
			if (forward) {
				++currentSegmentId;
				lastSegmentId = cacheFunction.segmentId(maxObservedTimestamp);

				if (currentSegmentId > lastSegmentId) {
					current = null;
					return;
				}

				setCacheKeyRange(currentSegmentBeginTime(), currentSegmentLastTime());

				current.close();

				current = context.cache().range(cacheName, cacheKeyFrom, cacheKeyTo);
			} else {
				--currentSegmentId;

				if (currentSegmentId < lastSegmentId) {
					current = null;
					return;
				}

				setCacheKeyRange(currentSegmentBeginTime(), currentSegmentLastTime());

				current.close();

				current = context.cache().reverseRange(cacheName, cacheKeyFrom, cacheKeyTo);
			}

		}

        private void setCacheKeyRange(final long lowerRangeEndTime, final long upperRangeEndTime) {
            if (cacheFunction.segmentId(lowerRangeEndTime) != cacheFunction.segmentId(upperRangeEndTime)) {
                throw new IllegalStateException("Error iterating over segments: segment interval has changed");
            }

			if (keyFrom.equals(keyTo)) {
				cacheKeyFrom = cacheFunction.cacheKey(segmentLowerRangeFixedSize(keyFrom, lowerRangeEndTime));
				cacheKeyTo = cacheFunction.cacheKey(segmentUpperRangeFixedSize(keyTo, upperRangeEndTime));
			} else {
				cacheKeyFrom = cacheFunction.cacheKey(keySchema.lowerRange(keyFrom, lowerRangeEndTime), currentSegmentId);
				cacheKeyTo = cacheFunction.cacheKey(keySchema.upperRange(keyTo, latestSessionStartTime), currentSegmentId);
			}
        }

        private Bytes segmentLowerRangeFixedSize(final Bytes key, final long segmentBeginTime) {
            final Windowed<Bytes> sessionKey = new Windowed<>(key, new SessionWindow(0, Math.max(0, segmentBeginTime)));
            return SessionKeySchema.toBinary(sessionKey);
        }

        private Bytes segmentUpperRangeFixedSize(final Bytes key, final long segmentEndTime) {
            final Windowed<Bytes> sessionKey = new Windowed<>(key, new SessionWindow(Math.min(latestSessionStartTime, segmentEndTime), segmentEndTime));
            return SessionKeySchema.toBinary(sessionKey);
        }
    }
}<|MERGE_RESOLUTION|>--- conflicted
+++ resolved
@@ -41,23 +41,13 @@
 import static org.apache.kafka.streams.state.internals.ExceptionUtils.executeAll;
 import static org.apache.kafka.streams.state.internals.ExceptionUtils.throwSuppressed;
 
-class CachingSessionStore
-		extends WrappedStateStore<SessionStore<Bytes, byte[]>, byte[], byte[]>
-		implements SessionStore<Bytes, byte[]>, CachedStateStore<byte[], byte[]> {
-
-	private static final Logger LOG = LoggerFactory.getLogger(CachingSessionStore.class);
-
-<<<<<<< HEAD
-	private final SessionKeySchema keySchema;
-	private final SegmentedCacheFunction cacheFunction;
-=======
+class CachingSessionStore extends WrappedStateStore<SessionStore<Bytes, byte[]>, byte[], byte[]> implements SessionStore<Bytes, byte[]>, CachedStateStore<byte[], byte[]> {
+
+    private static final Logger LOG = LoggerFactory.getLogger(CachingSessionStore.class);
+
     private final SessionKeySchema keySchema;
     private final SegmentedCacheFunction cacheFunction;
-    private static final String INVALID_RANGE_WARN_MSG = "Returning empty iterator for fetch with invalid key range: from > to. " +
-        "This may be due to range arguments set in the wrong order, " +
-        "or serdes that don't preserve ordering when lexicographically comparing the serialized bytes. " +
-        "Note that the built-in numerical serdes do not follow this for negative numbers";
->>>>>>> 15418db6
+    private static final String INVALID_RANGE_WARN_MSG = "Returning empty iterator for fetch with invalid key range: from > to. " + "This may be due to range arguments set in the wrong order, " + "or serdes that don't preserve ordering when lexicographically comparing the serialized bytes. " + "Note that the built-in numerical serdes do not follow this for negative numbers";
 
     private String cacheName;
     private InternalProcessorContext<?, ?> context;
@@ -66,38 +56,10 @@
 
     private long maxObservedTimestamp; // Refers to the window end time (determines segmentId)
 
-    CachingSessionStore(final SessionStore<Bytes, byte[]> bytesStore,
-                        final long segmentInterval) {
+    CachingSessionStore(final SessionStore<Bytes, byte[]> bytesStore, final long segmentInterval) {
         super(bytesStore);
         this.keySchema = new SessionKeySchema();
         this.cacheFunction = new SegmentedCacheFunction(keySchema, segmentInterval);
-<<<<<<< HEAD
-		this.maxObservedTimestamp = RecordQueue.UNKNOWN;
-	}
-
-	@Deprecated
-	@Override
-	public void init(final ProcessorContext context, final StateStore root) {
-		initInternal(asInternalProcessorContext(context));
-		super.init(context, root);
-	}
-
-	@Override
-	public void init(final StateStoreContext context, final StateStore root) {
-		initInternal(asInternalProcessorContext(context));
-		super.init(context, root);
-	}
-
-	private void initInternal(final InternalProcessorContext context) {
-		this.context = context;
-
-		cacheName = context.taskId() + "-" + name();
-		context.registerCacheFlushListener(cacheName, entries -> {
-			for (final ThreadCache.DirtyEntry entry : entries) {
-				putAndMaybeForward(entry, context);
-			}
-		});
-=======
         this.maxObservedTimestamp = RecordQueue.UNKNOWN;
     }
 
@@ -123,7 +85,6 @@
                 putAndMaybeForward(entry, context);
             }
         });
->>>>>>> 15418db6
     }
 
     private void putAndMaybeForward(final ThreadCache.DirtyEntry entry, final InternalProcessorContext<?, ?> context) {
@@ -131,8 +92,7 @@
         final Windowed<Bytes> bytesKey = SessionKeySchema.from(binaryKey);
         if (flushListener != null) {
             final byte[] newValueBytes = entry.newValue();
-            final byte[] oldValueBytes = newValueBytes == null || sendOldValues ?
-                wrapped().fetchSession(bytesKey.key(), bytesKey.window().start(), bytesKey.window().end()) : null;
+            final byte[] oldValueBytes = newValueBytes == null || sendOldValues ? wrapped().fetchSession(bytesKey.key(), bytesKey.window().start(), bytesKey.window().end()) : null;
 
             // this is an optimization: if this key did not exist in underlying store and also not in the cache,
             // we can skip flushing to downstream as well as writing to underlying store
@@ -143,12 +103,7 @@
                 try {
                     context.setRecordContext(entry.entry().context());
                     wrapped().put(bytesKey, entry.newValue());
-                    flushListener.apply(
-                        new Record<>(
-                            binaryKey.get(),
-                            new Change<>(newValueBytes, sendOldValues ? oldValueBytes : null),
-                            entry.entry().context().timestamp(),
-                            entry.entry().context().headers()));
+                    flushListener.apply(new Record<>(binaryKey.get(), new Change<>(newValueBytes, sendOldValues ? oldValueBytes : null), entry.entry().context().timestamp(), entry.entry().context().headers()));
                 } finally {
                     context.setRecordContext(current);
                 }
@@ -186,7 +141,7 @@
                 context.timestamp(),
                 context.partition(),
                 context.topic());
-		context.cache().put(cacheName, cacheFunction.cacheKey(binaryKey), entry);
+        context.cache().put(cacheName, cacheFunction.cacheKey(binaryKey), entry);
 
         maxObservedTimestamp = Math.max(keySchema.segmentTimestamp(binaryKey), maxObservedTimestamp);
     }
@@ -203,294 +158,28 @@
                                                                   final long latestSessionStartTime) {
         validateStoreOpen();
 
-        final PeekingKeyValueIterator<Bytes, LRUCacheEntry> cacheIterator = wrapped().persistent() ?
-<<<<<<< HEAD
-				new CacheIteratorWrapper(key, earliestSessionEndTime, latestSessionStartTime, true) :
-				context.cache().range(cacheName,
-						cacheFunction.cacheKey(keySchema.lowerRangeFixedSize(key, earliestSessionEndTime)),
-						cacheFunction.cacheKey(keySchema.upperRangeFixedSize(key, latestSessionStartTime))
-				);
-
-		final KeyValueIterator<Windowed<Bytes>, byte[]> storeIterator = wrapped().findSessions(key,
-				earliestSessionEndTime,
-				latestSessionStartTime);
-		final HasNextCondition hasNextCondition = keySchema.hasNextCondition(key,
-				key,
-				earliestSessionEndTime,
-				latestSessionStartTime);
-		final PeekingKeyValueIterator<Bytes, LRUCacheEntry> filteredCacheIterator =
-				new FilteredCacheIterator(cacheIterator, hasNextCondition, cacheFunction);
-		return new MergedSortedCacheSessionStoreIterator(filteredCacheIterator, storeIterator, cacheFunction, true);
-	}
-
-	@Override
-	public KeyValueIterator<Windowed<Bytes>, byte[]> backwardFindSessions(final Bytes key,
-																		  final long earliestSessionEndTime,
-																		  final long latestSessionStartTime) {
-		validateStoreOpen();
-
-		final PeekingKeyValueIterator<Bytes, LRUCacheEntry> cacheIterator = wrapped().persistent() ?
-				new CacheIteratorWrapper(key, earliestSessionEndTime, latestSessionStartTime, false) :
-				context.cache().reverseRange(
-						cacheName,
-						cacheFunction.cacheKey(keySchema.lowerRangeFixedSize(key, earliestSessionEndTime)),
-						cacheFunction.cacheKey(keySchema.upperRangeFixedSize(key, latestSessionStartTime)
-						)
-				);
-
-		final KeyValueIterator<Windowed<Bytes>, byte[]> storeIterator = wrapped().backwardFindSessions(
-				key,
-				earliestSessionEndTime,
-				latestSessionStartTime
-		);
-		final HasNextCondition hasNextCondition = keySchema.hasNextCondition(
-				key,
-				key,
-				earliestSessionEndTime,
-				latestSessionStartTime
-		);
-		final PeekingKeyValueIterator<Bytes, LRUCacheEntry> filteredCacheIterator =
-				new FilteredCacheIterator(cacheIterator, hasNextCondition, cacheFunction);
-		return new MergedSortedCacheSessionStoreIterator(filteredCacheIterator, storeIterator, cacheFunction, false);
-	}
-
-	@Override
-	public KeyValueIterator<Windowed<Bytes>, byte[]> findSessions(final Bytes keyFrom,
-																  final Bytes keyTo,
-																  final long earliestSessionEndTime,
-																  final long latestSessionStartTime) {
-		if (keyFrom.compareTo(keyTo) > 0) {
-			LOG.warn("Returning empty iterator for fetch with invalid key range: from > to. " +
-					"This may be due to range arguments set in the wrong order, " +
-					"or serdes that don't preserve ordering when lexicographically comparing the serialized bytes. " +
-					"Note that the built-in numerical serdes do not follow this for negative numbers");
-			return KeyValueIterators.emptyIterator();
-		}
-
-        validateStoreOpen();
-
-        final Bytes cacheKeyFrom = cacheFunction.cacheKey(keySchema.lowerRange(keyFrom, earliestSessionEndTime));
-		final Bytes cacheKeyTo = cacheFunction.cacheKey(keySchema.upperRange(keyTo, latestSessionStartTime));
-		final ThreadCache.MemoryLRUCacheBytesIterator cacheIterator = context.cache().range(cacheName, cacheKeyFrom, cacheKeyTo);
-
-		final KeyValueIterator<Windowed<Bytes>, byte[]> storeIterator = wrapped().findSessions(
-				keyFrom, keyTo, earliestSessionEndTime, latestSessionStartTime
-		);
-		final HasNextCondition hasNextCondition = keySchema.hasNextCondition(keyFrom,
-				keyTo,
-				earliestSessionEndTime,
-				latestSessionStartTime);
-		final PeekingKeyValueIterator<Bytes, LRUCacheEntry> filteredCacheIterator =
-				new FilteredCacheIterator(cacheIterator, hasNextCondition, cacheFunction);
-		return new MergedSortedCacheSessionStoreIterator(filteredCacheIterator, storeIterator, cacheFunction, true);
-	}
-
-	@Override
-	public KeyValueIterator<Windowed<Bytes>, byte[]> backwardFindSessions(final Bytes keyFrom,
-																		  final Bytes keyTo,
-																		  final long earliestSessionEndTime,
-																		  final long latestSessionStartTime) {
-		if (keyFrom.compareTo(keyTo) > 0) {
-			LOG.warn("Returning empty iterator for fetch with invalid key range: from > to. " +
-					"This may be due to range arguments set in the wrong order, " +
-					"or serdes that don't preserve ordering when lexicographically comparing the serialized bytes. " +
-					"Note that the built-in numerical serdes do not follow this for negative numbers");
-			return KeyValueIterators.emptyIterator();
-		}
-
-		validateStoreOpen();
-
-		final Bytes cacheKeyFrom = cacheFunction.cacheKey(keySchema.lowerRange(keyFrom, earliestSessionEndTime));
-		final Bytes cacheKeyTo = cacheFunction.cacheKey(keySchema.upperRange(keyTo, latestSessionStartTime));
-		final ThreadCache.MemoryLRUCacheBytesIterator cacheIterator = context.cache().reverseRange(cacheName, cacheKeyFrom, cacheKeyTo);
-
-		final KeyValueIterator<Windowed<Bytes>, byte[]> storeIterator =
-				wrapped().backwardFindSessions(keyFrom, keyTo, earliestSessionEndTime, latestSessionStartTime);
-		final HasNextCondition hasNextCondition = keySchema.hasNextCondition(
-				keyFrom,
-				keyTo,
-				earliestSessionEndTime,
-				latestSessionStartTime
-		);
-		final PeekingKeyValueIterator<Bytes, LRUCacheEntry> filteredCacheIterator =
-				new FilteredCacheIterator(cacheIterator, hasNextCondition, cacheFunction);
-		return new MergedSortedCacheSessionStoreIterator(filteredCacheIterator, storeIterator, cacheFunction, false);
-	}
-
-	@Override
-	public byte[] fetchSession(final Bytes key, final long startTime, final long endTime) {
-		Objects.requireNonNull(key, "key cannot be null");
-		validateStoreOpen();
-		if (context.cache() == null) {
-			return wrapped().fetchSession(key, startTime, endTime);
-		} else {
-			final Bytes bytesKey = SessionKeySchema.toBinary(key, startTime, endTime);
-			final Bytes cacheKey = cacheFunction.cacheKey(bytesKey);
-			final LRUCacheEntry entry = context.cache().get(cacheName, cacheKey);
-			if (entry == null) {
-				return wrapped().fetchSession(key, startTime, endTime);
-			} else {
-				return entry.value();
-			}
-		}
-	}
-
-	@Override
-	public KeyValueIterator<Windowed<Bytes>, byte[]> fetch(final Bytes key) {
-		Objects.requireNonNull(key, "key cannot be null");
-		return findSessions(key, 0, Long.MAX_VALUE);
-	}
-
-	@Override
-	public KeyValueIterator<Windowed<Bytes>, byte[]> backwardFetch(final Bytes key) {
-		Objects.requireNonNull(key, "key cannot be null");
-		return backwardFindSessions(key, 0, Long.MAX_VALUE);
-	}
-
-	@Override
-	public KeyValueIterator<Windowed<Bytes>, byte[]> fetch(final Bytes from,
-														   final Bytes to) {
-		Objects.requireNonNull(from, "from cannot be null");
-		Objects.requireNonNull(to, "to cannot be null");
-		return findSessions(from, to, 0, Long.MAX_VALUE);
-	}
-
-	@Override
-	public KeyValueIterator<Windowed<Bytes>, byte[]> backwardFetch(final Bytes from,
-																   final Bytes to) {
-		Objects.requireNonNull(from, "from cannot be null");
-		Objects.requireNonNull(to, "to cannot be null");
-		return backwardFindSessions(from, to, 0, Long.MAX_VALUE);
-	}
-
-	public void flush() {
-		context.cache().flush(cacheName);
-		wrapped().flush();
-	}
-
-	@Override
-	public void flushCache() {
-		context.cache().flush(cacheName);
-	}
-
-	public void close() {
-		final LinkedList<RuntimeException> suppressed = executeAll(
-				() -> context.cache().flush(cacheName),
-				() -> context.cache().close(cacheName),
-				wrapped()::close
-		);
-		if (!suppressed.isEmpty()) {
-			throwSuppressed("Caught an exception while closing caching session store for store " + name(),
-					suppressed);
-		}
-	}
-
-	private class CacheIteratorWrapper implements PeekingKeyValueIterator<Bytes, LRUCacheEntry> {
-
-		private final long segmentInterval;
-
-		private final Bytes keyFrom;
-		private final Bytes keyTo;
-		private final long latestSessionStartTime;
-		private final boolean forward;
-
-		private long lastSegmentId;
-
-		private long currentSegmentId;
-		private Bytes cacheKeyFrom;
-		private Bytes cacheKeyTo;
-
-		private ThreadCache.MemoryLRUCacheBytesIterator current;
-
-		private CacheIteratorWrapper(final Bytes key,
-									 final long earliestSessionEndTime,
-									 final long latestSessionStartTime,
-									 final boolean forward) {
-			this(key, key, earliestSessionEndTime, latestSessionStartTime, forward);
-		}
-
-		private CacheIteratorWrapper(final Bytes keyFrom,
-									 final Bytes keyTo,
-									 final long earliestSessionEndTime,
-									 final long latestSessionStartTime,
-									 final boolean forward) {
-			this.keyFrom = keyFrom;
-			this.keyTo = keyTo;
-			this.latestSessionStartTime = latestSessionStartTime;
-			this.segmentInterval = cacheFunction.getSegmentInterval();
-			this.forward = forward;
-
-
-			if (forward) {
-				this.currentSegmentId = cacheFunction.segmentId(earliestSessionEndTime);
-				this.lastSegmentId = cacheFunction.segmentId(maxObservedTimestamp);
-
-				setCacheKeyRange(earliestSessionEndTime, currentSegmentLastTime());
-				this.current = context.cache().range(cacheName, cacheKeyFrom, cacheKeyTo);
-			} else {
-				this.lastSegmentId = cacheFunction.segmentId(earliestSessionEndTime);
-				this.currentSegmentId = cacheFunction.segmentId(maxObservedTimestamp);
-
-				setCacheKeyRange(currentSegmentBeginTime(), Math.min(latestSessionStartTime, maxObservedTimestamp));
-				this.current = context.cache().reverseRange(cacheName, cacheKeyFrom, cacheKeyTo);
-			}
-=======
-            new CacheIteratorWrapper(key, earliestSessionEndTime, latestSessionStartTime, true) :
-            context.cache().range(cacheName,
-                        cacheFunction.cacheKey(keySchema.lowerRangeFixedSize(key, earliestSessionEndTime)),
-                        cacheFunction.cacheKey(keySchema.upperRangeFixedSize(key, latestSessionStartTime))
-            );
-
-        final KeyValueIterator<Windowed<Bytes>, byte[]> storeIterator = wrapped().findSessions(key,
-                                                                                               earliestSessionEndTime,
-                                                                                               latestSessionStartTime);
-        final HasNextCondition hasNextCondition = keySchema.hasNextCondition(key,
-                                                                             key,
-                                                                             earliestSessionEndTime,
-                                                                             latestSessionStartTime,
-                                                                             true);
-        final PeekingKeyValueIterator<Bytes, LRUCacheEntry> filteredCacheIterator =
-            new FilteredCacheIterator(cacheIterator, hasNextCondition, cacheFunction);
+        final PeekingKeyValueIterator<Bytes, LRUCacheEntry> cacheIterator = wrapped().persistent() ? new CacheIteratorWrapper(key, earliestSessionEndTime, latestSessionStartTime, true) : context.cache().range(cacheName, cacheFunction.cacheKey(keySchema.lowerRangeFixedSize(key, earliestSessionEndTime)), cacheFunction.cacheKey(keySchema.upperRangeFixedSize(key, latestSessionStartTime)));
+
+        final KeyValueIterator<Windowed<Bytes>, byte[]> storeIterator = wrapped().findSessions(key, earliestSessionEndTime, latestSessionStartTime);
+        final HasNextCondition hasNextCondition = keySchema.hasNextCondition(key, key, earliestSessionEndTime, latestSessionStartTime, true);
+        final PeekingKeyValueIterator<Bytes, LRUCacheEntry> filteredCacheIterator = new FilteredCacheIterator(cacheIterator, hasNextCondition, cacheFunction);
         return new MergedSortedCacheSessionStoreIterator(filteredCacheIterator, storeIterator, cacheFunction, true);
     }
 
     @Override
-    public KeyValueIterator<Windowed<Bytes>, byte[]> backwardFindSessions(final Bytes key,
-                                                                          final long earliestSessionEndTime,
-                                                                          final long latestSessionStartTime) {
-        validateStoreOpen();
-
-        final PeekingKeyValueIterator<Bytes, LRUCacheEntry> cacheIterator = wrapped().persistent() ?
-            new CacheIteratorWrapper(key, earliestSessionEndTime, latestSessionStartTime, false) :
-            context.cache().reverseRange(
-                cacheName,
-                cacheFunction.cacheKey(keySchema.lowerRangeFixedSize(key, earliestSessionEndTime)),
-                cacheFunction.cacheKey(keySchema.upperRangeFixedSize(key, latestSessionStartTime)
-                )
-            );
-
-        final KeyValueIterator<Windowed<Bytes>, byte[]> storeIterator = wrapped().backwardFindSessions(
-            key,
-            earliestSessionEndTime,
-            latestSessionStartTime
-        );
-        final HasNextCondition hasNextCondition = keySchema.hasNextCondition(
-            key,
-            key,
-            earliestSessionEndTime,
-            latestSessionStartTime,
-            false
-        );
-        final PeekingKeyValueIterator<Bytes, LRUCacheEntry> filteredCacheIterator =
-            new FilteredCacheIterator(cacheIterator, hasNextCondition, cacheFunction);
+    public KeyValueIterator<Windowed<Bytes>, byte[]> backwardFindSessions(final Bytes key, final long earliestSessionEndTime, final long latestSessionStartTime) {
+        validateStoreOpen();
+
+        final PeekingKeyValueIterator<Bytes, LRUCacheEntry> cacheIterator = wrapped().persistent() ? new CacheIteratorWrapper(key, earliestSessionEndTime, latestSessionStartTime, false) : context.cache().reverseRange(cacheName, cacheFunction.cacheKey(keySchema.lowerRangeFixedSize(key, earliestSessionEndTime)), cacheFunction.cacheKey(keySchema.upperRangeFixedSize(key, latestSessionStartTime)));
+
+        final KeyValueIterator<Windowed<Bytes>, byte[]> storeIterator = wrapped().backwardFindSessions(key, earliestSessionEndTime, latestSessionStartTime);
+        final HasNextCondition hasNextCondition = keySchema.hasNextCondition(key, key, earliestSessionEndTime, latestSessionStartTime, false);
+        final PeekingKeyValueIterator<Bytes, LRUCacheEntry> filteredCacheIterator = new FilteredCacheIterator(cacheIterator, hasNextCondition, cacheFunction);
         return new MergedSortedCacheSessionStoreIterator(filteredCacheIterator, storeIterator, cacheFunction, false);
     }
 
     @Override
-    public KeyValueIterator<Windowed<Bytes>, byte[]> findSessions(final Bytes keyFrom,
-                                                                  final Bytes keyTo,
-                                                                  final long earliestSessionEndTime,
-                                                                  final long latestSessionStartTime) {
+    public KeyValueIterator<Windowed<Bytes>, byte[]> findSessions(final Bytes keyFrom, final Bytes keyTo, final long earliestSessionEndTime, final long latestSessionStartTime) {
         if (keyFrom != null && keyTo != null && keyFrom.compareTo(keyTo) > 0) {
             LOG.warn(INVALID_RANGE_WARN_MSG);
             return KeyValueIterators.emptyIterator();
@@ -502,24 +191,14 @@
         final Bytes cacheKeyTo = keyTo == null ? null : cacheFunction.cacheKey(keySchema.upperRange(keyTo, latestSessionStartTime));
         final ThreadCache.MemoryLRUCacheBytesIterator cacheIterator = context.cache().range(cacheName, cacheKeyFrom, cacheKeyTo);
 
-        final KeyValueIterator<Windowed<Bytes>, byte[]> storeIterator = wrapped().findSessions(
-            keyFrom, keyTo, earliestSessionEndTime, latestSessionStartTime
-        );
-        final HasNextCondition hasNextCondition = keySchema.hasNextCondition(keyFrom,
-                                                                             keyTo,
-                                                                             earliestSessionEndTime,
-                                                                             latestSessionStartTime,
-                                                                     true);
-        final PeekingKeyValueIterator<Bytes, LRUCacheEntry> filteredCacheIterator =
-            new FilteredCacheIterator(cacheIterator, hasNextCondition, cacheFunction);
+        final KeyValueIterator<Windowed<Bytes>, byte[]> storeIterator = wrapped().findSessions(keyFrom, keyTo, earliestSessionEndTime, latestSessionStartTime);
+        final HasNextCondition hasNextCondition = keySchema.hasNextCondition(keyFrom, keyTo, earliestSessionEndTime, latestSessionStartTime, true);
+        final PeekingKeyValueIterator<Bytes, LRUCacheEntry> filteredCacheIterator = new FilteredCacheIterator(cacheIterator, hasNextCondition, cacheFunction);
         return new MergedSortedCacheSessionStoreIterator(filteredCacheIterator, storeIterator, cacheFunction, true);
     }
 
     @Override
-    public KeyValueIterator<Windowed<Bytes>, byte[]> backwardFindSessions(final Bytes keyFrom,
-                                                                          final Bytes keyTo,
-                                                                          final long earliestSessionEndTime,
-                                                                          final long latestSessionStartTime) {
+    public KeyValueIterator<Windowed<Bytes>, byte[]> backwardFindSessions(final Bytes keyFrom, final Bytes keyTo, final long earliestSessionEndTime, final long latestSessionStartTime) {
         if (keyFrom != null && keyTo != null && keyFrom.compareTo(keyTo) > 0) {
             LOG.warn(INVALID_RANGE_WARN_MSG);
             return KeyValueIterators.emptyIterator();
@@ -531,17 +210,9 @@
         final Bytes cacheKeyTo = keyTo == null ? null : cacheFunction.cacheKey(keySchema.upperRange(keyTo, latestSessionStartTime));
         final ThreadCache.MemoryLRUCacheBytesIterator cacheIterator = context.cache().reverseRange(cacheName, cacheKeyFrom, cacheKeyTo);
 
-        final KeyValueIterator<Windowed<Bytes>, byte[]> storeIterator =
-            wrapped().backwardFindSessions(keyFrom, keyTo, earliestSessionEndTime, latestSessionStartTime);
-        final HasNextCondition hasNextCondition = keySchema.hasNextCondition(
-            keyFrom,
-            keyTo,
-            earliestSessionEndTime,
-            latestSessionStartTime,
-            false
-        );
-        final PeekingKeyValueIterator<Bytes, LRUCacheEntry> filteredCacheIterator =
-            new FilteredCacheIterator(cacheIterator, hasNextCondition, cacheFunction);
+        final KeyValueIterator<Windowed<Bytes>, byte[]> storeIterator = wrapped().backwardFindSessions(keyFrom, keyTo, earliestSessionEndTime, latestSessionStartTime);
+        final HasNextCondition hasNextCondition = keySchema.hasNextCondition(keyFrom, keyTo, earliestSessionEndTime, latestSessionStartTime, false);
+        final PeekingKeyValueIterator<Bytes, LRUCacheEntry> filteredCacheIterator = new FilteredCacheIterator(cacheIterator, hasNextCondition, cacheFunction);
         return new MergedSortedCacheSessionStoreIterator(filteredCacheIterator, storeIterator, cacheFunction, false);
     }
 
@@ -552,8 +223,7 @@
         if (context.cache() == null) {
             return wrapped().fetchSession(key, earliestSessionEndTime, latestSessionStartTime);
         } else {
-            final Bytes bytesKey = SessionKeySchema.toBinary(key, earliestSessionEndTime,
-                latestSessionStartTime);
+            final Bytes bytesKey = SessionKeySchema.toBinary(key, earliestSessionEndTime, latestSessionStartTime);
             final Bytes cacheKey = cacheFunction.cacheKey(bytesKey);
             final LRUCacheEntry entry = context.cache().get(cacheName, cacheKey);
             if (entry == null) {
@@ -577,14 +247,12 @@
     }
 
     @Override
-    public KeyValueIterator<Windowed<Bytes>, byte[]> fetch(final Bytes keyFrom,
-                                                           final Bytes keyTo) {
+    public KeyValueIterator<Windowed<Bytes>, byte[]> fetch(final Bytes keyFrom, final Bytes keyTo) {
         return findSessions(keyFrom, keyTo, 0, Long.MAX_VALUE);
     }
 
     @Override
-    public KeyValueIterator<Windowed<Bytes>, byte[]> backwardFetch(final Bytes keyFrom,
-                                                                   final Bytes keyTo) {
+    public KeyValueIterator<Windowed<Bytes>, byte[]> backwardFetch(final Bytes keyFrom, final Bytes keyTo) {
         return backwardFindSessions(keyFrom, keyTo, 0, Long.MAX_VALUE);
     }
 
@@ -604,14 +272,9 @@
     }
 
     public void close() {
-        final LinkedList<RuntimeException> suppressed = executeAll(
-            () -> context.cache().flush(cacheName),
-            () -> context.cache().close(cacheName),
-            wrapped()::close
-        );
+        final LinkedList<RuntimeException> suppressed = executeAll(() -> context.cache().flush(cacheName), () -> context.cache().close(cacheName), wrapped()::close);
         if (!suppressed.isEmpty()) {
-            throwSuppressed("Caught an exception while closing caching session store for store " + name(),
-                            suppressed);
+            throwSuppressed("Caught an exception while closing caching session store for store " + name(), suppressed);
         }
     }
 
@@ -632,18 +295,11 @@
 
         private ThreadCache.MemoryLRUCacheBytesIterator current;
 
-        private CacheIteratorWrapper(final Bytes key,
-                                     final long earliestSessionEndTime,
-                                     final long latestSessionStartTime,
-                                     final boolean forward) {
+        private CacheIteratorWrapper(final Bytes key, final long earliestSessionEndTime, final long latestSessionStartTime, final boolean forward) {
             this(key, key, earliestSessionEndTime, latestSessionStartTime, forward);
         }
 
-        private CacheIteratorWrapper(final Bytes keyFrom,
-                                     final Bytes keyTo,
-                                     final long earliestSessionEndTime,
-                                     final long latestSessionStartTime,
-                                     final boolean forward) {
+        private CacheIteratorWrapper(final Bytes keyFrom, final Bytes keyTo, final long earliestSessionEndTime, final long latestSessionStartTime, final boolean forward) {
             this.keyFrom = keyFrom;
             this.keyTo = keyTo;
             this.latestSessionStartTime = latestSessionStartTime;
@@ -664,7 +320,6 @@
                 setCacheKeyRange(currentSegmentBeginTime(), Math.min(latestSessionStartTime, maxObservedTimestamp));
                 this.current = context.cache().reverseRange(cacheName, cacheKeyFrom, cacheKeyTo);
             }
->>>>>>> 15418db6
         }
 
         @Override
@@ -724,49 +379,49 @@
         }
 
         private void getNextSegmentIterator() {
-			if (forward) {
-				++currentSegmentId;
-				lastSegmentId = cacheFunction.segmentId(maxObservedTimestamp);
-
-				if (currentSegmentId > lastSegmentId) {
-					current = null;
-					return;
-				}
-
-				setCacheKeyRange(currentSegmentBeginTime(), currentSegmentLastTime());
-
-				current.close();
-
-				current = context.cache().range(cacheName, cacheKeyFrom, cacheKeyTo);
-			} else {
-				--currentSegmentId;
-
-				if (currentSegmentId < lastSegmentId) {
-					current = null;
-					return;
-				}
-
-				setCacheKeyRange(currentSegmentBeginTime(), currentSegmentLastTime());
-
-				current.close();
-
-				current = context.cache().reverseRange(cacheName, cacheKeyFrom, cacheKeyTo);
-			}
-
-		}
+            if (forward) {
+                ++currentSegmentId;
+                lastSegmentId = cacheFunction.segmentId(maxObservedTimestamp);
+
+                if (currentSegmentId > lastSegmentId) {
+                    current = null;
+                    return;
+                }
+
+                setCacheKeyRange(currentSegmentBeginTime(), currentSegmentLastTime());
+
+                current.close();
+
+                current = context.cache().range(cacheName, cacheKeyFrom, cacheKeyTo);
+            } else {
+                --currentSegmentId;
+
+                if (currentSegmentId < lastSegmentId) {
+                    current = null;
+                    return;
+                }
+
+                setCacheKeyRange(currentSegmentBeginTime(), currentSegmentLastTime());
+
+                current.close();
+
+                current = context.cache().reverseRange(cacheName, cacheKeyFrom, cacheKeyTo);
+            }
+
+        }
 
         private void setCacheKeyRange(final long lowerRangeEndTime, final long upperRangeEndTime) {
             if (cacheFunction.segmentId(lowerRangeEndTime) != cacheFunction.segmentId(upperRangeEndTime)) {
                 throw new IllegalStateException("Error iterating over segments: segment interval has changed");
             }
 
-			if (keyFrom.equals(keyTo)) {
-				cacheKeyFrom = cacheFunction.cacheKey(segmentLowerRangeFixedSize(keyFrom, lowerRangeEndTime));
-				cacheKeyTo = cacheFunction.cacheKey(segmentUpperRangeFixedSize(keyTo, upperRangeEndTime));
-			} else {
-				cacheKeyFrom = cacheFunction.cacheKey(keySchema.lowerRange(keyFrom, lowerRangeEndTime), currentSegmentId);
-				cacheKeyTo = cacheFunction.cacheKey(keySchema.upperRange(keyTo, latestSessionStartTime), currentSegmentId);
-			}
+            if (keyFrom.equals(keyTo)) {
+                cacheKeyFrom = cacheFunction.cacheKey(segmentLowerRangeFixedSize(keyFrom, lowerRangeEndTime));
+                cacheKeyTo = cacheFunction.cacheKey(segmentUpperRangeFixedSize(keyTo, upperRangeEndTime));
+            } else {
+                cacheKeyFrom = cacheFunction.cacheKey(keySchema.lowerRange(keyFrom, lowerRangeEndTime), currentSegmentId);
+                cacheKeyTo = cacheFunction.cacheKey(keySchema.upperRange(keyTo, latestSessionStartTime), currentSegmentId);
+            }
         }
 
         private Bytes segmentLowerRangeFixedSize(final Bytes key, final long segmentBeginTime) {
