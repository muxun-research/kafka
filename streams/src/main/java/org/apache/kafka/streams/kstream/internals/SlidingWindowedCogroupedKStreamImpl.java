--- conflicted
+++ resolved
@@ -18,11 +18,6 @@
 package org.apache.kafka.streams.kstream.internals;
 
 import org.apache.kafka.common.utils.Bytes;
-<<<<<<< HEAD
-import org.apache.kafka.streams.kstream.*;
-import org.apache.kafka.streams.kstream.internals.graph.GraphNode;
-import org.apache.kafka.streams.state.*;
-=======
 import org.apache.kafka.streams.kstream.Aggregator;
 import org.apache.kafka.streams.kstream.EmitStrategy;
 import org.apache.kafka.streams.kstream.Initializer;
@@ -34,7 +29,6 @@
 import org.apache.kafka.streams.kstream.Windowed;
 import org.apache.kafka.streams.kstream.internals.graph.GraphNode;
 import org.apache.kafka.streams.state.WindowStore;
->>>>>>> 9494bebe
 
 import java.util.Map;
 import java.util.Objects;
@@ -45,7 +39,13 @@
     private final CogroupedStreamAggregateBuilder<K, V> aggregateBuilder;
     private final Map<KGroupedStreamImpl<K, ?>, Aggregator<? super K, ? super Object, V>> groupPatterns;
 
-    SlidingWindowedCogroupedKStreamImpl(final SlidingWindows windows, final InternalStreamsBuilder builder, final Set<String> subTopologySourceNodes, final String name, final CogroupedStreamAggregateBuilder<K, V> aggregateBuilder, final GraphNode graphNode, final Map<KGroupedStreamImpl<K, ?>, Aggregator<? super K, ? super Object, V>> groupPatterns) {
+    SlidingWindowedCogroupedKStreamImpl(final SlidingWindows windows,
+                                        final InternalStreamsBuilder builder,
+                                        final Set<String> subTopologySourceNodes,
+                                        final String name,
+                                        final CogroupedStreamAggregateBuilder<K, V> aggregateBuilder,
+                                        final GraphNode graphNode,
+                                        final Map<KGroupedStreamImpl<K, ?>, Aggregator<? super K, ? super Object, V>> groupPatterns) {
         super(name, null, null, subTopologySourceNodes, graphNode, builder);
         //keySerde and valueSerde are null because there are many different groupStreams that they could be from
         this.windows = windows;
@@ -59,62 +59,24 @@
     }
 
     @Override
-    public KTable<Windowed<K>, V> aggregate(final Initializer<V> initializer, final Materialized<K, V, WindowStore<Bytes, byte[]>> materialized) {
+    public KTable<Windowed<K>, V> aggregate(final Initializer<V> initializer,
+                                            final Materialized<K, V, WindowStore<Bytes, byte[]>> materialized) {
         return aggregate(initializer, NamedInternal.empty(), materialized);
     }
 
     @Override
-    public KTable<Windowed<K>, V> aggregate(final Initializer<V> initializer, final Named named) {
+    public KTable<Windowed<K>, V> aggregate(final Initializer<V> initializer,
+                                            final Named named) {
         return aggregate(initializer, named, Materialized.with(null, null));
     }
 
     @Override
-    public KTable<Windowed<K>, V> aggregate(final Initializer<V> initializer, final Named named, final Materialized<K, V, WindowStore<Bytes, byte[]>> materialized) {
+    public KTable<Windowed<K>, V> aggregate(final Initializer<V> initializer,
+                                            final Named named,
+                                            final Materialized<K, V, WindowStore<Bytes, byte[]>> materialized) {
         Objects.requireNonNull(initializer, "initializer can't be null");
         Objects.requireNonNull(named, "named can't be null");
         Objects.requireNonNull(materialized, "materialized can't be null");
-<<<<<<< HEAD
-        final MaterializedInternal<K, V, WindowStore<Bytes, byte[]>> materializedInternal = new MaterializedInternal<>(materialized, builder, CogroupedKStreamImpl.AGGREGATE_NAME);
-        return aggregateBuilder.build(groupPatterns, initializer, new NamedInternal(named), materialize(materializedInternal), materializedInternal.keySerde() != null ? new FullTimeWindowedSerde<>(materializedInternal.keySerde(), windows.timeDifferenceMs()) : null, materializedInternal.valueSerde(), materializedInternal.queryableStoreName(), windows);
-    }
-
-    private StoreBuilder<TimestampedWindowStore<K, V>> materialize(final MaterializedInternal<K, V, WindowStore<Bytes, byte[]>> materialized) {
-        WindowBytesStoreSupplier supplier = (WindowBytesStoreSupplier) materialized.storeSupplier();
-        if (supplier == null) {
-            final long retentionPeriod = materialized.retention() != null ? materialized.retention().toMillis() : windows.gracePeriodMs() + 2 * windows.timeDifferenceMs();
-
-            if ((windows.timeDifferenceMs() * 2 + windows.gracePeriodMs()) > retentionPeriod) {
-                throw new IllegalArgumentException("The retention period of the window store " + name + " must be no smaller than 2 * time difference plus the grace period." + " Got time difference=[" + windows.timeDifferenceMs() + "]," + " grace=[" + windows.gracePeriodMs() + "]," + " retention=[" + retentionPeriod + "]");
-            }
-
-            switch (materialized.storeType()) {
-                case IN_MEMORY:
-                    supplier = Stores.inMemoryWindowStore(materialized.storeName(), Duration.ofMillis(retentionPeriod), Duration.ofMillis(windows.timeDifferenceMs()), false);
-                    break;
-                case ROCKS_DB:
-                    supplier = Stores.persistentTimestampedWindowStore(materialized.storeName(), Duration.ofMillis(retentionPeriod), Duration.ofMillis(windows.timeDifferenceMs()), false);
-                    break;
-                default:
-                    throw new IllegalStateException("Unknown store type: " + materialized.storeType());
-            }
-        }
-
-        final StoreBuilder<TimestampedWindowStore<K, V>> builder = Stores.timestampedWindowStoreBuilder(supplier, materialized.keySerde(), materialized.valueSerde());
-
-        if (materialized.loggingEnabled()) {
-            builder.withLoggingEnabled(materialized.logConfig());
-        } else {
-            builder.withLoggingDisabled();
-        }
-        if (materialized.cachingEnabled()) {
-            builder.withCachingEnabled();
-        } else {
-            builder.withCachingDisabled();
-        }
-        return builder;
-    }
-
-=======
         final MaterializedInternal<K, V, WindowStore<Bytes, byte[]>> materializedInternal = new MaterializedInternal<>(
             materialized,
             builder,
@@ -132,5 +94,4 @@
             windows);
     }
 
->>>>>>> 9494bebe
 }