--- conflicted
+++ resolved
@@ -22,21 +22,12 @@
 import java.util.Set;
 
 /**
-<<<<<<< HEAD
- * Indicates a specific task is corrupted and need to be re-initialized. It can be thrown when
- * <p>
- * 1) Under EOS, if the checkpoint file does not contain offsets for corresponding store's changelogs, meaning
- * previously it was not close cleanly;
- * 2) Out-of-range exception thrown during restoration, meaning that the changelog has been modified and we re-bootstrap
- * the store.
-=======
  * Indicates a specific task is corrupted and need to be re-initialized. It can be thrown when:
  *
  * <ul>
  *   <li>Under EOS, if the checkpoint file does not contain offsets for corresponding store's changelogs, meaning previously it was not close cleanly.</li>
  *   <li>Out-of-range exception thrown during restoration, meaning that the changelog has been modified and we re-bootstrap the store.</li>
  * </ul>
->>>>>>> 9494bebe
  */
 public class TaskCorruptedException extends StreamsException {
 
@@ -47,7 +38,8 @@
         this.corruptedTasks = corruptedTasks;
     }
 
-    public TaskCorruptedException(final Set<TaskId> corruptedTasks, final InvalidOffsetException e) {
+    public TaskCorruptedException(final Set<TaskId> corruptedTasks,
+                                  final InvalidOffsetException e) {
         super("Tasks " + corruptedTasks + " are corrupted and hence need to be re-initialized", e);
         this.corruptedTasks = corruptedTasks;
     }
