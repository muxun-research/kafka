/*
 * Licensed to the Apache Software Foundation (ASF) under one or more
 * contributor license agreements. See the NOTICE file distributed with
 * this work for additional information regarding copyright ownership.
 * The ASF licenses this file to You under the Apache License, Version 2.0
 * (the "License"); you may not use this file except in compliance with
 * the License. You may obtain a copy of the License at
 *
 *    http://www.apache.org/licenses/LICENSE-2.0
 *
 * Unless required by applicable law or agreed to in writing, software
 * distributed under the License is distributed on an "AS IS" BASIS,
 * WITHOUT WARRANTIES OR CONDITIONS OF ANY KIND, either express or implied.
 * See the License for the specific language governing permissions and
 * limitations under the License.
 */
package org.apache.kafka.streams.processor.internals;

import org.apache.kafka.common.TopicPartition;
import org.apache.kafka.common.utils.LogContext;
import org.apache.kafka.streams.processor.TaskId;
import org.apache.kafka.streams.processor.internals.InternalTopologyBuilder.TopicsInfo;
import org.apache.kafka.streams.processor.internals.TopologyMetadata.Subtopology;

import org.slf4j.Logger;

import java.util.Collections;
import java.util.HashMap;
import java.util.HashSet;
import java.util.Map;
import java.util.Set;
import java.util.stream.Collectors;

import static org.apache.kafka.streams.processor.internals.assignment.StreamsAssignmentProtocolVersions.UNKNOWN;

public class ChangelogTopics {

<<<<<<< HEAD
	private final InternalTopicManager internalTopicManager;
	private final Map<Integer, TopicsInfo> topicGroups;
	private final Map<Integer, Set<TaskId>> tasksForTopicGroup;
	private final Map<TaskId, Set<TopicPartition>> changelogPartitionsForStatefulTask = new HashMap<>();
	private final Map<TaskId, Set<TopicPartition>> preExistingChangelogPartitionsForTask = new HashMap<>();
	private final Set<TopicPartition> preExistingNonSourceTopicBasedChangelogPartitions = new HashSet<>();
	private final Set<String> sourceTopicBasedChangelogTopics = new HashSet<>();
	private final Set<TopicPartition> preExsitingSourceTopicBasedChangelogPartitions = new HashSet<>();
	private final Logger log;

	public ChangelogTopics(final InternalTopicManager internalTopicManager,
						   final Map<Integer, TopicsInfo> topicGroups,
						   final Map<Integer, Set<TaskId>> tasksForTopicGroup,
						   final String logPrefix) {
		this.internalTopicManager = internalTopicManager;
		this.topicGroups = topicGroups;
		this.tasksForTopicGroup = tasksForTopicGroup;
		final LogContext logContext = new LogContext(logPrefix);
		log = logContext.logger(getClass());
	}

	public void setup() {
		// add tasks to state change log topic subscribers
		final Map<String, InternalTopicConfig> changelogTopicMetadata = new HashMap<>();
		for (final Map.Entry<Integer, TopicsInfo> entry : topicGroups.entrySet()) {
			final int topicGroupId = entry.getKey();
			final TopicsInfo topicsInfo = entry.getValue();

			final Set<TaskId> topicGroupTasks = tasksForTopicGroup.get(topicGroupId);
			if (topicGroupTasks == null) {
				log.debug("No tasks found for topic group {}", topicGroupId);
				continue;
			} else if (topicsInfo.stateChangelogTopics.isEmpty()) {
				continue;
			}

			for (final TaskId task : topicGroupTasks) {
				final Set<TopicPartition> changelogTopicPartitions = topicsInfo.stateChangelogTopics
						.keySet()
						.stream()
						.map(topic -> new TopicPartition(topic, task.partition))
						.collect(Collectors.toSet());
				changelogPartitionsForStatefulTask.put(task, changelogTopicPartitions);
			}

			for (final InternalTopicConfig topicConfig : topicsInfo.nonSourceChangelogTopics()) {
				// the expected number of partitions is the max value of TaskId.partition + 1
				int numPartitions = UNKNOWN;
				for (final TaskId task : topicGroupTasks) {
					if (numPartitions < task.partition + 1) {
						numPartitions = task.partition + 1;
					}
				}
				topicConfig.setNumberOfPartitions(numPartitions);
				changelogTopicMetadata.put(topicConfig.name(), topicConfig);
			}
			sourceTopicBasedChangelogTopics.addAll(topicsInfo.sourceTopicChangelogs());
		}

		final Set<String> newlyCreatedChangelogTopics = internalTopicManager.makeReady(changelogTopicMetadata);
		log.debug("Created state changelog topics {} from the parsed topology.", changelogTopicMetadata.values());

		for (final Map.Entry<TaskId, Set<TopicPartition>> entry : changelogPartitionsForStatefulTask.entrySet()) {
			final TaskId taskId = entry.getKey();
			final Set<TopicPartition> topicPartitions = entry.getValue();
			for (final TopicPartition topicPartition : topicPartitions) {
				if (!newlyCreatedChangelogTopics.contains(topicPartition.topic())) {
					preExistingChangelogPartitionsForTask.computeIfAbsent(taskId, task -> new HashSet<>()).add(topicPartition);
					if (!sourceTopicBasedChangelogTopics.contains(topicPartition.topic())) {
						preExistingNonSourceTopicBasedChangelogPartitions.add(topicPartition);
					} else {
						preExsitingSourceTopicBasedChangelogPartitions.add(topicPartition);
					}
				}
			}
		}
	}

	public Set<TopicPartition> preExistingNonSourceTopicBasedPartitions() {
		return Collections.unmodifiableSet(preExistingNonSourceTopicBasedChangelogPartitions);
	}

	public Set<TopicPartition> preExistingPartitionsFor(final TaskId taskId) {
		if (preExistingChangelogPartitionsForTask.containsKey(taskId)) {
			return Collections.unmodifiableSet(preExistingChangelogPartitionsForTask.get(taskId));
		}
		return Collections.emptySet();
	}

	public Set<TopicPartition> preExistingSourceTopicBasedPartitions() {
		return Collections.unmodifiableSet(preExsitingSourceTopicBasedChangelogPartitions);
	}

	public Set<TaskId> statefulTaskIds() {
		return Collections.unmodifiableSet(changelogPartitionsForStatefulTask.keySet());
	}
=======
    private final InternalTopicManager internalTopicManager;
    private final Map<Subtopology, TopicsInfo> topicGroups;
    private final Map<Subtopology, Set<TaskId>> tasksForTopicGroup;
    private final Map<TaskId, Set<TopicPartition>> changelogPartitionsForStatefulTask = new HashMap<>();
    private final Map<TaskId, Set<TopicPartition>> preExistingChangelogPartitionsForTask = new HashMap<>();
    private final Set<TopicPartition> preExistingNonSourceTopicBasedChangelogPartitions = new HashSet<>();
    private final Set<String> sourceTopicBasedChangelogTopics = new HashSet<>();
    private final Set<TopicPartition> preExistingSourceTopicBasedChangelogPartitions = new HashSet<>();
    private final Logger log;

    public ChangelogTopics(final InternalTopicManager internalTopicManager,
                           final Map<Subtopology, TopicsInfo> topicGroups,
                           final Map<Subtopology, Set<TaskId>> tasksForTopicGroup,
                           final String logPrefix) {
        this.internalTopicManager = internalTopicManager;
        this.topicGroups = topicGroups;
        this.tasksForTopicGroup = tasksForTopicGroup;
        final LogContext logContext = new LogContext(logPrefix);
        log = logContext.logger(getClass());
    }

    public void setup() {
        // add tasks to state change log topic subscribers
        final Map<String, InternalTopicConfig> changelogTopicMetadata = new HashMap<>();
        for (final Map.Entry<Subtopology, TopicsInfo> entry : topicGroups.entrySet()) {
            final Subtopology subtopology = entry.getKey();
            final TopicsInfo topicsInfo = entry.getValue();

            final Set<TaskId> topicGroupTasks = tasksForTopicGroup.get(subtopology);
            if (topicGroupTasks == null) {
                log.debug("No tasks found for subtopology {}", subtopology);
                continue;
            } else if (topicsInfo.stateChangelogTopics.isEmpty()) {
                continue;
            }

            for (final TaskId task : topicGroupTasks) {
                final Set<TopicPartition> changelogTopicPartitions = topicsInfo.stateChangelogTopics
                    .keySet()
                    .stream()
                    .map(topic -> new TopicPartition(topic, task.partition()))
                    .collect(Collectors.toSet());
                changelogPartitionsForStatefulTask.put(task, changelogTopicPartitions);
            }

            for (final InternalTopicConfig topicConfig : topicsInfo.nonSourceChangelogTopics()) {
                // the expected number of partitions is the max value of TaskId.partition + 1
                int numPartitions = UNKNOWN;
                for (final TaskId task : topicGroupTasks) {
                    if (numPartitions < task.partition() + 1) {
                        numPartitions = task.partition() + 1;
                    }
                }
                topicConfig.setNumberOfPartitions(numPartitions);
                changelogTopicMetadata.put(topicConfig.name(), topicConfig);
            }
            sourceTopicBasedChangelogTopics.addAll(topicsInfo.sourceTopicChangelogs());
        }

        final Set<String> newlyCreatedChangelogTopics = internalTopicManager.makeReady(changelogTopicMetadata);
        log.debug("Created state changelog topics {} from the parsed topology.", changelogTopicMetadata.values());

        for (final Map.Entry<TaskId, Set<TopicPartition>> entry : changelogPartitionsForStatefulTask.entrySet()) {
            final TaskId taskId = entry.getKey();
            final Set<TopicPartition> topicPartitions = entry.getValue();
            for (final TopicPartition topicPartition : topicPartitions) {
                if (!newlyCreatedChangelogTopics.contains(topicPartition.topic())) {
                    preExistingChangelogPartitionsForTask.computeIfAbsent(taskId, task -> new HashSet<>()).add(topicPartition);
                    if (!sourceTopicBasedChangelogTopics.contains(topicPartition.topic())) {
                        preExistingNonSourceTopicBasedChangelogPartitions.add(topicPartition);
                    } else {
                        preExistingSourceTopicBasedChangelogPartitions.add(topicPartition);
                    }
                }
            }
        }
    }

    public Set<TopicPartition> preExistingNonSourceTopicBasedPartitions() {
        return Collections.unmodifiableSet(preExistingNonSourceTopicBasedChangelogPartitions);
    }

    public Set<TopicPartition> preExistingPartitionsFor(final TaskId taskId) {
        if (preExistingChangelogPartitionsForTask.containsKey(taskId)) {
            return Collections.unmodifiableSet(preExistingChangelogPartitionsForTask.get(taskId));
        }
        return Collections.emptySet();
    }

    public Set<TopicPartition> preExistingSourceTopicBasedPartitions() {
        return Collections.unmodifiableSet(preExistingSourceTopicBasedChangelogPartitions);
    }

    public Set<TaskId> statefulTaskIds() {
        return Collections.unmodifiableSet(changelogPartitionsForStatefulTask.keySet());
    }
>>>>>>> 15418db6
}<|MERGE_RESOLUTION|>--- conflicted
+++ resolved
@@ -21,118 +21,15 @@
 import org.apache.kafka.streams.processor.TaskId;
 import org.apache.kafka.streams.processor.internals.InternalTopologyBuilder.TopicsInfo;
 import org.apache.kafka.streams.processor.internals.TopologyMetadata.Subtopology;
-
 import org.slf4j.Logger;
 
-import java.util.Collections;
-import java.util.HashMap;
-import java.util.HashSet;
-import java.util.Map;
-import java.util.Set;
+import java.util.*;
 import java.util.stream.Collectors;
 
 import static org.apache.kafka.streams.processor.internals.assignment.StreamsAssignmentProtocolVersions.UNKNOWN;
 
 public class ChangelogTopics {
 
-<<<<<<< HEAD
-	private final InternalTopicManager internalTopicManager;
-	private final Map<Integer, TopicsInfo> topicGroups;
-	private final Map<Integer, Set<TaskId>> tasksForTopicGroup;
-	private final Map<TaskId, Set<TopicPartition>> changelogPartitionsForStatefulTask = new HashMap<>();
-	private final Map<TaskId, Set<TopicPartition>> preExistingChangelogPartitionsForTask = new HashMap<>();
-	private final Set<TopicPartition> preExistingNonSourceTopicBasedChangelogPartitions = new HashSet<>();
-	private final Set<String> sourceTopicBasedChangelogTopics = new HashSet<>();
-	private final Set<TopicPartition> preExsitingSourceTopicBasedChangelogPartitions = new HashSet<>();
-	private final Logger log;
-
-	public ChangelogTopics(final InternalTopicManager internalTopicManager,
-						   final Map<Integer, TopicsInfo> topicGroups,
-						   final Map<Integer, Set<TaskId>> tasksForTopicGroup,
-						   final String logPrefix) {
-		this.internalTopicManager = internalTopicManager;
-		this.topicGroups = topicGroups;
-		this.tasksForTopicGroup = tasksForTopicGroup;
-		final LogContext logContext = new LogContext(logPrefix);
-		log = logContext.logger(getClass());
-	}
-
-	public void setup() {
-		// add tasks to state change log topic subscribers
-		final Map<String, InternalTopicConfig> changelogTopicMetadata = new HashMap<>();
-		for (final Map.Entry<Integer, TopicsInfo> entry : topicGroups.entrySet()) {
-			final int topicGroupId = entry.getKey();
-			final TopicsInfo topicsInfo = entry.getValue();
-
-			final Set<TaskId> topicGroupTasks = tasksForTopicGroup.get(topicGroupId);
-			if (topicGroupTasks == null) {
-				log.debug("No tasks found for topic group {}", topicGroupId);
-				continue;
-			} else if (topicsInfo.stateChangelogTopics.isEmpty()) {
-				continue;
-			}
-
-			for (final TaskId task : topicGroupTasks) {
-				final Set<TopicPartition> changelogTopicPartitions = topicsInfo.stateChangelogTopics
-						.keySet()
-						.stream()
-						.map(topic -> new TopicPartition(topic, task.partition))
-						.collect(Collectors.toSet());
-				changelogPartitionsForStatefulTask.put(task, changelogTopicPartitions);
-			}
-
-			for (final InternalTopicConfig topicConfig : topicsInfo.nonSourceChangelogTopics()) {
-				// the expected number of partitions is the max value of TaskId.partition + 1
-				int numPartitions = UNKNOWN;
-				for (final TaskId task : topicGroupTasks) {
-					if (numPartitions < task.partition + 1) {
-						numPartitions = task.partition + 1;
-					}
-				}
-				topicConfig.setNumberOfPartitions(numPartitions);
-				changelogTopicMetadata.put(topicConfig.name(), topicConfig);
-			}
-			sourceTopicBasedChangelogTopics.addAll(topicsInfo.sourceTopicChangelogs());
-		}
-
-		final Set<String> newlyCreatedChangelogTopics = internalTopicManager.makeReady(changelogTopicMetadata);
-		log.debug("Created state changelog topics {} from the parsed topology.", changelogTopicMetadata.values());
-
-		for (final Map.Entry<TaskId, Set<TopicPartition>> entry : changelogPartitionsForStatefulTask.entrySet()) {
-			final TaskId taskId = entry.getKey();
-			final Set<TopicPartition> topicPartitions = entry.getValue();
-			for (final TopicPartition topicPartition : topicPartitions) {
-				if (!newlyCreatedChangelogTopics.contains(topicPartition.topic())) {
-					preExistingChangelogPartitionsForTask.computeIfAbsent(taskId, task -> new HashSet<>()).add(topicPartition);
-					if (!sourceTopicBasedChangelogTopics.contains(topicPartition.topic())) {
-						preExistingNonSourceTopicBasedChangelogPartitions.add(topicPartition);
-					} else {
-						preExsitingSourceTopicBasedChangelogPartitions.add(topicPartition);
-					}
-				}
-			}
-		}
-	}
-
-	public Set<TopicPartition> preExistingNonSourceTopicBasedPartitions() {
-		return Collections.unmodifiableSet(preExistingNonSourceTopicBasedChangelogPartitions);
-	}
-
-	public Set<TopicPartition> preExistingPartitionsFor(final TaskId taskId) {
-		if (preExistingChangelogPartitionsForTask.containsKey(taskId)) {
-			return Collections.unmodifiableSet(preExistingChangelogPartitionsForTask.get(taskId));
-		}
-		return Collections.emptySet();
-	}
-
-	public Set<TopicPartition> preExistingSourceTopicBasedPartitions() {
-		return Collections.unmodifiableSet(preExsitingSourceTopicBasedChangelogPartitions);
-	}
-
-	public Set<TaskId> statefulTaskIds() {
-		return Collections.unmodifiableSet(changelogPartitionsForStatefulTask.keySet());
-	}
-=======
     private final InternalTopicManager internalTopicManager;
     private final Map<Subtopology, TopicsInfo> topicGroups;
     private final Map<Subtopology, Set<TaskId>> tasksForTopicGroup;
@@ -143,10 +40,7 @@
     private final Set<TopicPartition> preExistingSourceTopicBasedChangelogPartitions = new HashSet<>();
     private final Logger log;
 
-    public ChangelogTopics(final InternalTopicManager internalTopicManager,
-                           final Map<Subtopology, TopicsInfo> topicGroups,
-                           final Map<Subtopology, Set<TaskId>> tasksForTopicGroup,
-                           final String logPrefix) {
+    public ChangelogTopics(final InternalTopicManager internalTopicManager, final Map<Subtopology, TopicsInfo> topicGroups, final Map<Subtopology, Set<TaskId>> tasksForTopicGroup, final String logPrefix) {
         this.internalTopicManager = internalTopicManager;
         this.topicGroups = topicGroups;
         this.tasksForTopicGroup = tasksForTopicGroup;
@@ -170,11 +64,7 @@
             }
 
             for (final TaskId task : topicGroupTasks) {
-                final Set<TopicPartition> changelogTopicPartitions = topicsInfo.stateChangelogTopics
-                    .keySet()
-                    .stream()
-                    .map(topic -> new TopicPartition(topic, task.partition()))
-                    .collect(Collectors.toSet());
+                final Set<TopicPartition> changelogTopicPartitions = topicsInfo.stateChangelogTopics.keySet().stream().map(topic -> new TopicPartition(topic, task.partition())).collect(Collectors.toSet());
                 changelogPartitionsForStatefulTask.put(task, changelogTopicPartitions);
             }
 
@@ -229,5 +119,4 @@
     public Set<TaskId> statefulTaskIds() {
         return Collections.unmodifiableSet(changelogPartitionsForStatefulTask.keySet());
     }
->>>>>>> 15418db6
 }