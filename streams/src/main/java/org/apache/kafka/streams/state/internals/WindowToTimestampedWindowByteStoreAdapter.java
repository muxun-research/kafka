--- conflicted
+++ resolved
@@ -20,7 +20,11 @@
 import org.apache.kafka.streams.kstream.Windowed;
 import org.apache.kafka.streams.processor.StateStore;
 import org.apache.kafka.streams.processor.StateStoreContext;
-import org.apache.kafka.streams.query.*;
+import org.apache.kafka.streams.query.Position;
+import org.apache.kafka.streams.query.PositionBound;
+import org.apache.kafka.streams.query.Query;
+import org.apache.kafka.streams.query.QueryConfig;
+import org.apache.kafka.streams.query.QueryResult;
 import org.apache.kafka.streams.state.KeyValueIterator;
 import org.apache.kafka.streams.state.WindowStore;
 import org.apache.kafka.streams.state.WindowStoreIterator;
@@ -42,52 +46,74 @@
 
     @Override
     public void put(final Bytes key,
-                    final byte[] valueWithTimestamp, final long windowStartTimestamp) {
+                    final byte[] valueWithTimestamp,
+                    final long windowStartTimestamp) {
         store.put(key, rawValue(valueWithTimestamp), windowStartTimestamp);
     }
 
     @Override
-    public byte[] fetch(final Bytes key, final long time) {
+    public byte[] fetch(final Bytes key,
+                        final long time) {
         return convertToTimestampedFormat(store.fetch(key, time));
     }
 
     @Override
-    public WindowStoreIterator<byte[]> fetch(final Bytes key, final long timeFrom, final long timeTo) {
+    public WindowStoreIterator<byte[]> fetch(final Bytes key,
+                                             final long timeFrom,
+                                             final long timeTo) {
         return new WindowToTimestampedWindowIteratorAdapter(store.fetch(key, timeFrom, timeTo));
     }
 
     @Override
-    public WindowStoreIterator<byte[]> fetch(final Bytes key, final Instant timeFrom, final Instant timeTo) throws IllegalArgumentException {
+    public WindowStoreIterator<byte[]> fetch(final Bytes key,
+                                             final Instant timeFrom,
+                                             final Instant timeTo) throws IllegalArgumentException {
         return new WindowToTimestampedWindowIteratorAdapter(store.fetch(key, timeFrom, timeTo));
     }
 
     @Override
-    public WindowStoreIterator<byte[]> backwardFetch(final Bytes key, final long timeFrom, final long timeTo) {
+    public WindowStoreIterator<byte[]> backwardFetch(final Bytes key,
+                                                     final long timeFrom,
+                                                     final long timeTo) {
         return new WindowToTimestampedWindowIteratorAdapter(store.backwardFetch(key, timeFrom, timeTo));
     }
 
     @Override
-    public WindowStoreIterator<byte[]> backwardFetch(final Bytes key, final Instant timeFrom, final Instant timeTo) throws IllegalArgumentException {
+    public WindowStoreIterator<byte[]> backwardFetch(final Bytes key,
+                                                     final Instant timeFrom,
+                                                     final Instant timeTo) throws IllegalArgumentException {
         return new WindowToTimestampedWindowIteratorAdapter(store.backwardFetch(key, timeFrom, timeTo));
     }
 
     @Override
-    public KeyValueIterator<Windowed<Bytes>, byte[]> fetch(final Bytes keyFrom, final Bytes keyTo, final long timeFrom, final long timeTo) {
+    public KeyValueIterator<Windowed<Bytes>, byte[]> fetch(final Bytes keyFrom,
+                                                           final Bytes keyTo,
+                                                           final long timeFrom,
+                                                           final long timeTo) {
         return new KeyValueToTimestampedKeyValueIteratorAdapter<>(store.fetch(keyFrom, keyTo, timeFrom, timeTo));
     }
 
     @Override
-    public KeyValueIterator<Windowed<Bytes>, byte[]> backwardFetch(final Bytes keyFrom, final Bytes keyTo, final Instant timeFrom, final Instant timeTo) throws IllegalArgumentException {
+    public KeyValueIterator<Windowed<Bytes>, byte[]> backwardFetch(final Bytes keyFrom,
+                                                                   final Bytes keyTo,
+                                                                   final Instant timeFrom,
+                                                                   final Instant timeTo) throws IllegalArgumentException {
         return new KeyValueToTimestampedKeyValueIteratorAdapter<>(store.backwardFetch(keyFrom, keyTo, timeFrom, timeTo));
     }
 
     @Override
-    public KeyValueIterator<Windowed<Bytes>, byte[]> fetch(final Bytes keyFrom, final Bytes keyTo, final Instant timeFrom, final Instant timeTo) throws IllegalArgumentException {
+    public KeyValueIterator<Windowed<Bytes>, byte[]> fetch(final Bytes keyFrom,
+                                                           final Bytes keyTo,
+                                                           final Instant timeFrom,
+                                                           final Instant timeTo)  throws IllegalArgumentException {
         return new KeyValueToTimestampedKeyValueIteratorAdapter<>(store.fetch(keyFrom, keyTo, timeFrom, timeTo));
     }
 
     @Override
-    public KeyValueIterator<Windowed<Bytes>, byte[]> backwardFetch(final Bytes keyFrom, final Bytes keyTo, final long timeFrom, final long timeTo) {
+    public KeyValueIterator<Windowed<Bytes>, byte[]> backwardFetch(final Bytes keyFrom,
+                                                                   final Bytes keyTo,
+                                                                   final long timeFrom,
+                                                                   final long timeTo) {
         return new KeyValueToTimestampedKeyValueIteratorAdapter<>(store.backwardFetch(keyFrom, keyTo, timeFrom, timeTo));
     }
 
@@ -102,12 +128,14 @@
     }
 
     @Override
-    public KeyValueIterator<Windowed<Bytes>, byte[]> fetchAll(final long timeFrom, final long timeTo) {
+    public KeyValueIterator<Windowed<Bytes>, byte[]> fetchAll(final long timeFrom,
+                                                              final long timeTo) {
         return new KeyValueToTimestampedKeyValueIteratorAdapter<>(store.fetchAll(timeFrom, timeTo));
     }
 
     @Override
-    public KeyValueIterator<Windowed<Bytes>, byte[]> fetchAll(final Instant timeFrom, final Instant timeTo) throws IllegalArgumentException {
+    public KeyValueIterator<Windowed<Bytes>, byte[]> fetchAll(final Instant timeFrom,
+                                                              final Instant timeTo) throws IllegalArgumentException {
         return new KeyValueToTimestampedKeyValueIteratorAdapter<>(store.fetchAll(timeFrom, timeTo));
     }
 
@@ -117,7 +145,8 @@
     }
 
     @Override
-    public KeyValueIterator<Windowed<Bytes>, byte[]> backwardFetchAll(final Instant timeFrom, final Instant timeTo) throws IllegalArgumentException {
+    public KeyValueIterator<Windowed<Bytes>, byte[]> backwardFetchAll(final Instant timeFrom,
+                                                                      final Instant timeTo) throws IllegalArgumentException {
         return new KeyValueToTimestampedKeyValueIteratorAdapter<>(store.backwardFetchAll(timeFrom, timeTo));
     }
 
@@ -127,18 +156,8 @@
     }
 
     @Override
-<<<<<<< HEAD
-    public void init(final ProcessorContext context, final StateStore root) {
-        store.init(context, root);
-    }
-
-    @Override
-    public void init(final StateStoreContext context, final StateStore root) {
-        store.init(context, root);
-=======
     public void init(final StateStoreContext stateStoreContext, final StateStore root) {
         store.init(stateStoreContext, root);
->>>>>>> 9494bebe
     }
 
     @Override
@@ -162,13 +181,18 @@
     }
 
     @Override
-    public <R> QueryResult<R> query(final Query<R> query, final PositionBound positionBound, final QueryConfig config) {
+    public <R> QueryResult<R> query(
+        final Query<R> query,
+        final PositionBound positionBound,
+        final QueryConfig config) {
 
         final long start = config.isCollectExecutionInfo() ? System.nanoTime() : -1L;
         final QueryResult<R> result = store.query(query, positionBound, config);
         if (config.isCollectExecutionInfo()) {
             final long end = System.nanoTime();
-            result.addExecutionInfo("Handled in " + getClass() + " in " + (end - start) + "ns");
+            result.addExecutionInfo(
+                "Handled in " + getClass() + " in " + (end - start) + "ns"
+            );
         }
         return result;
     }
@@ -179,7 +203,9 @@
     }
 
 
-    private static class WindowToTimestampedWindowIteratorAdapter extends KeyValueToTimestampedKeyValueIteratorAdapter<Long> implements WindowStoreIterator<byte[]> {
+    private static class WindowToTimestampedWindowIteratorAdapter
+        extends KeyValueToTimestampedKeyValueIteratorAdapter<Long>
+        implements WindowStoreIterator<byte[]> {
 
         WindowToTimestampedWindowIteratorAdapter(final KeyValueIterator<Long, byte[]> innerIterator) {
             super(innerIterator);
