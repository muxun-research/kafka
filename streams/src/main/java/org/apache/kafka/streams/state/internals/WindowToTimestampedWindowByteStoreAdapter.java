--- conflicted
+++ resolved
@@ -21,11 +21,7 @@
 import org.apache.kafka.streams.processor.ProcessorContext;
 import org.apache.kafka.streams.processor.StateStore;
 import org.apache.kafka.streams.processor.StateStoreContext;
-import org.apache.kafka.streams.query.Position;
-import org.apache.kafka.streams.query.PositionBound;
-import org.apache.kafka.streams.query.Query;
-import org.apache.kafka.streams.query.QueryConfig;
-import org.apache.kafka.streams.query.QueryResult;
+import org.apache.kafka.streams.query.*;
 import org.apache.kafka.streams.state.KeyValueIterator;
 import org.apache.kafka.streams.state.WindowStore;
 import org.apache.kafka.streams.state.WindowStoreIterator;
@@ -47,198 +43,52 @@
 
     @Override
     public void put(final Bytes key,
-                    final byte[] valueWithTimestamp,
-                    final long windowStartTimestamp) {
+                    final byte[] valueWithTimestamp, final long windowStartTimestamp) {
         store.put(key, rawValue(valueWithTimestamp), windowStartTimestamp);
     }
 
     @Override
-    public byte[] fetch(final Bytes key,
-                        final long time) {
+    public byte[] fetch(final Bytes key, final long time) {
         return convertToTimestampedFormat(store.fetch(key, time));
     }
 
-<<<<<<< HEAD
-	@Override
-	@SuppressWarnings("deprecation")
-	public WindowStoreIterator<byte[]> fetch(final Bytes key,
-											 final long timeFrom,
-											 final long timeTo) {
-		return new WindowToTimestampedWindowIteratorAdapter(store.fetch(key, timeFrom, timeTo));
-	}
-
-	@Override
-	public WindowStoreIterator<byte[]> fetch(final Bytes key,
-											 final Instant timeFrom,
-											 final Instant timeTo) throws IllegalArgumentException {
-		return new WindowToTimestampedWindowIteratorAdapter(store.fetch(key, timeFrom, timeTo));
-	}
-
-	@Override
-	public WindowStoreIterator<byte[]> backwardFetch(final Bytes key,
-													 final long timeFrom,
-													 final long timeTo) {
-		return new WindowToTimestampedWindowIteratorAdapter(store.backwardFetch(key, timeFrom, timeTo));
-	}
-
-	@Override
-	public WindowStoreIterator<byte[]> backwardFetch(final Bytes key,
-													 final Instant timeFrom,
-													 final Instant timeTo) throws IllegalArgumentException {
-		return new WindowToTimestampedWindowIteratorAdapter(store.backwardFetch(key, timeFrom, timeTo));
-	}
-
-	@Override
-	@SuppressWarnings("deprecation")
-	public KeyValueIterator<Windowed<Bytes>, byte[]> fetch(final Bytes keyFrom,
-														   final Bytes keyTo,
-														   final long timeFrom,
-														   final long timeTo) {
-		return new KeyValueToTimestampedKeyValueIteratorAdapter<>(store.fetch(keyFrom, keyTo, timeFrom, timeTo));
-	}
-
-	@Override
-	public KeyValueIterator<Windowed<Bytes>, byte[]> backwardFetch(final Bytes keyFrom,
-																   final Bytes keyTo,
-																   final Instant timeFrom,
-																   final Instant timeTo) throws IllegalArgumentException {
-		return new KeyValueToTimestampedKeyValueIteratorAdapter<>(store.backwardFetch(keyFrom, keyTo, timeFrom, timeTo));
-	}
-
-	@Override
-	public KeyValueIterator<Windowed<Bytes>, byte[]> fetch(final Bytes keyFrom,
-														   final Bytes keyTo,
-														   final Instant timeFrom,
-														   final Instant timeTo) throws IllegalArgumentException {
-		return new KeyValueToTimestampedKeyValueIteratorAdapter<>(store.fetch(keyFrom, keyTo, timeFrom, timeTo));
-	}
-
-	@Override
-	public KeyValueIterator<Windowed<Bytes>, byte[]> backwardFetch(final Bytes keyFrom,
-																   final Bytes keyTo,
-																   final long timeFrom,
-																   final long timeTo) {
-		return new KeyValueToTimestampedKeyValueIteratorAdapter<>(store.backwardFetch(keyFrom, keyTo, timeFrom, timeTo));
-	}
-
-	@Override
-	public KeyValueIterator<Windowed<Bytes>, byte[]> all() {
-		return new KeyValueToTimestampedKeyValueIteratorAdapter<>(store.all());
-	}
-
-	@Override
-	public KeyValueIterator<Windowed<Bytes>, byte[]> backwardAll() {
-		return new KeyValueToTimestampedKeyValueIteratorAdapter<>(store.backwardAll());
-	}
-
-	@Override
-	@SuppressWarnings("deprecation")
-	public KeyValueIterator<Windowed<Bytes>, byte[]> fetchAll(final long timeFrom,
-															  final long timeTo) {
-		return new KeyValueToTimestampedKeyValueIteratorAdapter<>(store.fetchAll(timeFrom, timeTo));
-	}
-
-	@Override
-	public KeyValueIterator<Windowed<Bytes>, byte[]> fetchAll(final Instant timeFrom,
-															  final Instant timeTo) throws IllegalArgumentException {
-		return new KeyValueToTimestampedKeyValueIteratorAdapter<>(store.fetchAll(timeFrom, timeTo));
-	}
-
-	@Override
-	public KeyValueIterator<Windowed<Bytes>, byte[]> backwardFetchAll(final long timeFrom, final long timeTo) {
-		return new KeyValueToTimestampedKeyValueIteratorAdapter<>(store.backwardFetchAll(timeFrom, timeTo));
-	}
-
-	@Override
-	public KeyValueIterator<Windowed<Bytes>, byte[]> backwardFetchAll(final Instant timeFrom,
-																	  final Instant timeTo) throws IllegalArgumentException {
-		return new KeyValueToTimestampedKeyValueIteratorAdapter<>(store.backwardFetchAll(timeFrom, timeTo));
-	}
-
-	@Override
-	public String name() {
-		return store.name();
-	}
-
-	@Deprecated
-	@Override
-	public void init(final ProcessorContext context,
-					 final StateStore root) {
-		store.init(context, root);
-	}
-
-	@Override
-	public void init(final StateStoreContext context, final StateStore root) {
-		store.init(context, root);
-	}
-
-	@Override
-	public void flush() {
-		store.flush();
-	}
-
-	@Override
-	public void close() {
-		store.close();
-	}
-=======
     @Override
-    public WindowStoreIterator<byte[]> fetch(final Bytes key,
-                                             final long timeFrom,
-                                             final long timeTo) {
+    public WindowStoreIterator<byte[]> fetch(final Bytes key, final long timeFrom, final long timeTo) {
         return new WindowToTimestampedWindowIteratorAdapter(store.fetch(key, timeFrom, timeTo));
     }
 
     @Override
-    public WindowStoreIterator<byte[]> fetch(final Bytes key,
-                                             final Instant timeFrom,
-                                             final Instant timeTo) throws IllegalArgumentException {
+    public WindowStoreIterator<byte[]> fetch(final Bytes key, final Instant timeFrom, final Instant timeTo) throws IllegalArgumentException {
         return new WindowToTimestampedWindowIteratorAdapter(store.fetch(key, timeFrom, timeTo));
     }
 
     @Override
-    public WindowStoreIterator<byte[]> backwardFetch(final Bytes key,
-                                                     final long timeFrom,
-                                                     final long timeTo) {
+    public WindowStoreIterator<byte[]> backwardFetch(final Bytes key, final long timeFrom, final long timeTo) {
         return new WindowToTimestampedWindowIteratorAdapter(store.backwardFetch(key, timeFrom, timeTo));
     }
 
     @Override
-    public WindowStoreIterator<byte[]> backwardFetch(final Bytes key,
-                                                     final Instant timeFrom,
-                                                     final Instant timeTo) throws IllegalArgumentException {
+    public WindowStoreIterator<byte[]> backwardFetch(final Bytes key, final Instant timeFrom, final Instant timeTo) throws IllegalArgumentException {
         return new WindowToTimestampedWindowIteratorAdapter(store.backwardFetch(key, timeFrom, timeTo));
     }
 
     @Override
-    public KeyValueIterator<Windowed<Bytes>, byte[]> fetch(final Bytes keyFrom,
-                                                           final Bytes keyTo,
-                                                           final long timeFrom,
-                                                           final long timeTo) {
+    public KeyValueIterator<Windowed<Bytes>, byte[]> fetch(final Bytes keyFrom, final Bytes keyTo, final long timeFrom, final long timeTo) {
         return new KeyValueToTimestampedKeyValueIteratorAdapter<>(store.fetch(keyFrom, keyTo, timeFrom, timeTo));
     }
 
     @Override
-    public KeyValueIterator<Windowed<Bytes>, byte[]> backwardFetch(final Bytes keyFrom,
-                                                                   final Bytes keyTo,
-                                                                   final Instant timeFrom,
-                                                                   final Instant timeTo) throws IllegalArgumentException {
+    public KeyValueIterator<Windowed<Bytes>, byte[]> backwardFetch(final Bytes keyFrom, final Bytes keyTo, final Instant timeFrom, final Instant timeTo) throws IllegalArgumentException {
         return new KeyValueToTimestampedKeyValueIteratorAdapter<>(store.backwardFetch(keyFrom, keyTo, timeFrom, timeTo));
     }
 
     @Override
-    public KeyValueIterator<Windowed<Bytes>, byte[]> fetch(final Bytes keyFrom,
-                                                           final Bytes keyTo,
-                                                           final Instant timeFrom,
-                                                           final Instant timeTo)  throws IllegalArgumentException {
+    public KeyValueIterator<Windowed<Bytes>, byte[]> fetch(final Bytes keyFrom, final Bytes keyTo, final Instant timeFrom, final Instant timeTo) throws IllegalArgumentException {
         return new KeyValueToTimestampedKeyValueIteratorAdapter<>(store.fetch(keyFrom, keyTo, timeFrom, timeTo));
     }
 
     @Override
-    public KeyValueIterator<Windowed<Bytes>, byte[]> backwardFetch(final Bytes keyFrom,
-                                                                   final Bytes keyTo,
-                                                                   final long timeFrom,
-                                                                   final long timeTo) {
+    public KeyValueIterator<Windowed<Bytes>, byte[]> backwardFetch(final Bytes keyFrom, final Bytes keyTo, final long timeFrom, final long timeTo) {
         return new KeyValueToTimestampedKeyValueIteratorAdapter<>(store.backwardFetch(keyFrom, keyTo, timeFrom, timeTo));
     }
 
@@ -253,14 +103,12 @@
     }
 
     @Override
-    public KeyValueIterator<Windowed<Bytes>, byte[]> fetchAll(final long timeFrom,
-                                                              final long timeTo) {
+    public KeyValueIterator<Windowed<Bytes>, byte[]> fetchAll(final long timeFrom, final long timeTo) {
         return new KeyValueToTimestampedKeyValueIteratorAdapter<>(store.fetchAll(timeFrom, timeTo));
     }
 
     @Override
-    public KeyValueIterator<Windowed<Bytes>, byte[]> fetchAll(final Instant timeFrom,
-                                                              final Instant timeTo) throws IllegalArgumentException {
+    public KeyValueIterator<Windowed<Bytes>, byte[]> fetchAll(final Instant timeFrom, final Instant timeTo) throws IllegalArgumentException {
         return new KeyValueToTimestampedKeyValueIteratorAdapter<>(store.fetchAll(timeFrom, timeTo));
     }
 
@@ -270,8 +118,7 @@
     }
 
     @Override
-    public KeyValueIterator<Windowed<Bytes>, byte[]> backwardFetchAll(final Instant timeFrom,
-                                                                      final Instant timeTo) throws IllegalArgumentException {
+    public KeyValueIterator<Windowed<Bytes>, byte[]> backwardFetchAll(final Instant timeFrom, final Instant timeTo) throws IllegalArgumentException {
         return new KeyValueToTimestampedKeyValueIteratorAdapter<>(store.backwardFetchAll(timeFrom, timeTo));
     }
 
@@ -282,8 +129,7 @@
 
     @Deprecated
     @Override
-    public void init(final ProcessorContext context,
-                     final StateStore root) {
+    public void init(final ProcessorContext context, final StateStore root) {
         store.init(context, root);
     }
 
@@ -301,7 +147,6 @@
     public void close() {
         store.close();
     }
->>>>>>> 15418db6
 
     @Override
     public boolean persistent() {
@@ -314,18 +159,13 @@
     }
 
     @Override
-    public <R> QueryResult<R> query(
-        final Query<R> query,
-        final PositionBound positionBound,
-        final QueryConfig config) {
+    public <R> QueryResult<R> query(final Query<R> query, final PositionBound positionBound, final QueryConfig config) {
 
         final long start = config.isCollectExecutionInfo() ? System.nanoTime() : -1L;
         final QueryResult<R> result = store.query(query, positionBound, config);
         if (config.isCollectExecutionInfo()) {
             final long end = System.nanoTime();
-            result.addExecutionInfo(
-                "Handled in " + getClass() + " in " + (end - start) + "ns"
-            );
+            result.addExecutionInfo("Handled in " + getClass() + " in " + (end - start) + "ns");
         }
         return result;
     }
@@ -336,9 +176,7 @@
     }
 
 
-    private static class WindowToTimestampedWindowIteratorAdapter
-        extends KeyValueToTimestampedKeyValueIteratorAdapter<Long>
-        implements WindowStoreIterator<byte[]> {
+    private static class WindowToTimestampedWindowIteratorAdapter extends KeyValueToTimestampedKeyValueIteratorAdapter<Long> implements WindowStoreIterator<byte[]> {
 
         WindowToTimestampedWindowIteratorAdapter(final KeyValueIterator<Long, byte[]> innerIterator) {
             super(innerIterator);
