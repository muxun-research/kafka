/*
 * Licensed to the Apache Software Foundation (ASF) under one or more
 * contributor license agreements. See the NOTICE file distributed with
 * this work for additional information regarding copyright ownership.
 * The ASF licenses this file to You under the Apache License, Version 2.0
 * (the "License"); you may not use this file except in compliance with
 * the License. You may obtain a copy of the License at
 *
 *    http://www.apache.org/licenses/LICENSE-2.0
 *
 * Unless required by applicable law or agreed to in writing, software
 * distributed under the License is distributed on an "AS IS" BASIS,
 * WITHOUT WARRANTIES OR CONDITIONS OF ANY KIND, either express or implied.
 * See the License for the specific language governing permissions and
 * limitations under the License.
 */
package org.apache.kafka.streams.processor.internals;

import org.apache.kafka.common.serialization.Serializer;
import org.apache.kafka.streams.KeyValue;
import org.apache.kafka.streams.kstream.Windowed;
import org.apache.kafka.streams.processor.StateStore;
import org.apache.kafka.streams.processor.StateStoreContext;
import org.apache.kafka.streams.state.*;
import org.apache.kafka.streams.state.internals.WrappedStateStore;

import java.util.List;

abstract class AbstractReadWriteDecorator<T extends StateStore, K, V> extends WrappedStateStore<T, K, V> {
    static final String ERROR_MESSAGE = "This method may only be called by Kafka Streams";

    private AbstractReadWriteDecorator(final T inner) {
        super(inner);
    }

    @Override
<<<<<<< HEAD
    public void init(final ProcessorContext context, final StateStore root) {
        throw new UnsupportedOperationException(ERROR_MESSAGE);
    }

    @Override
    public void init(final StateStoreContext context, final StateStore root) {
=======
    public void init(final StateStoreContext stateStoreContext,
                     final StateStore root) {
>>>>>>> 9494bebe
        throw new UnsupportedOperationException(ERROR_MESSAGE);
    }

    @Override
    public void close() {
        throw new UnsupportedOperationException(ERROR_MESSAGE);
    }

    static StateStore wrapWithReadWriteStore(final StateStore store) {
        if (store instanceof TimestampedKeyValueStore) {
            return new TimestampedKeyValueStoreReadWriteDecorator<>((TimestampedKeyValueStore<?, ?>) store);
        } else if (store instanceof VersionedKeyValueStore) {
            return new VersionedKeyValueStoreReadWriteDecorator<>((VersionedKeyValueStore<?, ?>) store);
        } else if (store instanceof KeyValueStore) {
            return new KeyValueStoreReadWriteDecorator<>((KeyValueStore<?, ?>) store);
        } else if (store instanceof TimestampedWindowStore) {
            return new TimestampedWindowStoreReadWriteDecorator<>((TimestampedWindowStore<?, ?>) store);
        } else if (store instanceof WindowStore) {
            return new WindowStoreReadWriteDecorator<>((WindowStore<?, ?>) store);
        } else if (store instanceof SessionStore) {
            return new SessionStoreReadWriteDecorator<>((SessionStore<?, ?>) store);
        } else {
            return store;
        }
    }

    static class KeyValueStoreReadWriteDecorator<K, V> extends AbstractReadWriteDecorator<KeyValueStore<K, V>, K, V> implements KeyValueStore<K, V> {

        KeyValueStoreReadWriteDecorator(final KeyValueStore<K, V> inner) {
            super(inner);
        }

        @Override
        public V get(final K key) {
            return wrapped().get(key);
        }

        @Override
        public KeyValueIterator<K, V> range(final K from, final K to) {
            return wrapped().range(from, to);
        }

        @Override
        public KeyValueIterator<K, V> reverseRange(final K from, final K to) {
            return wrapped().reverseRange(from, to);
        }

        @Override
        public KeyValueIterator<K, V> all() {
            return wrapped().all();
        }

        @Override
        public KeyValueIterator<K, V> reverseAll() {
            return wrapped().reverseAll();
        }

        @Override
        public <PS extends Serializer<P>, P> KeyValueIterator<K, V> prefixScan(final P prefix, final PS prefixKeySerializer) {
            return wrapped().prefixScan(prefix, prefixKeySerializer);
        }

        @Override
        public long approximateNumEntries() {
            return wrapped().approximateNumEntries();
        }

        @Override
        public void put(final K key, final V value) {
            wrapped().put(key, value);
        }

        @Override
        public V putIfAbsent(final K key, final V value) {
            return wrapped().putIfAbsent(key, value);
        }

        @Override
        public void putAll(final List<KeyValue<K, V>> entries) {
            wrapped().putAll(entries);
        }

        @Override
        public V delete(final K key) {
            return wrapped().delete(key);
        }
    }

    static class TimestampedKeyValueStoreReadWriteDecorator<K, V> extends KeyValueStoreReadWriteDecorator<K, ValueAndTimestamp<V>> implements TimestampedKeyValueStore<K, V> {

        TimestampedKeyValueStoreReadWriteDecorator(final TimestampedKeyValueStore<K, V> inner) {
            super(inner);
        }
    }

    static class VersionedKeyValueStoreReadWriteDecorator<K, V> extends AbstractReadWriteDecorator<VersionedKeyValueStore<K, V>, K, V> implements VersionedKeyValueStore<K, V> {

        VersionedKeyValueStoreReadWriteDecorator(final VersionedKeyValueStore<K, V> inner) {
            super(inner);
        }

        @Override
        public long put(final K key, final V value, final long timestamp) {
            return wrapped().put(key, value, timestamp);
        }

        @Override
        public VersionedRecord<V> delete(final K key, final long timestamp) {
            return wrapped().delete(key, timestamp);
        }

        @Override
        public VersionedRecord<V> get(final K key) {
            return wrapped().get(key);
        }

        @Override
        public VersionedRecord<V> get(final K key, final long asOfTimestamp) {
            return wrapped().get(key, asOfTimestamp);
        }
    }

    static class WindowStoreReadWriteDecorator<K, V> extends AbstractReadWriteDecorator<WindowStore<K, V>, K, V> implements WindowStore<K, V> {

        WindowStoreReadWriteDecorator(final WindowStore<K, V> inner) {
            super(inner);
        }

        @Override
        public void put(final K key, final V value, final long windowStartTimestamp) {
            wrapped().put(key, value, windowStartTimestamp);
        }

        @Override
        public V fetch(final K key, final long time) {
            return wrapped().fetch(key, time);
        }

        @Override
        public WindowStoreIterator<V> fetch(final K key, final long timeFrom, final long timeTo) {
            return wrapped().fetch(key, timeFrom, timeTo);
        }

        @Override
        public WindowStoreIterator<V> backwardFetch(final K key, final long timeFrom, final long timeTo) {
            return wrapped().backwardFetch(key, timeFrom, timeTo);
        }

        @Override
        public KeyValueIterator<Windowed<K>, V> fetch(final K keyFrom, final K keyTo, final long timeFrom, final long timeTo) {
            return wrapped().fetch(keyFrom, keyTo, timeFrom, timeTo);
        }

        @Override
        public KeyValueIterator<Windowed<K>, V> backwardFetch(final K keyFrom, final K keyTo, final long timeFrom, final long timeTo) {
            return wrapped().backwardFetch(keyFrom, keyTo, timeFrom, timeTo);
        }

        @Override
        public KeyValueIterator<Windowed<K>, V> fetchAll(final long timeFrom, final long timeTo) {
            return wrapped().fetchAll(timeFrom, timeTo);
        }

        @Override
        public KeyValueIterator<Windowed<K>, V> backwardFetchAll(final long timeFrom, final long timeTo) {
            return wrapped().backwardFetchAll(timeFrom, timeTo);
        }

        @Override
        public KeyValueIterator<Windowed<K>, V> all() {
            return wrapped().all();
        }

        @Override
        public KeyValueIterator<Windowed<K>, V> backwardAll() {
            return wrapped().backwardAll();
        }
    }

    static class TimestampedWindowStoreReadWriteDecorator<K, V> extends WindowStoreReadWriteDecorator<K, ValueAndTimestamp<V>> implements TimestampedWindowStore<K, V> {

        TimestampedWindowStoreReadWriteDecorator(final TimestampedWindowStore<K, V> inner) {
            super(inner);
        }
    }

    static class SessionStoreReadWriteDecorator<K, AGG> extends AbstractReadWriteDecorator<SessionStore<K, AGG>, K, AGG> implements SessionStore<K, AGG> {

        SessionStoreReadWriteDecorator(final SessionStore<K, AGG> inner) {
            super(inner);
        }

        @Override
        public KeyValueIterator<Windowed<K>, AGG> findSessions(final K key, final long earliestSessionEndTime, final long latestSessionStartTime) {
            return wrapped().findSessions(key, earliestSessionEndTime, latestSessionStartTime);
        }

        @Override
        public KeyValueIterator<Windowed<K>, AGG> findSessions(final K keyFrom, final K keyTo, final long earliestSessionEndTime, final long latestSessionStartTime) {
            return wrapped().findSessions(keyFrom, keyTo, earliestSessionEndTime, latestSessionStartTime);
        }

        @Override
        public KeyValueIterator<Windowed<K>, AGG> findSessions(final long earliestSessionEndTime, final long latestSessionEndTime) {
            return wrapped().findSessions(earliestSessionEndTime, latestSessionEndTime);
        }

        @Override
        public void remove(final Windowed<K> sessionKey) {
            wrapped().remove(sessionKey);
        }

        @Override
        public void put(final Windowed<K> sessionKey, final AGG aggregate) {
            wrapped().put(sessionKey, aggregate);
        }

        @Override
        public AGG fetchSession(final K key, final long earliestSessionEndTime, final long latestSessionStartTime) {
            return wrapped().fetchSession(key, earliestSessionEndTime, latestSessionStartTime);
        }

        @Override
        public KeyValueIterator<Windowed<K>, AGG> fetch(final K key) {
            return wrapped().fetch(key);
        }

        @Override
        public KeyValueIterator<Windowed<K>, AGG> fetch(final K keyFrom, final K keyTo) {
            return wrapped().fetch(keyFrom, keyTo);
        }
    }
}<|MERGE_RESOLUTION|>--- conflicted
+++ resolved
@@ -21,7 +21,16 @@
 import org.apache.kafka.streams.kstream.Windowed;
 import org.apache.kafka.streams.processor.StateStore;
 import org.apache.kafka.streams.processor.StateStoreContext;
-import org.apache.kafka.streams.state.*;
+import org.apache.kafka.streams.state.KeyValueIterator;
+import org.apache.kafka.streams.state.KeyValueStore;
+import org.apache.kafka.streams.state.SessionStore;
+import org.apache.kafka.streams.state.TimestampedKeyValueStore;
+import org.apache.kafka.streams.state.TimestampedWindowStore;
+import org.apache.kafka.streams.state.ValueAndTimestamp;
+import org.apache.kafka.streams.state.VersionedKeyValueStore;
+import org.apache.kafka.streams.state.VersionedRecord;
+import org.apache.kafka.streams.state.WindowStore;
+import org.apache.kafka.streams.state.WindowStoreIterator;
 import org.apache.kafka.streams.state.internals.WrappedStateStore;
 
 import java.util.List;
@@ -34,17 +43,8 @@
     }
 
     @Override
-<<<<<<< HEAD
-    public void init(final ProcessorContext context, final StateStore root) {
-        throw new UnsupportedOperationException(ERROR_MESSAGE);
-    }
-
-    @Override
-    public void init(final StateStoreContext context, final StateStore root) {
-=======
     public void init(final StateStoreContext stateStoreContext,
                      final StateStore root) {
->>>>>>> 9494bebe
         throw new UnsupportedOperationException(ERROR_MESSAGE);
     }
 
@@ -71,7 +71,9 @@
         }
     }
 
-    static class KeyValueStoreReadWriteDecorator<K, V> extends AbstractReadWriteDecorator<KeyValueStore<K, V>, K, V> implements KeyValueStore<K, V> {
+    static class KeyValueStoreReadWriteDecorator<K, V>
+        extends AbstractReadWriteDecorator<KeyValueStore<K, V>, K, V>
+        implements KeyValueStore<K, V> {
 
         KeyValueStoreReadWriteDecorator(final KeyValueStore<K, V> inner) {
             super(inner);
@@ -83,12 +85,14 @@
         }
 
         @Override
-        public KeyValueIterator<K, V> range(final K from, final K to) {
+        public KeyValueIterator<K, V> range(final K from,
+                                            final K to) {
             return wrapped().range(from, to);
         }
 
         @Override
-        public KeyValueIterator<K, V> reverseRange(final K from, final K to) {
+        public KeyValueIterator<K, V> reverseRange(final K from,
+                                                   final K to) {
             return wrapped().reverseRange(from, to);
         }
 
@@ -103,7 +107,8 @@
         }
 
         @Override
-        public <PS extends Serializer<P>, P> KeyValueIterator<K, V> prefixScan(final P prefix, final PS prefixKeySerializer) {
+        public <PS extends Serializer<P>, P> KeyValueIterator<K, V> prefixScan(final P prefix,
+                                                                               final PS prefixKeySerializer) {
             return wrapped().prefixScan(prefix, prefixKeySerializer);
         }
 
@@ -113,12 +118,14 @@
         }
 
         @Override
-        public void put(final K key, final V value) {
+        public void put(final K key,
+                        final V value) {
             wrapped().put(key, value);
         }
 
         @Override
-        public V putIfAbsent(final K key, final V value) {
+        public V putIfAbsent(final K key,
+                             final V value) {
             return wrapped().putIfAbsent(key, value);
         }
 
@@ -133,14 +140,18 @@
         }
     }
 
-    static class TimestampedKeyValueStoreReadWriteDecorator<K, V> extends KeyValueStoreReadWriteDecorator<K, ValueAndTimestamp<V>> implements TimestampedKeyValueStore<K, V> {
+    static class TimestampedKeyValueStoreReadWriteDecorator<K, V>
+        extends KeyValueStoreReadWriteDecorator<K, ValueAndTimestamp<V>>
+        implements TimestampedKeyValueStore<K, V> {
 
         TimestampedKeyValueStoreReadWriteDecorator(final TimestampedKeyValueStore<K, V> inner) {
             super(inner);
         }
     }
 
-    static class VersionedKeyValueStoreReadWriteDecorator<K, V> extends AbstractReadWriteDecorator<VersionedKeyValueStore<K, V>, K, V> implements VersionedKeyValueStore<K, V> {
+    static class VersionedKeyValueStoreReadWriteDecorator<K, V>
+        extends AbstractReadWriteDecorator<VersionedKeyValueStore<K, V>, K, V>
+        implements VersionedKeyValueStore<K, V> {
 
         VersionedKeyValueStoreReadWriteDecorator(final VersionedKeyValueStore<K, V> inner) {
             super(inner);
@@ -167,49 +178,66 @@
         }
     }
 
-    static class WindowStoreReadWriteDecorator<K, V> extends AbstractReadWriteDecorator<WindowStore<K, V>, K, V> implements WindowStore<K, V> {
+    static class WindowStoreReadWriteDecorator<K, V>
+        extends AbstractReadWriteDecorator<WindowStore<K, V>, K, V>
+        implements WindowStore<K, V> {
 
         WindowStoreReadWriteDecorator(final WindowStore<K, V> inner) {
             super(inner);
         }
 
         @Override
-        public void put(final K key, final V value, final long windowStartTimestamp) {
+        public void put(final K key,
+                        final V value,
+                        final long windowStartTimestamp) {
             wrapped().put(key, value, windowStartTimestamp);
         }
 
         @Override
-        public V fetch(final K key, final long time) {
+        public V fetch(final K key,
+                       final long time) {
             return wrapped().fetch(key, time);
         }
 
         @Override
-        public WindowStoreIterator<V> fetch(final K key, final long timeFrom, final long timeTo) {
+        public WindowStoreIterator<V> fetch(final K key,
+                                            final long timeFrom,
+                                            final long timeTo) {
             return wrapped().fetch(key, timeFrom, timeTo);
         }
 
         @Override
-        public WindowStoreIterator<V> backwardFetch(final K key, final long timeFrom, final long timeTo) {
+        public WindowStoreIterator<V> backwardFetch(final K key,
+                                                    final long timeFrom,
+                                                    final long timeTo) {
             return wrapped().backwardFetch(key, timeFrom, timeTo);
         }
 
         @Override
-        public KeyValueIterator<Windowed<K>, V> fetch(final K keyFrom, final K keyTo, final long timeFrom, final long timeTo) {
+        public KeyValueIterator<Windowed<K>, V> fetch(final K keyFrom,
+                                                      final K keyTo,
+                                                      final long timeFrom,
+                                                      final long timeTo) {
             return wrapped().fetch(keyFrom, keyTo, timeFrom, timeTo);
         }
 
         @Override
-        public KeyValueIterator<Windowed<K>, V> backwardFetch(final K keyFrom, final K keyTo, final long timeFrom, final long timeTo) {
+        public KeyValueIterator<Windowed<K>, V> backwardFetch(final K keyFrom,
+                                                              final K keyTo,
+                                                              final long timeFrom,
+                                                              final long timeTo) {
             return wrapped().backwardFetch(keyFrom, keyTo, timeFrom, timeTo);
         }
 
         @Override
-        public KeyValueIterator<Windowed<K>, V> fetchAll(final long timeFrom, final long timeTo) {
+        public KeyValueIterator<Windowed<K>, V> fetchAll(final long timeFrom,
+                                                         final long timeTo) {
             return wrapped().fetchAll(timeFrom, timeTo);
         }
 
         @Override
-        public KeyValueIterator<Windowed<K>, V> backwardFetchAll(final long timeFrom, final long timeTo) {
+        public KeyValueIterator<Windowed<K>, V> backwardFetchAll(final long timeFrom,
+                                                                 final long timeTo) {
             return wrapped().backwardFetchAll(timeFrom, timeTo);
         }
 
@@ -224,31 +252,41 @@
         }
     }
 
-    static class TimestampedWindowStoreReadWriteDecorator<K, V> extends WindowStoreReadWriteDecorator<K, ValueAndTimestamp<V>> implements TimestampedWindowStore<K, V> {
+    static class TimestampedWindowStoreReadWriteDecorator<K, V>
+        extends WindowStoreReadWriteDecorator<K, ValueAndTimestamp<V>>
+        implements TimestampedWindowStore<K, V> {
 
         TimestampedWindowStoreReadWriteDecorator(final TimestampedWindowStore<K, V> inner) {
             super(inner);
         }
     }
 
-    static class SessionStoreReadWriteDecorator<K, AGG> extends AbstractReadWriteDecorator<SessionStore<K, AGG>, K, AGG> implements SessionStore<K, AGG> {
+    static class SessionStoreReadWriteDecorator<K, AGG>
+        extends AbstractReadWriteDecorator<SessionStore<K, AGG>, K, AGG>
+        implements SessionStore<K, AGG> {
 
         SessionStoreReadWriteDecorator(final SessionStore<K, AGG> inner) {
             super(inner);
         }
 
         @Override
-        public KeyValueIterator<Windowed<K>, AGG> findSessions(final K key, final long earliestSessionEndTime, final long latestSessionStartTime) {
+        public KeyValueIterator<Windowed<K>, AGG> findSessions(final K key,
+                                                               final long earliestSessionEndTime,
+                                                               final long latestSessionStartTime) {
             return wrapped().findSessions(key, earliestSessionEndTime, latestSessionStartTime);
         }
 
         @Override
-        public KeyValueIterator<Windowed<K>, AGG> findSessions(final K keyFrom, final K keyTo, final long earliestSessionEndTime, final long latestSessionStartTime) {
+        public KeyValueIterator<Windowed<K>, AGG> findSessions(final K keyFrom,
+                                                               final K keyTo,
+                                                               final long earliestSessionEndTime,
+                                                               final long latestSessionStartTime) {
             return wrapped().findSessions(keyFrom, keyTo, earliestSessionEndTime, latestSessionStartTime);
         }
 
         @Override
-        public KeyValueIterator<Windowed<K>, AGG> findSessions(final long earliestSessionEndTime, final long latestSessionEndTime) {
+        public KeyValueIterator<Windowed<K>, AGG> findSessions(final long earliestSessionEndTime,
+                                                               final long latestSessionEndTime) {
             return wrapped().findSessions(earliestSessionEndTime, latestSessionEndTime);
         }
 
@@ -258,12 +296,15 @@
         }
 
         @Override
-        public void put(final Windowed<K> sessionKey, final AGG aggregate) {
+        public void put(final Windowed<K> sessionKey,
+                        final AGG aggregate) {
             wrapped().put(sessionKey, aggregate);
         }
 
         @Override
-        public AGG fetchSession(final K key, final long earliestSessionEndTime, final long latestSessionStartTime) {
+        public AGG fetchSession(final K key,
+                                final long earliestSessionEndTime,
+                                final long latestSessionStartTime) {
             return wrapped().fetchSession(key, earliestSessionEndTime, latestSessionStartTime);
         }
 
@@ -273,7 +314,8 @@
         }
 
         @Override
-        public KeyValueIterator<Windowed<K>, AGG> fetch(final K keyFrom, final K keyTo) {
+        public KeyValueIterator<Windowed<K>, AGG> fetch(final K keyFrom,
+                                                        final K keyTo) {
             return wrapped().fetch(keyFrom, keyTo);
         }
     }
