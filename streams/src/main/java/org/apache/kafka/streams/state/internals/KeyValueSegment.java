--- conflicted
+++ resolved
@@ -29,15 +29,6 @@
 class KeyValueSegment extends RocksDBStore implements Comparable<KeyValueSegment>, Segment {
     public final long id;
 
-<<<<<<< HEAD
-	KeyValueSegment(final String segmentName,
-					final String windowName,
-					final long id,
-					final RocksDBMetricsRecorder metricsRecorder) {
-		super(segmentName, windowName, metricsRecorder);
-		this.id = id;
-	}
-=======
     KeyValueSegment(final String segmentName,
                     final String windowName,
                     final long id,
@@ -47,28 +38,27 @@
         this.id = id;
         this.position = position;
     }
->>>>>>> 9494bebe
 
-	@Override
-	public void destroy() throws IOException {
-		Utils.delete(dbDir);
-	}
+    @Override
+    public void destroy() throws IOException {
+        Utils.delete(dbDir);
+    }
 
-	@Override
-	public synchronized void deleteRange(final Bytes keyFrom, final Bytes keyTo) {
-		super.deleteRange(keyFrom, keyTo);
-	}
+    @Override
+    public synchronized void deleteRange(final Bytes keyFrom, final Bytes keyTo) {
+        super.deleteRange(keyFrom, keyTo);
+    }
 
-	@Override
-	public int compareTo(final KeyValueSegment segment) {
-		return Long.compare(id, segment.id);
-	}
+    @Override
+    public int compareTo(final KeyValueSegment segment) {
+        return Long.compare(id, segment.id);
+    }
 
-	@Override
-	public void openDB(final Map<String, Object> configs, final File stateDir) {
-		super.openDB(configs, stateDir);
-		// skip the registering step
-	}
+    @Override
+    public void openDB(final Map<String, Object> configs, final File stateDir) {
+        super.openDB(configs, stateDir);
+        // skip the registering step
+    }
 
     @Override
     public String toString() {
