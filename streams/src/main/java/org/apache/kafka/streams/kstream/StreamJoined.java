/*
 * Licensed to the Apache Software Foundation (ASF) under one or more
 * contributor license agreements. See the NOTICE file distributed with
 * this work for additional information regarding copyright ownership.
 * The ASF licenses this file to You under the Apache License, Version 2.0
 * (the "License"); you may not use this file except in compliance with
 * the License. You may obtain a copy of the License at
 *
 *    http://www.apache.org/licenses/LICENSE-2.0
 *
 * Unless required by applicable law or agreed to in writing, software
 * distributed under the License is distributed on an "AS IS" BASIS,
 * WITHOUT WARRANTIES OR CONDITIONS OF ANY KIND, either express or implied.
 * See the License for the specific language governing permissions and
 * limitations under the License.
 */

package org.apache.kafka.streams.kstream;

import org.apache.kafka.common.serialization.Serde;
import org.apache.kafka.streams.state.DslStoreSuppliers;
import org.apache.kafka.streams.state.WindowBytesStoreSupplier;

import java.util.HashMap;
import java.util.Map;

/**
 * Class used to configure the name of the join processor, the repartition topic name,
 * state stores or state store names in  Stream-Stream join.
 * @param <K>  the key type
 * @param <V1> this value type
 * @param <V2> other value type
 */
public class StreamJoined<K, V1, V2> implements NamedOperation<StreamJoined<K, V1, V2>> {

	protected final Serde<K> keySerde;
	protected final Serde<V1> valueSerde;
	protected final Serde<V2> otherValueSerde;
	protected final WindowBytesStoreSupplier thisStoreSupplier;
	protected final WindowBytesStoreSupplier otherStoreSupplier;
	protected final String name;
	protected final String storeName;
	protected final boolean loggingEnabled;
	protected final Map<String, String> topicConfig;

<<<<<<< HEAD
	protected StreamJoined(final StreamJoined<K, V1, V2> streamJoined) {
		this(streamJoined.keySerde,
				streamJoined.valueSerde,
				streamJoined.otherValueSerde,
				streamJoined.thisStoreSupplier,
				streamJoined.otherStoreSupplier,
				streamJoined.name,
				streamJoined.storeName,
				streamJoined.loggingEnabled,
				streamJoined.topicConfig);
	}

	private StreamJoined(final Serde<K> keySerde,
						 final Serde<V1> valueSerde,
						 final Serde<V2> otherValueSerde,
						 final WindowBytesStoreSupplier thisStoreSupplier,
						 final WindowBytesStoreSupplier otherStoreSupplier,
						 final String name,
						 final String storeName,
						 final boolean loggingEnabled,
						 final Map<String, String> topicConfig) {
		this.keySerde = keySerde;
		this.valueSerde = valueSerde;
		this.otherValueSerde = otherValueSerde;
		this.thisStoreSupplier = thisStoreSupplier;
		this.otherStoreSupplier = otherStoreSupplier;
		this.name = name;
		this.storeName = storeName;
		this.loggingEnabled = loggingEnabled;
		this.topicConfig = topicConfig;
	}

	/**
	 * Creates a StreamJoined instance with the provided store suppliers. The store suppliers must implement
	 * the {@link WindowBytesStoreSupplier} interface.  The store suppliers must provide unique names or a
	 * {@link org.apache.kafka.streams.errors.StreamsException} is thrown.
	 * @param storeSupplier      this store supplier
	 * @param otherStoreSupplier other store supplier
	 * @param <K>                the key type
	 * @param <V1>               this value type
	 * @param <V2>               other value type
	 * @return {@link StreamJoined} instance
	 */
	public static <K, V1, V2> StreamJoined<K, V1, V2> with(final WindowBytesStoreSupplier storeSupplier,
														   final WindowBytesStoreSupplier otherStoreSupplier) {
		return new StreamJoined<>(
				null,
				null,
				null,
				storeSupplier,
				otherStoreSupplier,
				null,
				null,
				true,
				new HashMap<>()
		);
	}

	/**
	 * Creates a {@link StreamJoined} instance using the provided name for the state stores and hence the changelog
	 * topics for the join stores.  The name for the stores will be ${applicationId}-&lt;storeName&gt;-this-join and ${applicationId}-&lt;storeName&gt;-other-join
	 * or ${applicationId}-&lt;storeName&gt;-outer-this-join and ${applicationId}-&lt;storeName&gt;-outer-other-join depending if the join is an inner-join
	 * or an outer join. The changelog topics will have the -changelog suffix.  The user should note that even though the join stores will have a
	 * specified name, the stores will remain unavailable for querying.
	 * <p>
	 * Please note that if you are using {@link StreamJoined} to replace deprecated {@link KStream#join} functions with
	 * {@link Joined} parameters in order to set the name for the join processors, you would need to create the {@link StreamJoined}
	 * object first and then call {@link StreamJoined#withName}
	 * @param storeName The name to use for the store
	 * @param <K>       The key type
	 * @param <V1>      This value type
	 * @param <V2>      Other value type
	 * @return {@link StreamJoined} instance
	 */
	public static <K, V1, V2> StreamJoined<K, V1, V2> as(final String storeName) {
		return new StreamJoined<>(
				null,
				null,
				null,
				null,
				null,
				null,
				storeName,
				true,
				new HashMap<>()
		);
	}


	/**
	 * Creates a {@link StreamJoined} instance with the provided serdes to configure the stores
	 * for the join.
	 * @param keySerde        The key serde
	 * @param valueSerde      This value serde
	 * @param otherValueSerde Other value serde
	 * @param <K>             The key type
	 * @param <V1>            This value type
	 * @param <V2>            Other value type
	 * @return {@link StreamJoined} instance
	 */
	public static <K, V1, V2> StreamJoined<K, V1, V2> with(final Serde<K> keySerde,
														   final Serde<V1> valueSerde,
														   final Serde<V2> otherValueSerde
	) {
		return new StreamJoined<>(
				keySerde,
				valueSerde,
				otherValueSerde,
				null,
				null,
				null,
				null,
				true,
				new HashMap<>()
		);
	}

	/**
	 * Set the name to use for the join processor and the repartition topic(s) if required.
	 * @param name the name to use
	 * @return a new {@link StreamJoined} instance
	 */
	@Override
	public StreamJoined<K, V1, V2> withName(final String name) {
		return new StreamJoined<>(
				keySerde,
				valueSerde,
				otherValueSerde,
				thisStoreSupplier,
				otherStoreSupplier,
				name,
				storeName,
				loggingEnabled,
				topicConfig
		);
	}

	/**
	 * Sets the base store name to use for both sides of the join. The name for the state stores and hence the changelog
	 * topics for the join stores.  The name for the stores will be ${applicationId}-&lt;storeName&gt;-this-join and ${applicationId}-&lt;storeName&gt;-other-join
	 * or ${applicationId}-&lt;storeName&gt;-outer-this-join and ${applicationId}-&lt;storeName&gt;-outer-other-join depending if the join is an inner-join
	 * or an outer join. The changelog topics will have the -changelog suffix.  The user should note that even though the join stores will have a
	 * specified name, the stores will remain unavailable for querying.
	 * @param storeName the storeName to use
	 * @return a new {@link StreamJoined} instance
	 */
	public StreamJoined<K, V1, V2> withStoreName(final String storeName) {
		return new StreamJoined<>(
				keySerde,
				valueSerde,
				otherValueSerde,
				thisStoreSupplier,
				otherStoreSupplier,
				name,
				storeName,
				loggingEnabled,
				topicConfig
		);
	}

	/**
	 * Configure with the provided {@link Serde Serde<K>} for the key
	 * @param keySerde the serde to use for the key
	 * @return a new {@link StreamJoined} configured with the keySerde
	 */
	public StreamJoined<K, V1, V2> withKeySerde(final Serde<K> keySerde) {
		return new StreamJoined<>(
				keySerde,
				valueSerde,
				otherValueSerde,
				thisStoreSupplier,
				otherStoreSupplier,
				name,
				storeName,
				loggingEnabled,
				topicConfig
		);
	}

	/**
	 * Configure with the provided {@link Serde Serde<V1>} for this value
	 * @param valueSerde the serde to use for this value (calling or left side of the join)
	 * @return a new {@link StreamJoined} configured with the valueSerde
	 */
	public StreamJoined<K, V1, V2> withValueSerde(final Serde<V1> valueSerde) {
		return new StreamJoined<>(
				keySerde,
				valueSerde,
				otherValueSerde,
				thisStoreSupplier,
				otherStoreSupplier,
				name,
				storeName,
				loggingEnabled,
				topicConfig
		);
	}

	/**
	 * Configure with the provided {@link Serde Serde<V2>} for the other value
	 * @param otherValueSerde the serde to use for the other value (other or right side of the join)
	 * @return a new {@link StreamJoined} configured with the otherValueSerde
	 */
	public StreamJoined<K, V1, V2> withOtherValueSerde(final Serde<V2> otherValueSerde) {
		return new StreamJoined<>(
				keySerde,
				valueSerde,
				otherValueSerde,
				thisStoreSupplier,
				otherStoreSupplier,
				name,
				storeName,
				loggingEnabled,
				topicConfig
		);
	}

	/**
	 * Configure with the provided {@link WindowBytesStoreSupplier} for this store supplier.  Please note
	 * this method only provides the store supplier for the left side of the join.  If you wish to also provide a
	 * store supplier for the right (i.e., other) side you must use the {@link StreamJoined#withOtherStoreSupplier(WindowBytesStoreSupplier)}
	 * method
	 * @param thisStoreSupplier the store supplier to use for this store supplier (calling or left side of the join)
	 * @return a new {@link StreamJoined} configured with thisStoreSupplier
	 */
	public StreamJoined<K, V1, V2> withThisStoreSupplier(final WindowBytesStoreSupplier thisStoreSupplier) {
		return new StreamJoined<>(
				keySerde,
				valueSerde,
				otherValueSerde,
				thisStoreSupplier,
				otherStoreSupplier,
				name,
				storeName,
				loggingEnabled,
				topicConfig
		);
	}

	/**
	 * Configure with the provided {@link WindowBytesStoreSupplier} for the other store supplier.  Please note
	 * this method only provides the store supplier for the right side of the join.  If you wish to also provide a
	 * store supplier for the left side you must use the {@link StreamJoined#withThisStoreSupplier(WindowBytesStoreSupplier)}
	 * method
	 * @param otherStoreSupplier the store supplier to use for the other store supplier (other or right side of the join)
	 * @return a new {@link StreamJoined} configured with otherStoreSupplier
	 */
	public StreamJoined<K, V1, V2> withOtherStoreSupplier(final WindowBytesStoreSupplier otherStoreSupplier) {
		return new StreamJoined<>(
				keySerde,
				valueSerde,
				otherValueSerde,
				thisStoreSupplier,
				otherStoreSupplier,
				name,
				storeName,
				loggingEnabled,
				topicConfig
		);
	}
=======
    // not final because it is potentially overridden by TopologyConfig
    protected DslStoreSuppliers dslStoreSuppliers;

    protected StreamJoined(final StreamJoined<K, V1, V2> streamJoined) {
        this(streamJoined.keySerde,
            streamJoined.valueSerde,
            streamJoined.otherValueSerde,
            streamJoined.dslStoreSuppliers,
            streamJoined.thisStoreSupplier,
            streamJoined.otherStoreSupplier,
            streamJoined.name,
            streamJoined.storeName,
            streamJoined.loggingEnabled,
            streamJoined.topicConfig);
    }

    private StreamJoined(final Serde<K> keySerde,
                         final Serde<V1> valueSerde,
                         final Serde<V2> otherValueSerde,
                         final DslStoreSuppliers dslStoreSuppliers,
                         final WindowBytesStoreSupplier thisStoreSupplier,
                         final WindowBytesStoreSupplier otherStoreSupplier,
                         final String name,
                         final String storeName,
                         final boolean loggingEnabled,
                         final Map<String, String> topicConfig) {
        this.keySerde = keySerde;
        this.valueSerde = valueSerde;
        this.otherValueSerde = otherValueSerde;
        this.dslStoreSuppliers = dslStoreSuppliers;
        this.thisStoreSupplier = thisStoreSupplier;
        this.otherStoreSupplier = otherStoreSupplier;
        this.name = name;
        this.storeName = storeName;
        this.loggingEnabled = loggingEnabled;
        this.topicConfig = topicConfig;
    }

    /**
     * Creates a StreamJoined instance with the provided store suppliers. The store suppliers must implement
     * the {@link WindowBytesStoreSupplier} interface.  The store suppliers must provide unique names or a
     * {@link org.apache.kafka.streams.errors.StreamsException} is thrown.
     *
     * @param storeSupplier       this store supplier
     * @param otherStoreSupplier  other store supplier
     * @param <K>                 the key type
     * @param <V1>                this value type
     * @param <V2>                other value type
     * @return                    {@link StreamJoined} instance
     */
    public static <K, V1, V2> StreamJoined<K, V1, V2> with(final WindowBytesStoreSupplier storeSupplier,
                                                           final WindowBytesStoreSupplier otherStoreSupplier) {
        return new StreamJoined<>(
            null,
            null,
            null,
            null,
            storeSupplier,
            otherStoreSupplier,
            null,
            null,
            true,
            new HashMap<>()
        );
    }

    /**
     * Creates a StreamJoined instance with the given {@link DslStoreSuppliers}. The store plugin
     * will be used to get all the state stores in this operation that do not otherwise have an
     * explicitly configured {@link org.apache.kafka.streams.state.DslStoreSuppliers}.
     *
     * @param storeSuppliers  the store plugin that will be used for state stores
     * @param <K>             the key type
     * @param <V1>            this value type
     * @param <V2>            other value type
     * @return                {@link StreamJoined} instance
     */
    public static <K, V1, V2> StreamJoined<K, V1, V2> with(final DslStoreSuppliers storeSuppliers) {
        return new StreamJoined<>(
                null,
                null,
                null,
                storeSuppliers,
                null,
                null,
                null,
                null,
                true,
                new HashMap<>()
        );
    }

    /**
     * Creates a {@link StreamJoined} instance using the provided name for the state stores and hence the changelog
     * topics for the join stores.  The name for the stores will be ${applicationId}-&lt;storeName&gt;-this-join and ${applicationId}-&lt;storeName&gt;-other-join
     * or ${applicationId}-&lt;storeName&gt;-outer-this-join and ${applicationId}-&lt;storeName&gt;-outer-other-join depending if the join is an inner-join
     * or an outer join. The changelog topics will have the -changelog suffix.  The user should note that even though the join stores will have a
     * specified name, the stores will remain unavailable for querying.
     *
     * Please note that if you are using {@link StreamJoined} to replace deprecated {@link KStream#join} functions with
     * {@link Joined} parameters in order to set the name for the join processors, you would need to create the {@link StreamJoined}
     * object first and then call {@link StreamJoined#withName}
     *
     * @param storeName  The name to use for the store
     * @param <K>        The key type
     * @param <V1>       This value type
     * @param <V2>       Other value type
     * @return            {@link StreamJoined} instance
     */
    public static <K, V1, V2> StreamJoined<K, V1, V2> as(final String storeName) {
        return new StreamJoined<>(
            null,
            null,
            null,
            null,
            null,
            null,
            null,
            storeName,
            true,
            new HashMap<>()
        );
    }


    /**
     * Creates a {@link StreamJoined} instance with the provided serdes to configure the stores
     * for the join.
     * @param keySerde          The key serde
     * @param valueSerde        This value serde
     * @param otherValueSerde   Other value serde
     * @param <K>               The key type
     * @param <V1>              This value type
     * @param <V2>              Other value type
     * @return                  {@link StreamJoined} instance
     */
    public static <K, V1, V2> StreamJoined<K, V1, V2> with(final Serde<K> keySerde,
                                                           final Serde<V1> valueSerde,
                                                           final Serde<V2> otherValueSerde
    ) {
        return new StreamJoined<>(
            keySerde,
            valueSerde,
            otherValueSerde,
            null,
            null,
            null,
            null,
            null,
            true,
            new HashMap<>()
        );
    }

    /**
     * Set the name to use for the join processor and the repartition topic(s) if required.
     * @param name  the name to use
     * @return      a new {@link StreamJoined} instance
     */
    @Override
    public StreamJoined<K, V1, V2> withName(final String name) {
        return new StreamJoined<>(
            keySerde,
            valueSerde,
            otherValueSerde,
            dslStoreSuppliers,
            thisStoreSupplier,
            otherStoreSupplier,
            name,
            storeName,
            loggingEnabled,
            topicConfig
        );
    }

    /**
     * Sets the base store name to use for both sides of the join. The name for the state stores and hence the changelog
     * topics for the join stores.  The name for the stores will be ${applicationId}-&lt;storeName&gt;-this-join and ${applicationId}-&lt;storeName&gt;-other-join
     * or ${applicationId}-&lt;storeName&gt;-outer-this-join and ${applicationId}-&lt;storeName&gt;-outer-other-join depending if the join is an inner-join
     * or an outer join. The changelog topics will have the -changelog suffix.  The user should note that even though the join stores will have a
     * specified name, the stores will remain unavailable for querying.
     *
     * @param storeName the storeName to use
     * @return a new {@link StreamJoined} instance
     */
    public StreamJoined<K, V1, V2> withStoreName(final String storeName) {
        return new StreamJoined<>(
            keySerde,
            valueSerde,
            otherValueSerde,
            dslStoreSuppliers,
            thisStoreSupplier,
            otherStoreSupplier,
            name,
            storeName,
            loggingEnabled,
            topicConfig
        );
    }

    /**
     * Configure with the provided {@link Serde Serde<K>} for the key
     * @param keySerde  the serde to use for the key
     * @return          a new {@link StreamJoined} configured with the keySerde
     */
    public StreamJoined<K, V1, V2> withKeySerde(final Serde<K> keySerde) {
        return new StreamJoined<>(
            keySerde,
            valueSerde,
            otherValueSerde,
            dslStoreSuppliers,
            thisStoreSupplier,
            otherStoreSupplier,
            name,
            storeName,
            loggingEnabled,
            topicConfig
        );
    }

    /**
     * Configure with the provided {@link Serde Serde<V1>} for this value
     * @param valueSerde  the serde to use for this value (calling or left side of the join)
     * @return            a new {@link StreamJoined} configured with the valueSerde
     */
    public StreamJoined<K, V1, V2> withValueSerde(final Serde<V1> valueSerde) {
        return new StreamJoined<>(
            keySerde,
            valueSerde,
            otherValueSerde,
            dslStoreSuppliers,
            thisStoreSupplier,
            otherStoreSupplier,
            name,
            storeName,
            loggingEnabled,
            topicConfig
        );
    }

    /**
     * Configure with the provided {@link Serde Serde<V2>} for the other value
     * @param otherValueSerde  the serde to use for the other value (other or right side of the join)
     * @return                 a new {@link StreamJoined} configured with the otherValueSerde
     */
    public StreamJoined<K, V1, V2> withOtherValueSerde(final Serde<V2> otherValueSerde) {
        return new StreamJoined<>(
            keySerde,
            valueSerde,
            otherValueSerde,
            dslStoreSuppliers,
            thisStoreSupplier,
            otherStoreSupplier,
            name,
            storeName,
            loggingEnabled,
            topicConfig
        );
    }

    /**
     * Configure with the provided {@link DslStoreSuppliers} for store suppliers that are not provided.
     *
     * @param dslStoreSuppliers the default store suppliers to use for this StreamJoined
     * @return                  a new {@link StreamJoined} configured with dslStoreSuppliers
     */
    public StreamJoined<K, V1, V2> withDslStoreSuppliers(final DslStoreSuppliers dslStoreSuppliers) {
        return new StreamJoined<>(
                keySerde,
                valueSerde,
                otherValueSerde,
                dslStoreSuppliers,
                thisStoreSupplier,
                otherStoreSupplier,
                name,
                storeName,
                loggingEnabled,
                topicConfig
        );
    }

    /**
     * Configure with the provided {@link WindowBytesStoreSupplier} for this store supplier.  Please note
     * this method only provides the store supplier for the left side of the join.  If you wish to also provide a
     * store supplier for the right (i.e., other) side you must use the {@link StreamJoined#withOtherStoreSupplier(WindowBytesStoreSupplier)}
     * method
     * @param thisStoreSupplier  the store supplier to use for this store supplier (calling or left side of the join)
     * @return            a new {@link StreamJoined} configured with thisStoreSupplier
     */
    public StreamJoined<K, V1, V2> withThisStoreSupplier(final WindowBytesStoreSupplier thisStoreSupplier) {
        return new StreamJoined<>(
            keySerde,
            valueSerde,
            otherValueSerde,
            dslStoreSuppliers,
            thisStoreSupplier,
            otherStoreSupplier,
            name,
            storeName,
            loggingEnabled,
            topicConfig
        );
    }

    /**
     * Configure with the provided {@link WindowBytesStoreSupplier} for the other store supplier.  Please note
     * this method only provides the store supplier for the right side of the join.  If you wish to also provide a
     * store supplier for the left side you must use the {@link StreamJoined#withThisStoreSupplier(WindowBytesStoreSupplier)}
     * method
     * @param otherStoreSupplier  the store supplier to use for the other store supplier (other or right side of the join)
     * @return            a new {@link StreamJoined} configured with otherStoreSupplier
     */
    public StreamJoined<K, V1, V2> withOtherStoreSupplier(final WindowBytesStoreSupplier otherStoreSupplier) {
        return new StreamJoined<>(
            keySerde,
            valueSerde,
            otherValueSerde,
            dslStoreSuppliers,
            thisStoreSupplier,
            otherStoreSupplier,
            name,
            storeName,
            loggingEnabled,
            topicConfig
        );
    }
>>>>>>> 9494bebe

	/**
	 * Configures logging for both state stores. The changelog will be created with the provided configs.
	 * <p>
	 * Note: Any unrecognized configs will be ignored
	 * @param config configs applied to the changelog topic
	 * @return a new {@link StreamJoined} configured with logging enabled
	 */
	public StreamJoined<K, V1, V2> withLoggingEnabled(final Map<String, String> config) {

<<<<<<< HEAD
		return new StreamJoined<>(
				keySerde,
				valueSerde,
				otherValueSerde,
				thisStoreSupplier,
				otherStoreSupplier,
				name,
				storeName,
				true,
				config
		);
	}

	/**
	 * Disable change logging for both state stores.
	 * @return a new {@link StreamJoined} configured with logging disabled
	 */
	public StreamJoined<K, V1, V2> withLoggingDisabled() {
		return new StreamJoined<>(
				keySerde,
				valueSerde,
				otherValueSerde,
				thisStoreSupplier,
				otherStoreSupplier,
				name,
				storeName,
				false,
				new HashMap<>()
		);
	}
=======
        return new StreamJoined<>(
            keySerde,
            valueSerde,
            otherValueSerde,
            dslStoreSuppliers,
            thisStoreSupplier,
            otherStoreSupplier,
            name,
            storeName,
            true,
            config
        );
    }

    /**
     * Disable change logging for both state stores.
     * @return            a new {@link StreamJoined} configured with logging disabled
     */
    public StreamJoined<K, V1, V2> withLoggingDisabled() {
        return new StreamJoined<>(
            keySerde,
            valueSerde,
            otherValueSerde,
            dslStoreSuppliers,
            thisStoreSupplier,
            otherStoreSupplier,
            name,
            storeName,
            false,
            new HashMap<>()
        );
    }
>>>>>>> 9494bebe

	@Override
	public String toString() {
		return "StreamJoin{" +
				"keySerde=" + keySerde +
				", valueSerde=" + valueSerde +
				", otherValueSerde=" + otherValueSerde +
				", thisStoreSupplier=" + thisStoreSupplier +
				", otherStoreSupplier=" + otherStoreSupplier +
				", name='" + name + '\'' +
				", storeName='" + storeName + '\'' +
				", loggingEnabled=" + loggingEnabled +
				", topicConfig=" + topicConfig +
				'}';
	}
}<|MERGE_RESOLUTION|>--- conflicted
+++ resolved
@@ -27,284 +27,22 @@
 /**
  * Class used to configure the name of the join processor, the repartition topic name,
  * state stores or state store names in  Stream-Stream join.
- * @param <K>  the key type
- * @param <V1> this value type
- * @param <V2> other value type
+ * @param <K>   the key type
+ * @param <V1>  this value type
+ * @param <V2>  other value type
  */
 public class StreamJoined<K, V1, V2> implements NamedOperation<StreamJoined<K, V1, V2>> {
 
-	protected final Serde<K> keySerde;
-	protected final Serde<V1> valueSerde;
-	protected final Serde<V2> otherValueSerde;
-	protected final WindowBytesStoreSupplier thisStoreSupplier;
-	protected final WindowBytesStoreSupplier otherStoreSupplier;
-	protected final String name;
-	protected final String storeName;
-	protected final boolean loggingEnabled;
-	protected final Map<String, String> topicConfig;
-
-<<<<<<< HEAD
-	protected StreamJoined(final StreamJoined<K, V1, V2> streamJoined) {
-		this(streamJoined.keySerde,
-				streamJoined.valueSerde,
-				streamJoined.otherValueSerde,
-				streamJoined.thisStoreSupplier,
-				streamJoined.otherStoreSupplier,
-				streamJoined.name,
-				streamJoined.storeName,
-				streamJoined.loggingEnabled,
-				streamJoined.topicConfig);
-	}
-
-	private StreamJoined(final Serde<K> keySerde,
-						 final Serde<V1> valueSerde,
-						 final Serde<V2> otherValueSerde,
-						 final WindowBytesStoreSupplier thisStoreSupplier,
-						 final WindowBytesStoreSupplier otherStoreSupplier,
-						 final String name,
-						 final String storeName,
-						 final boolean loggingEnabled,
-						 final Map<String, String> topicConfig) {
-		this.keySerde = keySerde;
-		this.valueSerde = valueSerde;
-		this.otherValueSerde = otherValueSerde;
-		this.thisStoreSupplier = thisStoreSupplier;
-		this.otherStoreSupplier = otherStoreSupplier;
-		this.name = name;
-		this.storeName = storeName;
-		this.loggingEnabled = loggingEnabled;
-		this.topicConfig = topicConfig;
-	}
-
-	/**
-	 * Creates a StreamJoined instance with the provided store suppliers. The store suppliers must implement
-	 * the {@link WindowBytesStoreSupplier} interface.  The store suppliers must provide unique names or a
-	 * {@link org.apache.kafka.streams.errors.StreamsException} is thrown.
-	 * @param storeSupplier      this store supplier
-	 * @param otherStoreSupplier other store supplier
-	 * @param <K>                the key type
-	 * @param <V1>               this value type
-	 * @param <V2>               other value type
-	 * @return {@link StreamJoined} instance
-	 */
-	public static <K, V1, V2> StreamJoined<K, V1, V2> with(final WindowBytesStoreSupplier storeSupplier,
-														   final WindowBytesStoreSupplier otherStoreSupplier) {
-		return new StreamJoined<>(
-				null,
-				null,
-				null,
-				storeSupplier,
-				otherStoreSupplier,
-				null,
-				null,
-				true,
-				new HashMap<>()
-		);
-	}
-
-	/**
-	 * Creates a {@link StreamJoined} instance using the provided name for the state stores and hence the changelog
-	 * topics for the join stores.  The name for the stores will be ${applicationId}-&lt;storeName&gt;-this-join and ${applicationId}-&lt;storeName&gt;-other-join
-	 * or ${applicationId}-&lt;storeName&gt;-outer-this-join and ${applicationId}-&lt;storeName&gt;-outer-other-join depending if the join is an inner-join
-	 * or an outer join. The changelog topics will have the -changelog suffix.  The user should note that even though the join stores will have a
-	 * specified name, the stores will remain unavailable for querying.
-	 * <p>
-	 * Please note that if you are using {@link StreamJoined} to replace deprecated {@link KStream#join} functions with
-	 * {@link Joined} parameters in order to set the name for the join processors, you would need to create the {@link StreamJoined}
-	 * object first and then call {@link StreamJoined#withName}
-	 * @param storeName The name to use for the store
-	 * @param <K>       The key type
-	 * @param <V1>      This value type
-	 * @param <V2>      Other value type
-	 * @return {@link StreamJoined} instance
-	 */
-	public static <K, V1, V2> StreamJoined<K, V1, V2> as(final String storeName) {
-		return new StreamJoined<>(
-				null,
-				null,
-				null,
-				null,
-				null,
-				null,
-				storeName,
-				true,
-				new HashMap<>()
-		);
-	}
-
-
-	/**
-	 * Creates a {@link StreamJoined} instance with the provided serdes to configure the stores
-	 * for the join.
-	 * @param keySerde        The key serde
-	 * @param valueSerde      This value serde
-	 * @param otherValueSerde Other value serde
-	 * @param <K>             The key type
-	 * @param <V1>            This value type
-	 * @param <V2>            Other value type
-	 * @return {@link StreamJoined} instance
-	 */
-	public static <K, V1, V2> StreamJoined<K, V1, V2> with(final Serde<K> keySerde,
-														   final Serde<V1> valueSerde,
-														   final Serde<V2> otherValueSerde
-	) {
-		return new StreamJoined<>(
-				keySerde,
-				valueSerde,
-				otherValueSerde,
-				null,
-				null,
-				null,
-				null,
-				true,
-				new HashMap<>()
-		);
-	}
-
-	/**
-	 * Set the name to use for the join processor and the repartition topic(s) if required.
-	 * @param name the name to use
-	 * @return a new {@link StreamJoined} instance
-	 */
-	@Override
-	public StreamJoined<K, V1, V2> withName(final String name) {
-		return new StreamJoined<>(
-				keySerde,
-				valueSerde,
-				otherValueSerde,
-				thisStoreSupplier,
-				otherStoreSupplier,
-				name,
-				storeName,
-				loggingEnabled,
-				topicConfig
-		);
-	}
-
-	/**
-	 * Sets the base store name to use for both sides of the join. The name for the state stores and hence the changelog
-	 * topics for the join stores.  The name for the stores will be ${applicationId}-&lt;storeName&gt;-this-join and ${applicationId}-&lt;storeName&gt;-other-join
-	 * or ${applicationId}-&lt;storeName&gt;-outer-this-join and ${applicationId}-&lt;storeName&gt;-outer-other-join depending if the join is an inner-join
-	 * or an outer join. The changelog topics will have the -changelog suffix.  The user should note that even though the join stores will have a
-	 * specified name, the stores will remain unavailable for querying.
-	 * @param storeName the storeName to use
-	 * @return a new {@link StreamJoined} instance
-	 */
-	public StreamJoined<K, V1, V2> withStoreName(final String storeName) {
-		return new StreamJoined<>(
-				keySerde,
-				valueSerde,
-				otherValueSerde,
-				thisStoreSupplier,
-				otherStoreSupplier,
-				name,
-				storeName,
-				loggingEnabled,
-				topicConfig
-		);
-	}
-
-	/**
-	 * Configure with the provided {@link Serde Serde<K>} for the key
-	 * @param keySerde the serde to use for the key
-	 * @return a new {@link StreamJoined} configured with the keySerde
-	 */
-	public StreamJoined<K, V1, V2> withKeySerde(final Serde<K> keySerde) {
-		return new StreamJoined<>(
-				keySerde,
-				valueSerde,
-				otherValueSerde,
-				thisStoreSupplier,
-				otherStoreSupplier,
-				name,
-				storeName,
-				loggingEnabled,
-				topicConfig
-		);
-	}
-
-	/**
-	 * Configure with the provided {@link Serde Serde<V1>} for this value
-	 * @param valueSerde the serde to use for this value (calling or left side of the join)
-	 * @return a new {@link StreamJoined} configured with the valueSerde
-	 */
-	public StreamJoined<K, V1, V2> withValueSerde(final Serde<V1> valueSerde) {
-		return new StreamJoined<>(
-				keySerde,
-				valueSerde,
-				otherValueSerde,
-				thisStoreSupplier,
-				otherStoreSupplier,
-				name,
-				storeName,
-				loggingEnabled,
-				topicConfig
-		);
-	}
-
-	/**
-	 * Configure with the provided {@link Serde Serde<V2>} for the other value
-	 * @param otherValueSerde the serde to use for the other value (other or right side of the join)
-	 * @return a new {@link StreamJoined} configured with the otherValueSerde
-	 */
-	public StreamJoined<K, V1, V2> withOtherValueSerde(final Serde<V2> otherValueSerde) {
-		return new StreamJoined<>(
-				keySerde,
-				valueSerde,
-				otherValueSerde,
-				thisStoreSupplier,
-				otherStoreSupplier,
-				name,
-				storeName,
-				loggingEnabled,
-				topicConfig
-		);
-	}
-
-	/**
-	 * Configure with the provided {@link WindowBytesStoreSupplier} for this store supplier.  Please note
-	 * this method only provides the store supplier for the left side of the join.  If you wish to also provide a
-	 * store supplier for the right (i.e., other) side you must use the {@link StreamJoined#withOtherStoreSupplier(WindowBytesStoreSupplier)}
-	 * method
-	 * @param thisStoreSupplier the store supplier to use for this store supplier (calling or left side of the join)
-	 * @return a new {@link StreamJoined} configured with thisStoreSupplier
-	 */
-	public StreamJoined<K, V1, V2> withThisStoreSupplier(final WindowBytesStoreSupplier thisStoreSupplier) {
-		return new StreamJoined<>(
-				keySerde,
-				valueSerde,
-				otherValueSerde,
-				thisStoreSupplier,
-				otherStoreSupplier,
-				name,
-				storeName,
-				loggingEnabled,
-				topicConfig
-		);
-	}
-
-	/**
-	 * Configure with the provided {@link WindowBytesStoreSupplier} for the other store supplier.  Please note
-	 * this method only provides the store supplier for the right side of the join.  If you wish to also provide a
-	 * store supplier for the left side you must use the {@link StreamJoined#withThisStoreSupplier(WindowBytesStoreSupplier)}
-	 * method
-	 * @param otherStoreSupplier the store supplier to use for the other store supplier (other or right side of the join)
-	 * @return a new {@link StreamJoined} configured with otherStoreSupplier
-	 */
-	public StreamJoined<K, V1, V2> withOtherStoreSupplier(final WindowBytesStoreSupplier otherStoreSupplier) {
-		return new StreamJoined<>(
-				keySerde,
-				valueSerde,
-				otherValueSerde,
-				thisStoreSupplier,
-				otherStoreSupplier,
-				name,
-				storeName,
-				loggingEnabled,
-				topicConfig
-		);
-	}
-=======
+    protected final Serde<K> keySerde;
+    protected final Serde<V1> valueSerde;
+    protected final Serde<V2> otherValueSerde;
+    protected final WindowBytesStoreSupplier thisStoreSupplier;
+    protected final WindowBytesStoreSupplier otherStoreSupplier;
+    protected final String name;
+    protected final String storeName;
+    protected final boolean loggingEnabled;
+    protected final Map<String, String> topicConfig;
+
     // not final because it is potentially overridden by TopologyConfig
     protected DslStoreSuppliers dslStoreSuppliers;
 
@@ -631,49 +369,16 @@
             topicConfig
         );
     }
->>>>>>> 9494bebe
-
-	/**
-	 * Configures logging for both state stores. The changelog will be created with the provided configs.
-	 * <p>
-	 * Note: Any unrecognized configs will be ignored
-	 * @param config configs applied to the changelog topic
-	 * @return a new {@link StreamJoined} configured with logging enabled
-	 */
-	public StreamJoined<K, V1, V2> withLoggingEnabled(final Map<String, String> config) {
-
-<<<<<<< HEAD
-		return new StreamJoined<>(
-				keySerde,
-				valueSerde,
-				otherValueSerde,
-				thisStoreSupplier,
-				otherStoreSupplier,
-				name,
-				storeName,
-				true,
-				config
-		);
-	}
-
-	/**
-	 * Disable change logging for both state stores.
-	 * @return a new {@link StreamJoined} configured with logging disabled
-	 */
-	public StreamJoined<K, V1, V2> withLoggingDisabled() {
-		return new StreamJoined<>(
-				keySerde,
-				valueSerde,
-				otherValueSerde,
-				thisStoreSupplier,
-				otherStoreSupplier,
-				name,
-				storeName,
-				false,
-				new HashMap<>()
-		);
-	}
-=======
+
+    /**
+     * Configures logging for both state stores. The changelog will be created with the provided configs.
+     * <p>
+     * Note: Any unrecognized configs will be ignored
+     * @param config  configs applied to the changelog topic
+     * @return            a new {@link StreamJoined} configured with logging enabled
+     */
+    public StreamJoined<K, V1, V2> withLoggingEnabled(final Map<String, String> config) {
+
         return new StreamJoined<>(
             keySerde,
             valueSerde,
@@ -706,20 +411,19 @@
             new HashMap<>()
         );
     }
->>>>>>> 9494bebe
-
-	@Override
-	public String toString() {
-		return "StreamJoin{" +
-				"keySerde=" + keySerde +
-				", valueSerde=" + valueSerde +
-				", otherValueSerde=" + otherValueSerde +
-				", thisStoreSupplier=" + thisStoreSupplier +
-				", otherStoreSupplier=" + otherStoreSupplier +
-				", name='" + name + '\'' +
-				", storeName='" + storeName + '\'' +
-				", loggingEnabled=" + loggingEnabled +
-				", topicConfig=" + topicConfig +
-				'}';
-	}
+
+    @Override
+    public String toString() {
+        return "StreamJoin{" +
+            "keySerde=" + keySerde +
+            ", valueSerde=" + valueSerde +
+            ", otherValueSerde=" + otherValueSerde +
+            ", thisStoreSupplier=" + thisStoreSupplier +
+            ", otherStoreSupplier=" + otherStoreSupplier +
+            ", name='" + name + '\'' +
+            ", storeName='" + storeName + '\'' +
+            ", loggingEnabled=" + loggingEnabled +
+            ", topicConfig=" + topicConfig +
+            '}';
+    }
 }