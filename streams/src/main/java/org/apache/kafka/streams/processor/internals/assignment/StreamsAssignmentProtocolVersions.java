/*
 * Licensed to the Apache Software Foundation (ASF) under one or more
 * contributor license agreements. See the NOTICE file distributed with
 * this work for additional information regarding copyright ownership.
 * The ASF licenses this file to You under the Apache License, Version 2.0
 * (the "License"); you may not use this file except in compliance with
 * the License. You may obtain a copy of the License at
 *
 *    http://www.apache.org/licenses/LICENSE-2.0
 *
 * Unless required by applicable law or agreed to in writing, software
 * distributed under the License is distributed on an "AS IS" BASIS,
 * WITHOUT WARRANTIES OR CONDITIONS OF ANY KIND, either express or implied.
 * See the License for the specific language governing permissions and
 * limitations under the License.
 */
package org.apache.kafka.streams.processor.internals.assignment;

public final class StreamsAssignmentProtocolVersions {
<<<<<<< HEAD
	public static final int UNKNOWN = -1;
	public static final int EARLIEST_PROBEABLE_VERSION = 3;
	public static final int LATEST_SUPPORTED_VERSION = 9;
	//When changing the versions update this test: streams_upgrade_test.py::StreamsUpgradeTest.test_version_probing_upgrade
	//Add add a unit test in SubscriptionInfoTest
=======
    public static final int UNKNOWN = -1;
    public static final int EARLIEST_PROBEABLE_VERSION = 3;
    public static final int MIN_NAMED_TOPOLOGY_VERSION = 10;
    public static final int LATEST_SUPPORTED_VERSION = 11;
    /*
     * Any time you modify the subscription or assignment info, you need to bump the latest supported version, unless
     * the version has already been bumped within the current release cycle.
     *
     * Last version bump: May 2021, before 3.0
     *
     * When changing the version:
     * 1) Update variable highest_version in streams_upgrade_test.py::StreamsUpgradeTest.test_version_probing_upgrade
     * 2) Add a unit test in SubscriptionInfoTest and/or AssignmentInfoTest
     * 3) Note the date & corresponding Kafka version of this bump
     */
>>>>>>> 15418db6

	private StreamsAssignmentProtocolVersions() {
	}
}<|MERGE_RESOLUTION|>--- conflicted
+++ resolved
@@ -17,13 +17,6 @@
 package org.apache.kafka.streams.processor.internals.assignment;
 
 public final class StreamsAssignmentProtocolVersions {
-<<<<<<< HEAD
-	public static final int UNKNOWN = -1;
-	public static final int EARLIEST_PROBEABLE_VERSION = 3;
-	public static final int LATEST_SUPPORTED_VERSION = 9;
-	//When changing the versions update this test: streams_upgrade_test.py::StreamsUpgradeTest.test_version_probing_upgrade
-	//Add add a unit test in SubscriptionInfoTest
-=======
     public static final int UNKNOWN = -1;
     public static final int EARLIEST_PROBEABLE_VERSION = 3;
     public static final int MIN_NAMED_TOPOLOGY_VERSION = 10;
@@ -39,8 +32,7 @@
      * 2) Add a unit test in SubscriptionInfoTest and/or AssignmentInfoTest
      * 3) Note the date & corresponding Kafka version of this bump
      */
->>>>>>> 15418db6
 
-	private StreamsAssignmentProtocolVersions() {
-	}
+    private StreamsAssignmentProtocolVersions() {
+    }
 }