--- conflicted
+++ resolved
@@ -18,16 +18,12 @@
 
 import org.apache.kafka.clients.consumer.ConsumerRecord;
 import org.apache.kafka.streams.KeyValue;
-<<<<<<< HEAD
-import org.apache.kafka.streams.kstream.*;
-=======
 import org.apache.kafka.streams.kstream.Aggregator;
 import org.apache.kafka.streams.kstream.EmitStrategy;
 import org.apache.kafka.streams.kstream.Initializer;
 import org.apache.kafka.streams.kstream.SlidingWindows;
 import org.apache.kafka.streams.kstream.Window;
 import org.apache.kafka.streams.kstream.Windowed;
->>>>>>> 9494bebe
 import org.apache.kafka.streams.processor.api.Processor;
 import org.apache.kafka.streams.processor.api.ProcessorContext;
 import org.apache.kafka.streams.processor.api.Record;
@@ -43,10 +39,7 @@
 import org.slf4j.Logger;
 import org.slf4j.LoggerFactory;
 
-<<<<<<< HEAD
-=======
 import java.util.Collections;
->>>>>>> 9494bebe
 import java.util.HashSet;
 import java.util.Set;
 
@@ -65,15 +58,11 @@
 
     private boolean sendOldValues = false;
 
-<<<<<<< HEAD
-    public KStreamSlidingWindowAggregate(final SlidingWindows windows, final String storeName, final EmitStrategy emitStrategy, final Initializer<VAgg> initializer, final Aggregator<? super KIn, ? super VIn, VAgg> aggregator) {
-=======
     public KStreamSlidingWindowAggregate(final SlidingWindows windows,
                                          final StoreFactory storeFactory,
                                          final EmitStrategy emitStrategy,
                                          final Initializer<VAgg> initializer,
                                          final Aggregator<? super KIn, ? super VIn, VAgg> aggregator) {
->>>>>>> 9494bebe
         this.windows = windows;
         this.storeName = storeFactory.storeName();
         this.storeFactory = storeFactory;
@@ -104,7 +93,9 @@
     private class KStreamSlidingWindowAggregateProcessor extends AbstractKStreamTimeWindowAggregateProcessor<KIn, VIn, VAgg> {
         private Boolean reverseIteratorPossible = null;
 
-        protected KStreamSlidingWindowAggregateProcessor(final String storeName, final EmitStrategy emitStrategy, final boolean sendOldValues) {
+        protected KStreamSlidingWindowAggregateProcessor(final String storeName,
+                                                         final EmitStrategy emitStrategy,
+                                                         final boolean sendOldValues) {
             super(storeName, emitStrategy, sendOldValues);
         }
 
@@ -113,9 +104,15 @@
             if (record.key() == null || record.value() == null) {
                 if (context().recordMetadata().isPresent()) {
                     final RecordMetadata recordMetadata = context().recordMetadata().get();
-                    log.warn("Skipping record due to null key or value. " + "topic=[{}] partition=[{}] offset=[{}]", recordMetadata.topic(), recordMetadata.partition(), recordMetadata.offset());
+                    log.warn(
+                        "Skipping record due to null key or value. "
+                            + "topic=[{}] partition=[{}] offset=[{}]",
+                        recordMetadata.topic(), recordMetadata.partition(), recordMetadata.offset()
+                    );
                 } else {
-                    log.warn("Skipping record due to null key or value. Topic, partition, and offset not known.");
+                    log.warn(
+                        "Skipping record due to null key or value. Topic, partition, and offset not known."
+                    );
                 }
                 droppedRecordsSensor.record();
                 return;
@@ -139,11 +136,12 @@
 
             if (reverseIteratorPossible == null) {
                 try {
-                    try (final WindowStoreIterator<ValueAndTimestamp<VAgg>> iterator = windowStore.backwardFetch(record.key(), 0L, 0L)) {
+                    try (final WindowStoreIterator<ValueAndTimestamp<VAgg>> iterator
+                             = windowStore.backwardFetch(record.key(), 0L, 0L)) {
                         reverseIteratorPossible = true;
                         log.debug("Sliding Windows aggregate using a reverse iterator");
                     }
-                } catch (final UnsupportedOperationException e) {
+                } catch (final UnsupportedOperationException e)  {
                     reverseIteratorPossible = false;
                     log.debug("Sliding Windows aggregate using a forward iterator");
                 }
@@ -171,9 +169,14 @@
 
             Long previousRecordTimestamp = null;
 
-            try (final KeyValueIterator<Windowed<KIn>, ValueAndTimestamp<VAgg>> iterator = windowStore.fetch(record.key(), record.key(), Math.max(0, record.timestamp() - 2 * windows.timeDifferenceMs()),
+            try (
+                final KeyValueIterator<Windowed<KIn>, ValueAndTimestamp<VAgg>> iterator = windowStore.fetch(
+                    record.key(),
+                    record.key(),
+                    Math.max(0, record.timestamp() - 2 * windows.timeDifferenceMs()),
                     // add 1 to upper bound to catch the current record's right window, if it exists, without more calls to the store
-                    record.timestamp() + 1)) {
+                    record.timestamp() + 1)
+            ) {
                 while (iterator.hasNext()) {
                     final KeyValue<Windowed<KIn>, ValueAndTimestamp<VAgg>> windowBeingProcessed = iterator.next();
                     final long startTime = windowBeingProcessed.key.window().start();
@@ -189,14 +192,25 @@
                         if (windowMaxRecordTimestamp < record.timestamp()) {
                             previousRecordTimestamp = windowMaxRecordTimestamp;
                         }
-                        updateWindowAndForward(windowBeingProcessed.key.window(), windowBeingProcessed.value, record, windowCloseTime);
+                        updateWindowAndForward(
+                            windowBeingProcessed.key.window(),
+                            windowBeingProcessed.value,
+                            record,
+                            windowCloseTime);
                     } else if (endTime > record.timestamp() && startTime <= record.timestamp()) {
                         rightWinAgg = windowBeingProcessed.value;
-                        updateWindowAndForward(windowBeingProcessed.key.window(), windowBeingProcessed.value, record, windowCloseTime);
+                        updateWindowAndForward(
+                            windowBeingProcessed.key.window(),
+                            windowBeingProcessed.value,
+                            record,
+                            windowCloseTime);
                     } else if (startTime == record.timestamp() + 1) {
                         rightWinAlreadyCreated = true;
                     } else {
-                        log.error("Unexpected window with start {} found when processing record at {} in `KStreamSlidingWindowAggregate`.", startTime, record.timestamp());
+                        log.error(
+                            "Unexpected window with start {} found when processing record at {} in `KStreamSlidingWindowAggregate`.",
+                            startTime, record.timestamp()
+                        );
                         throw new IllegalStateException("Unexpected window found when processing sliding windows");
                     }
                 }
@@ -217,9 +231,14 @@
 
             Long previousRecordTimestamp = null;
 
-            try (final KeyValueIterator<Windowed<KIn>, ValueAndTimestamp<VAgg>> iterator = windowStore.backwardFetch(record.key(), record.key(), Math.max(0, record.timestamp() - 2 * windows.timeDifferenceMs()),
+            try (
+                final KeyValueIterator<Windowed<KIn>, ValueAndTimestamp<VAgg>> iterator = windowStore.backwardFetch(
+                    record.key(),
+                    record.key(),
+                    Math.max(0, record.timestamp() - 2 * windows.timeDifferenceMs()),
                     // add 1 to upper bound to catch the current record's right window, if it exists, without more calls to the store
-                    record.timestamp() + 1)) {
+                    record.timestamp() + 1)
+            ) {
                 while (iterator.hasNext()) {
                     final KeyValue<Windowed<KIn>, ValueAndTimestamp<VAgg>> windowBeingProcessed = iterator.next();
                     final long startTime = windowBeingProcessed.key.window().start();
@@ -246,7 +265,10 @@
                         previousRecordTimestamp = windowMaxRecordTimestamp;
                         break;
                     } else {
-                        log.error("Unexpected window with start {} found when processing record at {} in `KStreamSlidingWindowAggregate`.", startTime, record.timestamp());
+                        log.error(
+                            "Unexpected window with start {} found when processing record at {} in `KStreamSlidingWindowAggregate`.",
+                            startTime, record.timestamp()
+                        );
                         throw new IllegalStateException("Unexpected window found when processing sliding windows");
                     }
                 }
@@ -261,7 +283,10 @@
          */
         private void processEarly(final Record<KIn, VIn> record, final long windowCloseTime) {
             if (record.timestamp() < 0 || record.timestamp() >= windows.timeDifferenceMs()) {
-                log.error("Early record for sliding windows must fall between fall between 0 <= inputRecordTimestamp. Timestamp {} does not fall between 0 <= {}", record.timestamp(), windows.timeDifferenceMs());
+                log.error(
+                    "Early record for sliding windows must fall between fall between 0 <= inputRecordTimestamp. Timestamp {} does not fall between 0 <= {}",
+                    record.timestamp(), windows.timeDifferenceMs()
+                );
                 throw new IllegalArgumentException("Early record for sliding windows must fall between fall between 0 <= inputRecordTimestamp");
             }
 
@@ -273,9 +298,14 @@
 
             Long previousRecordTimestamp = null;
 
-            try (final KeyValueIterator<Windowed<KIn>, ValueAndTimestamp<VAgg>> iterator = windowStore.fetch(record.key(), record.key(), 0,
+            try (
+                final KeyValueIterator<Windowed<KIn>, ValueAndTimestamp<VAgg>> iterator = windowStore.fetch(
+                    record.key(),
+                    record.key(),
+                    0,
                     // add 1 to upper bound to catch the current record's right window, if it exists, without more calls to the store
-                    record.timestamp() + 1)) {
+                    record.timestamp() + 1)
+            ) {
                 while (iterator.hasNext()) {
                     final KeyValue<Windowed<KIn>, ValueAndTimestamp<VAgg>> windowBeingProcessed = iterator.next();
                     final long startTime = windowBeingProcessed.key.window().start();
@@ -297,7 +327,10 @@
                     } else if (startTime == record.timestamp() + 1) {
                         rightWinAlreadyCreated = true;
                     } else {
-                        log.error("Unexpected window with start {} found when processing record at {} in `KStreamSlidingWindowAggregate`.", startTime, record.timestamp());
+                        log.error(
+                            "Unexpected window with start {} found when processing record at {} in `KStreamSlidingWindowAggregate`.",
+                            startTime, record.timestamp()
+                        );
                         throw new IllegalStateException("Unexpected window found when processing sliding windows");
                     }
                 }
@@ -335,7 +368,14 @@
 
         }
 
-        private void createWindows(final Record<KIn, VIn> record, final long closeTime, final Set<Long> windowStartTimes, final ValueAndTimestamp<VAgg> rightWinAgg, final ValueAndTimestamp<VAgg> leftWinAgg, final boolean leftWinAlreadyCreated, final boolean rightWinAlreadyCreated, final Long previousRecordTimestamp) {
+        private void createWindows(final Record<KIn, VIn> record,
+                                   final long closeTime,
+                                   final Set<Long> windowStartTimes,
+                                   final ValueAndTimestamp<VAgg> rightWinAgg,
+                                   final ValueAndTimestamp<VAgg> leftWinAgg,
+                                   final boolean leftWinAlreadyCreated,
+                                   final boolean rightWinAlreadyCreated,
+                                   final Long previousRecordTimestamp) {
             // create right window for previous record
             if (previousRecordTimestamp != null) {
                 final long previousRightWinStart = previousRecordTimestamp + 1;
@@ -362,13 +402,20 @@
             }
         }
 
-        private void createCurrentRecordRightWindow(final long inputRecordTimestamp, final ValueAndTimestamp<VAgg> rightWinAgg, final Record<KIn, VIn> record) {
+        private void createCurrentRecordRightWindow(final long inputRecordTimestamp,
+                                                    final ValueAndTimestamp<VAgg> rightWinAgg,
+                                                    final Record<KIn, VIn> record) {
             final TimeWindow window = new TimeWindow(inputRecordTimestamp + 1, inputRecordTimestamp + 1 + windows.timeDifferenceMs());
-            windowStore.put(record.key(), rightWinAgg, window.start());
+            windowStore.put(
+                record.key(),
+                rightWinAgg,
+                window.start());
             maybeForwardUpdate(record, window, null, rightWinAgg.value(), rightWinAgg.timestamp());
         }
 
-        private void createPreviousRecordRightWindow(final long windowStart, final Record<KIn, VIn> record, final long closeTime) {
+        private void createPreviousRecordRightWindow(final long windowStart,
+                                                     final Record<KIn, VIn> record,
+                                                     final long closeTime) {
             final TimeWindow window = new TimeWindow(windowStart, windowStart + windows.timeDifferenceMs());
             final ValueAndTimestamp<VAgg> valueAndTime = ValueAndTimestamp.make(initializer.apply(), record.timestamp());
             updateWindowAndForward(window, valueAndTime, record, closeTime);
@@ -380,7 +427,9 @@
         }
 
         // checks if the previous record's right window does not already exist and the current record falls within previous record's right window
-        private boolean previousRecordRightWindowDoesNotExistAndIsNotEmpty(final Set<Long> windowStartTimes, final long previousRightWindowStart, final long inputRecordTimestamp) {
+        private boolean previousRecordRightWindowDoesNotExistAndIsNotEmpty(final Set<Long> windowStartTimes,
+                                                                           final long previousRightWindowStart,
+                                                                           final long inputRecordTimestamp) {
             return !windowStartTimes.contains(previousRightWindowStart) && previousRightWindowStart + windows.timeDifferenceMs() >= inputRecordTimestamp;
         }
 
@@ -391,7 +440,8 @@
 
         @Override
         protected long emitRangeLowerBound(final long windowCloseTime) {
-            return lastEmitWindowCloseTime == ConsumerRecord.NO_TIMESTAMP ? 0L : Math.max(0L, lastEmitWindowCloseTime - windows.timeDifferenceMs());
+            return lastEmitWindowCloseTime == ConsumerRecord.NO_TIMESTAMP ?
+                0L : Math.max(0L, lastEmitWindowCloseTime - windows.timeDifferenceMs());
         }
 
         @Override
@@ -406,7 +456,10 @@
             return true;
         }
 
-        private void updateWindowAndForward(final Window window, final ValueAndTimestamp<VAgg> valueAndTime, final Record<KIn, VIn> record, final long windowCloseTime) {
+        private void updateWindowAndForward(final Window window,
+                                            final ValueAndTimestamp<VAgg> valueAndTime,
+                                            final Record<KIn, VIn> record,
+                                            final long windowCloseTime) {
             final long windowStart = window.start();
             final long windowEnd = window.end();
 
@@ -416,7 +469,10 @@
                 final VAgg newAgg = aggregator.apply(record.key(), record.value(), oldAgg);
 
                 final long newTimestamp = oldAgg == null ? record.timestamp() : Math.max(record.timestamp(), valueAndTime.timestamp());
-                windowStore.put(record.key(), ValueAndTimestamp.make(newAgg, newTimestamp), windowStart);
+                windowStore.put(
+                    record.key(),
+                    ValueAndTimestamp.make(newAgg, newTimestamp),
+                    windowStart);
                 maybeForwardUpdate(record, window, oldAgg, newAgg, newTimestamp);
             } else {
                 final String windowString = "[" + windowStart + "," + windowEnd + "]";
@@ -435,7 +491,7 @@
 
             @Override
             public String[] storeNames() {
-                return new String[]{storeName};
+                return new String[] {storeName};
             }
         };
     }
@@ -455,8 +511,7 @@
         }
 
         @Override
-        public void close() {
-        }
+        public void close() {}
 
         @Override
         public boolean isVersioned() {
