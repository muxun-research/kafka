--- conflicted
+++ resolved
@@ -25,9 +25,6 @@
 import org.slf4j.Logger;
 import org.slf4j.LoggerFactory;
 
-<<<<<<< HEAD
-import java.util.*;
-=======
 import java.time.Instant;
 import java.util.Collection;
 import java.util.Collections;
@@ -40,10 +37,11 @@
 import java.util.SortedSet;
 import java.util.TreeMap;
 import java.util.TreeSet;
->>>>>>> 9494bebe
 import java.util.stream.Collectors;
 
-import static java.util.Collections.*;
+import static java.util.Collections.emptyMap;
+import static java.util.Collections.unmodifiableMap;
+import static java.util.Collections.unmodifiableSet;
 import static java.util.Comparator.comparing;
 import static java.util.Comparator.comparingLong;
 import static org.apache.kafka.common.utils.Utils.union;
@@ -98,11 +96,6 @@
     }
 
     // For testing only
-<<<<<<< HEAD
-    public ClientState(final Set<TaskId> previousActiveTasks, final Set<TaskId> previousStandbyTasks, final Map<TaskId, Long> taskLagTotals, final Map<String, String> clientTags, final int capacity) {
-        this.previousStandbyTasks.taskIds(unmodifiableSet(new TreeSet<>(previousStandbyTasks)));
-        this.previousActiveTasks.taskIds(unmodifiableSet(new TreeSet<>(previousActiveTasks)));
-=======
     public ClientState(final Set<TaskId> previousActiveTasks,
                        final Set<TaskId> previousStandbyTasks,
                        final Map<TaskId, Long> taskLagTotals,
@@ -120,7 +113,6 @@
                        final ProcessId processId) {
         this.previousStandbyTasks.setTaskIds(unmodifiableSet(new TreeSet<>(previousStandbyTasks)));
         this.previousActiveTasks.setTaskIds(unmodifiableSet(new TreeSet<>(previousActiveTasks)));
->>>>>>> 9494bebe
         taskOffsetSums = emptyMap();
         this.taskLagTotals = unmodifiableMap(taskLagTotals);
         this.capacity = capacity;
@@ -188,7 +180,8 @@
         if (!assignedActiveTasks.taskIds().contains(task)) {
             throw new IllegalStateException("added not assign active task " + task + " to this client state.");
         }
-        assignedActiveTasks.consumerToTaskIds().computeIfAbsent(consumer, k -> new HashSet<>()).add(task);
+        assignedActiveTasks.consumerToTaskIds()
+                           .computeIfAbsent(consumer, k -> new HashSet<>()).add(task);
     }
 
     public void assignStandbyToConsumer(final TaskId task, final String consumer) {
@@ -208,7 +201,7 @@
         final Map<String, Set<TaskId>> consumerToPreviousStandbyTaskIds = new TreeMap<>();
         final Map<String, Set<TaskId>> consumerToPreviousActiveTaskIds = previousActiveTasks.consumerToTaskIds();
 
-        for (final Map.Entry<String, Set<TaskId>> entry : consumerToPreviousStatefulTaskIds.entrySet()) {
+        for (final Map.Entry<String, Set<TaskId>> entry: consumerToPreviousStatefulTaskIds.entrySet()) {
             final Set<TaskId> standbyTaskIds = new HashSet<>(entry.getValue());
             if (consumerToPreviousActiveTaskIds.containsKey(entry.getKey()))
                 standbyTaskIds.removeAll(consumerToPreviousActiveTaskIds.get(entry.getKey()));
@@ -283,7 +276,13 @@
         // Since we're copying it, it's not strictly necessary to make it unmodifiable also.
         // I'm just trying to prevent subtle bugs if we write code that thinks it can update
         // the assignment by updating the returned set.
-        return unmodifiableSet(union(() -> new HashSet<>(assignedActiveTaskIds.size() + assignedStandbyTaskIds.size()), assignedActiveTaskIds, assignedStandbyTaskIds));
+        return unmodifiableSet(
+            union(
+                () -> new HashSet<>(assignedActiveTaskIds.size() + assignedStandbyTaskIds.size()),
+                assignedActiveTaskIds,
+                assignedStandbyTaskIds
+            )
+        );
     }
 
     public boolean previouslyOwnedStandby(final TaskId task) {
@@ -329,7 +328,9 @@
     Set<TaskId> previousAssignedTasks() {
         final Set<TaskId> previousActiveTaskIds = previousActiveTasks.taskIds();
         final Set<TaskId> previousStandbyTaskIds = previousStandbyTasks.taskIds();
-        return union(() -> new HashSet<>(previousActiveTaskIds.size() + previousStandbyTaskIds.size()), previousActiveTaskIds, previousStandbyTaskIds);
+        return union(() -> new HashSet<>(previousActiveTaskIds.size() + previousStandbyTaskIds.size()),
+                     previousActiveTaskIds,
+                     previousStandbyTaskIds);
     }
 
     // May return null
@@ -352,7 +353,8 @@
         consumerToPreviousStatefulTaskIds.put(consumerId, taskOffsetSums.keySet());
     }
 
-    public void initializePrevTasks(final Map<TopicPartition, TaskId> taskForPartitionMap, final boolean hasNamedTopologies) {
+    public void initializePrevTasks(final Map<TopicPartition, TaskId> taskForPartitionMap,
+                                    final boolean hasNamedTopologies) {
         if (!previousActiveTasks.taskIds().isEmpty() || !previousStandbyTasks.taskIds().isEmpty()) {
             throw new IllegalStateException("Already added previous tasks to this client state.");
         }
@@ -362,7 +364,8 @@
         initializeRemainingPrevTasksFromTaskOffsetSums();
     }
 
-    private void maybeFilterUnknownPrevTasksAndPartitions(final Map<TopicPartition, TaskId> taskForPartitionMap, final boolean hasNamedTopologies) {
+    private void maybeFilterUnknownPrevTasksAndPartitions(final Map<TopicPartition, TaskId> taskForPartitionMap,
+                                                          final boolean hasNamedTopologies) {
         // If this application uses named topologies, then it's possible for members to report tasks
         // or partitions in their subscription that belong to a named topology that the group leader
         // doesn't currently recognize, eg because it was just removed
@@ -391,7 +394,11 @@
             } else if (offsetSum == UNKNOWN_OFFSET_SUM) {
                 taskLagTotals.put(task, UNKNOWN_OFFSET_SUM);
             } else if (endOffsetSum < offsetSum) {
-                LOG.warn("Task " + task + " had endOffsetSum=" + endOffsetSum + " smaller than offsetSum=" + offsetSum + " on member " + uuid + ". This probably means the task is corrupted," + " which in turn indicates that it will need to restore from scratch if it gets assigned." + " The assignor will de-prioritize returning this task to this member in the hopes that" + " some other member may be able to re-use its state.");
+                LOG.warn("Task " + task + " had endOffsetSum=" + endOffsetSum + " smaller than offsetSum=" +
+                             offsetSum + " on member " + uuid + ". This probably means the task is corrupted," +
+                             " which in turn indicates that it will need to restore from scratch if it gets assigned." +
+                             " The assignor will de-prioritize returning this task to this member in the hopes that" +
+                             " some other member may be able to re-use its state.");
                 taskLagTotals.put(task, endOffsetSum);
             } else {
                 taskLagTotals.put(task, endOffsetSum - offsetSum);
@@ -402,8 +409,9 @@
     /**
      * Returns the total lag across all logged stores in the task. Equal to the end offset sum if this client
      * did not have any state for this task on disk.
+     *
      * @return end offset sum - offset sum
-     * Task.LATEST_OFFSET if this was previously an active running task on this client
+     *          Task.LATEST_OFFSET if this was previously an active running task on this client
      */
     public long lagFor(final TaskId task) {
         final Long totalLag = taskLagTotals.get(task);
@@ -493,12 +501,22 @@
     }
 
     public String currentAssignment() {
-        return "[activeTasks: (" + assignedActiveTasks.taskIds() + ") standbyTasks: (" + assignedStandbyTasks.taskIds() + ")]";
+        return "[activeTasks: (" + assignedActiveTasks.taskIds() +
+               ") standbyTasks: (" + assignedStandbyTasks.taskIds() + ")]";
     }
 
     @Override
     public String toString() {
-        return "[activeTasks: (" + assignedActiveTasks.taskIds() + ") standbyTasks: (" + assignedStandbyTasks.taskIds() + ") prevActiveTasks: (" + previousActiveTasks.taskIds() + ") prevStandbyTasks: (" + previousStandbyTasks.taskIds() + ") changelogOffsetTotalsByTask: (" + taskOffsetSums.entrySet() + ") taskLagTotals: (" + taskLagTotals.entrySet() + ") clientTags: (" + clientTags.entrySet() + ") capacity: " + capacity + " assigned: " + assignedTaskCount() + "]";
+        return "[activeTasks: (" + assignedActiveTasks.taskIds() +
+               ") standbyTasks: (" + assignedStandbyTasks.taskIds() +
+               ") prevActiveTasks: (" + previousActiveTasks.taskIds() +
+               ") prevStandbyTasks: (" + previousStandbyTasks.taskIds() +
+               ") changelogOffsetTotalsByTask: (" + taskOffsetSums.entrySet() +
+               ") taskLagTotals: (" + taskLagTotals.entrySet() +
+               ") clientTags: (" + clientTags.entrySet() +
+               ") capacity: " + capacity +
+               " assigned: " + assignedTaskCount() +
+               "]";
     }
 
     private boolean isStateful(final TaskId task) {
