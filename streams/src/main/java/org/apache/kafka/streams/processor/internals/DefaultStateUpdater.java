/*
 * Licensed to the Apache Software Foundation (ASF) under one or more
 * contributor license agreements. See the NOTICE file distributed with
 * this work for additional information regarding copyright ownership.
 * The ASF licenses this file to You under the Apache License, Version 2.0
 * (the "License"); you may not use this file except in compliance with
 * the License. You may obtain a copy of the License at
 *
 *    http://www.apache.org/licenses/LICENSE-2.0
 *
 * Unless required by applicable law or agreed to in writing, software
 * distributed under the License is distributed on an "AS IS" BASIS,
 * WITHOUT WARRANTIES OR CONDITIONS OF ANY KIND, either express or implied.
 * See the License for the specific language governing permissions and
 * limitations under the License.
 */
package org.apache.kafka.streams.processor.internals;

import org.apache.kafka.clients.consumer.Consumer;
import org.apache.kafka.common.MetricName;
import org.apache.kafka.common.TopicPartition;
import org.apache.kafka.common.Uuid;
import org.apache.kafka.common.errors.TimeoutException;
import org.apache.kafka.common.internals.KafkaFutureImpl;
import org.apache.kafka.common.metrics.Metrics;
import org.apache.kafka.common.metrics.Sensor;
import org.apache.kafka.common.metrics.Sensor.RecordingLevel;
import org.apache.kafka.common.metrics.stats.Avg;
import org.apache.kafka.common.metrics.stats.Rate;
import org.apache.kafka.common.metrics.stats.WindowedCount;
import org.apache.kafka.common.utils.LogContext;
import org.apache.kafka.common.utils.Time;
import org.apache.kafka.streams.StreamsConfig;
import org.apache.kafka.streams.errors.StreamsException;
import org.apache.kafka.streams.errors.TaskCorruptedException;
import org.apache.kafka.streams.processor.TaskId;
import org.apache.kafka.streams.processor.internals.Task.State;
import org.apache.kafka.streams.processor.internals.TaskAndAction.Action;

import org.slf4j.Logger;

import java.time.Duration;
<<<<<<< HEAD
import java.util.*;
import java.util.concurrent.*;
=======
import java.util.ArrayList;
import java.util.Collection;
import java.util.Collections;
import java.util.Deque;
import java.util.HashSet;
import java.util.Iterator;
import java.util.LinkedHashMap;
import java.util.LinkedList;
import java.util.List;
import java.util.Map;
import java.util.Queue;
import java.util.Set;
import java.util.concurrent.BlockingQueue;
import java.util.concurrent.CompletableFuture;
import java.util.concurrent.ConcurrentHashMap;
import java.util.concurrent.LinkedBlockingQueue;
import java.util.concurrent.TimeUnit;
>>>>>>> 9494bebe
import java.util.concurrent.atomic.AtomicBoolean;
import java.util.concurrent.locks.Condition;
import java.util.concurrent.locks.Lock;
import java.util.concurrent.locks.ReentrantLock;
import java.util.function.Supplier;
import java.util.stream.Collectors;
import java.util.stream.Stream;

import static org.apache.kafka.streams.processor.internals.metrics.StreamsMetricsImpl.*;

public class DefaultStateUpdater implements StateUpdater {

<<<<<<< HEAD
    private final static String BUG_ERROR_MESSAGE = "This indicates a bug. " + "Please report at https://issues.apache.org/jira/projects/KAFKA/issues or to the dev-mailing list (https://kafka.apache.org/contact).";
=======
    private static final String BUG_ERROR_MESSAGE = "This indicates a bug. " +
        "Please report at https://issues.apache.org/jira/projects/KAFKA/issues or to the dev-mailing list (https://kafka.apache.org/contact).";
>>>>>>> 9494bebe

    private class StateUpdaterThread extends Thread {

        private final ChangelogReader changelogReader;
        private final StateUpdaterMetrics updaterMetrics;
        private final AtomicBoolean isRunning = new AtomicBoolean(true);
        private final AtomicBoolean isIdle = new AtomicBoolean(false);
        private final Map<TaskId, Task> updatingTasks = new ConcurrentHashMap<>();
        private final Map<TaskId, Task> pausedTasks = new ConcurrentHashMap<>();

        private long totalCheckpointLatency = 0L;

<<<<<<< HEAD
        public StateUpdaterThread(final String name, final Metrics metrics, final ChangelogReader changelogReader) {
=======
        private volatile long fetchDeadlineClientInstanceId = -1L;
        private volatile KafkaFutureImpl<Uuid> clientInstanceIdFuture = new KafkaFutureImpl<>();

        public StateUpdaterThread(final String name,
                                  final Metrics metrics,
                                  final ChangelogReader changelogReader) {
>>>>>>> 9494bebe
            super(name);
            this.changelogReader = changelogReader;
            this.updaterMetrics = new StateUpdaterMetrics(metrics, name);
        }

        public Collection<Task> updatingTasks() {
            return updatingTasks.values();
        }

<<<<<<< HEAD
        public Collection<StandbyTask> getUpdatingStandbyTasks() {
            return updatingTasks.values().stream().filter(t -> !t.isActive()).map(t -> (StandbyTask) t).collect(Collectors.toList());
=======
        public Collection<StandbyTask> updatingStandbyTasks() {
            return updatingTasks.values().stream()
                .filter(t -> !t.isActive())
                .map(t -> (StandbyTask) t)
                .collect(Collectors.toList());
>>>>>>> 9494bebe
        }

        private boolean onlyStandbyTasksUpdating() {
            return !updatingTasks.isEmpty() && updatingTasks.values().stream().noneMatch(Task::isActive);
        }

        public Collection<Task> pausedTasks() {
            return pausedTasks.values();
        }

<<<<<<< HEAD
        public long getNumUpdatingStandbyTasks() {
            return updatingTasks.values().stream().filter(t -> !t.isActive()).count();
        }

        public long getNumRestoringActiveTasks() {
            return updatingTasks.values().stream().filter(Task::isActive).count();
        }

        public long getNumPausedStandbyTasks() {
            return pausedTasks.values().stream().filter(t -> !t.isActive()).count();
        }

        public long getNumPausedActiveTasks() {
            return pausedTasks.values().stream().filter(Task::isActive).count();
=======
        public long numUpdatingStandbyTasks() {
            return updatingTasks.values().stream()
                .filter(t -> !t.isActive())
                .count();
        }

        public long numRestoringActiveTasks() {
            return updatingTasks.values().stream()
                .filter(Task::isActive)
                .count();
        }

        public long numPausedStandbyTasks() {
            return pausedTasks.values().stream()
                .filter(t -> !t.isActive())
                .count();
        }

        public long numPausedActiveTasks() {
            return pausedTasks.values().stream()
                .filter(Task::isActive)
                .count();
>>>>>>> 9494bebe
        }

        @Override
        public void run() {
            log.info("State updater thread started");
            try {
                while (isRunning.get()) {
                    runOnce();
                }
            } catch (final RuntimeException anyOtherException) {
                handleRuntimeException(anyOtherException);
            } finally {
                clearInputQueue();
                clearUpdatingAndPausedTasks();
                updaterMetrics.clear();
                log.info("State updater thread stopped");
            }
        }

        private void clearInputQueue() {
            tasksAndActionsLock.lock();
            try {
                tasksAndActions.clear();
            } finally {
                tasksAndActionsLock.unlock();
            }
        }

        // In each iteration:
        //   1) check if updating tasks need to be paused
        //   2) check if paused tasks need to be resumed
        //   3) restore those updating tasks
        //   4) checkpoint those updating task states
        //   5) idle waiting if there is no more tasks to be restored
        //
        //   Note that, 1-3) are measured as restoring time, while 4) and 5) measured separately
        //   as checkpointing time and idle time
        private void runOnce() {
            final long totalStartTimeMs = time.milliseconds();
            performActionsOnTasks();

            resumeTasks();
            pauseTasks();
            restoreTasks(totalStartTimeMs);

            maybeGetClientInstanceIds();

            final long checkpointStartTimeMs = time.milliseconds();
            maybeCheckpointTasks(checkpointStartTimeMs);

            final long waitStartTimeMs = time.milliseconds();
            waitIfAllChangelogsCompletelyRead();

            final long endTimeMs = time.milliseconds();
            final long totalWaitTime = Math.max(0L, endTimeMs - waitStartTimeMs);
            final long totalTime = Math.max(0L, endTimeMs - totalStartTimeMs);

            recordMetrics(endTimeMs, totalTime, totalWaitTime);
        }

        private void performActionsOnTasks() {
            tasksAndActionsLock.lock();
            try {
                for (final TaskAndAction taskAndAction : tasksAndActions()) {
                    final Action action = taskAndAction.action();
                    switch (action) {
                        case ADD:
                            addTask(taskAndAction.task());
                            break;
                        case REMOVE:
                            if (taskAndAction.futureForRemove() == null) {
                                removeTask(taskAndAction.taskId());
                            } else {
                                removeTask(taskAndAction.taskId(), taskAndAction.futureForRemove());
                            }
                            break;
                        default:
                            throw new IllegalStateException("Unknown action type " + action);
                    }
                }
            } finally {
                tasksAndActionsLock.unlock();
            }
        }

        private void resumeTasks() {
            if (isTopologyResumed.compareAndSet(true, false)) {
                for (final Task task : pausedTasks.values()) {
                    if (!topologyMetadata.isPaused(task.id().topologyName())) {
                        resumeTask(task);
                    }
                }
            }
        }

        private void pauseTasks() {
            for (final Task task : updatingTasks.values()) {
                if (topologyMetadata.isPaused(task.id().topologyName())) {
                    pauseTask(task);
                }
            }
        }

        private void restoreTasks(final long now) {
            try {
                final long restored = changelogReader.restore(updatingTasks);
                updaterMetrics.restoreSensor.record(restored, now);
            } catch (final TaskCorruptedException taskCorruptedException) {
                handleTaskCorruptedException(taskCorruptedException);
            } catch (final StreamsException streamsException) {
                handleStreamsException(streamsException);
            }
            final Set<TopicPartition> completedChangelogs = changelogReader.completedChangelogs();
            final List<Task> activeTasks = updatingTasks.values().stream().filter(Task::isActive).collect(Collectors.toList());
            for (final Task task : activeTasks) {
                maybeCompleteRestoration((StreamTask) task, completedChangelogs);
            }
        }

        private void maybeGetClientInstanceIds() {
            if (fetchDeadlineClientInstanceId != -1) {
                if (!clientInstanceIdFuture.isDone()) {
                    if (fetchDeadlineClientInstanceId >= time.milliseconds()) {
                        try {
                            // if the state-updated thread has active work:
                            //    we pass in a timeout of zero into each `clientInstanceId()` call
                            //    to just trigger the "get instance id" background RPC;
                            //    we don't want to block the state updater thread that can do useful work in the meantime
                            // otherwise, we pass in 100ms to avoid busy waiting
                            clientInstanceIdFuture.complete(
                                restoreConsumer.clientInstanceId(
                                    allWorkDone() ? Duration.ofMillis(100L) : Duration.ZERO
                                )
                            );
                            fetchDeadlineClientInstanceId = -1L;
                        } catch (final IllegalStateException disabledError) {
                            // if telemetry is disabled on a client, we swallow the error,
                            // to allow returning a partial result for all other clients
                            clientInstanceIdFuture.complete(null);
                            fetchDeadlineClientInstanceId = -1L;
                        } catch (final TimeoutException swallow) {
                            // swallow
                        } catch (final Exception error) {
                            clientInstanceIdFuture.completeExceptionally(error);
                            fetchDeadlineClientInstanceId = -1L;
                        }
                    } else {
                        clientInstanceIdFuture.completeExceptionally(
                            new TimeoutException("Could not retrieve restore consumer client instance id.")
                        );
                        fetchDeadlineClientInstanceId = -1L;
                    }
                }
            }
        }

        private KafkaFutureImpl<Uuid> restoreConsumerInstanceId(final Duration timeout) {
            boolean setDeadline = false;

            if (clientInstanceIdFuture.isDone()) {
                if (clientInstanceIdFuture.isCompletedExceptionally()) {
                    clientInstanceIdFuture = new KafkaFutureImpl<>();
                    setDeadline = true;
                }
            } else {
                setDeadline = true;
            }

            if (setDeadline) {
                fetchDeadlineClientInstanceId = time.milliseconds() + timeout.toMillis();
                tasksAndActionsLock.lock();
                try {
                    tasksAndActionsCondition.signalAll();
                } finally {
                    tasksAndActionsLock.unlock();
                }
            }

            return clientInstanceIdFuture;
        }


        private void handleRuntimeException(final RuntimeException runtimeException) {
            log.error("An unexpected error occurred within the state updater thread: {}", String.valueOf(runtimeException));
            addToExceptionsAndFailedTasksThenClearUpdatingAndPausedTasks(runtimeException);
            isRunning.set(false);
        }

        private void handleTaskCorruptedException(final TaskCorruptedException taskCorruptedException) {
            log.info("Encountered task corrupted exception: ", taskCorruptedException);
            final Set<TaskId> corruptedTaskIds = taskCorruptedException.corruptedTasks();
            final Set<Task> corruptedTasks = new HashSet<>();
            final Set<TopicPartition> changelogsOfCorruptedTasks = new HashSet<>();
            for (final TaskId taskId : corruptedTaskIds) {
                final Task corruptedTask = updatingTasks.get(taskId);
                if (corruptedTask == null) {
                    throw new IllegalStateException("Task " + taskId + " is corrupted but is not updating. " + BUG_ERROR_MESSAGE);
                }
                corruptedTasks.add(corruptedTask);
                removeCheckpointForCorruptedTask(corruptedTask);
                changelogsOfCorruptedTasks.addAll(corruptedTask.changelogPartitions());
            }
            changelogReader.unregister(changelogsOfCorruptedTasks);
            corruptedTasks.forEach(
                task -> addToExceptionsAndFailedTasksThenRemoveFromUpdatingTasks(new ExceptionAndTask(taskCorruptedException, task))
            );
        }

        // TODO: we can let the exception encode the actual corrupted changelog partitions and only
        //       mark those instead of marking all changelogs
        private void removeCheckpointForCorruptedTask(final Task task) {
            task.markChangelogAsCorrupted(task.changelogPartitions());

            // we need to enforce a checkpoint that removes the corrupted partitions
            measureCheckpointLatency(() -> task.maybeCheckpoint(true));
        }

        private void handleStreamsException(final StreamsException streamsException) {
            log.info("Encountered streams exception: ", streamsException);
            if (streamsException.taskId().isPresent()) {
                handleStreamsExceptionWithTask(streamsException);
            } else {
                handleStreamsExceptionWithoutTask(streamsException);
            }
        }

        private void handleStreamsExceptionWithTask(final StreamsException streamsException) {
            final TaskId failedTaskId = streamsException.taskId().get();
            if (updatingTasks.containsKey(failedTaskId)) {
                addToExceptionsAndFailedTasksThenRemoveFromUpdatingTasks(
                    new ExceptionAndTask(streamsException, updatingTasks.get(failedTaskId))
                );
            } else if (pausedTasks.containsKey(failedTaskId)) {
                addToExceptionsAndFailedTasksThenRemoveFromPausedTasks(
                    new ExceptionAndTask(streamsException, pausedTasks.get(failedTaskId))
                );
            } else {
                throw new IllegalStateException("Task " + failedTaskId + " failed but is not updating or paused. " + BUG_ERROR_MESSAGE);
            }
        }

        private void handleStreamsExceptionWithoutTask(final StreamsException streamsException) {
<<<<<<< HEAD
            addToExceptionsAndFailedTasksThenClearUpdatingTasks(new ExceptionAndTasks(new HashSet<>(updatingTasks.values()), streamsException));
=======
            addToExceptionsAndFailedTasksThenClearUpdatingAndPausedTasks(streamsException);
>>>>>>> 9494bebe
        }

        // It is important to remove the corrupted tasks from the updating tasks after they were added to the
        // failed tasks.
        // This ensures that all tasks are found in DefaultStateUpdater#getTasks().
        private void addToExceptionsAndFailedTasksThenRemoveFromUpdatingTasks(final ExceptionAndTask exceptionAndTask) {
            exceptionsAndFailedTasksLock.lock();
            try {
                exceptionsAndFailedTasks.add(exceptionAndTask);
                updatingTasks.remove(exceptionAndTask.task().id());
                if (exceptionAndTask.task().isActive()) {
                    transitToUpdateStandbysIfOnlyStandbysLeft();
                }
            } finally {
                exceptionsAndFailedTasksLock.unlock();
            }
        }

        private void addToExceptionsAndFailedTasksThenRemoveFromPausedTasks(final ExceptionAndTask exceptionAndTask) {
            exceptionsAndFailedTasksLock.lock();
            try {
                exceptionsAndFailedTasks.add(exceptionAndTask);
                pausedTasks.remove(exceptionAndTask.task().id());
                if (exceptionAndTask.task().isActive()) {
                    transitToUpdateStandbysIfOnlyStandbysLeft();
                }
            } finally {
                exceptionsAndFailedTasksLock.unlock();
            }
        }

        private void addToExceptionsAndFailedTasksThenClearUpdatingAndPausedTasks(final RuntimeException runtimeException) {
            exceptionsAndFailedTasksLock.lock();
            try {
                updatingTasks.values().forEach(
                    task -> exceptionsAndFailedTasks.add(new ExceptionAndTask(runtimeException, task))
                );
                updatingTasks.clear();
                pausedTasks.values().forEach(
                    task -> exceptionsAndFailedTasks.add(new ExceptionAndTask(runtimeException, task))
                );
                pausedTasks.clear();
            } finally {
                exceptionsAndFailedTasksLock.unlock();
            }
        }

        private void waitIfAllChangelogsCompletelyRead() {
            tasksAndActionsLock.lock();
            try {
<<<<<<< HEAD
                while (isRunning.get() && changelogReader.allChangelogsCompleted() && tasksAndActions.isEmpty() && !isTopologyResumed.get()) {

=======
                while (allWorkDone() && fetchDeadlineClientInstanceId == -1L) {
                    isIdle.set(true);
>>>>>>> 9494bebe
                    tasksAndActionsCondition.await();
                }
            } catch (final InterruptedException ignored) {
                // we never interrupt the thread, but only signal the condition
                // and hence this exception should never be thrown
            } finally {
                tasksAndActionsLock.unlock();
                isIdle.set(false);
            }
        }

        private boolean allWorkDone() {
            final boolean noTasksToUpdate = changelogReader.allChangelogsCompleted() || updatingTasks.isEmpty();

            return isRunning.get() &&
                noTasksToUpdate &&
                tasksAndActions.isEmpty() &&
                !isTopologyResumed.get();
        }

        private void clearUpdatingAndPausedTasks() {
            updatingTasks.clear();
            pausedTasks.clear();
            changelogReader.clear();
        }

        private List<TaskAndAction> tasksAndActions() {
            final List<TaskAndAction> tasksAndActionsToProcess = new ArrayList<>(tasksAndActions);
            tasksAndActions.clear();
            return tasksAndActionsToProcess;
        }

        private void addTask(final Task task) {
            final TaskId taskId = task.id();

            Task existingTask = pausedTasks.get(taskId);
            if (existingTask != null) {
                throw new IllegalStateException((existingTask.isActive() ? "Active" : "Standby") + " task " + taskId + " already exist in paused tasks, " + "should not try to add another " + (task.isActive() ? "active" : "standby") + " task with the same id. " + BUG_ERROR_MESSAGE);
            }
            existingTask = updatingTasks.get(taskId);
            if (existingTask != null) {
                throw new IllegalStateException((existingTask.isActive() ? "Active" : "Standby") + " task " + taskId + " already exist in updating tasks, " + "should not try to add another " + (task.isActive() ? "active" : "standby") + " task with the same id. " + BUG_ERROR_MESSAGE);
            }

            if (isStateless(task)) {
                addToRestoredTasks((StreamTask) task);
                log.info("Stateless active task " + taskId + " was added to the restored tasks of the state updater");
            } else if (topologyMetadata.isPaused(taskId.topologyName())) {
                pausedTasks.put(taskId, task);
                changelogReader.register(task.changelogPartitions(), task.stateManager());
                log.debug((task.isActive() ? "Active" : "Standby") + " task " + taskId + " was directly added to the paused tasks.");
            } else {
                updatingTasks.put(taskId, task);
                changelogReader.register(task.changelogPartitions(), task.stateManager());
                if (task.isActive()) {
                    log.info("Stateful active task " + taskId + " was added to the state updater");
                    changelogReader.enforceRestoreActive();
                } else {
                    log.info("Standby task " + taskId + " was added to the state updater");
                    if (updatingTasks.size() == 1) {
                        changelogReader.transitToUpdateStandby();
                    }
                }
            }
        }

        private void removeTask(final TaskId taskId, final CompletableFuture<RemovedTaskResult> future) {
            try {
                if (!removeUpdatingTask(taskId, future)
                    && !removePausedTask(taskId, future)
                    && !removeRestoredTask(taskId, future)
                    && !removeFailedTask(taskId, future)) {

                    future.complete(null);
                    log.warn("Task {} could not be removed from the state updater because the state updater does not"
                        + " own this task.", taskId);
                }
            } catch (final StreamsException streamsException) {
                handleStreamsException(streamsException);
                future.completeExceptionally(streamsException);
            } catch (final RuntimeException runtimeException) {
                handleRuntimeException(runtimeException);
                future.completeExceptionally(runtimeException);
            }
        }

        private boolean removeUpdatingTask(final TaskId taskId, final CompletableFuture<RemovedTaskResult> future) {
            if (!updatingTasks.containsKey(taskId)) {
                return false;
            }
            final Task task = updatingTasks.get(taskId);
            prepareUpdatingTaskForRemoval(task);
            updatingTasks.remove(taskId);
            if (task.isActive()) {
                transitToUpdateStandbysIfOnlyStandbysLeft();
            }
            log.info((task.isActive() ? "Active" : "Standby")
                + " task " + task.id() + " was removed from the updating tasks.");
            future.complete(new RemovedTaskResult(task));
            return true;
        }

        private void prepareUpdatingTaskForRemoval(final Task task) {
            measureCheckpointLatency(() -> task.maybeCheckpoint(true));
            final Collection<TopicPartition> changelogPartitions = task.changelogPartitions();
            changelogReader.unregister(changelogPartitions);
        }

        private boolean removePausedTask(final TaskId taskId, final CompletableFuture<RemovedTaskResult> future) {
            if (!pausedTasks.containsKey(taskId)) {
                return false;
            }
            final Task task = pausedTasks.get(taskId);
            preparePausedTaskForRemoval(task);
            pausedTasks.remove(taskId);
            log.info((task.isActive() ? "Active" : "Standby")
                + " task " + task.id() + " was removed from the paused tasks.");
            future.complete(new RemovedTaskResult(task));
            return true;
        }

        private void preparePausedTaskForRemoval(final Task task) {
            final Collection<TopicPartition> changelogPartitions = task.changelogPartitions();
            changelogReader.unregister(changelogPartitions);
        }

        private boolean removeRestoredTask(final TaskId taskId, final CompletableFuture<RemovedTaskResult> future) {
            restoredActiveTasksLock.lock();
            try {
                final Iterator<StreamTask> iterator = restoredActiveTasks.iterator();
                while (iterator.hasNext()) {
                    final StreamTask restoredTask = iterator.next();
                    if (restoredTask.id().equals(taskId)) {
                        iterator.remove();
                        log.info((restoredTask.isActive() ? "Active" : "Standby")
                            + " task " + restoredTask.id() + " was removed from the restored tasks.");
                        future.complete(new RemovedTaskResult(restoredTask));
                        return true;
                    }
                }
                return false;
            } finally {
                restoredActiveTasksLock.unlock();
            }
        }

        private boolean removeFailedTask(final TaskId taskId, final CompletableFuture<RemovedTaskResult> future) {
            exceptionsAndFailedTasksLock.lock();
            try {
                final Iterator<ExceptionAndTask> iterator = exceptionsAndFailedTasks.iterator();
                while (iterator.hasNext()) {
                    final ExceptionAndTask exceptionAndTask = iterator.next();
                    final Task failedTask = exceptionAndTask.task();
                    if (failedTask.id().equals(taskId)) {
                        iterator.remove();
                        log.info((failedTask.isActive() ? "Active" : "Standby")
                            + " task " + failedTask.id() + " was removed from the failed tasks.");
                        future.complete(new RemovedTaskResult(failedTask, exceptionAndTask.exception()));
                        return true;
                    }
                }
                return false;
            } finally {
                exceptionsAndFailedTasksLock.unlock();
            }
        }

        private void removeTask(final TaskId taskId) {
            final Task task;
            if (updatingTasks.containsKey(taskId)) {
                task = updatingTasks.get(taskId);
                measureCheckpointLatency(() -> task.maybeCheckpoint(true));
                final Collection<TopicPartition> changelogPartitions = task.changelogPartitions();
                changelogReader.unregister(changelogPartitions);
                removedTasks.add(task);
                updatingTasks.remove(taskId);
                if (task.isActive()) {
                    transitToUpdateStandbysIfOnlyStandbysLeft();
                }
                log.info((task.isActive() ? "Active" : "Standby") + " task " + task.id() + " was removed from the updating tasks and added to the removed tasks.");
            } else if (pausedTasks.containsKey(taskId)) {
                task = pausedTasks.get(taskId);
                final Collection<TopicPartition> changelogPartitions = task.changelogPartitions();
                changelogReader.unregister(changelogPartitions);
                removedTasks.add(task);
                pausedTasks.remove(taskId);
                log.info((task.isActive() ? "Active" : "Standby") + " task " + task.id() + " was removed from the paused tasks and added to the removed tasks.");
            } else {
                log.info("Task " + taskId + " was not removed since it is not updating or paused.");
            }
        }

        private void pauseTask(final Task task) {
            final TaskId taskId = task.id();
            // do not need to unregister changelog partitions for paused tasks
            measureCheckpointLatency(() -> task.maybeCheckpoint(true));
            pausedTasks.put(taskId, task);
            updatingTasks.remove(taskId);
            if (task.isActive()) {
                transitToUpdateStandbysIfOnlyStandbysLeft();
            }
            log.info((task.isActive() ? "Active" : "Standby") + " task " + task.id() + " was paused from the updating tasks and added to the paused tasks.");
        }

        private void resumeTask(final Task task) {
            final TaskId taskId = task.id();
            updatingTasks.put(taskId, task);
            pausedTasks.remove(taskId);

            if (task.isActive()) {
                log.info("Stateful active task " + task.id() + " was resumed to the updating tasks of the state updater");
                changelogReader.enforceRestoreActive();
            } else {
                log.info("Standby task " + task.id() + " was resumed to the updating tasks of the state updater");
                if (updatingTasks.size() == 1) {
                    changelogReader.transitToUpdateStandby();
                }
            }
        }

        private boolean isStateless(final Task task) {
            return task.changelogPartitions().isEmpty() && task.isActive();
        }

        private void maybeCompleteRestoration(final StreamTask task, final Set<TopicPartition> restoredChangelogs) {
            final Collection<TopicPartition> changelogPartitions = task.changelogPartitions();
            if (restoredChangelogs.containsAll(changelogPartitions)) {
                measureCheckpointLatency(() -> task.maybeCheckpoint(true));
                changelogReader.unregister(changelogPartitions);
                addToRestoredTasks(task);
                log.info("Stateful active task " + task.id() + " completed restoration");
                transitToUpdateStandbysIfOnlyStandbysLeft();
            }
        }

        private void transitToUpdateStandbysIfOnlyStandbysLeft() {
            if (onlyStandbyTasksUpdating()) {
                changelogReader.transitToUpdateStandby();
            }
        }

        private void addToRestoredTasks(final StreamTask task) {
            restoredActiveTasksLock.lock();
            try {
                restoredActiveTasks.add(task);
                updatingTasks.remove(task.id());
                log.debug("Active task " + task.id() + " was added to the restored tasks");
                restoredActiveTasksCondition.signalAll();
            } finally {
                restoredActiveTasksLock.unlock();
            }
        }

        private void maybeCheckpointTasks(final long now) {
            final long elapsedMsSinceLastCommit = now - lastCommitMs;
            if (elapsedMsSinceLastCommit > commitIntervalMs) {
                if (log.isDebugEnabled()) {
                    log.debug("Checkpointing state of all restoring tasks since {}ms has elapsed (commit interval is {}ms)", elapsedMsSinceLastCommit, commitIntervalMs);
                }

                measureCheckpointLatency(() -> {
                    for (final Task task : updatingTasks.values()) {
                        // do not enforce checkpointing during restoration if its position has not advanced much
                        task.maybeCheckpoint(false);
                    }
                });

                lastCommitMs = now;
            }
        }

        private void measureCheckpointLatency(final Runnable actionToMeasure) {
            final long startMs = time.milliseconds();
            try {
                actionToMeasure.run();
            } finally {
                totalCheckpointLatency += Math.max(0L, time.milliseconds() - startMs);
            }
        }

        private void recordMetrics(final long now, final long totalLatency, final long totalWaitLatency) {
            final long totalRestoreLatency = Math.max(0L, totalLatency - totalWaitLatency - totalCheckpointLatency);

            updaterMetrics.idleRatioSensor.record((double) totalWaitLatency / totalLatency, now);
            updaterMetrics.checkpointRatioSensor.record((double) totalCheckpointLatency / totalLatency, now);

            if (changelogReader.isRestoringActive()) {
                updaterMetrics.activeRestoreRatioSensor.record((double) totalRestoreLatency / totalLatency, now);
                updaterMetrics.standbyRestoreRatioSensor.record(0.0d, now);
            } else {
                updaterMetrics.standbyRestoreRatioSensor.record((double) totalRestoreLatency / totalLatency, now);
                updaterMetrics.activeRestoreRatioSensor.record(0.0d, now);
            }

            totalCheckpointLatency = 0L;
        }
    }

    private final Time time;
    private final Logger log;
    private final String name;
    private final Metrics metrics;
    private final Consumer<byte[], byte[]> restoreConsumer;
    private final ChangelogReader changelogReader;
    private final TopologyMetadata topologyMetadata;
    private final Queue<TaskAndAction> tasksAndActions = new LinkedList<>();
    private final Lock tasksAndActionsLock = new ReentrantLock();
    private final Condition tasksAndActionsCondition = tasksAndActionsLock.newCondition();
    private final Queue<StreamTask> restoredActiveTasks = new LinkedList<>();
    private final Lock restoredActiveTasksLock = new ReentrantLock();
    private final Condition restoredActiveTasksCondition = restoredActiveTasksLock.newCondition();
    private final Lock exceptionsAndFailedTasksLock = new ReentrantLock();
    private final Queue<ExceptionAndTask> exceptionsAndFailedTasks = new LinkedList<>();
    private final BlockingQueue<Task> removedTasks = new LinkedBlockingQueue<>();
    private final AtomicBoolean isTopologyResumed = new AtomicBoolean(false);

    private final long commitIntervalMs;
    private long lastCommitMs;

    private StateUpdaterThread stateUpdaterThread = null;

<<<<<<< HEAD
    public DefaultStateUpdater(final String name, final Metrics metrics, final StreamsConfig config, final ChangelogReader changelogReader, final TopologyMetadata topologyMetadata, final Time time) {
=======
    public DefaultStateUpdater(final String name,
                               final Metrics metrics,
                               final StreamsConfig config,
                               final Consumer<byte[], byte[]> restoreConsumer,
                               final ChangelogReader changelogReader,
                               final TopologyMetadata topologyMetadata,
                               final Time time) {
>>>>>>> 9494bebe
        this.time = time;
        this.name = name;
        this.metrics = metrics;
        this.restoreConsumer = restoreConsumer;
        this.changelogReader = changelogReader;
        this.topologyMetadata = topologyMetadata;
        this.commitIntervalMs = config.getLong(StreamsConfig.COMMIT_INTERVAL_MS_CONFIG);

        final String logPrefix = String.format("state-updater [%s] ", name);
        final LogContext logContext = new LogContext(logPrefix);
        this.log = logContext.logger(DefaultStateUpdater.class);
    }

    public void start() {
        if (stateUpdaterThread == null) {
            if (!restoredActiveTasks.isEmpty() || !exceptionsAndFailedTasks.isEmpty()) {
                throw new IllegalStateException("State updater started with non-empty output queues. "
                    + BUG_ERROR_MESSAGE);
            }
            stateUpdaterThread = new StateUpdaterThread(name, metrics, changelogReader);
            stateUpdaterThread.start();

            // initialize the last commit as of now to prevent first commit happens immediately
            this.lastCommitMs = time.milliseconds();
        }
    }

    @Override
    public void shutdown(final Duration timeout) {
        if (stateUpdaterThread != null) {
            log.info("Shutting down state updater thread");

            // first set the running flag and then
            // notify the condition in case the thread is waiting on it;
            // note this ordering should not be changed
            stateUpdaterThread.isRunning.set(false);

            tasksAndActionsLock.lock();
            try {
                tasksAndActionsCondition.signalAll();
            } finally {
                tasksAndActionsLock.unlock();
            }

            try {
                stateUpdaterThread.join(timeout.toMillis());
                if (stateUpdaterThread.isAlive()) {
                    throw new StreamsException("State updater thread did not shutdown within the timeout");
                }
                stateUpdaterThread = null;
            } catch (final InterruptedException ignored) {
            }
        }
    }

    @Override
    public void add(final Task task) {
        verifyStateFor(task);

        tasksAndActionsLock.lock();
        try {
            tasksAndActions.add(TaskAndAction.createAddTask(task));
            tasksAndActionsCondition.signalAll();
        } finally {
            tasksAndActionsLock.unlock();
        }
    }

    private void verifyStateFor(final Task task) {
        if (task.isActive() && task.state() != State.RESTORING) {
            throw new IllegalStateException("Active task " + task.id() + " is not in state RESTORING. " + BUG_ERROR_MESSAGE);
        }
        if (!task.isActive() && task.state() != State.RUNNING) {
            throw new IllegalStateException("Standby task " + task.id() + " is not in state RUNNING. " + BUG_ERROR_MESSAGE);
        }
    }

    @Override
    public CompletableFuture<RemovedTaskResult> remove(final TaskId taskId) {
        final CompletableFuture<RemovedTaskResult> future = new CompletableFuture<>();
        tasksAndActionsLock.lock();
        try {
            tasksAndActions.add(TaskAndAction.createRemoveTask(taskId, future));
            tasksAndActionsCondition.signalAll();
        } finally {
            tasksAndActionsLock.unlock();
        }
        return future;
    }

    @Override
    public void signalResume() {
        tasksAndActionsLock.lock();
        try {
            isTopologyResumed.set(true);
            tasksAndActionsCondition.signalAll();
        } finally {
            tasksAndActionsLock.unlock();
        }
    }

    @Override
    public Set<StreamTask> drainRestoredActiveTasks(final Duration timeout) {
        final long timeoutMs = timeout.toMillis();
        final long startTime = time.milliseconds();
        final long deadline = startTime + timeoutMs;
        long now = startTime;
        final Set<StreamTask> result = new HashSet<>();
        try {
            while (now <= deadline && result.isEmpty()) {
                restoredActiveTasksLock.lock();
                try {
                    while (restoredActiveTasks.isEmpty() && now <= deadline) {
                        final boolean elapsed = restoredActiveTasksCondition.await(deadline - now, TimeUnit.MILLISECONDS);
                        now = time.milliseconds();
                    }
                    result.addAll(restoredActiveTasks);
                    restoredActiveTasks.clear();
                } finally {
                    restoredActiveTasksLock.unlock();
                }
                now = time.milliseconds();
            }
            return result;
        } catch (final InterruptedException ignored) {
        }
        return result;
    }

    @Override
    public List<ExceptionAndTask> drainExceptionsAndFailedTasks() {
        final List<ExceptionAndTask> result = new ArrayList<>();
        exceptionsAndFailedTasksLock.lock();
        try {
            result.addAll(exceptionsAndFailedTasks);
            exceptionsAndFailedTasks.clear();
        } finally {
            exceptionsAndFailedTasksLock.unlock();
        }
        return result;
    }

    @Override
    public boolean hasExceptionsAndFailedTasks() {
        exceptionsAndFailedTasksLock.lock();
        try {
            return !exceptionsAndFailedTasks.isEmpty();
        } finally {
            exceptionsAndFailedTasksLock.unlock();
        }
    }

<<<<<<< HEAD
    public Set<StandbyTask> getUpdatingStandbyTasks() {
        return stateUpdaterThread != null ? Collections.unmodifiableSet(new HashSet<>(stateUpdaterThread.getUpdatingStandbyTasks())) : Collections.emptySet();
    }

    @Override
    public Set<Task> getUpdatingTasks() {
        return stateUpdaterThread != null ? Collections.unmodifiableSet(new HashSet<>(stateUpdaterThread.getUpdatingTasks())) : Collections.emptySet();
=======
    public Set<StandbyTask> updatingStandbyTasks() {
        return stateUpdaterThread != null
            ? Set.copyOf(stateUpdaterThread.updatingStandbyTasks())
            : Collections.emptySet();
    }

    @Override
    public Set<Task> updatingTasks() {
        return stateUpdaterThread != null
            ? Set.copyOf(stateUpdaterThread.updatingTasks())
            : Collections.emptySet();
>>>>>>> 9494bebe
    }

    public Set<StreamTask> restoredActiveTasks() {
        restoredActiveTasksLock.lock();
        try {
            return Set.copyOf(restoredActiveTasks);
        } finally {
            restoredActiveTasksLock.unlock();
        }
    }

    public List<ExceptionAndTask> exceptionsAndFailedTasks() {
        exceptionsAndFailedTasksLock.lock();
        try {
            return List.copyOf(exceptionsAndFailedTasks);
        } finally {
            exceptionsAndFailedTasksLock.unlock();
        }
    }

    public Set<Task> removedTasks() {
        return Set.copyOf(removedTasks);
    }

<<<<<<< HEAD
    public Set<Task> getPausedTasks() {
        return stateUpdaterThread != null ? Collections.unmodifiableSet(new HashSet<>(stateUpdaterThread.getPausedTasks())) : Collections.emptySet();
=======
    public Set<Task> pausedTasks() {
        return stateUpdaterThread != null
            ? Set.copyOf(stateUpdaterThread.pausedTasks())
            : Collections.emptySet();
>>>>>>> 9494bebe
    }

    @Override
    public Set<Task> tasks() {
        return executeWithQueuesLocked(() -> streamOfTasks().map(ReadOnlyTask::new).collect(Collectors.toSet()));
    }

    @Override
    public boolean restoresActiveTasks() {
<<<<<<< HEAD
        return !executeWithQueuesLocked(() -> getStreamOfTasks().filter(Task::isActive).collect(Collectors.toSet())).isEmpty();
    }

    public Set<StreamTask> getActiveTasks() {
        return executeWithQueuesLocked(() -> getStreamOfTasks().filter(Task::isActive).map(t -> (StreamTask) t).collect(Collectors.toSet()));
    }

    @Override
    public Set<StandbyTask> getStandbyTasks() {
        return executeWithQueuesLocked(() -> getStreamOfTasks().filter(t -> !t.isActive()).map(t -> (StandbyTask) t).collect(Collectors.toSet()));
=======
        return !executeWithQueuesLocked(
            () -> streamOfTasks().filter(Task::isActive).collect(Collectors.toSet())
        ).isEmpty();
    }

    public Set<StreamTask> activeTasks() {
        return executeWithQueuesLocked(
            () -> streamOfTasks().filter(Task::isActive).map(t -> (StreamTask) t).collect(Collectors.toSet())
        );
    }

    @Override
    public Set<StandbyTask> standbyTasks() {
        return executeWithQueuesLocked(
            () -> streamOfTasks().filter(t -> !t.isActive()).map(t -> (StandbyTask) t).collect(Collectors.toSet())
        );
>>>>>>> 9494bebe
    }

    @Override
    public KafkaFutureImpl<Uuid> restoreConsumerInstanceId(final Duration timeout) {
        return stateUpdaterThread.restoreConsumerInstanceId(timeout);
    }

    public boolean isRunning() {
        return stateUpdaterThread != null && stateUpdaterThread.isRunning.get();
    }

    // used for testing
    boolean isIdle() {
        if (stateUpdaterThread != null) {
            return stateUpdaterThread.isIdle.get();
        }
        return false;
    }

    private <T> Set<T> executeWithQueuesLocked(final Supplier<Set<T>> action) {
        tasksAndActionsLock.lock();
        restoredActiveTasksLock.lock();
        exceptionsAndFailedTasksLock.lock();
        try {
            return action.get();
        } finally {
            exceptionsAndFailedTasksLock.unlock();
            restoredActiveTasksLock.unlock();
            tasksAndActionsLock.unlock();
        }
    }

<<<<<<< HEAD
    private Stream<Task> getStreamOfTasks() {
        return Stream.concat(getStreamOfNonPausedTasks(), getPausedTasks().stream());
    }

    private Stream<Task> getStreamOfNonPausedTasks() {
        return Stream.concat(tasksAndActions.stream().filter(taskAndAction -> taskAndAction.getAction() == Action.ADD).map(TaskAndAction::getTask), Stream.concat(getUpdatingTasks().stream(), Stream.concat(restoredActiveTasks.stream(), Stream.concat(exceptionsAndFailedTasks.stream().flatMap(exceptionAndTasks -> exceptionAndTasks.getTasks().stream()), removedTasks.stream()))));
=======
    private Stream<Task> streamOfTasks() {
        return
            Stream.concat(
                streamOfNonPausedTasks(),
                pausedTasks().stream()
            );
    }

    private Stream<Task> streamOfNonPausedTasks() {
        return
            Stream.concat(
                tasksAndActions.stream()
                    .filter(taskAndAction -> taskAndAction.action() == Action.ADD)
                    .map(TaskAndAction::task),
                Stream.concat(
                    updatingTasks().stream(),
                    Stream.concat(
                        restoredActiveTasks.stream(),
                        Stream.concat(
                            exceptionsAndFailedTasks.stream().map(ExceptionAndTask::task),
                            removedTasks.stream()))));
>>>>>>> 9494bebe
    }

    private class StateUpdaterMetrics {
        private static final String STATE_LEVEL_GROUP = "stream-state-updater-metrics";

        private static final String IDLE_RATIO_DESCRIPTION = RATIO_DESCRIPTION + "being idle";
        private static final String RESTORE_RATIO_DESCRIPTION = RATIO_DESCRIPTION + "restoring active tasks";
        private static final String UPDATE_RATIO_DESCRIPTION = RATIO_DESCRIPTION + "updating standby tasks";
        private static final String CHECKPOINT_RATIO_DESCRIPTION = RATIO_DESCRIPTION + "checkpointing tasks restored progress";
        private static final String RESTORE_RECORDS_RATE_DESCRIPTION = RATE_DESCRIPTION + "records restored";
        private static final String RESTORE_RATE_DESCRIPTION = RATE_DESCRIPTION + "restore calls triggered";

        private final Sensor restoreSensor;
        private final Sensor idleRatioSensor;
        private final Sensor activeRestoreRatioSensor;
        private final Sensor standbyRestoreRatioSensor;
        private final Sensor checkpointRatioSensor;

        private final Deque<String> allSensorNames = new LinkedList<>();
        private final Deque<MetricName> allMetricNames = new LinkedList<>();

        private StateUpdaterMetrics(final Metrics metrics, final String threadId) {
            final Map<String, String> threadLevelTags = new LinkedHashMap<>();
            threadLevelTags.put(THREAD_ID_TAG, threadId);

<<<<<<< HEAD
            MetricName metricName = metrics.metricName("active-restoring-tasks", STATE_LEVEL_GROUP, "The number of active tasks currently undergoing restoration", threadLevelTags);
            metrics.addMetric(metricName, (config, now) -> stateUpdaterThread != null ? stateUpdaterThread.getNumRestoringActiveTasks() : 0);
            allMetricNames.push(metricName);

            metricName = metrics.metricName("standby-updating-tasks", STATE_LEVEL_GROUP, "The number of standby tasks currently undergoing state update", threadLevelTags);
            metrics.addMetric(metricName, (config, now) -> stateUpdaterThread != null ? stateUpdaterThread.getNumUpdatingStandbyTasks() : 0);
            allMetricNames.push(metricName);

            metricName = metrics.metricName("active-paused-tasks", STATE_LEVEL_GROUP, "The number of active tasks paused restoring", threadLevelTags);
            metrics.addMetric(metricName, (config, now) -> stateUpdaterThread != null ? stateUpdaterThread.getNumPausedActiveTasks() : 0);
            allMetricNames.push(metricName);

            metricName = metrics.metricName("standby-paused-tasks", STATE_LEVEL_GROUP, "The number of standby tasks paused state update", threadLevelTags);
            metrics.addMetric(metricName, (config, now) -> stateUpdaterThread != null ? stateUpdaterThread.getNumPausedStandbyTasks() : 0);
=======
            MetricName metricName = metrics.metricName("active-restoring-tasks",
                STATE_LEVEL_GROUP,
                "The number of active tasks currently undergoing restoration",
                threadLevelTags);
            metrics.addMetric(metricName, (config, now) -> stateUpdaterThread != null ?
                stateUpdaterThread.numRestoringActiveTasks() : 0);
            allMetricNames.push(metricName);

            metricName = metrics.metricName("standby-updating-tasks",
                STATE_LEVEL_GROUP,
                "The number of standby tasks currently undergoing state update",
                threadLevelTags);
            metrics.addMetric(metricName, (config, now) -> stateUpdaterThread != null ?
                stateUpdaterThread.numUpdatingStandbyTasks() : 0);
            allMetricNames.push(metricName);

            metricName = metrics.metricName("active-paused-tasks",
                STATE_LEVEL_GROUP,
                "The number of active tasks paused restoring",
                threadLevelTags);
            metrics.addMetric(metricName, (config, now) -> stateUpdaterThread != null ?
                stateUpdaterThread.numPausedActiveTasks() : 0);
            allMetricNames.push(metricName);

            metricName = metrics.metricName("standby-paused-tasks",
                STATE_LEVEL_GROUP,
                "The number of standby tasks paused state update",
                threadLevelTags);
            metrics.addMetric(metricName, (config, now) -> stateUpdaterThread != null ?
                stateUpdaterThread.numPausedStandbyTasks() : 0);
>>>>>>> 9494bebe
            allMetricNames.push(metricName);

            this.idleRatioSensor = metrics.sensor("idle-ratio", RecordingLevel.INFO);
            this.idleRatioSensor.add(new MetricName("idle-ratio", STATE_LEVEL_GROUP, IDLE_RATIO_DESCRIPTION, threadLevelTags), new Avg());
            allSensorNames.add("idle-ratio");

            this.activeRestoreRatioSensor = metrics.sensor("active-restore-ratio", RecordingLevel.INFO);
            this.activeRestoreRatioSensor.add(new MetricName("active-restore-ratio", STATE_LEVEL_GROUP, RESTORE_RATIO_DESCRIPTION, threadLevelTags), new Avg());
            allSensorNames.add("active-restore-ratio");

            this.standbyRestoreRatioSensor = metrics.sensor("standby-update-ratio", RecordingLevel.INFO);
            this.standbyRestoreRatioSensor.add(new MetricName("standby-update-ratio", STATE_LEVEL_GROUP, UPDATE_RATIO_DESCRIPTION, threadLevelTags), new Avg());
            allSensorNames.add("standby-update-ratio");

            this.checkpointRatioSensor = metrics.sensor("checkpoint-ratio", RecordingLevel.INFO);
            this.checkpointRatioSensor.add(new MetricName("checkpoint-ratio", STATE_LEVEL_GROUP, CHECKPOINT_RATIO_DESCRIPTION, threadLevelTags), new Avg());
            allSensorNames.add("checkpoint-ratio");

            this.restoreSensor = metrics.sensor("restore-records", RecordingLevel.INFO);
            this.restoreSensor.add(new MetricName("restore-records-rate", STATE_LEVEL_GROUP, RESTORE_RECORDS_RATE_DESCRIPTION, threadLevelTags), new Rate());
            this.restoreSensor.add(new MetricName("restore-call-rate", STATE_LEVEL_GROUP, RESTORE_RATE_DESCRIPTION, threadLevelTags), new Rate(new WindowedCount()));
            allSensorNames.add("restore-records");
        }

        void clear() {
            while (!allSensorNames.isEmpty()) {
                metrics.removeSensor(allSensorNames.pop());
            }

            while (!allMetricNames.isEmpty()) {
                metrics.removeMetric(allMetricNames.pop());
            }
        }
    }
}<|MERGE_RESOLUTION|>--- conflicted
+++ resolved
@@ -40,10 +40,6 @@
 import org.slf4j.Logger;
 
 import java.time.Duration;
-<<<<<<< HEAD
-import java.util.*;
-import java.util.concurrent.*;
-=======
 import java.util.ArrayList;
 import java.util.Collection;
 import java.util.Collections;
@@ -61,7 +57,6 @@
 import java.util.concurrent.ConcurrentHashMap;
 import java.util.concurrent.LinkedBlockingQueue;
 import java.util.concurrent.TimeUnit;
->>>>>>> 9494bebe
 import java.util.concurrent.atomic.AtomicBoolean;
 import java.util.concurrent.locks.Condition;
 import java.util.concurrent.locks.Lock;
@@ -70,16 +65,14 @@
 import java.util.stream.Collectors;
 import java.util.stream.Stream;
 
-import static org.apache.kafka.streams.processor.internals.metrics.StreamsMetricsImpl.*;
+import static org.apache.kafka.streams.processor.internals.metrics.StreamsMetricsImpl.RATE_DESCRIPTION;
+import static org.apache.kafka.streams.processor.internals.metrics.StreamsMetricsImpl.RATIO_DESCRIPTION;
+import static org.apache.kafka.streams.processor.internals.metrics.StreamsMetricsImpl.THREAD_ID_TAG;
 
 public class DefaultStateUpdater implements StateUpdater {
 
-<<<<<<< HEAD
-    private final static String BUG_ERROR_MESSAGE = "This indicates a bug. " + "Please report at https://issues.apache.org/jira/projects/KAFKA/issues or to the dev-mailing list (https://kafka.apache.org/contact).";
-=======
     private static final String BUG_ERROR_MESSAGE = "This indicates a bug. " +
         "Please report at https://issues.apache.org/jira/projects/KAFKA/issues or to the dev-mailing list (https://kafka.apache.org/contact).";
->>>>>>> 9494bebe
 
     private class StateUpdaterThread extends Thread {
 
@@ -92,16 +85,12 @@
 
         private long totalCheckpointLatency = 0L;
 
-<<<<<<< HEAD
-        public StateUpdaterThread(final String name, final Metrics metrics, final ChangelogReader changelogReader) {
-=======
         private volatile long fetchDeadlineClientInstanceId = -1L;
         private volatile KafkaFutureImpl<Uuid> clientInstanceIdFuture = new KafkaFutureImpl<>();
 
         public StateUpdaterThread(final String name,
                                   final Metrics metrics,
                                   final ChangelogReader changelogReader) {
->>>>>>> 9494bebe
             super(name);
             this.changelogReader = changelogReader;
             this.updaterMetrics = new StateUpdaterMetrics(metrics, name);
@@ -111,16 +100,11 @@
             return updatingTasks.values();
         }
 
-<<<<<<< HEAD
-        public Collection<StandbyTask> getUpdatingStandbyTasks() {
-            return updatingTasks.values().stream().filter(t -> !t.isActive()).map(t -> (StandbyTask) t).collect(Collectors.toList());
-=======
         public Collection<StandbyTask> updatingStandbyTasks() {
             return updatingTasks.values().stream()
                 .filter(t -> !t.isActive())
                 .map(t -> (StandbyTask) t)
                 .collect(Collectors.toList());
->>>>>>> 9494bebe
         }
 
         private boolean onlyStandbyTasksUpdating() {
@@ -131,22 +115,6 @@
             return pausedTasks.values();
         }
 
-<<<<<<< HEAD
-        public long getNumUpdatingStandbyTasks() {
-            return updatingTasks.values().stream().filter(t -> !t.isActive()).count();
-        }
-
-        public long getNumRestoringActiveTasks() {
-            return updatingTasks.values().stream().filter(Task::isActive).count();
-        }
-
-        public long getNumPausedStandbyTasks() {
-            return pausedTasks.values().stream().filter(t -> !t.isActive()).count();
-        }
-
-        public long getNumPausedActiveTasks() {
-            return pausedTasks.values().stream().filter(Task::isActive).count();
-=======
         public long numUpdatingStandbyTasks() {
             return updatingTasks.values().stream()
                 .filter(t -> !t.isActive())
@@ -169,7 +137,6 @@
             return pausedTasks.values().stream()
                 .filter(Task::isActive)
                 .count();
->>>>>>> 9494bebe
         }
 
         @Override
@@ -412,11 +379,7 @@
         }
 
         private void handleStreamsExceptionWithoutTask(final StreamsException streamsException) {
-<<<<<<< HEAD
-            addToExceptionsAndFailedTasksThenClearUpdatingTasks(new ExceptionAndTasks(new HashSet<>(updatingTasks.values()), streamsException));
-=======
             addToExceptionsAndFailedTasksThenClearUpdatingAndPausedTasks(streamsException);
->>>>>>> 9494bebe
         }
 
         // It is important to remove the corrupted tasks from the updating tasks after they were added to the
@@ -467,13 +430,8 @@
         private void waitIfAllChangelogsCompletelyRead() {
             tasksAndActionsLock.lock();
             try {
-<<<<<<< HEAD
-                while (isRunning.get() && changelogReader.allChangelogsCompleted() && tasksAndActions.isEmpty() && !isTopologyResumed.get()) {
-
-=======
                 while (allWorkDone() && fetchDeadlineClientInstanceId == -1L) {
                     isIdle.set(true);
->>>>>>> 9494bebe
                     tasksAndActionsCondition.await();
                 }
             } catch (final InterruptedException ignored) {
@@ -511,11 +469,17 @@
 
             Task existingTask = pausedTasks.get(taskId);
             if (existingTask != null) {
-                throw new IllegalStateException((existingTask.isActive() ? "Active" : "Standby") + " task " + taskId + " already exist in paused tasks, " + "should not try to add another " + (task.isActive() ? "active" : "standby") + " task with the same id. " + BUG_ERROR_MESSAGE);
+                throw new IllegalStateException(
+                    (existingTask.isActive() ? "Active" : "Standby") + " task " + taskId + " already exist in paused tasks, " +
+                        "should not try to add another " + (task.isActive() ? "active" : "standby") + " task with the same id. "
+                        + BUG_ERROR_MESSAGE);
             }
             existingTask = updatingTasks.get(taskId);
             if (existingTask != null) {
-                throw new IllegalStateException((existingTask.isActive() ? "Active" : "Standby") + " task " + taskId + " already exist in updating tasks, " + "should not try to add another " + (task.isActive() ? "active" : "standby") + " task with the same id. " + BUG_ERROR_MESSAGE);
+                throw new IllegalStateException(
+                    (existingTask.isActive() ? "Active" : "Standby") + " task " + taskId + " already exist in updating tasks, " +
+                        "should not try to add another " + (task.isActive() ? "active" : "standby") + " task with the same id. "
+                        + BUG_ERROR_MESSAGE);
             }
 
             if (isStateless(task)) {
@@ -524,7 +488,8 @@
             } else if (topologyMetadata.isPaused(taskId.topologyName())) {
                 pausedTasks.put(taskId, task);
                 changelogReader.register(task.changelogPartitions(), task.stateManager());
-                log.debug((task.isActive() ? "Active" : "Standby") + " task " + taskId + " was directly added to the paused tasks.");
+                log.debug((task.isActive() ? "Active" : "Standby")
+                    + " task " + taskId + " was directly added to the paused tasks.");
             } else {
                 updatingTasks.put(taskId, task);
                 changelogReader.register(task.changelogPartitions(), task.stateManager());
@@ -653,14 +618,16 @@
                 if (task.isActive()) {
                     transitToUpdateStandbysIfOnlyStandbysLeft();
                 }
-                log.info((task.isActive() ? "Active" : "Standby") + " task " + task.id() + " was removed from the updating tasks and added to the removed tasks.");
+                log.info((task.isActive() ? "Active" : "Standby")
+                    + " task " + task.id() + " was removed from the updating tasks and added to the removed tasks.");
             } else if (pausedTasks.containsKey(taskId)) {
                 task = pausedTasks.get(taskId);
                 final Collection<TopicPartition> changelogPartitions = task.changelogPartitions();
                 changelogReader.unregister(changelogPartitions);
                 removedTasks.add(task);
                 pausedTasks.remove(taskId);
-                log.info((task.isActive() ? "Active" : "Standby") + " task " + task.id() + " was removed from the paused tasks and added to the removed tasks.");
+                log.info((task.isActive() ? "Active" : "Standby")
+                    + " task " + task.id() + " was removed from the paused tasks and added to the removed tasks.");
             } else {
                 log.info("Task " + taskId + " was not removed since it is not updating or paused.");
             }
@@ -675,7 +642,8 @@
             if (task.isActive()) {
                 transitToUpdateStandbysIfOnlyStandbysLeft();
             }
-            log.info((task.isActive() ? "Active" : "Standby") + " task " + task.id() + " was paused from the updating tasks and added to the paused tasks.");
+            log.info((task.isActive() ? "Active" : "Standby")
+                + " task " + task.id() + " was paused from the updating tasks and added to the paused tasks.");
         }
 
         private void resumeTask(final Task task) {
@@ -698,7 +666,8 @@
             return task.changelogPartitions().isEmpty() && task.isActive();
         }
 
-        private void maybeCompleteRestoration(final StreamTask task, final Set<TopicPartition> restoredChangelogs) {
+        private void maybeCompleteRestoration(final StreamTask task,
+                                              final Set<TopicPartition> restoredChangelogs) {
             final Collection<TopicPartition> changelogPartitions = task.changelogPartitions();
             if (restoredChangelogs.containsAll(changelogPartitions)) {
                 measureCheckpointLatency(() -> task.maybeCheckpoint(true));
@@ -731,7 +700,8 @@
             final long elapsedMsSinceLastCommit = now - lastCommitMs;
             if (elapsedMsSinceLastCommit > commitIntervalMs) {
                 if (log.isDebugEnabled()) {
-                    log.debug("Checkpointing state of all restoring tasks since {}ms has elapsed (commit interval is {}ms)", elapsedMsSinceLastCommit, commitIntervalMs);
+                    log.debug("Checkpointing state of all restoring tasks since {}ms has elapsed (commit interval is {}ms)",
+                        elapsedMsSinceLastCommit, commitIntervalMs);
                 }
 
                 measureCheckpointLatency(() -> {
@@ -795,9 +765,6 @@
 
     private StateUpdaterThread stateUpdaterThread = null;
 
-<<<<<<< HEAD
-    public DefaultStateUpdater(final String name, final Metrics metrics, final StreamsConfig config, final ChangelogReader changelogReader, final TopologyMetadata topologyMetadata, final Time time) {
-=======
     public DefaultStateUpdater(final String name,
                                final Metrics metrics,
                                final StreamsConfig config,
@@ -805,7 +772,6 @@
                                final ChangelogReader changelogReader,
                                final TopologyMetadata topologyMetadata,
                                final Time time) {
->>>>>>> 9494bebe
         this.time = time;
         this.name = name;
         this.metrics = metrics;
@@ -958,15 +924,6 @@
         }
     }
 
-<<<<<<< HEAD
-    public Set<StandbyTask> getUpdatingStandbyTasks() {
-        return stateUpdaterThread != null ? Collections.unmodifiableSet(new HashSet<>(stateUpdaterThread.getUpdatingStandbyTasks())) : Collections.emptySet();
-    }
-
-    @Override
-    public Set<Task> getUpdatingTasks() {
-        return stateUpdaterThread != null ? Collections.unmodifiableSet(new HashSet<>(stateUpdaterThread.getUpdatingTasks())) : Collections.emptySet();
-=======
     public Set<StandbyTask> updatingStandbyTasks() {
         return stateUpdaterThread != null
             ? Set.copyOf(stateUpdaterThread.updatingStandbyTasks())
@@ -978,7 +935,6 @@
         return stateUpdaterThread != null
             ? Set.copyOf(stateUpdaterThread.updatingTasks())
             : Collections.emptySet();
->>>>>>> 9494bebe
     }
 
     public Set<StreamTask> restoredActiveTasks() {
@@ -1003,15 +959,10 @@
         return Set.copyOf(removedTasks);
     }
 
-<<<<<<< HEAD
-    public Set<Task> getPausedTasks() {
-        return stateUpdaterThread != null ? Collections.unmodifiableSet(new HashSet<>(stateUpdaterThread.getPausedTasks())) : Collections.emptySet();
-=======
     public Set<Task> pausedTasks() {
         return stateUpdaterThread != null
             ? Set.copyOf(stateUpdaterThread.pausedTasks())
             : Collections.emptySet();
->>>>>>> 9494bebe
     }
 
     @Override
@@ -1021,18 +972,6 @@
 
     @Override
     public boolean restoresActiveTasks() {
-<<<<<<< HEAD
-        return !executeWithQueuesLocked(() -> getStreamOfTasks().filter(Task::isActive).collect(Collectors.toSet())).isEmpty();
-    }
-
-    public Set<StreamTask> getActiveTasks() {
-        return executeWithQueuesLocked(() -> getStreamOfTasks().filter(Task::isActive).map(t -> (StreamTask) t).collect(Collectors.toSet()));
-    }
-
-    @Override
-    public Set<StandbyTask> getStandbyTasks() {
-        return executeWithQueuesLocked(() -> getStreamOfTasks().filter(t -> !t.isActive()).map(t -> (StandbyTask) t).collect(Collectors.toSet()));
-=======
         return !executeWithQueuesLocked(
             () -> streamOfTasks().filter(Task::isActive).collect(Collectors.toSet())
         ).isEmpty();
@@ -1049,7 +988,6 @@
         return executeWithQueuesLocked(
             () -> streamOfTasks().filter(t -> !t.isActive()).map(t -> (StandbyTask) t).collect(Collectors.toSet())
         );
->>>>>>> 9494bebe
     }
 
     @Override
@@ -1082,14 +1020,6 @@
         }
     }
 
-<<<<<<< HEAD
-    private Stream<Task> getStreamOfTasks() {
-        return Stream.concat(getStreamOfNonPausedTasks(), getPausedTasks().stream());
-    }
-
-    private Stream<Task> getStreamOfNonPausedTasks() {
-        return Stream.concat(tasksAndActions.stream().filter(taskAndAction -> taskAndAction.getAction() == Action.ADD).map(TaskAndAction::getTask), Stream.concat(getUpdatingTasks().stream(), Stream.concat(restoredActiveTasks.stream(), Stream.concat(exceptionsAndFailedTasks.stream().flatMap(exceptionAndTasks -> exceptionAndTasks.getTasks().stream()), removedTasks.stream()))));
-=======
     private Stream<Task> streamOfTasks() {
         return
             Stream.concat(
@@ -1111,7 +1041,6 @@
                         Stream.concat(
                             exceptionsAndFailedTasks.stream().map(ExceptionAndTask::task),
                             removedTasks.stream()))));
->>>>>>> 9494bebe
     }
 
     private class StateUpdaterMetrics {
@@ -1137,22 +1066,6 @@
             final Map<String, String> threadLevelTags = new LinkedHashMap<>();
             threadLevelTags.put(THREAD_ID_TAG, threadId);
 
-<<<<<<< HEAD
-            MetricName metricName = metrics.metricName("active-restoring-tasks", STATE_LEVEL_GROUP, "The number of active tasks currently undergoing restoration", threadLevelTags);
-            metrics.addMetric(metricName, (config, now) -> stateUpdaterThread != null ? stateUpdaterThread.getNumRestoringActiveTasks() : 0);
-            allMetricNames.push(metricName);
-
-            metricName = metrics.metricName("standby-updating-tasks", STATE_LEVEL_GROUP, "The number of standby tasks currently undergoing state update", threadLevelTags);
-            metrics.addMetric(metricName, (config, now) -> stateUpdaterThread != null ? stateUpdaterThread.getNumUpdatingStandbyTasks() : 0);
-            allMetricNames.push(metricName);
-
-            metricName = metrics.metricName("active-paused-tasks", STATE_LEVEL_GROUP, "The number of active tasks paused restoring", threadLevelTags);
-            metrics.addMetric(metricName, (config, now) -> stateUpdaterThread != null ? stateUpdaterThread.getNumPausedActiveTasks() : 0);
-            allMetricNames.push(metricName);
-
-            metricName = metrics.metricName("standby-paused-tasks", STATE_LEVEL_GROUP, "The number of standby tasks paused state update", threadLevelTags);
-            metrics.addMetric(metricName, (config, now) -> stateUpdaterThread != null ? stateUpdaterThread.getNumPausedStandbyTasks() : 0);
-=======
             MetricName metricName = metrics.metricName("active-restoring-tasks",
                 STATE_LEVEL_GROUP,
                 "The number of active tasks currently undergoing restoration",
@@ -1183,7 +1096,6 @@
                 threadLevelTags);
             metrics.addMetric(metricName, (config, now) -> stateUpdaterThread != null ?
                 stateUpdaterThread.numPausedStandbyTasks() : 0);
->>>>>>> 9494bebe
             allMetricNames.push(metricName);
 
             this.idleRatioSensor = metrics.sensor("idle-ratio", RecordingLevel.INFO);
