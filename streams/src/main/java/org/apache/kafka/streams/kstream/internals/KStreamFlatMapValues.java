--- conflicted
+++ resolved
@@ -24,35 +24,18 @@
 
 class KStreamFlatMapValues<KIn, VIn, VOut> implements FixedKeyProcessorSupplier<KIn, VIn, VOut> {
 
-	private final ValueMapperWithKey<? super KIn, ? super VIn, ? extends Iterable<? extends VOut>> mapper;
+    private final ValueMapperWithKey<? super KIn, ? super VIn, ? extends Iterable<? extends VOut>> mapper;
 
-	KStreamFlatMapValues(final ValueMapperWithKey<? super KIn, ? super VIn, ? extends Iterable<? extends VOut>> mapper) {
-		this.mapper = mapper;
-	}
+    KStreamFlatMapValues(final ValueMapperWithKey<? super KIn, ? super VIn, ? extends Iterable<? extends VOut>> mapper) {
+        this.mapper = mapper;
+    }
 
-<<<<<<< HEAD
-	@Override
-	public Processor<KIn, VIn, KIn, VOut> get() {
-		return new KStreamFlatMapValuesProcessor();
-	}
-
-	private class KStreamFlatMapValuesProcessor extends ContextualProcessor<KIn, VIn, KIn, VOut> {
-		@Override
-		public void process(final Record<KIn, VIn> record) {
-			final Iterable<? extends VOut> newValues = mapper.apply(record.key(), record.value());
-			for (final VOut v : newValues) {
-				context().forward(record.withValue(v));
-			}
-		}
-	}
-=======
     @Override
     public FixedKeyProcessor<KIn, VIn, VOut> get() {
         return new KStreamFlatMapValuesProcessor();
     }
 
-    private class KStreamFlatMapValuesProcessor extends
-        ContextualFixedKeyProcessor<KIn, VIn, VOut> {
+    private class KStreamFlatMapValuesProcessor extends ContextualFixedKeyProcessor<KIn, VIn, VOut> {
         @Override
         public void process(final FixedKeyRecord<KIn, VIn> record) {
             final Iterable<? extends VOut> newValues = mapper.apply(record.key(), record.value());
@@ -61,5 +44,4 @@
             }
         }
     }
->>>>>>> 15418db6
 }