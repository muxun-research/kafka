/*
 * Licensed to the Apache Software Foundation (ASF) under one or more
 * contributor license agreements. See the NOTICE file distributed with
 * this work for additional information regarding copyright ownership.
 * The ASF licenses this file to You under the Apache License, Version 2.0
 * (the "License"); you may not use this file except in compliance with
 * the License. You may obtain a copy of the License at
 *
 *    http://www.apache.org/licenses/LICENSE-2.0
 *
 * Unless required by applicable law or agreed to in writing, software
 * distributed under the License is distributed on an "AS IS" BASIS,
 * WITHOUT WARRANTIES OR CONDITIONS OF ANY KIND, either express or implied.
 * See the License for the specific language governing permissions and
 * limitations under the License.
 */
package org.apache.kafka.streams.processor;

import org.apache.kafka.streams.Topology;

import java.util.Optional;
import java.util.Set;

/**
 * Determine how records are distributed among the partitions in a Kafka topic. If not specified, the underlying producer's
 * default partitioning strategy will be used to determine the partition.
 * <p>
 * Kafka topics are divided into one or more <i>partitions</i>. Since each partition must fit on the servers that host it, so
 * using multiple partitions allows the topic to scale beyond a size that will fit on a single machine. Partitions also enable you
 * to use multiple instances of your topology to process in parallel all of the records on the topology's source topics.
 * <p>
 * When a topology is instantiated, each of its sources are assigned a subset of that topic's partitions. That means that only
 * those processors in that topology instance will consume the records from those partitions. In many cases, Kafka Streams will
 * automatically manage these instances, and adjust when new topology instances are added or removed.
 * <p>
 * Some topologies, though, need more control over which records appear in each partition. For example, some topologies that have
 * stateful processors may want all records within a range of keys to always be delivered to and handled by the same topology instance.
 * An upstream topology producing records to that topic can use a custom <i>stream partitioner</i> to precisely and consistently
 * determine to which partition each record should be written.
 * <p>
 * To do this, create a <code>StreamPartitioner</code> implementation, and when you build your topology specify that custom partitioner
 * when {@link Topology#addSink(String, String, org.apache.kafka.common.serialization.Serializer, org.apache.kafka.common.serialization.Serializer, StreamPartitioner, String...) adding a sink}
 * for that topic.
 * <p>
 * All StreamPartitioner implementations should be stateless and a pure function so they can be shared across topic and sink nodes.
 * 
 * @param <K> the type of keys
 * @param <V> the type of values
 * @see Topology#addSink(String, String, org.apache.kafka.common.serialization.Serializer,
 *      org.apache.kafka.common.serialization.Serializer, StreamPartitioner, String...)
 * @see Topology#addSink(String, String, StreamPartitioner, String...)
 */
public interface StreamPartitioner<K, V> {

    /**
<<<<<<< HEAD
     * Determine the partition number for a record with the given key and value and the current number of partitions.
     *
     * @param topic the topic name this record is sent to
     * @param key the key of the record
     * @param value the value of the record
     * @param numPartitions the total number of partitions
     * @return an integer between 0 and {@code numPartitions-1}, or {@code null} if the default partitioning logic should be used
     */
    @Deprecated
    Integer partition(String topic, K key, V value, int numPartitions);

    /**
     * Determine the number(s) of the partition(s) to which a record with the given key and value should be sent,
=======
     * Determine the number(s) of the partition(s) to which a record with the given key and value should be sent, 
>>>>>>> 9494bebe
     * for the given topic and current partition count
     * @param topic         the topic name this record is sent to
     * @param key           the key of the record
     * @param value         the value of the record
     * @param numPartitions the total number of partitions
     * @return an Optional of Set of integers between 0 and {@code numPartitions-1},
     * Empty optional means using default partitioner
     * Optional of an empty set means the record won't be sent to any partitions i.e drop it.
     * Optional of Set of integers means the partitions to which the record should be sent to.
<<<<<<< HEAD
     */
    default Optional<Set<Integer>> partitions(String topic, K key, V value, int numPartitions) {
        final Integer partition = partition(topic, key, value, numPartitions);
        return partition == null ? Optional.empty() : Optional.of(Collections.singleton(partition));
    }

=======
     * */
    Optional<Set<Integer>> partitions(String topic, K key, V value, int numPartitions);
>>>>>>> 9494bebe
}<|MERGE_RESOLUTION|>--- conflicted
+++ resolved
@@ -53,41 +53,16 @@
 public interface StreamPartitioner<K, V> {
 
     /**
-<<<<<<< HEAD
-     * Determine the partition number for a record with the given key and value and the current number of partitions.
-     *
+     * Determine the number(s) of the partition(s) to which a record with the given key and value should be sent, 
+     * for the given topic and current partition count
      * @param topic the topic name this record is sent to
      * @param key the key of the record
      * @param value the value of the record
-     * @param numPartitions the total number of partitions
-     * @return an integer between 0 and {@code numPartitions-1}, or {@code null} if the default partitioning logic should be used
-     */
-    @Deprecated
-    Integer partition(String topic, K key, V value, int numPartitions);
-
-    /**
-     * Determine the number(s) of the partition(s) to which a record with the given key and value should be sent,
-=======
-     * Determine the number(s) of the partition(s) to which a record with the given key and value should be sent, 
->>>>>>> 9494bebe
-     * for the given topic and current partition count
-     * @param topic         the topic name this record is sent to
-     * @param key           the key of the record
-     * @param value         the value of the record
      * @param numPartitions the total number of partitions
      * @return an Optional of Set of integers between 0 and {@code numPartitions-1},
      * Empty optional means using default partitioner
      * Optional of an empty set means the record won't be sent to any partitions i.e drop it.
      * Optional of Set of integers means the partitions to which the record should be sent to.
-<<<<<<< HEAD
-     */
-    default Optional<Set<Integer>> partitions(String topic, K key, V value, int numPartitions) {
-        final Integer partition = partition(topic, key, value, numPartitions);
-        return partition == null ? Optional.empty() : Optional.of(Collections.singleton(partition));
-    }
-
-=======
      * */
     Optional<Set<Integer>> partitions(String topic, K key, V value, int numPartitions);
->>>>>>> 9494bebe
 }