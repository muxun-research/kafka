/*
 * Licensed to the Apache Software Foundation (ASF) under one or more
 * contributor license agreements. See the NOTICE file distributed with
 * this work for additional information regarding copyright ownership.
 * The ASF licenses this file to You under the Apache License, Version 2.0
 * (the "License"); you may not use this file except in compliance with
 * the License. You may obtain a copy of the License at
 *
 *    http://www.apache.org/licenses/LICENSE-2.0
 *
 * Unless required by applicable law or agreed to in writing, software
 * distributed under the License is distributed on an "AS IS" BASIS,
 * WITHOUT WARRANTIES OR CONDITIONS OF ANY KIND, either express or implied.
 * See the License for the specific language governing permissions and
 * limitations under the License.
 */
package org.apache.kafka.streams.processor.internals;

import org.apache.kafka.clients.consumer.Consumer;
import org.apache.kafka.clients.producer.Producer;
import org.apache.kafka.clients.producer.ProducerConfig;
import org.apache.kafka.common.Metric;
import org.apache.kafka.common.MetricName;
import org.apache.kafka.common.TopicPartition;
import org.apache.kafka.common.metrics.Sensor;
import org.apache.kafka.common.utils.LogContext;
import org.apache.kafka.common.utils.Time;
import org.apache.kafka.streams.KafkaClientSupplier;
import org.apache.kafka.streams.StreamsConfig;
import org.apache.kafka.streams.errors.StreamsException;
import org.apache.kafka.streams.processor.TaskId;
import org.apache.kafka.streams.processor.internals.metrics.StreamsMetricsImpl;
import org.apache.kafka.streams.processor.internals.metrics.ThreadMetrics;
import org.apache.kafka.streams.state.internals.ThreadCache;

import org.slf4j.Logger;

<<<<<<< HEAD
import java.util.*;
import java.util.stream.Collectors;
=======
import java.util.ArrayList;
import java.util.Collection;
import java.util.Collections;
import java.util.List;
import java.util.Map;
import java.util.Set;
import java.util.UUID;
>>>>>>> 9494bebe

import static org.apache.kafka.streams.internals.StreamsConfigUtils.eosEnabled;
import static org.apache.kafka.streams.internals.StreamsConfigUtils.processingMode;
import static org.apache.kafka.streams.processor.internals.ClientUtils.producerClientId;

class ActiveTaskCreator {
    private final TopologyMetadata topologyMetadata;
    private final StreamsConfig applicationConfig;
    private final StreamsMetricsImpl streamsMetrics;
    private final StateDirectory stateDirectory;
    private final ChangelogReader storeChangelogReader;
    private final ThreadCache cache;
    private final Time time;
    private final KafkaClientSupplier clientSupplier;
    private final String threadId;
    private final int threadIdx;
    private final UUID processId;
    private final Logger log;
    private final Sensor createTaskSensor;
    private final StreamsProducer streamsProducer;
    private final boolean stateUpdaterEnabled;
    private final boolean processingThreadsEnabled;

<<<<<<< HEAD
    ActiveTaskCreator(final TopologyMetadata topologyMetadata, final StreamsConfig applicationConfig, final StreamsMetricsImpl streamsMetrics, final StateDirectory stateDirectory, final ChangelogReader storeChangelogReader, final ThreadCache cache, final Time time, final KafkaClientSupplier clientSupplier, final String threadId, final UUID processId, final Logger log, final boolean stateUpdaterEnabled) {
=======
    ActiveTaskCreator(final TopologyMetadata topologyMetadata,
                      final StreamsConfig applicationConfig,
                      final StreamsMetricsImpl streamsMetrics,
                      final StateDirectory stateDirectory,
                      final ChangelogReader storeChangelogReader,
                      final ThreadCache cache,
                      final Time time,
                      final KafkaClientSupplier clientSupplier,
                      final String threadId,
                      final int threadIdx,
                      final UUID processId,
                      final Logger log,
                      final boolean stateUpdaterEnabled,
                      final boolean processingThreadsEnabled) {
>>>>>>> 9494bebe
        this.topologyMetadata = topologyMetadata;
        this.applicationConfig = applicationConfig;
        this.streamsMetrics = streamsMetrics;
        this.stateDirectory = stateDirectory;
        this.storeChangelogReader = storeChangelogReader;
        this.cache = cache;
        this.time = time;
        this.clientSupplier = clientSupplier;
        this.threadId = threadId;
        this.threadIdx = threadIdx;
        this.processId = processId;
        this.log = log;
        this.stateUpdaterEnabled = stateUpdaterEnabled;
        this.processingThreadsEnabled = processingThreadsEnabled;

        createTaskSensor = ThreadMetrics.createTaskSensor(threadId, streamsMetrics);

<<<<<<< HEAD
            final String threadIdPrefix = String.format("stream-thread [%s] ", Thread.currentThread().getName());
            final LogContext logContext = new LogContext(threadIdPrefix);

            threadProducer = new StreamsProducer(applicationConfig, threadId, clientSupplier, null, processId, logContext, time);
            taskProducers = Collections.emptyMap();
        }
    }
=======
        final String threadIdPrefix = String.format("stream-thread [%s] ", Thread.currentThread().getName());
        final LogContext logContext = new LogContext(threadIdPrefix);
>>>>>>> 9494bebe

        streamsProducer = new StreamsProducer(
            producer(),
            processingMode(applicationConfig),
            time,
            logContext
        );
    }

    private Producer<byte[], byte[]> producer() {
        final Map<String, Object> producerConfig = applicationConfig.getProducerConfigs(producerClientId(threadId));
        if (eosEnabled(applicationConfig)) {
            producerConfig.put(
                ProducerConfig.TRANSACTIONAL_ID_CONFIG,
                applicationConfig.getString(StreamsConfig.APPLICATION_ID_CONFIG) + "-" + processId + "-" + threadIdx
            );
        }
        return clientSupplier.getProducer(producerConfig);
    }

    public void reInitializeProducer() {
        if (!streamsProducer.isClosed())
            streamsProducer.resetProducer(producer());
    }

    StreamsProducer streamsProducer() {
        return streamsProducer;
    }

    // TODO: convert to StreamTask when we remove TaskManager#StateMachineTask with mocks
    public Collection<Task> createTasks(final Consumer<byte[], byte[]> consumer, final Map<TaskId, Set<TopicPartition>> tasksToBeCreated) {
        final List<Task> createdTasks = new ArrayList<>();

        for (final Map.Entry<TaskId, Set<TopicPartition>> newTaskAndPartitions : tasksToBeCreated.entrySet()) {
            final TaskId taskId = newTaskAndPartitions.getKey();
            final LogContext logContext = getLogContext(taskId);
            final Set<TopicPartition> partitions = newTaskAndPartitions.getValue();
            final ProcessorTopology topology = topologyMetadata.buildSubtopology(taskId);

            final ProcessorStateManager stateManager = new ProcessorStateManager(taskId, Task.TaskType.ACTIVE, eosEnabled(applicationConfig), logContext, stateDirectory, storeChangelogReader, topology.storeToChangelogTopic(), partitions, stateUpdaterEnabled);

            final InternalProcessorContext<Object, Object> context = new ProcessorContextImpl(taskId, applicationConfig, stateManager, streamsMetrics, cache);

            createdTasks.add(createActiveTask(taskId, partitions, consumer, logContext, topology, stateManager, context));
        }
        return createdTasks;
    }

<<<<<<< HEAD
    private RecordCollector createRecordCollector(final TaskId taskId, final LogContext logContext, final ProcessorTopology topology) {
        final StreamsProducer streamsProducer;
        if (processingMode == ProcessingMode.EXACTLY_ONCE_ALPHA) {
            log.info("Creating producer client for task {}", taskId);
            streamsProducer = new StreamsProducer(applicationConfig, threadId, clientSupplier, taskId, null, logContext, time);
            taskProducers.put(taskId, streamsProducer);
        } else {
            streamsProducer = threadProducer;
        }

        return new RecordCollectorImpl(logContext, taskId, streamsProducer, applicationConfig.defaultProductionExceptionHandler(), streamsMetrics, topology);
=======
    private RecordCollector createRecordCollector(final TaskId taskId,
                                                  final LogContext logContext,
                                                  final ProcessorTopology topology) {
        return new RecordCollectorImpl(
            logContext,
            taskId,
            streamsProducer,
            applicationConfig.productionExceptionHandler(),
            streamsMetrics,
            topology
        );
>>>>>>> 9494bebe
    }

    /*
     * TODO: we pass in the new input partitions to validate if they still match,
     *       in the future we when we have fixed partitions -> tasks mapping,
     *       we should always reuse the input partition and hence no need validations
     */
    StreamTask createActiveTaskFromStandby(final StandbyTask standbyTask, final Set<TopicPartition> inputPartitions, final Consumer<byte[], byte[]> consumer) {
        if (!inputPartitions.equals(standbyTask.inputPartitions)) {
            log.warn("Detected unmatched input partitions for task {} when recycling it from standby to active", standbyTask.id);
        }

        standbyTask.prepareRecycle();
        standbyTask.stateMgr.transitionTaskType(Task.TaskType.ACTIVE, getLogContext(standbyTask.id));

        final RecordCollector recordCollector = createRecordCollector(standbyTask.id, getLogContext(standbyTask.id), standbyTask.topology);
<<<<<<< HEAD
        final StreamTask task = new StreamTask(standbyTask.id, inputPartitions, standbyTask.topology, consumer, standbyTask.config, streamsMetrics, stateDirectory, cache, time, standbyTask.stateMgr, recordCollector, standbyTask.processorContext, standbyTask.logContext);
=======
        final StreamTask task = new StreamTask(
            standbyTask.id,
            inputPartitions,
            standbyTask.topology,
            consumer,
            standbyTask.config,
            streamsMetrics,
            stateDirectory,
            cache,
            time,
            standbyTask.stateMgr,
            recordCollector,
            standbyTask.processorContext,
            standbyTask.logContext,
            processingThreadsEnabled
        );
>>>>>>> 9494bebe

        log.trace("Created active task {} from recycled standby task with assigned partitions {}", task.id, inputPartitions);
        createTaskSensor.record();
        return task;
    }

    private StreamTask createActiveTask(final TaskId taskId, final Set<TopicPartition> inputPartitions, final Consumer<byte[], byte[]> consumer, final LogContext logContext, final ProcessorTopology topology, final ProcessorStateManager stateManager, final InternalProcessorContext<Object, Object> context) {
        final RecordCollector recordCollector = createRecordCollector(taskId, logContext, topology);

<<<<<<< HEAD
        final StreamTask task = new StreamTask(taskId, inputPartitions, topology, consumer, topologyMetadata.getTaskConfigFor(taskId), streamsMetrics, stateDirectory, cache, time, stateManager, recordCollector, context, logContext);
=======
        final StreamTask task = new StreamTask(
            taskId,
            inputPartitions,
            topology,
            consumer,
            topologyMetadata.taskConfig(taskId),
            streamsMetrics,
            stateDirectory,
            cache,
            time,
            stateManager,
            recordCollector,
            context,
            logContext,
            processingThreadsEnabled
        );
>>>>>>> 9494bebe

        log.trace("Created active task {} with assigned partitions {}", taskId, inputPartitions);
        createTaskSensor.record();
        return task;
    }

    void close() {
        try {
            streamsProducer.close();
        } catch (final RuntimeException e) {
            throw new StreamsException("Thread producer encounter error trying to close.", e);
        }
    }

    Map<MetricName, Metric> producerMetrics() {
<<<<<<< HEAD
        // When EOS is turned on, each task will have its own producer client
        // and the producer object passed in here will be null. We would then iterate through
        // all the active tasks and add their metrics to the output metrics map.
        final Collection<StreamsProducer> producers = threadProducer != null ? Collections.singleton(threadProducer) : taskProducers.values();
        return ClientUtils.producerMetrics(producers);
    }

    Set<String> producerClientIds() {
        if (threadProducer != null) {
            return Collections.singleton(getThreadProducerClientId(threadId));
        } else {
            return taskProducers.keySet().stream().map(taskId -> getTaskProducerClientId(threadId, taskId)).collect(Collectors.toSet());
        }
=======
        return ClientUtils.producerMetrics(Collections.singleton(streamsProducer));
    }

    String producerClientIds() {
        return producerClientId(threadId);
>>>>>>> 9494bebe
    }

    private LogContext getLogContext(final TaskId taskId) {
        final String threadIdPrefix = String.format("stream-thread [%s] ", Thread.currentThread().getName());
        final String logPrefix = threadIdPrefix + String.format("%s [%s] ", "stream-task", taskId);
        return new LogContext(logPrefix);
    }

    public double totalProducerBlockedTime() {
<<<<<<< HEAD
        if (threadProducer != null) {
            return threadProducer.totalBlockedTime();
        }
        return taskProducers.values().stream().mapToDouble(StreamsProducer::totalBlockedTime).sum();
=======
        return streamsProducer.totalBlockedTime();
>>>>>>> 9494bebe
    }
}<|MERGE_RESOLUTION|>--- conflicted
+++ resolved
@@ -35,10 +35,6 @@
 
 import org.slf4j.Logger;
 
-<<<<<<< HEAD
-import java.util.*;
-import java.util.stream.Collectors;
-=======
 import java.util.ArrayList;
 import java.util.Collection;
 import java.util.Collections;
@@ -46,7 +42,6 @@
 import java.util.Map;
 import java.util.Set;
 import java.util.UUID;
->>>>>>> 9494bebe
 
 import static org.apache.kafka.streams.internals.StreamsConfigUtils.eosEnabled;
 import static org.apache.kafka.streams.internals.StreamsConfigUtils.processingMode;
@@ -70,9 +65,6 @@
     private final boolean stateUpdaterEnabled;
     private final boolean processingThreadsEnabled;
 
-<<<<<<< HEAD
-    ActiveTaskCreator(final TopologyMetadata topologyMetadata, final StreamsConfig applicationConfig, final StreamsMetricsImpl streamsMetrics, final StateDirectory stateDirectory, final ChangelogReader storeChangelogReader, final ThreadCache cache, final Time time, final KafkaClientSupplier clientSupplier, final String threadId, final UUID processId, final Logger log, final boolean stateUpdaterEnabled) {
-=======
     ActiveTaskCreator(final TopologyMetadata topologyMetadata,
                       final StreamsConfig applicationConfig,
                       final StreamsMetricsImpl streamsMetrics,
@@ -87,7 +79,6 @@
                       final Logger log,
                       final boolean stateUpdaterEnabled,
                       final boolean processingThreadsEnabled) {
->>>>>>> 9494bebe
         this.topologyMetadata = topologyMetadata;
         this.applicationConfig = applicationConfig;
         this.streamsMetrics = streamsMetrics;
@@ -105,18 +96,8 @@
 
         createTaskSensor = ThreadMetrics.createTaskSensor(threadId, streamsMetrics);
 
-<<<<<<< HEAD
-            final String threadIdPrefix = String.format("stream-thread [%s] ", Thread.currentThread().getName());
-            final LogContext logContext = new LogContext(threadIdPrefix);
-
-            threadProducer = new StreamsProducer(applicationConfig, threadId, clientSupplier, null, processId, logContext, time);
-            taskProducers = Collections.emptyMap();
-        }
-    }
-=======
         final String threadIdPrefix = String.format("stream-thread [%s] ", Thread.currentThread().getName());
         final LogContext logContext = new LogContext(threadIdPrefix);
->>>>>>> 9494bebe
 
         streamsProducer = new StreamsProducer(
             producer(),
@@ -147,7 +128,8 @@
     }
 
     // TODO: convert to StreamTask when we remove TaskManager#StateMachineTask with mocks
-    public Collection<Task> createTasks(final Consumer<byte[], byte[]> consumer, final Map<TaskId, Set<TopicPartition>> tasksToBeCreated) {
+    public Collection<Task> createTasks(final Consumer<byte[], byte[]> consumer,
+                                        final Map<TaskId, Set<TopicPartition>> tasksToBeCreated) {
         final List<Task> createdTasks = new ArrayList<>();
 
         for (final Map.Entry<TaskId, Set<TopicPartition>> newTaskAndPartitions : tasksToBeCreated.entrySet()) {
@@ -156,28 +138,40 @@
             final Set<TopicPartition> partitions = newTaskAndPartitions.getValue();
             final ProcessorTopology topology = topologyMetadata.buildSubtopology(taskId);
 
-            final ProcessorStateManager stateManager = new ProcessorStateManager(taskId, Task.TaskType.ACTIVE, eosEnabled(applicationConfig), logContext, stateDirectory, storeChangelogReader, topology.storeToChangelogTopic(), partitions, stateUpdaterEnabled);
-
-            final InternalProcessorContext<Object, Object> context = new ProcessorContextImpl(taskId, applicationConfig, stateManager, streamsMetrics, cache);
-
-            createdTasks.add(createActiveTask(taskId, partitions, consumer, logContext, topology, stateManager, context));
+            final ProcessorStateManager stateManager = new ProcessorStateManager(
+                taskId,
+                Task.TaskType.ACTIVE,
+                eosEnabled(applicationConfig),
+                logContext,
+                stateDirectory,
+                storeChangelogReader,
+                topology.storeToChangelogTopic(),
+                partitions,
+                stateUpdaterEnabled);
+
+            final InternalProcessorContext<Object, Object> context = new ProcessorContextImpl(
+                taskId,
+                applicationConfig,
+                stateManager,
+                streamsMetrics,
+                cache
+            );
+
+            createdTasks.add(
+                createActiveTask(
+                    taskId,
+                    partitions,
+                    consumer,
+                    logContext,
+                    topology,
+                    stateManager,
+                    context
+                )
+            );
         }
         return createdTasks;
     }
 
-<<<<<<< HEAD
-    private RecordCollector createRecordCollector(final TaskId taskId, final LogContext logContext, final ProcessorTopology topology) {
-        final StreamsProducer streamsProducer;
-        if (processingMode == ProcessingMode.EXACTLY_ONCE_ALPHA) {
-            log.info("Creating producer client for task {}", taskId);
-            streamsProducer = new StreamsProducer(applicationConfig, threadId, clientSupplier, taskId, null, logContext, time);
-            taskProducers.put(taskId, streamsProducer);
-        } else {
-            streamsProducer = threadProducer;
-        }
-
-        return new RecordCollectorImpl(logContext, taskId, streamsProducer, applicationConfig.defaultProductionExceptionHandler(), streamsMetrics, topology);
-=======
     private RecordCollector createRecordCollector(final TaskId taskId,
                                                   final LogContext logContext,
                                                   final ProcessorTopology topology) {
@@ -189,7 +183,6 @@
             streamsMetrics,
             topology
         );
->>>>>>> 9494bebe
     }
 
     /*
@@ -197,7 +190,9 @@
      *       in the future we when we have fixed partitions -> tasks mapping,
      *       we should always reuse the input partition and hence no need validations
      */
-    StreamTask createActiveTaskFromStandby(final StandbyTask standbyTask, final Set<TopicPartition> inputPartitions, final Consumer<byte[], byte[]> consumer) {
+    StreamTask createActiveTaskFromStandby(final StandbyTask standbyTask,
+                                           final Set<TopicPartition> inputPartitions,
+                                           final Consumer<byte[], byte[]> consumer) {
         if (!inputPartitions.equals(standbyTask.inputPartitions)) {
             log.warn("Detected unmatched input partitions for task {} when recycling it from standby to active", standbyTask.id);
         }
@@ -206,9 +201,6 @@
         standbyTask.stateMgr.transitionTaskType(Task.TaskType.ACTIVE, getLogContext(standbyTask.id));
 
         final RecordCollector recordCollector = createRecordCollector(standbyTask.id, getLogContext(standbyTask.id), standbyTask.topology);
-<<<<<<< HEAD
-        final StreamTask task = new StreamTask(standbyTask.id, inputPartitions, standbyTask.topology, consumer, standbyTask.config, streamsMetrics, stateDirectory, cache, time, standbyTask.stateMgr, recordCollector, standbyTask.processorContext, standbyTask.logContext);
-=======
         final StreamTask task = new StreamTask(
             standbyTask.id,
             inputPartitions,
@@ -225,19 +217,21 @@
             standbyTask.logContext,
             processingThreadsEnabled
         );
->>>>>>> 9494bebe
 
         log.trace("Created active task {} from recycled standby task with assigned partitions {}", task.id, inputPartitions);
         createTaskSensor.record();
         return task;
     }
 
-    private StreamTask createActiveTask(final TaskId taskId, final Set<TopicPartition> inputPartitions, final Consumer<byte[], byte[]> consumer, final LogContext logContext, final ProcessorTopology topology, final ProcessorStateManager stateManager, final InternalProcessorContext<Object, Object> context) {
+    private StreamTask createActiveTask(final TaskId taskId,
+                                        final Set<TopicPartition> inputPartitions,
+                                        final Consumer<byte[], byte[]> consumer,
+                                        final LogContext logContext,
+                                        final ProcessorTopology topology,
+                                        final ProcessorStateManager stateManager,
+                                        final InternalProcessorContext<Object, Object> context) {
         final RecordCollector recordCollector = createRecordCollector(taskId, logContext, topology);
 
-<<<<<<< HEAD
-        final StreamTask task = new StreamTask(taskId, inputPartitions, topology, consumer, topologyMetadata.getTaskConfigFor(taskId), streamsMetrics, stateDirectory, cache, time, stateManager, recordCollector, context, logContext);
-=======
         final StreamTask task = new StreamTask(
             taskId,
             inputPartitions,
@@ -254,7 +248,6 @@
             logContext,
             processingThreadsEnabled
         );
->>>>>>> 9494bebe
 
         log.trace("Created active task {} with assigned partitions {}", taskId, inputPartitions);
         createTaskSensor.record();
@@ -270,27 +263,11 @@
     }
 
     Map<MetricName, Metric> producerMetrics() {
-<<<<<<< HEAD
-        // When EOS is turned on, each task will have its own producer client
-        // and the producer object passed in here will be null. We would then iterate through
-        // all the active tasks and add their metrics to the output metrics map.
-        final Collection<StreamsProducer> producers = threadProducer != null ? Collections.singleton(threadProducer) : taskProducers.values();
-        return ClientUtils.producerMetrics(producers);
-    }
-
-    Set<String> producerClientIds() {
-        if (threadProducer != null) {
-            return Collections.singleton(getThreadProducerClientId(threadId));
-        } else {
-            return taskProducers.keySet().stream().map(taskId -> getTaskProducerClientId(threadId, taskId)).collect(Collectors.toSet());
-        }
-=======
         return ClientUtils.producerMetrics(Collections.singleton(streamsProducer));
     }
 
     String producerClientIds() {
         return producerClientId(threadId);
->>>>>>> 9494bebe
     }
 
     private LogContext getLogContext(final TaskId taskId) {
@@ -300,13 +277,6 @@
     }
 
     public double totalProducerBlockedTime() {
-<<<<<<< HEAD
-        if (threadProducer != null) {
-            return threadProducer.totalBlockedTime();
-        }
-        return taskProducers.values().stream().mapToDouble(StreamsProducer::totalBlockedTime).sum();
-=======
         return streamsProducer.totalBlockedTime();
->>>>>>> 9494bebe
     }
 }