--- conflicted
+++ resolved
@@ -26,39 +26,6 @@
  */
 public class StaticTopicNameExtractor<K, V> implements TopicNameExtractor<K, V> {
 
-<<<<<<< HEAD
-	public final String topicName;
-
-	public StaticTopicNameExtractor(final String topicName) {
-		this.topicName = topicName;
-	}
-
-	public String extract(final K key, final V value, final RecordContext recordContext) {
-		return topicName;
-	}
-
-	@Override
-	public String toString() {
-		return "StaticTopicNameExtractor(" + topicName + ")";
-	}
-
-	@Override
-	public boolean equals(final Object o) {
-		if (this == o) {
-			return true;
-		}
-		if (o == null || getClass() != o.getClass()) {
-			return false;
-		}
-		final StaticTopicNameExtractor<?, ?> that = (StaticTopicNameExtractor<?, ?>) o;
-		return Objects.equals(topicName, that.topicName);
-	}
-
-	@Override
-	public int hashCode() {
-		return Objects.hash(topicName);
-	}
-=======
     public final String topicName;
 
     public StaticTopicNameExtractor(final String topic) {
@@ -91,5 +58,4 @@
     public int hashCode() {
         return Objects.hash(topicName);
     }
->>>>>>> 9494bebe
 }