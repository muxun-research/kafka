/*
 * Licensed to the Apache Software Foundation (ASF) under one or more
 * contributor license agreements. See the NOTICE file distributed with
 * this work for additional information regarding copyright ownership.
 * The ASF licenses this file to You under the Apache License, Version 2.0
 * (the "License"); you may not use this file except in compliance with
 * the License. You may obtain a copy of the License at
 *
 *    http://www.apache.org/licenses/LICENSE-2.0
 *
 * Unless required by applicable law or agreed to in writing, software
 * distributed under the License is distributed on an "AS IS" BASIS,
 * WITHOUT WARRANTIES OR CONDITIONS OF ANY KIND, either express or implied.
 * See the License for the specific language governing permissions and
 * limitations under the License.
 */
package org.apache.kafka.streams.state.internals;

import org.apache.kafka.common.metrics.Sensor;
import org.apache.kafka.common.serialization.Serde;
import org.apache.kafka.common.utils.Bytes;
import org.apache.kafka.common.utils.Time;
import org.apache.kafka.streams.errors.ProcessorStateException;
import org.apache.kafka.streams.kstream.Windowed;
import org.apache.kafka.streams.kstream.internals.Change;
import org.apache.kafka.streams.kstream.internals.WrappingNullableUtils;
import org.apache.kafka.streams.processor.ProcessorContext;
import org.apache.kafka.streams.processor.StateStore;
import org.apache.kafka.streams.processor.StateStoreContext;
import org.apache.kafka.streams.processor.TaskId;
import org.apache.kafka.streams.processor.internals.InternalProcessorContext;
import org.apache.kafka.streams.processor.internals.ProcessorContextUtils;
import org.apache.kafka.streams.processor.internals.SerdeGetter;
import org.apache.kafka.streams.processor.internals.metrics.StreamsMetricsImpl;
import org.apache.kafka.streams.query.FailureReason;
import org.apache.kafka.streams.query.PositionBound;
import org.apache.kafka.streams.query.Query;
import org.apache.kafka.streams.query.QueryConfig;
import org.apache.kafka.streams.query.QueryResult;
import org.apache.kafka.streams.query.WindowKeyQuery;
import org.apache.kafka.streams.query.WindowRangeQuery;
import org.apache.kafka.streams.query.internals.InternalQueryResultUtil;
import org.apache.kafka.streams.state.KeyValueIterator;
import org.apache.kafka.streams.state.StateSerdes;
import org.apache.kafka.streams.state.WindowStore;
import org.apache.kafka.streams.state.WindowStoreIterator;
import org.apache.kafka.streams.state.internals.StoreQueryUtils.QueryHandler;
import org.apache.kafka.streams.state.internals.metrics.StateStoreMetrics;

import java.util.Map;
import java.util.Objects;

import static org.apache.kafka.common.utils.Utils.mkEntry;
import static org.apache.kafka.common.utils.Utils.mkMap;
import static org.apache.kafka.streams.kstream.internals.WrappingNullableUtils.prepareKeySerde;
import static org.apache.kafka.streams.processor.internals.metrics.StreamsMetricsImpl.maybeMeasureLatency;
import static org.apache.kafka.streams.state.internals.StoreQueryUtils.getDeserializeValue;

public class MeteredWindowStore<K, V>
		extends WrappedStateStore<WindowStore<Bytes, byte[]>, Windowed<K>, V>
		implements WindowStore<K, V> {

<<<<<<< HEAD
	private final long windowSizeMs;
	private final String metricsScope;
	private final Time time;
	private final Serde<K> keySerde;
	private final Serde<V> valueSerde;
	private StateSerdes<K, V> serdes;
	private StreamsMetricsImpl streamsMetrics;
	private Sensor putSensor;
	private Sensor fetchSensor;
	private Sensor flushSensor;
	private Sensor e2eLatencySensor;
	private InternalProcessorContext context;
	private final String threadId;
	private String taskId;

	MeteredWindowStore(final WindowStore<Bytes, byte[]> inner,
					   final long windowSizeMs,
					   final String metricsScope,
					   final Time time,
					   final Serde<K> keySerde,
					   final Serde<V> valueSerde) {
		super(inner);
		this.windowSizeMs = windowSizeMs;
		threadId = Thread.currentThread().getName();
		this.metricsScope = metricsScope;
		this.time = time;
		this.keySerde = keySerde;
		this.valueSerde = valueSerde;
	}

	@Deprecated
	@Override
	public void init(final ProcessorContext context,
					 final StateStore root) {
		this.context = context instanceof InternalProcessorContext ? (InternalProcessorContext) context : null;
		initStoreSerde(context);
		streamsMetrics = (StreamsMetricsImpl) context.metrics();
		taskId = context.taskId().toString();

		registerMetrics();
		final Sensor restoreSensor =
				StateStoreMetrics.restoreSensor(threadId, taskId, metricsScope, name(), streamsMetrics);
=======
    private final long windowSizeMs;
    private final String metricsScope;
    private final Time time;
    private final Serde<K> keySerde;
    private final Serde<V> valueSerde;
    private StateSerdes<K, V> serdes;
    private StreamsMetricsImpl streamsMetrics;
    private Sensor putSensor;
    private Sensor fetchSensor;
    private Sensor flushSensor;
    private Sensor e2eLatencySensor;
    private InternalProcessorContext<?, ?> context;
    private TaskId taskId;

    @SuppressWarnings("rawtypes")
    private final Map<Class, QueryHandler> queryHandlers =
        mkMap(
            mkEntry(
                WindowRangeQuery.class,
                (query, positionBound, config, store) -> runRangeQuery(
                    query,
                    positionBound,
                    config
                )
            ),
            mkEntry(
                WindowKeyQuery.class,
                (query, positionBound, config, store) -> runKeyQuery(
                    query,
                    positionBound,
                    config
                )
            )
        );

    MeteredWindowStore(final WindowStore<Bytes, byte[]> inner,
                       final long windowSizeMs,
                       final String metricsScope,
                       final Time time,
                       final Serde<K> keySerde,
                       final Serde<V> valueSerde) {
        super(inner);
        this.windowSizeMs = windowSizeMs;
        this.metricsScope = metricsScope;
        this.time = time;
        this.keySerde = keySerde;
        this.valueSerde = valueSerde;
    }

    @Deprecated
    @Override
    public void init(final ProcessorContext context,
                     final StateStore root) {
        this.context = context instanceof InternalProcessorContext ? (InternalProcessorContext<?, ?>) context : null;
        taskId = context.taskId();
        initStoreSerde(context);
        streamsMetrics = (StreamsMetricsImpl) context.metrics();

        registerMetrics();
        final Sensor restoreSensor =
            StateStoreMetrics.restoreSensor(taskId.toString(), metricsScope, name(), streamsMetrics);
>>>>>>> 15418db6

		// register and possibly restore the state from the logs
		maybeMeasureLatency(() -> super.init(context, root), time, restoreSensor);
	}

<<<<<<< HEAD
	@Override
	public void init(final StateStoreContext context,
					 final StateStore root) {
		this.context = context instanceof InternalProcessorContext ? (InternalProcessorContext) context : null;
		initStoreSerde(context);
		streamsMetrics = (StreamsMetricsImpl) context.metrics();
		taskId = context.taskId().toString();

		registerMetrics();
		final Sensor restoreSensor =
				StateStoreMetrics.restoreSensor(threadId, taskId, metricsScope, name(), streamsMetrics);

		// register and possibly restore the state from the logs
		maybeMeasureLatency(() -> super.init(context, root), time, restoreSensor);
	}

	protected Serde<V> prepareValueSerde(final Serde<V> valueSerde, final Serde<?> contextKeySerde, final Serde<?> contextValueSerde) {
		return WrappingNullableUtils.prepareValueSerde(valueSerde, contextKeySerde, contextValueSerde);
	}

	private void registerMetrics() {
		putSensor = StateStoreMetrics.putSensor(threadId, taskId, metricsScope, name(), streamsMetrics);
		fetchSensor = StateStoreMetrics.fetchSensor(threadId, taskId, metricsScope, name(), streamsMetrics);
		flushSensor = StateStoreMetrics.flushSensor(threadId, taskId, metricsScope, name(), streamsMetrics);
		e2eLatencySensor = StateStoreMetrics.e2ELatencySensor(taskId, metricsScope, name(), streamsMetrics);
	}

	@Deprecated
	private void initStoreSerde(final ProcessorContext context) {
		final String storeName = name();
		final String changelogTopic = ProcessorContextUtils.changelogFor(context, storeName);
		serdes = new StateSerdes<>(
				changelogTopic != null ?
						changelogTopic :
						ProcessorStateManager.storeChangelogTopic(context.applicationId(), storeName),
				prepareKeySerde(keySerde, context.keySerde(), context.valueSerde()),
				prepareValueSerde(valueSerde, context.keySerde(), context.valueSerde()));
	}
=======
    @Override
    public void init(final StateStoreContext context,
                     final StateStore root) {
        this.context = context instanceof InternalProcessorContext ? (InternalProcessorContext<?, ?>) context : null;
        taskId = context.taskId();
        initStoreSerde(context);
        streamsMetrics = (StreamsMetricsImpl) context.metrics();

        registerMetrics();
        final Sensor restoreSensor =
            StateStoreMetrics.restoreSensor(taskId.toString(), metricsScope, name(), streamsMetrics);

        // register and possibly restore the state from the logs
        maybeMeasureLatency(() -> super.init(context, root), time, restoreSensor);
    }
    protected Serde<V> prepareValueSerde(final Serde<V> valueSerde, final SerdeGetter getter) {
        return WrappingNullableUtils.prepareValueSerde(valueSerde, getter);
    }

    private void registerMetrics() {
        putSensor = StateStoreMetrics.putSensor(taskId.toString(), metricsScope, name(), streamsMetrics);
        fetchSensor = StateStoreMetrics.fetchSensor(taskId.toString(), metricsScope, name(), streamsMetrics);
        flushSensor = StateStoreMetrics.flushSensor(taskId.toString(), metricsScope, name(), streamsMetrics);
        e2eLatencySensor = StateStoreMetrics.e2ELatencySensor(taskId.toString(), metricsScope, name(), streamsMetrics);
    }

    @Deprecated
    private void initStoreSerde(final ProcessorContext context) {
        final String storeName = name();
        final String changelogTopic = ProcessorContextUtils.changelogFor(context, storeName, Boolean.FALSE);
        serdes = new StateSerdes<>(
            changelogTopic,
            prepareKeySerde(keySerde, new SerdeGetter(context)),
            prepareValueSerde(valueSerde, new SerdeGetter(context)));
    }

    private void initStoreSerde(final StateStoreContext context) {
        final String storeName = name();
        final String changelogTopic = ProcessorContextUtils.changelogFor(context, storeName, Boolean.FALSE);
        serdes = new StateSerdes<>(
            changelogTopic,
            prepareKeySerde(keySerde, new SerdeGetter(context)),
            prepareValueSerde(valueSerde, new SerdeGetter(context)));
    }
>>>>>>> 15418db6

	private void initStoreSerde(final StateStoreContext context) {
		final String storeName = name();
		final String changelogTopic = ProcessorContextUtils.changelogFor(context, storeName);
		serdes = new StateSerdes<>(
				changelogTopic != null ?
						changelogTopic :
						ProcessorStateManager.storeChangelogTopic(context.applicationId(), storeName),
				prepareKeySerde(keySerde, context.keySerde(), context.valueSerde()),
				prepareValueSerde(valueSerde, context.keySerde(), context.valueSerde()));
	}

	@SuppressWarnings("unchecked")
	@Override
    public boolean setFlushListener(final CacheFlushListener<Windowed<K>, V> listener,
                                    final boolean sendOldValues) {
        final WindowStore<Bytes, byte[]> wrapped = wrapped();
        if (wrapped instanceof CachedStateStore) {
            return ((CachedStateStore<byte[], byte[]>) wrapped).setFlushListener(
                record -> listener.apply(
                    record.withKey(WindowKeySchema.fromStoreKey(record.key(), windowSizeMs, serdes.keyDeserializer(), serdes.topic()))
                        .withValue(new Change<>(
                            record.value().newValue != null ? serdes.valueFrom(record.value().newValue) : null,
                            record.value().oldValue != null ? serdes.valueFrom(record.value().oldValue) : null,
                            record.value().isLatest
                        ))
                ),
                sendOldValues);
        }
        return false;
    }

    @Override
    public void put(final K key,
                    final V value,
                    final long windowStartTimestamp) {
        Objects.requireNonNull(key, "key cannot be null");
        try {
			maybeMeasureLatency(
					() -> wrapped().put(keyBytes(key), serdes.rawValue(value), windowStartTimestamp),
					time,
					putSensor
			);
			maybeRecordE2ELatency();
		} catch (final ProcessorStateException e) {
            final String message = String.format(e.getMessage(), key, value);
            throw new ProcessorStateException(message, e);
        }
    }

    @Override
    public V fetch(final K key,
                   final long timestamp) {
<<<<<<< HEAD
		return maybeMeasureLatency(
				() -> {
					final byte[] result = wrapped().fetch(keyBytes(key), timestamp);
					if (result == null) {
						return null;
					}
					return serdes.valueFrom(result);
				},
				time,
				fetchSensor
		);
	}

	@SuppressWarnings("deprecation") // note, this method must be kept if super#fetch(...) is removed
	@Override
	public WindowStoreIterator<V> fetch(final K key,
										final long timeFrom,
										final long timeTo) {
		return new MeteredWindowStoreIterator<>(
				wrapped().fetch(keyBytes(key), timeFrom, timeTo),
				fetchSensor,
				streamsMetrics,
				serdes,
				time
		);
	}

	@Override
	public WindowStoreIterator<V> backwardFetch(final K key,
												final long timeFrom,
												final long timeTo) {
		return new MeteredWindowStoreIterator<>(
				wrapped().backwardFetch(keyBytes(key), timeFrom, timeTo),
				fetchSensor,
				streamsMetrics,
				serdes,
				time
		);
	}

	@SuppressWarnings("deprecation") // note, this method must be kept if super#fetchAll(...) is removed
	@Override
	public KeyValueIterator<Windowed<K>, V> fetch(final K keyFrom,
												  final K keyTo,
												  final long timeFrom,
												  final long timeTo) {
		return new MeteredWindowedKeyValueIterator<>(
				wrapped().fetch(keyBytes(keyFrom), keyBytes(keyTo), timeFrom, timeTo),
				fetchSensor,
				streamsMetrics,
				serdes,
				time);
	}

	@Override
	public KeyValueIterator<Windowed<K>, V> backwardFetch(final K keyFrom,
														  final K keyTo,
														  final long timeFrom,
														  final long timeTo) {
		return new MeteredWindowedKeyValueIterator<>(
				wrapped().backwardFetch(keyBytes(keyFrom), keyBytes(keyTo), timeFrom, timeTo),
				fetchSensor,
				streamsMetrics,
				serdes,
				time);
	}

	@SuppressWarnings("deprecation") // note, this method must be kept if super#fetch(...) is removed
	@Override
	public KeyValueIterator<Windowed<K>, V> fetchAll(final long timeFrom,
													 final long timeTo) {
		return new MeteredWindowedKeyValueIterator<>(
				wrapped().fetchAll(timeFrom, timeTo),
				fetchSensor,
				streamsMetrics,
				serdes,
				time);
	}

	@Override
	public KeyValueIterator<Windowed<K>, V> backwardFetchAll(final long timeFrom,
															 final long timeTo) {
		return new MeteredWindowedKeyValueIterator<>(
				wrapped().backwardFetchAll(timeFrom, timeTo),
				fetchSensor,
				streamsMetrics,
				serdes,
				time);
	}

	@Override
	public KeyValueIterator<Windowed<K>, V> all() {
		return new MeteredWindowedKeyValueIterator<>(wrapped().all(), fetchSensor, streamsMetrics, serdes, time);
	}

	@Override
	public KeyValueIterator<Windowed<K>, V> backwardAll() {
		return new MeteredWindowedKeyValueIterator<>(wrapped().backwardAll(), fetchSensor, streamsMetrics, serdes, time);
	}
=======
        Objects.requireNonNull(key, "key cannot be null");
        return maybeMeasureLatency(
            () -> {
                final byte[] result = wrapped().fetch(keyBytes(key), timestamp);
                if (result == null) {
                    return null;
                }
                return serdes.valueFrom(result);
            },
            time,
            fetchSensor
        );
    }

    @Override
    public WindowStoreIterator<V> fetch(final K key,
                                        final long timeFrom,
                                        final long timeTo) {
        Objects.requireNonNull(key, "key cannot be null");
        return new MeteredWindowStoreIterator<>(
            wrapped().fetch(keyBytes(key), timeFrom, timeTo),
            fetchSensor,
            streamsMetrics,
            serdes::valueFrom,
            time
        );
    }

    @Override
    public WindowStoreIterator<V> backwardFetch(final K key,
                                                final long timeFrom,
                                                final long timeTo) {
        Objects.requireNonNull(key, "key cannot be null");
        return new MeteredWindowStoreIterator<>(
            wrapped().backwardFetch(keyBytes(key), timeFrom, timeTo),
            fetchSensor,
            streamsMetrics,
            serdes::valueFrom,
            time
        );
    }

    @Override
    public KeyValueIterator<Windowed<K>, V> fetch(final K keyFrom,
                                                  final K keyTo,
                                                  final long timeFrom,
                                                  final long timeTo) {
        return new MeteredWindowedKeyValueIterator<>(
            wrapped().fetch(
                keyBytes(keyFrom),
                keyBytes(keyTo),
                timeFrom,
                timeTo),
            fetchSensor,
            streamsMetrics,
            serdes::keyFrom,
            serdes::valueFrom,
            time);
    }

    @Override
    public KeyValueIterator<Windowed<K>, V> backwardFetch(final K keyFrom,
                                                          final K keyTo,
                                                          final long timeFrom,
                                                          final long timeTo) {
        return new MeteredWindowedKeyValueIterator<>(
            wrapped().backwardFetch(
                keyBytes(keyFrom),
                keyBytes(keyTo),
                timeFrom,
                timeTo),
            fetchSensor,
            streamsMetrics,
            serdes::keyFrom,
            serdes::valueFrom,
            time);
    }

    @Override
    public KeyValueIterator<Windowed<K>, V> fetchAll(final long timeFrom,
                                                     final long timeTo) {
        return new MeteredWindowedKeyValueIterator<>(
            wrapped().fetchAll(timeFrom, timeTo),
            fetchSensor,
            streamsMetrics,
            serdes::keyFrom,
            serdes::valueFrom,
            time);
    }

    @Override
    public KeyValueIterator<Windowed<K>, V> backwardFetchAll(final long timeFrom,
                                                             final long timeTo) {
        return new MeteredWindowedKeyValueIterator<>(
            wrapped().backwardFetchAll(timeFrom, timeTo),
            fetchSensor,
            streamsMetrics,
            serdes::keyFrom,
            serdes::valueFrom,
            time);
    }

    @Override
    public KeyValueIterator<Windowed<K>, V> all() {
        return new MeteredWindowedKeyValueIterator<>(
            wrapped().all(),
            fetchSensor,
            streamsMetrics,
            serdes::keyFrom,
            serdes::valueFrom,
            time
        );
    }

    @Override
    public KeyValueIterator<Windowed<K>, V> backwardAll() {
        return new MeteredWindowedKeyValueIterator<>(
            wrapped().backwardAll(),
            fetchSensor,
            streamsMetrics,
            serdes::keyFrom,
            serdes::valueFrom,
            time
        );
    }
>>>>>>> 15418db6

	@Override
	public void flush() {
		maybeMeasureLatency(super::flush, time, flushSensor);
	}

<<<<<<< HEAD
	@Override
	public void close() {
		try {
			wrapped().close();
		} finally {
			streamsMetrics.removeAllStoreLevelSensorsAndMetrics(taskId, name());
		}
	}
=======
    @Override
    public void close() {
        try {
            wrapped().close();
        } finally {
            streamsMetrics.removeAllStoreLevelSensorsAndMetrics(taskId.toString(), name());
        }
    }

    @SuppressWarnings("unchecked")
    @Override
    public <R> QueryResult<R> query(final Query<R> query,
                                    final PositionBound positionBound,
                                    final QueryConfig config) {
        final long start = time.nanoseconds();
        final QueryResult<R> result;

        final QueryHandler handler = queryHandlers.get(query.getClass());
        if (handler == null) {
            result = wrapped().query(query, positionBound, config);
            if (config.isCollectExecutionInfo()) {
                result.addExecutionInfo(
                    "Handled in " + getClass() + " in " + (time.nanoseconds() - start) + "ns");
            }
        } else {
            result = (QueryResult<R>) handler.apply(
                query,
                positionBound,
                config,
                this
            );
            if (config.isCollectExecutionInfo()) {
                result.addExecutionInfo(
                    "Handled in " + getClass() + " with serdes "
                        + serdes + " in " + (time.nanoseconds() - start) + "ns");
            }
        }
        return result;
    }

    @SuppressWarnings("unchecked")
    private <R> QueryResult<R> runRangeQuery(final Query<R> query,
                                             final PositionBound positionBound,
                                             final QueryConfig config) {
        final QueryResult<R> result;
        final WindowRangeQuery<K, V> typedQuery = (WindowRangeQuery<K, V>) query;
        // There's no store API for open time ranges
        if (typedQuery.getTimeFrom().isPresent() && typedQuery.getTimeTo().isPresent()) {
            final WindowRangeQuery<Bytes, byte[]> rawKeyQuery =
                WindowRangeQuery.withWindowStartRange(
                    typedQuery.getTimeFrom().get(),
                    typedQuery.getTimeTo().get()
                );
            final QueryResult<KeyValueIterator<Windowed<Bytes>, byte[]>> rawResult =
                wrapped().query(
                    rawKeyQuery,
                    positionBound,
                    config
                );
            if (rawResult.isSuccess()) {
                final MeteredWindowedKeyValueIterator<K, V> typedResult =
                    new MeteredWindowedKeyValueIterator<>(
                        rawResult.getResult(),
                        fetchSensor,
                        streamsMetrics,
                        serdes::keyFrom,
                        getDeserializeValue(serdes, wrapped()),
                        time
                    );
                final QueryResult<MeteredWindowedKeyValueIterator<K, V>> typedQueryResult =
                    InternalQueryResultUtil.copyAndSubstituteDeserializedResult(rawResult, typedResult);
                result = (QueryResult<R>) typedQueryResult;
            } else {
                // the generic type doesn't matter, since failed queries have no result set.
                result = (QueryResult<R>) rawResult;
            }
        } else {

            result = QueryResult.forFailure(
                FailureReason.UNKNOWN_QUERY_TYPE,
                "This store (" + getClass() + ") doesn't know how to"
                    + " execute the given query (" + query + ") because"
                    + " WindowStores only supports WindowRangeQuery.withWindowStartRange."
                    + " Contact the store maintainer if you need support"
                    + " for a new query type."
            );
        }
        return result;
    }


    @SuppressWarnings("unchecked")
    private <R> QueryResult<R> runKeyQuery(final Query<R> query,
                                           final PositionBound positionBound,
                                           final QueryConfig config) {
        final QueryResult<R> queryResult;
        final WindowKeyQuery<K, V> typedQuery = (WindowKeyQuery<K, V>) query;
        // There's no store API for open time ranges
        if (typedQuery.getTimeFrom().isPresent() && typedQuery.getTimeTo().isPresent()) {
            final WindowKeyQuery<Bytes, byte[]> rawKeyQuery =
                WindowKeyQuery.withKeyAndWindowStartRange(
                    keyBytes(typedQuery.getKey()),
                    typedQuery.getTimeFrom().get(),
                    typedQuery.getTimeTo().get()
                );
            final QueryResult<WindowStoreIterator<byte[]>> rawResult = wrapped().query(
                rawKeyQuery,
                positionBound,
                config
            );
            if (rawResult.isSuccess()) {
                final MeteredWindowStoreIterator<V> typedResult = new MeteredWindowStoreIterator<>(
                    rawResult.getResult(),
                    fetchSensor,
                    streamsMetrics,
                    getDeserializeValue(serdes, wrapped()),
                    time
                );
                final QueryResult<MeteredWindowStoreIterator<V>> typedQueryResult =
                    InternalQueryResultUtil.copyAndSubstituteDeserializedResult(rawResult, typedResult);
                queryResult = (QueryResult<R>) typedQueryResult;
            } else {
                // the generic type doesn't matter, since failed queries have no result set.
                queryResult = (QueryResult<R>) rawResult;
            }
        } else {

            queryResult = QueryResult.forFailure(
                FailureReason.UNKNOWN_QUERY_TYPE,
                "This store (" + getClass() + ") doesn't know how to execute"
                    + " the given query (" + query + ") because it only supports closed-range"
                    + " queries."
                    + " Contact the store maintainer if you need support for a new query type."
            );
        }
        return queryResult;
    }
>>>>>>> 15418db6

	private Bytes keyBytes(final K key) {
		return Bytes.wrap(serdes.rawKey(key));
	}

<<<<<<< HEAD
	private void maybeRecordE2ELatency() {
		// Context is null if the provided context isn't an implementation of InternalProcessorContext.
		// In that case, we _can't_ get the current timestamp, so we don't record anything.
		if (e2eLatencySensor.shouldRecord() && context != null) {
			final long currentTime = time.milliseconds();
			final long e2eLatency = currentTime - context.timestamp();
			e2eLatencySensor.record(e2eLatency, currentTime);
		}
	}
=======
    protected V outerValue(final byte[] value) {
        return value != null ? serdes.valueFrom(value) : null;
    }

    private void maybeRecordE2ELatency() {
        // Context is null if the provided context isn't an implementation of InternalProcessorContext.
        // In that case, we _can't_ get the current timestamp, so we don't record anything.
        if (e2eLatencySensor.shouldRecord() && context != null) {
            final long currentTime = time.milliseconds();
            final long e2eLatency =  currentTime - context.timestamp();
            e2eLatencySensor.record(e2eLatency, currentTime);
        }
    }
>>>>>>> 15418db6
}<|MERGE_RESOLUTION|>--- conflicted
+++ resolved
@@ -32,13 +32,7 @@
 import org.apache.kafka.streams.processor.internals.ProcessorContextUtils;
 import org.apache.kafka.streams.processor.internals.SerdeGetter;
 import org.apache.kafka.streams.processor.internals.metrics.StreamsMetricsImpl;
-import org.apache.kafka.streams.query.FailureReason;
-import org.apache.kafka.streams.query.PositionBound;
-import org.apache.kafka.streams.query.Query;
-import org.apache.kafka.streams.query.QueryConfig;
-import org.apache.kafka.streams.query.QueryResult;
-import org.apache.kafka.streams.query.WindowKeyQuery;
-import org.apache.kafka.streams.query.WindowRangeQuery;
+import org.apache.kafka.streams.query.*;
 import org.apache.kafka.streams.query.internals.InternalQueryResultUtil;
 import org.apache.kafka.streams.state.KeyValueIterator;
 import org.apache.kafka.streams.state.StateSerdes;
@@ -56,54 +50,8 @@
 import static org.apache.kafka.streams.processor.internals.metrics.StreamsMetricsImpl.maybeMeasureLatency;
 import static org.apache.kafka.streams.state.internals.StoreQueryUtils.getDeserializeValue;
 
-public class MeteredWindowStore<K, V>
-		extends WrappedStateStore<WindowStore<Bytes, byte[]>, Windowed<K>, V>
-		implements WindowStore<K, V> {
-
-<<<<<<< HEAD
-	private final long windowSizeMs;
-	private final String metricsScope;
-	private final Time time;
-	private final Serde<K> keySerde;
-	private final Serde<V> valueSerde;
-	private StateSerdes<K, V> serdes;
-	private StreamsMetricsImpl streamsMetrics;
-	private Sensor putSensor;
-	private Sensor fetchSensor;
-	private Sensor flushSensor;
-	private Sensor e2eLatencySensor;
-	private InternalProcessorContext context;
-	private final String threadId;
-	private String taskId;
-
-	MeteredWindowStore(final WindowStore<Bytes, byte[]> inner,
-					   final long windowSizeMs,
-					   final String metricsScope,
-					   final Time time,
-					   final Serde<K> keySerde,
-					   final Serde<V> valueSerde) {
-		super(inner);
-		this.windowSizeMs = windowSizeMs;
-		threadId = Thread.currentThread().getName();
-		this.metricsScope = metricsScope;
-		this.time = time;
-		this.keySerde = keySerde;
-		this.valueSerde = valueSerde;
-	}
-
-	@Deprecated
-	@Override
-	public void init(final ProcessorContext context,
-					 final StateStore root) {
-		this.context = context instanceof InternalProcessorContext ? (InternalProcessorContext) context : null;
-		initStoreSerde(context);
-		streamsMetrics = (StreamsMetricsImpl) context.metrics();
-		taskId = context.taskId().toString();
-
-		registerMetrics();
-		final Sensor restoreSensor =
-				StateStoreMetrics.restoreSensor(threadId, taskId, metricsScope, name(), streamsMetrics);
-=======
+public class MeteredWindowStore<K, V> extends WrappedStateStore<WindowStore<Bytes, byte[]>, Windowed<K>, V> implements WindowStore<K, V> {
+
     private final long windowSizeMs;
     private final String metricsScope;
     private final Time time;
@@ -119,32 +67,9 @@
     private TaskId taskId;
 
     @SuppressWarnings("rawtypes")
-    private final Map<Class, QueryHandler> queryHandlers =
-        mkMap(
-            mkEntry(
-                WindowRangeQuery.class,
-                (query, positionBound, config, store) -> runRangeQuery(
-                    query,
-                    positionBound,
-                    config
-                )
-            ),
-            mkEntry(
-                WindowKeyQuery.class,
-                (query, positionBound, config, store) -> runKeyQuery(
-                    query,
-                    positionBound,
-                    config
-                )
-            )
-        );
-
-    MeteredWindowStore(final WindowStore<Bytes, byte[]> inner,
-                       final long windowSizeMs,
-                       final String metricsScope,
-                       final Time time,
-                       final Serde<K> keySerde,
-                       final Serde<V> valueSerde) {
+    private final Map<Class, QueryHandler> queryHandlers = mkMap(mkEntry(WindowRangeQuery.class, (query, positionBound, config, store) -> runRangeQuery(query, positionBound, config)), mkEntry(WindowKeyQuery.class, (query, positionBound, config, store) -> runKeyQuery(query, positionBound, config)));
+
+    MeteredWindowStore(final WindowStore<Bytes, byte[]> inner, final long windowSizeMs, final String metricsScope, final Time time, final Serde<K> keySerde, final Serde<V> valueSerde) {
         super(inner);
         this.windowSizeMs = windowSizeMs;
         this.metricsScope = metricsScope;
@@ -155,77 +80,33 @@
 
     @Deprecated
     @Override
-    public void init(final ProcessorContext context,
-                     final StateStore root) {
+    public void init(final ProcessorContext context, final StateStore root) {
         this.context = context instanceof InternalProcessorContext ? (InternalProcessorContext<?, ?>) context : null;
         taskId = context.taskId();
         initStoreSerde(context);
         streamsMetrics = (StreamsMetricsImpl) context.metrics();
 
         registerMetrics();
-        final Sensor restoreSensor =
-            StateStoreMetrics.restoreSensor(taskId.toString(), metricsScope, name(), streamsMetrics);
->>>>>>> 15418db6
-
-		// register and possibly restore the state from the logs
-		maybeMeasureLatency(() -> super.init(context, root), time, restoreSensor);
-	}
-
-<<<<<<< HEAD
-	@Override
-	public void init(final StateStoreContext context,
-					 final StateStore root) {
-		this.context = context instanceof InternalProcessorContext ? (InternalProcessorContext) context : null;
-		initStoreSerde(context);
-		streamsMetrics = (StreamsMetricsImpl) context.metrics();
-		taskId = context.taskId().toString();
-
-		registerMetrics();
-		final Sensor restoreSensor =
-				StateStoreMetrics.restoreSensor(threadId, taskId, metricsScope, name(), streamsMetrics);
-
-		// register and possibly restore the state from the logs
-		maybeMeasureLatency(() -> super.init(context, root), time, restoreSensor);
-	}
-
-	protected Serde<V> prepareValueSerde(final Serde<V> valueSerde, final Serde<?> contextKeySerde, final Serde<?> contextValueSerde) {
-		return WrappingNullableUtils.prepareValueSerde(valueSerde, contextKeySerde, contextValueSerde);
-	}
-
-	private void registerMetrics() {
-		putSensor = StateStoreMetrics.putSensor(threadId, taskId, metricsScope, name(), streamsMetrics);
-		fetchSensor = StateStoreMetrics.fetchSensor(threadId, taskId, metricsScope, name(), streamsMetrics);
-		flushSensor = StateStoreMetrics.flushSensor(threadId, taskId, metricsScope, name(), streamsMetrics);
-		e2eLatencySensor = StateStoreMetrics.e2ELatencySensor(taskId, metricsScope, name(), streamsMetrics);
-	}
-
-	@Deprecated
-	private void initStoreSerde(final ProcessorContext context) {
-		final String storeName = name();
-		final String changelogTopic = ProcessorContextUtils.changelogFor(context, storeName);
-		serdes = new StateSerdes<>(
-				changelogTopic != null ?
-						changelogTopic :
-						ProcessorStateManager.storeChangelogTopic(context.applicationId(), storeName),
-				prepareKeySerde(keySerde, context.keySerde(), context.valueSerde()),
-				prepareValueSerde(valueSerde, context.keySerde(), context.valueSerde()));
-	}
-=======
-    @Override
-    public void init(final StateStoreContext context,
-                     final StateStore root) {
+        final Sensor restoreSensor = StateStoreMetrics.restoreSensor(taskId.toString(), metricsScope, name(), streamsMetrics);
+
+        // register and possibly restore the state from the logs
+        maybeMeasureLatency(() -> super.init(context, root), time, restoreSensor);
+    }
+
+    @Override
+    public void init(final StateStoreContext context, final StateStore root) {
         this.context = context instanceof InternalProcessorContext ? (InternalProcessorContext<?, ?>) context : null;
         taskId = context.taskId();
         initStoreSerde(context);
         streamsMetrics = (StreamsMetricsImpl) context.metrics();
 
         registerMetrics();
-        final Sensor restoreSensor =
-            StateStoreMetrics.restoreSensor(taskId.toString(), metricsScope, name(), streamsMetrics);
+        final Sensor restoreSensor = StateStoreMetrics.restoreSensor(taskId.toString(), metricsScope, name(), streamsMetrics);
 
         // register and possibly restore the state from the logs
         maybeMeasureLatency(() -> super.init(context, root), time, restoreSensor);
     }
+
     protected Serde<V> prepareValueSerde(final Serde<V> valueSerde, final SerdeGetter getter) {
         return WrappingNullableUtils.prepareValueSerde(valueSerde, getter);
     }
@@ -241,49 +122,21 @@
     private void initStoreSerde(final ProcessorContext context) {
         final String storeName = name();
         final String changelogTopic = ProcessorContextUtils.changelogFor(context, storeName, Boolean.FALSE);
-        serdes = new StateSerdes<>(
-            changelogTopic,
-            prepareKeySerde(keySerde, new SerdeGetter(context)),
-            prepareValueSerde(valueSerde, new SerdeGetter(context)));
+        serdes = new StateSerdes<>(changelogTopic, prepareKeySerde(keySerde, new SerdeGetter(context)), prepareValueSerde(valueSerde, new SerdeGetter(context)));
     }
 
     private void initStoreSerde(final StateStoreContext context) {
         final String storeName = name();
         final String changelogTopic = ProcessorContextUtils.changelogFor(context, storeName, Boolean.FALSE);
-        serdes = new StateSerdes<>(
-            changelogTopic,
-            prepareKeySerde(keySerde, new SerdeGetter(context)),
-            prepareValueSerde(valueSerde, new SerdeGetter(context)));
-    }
->>>>>>> 15418db6
-
-	private void initStoreSerde(final StateStoreContext context) {
-		final String storeName = name();
-		final String changelogTopic = ProcessorContextUtils.changelogFor(context, storeName);
-		serdes = new StateSerdes<>(
-				changelogTopic != null ?
-						changelogTopic :
-						ProcessorStateManager.storeChangelogTopic(context.applicationId(), storeName),
-				prepareKeySerde(keySerde, context.keySerde(), context.valueSerde()),
-				prepareValueSerde(valueSerde, context.keySerde(), context.valueSerde()));
-	}
-
-	@SuppressWarnings("unchecked")
-	@Override
-    public boolean setFlushListener(final CacheFlushListener<Windowed<K>, V> listener,
-                                    final boolean sendOldValues) {
+        serdes = new StateSerdes<>(changelogTopic, prepareKeySerde(keySerde, new SerdeGetter(context)), prepareValueSerde(valueSerde, new SerdeGetter(context)));
+    }
+
+    @SuppressWarnings("unchecked")
+    @Override
+    public boolean setFlushListener(final CacheFlushListener<Windowed<K>, V> listener, final boolean sendOldValues) {
         final WindowStore<Bytes, byte[]> wrapped = wrapped();
         if (wrapped instanceof CachedStateStore) {
-            return ((CachedStateStore<byte[], byte[]>) wrapped).setFlushListener(
-                record -> listener.apply(
-                    record.withKey(WindowKeySchema.fromStoreKey(record.key(), windowSizeMs, serdes.keyDeserializer(), serdes.topic()))
-                        .withValue(new Change<>(
-                            record.value().newValue != null ? serdes.valueFrom(record.value().newValue) : null,
-                            record.value().oldValue != null ? serdes.valueFrom(record.value().oldValue) : null,
-                            record.value().isLatest
-                        ))
-                ),
-                sendOldValues);
+            return ((CachedStateStore<byte[], byte[]>) wrapped).setFlushListener(record -> listener.apply(record.withKey(WindowKeySchema.fromStoreKey(record.key(), windowSizeMs, serdes.keyDeserializer(), serdes.topic())).withValue(new Change<>(record.value().newValue != null ? serdes.valueFrom(record.value().newValue) : null, record.value().oldValue != null ? serdes.valueFrom(record.value().oldValue) : null, record.value().isLatest))), sendOldValues);
         }
         return false;
     }
@@ -294,13 +147,9 @@
                     final long windowStartTimestamp) {
         Objects.requireNonNull(key, "key cannot be null");
         try {
-			maybeMeasureLatency(
-					() -> wrapped().put(keyBytes(key), serdes.rawValue(value), windowStartTimestamp),
-					time,
-					putSensor
-			);
-			maybeRecordE2ELatency();
-		} catch (final ProcessorStateException e) {
+            maybeMeasureLatency(() -> wrapped().put(keyBytes(key), serdes.rawValue(value), windowStartTimestamp), time, putSensor);
+            maybeRecordE2ELatency();
+        } catch (final ProcessorStateException e) {
             final String message = String.format(e.getMessage(), key, value);
             throw new ProcessorStateException(message, e);
         }
@@ -309,249 +158,63 @@
     @Override
     public V fetch(final K key,
                    final long timestamp) {
-<<<<<<< HEAD
-		return maybeMeasureLatency(
-				() -> {
-					final byte[] result = wrapped().fetch(keyBytes(key), timestamp);
-					if (result == null) {
-						return null;
-					}
-					return serdes.valueFrom(result);
-				},
-				time,
-				fetchSensor
-		);
-	}
-
-	@SuppressWarnings("deprecation") // note, this method must be kept if super#fetch(...) is removed
-	@Override
-	public WindowStoreIterator<V> fetch(final K key,
-										final long timeFrom,
-										final long timeTo) {
-		return new MeteredWindowStoreIterator<>(
-				wrapped().fetch(keyBytes(key), timeFrom, timeTo),
-				fetchSensor,
-				streamsMetrics,
-				serdes,
-				time
-		);
-	}
-
-	@Override
-	public WindowStoreIterator<V> backwardFetch(final K key,
-												final long timeFrom,
-												final long timeTo) {
-		return new MeteredWindowStoreIterator<>(
-				wrapped().backwardFetch(keyBytes(key), timeFrom, timeTo),
-				fetchSensor,
-				streamsMetrics,
-				serdes,
-				time
-		);
-	}
-
-	@SuppressWarnings("deprecation") // note, this method must be kept if super#fetchAll(...) is removed
-	@Override
-	public KeyValueIterator<Windowed<K>, V> fetch(final K keyFrom,
-												  final K keyTo,
-												  final long timeFrom,
-												  final long timeTo) {
-		return new MeteredWindowedKeyValueIterator<>(
-				wrapped().fetch(keyBytes(keyFrom), keyBytes(keyTo), timeFrom, timeTo),
-				fetchSensor,
-				streamsMetrics,
-				serdes,
-				time);
-	}
-
-	@Override
-	public KeyValueIterator<Windowed<K>, V> backwardFetch(final K keyFrom,
-														  final K keyTo,
-														  final long timeFrom,
-														  final long timeTo) {
-		return new MeteredWindowedKeyValueIterator<>(
-				wrapped().backwardFetch(keyBytes(keyFrom), keyBytes(keyTo), timeFrom, timeTo),
-				fetchSensor,
-				streamsMetrics,
-				serdes,
-				time);
-	}
-
-	@SuppressWarnings("deprecation") // note, this method must be kept if super#fetch(...) is removed
-	@Override
-	public KeyValueIterator<Windowed<K>, V> fetchAll(final long timeFrom,
-													 final long timeTo) {
-		return new MeteredWindowedKeyValueIterator<>(
-				wrapped().fetchAll(timeFrom, timeTo),
-				fetchSensor,
-				streamsMetrics,
-				serdes,
-				time);
-	}
-
-	@Override
-	public KeyValueIterator<Windowed<K>, V> backwardFetchAll(final long timeFrom,
-															 final long timeTo) {
-		return new MeteredWindowedKeyValueIterator<>(
-				wrapped().backwardFetchAll(timeFrom, timeTo),
-				fetchSensor,
-				streamsMetrics,
-				serdes,
-				time);
-	}
-
-	@Override
-	public KeyValueIterator<Windowed<K>, V> all() {
-		return new MeteredWindowedKeyValueIterator<>(wrapped().all(), fetchSensor, streamsMetrics, serdes, time);
-	}
-
-	@Override
-	public KeyValueIterator<Windowed<K>, V> backwardAll() {
-		return new MeteredWindowedKeyValueIterator<>(wrapped().backwardAll(), fetchSensor, streamsMetrics, serdes, time);
-	}
-=======
         Objects.requireNonNull(key, "key cannot be null");
-        return maybeMeasureLatency(
-            () -> {
-                final byte[] result = wrapped().fetch(keyBytes(key), timestamp);
-                if (result == null) {
-                    return null;
-                }
-                return serdes.valueFrom(result);
-            },
-            time,
-            fetchSensor
-        );
-    }
-
-    @Override
-    public WindowStoreIterator<V> fetch(final K key,
-                                        final long timeFrom,
-                                        final long timeTo) {
+        return maybeMeasureLatency(() -> {
+            final byte[] result = wrapped().fetch(keyBytes(key), timestamp);
+            if (result == null) {
+                return null;
+            }
+            return serdes.valueFrom(result);
+        }, time, fetchSensor);
+    }
+
+    @Override
+    public WindowStoreIterator<V> fetch(final K key, final long timeFrom, final long timeTo) {
         Objects.requireNonNull(key, "key cannot be null");
-        return new MeteredWindowStoreIterator<>(
-            wrapped().fetch(keyBytes(key), timeFrom, timeTo),
-            fetchSensor,
-            streamsMetrics,
-            serdes::valueFrom,
-            time
-        );
-    }
-
-    @Override
-    public WindowStoreIterator<V> backwardFetch(final K key,
-                                                final long timeFrom,
-                                                final long timeTo) {
+        return new MeteredWindowStoreIterator<>(wrapped().fetch(keyBytes(key), timeFrom, timeTo), fetchSensor, streamsMetrics, serdes::valueFrom, time);
+    }
+
+    @Override
+    public WindowStoreIterator<V> backwardFetch(final K key, final long timeFrom, final long timeTo) {
         Objects.requireNonNull(key, "key cannot be null");
-        return new MeteredWindowStoreIterator<>(
-            wrapped().backwardFetch(keyBytes(key), timeFrom, timeTo),
-            fetchSensor,
-            streamsMetrics,
-            serdes::valueFrom,
-            time
-        );
-    }
-
-    @Override
-    public KeyValueIterator<Windowed<K>, V> fetch(final K keyFrom,
-                                                  final K keyTo,
-                                                  final long timeFrom,
-                                                  final long timeTo) {
-        return new MeteredWindowedKeyValueIterator<>(
-            wrapped().fetch(
-                keyBytes(keyFrom),
-                keyBytes(keyTo),
-                timeFrom,
-                timeTo),
-            fetchSensor,
-            streamsMetrics,
-            serdes::keyFrom,
-            serdes::valueFrom,
-            time);
-    }
-
-    @Override
-    public KeyValueIterator<Windowed<K>, V> backwardFetch(final K keyFrom,
-                                                          final K keyTo,
-                                                          final long timeFrom,
-                                                          final long timeTo) {
-        return new MeteredWindowedKeyValueIterator<>(
-            wrapped().backwardFetch(
-                keyBytes(keyFrom),
-                keyBytes(keyTo),
-                timeFrom,
-                timeTo),
-            fetchSensor,
-            streamsMetrics,
-            serdes::keyFrom,
-            serdes::valueFrom,
-            time);
-    }
-
-    @Override
-    public KeyValueIterator<Windowed<K>, V> fetchAll(final long timeFrom,
-                                                     final long timeTo) {
-        return new MeteredWindowedKeyValueIterator<>(
-            wrapped().fetchAll(timeFrom, timeTo),
-            fetchSensor,
-            streamsMetrics,
-            serdes::keyFrom,
-            serdes::valueFrom,
-            time);
-    }
-
-    @Override
-    public KeyValueIterator<Windowed<K>, V> backwardFetchAll(final long timeFrom,
-                                                             final long timeTo) {
-        return new MeteredWindowedKeyValueIterator<>(
-            wrapped().backwardFetchAll(timeFrom, timeTo),
-            fetchSensor,
-            streamsMetrics,
-            serdes::keyFrom,
-            serdes::valueFrom,
-            time);
+        return new MeteredWindowStoreIterator<>(wrapped().backwardFetch(keyBytes(key), timeFrom, timeTo), fetchSensor, streamsMetrics, serdes::valueFrom, time);
+    }
+
+    @Override
+    public KeyValueIterator<Windowed<K>, V> fetch(final K keyFrom, final K keyTo, final long timeFrom, final long timeTo) {
+        return new MeteredWindowedKeyValueIterator<>(wrapped().fetch(keyBytes(keyFrom), keyBytes(keyTo), timeFrom, timeTo), fetchSensor, streamsMetrics, serdes::keyFrom, serdes::valueFrom, time);
+    }
+
+    @Override
+    public KeyValueIterator<Windowed<K>, V> backwardFetch(final K keyFrom, final K keyTo, final long timeFrom, final long timeTo) {
+        return new MeteredWindowedKeyValueIterator<>(wrapped().backwardFetch(keyBytes(keyFrom), keyBytes(keyTo), timeFrom, timeTo), fetchSensor, streamsMetrics, serdes::keyFrom, serdes::valueFrom, time);
+    }
+
+    @Override
+    public KeyValueIterator<Windowed<K>, V> fetchAll(final long timeFrom, final long timeTo) {
+        return new MeteredWindowedKeyValueIterator<>(wrapped().fetchAll(timeFrom, timeTo), fetchSensor, streamsMetrics, serdes::keyFrom, serdes::valueFrom, time);
+    }
+
+    @Override
+    public KeyValueIterator<Windowed<K>, V> backwardFetchAll(final long timeFrom, final long timeTo) {
+        return new MeteredWindowedKeyValueIterator<>(wrapped().backwardFetchAll(timeFrom, timeTo), fetchSensor, streamsMetrics, serdes::keyFrom, serdes::valueFrom, time);
     }
 
     @Override
     public KeyValueIterator<Windowed<K>, V> all() {
-        return new MeteredWindowedKeyValueIterator<>(
-            wrapped().all(),
-            fetchSensor,
-            streamsMetrics,
-            serdes::keyFrom,
-            serdes::valueFrom,
-            time
-        );
+        return new MeteredWindowedKeyValueIterator<>(wrapped().all(), fetchSensor, streamsMetrics, serdes::keyFrom, serdes::valueFrom, time);
     }
 
     @Override
     public KeyValueIterator<Windowed<K>, V> backwardAll() {
-        return new MeteredWindowedKeyValueIterator<>(
-            wrapped().backwardAll(),
-            fetchSensor,
-            streamsMetrics,
-            serdes::keyFrom,
-            serdes::valueFrom,
-            time
-        );
-    }
->>>>>>> 15418db6
-
-	@Override
-	public void flush() {
-		maybeMeasureLatency(super::flush, time, flushSensor);
-	}
-
-<<<<<<< HEAD
-	@Override
-	public void close() {
-		try {
-			wrapped().close();
-		} finally {
-			streamsMetrics.removeAllStoreLevelSensorsAndMetrics(taskId, name());
-		}
-	}
-=======
+        return new MeteredWindowedKeyValueIterator<>(wrapped().backwardAll(), fetchSensor, streamsMetrics, serdes::keyFrom, serdes::valueFrom, time);
+    }
+
+    @Override
+    public void flush() {
+        maybeMeasureLatency(super::flush, time, flushSensor);
+    }
+
     @Override
     public void close() {
         try {
@@ -563,9 +226,7 @@
 
     @SuppressWarnings("unchecked")
     @Override
-    public <R> QueryResult<R> query(final Query<R> query,
-                                    final PositionBound positionBound,
-                                    final QueryConfig config) {
+    public <R> QueryResult<R> query(final Query<R> query, final PositionBound positionBound, final QueryConfig config) {
         final long start = time.nanoseconds();
         final QueryResult<R> result;
 
@@ -573,56 +234,28 @@
         if (handler == null) {
             result = wrapped().query(query, positionBound, config);
             if (config.isCollectExecutionInfo()) {
-                result.addExecutionInfo(
-                    "Handled in " + getClass() + " in " + (time.nanoseconds() - start) + "ns");
+                result.addExecutionInfo("Handled in " + getClass() + " in " + (time.nanoseconds() - start) + "ns");
             }
         } else {
-            result = (QueryResult<R>) handler.apply(
-                query,
-                positionBound,
-                config,
-                this
-            );
+            result = (QueryResult<R>) handler.apply(query, positionBound, config, this);
             if (config.isCollectExecutionInfo()) {
-                result.addExecutionInfo(
-                    "Handled in " + getClass() + " with serdes "
-                        + serdes + " in " + (time.nanoseconds() - start) + "ns");
+                result.addExecutionInfo("Handled in " + getClass() + " with serdes " + serdes + " in " + (time.nanoseconds() - start) + "ns");
             }
         }
         return result;
     }
 
     @SuppressWarnings("unchecked")
-    private <R> QueryResult<R> runRangeQuery(final Query<R> query,
-                                             final PositionBound positionBound,
-                                             final QueryConfig config) {
+    private <R> QueryResult<R> runRangeQuery(final Query<R> query, final PositionBound positionBound, final QueryConfig config) {
         final QueryResult<R> result;
         final WindowRangeQuery<K, V> typedQuery = (WindowRangeQuery<K, V>) query;
         // There's no store API for open time ranges
         if (typedQuery.getTimeFrom().isPresent() && typedQuery.getTimeTo().isPresent()) {
-            final WindowRangeQuery<Bytes, byte[]> rawKeyQuery =
-                WindowRangeQuery.withWindowStartRange(
-                    typedQuery.getTimeFrom().get(),
-                    typedQuery.getTimeTo().get()
-                );
-            final QueryResult<KeyValueIterator<Windowed<Bytes>, byte[]>> rawResult =
-                wrapped().query(
-                    rawKeyQuery,
-                    positionBound,
-                    config
-                );
+            final WindowRangeQuery<Bytes, byte[]> rawKeyQuery = WindowRangeQuery.withWindowStartRange(typedQuery.getTimeFrom().get(), typedQuery.getTimeTo().get());
+            final QueryResult<KeyValueIterator<Windowed<Bytes>, byte[]>> rawResult = wrapped().query(rawKeyQuery, positionBound, config);
             if (rawResult.isSuccess()) {
-                final MeteredWindowedKeyValueIterator<K, V> typedResult =
-                    new MeteredWindowedKeyValueIterator<>(
-                        rawResult.getResult(),
-                        fetchSensor,
-                        streamsMetrics,
-                        serdes::keyFrom,
-                        getDeserializeValue(serdes, wrapped()),
-                        time
-                    );
-                final QueryResult<MeteredWindowedKeyValueIterator<K, V>> typedQueryResult =
-                    InternalQueryResultUtil.copyAndSubstituteDeserializedResult(rawResult, typedResult);
+                final MeteredWindowedKeyValueIterator<K, V> typedResult = new MeteredWindowedKeyValueIterator<>(rawResult.getResult(), fetchSensor, streamsMetrics, serdes::keyFrom, getDeserializeValue(serdes, wrapped()), time);
+                final QueryResult<MeteredWindowedKeyValueIterator<K, V>> typedQueryResult = InternalQueryResultUtil.copyAndSubstituteDeserializedResult(rawResult, typedResult);
                 result = (QueryResult<R>) typedQueryResult;
             } else {
                 // the generic type doesn't matter, since failed queries have no result set.
@@ -630,48 +263,23 @@
             }
         } else {
 
-            result = QueryResult.forFailure(
-                FailureReason.UNKNOWN_QUERY_TYPE,
-                "This store (" + getClass() + ") doesn't know how to"
-                    + " execute the given query (" + query + ") because"
-                    + " WindowStores only supports WindowRangeQuery.withWindowStartRange."
-                    + " Contact the store maintainer if you need support"
-                    + " for a new query type."
-            );
+            result = QueryResult.forFailure(FailureReason.UNKNOWN_QUERY_TYPE, "This store (" + getClass() + ") doesn't know how to" + " execute the given query (" + query + ") because" + " WindowStores only supports WindowRangeQuery.withWindowStartRange." + " Contact the store maintainer if you need support" + " for a new query type.");
         }
         return result;
     }
 
 
     @SuppressWarnings("unchecked")
-    private <R> QueryResult<R> runKeyQuery(final Query<R> query,
-                                           final PositionBound positionBound,
-                                           final QueryConfig config) {
+    private <R> QueryResult<R> runKeyQuery(final Query<R> query, final PositionBound positionBound, final QueryConfig config) {
         final QueryResult<R> queryResult;
         final WindowKeyQuery<K, V> typedQuery = (WindowKeyQuery<K, V>) query;
         // There's no store API for open time ranges
         if (typedQuery.getTimeFrom().isPresent() && typedQuery.getTimeTo().isPresent()) {
-            final WindowKeyQuery<Bytes, byte[]> rawKeyQuery =
-                WindowKeyQuery.withKeyAndWindowStartRange(
-                    keyBytes(typedQuery.getKey()),
-                    typedQuery.getTimeFrom().get(),
-                    typedQuery.getTimeTo().get()
-                );
-            final QueryResult<WindowStoreIterator<byte[]>> rawResult = wrapped().query(
-                rawKeyQuery,
-                positionBound,
-                config
-            );
+            final WindowKeyQuery<Bytes, byte[]> rawKeyQuery = WindowKeyQuery.withKeyAndWindowStartRange(keyBytes(typedQuery.getKey()), typedQuery.getTimeFrom().get(), typedQuery.getTimeTo().get());
+            final QueryResult<WindowStoreIterator<byte[]>> rawResult = wrapped().query(rawKeyQuery, positionBound, config);
             if (rawResult.isSuccess()) {
-                final MeteredWindowStoreIterator<V> typedResult = new MeteredWindowStoreIterator<>(
-                    rawResult.getResult(),
-                    fetchSensor,
-                    streamsMetrics,
-                    getDeserializeValue(serdes, wrapped()),
-                    time
-                );
-                final QueryResult<MeteredWindowStoreIterator<V>> typedQueryResult =
-                    InternalQueryResultUtil.copyAndSubstituteDeserializedResult(rawResult, typedResult);
+                final MeteredWindowStoreIterator<V> typedResult = new MeteredWindowStoreIterator<>(rawResult.getResult(), fetchSensor, streamsMetrics, getDeserializeValue(serdes, wrapped()), time);
+                final QueryResult<MeteredWindowStoreIterator<V>> typedQueryResult = InternalQueryResultUtil.copyAndSubstituteDeserializedResult(rawResult, typedResult);
                 queryResult = (QueryResult<R>) typedQueryResult;
             } else {
                 // the generic type doesn't matter, since failed queries have no result set.
@@ -679,33 +287,15 @@
             }
         } else {
 
-            queryResult = QueryResult.forFailure(
-                FailureReason.UNKNOWN_QUERY_TYPE,
-                "This store (" + getClass() + ") doesn't know how to execute"
-                    + " the given query (" + query + ") because it only supports closed-range"
-                    + " queries."
-                    + " Contact the store maintainer if you need support for a new query type."
-            );
+            queryResult = QueryResult.forFailure(FailureReason.UNKNOWN_QUERY_TYPE, "This store (" + getClass() + ") doesn't know how to execute" + " the given query (" + query + ") because it only supports closed-range" + " queries." + " Contact the store maintainer if you need support for a new query type.");
         }
         return queryResult;
     }
->>>>>>> 15418db6
-
-	private Bytes keyBytes(final K key) {
-		return Bytes.wrap(serdes.rawKey(key));
-	}
-
-<<<<<<< HEAD
-	private void maybeRecordE2ELatency() {
-		// Context is null if the provided context isn't an implementation of InternalProcessorContext.
-		// In that case, we _can't_ get the current timestamp, so we don't record anything.
-		if (e2eLatencySensor.shouldRecord() && context != null) {
-			final long currentTime = time.milliseconds();
-			final long e2eLatency = currentTime - context.timestamp();
-			e2eLatencySensor.record(e2eLatency, currentTime);
-		}
-	}
-=======
+
+    private Bytes keyBytes(final K key) {
+        return Bytes.wrap(serdes.rawKey(key));
+    }
+
     protected V outerValue(final byte[] value) {
         return value != null ? serdes.valueFrom(value) : null;
     }
@@ -715,9 +305,8 @@
         // In that case, we _can't_ get the current timestamp, so we don't record anything.
         if (e2eLatencySensor.shouldRecord() && context != null) {
             final long currentTime = time.milliseconds();
-            final long e2eLatency =  currentTime - context.timestamp();
+            final long e2eLatency = currentTime - context.timestamp();
             e2eLatencySensor.record(e2eLatency, currentTime);
         }
     }
->>>>>>> 15418db6
 }