--- conflicted
+++ resolved
@@ -16,11 +16,6 @@
  */
 package org.apache.kafka.streams.processor.internals;
 
-<<<<<<< HEAD
-import java.util.concurrent.atomic.AtomicInteger;
-
-=======
->>>>>>> 9494bebe
 import org.apache.kafka.clients.consumer.ConsumerRebalanceListener;
 import org.apache.kafka.common.TopicPartition;
 import org.apache.kafka.common.utils.Time;
@@ -36,49 +31,24 @@
 
 public class StreamsRebalanceListener implements ConsumerRebalanceListener {
 
-	private final Time time;
-	private final TaskManager taskManager;
-	private final StreamThread streamThread;
-	private final Logger log;
-	private final AtomicInteger assignmentErrorCode;
+    private final Time time;
+    private final TaskManager taskManager;
+    private final StreamThread streamThread;
+    private final Logger log;
+    private final AtomicInteger assignmentErrorCode;
 
-	StreamsRebalanceListener(final Time time,
-							 final TaskManager taskManager,
-							 final StreamThread streamThread,
-							 final Logger log,
-							 final AtomicInteger assignmentErrorCode) {
-		this.time = time;
-		this.taskManager = taskManager;
-		this.streamThread = streamThread;
-		this.log = log;
-		this.assignmentErrorCode = assignmentErrorCode;
-	}
+    StreamsRebalanceListener(final Time time,
+                             final TaskManager taskManager,
+                             final StreamThread streamThread,
+                             final Logger log,
+                             final AtomicInteger assignmentErrorCode) {
+        this.time = time;
+        this.taskManager = taskManager;
+        this.streamThread = streamThread;
+        this.log = log;
+        this.assignmentErrorCode = assignmentErrorCode;
+    }
 
-<<<<<<< HEAD
-	@Override
-	public void onPartitionsAssigned(final Collection<TopicPartition> partitions) {
-		// NB: all task management is already handled by:
-		// org.apache.kafka.streams.processor.internals.StreamsPartitionAssignor.onAssignment
-		if (assignmentErrorCode.get() == AssignorError.INCOMPLETE_SOURCE_TOPIC_METADATA.code()) {
-			log.error("Received error code {}", AssignorError.INCOMPLETE_SOURCE_TOPIC_METADATA);
-			taskManager.handleRebalanceComplete();
-			throw new MissingSourceTopicException("One or more source topics were missing during rebalance");
-		} else if (assignmentErrorCode.get() == AssignorError.VERSION_PROBING.code()) {
-			log.info("Received version probing code {}", AssignorError.VERSION_PROBING);
-		} else if (assignmentErrorCode.get() == AssignorError.ASSIGNMENT_ERROR.code()) {
-			log.error("Received error code {}", AssignorError.ASSIGNMENT_ERROR);
-			taskManager.handleRebalanceComplete();
-			throw new TaskAssignmentException("Hit an unexpected exception during task assignment phase of rebalance");
-		} else if (assignmentErrorCode.get() == AssignorError.SHUTDOWN_REQUESTED.code()) {
-			log.error("A Kafka Streams client in this Kafka Streams application is requesting to shutdown the application");
-			taskManager.handleRebalanceComplete();
-			streamThread.shutdownToError();
-			return;
-		} else if (assignmentErrorCode.get() != AssignorError.NONE.code()) {
-			log.error("Received unknown error code {}", assignmentErrorCode.get());
-			throw new TaskAssignmentException("Hit an unrecognized exception during rebalance");
-		}
-=======
     @Override
     public void onPartitionsAssigned(final Collection<TopicPartition> partitions) {
         // NB: all task management is already handled by:
@@ -104,51 +74,50 @@
             log.error("Received unknown error code {}", assignmentErrorCode.get());
             throw new TaskAssignmentException("Hit an unrecognized exception during rebalance");
         }
->>>>>>> 9494bebe
 
-		streamThread.setState(State.PARTITIONS_ASSIGNED);
-		streamThread.setPartitionAssignedTime(time.milliseconds());
-		taskManager.handleRebalanceComplete();
-	}
+        streamThread.setState(State.PARTITIONS_ASSIGNED);
+        streamThread.setPartitionAssignedTime(time.milliseconds());
+        taskManager.handleRebalanceComplete();
+    }
 
-	@Override
-	public void onPartitionsRevoked(final Collection<TopicPartition> partitions) {
-		log.debug("Current state {}: revoked partitions {} because of consumer rebalance.\n" +
-						"\tcurrently assigned active tasks: {}\n" +
-						"\tcurrently assigned standby tasks: {}\n",
-				streamThread.state(),
-				partitions,
-				taskManager.activeTaskIds(),
-				taskManager.standbyTaskIds());
+    @Override
+    public void onPartitionsRevoked(final Collection<TopicPartition> partitions) {
+        log.debug("Current state {}: revoked partitions {} because of consumer rebalance.\n" +
+                      "\tcurrently assigned active tasks: {}\n" +
+                      "\tcurrently assigned standby tasks: {}\n",
+                  streamThread.state(),
+                  partitions,
+                  taskManager.activeTaskIds(),
+                  taskManager.standbyTaskIds());
 
-		// We need to still invoke handleRevocation if the thread has been told to shut down, but we shouldn't ever
-		// transition away from PENDING_SHUTDOWN once it's been initiated (to anything other than DEAD)
-		if ((streamThread.setState(State.PARTITIONS_REVOKED) != null || streamThread.state() == State.PENDING_SHUTDOWN) && !partitions.isEmpty()) {
-			final long start = time.milliseconds();
-			try {
-				taskManager.handleRevocation(partitions);
-			} finally {
-				log.info("partition revocation took {} ms.", time.milliseconds() - start);
-			}
-		}
-	}
+        // We need to still invoke handleRevocation if the thread has been told to shut down, but we shouldn't ever
+        // transition away from PENDING_SHUTDOWN once it's been initiated (to anything other than DEAD)
+        if ((streamThread.setState(State.PARTITIONS_REVOKED) != null || streamThread.state() == State.PENDING_SHUTDOWN) && !partitions.isEmpty()) {
+            final long start = time.milliseconds();
+            try {
+                taskManager.handleRevocation(partitions);
+            } finally {
+                log.info("partition revocation took {} ms.", time.milliseconds() - start);
+            }
+        }
+    }
 
-	@Override
-	public void onPartitionsLost(final Collection<TopicPartition> partitions) {
-		log.info("at state {}: partitions {} lost due to missed rebalance.\n" +
-						"\tlost active tasks: {}\n" +
-						"\tlost assigned standby tasks: {}\n",
-				streamThread.state(),
-				partitions,
-				taskManager.activeTaskIds(),
-				taskManager.standbyTaskIds());
+    @Override
+    public void onPartitionsLost(final Collection<TopicPartition> partitions) {
+        log.info("at state {}: partitions {} lost due to missed rebalance.\n" +
+                     "\tlost active tasks: {}\n" +
+                     "\tlost assigned standby tasks: {}\n",
+                 streamThread.state(),
+                 partitions,
+                 taskManager.activeTaskIds(),
+                 taskManager.standbyTaskIds());
 
-		final long start = time.milliseconds();
-		try {
-			// close all active tasks as lost but don't try to commit offsets as we no longer own them
-			taskManager.handleLostAll();
-		} finally {
-			log.info("partitions lost took {} ms.", time.milliseconds() - start);
-		}
-	}
+        final long start = time.milliseconds();
+        try {
+            // close all active tasks as lost but don't try to commit offsets as we no longer own them
+            taskManager.handleLostAll();
+        } finally {
+            log.info("partitions lost took {} ms.", time.milliseconds() - start);
+        }
+    }
 }