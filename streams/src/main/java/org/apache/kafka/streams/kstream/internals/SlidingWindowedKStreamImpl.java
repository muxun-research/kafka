/*
 * Licensed to the Apache Software Foundation (ASF) under one or more
 * contributor license agreements. See the NOTICE file distributed with
 * this work for additional information regarding copyright ownership.
 * The ASF licenses this file to You under the Apache License, Version 2.0
 * (the "License"); you may not use this file except in compliance with
 * the License. You may obtain a copy of the License at
 *
 *    http://www.apache.org/licenses/LICENSE-2.0
 *
 * Unless required by applicable law or agreed to in writing, software
 * distributed under the License is distributed on an "AS IS" BASIS,
 * WITHOUT WARRANTIES OR CONDITIONS OF ANY KIND, either express or implied.
 * See the License for the specific language governing permissions and
 * limitations under the License.
 */
package org.apache.kafka.streams.kstream.internals;

import org.apache.kafka.common.serialization.Serde;
import org.apache.kafka.common.serialization.Serdes;
import org.apache.kafka.common.utils.Bytes;
import org.apache.kafka.streams.kstream.Aggregator;
import org.apache.kafka.streams.kstream.EmitStrategy;
import org.apache.kafka.streams.kstream.EmitStrategy.StrategyType;
import org.apache.kafka.streams.kstream.Initializer;
import org.apache.kafka.streams.kstream.KTable;
import org.apache.kafka.streams.kstream.Materialized;
import org.apache.kafka.streams.kstream.Named;
import org.apache.kafka.streams.kstream.Reducer;
import org.apache.kafka.streams.kstream.SlidingWindows;
import org.apache.kafka.streams.kstream.TimeWindowedKStream;
import org.apache.kafka.streams.kstream.Windowed;
import org.apache.kafka.streams.kstream.internals.graph.GraphNode;
import org.apache.kafka.streams.state.StoreBuilder;
import org.apache.kafka.streams.state.Stores;
import org.apache.kafka.streams.state.TimestampedWindowStore;
import org.apache.kafka.streams.state.WindowBytesStoreSupplier;
import org.apache.kafka.streams.state.WindowStore;

import java.time.Duration;
import java.util.Objects;
import java.util.Set;
<<<<<<< HEAD
=======
import org.apache.kafka.streams.state.internals.RocksDbIndexedTimeOrderedWindowBytesStoreSupplier;
>>>>>>> 15418db6

import static org.apache.kafka.streams.kstream.internals.KGroupedStreamImpl.AGGREGATE_NAME;
import static org.apache.kafka.streams.kstream.internals.KGroupedStreamImpl.REDUCE_NAME;

public class SlidingWindowedKStreamImpl<K, V> extends AbstractStream<K, V> implements TimeWindowedKStream<K, V> {
<<<<<<< HEAD
	private final SlidingWindows windows;
	private final GroupedStreamAggregateBuilder<K, V> aggregateBuilder;

	SlidingWindowedKStreamImpl(final SlidingWindows windows,
							   final InternalStreamsBuilder builder,
							   final Set<String> subTopologySourceNodes,
							   final String name,
							   final Serde<K> keySerde,
							   final Serde<V> valueSerde,
							   final GroupedStreamAggregateBuilder<K, V> aggregateBuilder,
							   final GraphNode graphNode) {
		super(name, keySerde, valueSerde, subTopologySourceNodes, graphNode, builder);
		this.windows = Objects.requireNonNull(windows, "windows can't be null");
		this.aggregateBuilder = aggregateBuilder;
	}

	@Override
	public KTable<Windowed<K>, Long> count() {
		return count(NamedInternal.empty());
	}

	@Override
	public KTable<Windowed<K>, Long> count(final Named named) {
		return doCount(named, Materialized.with(keySerde, Serdes.Long()));
	}

	@Override
	public KTable<Windowed<K>, Long> count(final Materialized<K, Long, WindowStore<Bytes, byte[]>> materialized) {
		return count(NamedInternal.empty(), materialized);
	}

	@Override
	public KTable<Windowed<K>, Long> count(final Named named, final Materialized<K, Long, WindowStore<Bytes, byte[]>> materialized) {
		Objects.requireNonNull(materialized, "materialized can't be null");
		return doCount(named, materialized);
	}

	private KTable<Windowed<K>, Long> doCount(final Named named,
											  final Materialized<K, Long, WindowStore<Bytes, byte[]>> materialized) {
		final MaterializedInternal<K, Long, WindowStore<Bytes, byte[]>> materializedInternal =
				new MaterializedInternal<>(materialized, builder, AGGREGATE_NAME);

		if (materializedInternal.keySerde() == null) {
			materializedInternal.withKeySerde(keySerde);
		}
		if (materializedInternal.valueSerde() == null) {
			materializedInternal.withValueSerde(Serdes.Long());
		}

		final String aggregateName = new NamedInternal(named).orElseGenerateWithPrefix(builder, AGGREGATE_NAME);

		return aggregateBuilder.build(
				new NamedInternal(aggregateName),
				materialize(materializedInternal),
				new KStreamSlidingWindowAggregate<>(windows, materializedInternal.storeName(), aggregateBuilder.countInitializer, aggregateBuilder.countAggregator),
				materializedInternal.queryableStoreName(),
				materializedInternal.keySerde() != null ? new FullTimeWindowedSerde<>(materializedInternal.keySerde(), windows.timeDifferenceMs()) : null,
				materializedInternal.valueSerde());
	}

	@Override
	public <VR> KTable<Windowed<K>, VR> aggregate(final Initializer<VR> initializer,
												  final Aggregator<? super K, ? super V, VR> aggregator) {
		return aggregate(initializer, aggregator, Materialized.with(keySerde, null));
	}

	@Override
	public <VR> KTable<Windowed<K>, VR> aggregate(final Initializer<VR> initializer,
												  final Aggregator<? super K, ? super V, VR> aggregator,
												  final Named named) {
		return aggregate(initializer, aggregator, named, Materialized.with(keySerde, null));
	}

	@Override
	public <VR> KTable<Windowed<K>, VR> aggregate(final Initializer<VR> initializer,
												  final Aggregator<? super K, ? super V, VR> aggregator,
												  final Materialized<K, VR, WindowStore<Bytes, byte[]>> materialized) {
		return aggregate(initializer, aggregator, NamedInternal.empty(), materialized);
	}

	@Override
	public <VR> KTable<Windowed<K>, VR> aggregate(final Initializer<VR> initializer,
												  final Aggregator<? super K, ? super V, VR> aggregator,
												  final Named named,
												  final Materialized<K, VR, WindowStore<Bytes, byte[]>> materialized) {
		Objects.requireNonNull(initializer, "initializer can't be null");
		Objects.requireNonNull(aggregator, "aggregator can't be null");
		Objects.requireNonNull(materialized, "materialized can't be null");
		final MaterializedInternal<K, VR, WindowStore<Bytes, byte[]>> materializedInternal =
				new MaterializedInternal<>(materialized, builder, AGGREGATE_NAME);
		if (materializedInternal.keySerde() == null) {
			materializedInternal.withKeySerde(keySerde);
		}
		final String aggregateName = new NamedInternal(named).orElseGenerateWithPrefix(builder, AGGREGATE_NAME);

		return aggregateBuilder.build(
				new NamedInternal(aggregateName),
				materialize(materializedInternal),
				new KStreamSlidingWindowAggregate<>(windows, materializedInternal.storeName(), initializer, aggregator),
				materializedInternal.queryableStoreName(),
				materializedInternal.keySerde() != null ? new FullTimeWindowedSerde<>(materializedInternal.keySerde(), windows.timeDifferenceMs()) : null,
				materializedInternal.valueSerde());
	}

	@Override
	public KTable<Windowed<K>, V> reduce(final Reducer<V> reducer) {
		return reduce(reducer, NamedInternal.empty());
	}

	@Override
	public KTable<Windowed<K>, V> reduce(final Reducer<V> reducer, final Named named) {
		return reduce(reducer, named, Materialized.with(keySerde, valueSerde));
	}

	@Override
	public KTable<Windowed<K>, V> reduce(final Reducer<V> reducer,
										 final Materialized<K, V, WindowStore<Bytes, byte[]>> materialized) {
		return reduce(reducer, NamedInternal.empty(), materialized);
	}

	@Override
	public KTable<Windowed<K>, V> reduce(final Reducer<V> reducer,
										 final Named named,
										 final Materialized<K, V, WindowStore<Bytes, byte[]>> materialized) {
		Objects.requireNonNull(reducer, "reducer can't be null");
		Objects.requireNonNull(named, "named can't be null");
		Objects.requireNonNull(materialized, "materialized can't be null");

		final MaterializedInternal<K, V, WindowStore<Bytes, byte[]>> materializedInternal =
				new MaterializedInternal<>(materialized, builder, REDUCE_NAME);

		if (materializedInternal.keySerde() == null) {
			materializedInternal.withKeySerde(keySerde);
		}
		if (materializedInternal.valueSerde() == null) {
			materializedInternal.withValueSerde(valueSerde);
		}

		final String reduceName = new NamedInternal(named).orElseGenerateWithPrefix(builder, REDUCE_NAME);

		return aggregateBuilder.build(
				new NamedInternal(reduceName),
				materialize(materializedInternal),
				new KStreamSlidingWindowAggregate<>(windows, materializedInternal.storeName(), aggregateBuilder.reduceInitializer, aggregatorForReducer(reducer)),
				materializedInternal.queryableStoreName(),
				materializedInternal.keySerde() != null ? new FullTimeWindowedSerde<>(materializedInternal.keySerde(), windows.timeDifferenceMs()) : null,
				materializedInternal.valueSerde());
	}

	private <VR> StoreBuilder<TimestampedWindowStore<K, VR>> materialize(final MaterializedInternal<K, VR, WindowStore<Bytes, byte[]>> materialized) {
		WindowBytesStoreSupplier supplier = (WindowBytesStoreSupplier) materialized.storeSupplier();
		if (supplier == null) {
			final long retentionPeriod = materialized.retention() != null ? materialized.retention().toMillis() : windows.gracePeriodMs() + 2 * windows.timeDifferenceMs();

			// large retention time to ensure that all existing windows needed to create new sliding windows can be accessed
			// earliest window start time we could need to create corresponding right window would be recordTime - 2 * timeDifference
			if ((windows.timeDifferenceMs() * 2 + windows.gracePeriodMs()) > retentionPeriod) {
				throw new IllegalArgumentException("The retention period of the window store "
						+ name + " must be no smaller than 2 * time difference plus the grace period."
						+ " Got time difference=[" + windows.timeDifferenceMs() + "],"
						+ " grace=[" + windows.gracePeriodMs() + "],"
						+ " retention=[" + retentionPeriod + "]");
			}
			supplier = Stores.persistentTimestampedWindowStore(
					materialized.storeName(),
					Duration.ofMillis(retentionPeriod),
					Duration.ofMillis(windows.timeDifferenceMs()),
					false
			);
		}
		final StoreBuilder<TimestampedWindowStore<K, VR>> builder = Stores.timestampedWindowStoreBuilder(
				supplier,
				materialized.keySerde(),
				materialized.valueSerde()
		);

		if (materialized.loggingEnabled()) {
			builder.withLoggingEnabled(materialized.logConfig());
		} else {
			builder.withLoggingDisabled();
		}
		if (materialized.cachingEnabled()) {
			builder.withCachingEnabled();
		} else {
			builder.withCachingDisabled();
		}
		return builder;
	}

	private Aggregator<K, V, V> aggregatorForReducer(final Reducer<V> reducer) {
		return (aggKey, value, aggregate) -> aggregate == null ? value : reducer.apply(aggregate, value);
	}
=======
    private final SlidingWindows windows;
    private final GroupedStreamAggregateBuilder<K, V> aggregateBuilder;
    private EmitStrategy emitStrategy = EmitStrategy.onWindowUpdate();

    SlidingWindowedKStreamImpl(final SlidingWindows windows,
                               final InternalStreamsBuilder builder,
                               final Set<String> subTopologySourceNodes,
                               final String name,
                               final Serde<K> keySerde,
                               final Serde<V> valueSerde,
                               final GroupedStreamAggregateBuilder<K, V> aggregateBuilder,
                               final GraphNode graphNode) {
        super(name, keySerde, valueSerde, subTopologySourceNodes, graphNode, builder);
        this.windows = Objects.requireNonNull(windows, "windows can't be null");
        this.aggregateBuilder = aggregateBuilder;
    }

    @Override
    public KTable<Windowed<K>, Long> count() {
        return count(NamedInternal.empty());
    }

    @Override
    public KTable<Windowed<K>, Long> count(final Named named) {
        return doCount(named, Materialized.with(keySerde, Serdes.Long()));
    }

    @Override
    public KTable<Windowed<K>, Long> count(final Materialized<K, Long, WindowStore<Bytes, byte[]>> materialized) {
        return count(NamedInternal.empty(), materialized);
    }

    @Override
    public KTable<Windowed<K>, Long> count(final Named named, final Materialized<K, Long, WindowStore<Bytes, byte[]>> materialized) {
        Objects.requireNonNull(materialized, "materialized can't be null");
        return doCount(named, materialized);
    }

    private KTable<Windowed<K>, Long> doCount(final Named named,
                                              final Materialized<K, Long, WindowStore<Bytes, byte[]>> materialized) {
        final MaterializedInternal<K, Long, WindowStore<Bytes, byte[]>> materializedInternal =
                new MaterializedInternal<>(materialized, builder, AGGREGATE_NAME);

        if (materializedInternal.keySerde() == null) {
            materializedInternal.withKeySerde(keySerde);
        }
        if (materializedInternal.valueSerde() == null) {
            materializedInternal.withValueSerde(Serdes.Long());
        }

        final String aggregateName = new NamedInternal(named).orElseGenerateWithPrefix(builder, AGGREGATE_NAME);

        return aggregateBuilder.build(
                new NamedInternal(aggregateName),
                materialize(materializedInternal),
                new KStreamSlidingWindowAggregate<>(windows, materializedInternal.storeName(), emitStrategy, aggregateBuilder.countInitializer, aggregateBuilder.countAggregator),
                materializedInternal.queryableStoreName(),
                materializedInternal.keySerde() != null ? new FullTimeWindowedSerde<>(materializedInternal.keySerde(), windows.timeDifferenceMs()) : null,
                materializedInternal.valueSerde(),
                false);
    }

    @Override
    public <VR> KTable<Windowed<K>, VR> aggregate(final Initializer<VR> initializer,
                                                  final Aggregator<? super K, ? super V, VR> aggregator) {
        return aggregate(initializer, aggregator, Materialized.with(keySerde, null));
    }

    @Override
    public <VR> KTable<Windowed<K>, VR> aggregate(final Initializer<VR> initializer,
                                                  final Aggregator<? super K, ? super V, VR> aggregator,
                                                  final Named named) {
        return aggregate(initializer, aggregator, named, Materialized.with(keySerde, null));
    }

    @Override
    public <VR> KTable<Windowed<K>, VR> aggregate(final Initializer<VR> initializer,
                                                  final Aggregator<? super K, ? super V, VR> aggregator,
                                                  final Materialized<K, VR, WindowStore<Bytes, byte[]>> materialized) {
        return aggregate(initializer, aggregator, NamedInternal.empty(), materialized);
    }

    @Override
    public <VR> KTable<Windowed<K>, VR> aggregate(final Initializer<VR> initializer,
                                                  final Aggregator<? super K, ? super V, VR> aggregator,
                                                  final Named named,
                                                  final Materialized<K, VR, WindowStore<Bytes, byte[]>> materialized) {
        Objects.requireNonNull(initializer, "initializer can't be null");
        Objects.requireNonNull(aggregator, "aggregator can't be null");
        Objects.requireNonNull(materialized, "materialized can't be null");
        final MaterializedInternal<K, VR, WindowStore<Bytes, byte[]>> materializedInternal =
                new MaterializedInternal<>(materialized, builder, AGGREGATE_NAME);
        if (materializedInternal.keySerde() == null) {
            materializedInternal.withKeySerde(keySerde);
        }
        final String aggregateName = new NamedInternal(named).orElseGenerateWithPrefix(builder, AGGREGATE_NAME);

        return aggregateBuilder.build(
                new NamedInternal(aggregateName),
                materialize(materializedInternal),
                new KStreamSlidingWindowAggregate<>(windows, materializedInternal.storeName(), emitStrategy, initializer, aggregator),
                materializedInternal.queryableStoreName(),
                materializedInternal.keySerde() != null ? new FullTimeWindowedSerde<>(materializedInternal.keySerde(), windows.timeDifferenceMs()) : null,
                materializedInternal.valueSerde(),
                false);
    }

    @Override
    public KTable<Windowed<K>, V> reduce(final Reducer<V> reducer) {
        return reduce(reducer, NamedInternal.empty());
    }

    @Override
    public KTable<Windowed<K>, V> reduce(final Reducer<V> reducer, final Named named) {
        return reduce(reducer, named, Materialized.with(keySerde, valueSerde));
    }

    @Override
    public KTable<Windowed<K>, V> reduce(final Reducer<V> reducer,
                                         final Materialized<K, V, WindowStore<Bytes, byte[]>> materialized) {
        return reduce(reducer, NamedInternal.empty(), materialized);
    }

    @Override
    public KTable<Windowed<K>, V> reduce(final Reducer<V> reducer,
                                         final Named named,
                                         final Materialized<K, V, WindowStore<Bytes, byte[]>> materialized) {
        Objects.requireNonNull(reducer, "reducer can't be null");
        Objects.requireNonNull(named, "named can't be null");
        Objects.requireNonNull(materialized, "materialized can't be null");

        final MaterializedInternal<K, V, WindowStore<Bytes, byte[]>> materializedInternal =
                new MaterializedInternal<>(materialized, builder, REDUCE_NAME);

        if (materializedInternal.keySerde() == null) {
            materializedInternal.withKeySerde(keySerde);
        }
        if (materializedInternal.valueSerde() == null) {
            materializedInternal.withValueSerde(valueSerde);
        }

        final String reduceName = new NamedInternal(named).orElseGenerateWithPrefix(builder, REDUCE_NAME);

        return aggregateBuilder.build(
                new NamedInternal(reduceName),
                materialize(materializedInternal),
                new KStreamSlidingWindowAggregate<>(windows, materializedInternal.storeName(), emitStrategy, aggregateBuilder.reduceInitializer, aggregatorForReducer(reducer)),
                materializedInternal.queryableStoreName(),
                materializedInternal.keySerde() != null ? new FullTimeWindowedSerde<>(materializedInternal.keySerde(), windows.timeDifferenceMs()) : null,
                materializedInternal.valueSerde(),
                false);
    }

    @Override
    public TimeWindowedKStream<K, V> emitStrategy(final EmitStrategy emitStrategy) {
        this.emitStrategy = emitStrategy;
        return this;
    }

    private <VR> StoreBuilder<TimestampedWindowStore<K, VR>> materialize(final MaterializedInternal<K, VR, WindowStore<Bytes, byte[]>> materialized) {
        WindowBytesStoreSupplier supplier = (WindowBytesStoreSupplier) materialized.storeSupplier();
        if (supplier == null) {
            final long retentionPeriod = materialized.retention() != null ? materialized.retention().toMillis() : windows.gracePeriodMs() + 2 * windows.timeDifferenceMs();

            // large retention time to ensure that all existing windows needed to create new sliding windows can be accessed
            // earliest window start time we could need to create corresponding right window would be recordTime - 2 * timeDifference
            if ((windows.timeDifferenceMs() * 2 + windows.gracePeriodMs()) > retentionPeriod) {
                throw new IllegalArgumentException("The retention period of the window store "
                        + name + " must be no smaller than 2 * time difference plus the grace period."
                        + " Got time difference=[" + windows.timeDifferenceMs() + "],"
                        + " grace=[" + windows.gracePeriodMs() + "],"
                        + " retention=[" + retentionPeriod + "]");
            }

            switch (materialized.storeType()) {
                case IN_MEMORY:
                    supplier = Stores.inMemoryWindowStore(
                        materialized.storeName(),
                        Duration.ofMillis(retentionPeriod),
                        Duration.ofMillis(windows.timeDifferenceMs()),
                        false
                    );
                    break;
                case ROCKS_DB:
                    supplier = emitStrategy.type() == StrategyType.ON_WINDOW_CLOSE ?
                        RocksDbIndexedTimeOrderedWindowBytesStoreSupplier.create(
                            materialized.storeName(),
                            Duration.ofMillis(retentionPeriod),
                            Duration.ofMillis(windows.timeDifferenceMs()),
                            false,
                            true
                        ) :
                        Stores.persistentTimestampedWindowStore(
                            materialized.storeName(),
                            Duration.ofMillis(retentionPeriod),
                            Duration.ofMillis(windows.timeDifferenceMs()),
                            false
                        );
                    break;
                default:
                    throw new IllegalStateException("Unknown store type: " + materialized.storeType());
            }
        }

        final StoreBuilder<TimestampedWindowStore<K, VR>> builder = Stores.timestampedWindowStoreBuilder(
                supplier,
                materialized.keySerde(),
                materialized.valueSerde()
        );

        if (materialized.loggingEnabled()) {
            builder.withLoggingEnabled(materialized.logConfig());
        } else {
            builder.withLoggingDisabled();
        }

        // do not enable cache if the emit final strategy is used
        if (materialized.cachingEnabled() && emitStrategy.type() != StrategyType.ON_WINDOW_CLOSE) {
            builder.withCachingEnabled();
        } else {
            builder.withCachingDisabled();
        }
        return builder;
    }

    private Aggregator<K, V, V> aggregatorForReducer(final Reducer<V> reducer) {
        return (aggKey, value, aggregate) -> aggregate == null ? value : reducer.apply(aggregate, value);
    }
>>>>>>> 15418db6
}<|MERGE_RESOLUTION|>--- conflicted
+++ resolved
@@ -19,242 +19,25 @@
 import org.apache.kafka.common.serialization.Serde;
 import org.apache.kafka.common.serialization.Serdes;
 import org.apache.kafka.common.utils.Bytes;
-import org.apache.kafka.streams.kstream.Aggregator;
-import org.apache.kafka.streams.kstream.EmitStrategy;
+import org.apache.kafka.streams.kstream.*;
 import org.apache.kafka.streams.kstream.EmitStrategy.StrategyType;
-import org.apache.kafka.streams.kstream.Initializer;
-import org.apache.kafka.streams.kstream.KTable;
-import org.apache.kafka.streams.kstream.Materialized;
-import org.apache.kafka.streams.kstream.Named;
-import org.apache.kafka.streams.kstream.Reducer;
-import org.apache.kafka.streams.kstream.SlidingWindows;
-import org.apache.kafka.streams.kstream.TimeWindowedKStream;
-import org.apache.kafka.streams.kstream.Windowed;
 import org.apache.kafka.streams.kstream.internals.graph.GraphNode;
-import org.apache.kafka.streams.state.StoreBuilder;
-import org.apache.kafka.streams.state.Stores;
-import org.apache.kafka.streams.state.TimestampedWindowStore;
-import org.apache.kafka.streams.state.WindowBytesStoreSupplier;
-import org.apache.kafka.streams.state.WindowStore;
+import org.apache.kafka.streams.state.*;
+import org.apache.kafka.streams.state.internals.RocksDbIndexedTimeOrderedWindowBytesStoreSupplier;
 
 import java.time.Duration;
 import java.util.Objects;
 import java.util.Set;
-<<<<<<< HEAD
-=======
-import org.apache.kafka.streams.state.internals.RocksDbIndexedTimeOrderedWindowBytesStoreSupplier;
->>>>>>> 15418db6
 
 import static org.apache.kafka.streams.kstream.internals.KGroupedStreamImpl.AGGREGATE_NAME;
 import static org.apache.kafka.streams.kstream.internals.KGroupedStreamImpl.REDUCE_NAME;
 
 public class SlidingWindowedKStreamImpl<K, V> extends AbstractStream<K, V> implements TimeWindowedKStream<K, V> {
-<<<<<<< HEAD
-	private final SlidingWindows windows;
-	private final GroupedStreamAggregateBuilder<K, V> aggregateBuilder;
-
-	SlidingWindowedKStreamImpl(final SlidingWindows windows,
-							   final InternalStreamsBuilder builder,
-							   final Set<String> subTopologySourceNodes,
-							   final String name,
-							   final Serde<K> keySerde,
-							   final Serde<V> valueSerde,
-							   final GroupedStreamAggregateBuilder<K, V> aggregateBuilder,
-							   final GraphNode graphNode) {
-		super(name, keySerde, valueSerde, subTopologySourceNodes, graphNode, builder);
-		this.windows = Objects.requireNonNull(windows, "windows can't be null");
-		this.aggregateBuilder = aggregateBuilder;
-	}
-
-	@Override
-	public KTable<Windowed<K>, Long> count() {
-		return count(NamedInternal.empty());
-	}
-
-	@Override
-	public KTable<Windowed<K>, Long> count(final Named named) {
-		return doCount(named, Materialized.with(keySerde, Serdes.Long()));
-	}
-
-	@Override
-	public KTable<Windowed<K>, Long> count(final Materialized<K, Long, WindowStore<Bytes, byte[]>> materialized) {
-		return count(NamedInternal.empty(), materialized);
-	}
-
-	@Override
-	public KTable<Windowed<K>, Long> count(final Named named, final Materialized<K, Long, WindowStore<Bytes, byte[]>> materialized) {
-		Objects.requireNonNull(materialized, "materialized can't be null");
-		return doCount(named, materialized);
-	}
-
-	private KTable<Windowed<K>, Long> doCount(final Named named,
-											  final Materialized<K, Long, WindowStore<Bytes, byte[]>> materialized) {
-		final MaterializedInternal<K, Long, WindowStore<Bytes, byte[]>> materializedInternal =
-				new MaterializedInternal<>(materialized, builder, AGGREGATE_NAME);
-
-		if (materializedInternal.keySerde() == null) {
-			materializedInternal.withKeySerde(keySerde);
-		}
-		if (materializedInternal.valueSerde() == null) {
-			materializedInternal.withValueSerde(Serdes.Long());
-		}
-
-		final String aggregateName = new NamedInternal(named).orElseGenerateWithPrefix(builder, AGGREGATE_NAME);
-
-		return aggregateBuilder.build(
-				new NamedInternal(aggregateName),
-				materialize(materializedInternal),
-				new KStreamSlidingWindowAggregate<>(windows, materializedInternal.storeName(), aggregateBuilder.countInitializer, aggregateBuilder.countAggregator),
-				materializedInternal.queryableStoreName(),
-				materializedInternal.keySerde() != null ? new FullTimeWindowedSerde<>(materializedInternal.keySerde(), windows.timeDifferenceMs()) : null,
-				materializedInternal.valueSerde());
-	}
-
-	@Override
-	public <VR> KTable<Windowed<K>, VR> aggregate(final Initializer<VR> initializer,
-												  final Aggregator<? super K, ? super V, VR> aggregator) {
-		return aggregate(initializer, aggregator, Materialized.with(keySerde, null));
-	}
-
-	@Override
-	public <VR> KTable<Windowed<K>, VR> aggregate(final Initializer<VR> initializer,
-												  final Aggregator<? super K, ? super V, VR> aggregator,
-												  final Named named) {
-		return aggregate(initializer, aggregator, named, Materialized.with(keySerde, null));
-	}
-
-	@Override
-	public <VR> KTable<Windowed<K>, VR> aggregate(final Initializer<VR> initializer,
-												  final Aggregator<? super K, ? super V, VR> aggregator,
-												  final Materialized<K, VR, WindowStore<Bytes, byte[]>> materialized) {
-		return aggregate(initializer, aggregator, NamedInternal.empty(), materialized);
-	}
-
-	@Override
-	public <VR> KTable<Windowed<K>, VR> aggregate(final Initializer<VR> initializer,
-												  final Aggregator<? super K, ? super V, VR> aggregator,
-												  final Named named,
-												  final Materialized<K, VR, WindowStore<Bytes, byte[]>> materialized) {
-		Objects.requireNonNull(initializer, "initializer can't be null");
-		Objects.requireNonNull(aggregator, "aggregator can't be null");
-		Objects.requireNonNull(materialized, "materialized can't be null");
-		final MaterializedInternal<K, VR, WindowStore<Bytes, byte[]>> materializedInternal =
-				new MaterializedInternal<>(materialized, builder, AGGREGATE_NAME);
-		if (materializedInternal.keySerde() == null) {
-			materializedInternal.withKeySerde(keySerde);
-		}
-		final String aggregateName = new NamedInternal(named).orElseGenerateWithPrefix(builder, AGGREGATE_NAME);
-
-		return aggregateBuilder.build(
-				new NamedInternal(aggregateName),
-				materialize(materializedInternal),
-				new KStreamSlidingWindowAggregate<>(windows, materializedInternal.storeName(), initializer, aggregator),
-				materializedInternal.queryableStoreName(),
-				materializedInternal.keySerde() != null ? new FullTimeWindowedSerde<>(materializedInternal.keySerde(), windows.timeDifferenceMs()) : null,
-				materializedInternal.valueSerde());
-	}
-
-	@Override
-	public KTable<Windowed<K>, V> reduce(final Reducer<V> reducer) {
-		return reduce(reducer, NamedInternal.empty());
-	}
-
-	@Override
-	public KTable<Windowed<K>, V> reduce(final Reducer<V> reducer, final Named named) {
-		return reduce(reducer, named, Materialized.with(keySerde, valueSerde));
-	}
-
-	@Override
-	public KTable<Windowed<K>, V> reduce(final Reducer<V> reducer,
-										 final Materialized<K, V, WindowStore<Bytes, byte[]>> materialized) {
-		return reduce(reducer, NamedInternal.empty(), materialized);
-	}
-
-	@Override
-	public KTable<Windowed<K>, V> reduce(final Reducer<V> reducer,
-										 final Named named,
-										 final Materialized<K, V, WindowStore<Bytes, byte[]>> materialized) {
-		Objects.requireNonNull(reducer, "reducer can't be null");
-		Objects.requireNonNull(named, "named can't be null");
-		Objects.requireNonNull(materialized, "materialized can't be null");
-
-		final MaterializedInternal<K, V, WindowStore<Bytes, byte[]>> materializedInternal =
-				new MaterializedInternal<>(materialized, builder, REDUCE_NAME);
-
-		if (materializedInternal.keySerde() == null) {
-			materializedInternal.withKeySerde(keySerde);
-		}
-		if (materializedInternal.valueSerde() == null) {
-			materializedInternal.withValueSerde(valueSerde);
-		}
-
-		final String reduceName = new NamedInternal(named).orElseGenerateWithPrefix(builder, REDUCE_NAME);
-
-		return aggregateBuilder.build(
-				new NamedInternal(reduceName),
-				materialize(materializedInternal),
-				new KStreamSlidingWindowAggregate<>(windows, materializedInternal.storeName(), aggregateBuilder.reduceInitializer, aggregatorForReducer(reducer)),
-				materializedInternal.queryableStoreName(),
-				materializedInternal.keySerde() != null ? new FullTimeWindowedSerde<>(materializedInternal.keySerde(), windows.timeDifferenceMs()) : null,
-				materializedInternal.valueSerde());
-	}
-
-	private <VR> StoreBuilder<TimestampedWindowStore<K, VR>> materialize(final MaterializedInternal<K, VR, WindowStore<Bytes, byte[]>> materialized) {
-		WindowBytesStoreSupplier supplier = (WindowBytesStoreSupplier) materialized.storeSupplier();
-		if (supplier == null) {
-			final long retentionPeriod = materialized.retention() != null ? materialized.retention().toMillis() : windows.gracePeriodMs() + 2 * windows.timeDifferenceMs();
-
-			// large retention time to ensure that all existing windows needed to create new sliding windows can be accessed
-			// earliest window start time we could need to create corresponding right window would be recordTime - 2 * timeDifference
-			if ((windows.timeDifferenceMs() * 2 + windows.gracePeriodMs()) > retentionPeriod) {
-				throw new IllegalArgumentException("The retention period of the window store "
-						+ name + " must be no smaller than 2 * time difference plus the grace period."
-						+ " Got time difference=[" + windows.timeDifferenceMs() + "],"
-						+ " grace=[" + windows.gracePeriodMs() + "],"
-						+ " retention=[" + retentionPeriod + "]");
-			}
-			supplier = Stores.persistentTimestampedWindowStore(
-					materialized.storeName(),
-					Duration.ofMillis(retentionPeriod),
-					Duration.ofMillis(windows.timeDifferenceMs()),
-					false
-			);
-		}
-		final StoreBuilder<TimestampedWindowStore<K, VR>> builder = Stores.timestampedWindowStoreBuilder(
-				supplier,
-				materialized.keySerde(),
-				materialized.valueSerde()
-		);
-
-		if (materialized.loggingEnabled()) {
-			builder.withLoggingEnabled(materialized.logConfig());
-		} else {
-			builder.withLoggingDisabled();
-		}
-		if (materialized.cachingEnabled()) {
-			builder.withCachingEnabled();
-		} else {
-			builder.withCachingDisabled();
-		}
-		return builder;
-	}
-
-	private Aggregator<K, V, V> aggregatorForReducer(final Reducer<V> reducer) {
-		return (aggKey, value, aggregate) -> aggregate == null ? value : reducer.apply(aggregate, value);
-	}
-=======
     private final SlidingWindows windows;
     private final GroupedStreamAggregateBuilder<K, V> aggregateBuilder;
     private EmitStrategy emitStrategy = EmitStrategy.onWindowUpdate();
 
-    SlidingWindowedKStreamImpl(final SlidingWindows windows,
-                               final InternalStreamsBuilder builder,
-                               final Set<String> subTopologySourceNodes,
-                               final String name,
-                               final Serde<K> keySerde,
-                               final Serde<V> valueSerde,
-                               final GroupedStreamAggregateBuilder<K, V> aggregateBuilder,
-                               final GraphNode graphNode) {
+    SlidingWindowedKStreamImpl(final SlidingWindows windows, final InternalStreamsBuilder builder, final Set<String> subTopologySourceNodes, final String name, final Serde<K> keySerde, final Serde<V> valueSerde, final GroupedStreamAggregateBuilder<K, V> aggregateBuilder, final GraphNode graphNode) {
         super(name, keySerde, valueSerde, subTopologySourceNodes, graphNode, builder);
         this.windows = Objects.requireNonNull(windows, "windows can't be null");
         this.aggregateBuilder = aggregateBuilder;
@@ -281,10 +64,8 @@
         return doCount(named, materialized);
     }
 
-    private KTable<Windowed<K>, Long> doCount(final Named named,
-                                              final Materialized<K, Long, WindowStore<Bytes, byte[]>> materialized) {
-        final MaterializedInternal<K, Long, WindowStore<Bytes, byte[]>> materializedInternal =
-                new MaterializedInternal<>(materialized, builder, AGGREGATE_NAME);
+    private KTable<Windowed<K>, Long> doCount(final Named named, final Materialized<K, Long, WindowStore<Bytes, byte[]>> materialized) {
+        final MaterializedInternal<K, Long, WindowStore<Bytes, byte[]>> materializedInternal = new MaterializedInternal<>(materialized, builder, AGGREGATE_NAME);
 
         if (materializedInternal.keySerde() == null) {
             materializedInternal.withKeySerde(keySerde);
@@ -295,59 +76,36 @@
 
         final String aggregateName = new NamedInternal(named).orElseGenerateWithPrefix(builder, AGGREGATE_NAME);
 
-        return aggregateBuilder.build(
-                new NamedInternal(aggregateName),
-                materialize(materializedInternal),
-                new KStreamSlidingWindowAggregate<>(windows, materializedInternal.storeName(), emitStrategy, aggregateBuilder.countInitializer, aggregateBuilder.countAggregator),
-                materializedInternal.queryableStoreName(),
-                materializedInternal.keySerde() != null ? new FullTimeWindowedSerde<>(materializedInternal.keySerde(), windows.timeDifferenceMs()) : null,
-                materializedInternal.valueSerde(),
-                false);
+        return aggregateBuilder.build(new NamedInternal(aggregateName), materialize(materializedInternal), new KStreamSlidingWindowAggregate<>(windows, materializedInternal.storeName(), emitStrategy, aggregateBuilder.countInitializer, aggregateBuilder.countAggregator), materializedInternal.queryableStoreName(), materializedInternal.keySerde() != null ? new FullTimeWindowedSerde<>(materializedInternal.keySerde(), windows.timeDifferenceMs()) : null, materializedInternal.valueSerde(), false);
     }
 
     @Override
-    public <VR> KTable<Windowed<K>, VR> aggregate(final Initializer<VR> initializer,
-                                                  final Aggregator<? super K, ? super V, VR> aggregator) {
+    public <VR> KTable<Windowed<K>, VR> aggregate(final Initializer<VR> initializer, final Aggregator<? super K, ? super V, VR> aggregator) {
         return aggregate(initializer, aggregator, Materialized.with(keySerde, null));
     }
 
     @Override
-    public <VR> KTable<Windowed<K>, VR> aggregate(final Initializer<VR> initializer,
-                                                  final Aggregator<? super K, ? super V, VR> aggregator,
-                                                  final Named named) {
+    public <VR> KTable<Windowed<K>, VR> aggregate(final Initializer<VR> initializer, final Aggregator<? super K, ? super V, VR> aggregator, final Named named) {
         return aggregate(initializer, aggregator, named, Materialized.with(keySerde, null));
     }
 
     @Override
-    public <VR> KTable<Windowed<K>, VR> aggregate(final Initializer<VR> initializer,
-                                                  final Aggregator<? super K, ? super V, VR> aggregator,
-                                                  final Materialized<K, VR, WindowStore<Bytes, byte[]>> materialized) {
+    public <VR> KTable<Windowed<K>, VR> aggregate(final Initializer<VR> initializer, final Aggregator<? super K, ? super V, VR> aggregator, final Materialized<K, VR, WindowStore<Bytes, byte[]>> materialized) {
         return aggregate(initializer, aggregator, NamedInternal.empty(), materialized);
     }
 
     @Override
-    public <VR> KTable<Windowed<K>, VR> aggregate(final Initializer<VR> initializer,
-                                                  final Aggregator<? super K, ? super V, VR> aggregator,
-                                                  final Named named,
-                                                  final Materialized<K, VR, WindowStore<Bytes, byte[]>> materialized) {
+    public <VR> KTable<Windowed<K>, VR> aggregate(final Initializer<VR> initializer, final Aggregator<? super K, ? super V, VR> aggregator, final Named named, final Materialized<K, VR, WindowStore<Bytes, byte[]>> materialized) {
         Objects.requireNonNull(initializer, "initializer can't be null");
         Objects.requireNonNull(aggregator, "aggregator can't be null");
         Objects.requireNonNull(materialized, "materialized can't be null");
-        final MaterializedInternal<K, VR, WindowStore<Bytes, byte[]>> materializedInternal =
-                new MaterializedInternal<>(materialized, builder, AGGREGATE_NAME);
+        final MaterializedInternal<K, VR, WindowStore<Bytes, byte[]>> materializedInternal = new MaterializedInternal<>(materialized, builder, AGGREGATE_NAME);
         if (materializedInternal.keySerde() == null) {
             materializedInternal.withKeySerde(keySerde);
         }
         final String aggregateName = new NamedInternal(named).orElseGenerateWithPrefix(builder, AGGREGATE_NAME);
 
-        return aggregateBuilder.build(
-                new NamedInternal(aggregateName),
-                materialize(materializedInternal),
-                new KStreamSlidingWindowAggregate<>(windows, materializedInternal.storeName(), emitStrategy, initializer, aggregator),
-                materializedInternal.queryableStoreName(),
-                materializedInternal.keySerde() != null ? new FullTimeWindowedSerde<>(materializedInternal.keySerde(), windows.timeDifferenceMs()) : null,
-                materializedInternal.valueSerde(),
-                false);
+        return aggregateBuilder.build(new NamedInternal(aggregateName), materialize(materializedInternal), new KStreamSlidingWindowAggregate<>(windows, materializedInternal.storeName(), emitStrategy, initializer, aggregator), materializedInternal.queryableStoreName(), materializedInternal.keySerde() != null ? new FullTimeWindowedSerde<>(materializedInternal.keySerde(), windows.timeDifferenceMs()) : null, materializedInternal.valueSerde(), false);
     }
 
     @Override
@@ -361,21 +119,17 @@
     }
 
     @Override
-    public KTable<Windowed<K>, V> reduce(final Reducer<V> reducer,
-                                         final Materialized<K, V, WindowStore<Bytes, byte[]>> materialized) {
+    public KTable<Windowed<K>, V> reduce(final Reducer<V> reducer, final Materialized<K, V, WindowStore<Bytes, byte[]>> materialized) {
         return reduce(reducer, NamedInternal.empty(), materialized);
     }
 
     @Override
-    public KTable<Windowed<K>, V> reduce(final Reducer<V> reducer,
-                                         final Named named,
-                                         final Materialized<K, V, WindowStore<Bytes, byte[]>> materialized) {
+    public KTable<Windowed<K>, V> reduce(final Reducer<V> reducer, final Named named, final Materialized<K, V, WindowStore<Bytes, byte[]>> materialized) {
         Objects.requireNonNull(reducer, "reducer can't be null");
         Objects.requireNonNull(named, "named can't be null");
         Objects.requireNonNull(materialized, "materialized can't be null");
 
-        final MaterializedInternal<K, V, WindowStore<Bytes, byte[]>> materializedInternal =
-                new MaterializedInternal<>(materialized, builder, REDUCE_NAME);
+        final MaterializedInternal<K, V, WindowStore<Bytes, byte[]>> materializedInternal = new MaterializedInternal<>(materialized, builder, REDUCE_NAME);
 
         if (materializedInternal.keySerde() == null) {
             materializedInternal.withKeySerde(keySerde);
@@ -386,14 +140,7 @@
 
         final String reduceName = new NamedInternal(named).orElseGenerateWithPrefix(builder, REDUCE_NAME);
 
-        return aggregateBuilder.build(
-                new NamedInternal(reduceName),
-                materialize(materializedInternal),
-                new KStreamSlidingWindowAggregate<>(windows, materializedInternal.storeName(), emitStrategy, aggregateBuilder.reduceInitializer, aggregatorForReducer(reducer)),
-                materializedInternal.queryableStoreName(),
-                materializedInternal.keySerde() != null ? new FullTimeWindowedSerde<>(materializedInternal.keySerde(), windows.timeDifferenceMs()) : null,
-                materializedInternal.valueSerde(),
-                false);
+        return aggregateBuilder.build(new NamedInternal(reduceName), materialize(materializedInternal), new KStreamSlidingWindowAggregate<>(windows, materializedInternal.storeName(), emitStrategy, aggregateBuilder.reduceInitializer, aggregatorForReducer(reducer)), materializedInternal.queryableStoreName(), materializedInternal.keySerde() != null ? new FullTimeWindowedSerde<>(materializedInternal.keySerde(), windows.timeDifferenceMs()) : null, materializedInternal.valueSerde(), false);
     }
 
     @Override
@@ -410,48 +157,22 @@
             // large retention time to ensure that all existing windows needed to create new sliding windows can be accessed
             // earliest window start time we could need to create corresponding right window would be recordTime - 2 * timeDifference
             if ((windows.timeDifferenceMs() * 2 + windows.gracePeriodMs()) > retentionPeriod) {
-                throw new IllegalArgumentException("The retention period of the window store "
-                        + name + " must be no smaller than 2 * time difference plus the grace period."
-                        + " Got time difference=[" + windows.timeDifferenceMs() + "],"
-                        + " grace=[" + windows.gracePeriodMs() + "],"
-                        + " retention=[" + retentionPeriod + "]");
+                throw new IllegalArgumentException("The retention period of the window store " + name + " must be no smaller than 2 * time difference plus the grace period." + " Got time difference=[" + windows.timeDifferenceMs() + "]," + " grace=[" + windows.gracePeriodMs() + "]," + " retention=[" + retentionPeriod + "]");
             }
 
             switch (materialized.storeType()) {
                 case IN_MEMORY:
-                    supplier = Stores.inMemoryWindowStore(
-                        materialized.storeName(),
-                        Duration.ofMillis(retentionPeriod),
-                        Duration.ofMillis(windows.timeDifferenceMs()),
-                        false
-                    );
+                    supplier = Stores.inMemoryWindowStore(materialized.storeName(), Duration.ofMillis(retentionPeriod), Duration.ofMillis(windows.timeDifferenceMs()), false);
                     break;
                 case ROCKS_DB:
-                    supplier = emitStrategy.type() == StrategyType.ON_WINDOW_CLOSE ?
-                        RocksDbIndexedTimeOrderedWindowBytesStoreSupplier.create(
-                            materialized.storeName(),
-                            Duration.ofMillis(retentionPeriod),
-                            Duration.ofMillis(windows.timeDifferenceMs()),
-                            false,
-                            true
-                        ) :
-                        Stores.persistentTimestampedWindowStore(
-                            materialized.storeName(),
-                            Duration.ofMillis(retentionPeriod),
-                            Duration.ofMillis(windows.timeDifferenceMs()),
-                            false
-                        );
+                    supplier = emitStrategy.type() == StrategyType.ON_WINDOW_CLOSE ? RocksDbIndexedTimeOrderedWindowBytesStoreSupplier.create(materialized.storeName(), Duration.ofMillis(retentionPeriod), Duration.ofMillis(windows.timeDifferenceMs()), false, true) : Stores.persistentTimestampedWindowStore(materialized.storeName(), Duration.ofMillis(retentionPeriod), Duration.ofMillis(windows.timeDifferenceMs()), false);
                     break;
                 default:
                     throw new IllegalStateException("Unknown store type: " + materialized.storeType());
             }
         }
 
-        final StoreBuilder<TimestampedWindowStore<K, VR>> builder = Stores.timestampedWindowStoreBuilder(
-                supplier,
-                materialized.keySerde(),
-                materialized.valueSerde()
-        );
+        final StoreBuilder<TimestampedWindowStore<K, VR>> builder = Stores.timestampedWindowStoreBuilder(supplier, materialized.keySerde(), materialized.valueSerde());
 
         if (materialized.loggingEnabled()) {
             builder.withLoggingEnabled(materialized.logConfig());
@@ -471,5 +192,4 @@
     private Aggregator<K, V, V> aggregatorForReducer(final Reducer<V> reducer) {
         return (aggKey, value, aggregate) -> aggregate == null ? value : reducer.apply(aggregate, value);
     }
->>>>>>> 15418db6
 }