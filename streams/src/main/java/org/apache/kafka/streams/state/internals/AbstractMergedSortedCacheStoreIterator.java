--- conflicted
+++ resolved
@@ -39,17 +39,6 @@
 abstract class AbstractMergedSortedCacheStoreIterator<K, KS, V, VS> implements KeyValueIterator<K, V> {
     private final PeekingKeyValueIterator<Bytes, LRUCacheEntry> cacheIterator;
     private final KeyValueIterator<KS, VS> storeIterator;
-<<<<<<< HEAD
-	private final boolean forward;
-
-	AbstractMergedSortedCacheStoreIterator(final PeekingKeyValueIterator<Bytes, LRUCacheEntry> cacheIterator,
-										   final KeyValueIterator<KS, VS> storeIterator,
-										   final boolean forward) {
-		this.cacheIterator = cacheIterator;
-		this.storeIterator = storeIterator;
-		this.forward = forward;
-	}
-=======
     private final boolean forward;
 
     /**
@@ -66,7 +55,6 @@
         this.storeIterator = storeIterator;
         this.forward = forward;
     }
->>>>>>> 9494bebe
 
     /**
      * Compares the keys from the cache and store to determine their ordering.
@@ -188,52 +176,6 @@
         final Bytes nextCacheKey = cacheIterator.hasNext() ? cacheIterator.peekNextKey() : null;
         final KS nextStoreKey = storeIterator.hasNext() ? storeIterator.peekNextKey() : null;
 
-<<<<<<< HEAD
-		if (nextCacheKey == null) {
-			return nextStoreValue(nextStoreKey);
-		}
-
-		if (nextStoreKey == null) {
-			return nextCacheValue(nextCacheKey);
-		}
-
-		final int comparison = compare(nextCacheKey, nextStoreKey);
-		return chooseNextValue(nextCacheKey, nextStoreKey, comparison);
-	}
-
-	private KeyValue<K, V> chooseNextValue(final Bytes nextCacheKey,
-										   final KS nextStoreKey,
-										   final int comparison) {
-		if (forward) {
-			if (comparison > 0) {
-				return nextStoreValue(nextStoreKey);
-			} else if (comparison < 0) {
-				return nextCacheValue(nextCacheKey);
-			} else {
-				// skip the same keyed element
-				storeIterator.next();
-				return nextCacheValue(nextCacheKey);
-			}
-		} else {
-			if (comparison < 0) {
-				return nextStoreValue(nextStoreKey);
-			} else if (comparison > 0) {
-				return nextCacheValue(nextCacheKey);
-			} else {
-				// skip the same keyed element
-				storeIterator.next();
-				return nextCacheValue(nextCacheKey);
-			}
-		}
-	}
-
-	private KeyValue<K, V> nextStoreValue(final KS nextStoreKey) {
-		final KeyValue<KS, VS> next = storeIterator.next();
-
-		if (!next.key.equals(nextStoreKey)) {
-			throw new IllegalStateException("Next record key is not the peeked key value; this should not happen");
-		}
-=======
         if (nextCacheKey == null) {
             return nextStoreValue(nextStoreKey);
         }
@@ -296,7 +238,6 @@
         if (!next.key.equals(nextStoreKey)) {
             throw new IllegalStateException("Next record key is not the peeked key value; this should not happen");
         }
->>>>>>> 9494bebe
 
         return deserializeStorePair(next);
     }
@@ -336,51 +277,6 @@
         final Bytes nextCacheKey = cacheIterator.hasNext() ? cacheIterator.peekNextKey() : null;
         final KS nextStoreKey = storeIterator.hasNext() ? storeIterator.peekNextKey() : null;
 
-<<<<<<< HEAD
-		if (nextCacheKey == null) {
-			return deserializeStoreKey(nextStoreKey);
-		}
-
-		if (nextStoreKey == null) {
-			return deserializeCacheKey(nextCacheKey);
-		}
-
-		final int comparison = compare(nextCacheKey, nextStoreKey);
-		return chooseNextKey(nextCacheKey, nextStoreKey, comparison);
-	}
-
-	private K chooseNextKey(final Bytes nextCacheKey,
-							final KS nextStoreKey,
-							final int comparison) {
-		if (forward) {
-			if (comparison > 0) {
-				return deserializeStoreKey(nextStoreKey);
-			} else if (comparison < 0) {
-				return deserializeCacheKey(nextCacheKey);
-			} else {
-				// skip the same keyed element
-				storeIterator.next();
-				return deserializeCacheKey(nextCacheKey);
-			}
-		} else {
-			if (comparison < 0) {
-				return deserializeStoreKey(nextStoreKey);
-			} else if (comparison > 0) {
-				return deserializeCacheKey(nextCacheKey);
-			} else {
-				// skip the same keyed element
-				storeIterator.next();
-				return deserializeCacheKey(nextCacheKey);
-			}
-		}
-	}
-
-	@Override
-	public void close() {
-		cacheIterator.close();
-		storeIterator.close();
-	}
-=======
         if (nextCacheKey == null) {
             return deserializeStoreKey(nextStoreKey);
         }
@@ -439,5 +335,4 @@
         cacheIterator.close();
         storeIterator.close();
     }
->>>>>>> 9494bebe
 }