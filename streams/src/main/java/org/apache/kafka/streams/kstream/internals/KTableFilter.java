--- conflicted
+++ resolved
@@ -41,15 +41,11 @@
     private boolean useVersionedSemantics = false;
     private final StoreFactory storeFactory;
 
-<<<<<<< HEAD
-    KTableFilter(final KTableImpl<KIn, ?, VIn> parent, final Predicate<? super KIn, ? super VIn> predicate, final boolean filterNot, final String queryableName) {
-=======
     KTableFilter(final KTableImpl<KIn, ?, VIn> parent,
                  final Predicate<? super KIn, ? super VIn> predicate,
                  final boolean filterNot,
                  final String queryableName,
                  final StoreFactory storeFactory) {
->>>>>>> 9494bebe
         this.parent = parent;
         this.predicate = predicate;
         this.filterNot = filterNot;
@@ -128,15 +124,11 @@
             this.context = context;
             if (queryableName != null) {
                 store = new KeyValueStoreWrapper<>(context, queryableName);
-<<<<<<< HEAD
-                tupleForwarder = new TimestampedTupleForwarder<>(store.getStore(), context, new TimestampedCacheFlushListener<>(context), sendOldValues);
-=======
                 tupleForwarder = new TimestampedTupleForwarder<>(
                     store.store(),
                     context,
                     new TimestampedCacheFlushListener<>(context),
                     sendOldValues);
->>>>>>> 9494bebe
             }
         }
 
@@ -170,7 +162,9 @@
                 return null;
             }
 
-            return queryableName != null ? getValueOrNull(store.get(key)) : computeValue(key, change.oldValue);
+            return queryableName != null
+                ? getValueOrNull(store.get(key))
+                : computeValue(key, change.oldValue);
         }
     }
 
