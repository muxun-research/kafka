/*
 * Licensed to the Apache Software Foundation (ASF) under one or more
 * contributor license agreements. See the NOTICE file distributed with
 * this work for additional information regarding copyright ownership.
 * The ASF licenses this file to You under the Apache License, Version 2.0
 * (the "License"); you may not use this file except in compliance with
 * the License. You may obtain a copy of the License at
 *
 *    http://www.apache.org/licenses/LICENSE-2.0
 *
 * Unless required by applicable law or agreed to in writing, software
 * distributed under the License is distributed on an "AS IS" BASIS,
 * WITHOUT WARRANTIES OR CONDITIONS OF ANY KIND, either express or implied.
 * See the License for the specific language governing permissions and
 * limitations under the License.
 */
package org.apache.kafka.streams.kstream.internals;

import org.apache.kafka.streams.kstream.Predicate;
import org.apache.kafka.streams.processor.api.Processor;
import org.apache.kafka.streams.processor.api.ProcessorContext;
import org.apache.kafka.streams.processor.api.Record;
import org.apache.kafka.streams.state.ValueAndTimestamp;
import org.apache.kafka.streams.state.internals.KeyValueStoreWrapper;

import static org.apache.kafka.streams.state.ValueAndTimestamp.getValueOrNull;
import static org.apache.kafka.streams.state.VersionedKeyValueStore.PUT_RETURN_CODE_NOT_PUT;
import static org.apache.kafka.streams.state.internals.KeyValueStoreWrapper.PUT_RETURN_CODE_IS_LATEST;

<<<<<<< HEAD
class KTableFilter<K, V> implements KTableProcessorSupplier<K, V, V> {
	private final KTableImpl<K, ?, V> parent;
	private final Predicate<? super K, ? super V> predicate;
	private final boolean filterNot;
	private final String queryableName;
	private boolean sendOldValues;

	KTableFilter(final KTableImpl<K, ?, V> parent,
				 final Predicate<? super K, ? super V> predicate,
=======
public class KTableFilter<KIn, VIn> implements KTableProcessorSupplier<KIn, VIn, KIn, VIn> {
    private final KTableImpl<KIn, ?, VIn> parent;
    private final Predicate<? super KIn, ? super VIn> predicate;
    private final boolean filterNot;
    private final String queryableName;
    private boolean sendOldValues;
    private boolean useVersionedSemantics = false;

    KTableFilter(final KTableImpl<KIn, ?, VIn> parent,
                 final Predicate<? super KIn, ? super VIn> predicate,
>>>>>>> 15418db6
                 final boolean filterNot,
                 final String queryableName) {
		this.parent = parent;
		this.predicate = predicate;
		this.filterNot = filterNot;
		this.queryableName = queryableName;
		// If upstream is already materialized, enable sending old values to avoid sending unnecessary tombstones:
		this.sendOldValues = parent.enableSendingOldValues(false);
	}

    public void setUseVersionedSemantics(final boolean useVersionedSemantics) {
        this.useVersionedSemantics = useVersionedSemantics;
    }

    // VisibleForTesting
    boolean isUseVersionedSemantics() {
        return useVersionedSemantics;
    }

    @Override
    public Processor<KIn, Change<VIn>, KIn, Change<VIn>> get() {
        return new KTableFilterProcessor();
    }

	@Override
	public boolean enableSendingOldValues(final boolean forceMaterialization) {
		if (queryableName != null) {
			sendOldValues = true;
			return true;
		}

		if (parent.enableSendingOldValues(forceMaterialization)) {
			sendOldValues = true;
		}
		return sendOldValues;
	}

    private VIn computeValue(final KIn key, final VIn value) {
        VIn newValue = null;

        if (value != null && (filterNot ^ predicate.test(key, value))) {
            newValue = value;
        }

        return newValue;
    }

    private ValueAndTimestamp<VIn> computeValue(final KIn key, final ValueAndTimestamp<VIn> valueAndTimestamp) {
        ValueAndTimestamp<VIn> newValueAndTimestamp = null;

        if (valueAndTimestamp != null) {
            final VIn value = valueAndTimestamp.value();
            if (filterNot ^ predicate.test(key, value)) {
                newValueAndTimestamp = valueAndTimestamp;
            }
        }

        return newValueAndTimestamp;
    }


    private class KTableFilterProcessor implements Processor<KIn, Change<VIn>, KIn, Change<VIn>> {
        private ProcessorContext<KIn, Change<VIn>> context;
        private KeyValueStoreWrapper<KIn, VIn> store;
        private TimestampedTupleForwarder<KIn, VIn> tupleForwarder;

        @Override
        public void init(final ProcessorContext<KIn, Change<VIn>> context) {
            this.context = context;
            if (queryableName != null) {
                store = new KeyValueStoreWrapper<>(context, queryableName);
                tupleForwarder = new TimestampedTupleForwarder<>(
                    store.getStore(),
                    context,
                    new TimestampedCacheFlushListener<>(context),
                    sendOldValues);
            }
        }

        @Override
<<<<<<< HEAD
        public void process(final K key, final Change<V> change) {
			final V newValue = computeValue(key, change.newValue);
			final V oldValue = computeOldValue(key, change);

            if (sendOldValues && oldValue == null && newValue == null) {
				return; // unnecessary to forward here.
			}

			if (queryableName != null) {
				store.put(key, ValueAndTimestamp.make(newValue, context().timestamp()));
				tupleForwarder.maybeForward(key, newValue, oldValue);
			} else {
				context().forward(key, new Change<>(newValue, oldValue));
			}
		}

		private V computeOldValue(final K key, final Change<V> change) {
			if (!sendOldValues) {
				return null;
			}

			return queryableName != null
					? getValueOrNull(store.get(key))
					: computeValue(key, change.oldValue);
		}
	}
=======
        public void process(final Record<KIn, Change<VIn>> record) {
            final KIn key = record.key();
            final Change<VIn> change = record.value();

            final VIn newValue = computeValue(key, change.newValue);
            final VIn oldValue = computeOldValue(key, change);

            if (!useVersionedSemantics) {
                if (sendOldValues && oldValue == null && newValue == null) {
                    return; // unnecessary to forward here.
                }
            }

            if (queryableName != null) {
                final long putReturnCode = store.put(key, newValue, record.timestamp());
                // if not put to store, do not forward downstream either
                if (putReturnCode != PUT_RETURN_CODE_NOT_PUT) {
                    tupleForwarder.maybeForward(record.withValue(new Change<>(newValue, oldValue, putReturnCode == PUT_RETURN_CODE_IS_LATEST)));
                }
            } else {
                context.forward(record.withValue(new Change<>(newValue, oldValue, record.value().isLatest)));
            }
        }

        private VIn computeOldValue(final KIn key, final Change<VIn> change) {
            if (!sendOldValues) {
                return null;
            }

            return queryableName != null
                ? getValueOrNull(store.get(key))
                : computeValue(key, change.oldValue);
        }
    }
>>>>>>> 15418db6

    @Override
    public KTableValueGetterSupplier<KIn, VIn> view() {
        // if the KTable is materialized, use the materialized store to return getter value;
        // otherwise rely on the parent getter and apply filter on-the-fly
        if (queryableName != null) {
            return new KTableMaterializedValueGetterSupplier<>(queryableName);
        } else {
            return new KTableValueGetterSupplier<KIn, VIn>() {
                final KTableValueGetterSupplier<KIn, VIn> parentValueGetterSupplier = parent.valueGetterSupplier();

                public KTableValueGetter<KIn, VIn> get() {
                    return new KTableFilterValueGetter(parentValueGetterSupplier.get());
                }

                @Override
                public String[] storeNames() {
                    return parentValueGetterSupplier.storeNames();
                }
            };
        }
    }


    private class KTableFilterValueGetter implements KTableValueGetter<KIn, VIn> {
        private final KTableValueGetter<KIn, VIn> parentGetter;

        KTableFilterValueGetter(final KTableValueGetter<KIn, VIn> parentGetter) {
            this.parentGetter = parentGetter;
        }

        @Override
        public void init(final ProcessorContext<?, ?> context) {
            // This is the old processor context for compatibility with the other KTable processors.
            // Once we migrte them all, we can swap this out.
            parentGetter.init(context);
        }

        @Override
        public ValueAndTimestamp<VIn> get(final KIn key) {
            return computeValue(key, parentGetter.get(key));
        }

        @Override
        public ValueAndTimestamp<VIn> get(final KIn key, final long asOfTimestamp) {
            return computeValue(key, parentGetter.get(key, asOfTimestamp));
        }

        @Override
        public boolean isVersioned() {
            return parentGetter.isVersioned();
        }

        @Override
        public void close() {
            parentGetter.close();
        }
    }

}<|MERGE_RESOLUTION|>--- conflicted
+++ resolved
@@ -27,17 +27,6 @@
 import static org.apache.kafka.streams.state.VersionedKeyValueStore.PUT_RETURN_CODE_NOT_PUT;
 import static org.apache.kafka.streams.state.internals.KeyValueStoreWrapper.PUT_RETURN_CODE_IS_LATEST;
 
-<<<<<<< HEAD
-class KTableFilter<K, V> implements KTableProcessorSupplier<K, V, V> {
-	private final KTableImpl<K, ?, V> parent;
-	private final Predicate<? super K, ? super V> predicate;
-	private final boolean filterNot;
-	private final String queryableName;
-	private boolean sendOldValues;
-
-	KTableFilter(final KTableImpl<K, ?, V> parent,
-				 final Predicate<? super K, ? super V> predicate,
-=======
 public class KTableFilter<KIn, VIn> implements KTableProcessorSupplier<KIn, VIn, KIn, VIn> {
     private final KTableImpl<KIn, ?, VIn> parent;
     private final Predicate<? super KIn, ? super VIn> predicate;
@@ -46,18 +35,14 @@
     private boolean sendOldValues;
     private boolean useVersionedSemantics = false;
 
-    KTableFilter(final KTableImpl<KIn, ?, VIn> parent,
-                 final Predicate<? super KIn, ? super VIn> predicate,
->>>>>>> 15418db6
-                 final boolean filterNot,
-                 final String queryableName) {
-		this.parent = parent;
-		this.predicate = predicate;
-		this.filterNot = filterNot;
-		this.queryableName = queryableName;
-		// If upstream is already materialized, enable sending old values to avoid sending unnecessary tombstones:
-		this.sendOldValues = parent.enableSendingOldValues(false);
-	}
+    KTableFilter(final KTableImpl<KIn, ?, VIn> parent, final Predicate<? super KIn, ? super VIn> predicate, final boolean filterNot, final String queryableName) {
+        this.parent = parent;
+        this.predicate = predicate;
+        this.filterNot = filterNot;
+        this.queryableName = queryableName;
+        // If upstream is already materialized, enable sending old values to avoid sending unnecessary tombstones:
+        this.sendOldValues = parent.enableSendingOldValues(false);
+    }
 
     public void setUseVersionedSemantics(final boolean useVersionedSemantics) {
         this.useVersionedSemantics = useVersionedSemantics;
@@ -73,18 +58,18 @@
         return new KTableFilterProcessor();
     }
 
-	@Override
-	public boolean enableSendingOldValues(final boolean forceMaterialization) {
-		if (queryableName != null) {
-			sendOldValues = true;
-			return true;
-		}
-
-		if (parent.enableSendingOldValues(forceMaterialization)) {
-			sendOldValues = true;
-		}
-		return sendOldValues;
-	}
+    @Override
+    public boolean enableSendingOldValues(final boolean forceMaterialization) {
+        if (queryableName != null) {
+            sendOldValues = true;
+            return true;
+        }
+
+        if (parent.enableSendingOldValues(forceMaterialization)) {
+            sendOldValues = true;
+        }
+        return sendOldValues;
+    }
 
     private VIn computeValue(final KIn key, final VIn value) {
         VIn newValue = null;
@@ -120,43 +105,11 @@
             this.context = context;
             if (queryableName != null) {
                 store = new KeyValueStoreWrapper<>(context, queryableName);
-                tupleForwarder = new TimestampedTupleForwarder<>(
-                    store.getStore(),
-                    context,
-                    new TimestampedCacheFlushListener<>(context),
-                    sendOldValues);
-            }
-        }
-
-        @Override
-<<<<<<< HEAD
-        public void process(final K key, final Change<V> change) {
-			final V newValue = computeValue(key, change.newValue);
-			final V oldValue = computeOldValue(key, change);
-
-            if (sendOldValues && oldValue == null && newValue == null) {
-				return; // unnecessary to forward here.
-			}
-
-			if (queryableName != null) {
-				store.put(key, ValueAndTimestamp.make(newValue, context().timestamp()));
-				tupleForwarder.maybeForward(key, newValue, oldValue);
-			} else {
-				context().forward(key, new Change<>(newValue, oldValue));
-			}
-		}
-
-		private V computeOldValue(final K key, final Change<V> change) {
-			if (!sendOldValues) {
-				return null;
-			}
-
-			return queryableName != null
-					? getValueOrNull(store.get(key))
-					: computeValue(key, change.oldValue);
-		}
-	}
-=======
+                tupleForwarder = new TimestampedTupleForwarder<>(store.getStore(), context, new TimestampedCacheFlushListener<>(context), sendOldValues);
+            }
+        }
+
+        @Override
         public void process(final Record<KIn, Change<VIn>> record) {
             final KIn key = record.key();
             final Change<VIn> change = record.value();
@@ -186,12 +139,9 @@
                 return null;
             }
 
-            return queryableName != null
-                ? getValueOrNull(store.get(key))
-                : computeValue(key, change.oldValue);
-        }
-    }
->>>>>>> 15418db6
+            return queryableName != null ? getValueOrNull(store.get(key)) : computeValue(key, change.oldValue);
+        }
+    }
 
     @Override
     public KTableValueGetterSupplier<KIn, VIn> view() {
