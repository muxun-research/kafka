/*
 * Licensed to the Apache Software Foundation (ASF) under one or more
 * contributor license agreements. See the NOTICE file distributed with
 * this work for additional information regarding copyright ownership.
 * The ASF licenses this file to You under the Apache License, Version 2.0
 * (the "License"); you may not use this file except in compliance with
 * the License. You may obtain a copy of the License at
 *
 *    http://www.apache.org/licenses/LICENSE-2.0
 *
 * Unless required by applicable law or agreed to in writing, software
 * distributed under the License is distributed on an "AS IS" BASIS,
 * WITHOUT WARRANTIES OR CONDITIONS OF ANY KIND, either express or implied.
 * See the License for the specific language governing permissions and
 * limitations under the License.
 */
package org.apache.kafka.streams.processor.internals;

import org.apache.kafka.clients.consumer.ConsumerRecord;
import org.apache.kafka.common.metrics.Sensor;
import org.apache.kafka.common.record.TimestampType;
import org.apache.kafka.common.utils.LogContext;
import org.apache.kafka.streams.errors.DeserializationExceptionHandler;
import org.apache.kafka.streams.errors.DeserializationExceptionHandler.DeserializationHandlerResponse;
import org.apache.kafka.streams.errors.StreamsException;
import org.apache.kafka.streams.errors.internals.DefaultErrorHandlerContext;
import org.apache.kafka.streams.processor.api.ProcessorContext;

import org.slf4j.Logger;

import java.util.Objects;

import static org.apache.kafka.streams.StreamsConfig.DESERIALIZATION_EXCEPTION_HANDLER_CLASS_CONFIG;

public class RecordDeserializer {
    private final Logger log;
    private final SourceNode<?, ?> sourceNode;
    private final Sensor droppedRecordsSensor;
    private final DeserializationExceptionHandler deserializationExceptionHandler;

    RecordDeserializer(final SourceNode<?, ?> sourceNode, final DeserializationExceptionHandler deserializationExceptionHandler, final LogContext logContext, final Sensor droppedRecordsSensor) {
        this.sourceNode = sourceNode;
        this.deserializationExceptionHandler = deserializationExceptionHandler;
        this.log = logContext.logger(RecordDeserializer.class);
        this.droppedRecordsSensor = droppedRecordsSensor;
    }

    /**
     * @throws StreamsException if a deserialization error occurs and the deserialization callback returns
     *                          {@link DeserializationHandlerResponse#FAIL FAIL}
     *                          or throws an exception itself
     */
    ConsumerRecord<Object, Object> deserialize(final ProcessorContext<?, ?> processorContext, final ConsumerRecord<byte[], byte[]> rawRecord) {

        try {
<<<<<<< HEAD
            return new ConsumerRecord<>(rawRecord.topic(), rawRecord.partition(), rawRecord.offset(), rawRecord.timestamp(), TimestampType.CREATE_TIME, rawRecord.serializedKeySize(), rawRecord.serializedValueSize(), sourceNode.deserializeKey(rawRecord.topic(), rawRecord.headers(), rawRecord.key()), sourceNode.deserializeValue(rawRecord.topic(), rawRecord.headers(), rawRecord.value()), rawRecord.headers(), Optional.empty());
        } catch (final Exception deserializationException) {
            final DeserializationExceptionHandler.DeserializationHandlerResponse response;
            try {
                response = deserializationExceptionHandler.handle((InternalProcessorContext<?, ?>) processorContext, rawRecord, deserializationException);
            } catch (final Exception fatalUserException) {
                log.error(
                    "Deserialization error callback failed after deserialization error for record {}",
                    rawRecord,
                    deserializationException);
                throw new StreamsException("Fatal user code error in deserialization error callback", fatalUserException);
            }

            if (response == DeserializationExceptionHandler.DeserializationHandlerResponse.FAIL) {
                throw new StreamsException("Deserialization exception handler is set to fail upon" +
                    " a deserialization error. If you would rather have the streaming pipeline" +
                    " continue after a deserialization error, please set the " +
                    DEFAULT_DESERIALIZATION_EXCEPTION_HANDLER_CLASS_CONFIG + " appropriately.",
                    deserializationException);
            } else {
                log.warn("Skipping record due to deserialization error. topic=[{}] partition=[{}] offset=[{}]", rawRecord.topic(), rawRecord.partition(), rawRecord.offset(), deserializationException);
                droppedRecordsSensor.record();
                return null;
            }
=======
            return new ConsumerRecord<>(
                rawRecord.topic(),
                rawRecord.partition(),
                rawRecord.offset(),
                rawRecord.timestamp(),
                TimestampType.CREATE_TIME,
                rawRecord.serializedKeySize(),
                rawRecord.serializedValueSize(),
                sourceNode.deserializeKey(rawRecord.topic(), rawRecord.headers(), rawRecord.key()),
                sourceNode.deserializeValue(rawRecord.topic(), rawRecord.headers(), rawRecord.value()),
                rawRecord.headers(),
                rawRecord.leaderEpoch()
            );
        } catch (final Exception deserializationException) {
            // while Java distinguishes checked vs unchecked exceptions, other languages
            // like Scala or Kotlin do not, and thus we need to catch `Exception`
            // (instead of `RuntimeException`) to work well with those languages
            handleDeserializationFailure(deserializationExceptionHandler, processorContext, deserializationException, rawRecord, log, droppedRecordsSensor, sourceNode().name());
            return null; //  'handleDeserializationFailure' would either throw or swallow -- if we swallow we need to skip the record by returning 'null'
        }
    }

    public static void handleDeserializationFailure(final DeserializationExceptionHandler deserializationExceptionHandler,
                                                    final ProcessorContext<?, ?> processorContext,
                                                    final Exception deserializationException,
                                                    final ConsumerRecord<byte[], byte[]> rawRecord,
                                                    final Logger log,
                                                    final Sensor droppedRecordsSensor,
                                                    final String sourceNodeName) {

        final DefaultErrorHandlerContext errorHandlerContext = new DefaultErrorHandlerContext(
            (InternalProcessorContext<?, ?>) processorContext,
            rawRecord.topic(),
            rawRecord.partition(),
            rawRecord.offset(),
            rawRecord.headers(),
            sourceNodeName,
            processorContext.taskId(),
            rawRecord.timestamp());

        final DeserializationHandlerResponse response;
        try {
            response = Objects.requireNonNull(
                deserializationExceptionHandler.handle(errorHandlerContext, rawRecord, deserializationException),
                "Invalid DeserializationExceptionHandler response."
            );
        } catch (final Exception fatalUserException) {
            // while Java distinguishes checked vs unchecked exceptions, other languages
            // like Scala or Kotlin do not, and thus we need to catch `Exception`
            // (instead of `RuntimeException`) to work well with those languages
            log.error(
                "Deserialization error callback failed after deserialization error for record {}",
                rawRecord,
                deserializationException
            );
            throw new StreamsException("Fatal user code error in deserialization error callback", fatalUserException);
        }

        if (response == DeserializationHandlerResponse.FAIL) {
            throw new StreamsException("Deserialization exception handler is set to fail upon" +
                " a deserialization error. If you would rather have the streaming pipeline" +
                " continue after a deserialization error, please set the " +
                DESERIALIZATION_EXCEPTION_HANDLER_CLASS_CONFIG + " appropriately.",
                deserializationException);
        } else {
            log.warn(
                "Skipping record due to deserialization error. topic=[{}] partition=[{}] offset=[{}]",
                rawRecord.topic(),
                rawRecord.partition(),
                rawRecord.offset(),
                deserializationException
            );
            droppedRecordsSensor.record();
>>>>>>> 9494bebe
        }
    }


    SourceNode<?, ?> sourceNode() {
        return sourceNode;
    }
}<|MERGE_RESOLUTION|>--- conflicted
+++ resolved
@@ -38,7 +38,10 @@
     private final Sensor droppedRecordsSensor;
     private final DeserializationExceptionHandler deserializationExceptionHandler;
 
-    RecordDeserializer(final SourceNode<?, ?> sourceNode, final DeserializationExceptionHandler deserializationExceptionHandler, final LogContext logContext, final Sensor droppedRecordsSensor) {
+    RecordDeserializer(final SourceNode<?, ?> sourceNode,
+                       final DeserializationExceptionHandler deserializationExceptionHandler,
+                       final LogContext logContext,
+                       final Sensor droppedRecordsSensor) {
         this.sourceNode = sourceNode;
         this.deserializationExceptionHandler = deserializationExceptionHandler;
         this.log = logContext.logger(RecordDeserializer.class);
@@ -50,35 +53,10 @@
      *                          {@link DeserializationHandlerResponse#FAIL FAIL}
      *                          or throws an exception itself
      */
-    ConsumerRecord<Object, Object> deserialize(final ProcessorContext<?, ?> processorContext, final ConsumerRecord<byte[], byte[]> rawRecord) {
+    ConsumerRecord<Object, Object> deserialize(final ProcessorContext<?, ?> processorContext,
+                                               final ConsumerRecord<byte[], byte[]> rawRecord) {
 
         try {
-<<<<<<< HEAD
-            return new ConsumerRecord<>(rawRecord.topic(), rawRecord.partition(), rawRecord.offset(), rawRecord.timestamp(), TimestampType.CREATE_TIME, rawRecord.serializedKeySize(), rawRecord.serializedValueSize(), sourceNode.deserializeKey(rawRecord.topic(), rawRecord.headers(), rawRecord.key()), sourceNode.deserializeValue(rawRecord.topic(), rawRecord.headers(), rawRecord.value()), rawRecord.headers(), Optional.empty());
-        } catch (final Exception deserializationException) {
-            final DeserializationExceptionHandler.DeserializationHandlerResponse response;
-            try {
-                response = deserializationExceptionHandler.handle((InternalProcessorContext<?, ?>) processorContext, rawRecord, deserializationException);
-            } catch (final Exception fatalUserException) {
-                log.error(
-                    "Deserialization error callback failed after deserialization error for record {}",
-                    rawRecord,
-                    deserializationException);
-                throw new StreamsException("Fatal user code error in deserialization error callback", fatalUserException);
-            }
-
-            if (response == DeserializationExceptionHandler.DeserializationHandlerResponse.FAIL) {
-                throw new StreamsException("Deserialization exception handler is set to fail upon" +
-                    " a deserialization error. If you would rather have the streaming pipeline" +
-                    " continue after a deserialization error, please set the " +
-                    DEFAULT_DESERIALIZATION_EXCEPTION_HANDLER_CLASS_CONFIG + " appropriately.",
-                    deserializationException);
-            } else {
-                log.warn("Skipping record due to deserialization error. topic=[{}] partition=[{}] offset=[{}]", rawRecord.topic(), rawRecord.partition(), rawRecord.offset(), deserializationException);
-                droppedRecordsSensor.record();
-                return null;
-            }
-=======
             return new ConsumerRecord<>(
                 rawRecord.topic(),
                 rawRecord.partition(),
@@ -152,7 +130,6 @@
                 deserializationException
             );
             droppedRecordsSensor.record();
->>>>>>> 9494bebe
         }
     }
 
