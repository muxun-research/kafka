--- conflicted
+++ resolved
@@ -22,30 +22,24 @@
 import java.util.Set;
 
 class ClientStateTask {
-	private final Map<String, Set<TaskId>> consumerToTaskIds;
-	private Set<TaskId> taskIds;
+    private final Map<String, Set<TaskId>> consumerToTaskIds;
+    private Set<TaskId> taskIds;
 
-	ClientStateTask(final Set<TaskId> taskIds,
-					final Map<String, Set<TaskId>> consumerToTaskIds) {
-		this.taskIds = taskIds;
-		this.consumerToTaskIds = consumerToTaskIds;
-	}
+    ClientStateTask(final Set<TaskId> taskIds,
+                    final Map<String, Set<TaskId>> consumerToTaskIds) {
+        this.taskIds = taskIds;
+        this.consumerToTaskIds = consumerToTaskIds;
+    }
 
-<<<<<<< HEAD
-	void taskIds(final Set<TaskId> clientToTaskIds) {
-		taskIds = clientToTaskIds;
-	}
-=======
     void setTaskIds(final Set<TaskId> clientToTaskIds) {
         taskIds = clientToTaskIds;
     }
->>>>>>> 9494bebe
 
-	Set<TaskId> taskIds() {
-		return taskIds;
-	}
+    Set<TaskId> taskIds() {
+        return taskIds;
+    }
 
-	Map<String, Set<TaskId>> consumerToTaskIds() {
-		return consumerToTaskIds;
-	}
+    Map<String, Set<TaskId>> consumerToTaskIds() {
+        return consumerToTaskIds;
+    }
 }