--- conflicted
+++ resolved
@@ -22,36 +22,23 @@
 import org.apache.kafka.common.config.ConfigDef.Type;
 import org.apache.kafka.common.utils.Utils;
 import org.apache.kafka.streams.errors.DeserializationExceptionHandler;
-<<<<<<< HEAD
-import org.apache.kafka.streams.internals.StreamsConfigUtils;
-import org.apache.kafka.streams.kstream.Materialized;
-import org.apache.kafka.streams.processor.TimestampExtractor;
-=======
 import org.apache.kafka.streams.errors.ProcessingExceptionHandler;
 import org.apache.kafka.streams.internals.StreamsConfigUtils;
 import org.apache.kafka.streams.kstream.Materialized;
 import org.apache.kafka.streams.kstream.internals.MaterializedInternal;
 import org.apache.kafka.streams.processor.TimestampExtractor;
 import org.apache.kafka.streams.processor.internals.NoOpProcessorWrapper;
->>>>>>> 9494bebe
 import org.apache.kafka.streams.processor.internals.namedtopology.KafkaStreamsNamedTopologyWrapper;
 import org.apache.kafka.streams.state.DslStoreSuppliers;
 
 import org.slf4j.Logger;
 import org.slf4j.LoggerFactory;
 
-<<<<<<< HEAD
-=======
 import java.util.Optional;
->>>>>>> 9494bebe
 import java.util.Properties;
 import java.util.function.Supplier;
 
 import static org.apache.kafka.common.config.ConfigDef.ValidString.in;
-<<<<<<< HEAD
-import static org.apache.kafka.streams.StreamsConfig.*;
-import static org.apache.kafka.streams.internals.StreamsConfigUtils.getTotalCacheSize;
-=======
 import static org.apache.kafka.common.utils.Utils.mkObjectProperties;
 import static org.apache.kafka.streams.StreamsConfig.BUFFERED_RECORDS_PER_PARTITION_CONFIG;
 import static org.apache.kafka.streams.StreamsConfig.BUFFERED_RECORDS_PER_PARTITION_DOC;
@@ -80,7 +67,6 @@
 import static org.apache.kafka.streams.StreamsConfig.TASK_TIMEOUT_MS_CONFIG;
 import static org.apache.kafka.streams.StreamsConfig.TASK_TIMEOUT_MS_DOC;
 import static org.apache.kafka.streams.internals.StreamsConfigUtils.totalCacheSize;
->>>>>>> 9494bebe
 
 /**
  * Streams configs that apply at the topology level. The values in the {@link StreamsConfig} parameter of the
@@ -99,14 +85,7 @@
 @SuppressWarnings("deprecation")
 public final class TopologyConfig extends AbstractConfig {
     private static final ConfigDef CONFIG;
-
     static {
-<<<<<<< HEAD
-        CONFIG = new ConfigDef().define(BUFFERED_RECORDS_PER_PARTITION_CONFIG, Type.INT, null, Importance.LOW, BUFFERED_RECORDS_PER_PARTITION_DOC).define(CACHE_MAX_BYTES_BUFFERING_CONFIG, Type.LONG, null, Importance.MEDIUM, CACHE_MAX_BYTES_BUFFERING_DOC).define(STATESTORE_CACHE_MAX_BYTES_CONFIG, Type.LONG, null, Importance.MEDIUM, STATESTORE_CACHE_MAX_BYTES_DOC).define(DEFAULT_DESERIALIZATION_EXCEPTION_HANDLER_CLASS_CONFIG, Type.CLASS, null, Importance.MEDIUM, DEFAULT_DESERIALIZATION_EXCEPTION_HANDLER_CLASS_DOC).define(DEFAULT_TIMESTAMP_EXTRACTOR_CLASS_CONFIG, Type.CLASS, null, Importance.MEDIUM, DEFAULT_TIMESTAMP_EXTRACTOR_CLASS_DOC).define(MAX_TASK_IDLE_MS_CONFIG, Type.LONG, null, Importance.MEDIUM, MAX_TASK_IDLE_MS_DOC).define(TASK_TIMEOUT_MS_CONFIG, Type.LONG, null, Importance.MEDIUM, TASK_TIMEOUT_MS_DOC).define(DEFAULT_DSL_STORE_CONFIG, Type.STRING, ROCKS_DB, in(ROCKS_DB, IN_MEMORY), Importance.LOW, DEFAULT_DSL_STORE_DOC);
-    }
-
-    private final Logger log = LoggerFactory.getLogger(TopologyConfig.class);
-=======
         CONFIG = new ConfigDef()
             .define(PROCESSOR_WRAPPER_CLASS_CONFIG,
                     Type.CLASS,
@@ -168,7 +147,6 @@
     private static final Logger log = LoggerFactory.getLogger(TopologyConfig.class);
 
     private final StreamsConfig globalAppConfigs;
->>>>>>> 9494bebe
 
     public final String topologyName;
     public final boolean eosEnabled;
@@ -216,18 +194,34 @@
         } else {
             if (stateStoreCacheMaxBytesOverridden && cacheMaxBytesBufferingOverridden) {
                 cacheSize = getLong(STATESTORE_CACHE_MAX_BYTES_CONFIG);
-                log.info("Topology {} is using both deprecated config {} and new config {}, hence {} is ignored and the new config {} (value {}) is used", topologyName, CACHE_MAX_BYTES_BUFFERING_CONFIG, STATESTORE_CACHE_MAX_BYTES_CONFIG, CACHE_MAX_BYTES_BUFFERING_CONFIG, STATESTORE_CACHE_MAX_BYTES_CONFIG, cacheSize);
+                log.info("Topology {} is using both deprecated config {} and new config {}, hence {} is ignored and the new config {} (value {}) is used",
+                        topologyName,
+                        CACHE_MAX_BYTES_BUFFERING_CONFIG,
+                        STATESTORE_CACHE_MAX_BYTES_CONFIG,
+                        CACHE_MAX_BYTES_BUFFERING_CONFIG,
+                        STATESTORE_CACHE_MAX_BYTES_CONFIG,
+                        cacheSize);
             } else if (cacheMaxBytesBufferingOverridden) {
                 cacheSize = getLong(CACHE_MAX_BYTES_BUFFERING_CONFIG);
-                log.info("Topology {} is using only deprecated config {}, and will be used to set cache size to {}; " + "we suggest setting the new config {} instead as deprecated {} would be removed in the future.", topologyName, CACHE_MAX_BYTES_BUFFERING_CONFIG, cacheSize, STATESTORE_CACHE_MAX_BYTES_CONFIG, CACHE_MAX_BYTES_BUFFERING_CONFIG);
+                log.info("Topology {} is using only deprecated config {}, and will be used to set cache size to {}; " +
+                                "we suggest setting the new config {} instead as deprecated {} would be removed in the future.",
+                        topologyName,
+                        CACHE_MAX_BYTES_BUFFERING_CONFIG,
+                        cacheSize,
+                        STATESTORE_CACHE_MAX_BYTES_CONFIG,
+                        CACHE_MAX_BYTES_BUFFERING_CONFIG);
             } else {
                 cacheSize = getLong(STATESTORE_CACHE_MAX_BYTES_CONFIG);
             }
 
             if (cacheSize != 0) {
-                log.warn("Topology {} is overriding cache size to {} but this will not have any effect as the " + "topology-level cache size config only controls whether record buffering is enabled " + "or disabled, thus the only valid override value is 0", topologyName, cacheSize);
+                log.warn("Topology {} is overriding cache size to {} but this will not have any effect as the "
+                                + "topology-level cache size config only controls whether record buffering is enabled "
+                                + "or disabled, thus the only valid override value is 0",
+                        topologyName, cacheSize);
             } else {
-                log.info("Topology {} is overriding cache size to {}, record buffering will be disabled", topologyName, cacheSize);
+                log.info("Topology {} is overriding cache size to {}, record buffering will be disabled",
+                        topologyName, cacheSize);
             }
         }
 
@@ -305,7 +299,7 @@
 
     /**
      * @return true if there is an override for this config in the properties of this NamedTopology. Applications that
-     * don't use named topologies will just refer to the global defaults regardless of the topology properties
+     *         don't use named topologies will just refer to the global defaults regardless of the topology properties
      */
     private boolean isTopologyOverride(final String config, final Properties topologyOverrides) {
         // TODO KAFKA-13283: eventually we should always have the topology props override the global ones regardless
@@ -314,9 +308,6 @@
     }
 
     public TaskConfig getTaskConfig() {
-<<<<<<< HEAD
-        return new TaskConfig(maxTaskIdleMs, taskTimeoutMs, maxBufferedSize, timestampExtractorSupplier.get(), deserializationExceptionHandlerSupplier.get(), eosEnabled);
-=======
         return new TaskConfig(
             maxTaskIdleMs,
             taskTimeoutMs,
@@ -326,7 +317,6 @@
             processingExceptionHandlerSupplier.get(),
             eosEnabled
         );
->>>>>>> 9494bebe
     }
 
     public static class TaskConfig {
@@ -338,9 +328,6 @@
         public final ProcessingExceptionHandler processingExceptionHandler;
         public final boolean eosEnabled;
 
-<<<<<<< HEAD
-        private TaskConfig(final long maxTaskIdleMs, final long taskTimeoutMs, final int maxBufferedSize, final TimestampExtractor timestampExtractor, final DeserializationExceptionHandler deserializationExceptionHandler, final boolean eosEnabled) {
-=======
         private TaskConfig(final long maxTaskIdleMs,
                            final long taskTimeoutMs,
                            final int maxBufferedSize,
@@ -348,7 +335,6 @@
                            final DeserializationExceptionHandler deserializationExceptionHandler,
                            final ProcessingExceptionHandler processingExceptionHandler,
                            final boolean eosEnabled) {
->>>>>>> 9494bebe
             this.maxTaskIdleMs = maxTaskIdleMs;
             this.taskTimeoutMs = taskTimeoutMs;
             this.maxBufferedSize = maxBufferedSize;
