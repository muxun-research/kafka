/*
 * Licensed to the Apache Software Foundation (ASF) under one or more
 * contributor license agreements. See the NOTICE file distributed with
 * this work for additional information regarding copyright ownership.
 * The ASF licenses this file to You under the Apache License, Version 2.0
 * (the "License"); you may not use this file except in compliance with
 * the License. You may obtain a copy of the License at
 *
 *    http://www.apache.org/licenses/LICENSE-2.0
 *
 * Unless required by applicable law or agreed to in writing, software
 * distributed under the License is distributed on an "AS IS" BASIS,
 * WITHOUT WARRANTIES OR CONDITIONS OF ANY KIND, either express or implied.
 * See the License for the specific language governing permissions and
 * limitations under the License.
 */
package org.apache.kafka.streams.state.internals;

import org.apache.kafka.common.serialization.Serde;
import org.apache.kafka.common.utils.Bytes;
import org.apache.kafka.common.utils.Time;
import org.apache.kafka.streams.errors.ProcessorStateException;
import org.apache.kafka.streams.processor.internals.SerdeGetter;
import org.apache.kafka.streams.state.KeyValueStore;
import org.apache.kafka.streams.state.TimestampedKeyValueStore;
import org.apache.kafka.streams.state.ValueAndTimestamp;

import static org.apache.kafka.streams.processor.internals.metrics.StreamsMetricsImpl.maybeMeasureLatency;

/**
 * A Metered {@link TimestampedKeyValueStore} wrapper that is used for recording operation metrics, and hence its
 * inner KeyValueStore implementation do not need to provide its own metrics collecting functionality.
 * The inner {@link KeyValueStore} of this class is of type &lt;Bytes,byte[]&gt;, hence we use {@link Serde}s
 * to convert from &lt;K,ValueAndTimestamp&lt;V&gt&gt; to &lt;Bytes,byte[]&gt;
 * @param <K>
 * @param <V>
 */
public class MeteredTimestampedKeyValueStore<K, V>
		extends MeteredKeyValueStore<K, ValueAndTimestamp<V>>
		implements TimestampedKeyValueStore<K, V> {

	MeteredTimestampedKeyValueStore(final KeyValueStore<Bytes, byte[]> inner,
									final String metricScope,
									final Time time,
									final Serde<K> keySerde,
									final Serde<ValueAndTimestamp<V>> valueSerde) {
		super(inner, metricScope, time, keySerde, valueSerde);
	}


<<<<<<< HEAD
	@SuppressWarnings("unchecked")
	@Override
	protected Serde<ValueAndTimestamp<V>> prepareValueSerdeForStore(final Serde<ValueAndTimestamp<V>> valueSerde, final Serde<?> contextKeySerde, final Serde<?> contextValueSerde) {
		if (valueSerde == null) {
			return new ValueAndTimestampSerde<>((Serde<V>) contextValueSerde);
		} else {
			return super.prepareValueSerdeForStore(valueSerde, contextKeySerde, contextValueSerde);
		}
	}


	public RawAndDeserializedValue<V> getWithBinary(final K key) {
		try {
			return maybeMeasureLatency(() -> {
				final byte[] serializedValue = wrapped().get(keyBytes(key));
				return new RawAndDeserializedValue<V>(serializedValue, outerValue(serializedValue));
			}, time, getSensor);
		} catch (final ProcessorStateException e) {
			final String message = String.format(e.getMessage(), key);
			throw new ProcessorStateException(message, e);
		}
	}
=======
    @SuppressWarnings("unchecked")
    @Override
    protected Serde<ValueAndTimestamp<V>> prepareValueSerdeForStore(final Serde<ValueAndTimestamp<V>> valueSerde, final SerdeGetter getter) {
        if (valueSerde == null) {
            return new ValueAndTimestampSerde<>((Serde<V>) getter.valueSerde());
        } else {
            return super.prepareValueSerdeForStore(valueSerde, getter);
        }
    }


    public RawAndDeserializedValue<V> getWithBinary(final K key) {
        try {
            return maybeMeasureLatency(() -> { 
                final byte[] serializedValue = wrapped().get(keyBytes(key));
                return new RawAndDeserializedValue<>(serializedValue, outerValue(serializedValue));
            }, time, getSensor);
        } catch (final ProcessorStateException e) {
            final String message = String.format(e.getMessage(), key);
            throw new ProcessorStateException(message, e);
        }
    }
>>>>>>> 15418db6

	public boolean putIfDifferentValues(final K key,
										final ValueAndTimestamp<V> newValue,
										final byte[] oldSerializedValue) {
		try {
			return maybeMeasureLatency(
					() -> {
						final byte[] newSerializedValue = serdes.rawValue(newValue);
						if (ValueAndTimestampSerializer.valuesAreSameAndTimeIsIncreasing(oldSerializedValue, newSerializedValue)) {
							return false;
						} else {
							wrapped().put(keyBytes(key), newSerializedValue);
							return true;
						}
					},
					time,
					putSensor
			);
		} catch (final ProcessorStateException e) {
			final String message = String.format(e.getMessage(), key, newValue);
			throw new ProcessorStateException(message, e);
		}
	}

	static class RawAndDeserializedValue<ValueType> {
		final byte[] serializedValue;
		final ValueAndTimestamp<ValueType> value;

		RawAndDeserializedValue(final byte[] serializedValue, final ValueAndTimestamp<ValueType> value) {
			this.serializedValue = serializedValue;
			this.value = value;
		}
	}
}<|MERGE_RESOLUTION|>--- conflicted
+++ resolved
@@ -35,43 +35,13 @@
  * @param <K>
  * @param <V>
  */
-public class MeteredTimestampedKeyValueStore<K, V>
-		extends MeteredKeyValueStore<K, ValueAndTimestamp<V>>
-		implements TimestampedKeyValueStore<K, V> {
+public class MeteredTimestampedKeyValueStore<K, V> extends MeteredKeyValueStore<K, ValueAndTimestamp<V>> implements TimestampedKeyValueStore<K, V> {
 
-	MeteredTimestampedKeyValueStore(final KeyValueStore<Bytes, byte[]> inner,
-									final String metricScope,
-									final Time time,
-									final Serde<K> keySerde,
-									final Serde<ValueAndTimestamp<V>> valueSerde) {
-		super(inner, metricScope, time, keySerde, valueSerde);
-	}
+    MeteredTimestampedKeyValueStore(final KeyValueStore<Bytes, byte[]> inner, final String metricScope, final Time time, final Serde<K> keySerde, final Serde<ValueAndTimestamp<V>> valueSerde) {
+        super(inner, metricScope, time, keySerde, valueSerde);
+    }
 
 
-<<<<<<< HEAD
-	@SuppressWarnings("unchecked")
-	@Override
-	protected Serde<ValueAndTimestamp<V>> prepareValueSerdeForStore(final Serde<ValueAndTimestamp<V>> valueSerde, final Serde<?> contextKeySerde, final Serde<?> contextValueSerde) {
-		if (valueSerde == null) {
-			return new ValueAndTimestampSerde<>((Serde<V>) contextValueSerde);
-		} else {
-			return super.prepareValueSerdeForStore(valueSerde, contextKeySerde, contextValueSerde);
-		}
-	}
-
-
-	public RawAndDeserializedValue<V> getWithBinary(final K key) {
-		try {
-			return maybeMeasureLatency(() -> {
-				final byte[] serializedValue = wrapped().get(keyBytes(key));
-				return new RawAndDeserializedValue<V>(serializedValue, outerValue(serializedValue));
-			}, time, getSensor);
-		} catch (final ProcessorStateException e) {
-			final String message = String.format(e.getMessage(), key);
-			throw new ProcessorStateException(message, e);
-		}
-	}
-=======
     @SuppressWarnings("unchecked")
     @Override
     protected Serde<ValueAndTimestamp<V>> prepareValueSerdeForStore(final Serde<ValueAndTimestamp<V>> valueSerde, final SerdeGetter getter) {
@@ -85,7 +55,7 @@
 
     public RawAndDeserializedValue<V> getWithBinary(final K key) {
         try {
-            return maybeMeasureLatency(() -> { 
+            return maybeMeasureLatency(() -> {
                 final byte[] serializedValue = wrapped().get(keyBytes(key));
                 return new RawAndDeserializedValue<>(serializedValue, outerValue(serializedValue));
             }, time, getSensor);
@@ -94,38 +64,31 @@
             throw new ProcessorStateException(message, e);
         }
     }
->>>>>>> 15418db6
 
-	public boolean putIfDifferentValues(final K key,
-										final ValueAndTimestamp<V> newValue,
-										final byte[] oldSerializedValue) {
-		try {
-			return maybeMeasureLatency(
-					() -> {
-						final byte[] newSerializedValue = serdes.rawValue(newValue);
-						if (ValueAndTimestampSerializer.valuesAreSameAndTimeIsIncreasing(oldSerializedValue, newSerializedValue)) {
-							return false;
-						} else {
-							wrapped().put(keyBytes(key), newSerializedValue);
-							return true;
-						}
-					},
-					time,
-					putSensor
-			);
-		} catch (final ProcessorStateException e) {
-			final String message = String.format(e.getMessage(), key, newValue);
-			throw new ProcessorStateException(message, e);
-		}
-	}
+    public boolean putIfDifferentValues(final K key, final ValueAndTimestamp<V> newValue, final byte[] oldSerializedValue) {
+        try {
+            return maybeMeasureLatency(() -> {
+                final byte[] newSerializedValue = serdes.rawValue(newValue);
+                if (ValueAndTimestampSerializer.valuesAreSameAndTimeIsIncreasing(oldSerializedValue, newSerializedValue)) {
+                    return false;
+                } else {
+                    wrapped().put(keyBytes(key), newSerializedValue);
+                    return true;
+                }
+            }, time, putSensor);
+        } catch (final ProcessorStateException e) {
+            final String message = String.format(e.getMessage(), key, newValue);
+            throw new ProcessorStateException(message, e);
+        }
+    }
 
-	static class RawAndDeserializedValue<ValueType> {
-		final byte[] serializedValue;
-		final ValueAndTimestamp<ValueType> value;
+    static class RawAndDeserializedValue<ValueType> {
+        final byte[] serializedValue;
+        final ValueAndTimestamp<ValueType> value;
 
-		RawAndDeserializedValue(final byte[] serializedValue, final ValueAndTimestamp<ValueType> value) {
-			this.serializedValue = serializedValue;
-			this.value = value;
-		}
-	}
+        RawAndDeserializedValue(final byte[] serializedValue, final ValueAndTimestamp<ValueType> value) {
+            this.serializedValue = serializedValue;
+            this.value = value;
+        }
+    }
 }