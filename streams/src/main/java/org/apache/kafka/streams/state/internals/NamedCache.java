/*
 * Licensed to the Apache Software Foundation (ASF) under one or more
 * contributor license agreements. See the NOTICE file distributed with
 * this work for additional information regarding copyright ownership.
 * The ASF licenses this file to You under the Apache License, Version 2.0
 * (the "License"); you may not use this file except in compliance with
 * the License. You may obtain a copy of the License at
 *
 *    http://www.apache.org/licenses/LICENSE-2.0
 *
 * Unless required by applicable law or agreed to in writing, software
 * distributed under the License is distributed on an "AS IS" BASIS,
 * WITHOUT WARRANTIES OR CONDITIONS OF ANY KIND, either express or implied.
 * See the License for the specific language governing permissions and
 * limitations under the License.
 */
package org.apache.kafka.streams.state.internals;

import org.apache.kafka.common.metrics.Sensor;
import org.apache.kafka.common.utils.Bytes;
import org.apache.kafka.streams.KeyValue;
import org.apache.kafka.streams.processor.internals.metrics.StreamsMetricsImpl;
import org.apache.kafka.streams.processor.internals.metrics.TaskMetrics;
import org.apache.kafka.streams.state.internals.metrics.NamedCacheMetrics;
import org.slf4j.Logger;
import org.slf4j.LoggerFactory;

import java.util.ArrayList;
import java.util.Collections;
import java.util.Iterator;
import java.util.LinkedHashSet;
import java.util.List;
import java.util.NavigableMap;
import java.util.Set;
import java.util.TreeMap;
import java.util.TreeSet;

class NamedCache {
<<<<<<< HEAD
	private static final Logger log = LoggerFactory.getLogger(NamedCache.class);
	private final String name;
	private final String storeName;
	private final String taskName;
	private final NavigableMap<Bytes, LRUNode> cache = new TreeMap<>();
	private final Set<Bytes> dirtyKeys = new LinkedHashSet<>();
	private ThreadCache.DirtyEntryFlushListener listener;
	private LRUNode tail;
	private LRUNode head;
	private long currentSizeBytes;

	private final StreamsMetricsImpl streamsMetrics;
	private final Sensor hitRatioSensor;

	// internal stats
	private long numReadHits = 0;
	private long numReadMisses = 0;
	private long numOverwrites = 0;
	private long numFlushes = 0;

	NamedCache(final String name, final StreamsMetricsImpl streamsMetrics) {
		this.name = name;
		this.streamsMetrics = streamsMetrics;
		storeName = ThreadCache.underlyingStoreNamefromCacheName(name);
		taskName = ThreadCache.taskIDfromCacheName(name);
		hitRatioSensor = NamedCacheMetrics.hitRatioSensor(
				streamsMetrics,
				Thread.currentThread().getName(),
				taskName,
				storeName
		);
	}
=======
    private static final Logger log = LoggerFactory.getLogger(NamedCache.class);
    private final String name;
    private final String storeName;
    private final String taskName;
    private final NavigableMap<Bytes, LRUNode> cache = new TreeMap<>();
    private final Set<Bytes> dirtyKeys = new LinkedHashSet<>();
    private ThreadCache.DirtyEntryFlushListener listener;
    private LRUNode tail;
    private LRUNode head;
    private long currentSizeBytes;

    private final StreamsMetricsImpl streamsMetrics;
    private final Sensor hitRatioSensor;
    private final Sensor totalCacheSizeSensor;

    // internal stats
    private long numReadHits = 0;
    private long numReadMisses = 0;
    private long numOverwrites = 0;
    private long numFlushes = 0;

    NamedCache(final String name, final StreamsMetricsImpl streamsMetrics) {
        this.name = name;
        this.streamsMetrics = streamsMetrics;
        storeName = ThreadCache.underlyingStoreNamefromCacheName(name);
        taskName = ThreadCache.taskIDfromCacheName(name);
        hitRatioSensor = NamedCacheMetrics.hitRatioSensor(
            streamsMetrics,
            Thread.currentThread().getName(),
            taskName,
            storeName
        );
        totalCacheSizeSensor = TaskMetrics.totalCacheSizeBytesSensor(
                Thread.currentThread().getName(),
                taskName,
                streamsMetrics
        );
    }
>>>>>>> 15418db6

    synchronized final String name() {
        return name;
    }

    synchronized long hits() {
        return numReadHits;
    }

    synchronized long misses() {
        return numReadMisses;
    }

    synchronized long overwrites() {
        return numOverwrites;
    }

    synchronized long flushes() {
        return numFlushes;
    }

    synchronized LRUCacheEntry get(final Bytes key) {
        if (key == null) {
            return null;
        }

        final LRUNode node = getInternal(key);
        if (node == null) {
            return null;
        }
        updateLRU(node);
        return node.entry;
    }

    synchronized void setListener(final ThreadCache.DirtyEntryFlushListener listener) {
        this.listener = listener;
    }

    synchronized void flush() {
        flush(null);
    }

    private void flush(final LRUNode evicted) {
        numFlushes++;

        if (log.isTraceEnabled()) {
            log.trace("Named cache {} stats on flush: #hits={}, #misses={}, #overwrites={}, #flushes={}",
                name, hits(), misses(), overwrites(), flushes());
        }

        if (listener == null) {
            throw new IllegalArgumentException("No listener for namespace " + name + " registered with cache");
        }

        if (dirtyKeys.isEmpty()) {
            return;
        }

        final List<ThreadCache.DirtyEntry> entries = new ArrayList<>();
        final List<Bytes> deleted = new ArrayList<>();

        // evicted already been removed from the cache so add it to the list of
        // flushed entries and remove from dirtyKeys.
        if (evicted != null) {
            entries.add(new ThreadCache.DirtyEntry(evicted.key, evicted.entry.value(), evicted.entry));
            dirtyKeys.remove(evicted.key);
        }

        for (final Bytes key : dirtyKeys) {
            final LRUNode node = getInternal(key);
            if (node == null) {
                throw new IllegalStateException("Key = " + key + " found in dirty key set, but entry is null");
            }
            entries.add(new ThreadCache.DirtyEntry(key, node.entry.value(), node.entry));
            node.entry.markClean();
            if (node.entry.value() == null) {
                deleted.add(node.key);
            }
        }
        // clear dirtyKeys before the listener is applied as it may be re-entrant.
        dirtyKeys.clear();
        listener.apply(entries);
        for (final Bytes key : deleted) {
            delete(key);
        }
    }

    synchronized void put(final Bytes key, final LRUCacheEntry value) {
        if (!value.isDirty() && dirtyKeys.contains(key)) {
            throw new IllegalStateException(
                String.format(
                    "Attempting to put a clean entry for key [%s] into NamedCache [%s] when it already contains a dirty entry for the same key",
                    key, name
                )
            );
        }
        LRUNode node = cache.get(key);
        if (node != null) {
            numOverwrites++;

            currentSizeBytes -= node.size();
            node.update(value);
            updateLRU(node);
        } else {
            node = new LRUNode(key, value);
            // put element
            putHead(node);
            cache.put(key, node);
        }
        if (value.isDirty()) {
            // first remove and then add so we can maintain ordering as the arrival order of the records.
            dirtyKeys.remove(key);
            dirtyKeys.add(key);
        }
        currentSizeBytes += node.size();
        totalCacheSizeSensor.record(currentSizeBytes);
    }

    synchronized long sizeInBytes() {
        return currentSizeBytes;
    }

    private LRUNode getInternal(final Bytes key) {
        final LRUNode node = cache.get(key);
        if (node == null) {
            numReadMisses++;

            return null;
        } else {
			numReadHits++;
			hitRatioSensor.record((double) numReadHits / (double) (numReadHits + numReadMisses));
        }
        return node;
    }

    private void updateLRU(final LRUNode node) {
        remove(node);

        putHead(node);
    }

    private void remove(final LRUNode node) {
        if (node.previous != null) {
            node.previous.next = node.next;
        } else {
            head = node.next;
        }
        if (node.next != null) {
            node.next.previous = node.previous;
        } else {
            tail = node.previous;
        }
    }

    private void putHead(final LRUNode node) {
        node.next = head;
        node.previous = null;
        if (head != null) {
            head.previous = node;
        }
        head = node;
        if (tail == null) {
            tail = head;
        }
    }

    synchronized void evict() {
        if (tail == null) {
            return;
        }
        final LRUNode eldest = tail;
        currentSizeBytes -= eldest.size();
        remove(eldest);
        cache.remove(eldest.key);
        if (eldest.entry.isDirty()) {
            flush(eldest);
        }
        totalCacheSizeSensor.record(currentSizeBytes);
    }

    synchronized LRUCacheEntry putIfAbsent(final Bytes key, final LRUCacheEntry value) {
        final LRUCacheEntry originalValue = get(key);
        if (originalValue == null) {
            put(key, value);
        }
        return originalValue;
    }

    synchronized void putAll(final List<KeyValue<byte[], LRUCacheEntry>> entries) {
        for (final KeyValue<byte[], LRUCacheEntry> entry : entries) {
            put(Bytes.wrap(entry.key), entry.value);
        }
    }

    synchronized LRUCacheEntry delete(final Bytes key) {
        final LRUNode node = cache.remove(key);

        if (node == null) {
            return null;
        }

        remove(node);
        dirtyKeys.remove(key);
        currentSizeBytes -= node.size();
        totalCacheSizeSensor.record(currentSizeBytes);
        return node.entry();
<<<<<<< HEAD
	}

	public long size() {
		return cache.size();
	}

	public boolean isEmpty() {
		return cache.isEmpty();
	}

	synchronized Iterator<Bytes> keyRange(final Bytes from, final Bytes to, final boolean toInclusive) {
		return keySetIterator(cache.navigableKeySet().subSet(from, true, to, toInclusive), true);
	}

	synchronized Iterator<Bytes> reverseKeyRange(final Bytes from, final Bytes to) {
		return keySetIterator(cache.navigableKeySet().subSet(from, true, to, true), false);
	}

	private Iterator<Bytes> keySetIterator(final Set<Bytes> keySet, final boolean forward) {
		if (forward) {
			return new TreeSet<>(keySet).iterator();
		} else {
			return new TreeSet<>(keySet).descendingIterator();
		}
	}

	synchronized Iterator<Bytes> allKeys() {
		return keySetIterator(cache.navigableKeySet(), true);
	}

	synchronized Iterator<Bytes> reverseAllKeys() {
		return keySetIterator(cache.navigableKeySet(), false);
	}

	synchronized LRUCacheEntry first() {
		if (head == null) {
			return null;
		}
		return head.entry;
	}

	synchronized LRUCacheEntry last() {
=======
    }

    public long size() {
        return cache.size();
    }

    public boolean isEmpty() {
        return cache.isEmpty();
    }

    synchronized Iterator<Bytes> keyRange(final Bytes from, final Bytes to, final boolean toInclusive) {
        final Set<Bytes> rangeSet = computeSubSet(from, to, toInclusive);
        return keySetIterator(rangeSet, true);
    }

    synchronized Iterator<Bytes> reverseKeyRange(final Bytes from, final Bytes to) {
        final Set<Bytes> rangeSet = computeSubSet(from, to, true);
        return keySetIterator(rangeSet, false);
    }

    private Set<Bytes> computeSubSet(final Bytes from, final Bytes to, final boolean toInclusive) {
        if (from == null && to == null) {
            return cache.navigableKeySet();
        } else if (from == null) {
            return cache.headMap(to, toInclusive).keySet();
        } else if (to == null) {
            return cache.tailMap(from, true).keySet();
        } else if (from.compareTo(to) > 0) {
            return Collections.emptyNavigableSet();
        } else {
            return cache.navigableKeySet().subSet(from, true, to, toInclusive);
        }
    }

    private Iterator<Bytes> keySetIterator(final Set<Bytes> keySet, final boolean forward) {
        if (forward) {
            return new TreeSet<>(keySet).iterator();
        } else {
            return new TreeSet<>(keySet).descendingIterator();
        }
    }

    synchronized Iterator<Bytes> allKeys() {
        return keySetIterator(cache.navigableKeySet(), true);
    }

    synchronized Iterator<Bytes> reverseAllKeys() {
        return keySetIterator(cache.navigableKeySet(), false);
    }

    synchronized LRUCacheEntry first() {
        if (head == null) {
            return null;
        }
        return head.entry;
    }

    synchronized LRUCacheEntry last() {
>>>>>>> 15418db6
        if (tail == null) {
            return null;
        }
        return tail.entry;
    }

    synchronized LRUNode head() {
        return head;
    }

    synchronized LRUNode tail() {
        return tail;
    }

    synchronized void close() {
        head = tail = null;
        listener = null;
        currentSizeBytes = 0;
        dirtyKeys.clear();
		cache.clear();
		streamsMetrics.removeAllCacheLevelSensors(Thread.currentThread().getName(), taskName, storeName);
    }

    synchronized void clear() {
        head = tail = null;
        currentSizeBytes = 0;
        dirtyKeys.clear();
        cache.clear();
    }

    /**
     * A simple wrapper class to implement a doubly-linked list around MemoryLRUCacheBytesEntry
     */
    static class LRUNode {
        private final Bytes key;
        private LRUCacheEntry entry;
        private LRUNode previous;
        private LRUNode next;

        LRUNode(final Bytes key, final LRUCacheEntry entry) {
            this.key = key;
            this.entry = entry;
        }

        LRUCacheEntry entry() {
            return entry;
        }

        Bytes key() {
            return key;
        }

        long size() {
            return key.get().length +
                8 + // entry
                8 + // previous
                8 + // next
                entry.size();
        }

        LRUNode next() {
            return next;
        }

        LRUNode previous() {
            return previous;
        }

        private void update(final LRUCacheEntry entry) {
            this.entry = entry;
        }
    }

}<|MERGE_RESOLUTION|>--- conflicted
+++ resolved
@@ -25,51 +25,9 @@
 import org.slf4j.Logger;
 import org.slf4j.LoggerFactory;
 
-import java.util.ArrayList;
-import java.util.Collections;
-import java.util.Iterator;
-import java.util.LinkedHashSet;
-import java.util.List;
-import java.util.NavigableMap;
-import java.util.Set;
-import java.util.TreeMap;
-import java.util.TreeSet;
+import java.util.*;
 
 class NamedCache {
-<<<<<<< HEAD
-	private static final Logger log = LoggerFactory.getLogger(NamedCache.class);
-	private final String name;
-	private final String storeName;
-	private final String taskName;
-	private final NavigableMap<Bytes, LRUNode> cache = new TreeMap<>();
-	private final Set<Bytes> dirtyKeys = new LinkedHashSet<>();
-	private ThreadCache.DirtyEntryFlushListener listener;
-	private LRUNode tail;
-	private LRUNode head;
-	private long currentSizeBytes;
-
-	private final StreamsMetricsImpl streamsMetrics;
-	private final Sensor hitRatioSensor;
-
-	// internal stats
-	private long numReadHits = 0;
-	private long numReadMisses = 0;
-	private long numOverwrites = 0;
-	private long numFlushes = 0;
-
-	NamedCache(final String name, final StreamsMetricsImpl streamsMetrics) {
-		this.name = name;
-		this.streamsMetrics = streamsMetrics;
-		storeName = ThreadCache.underlyingStoreNamefromCacheName(name);
-		taskName = ThreadCache.taskIDfromCacheName(name);
-		hitRatioSensor = NamedCacheMetrics.hitRatioSensor(
-				streamsMetrics,
-				Thread.currentThread().getName(),
-				taskName,
-				storeName
-		);
-	}
-=======
     private static final Logger log = LoggerFactory.getLogger(NamedCache.class);
     private final String name;
     private final String storeName;
@@ -96,19 +54,9 @@
         this.streamsMetrics = streamsMetrics;
         storeName = ThreadCache.underlyingStoreNamefromCacheName(name);
         taskName = ThreadCache.taskIDfromCacheName(name);
-        hitRatioSensor = NamedCacheMetrics.hitRatioSensor(
-            streamsMetrics,
-            Thread.currentThread().getName(),
-            taskName,
-            storeName
-        );
-        totalCacheSizeSensor = TaskMetrics.totalCacheSizeBytesSensor(
-                Thread.currentThread().getName(),
-                taskName,
-                streamsMetrics
-        );
-    }
->>>>>>> 15418db6
+        hitRatioSensor = NamedCacheMetrics.hitRatioSensor(streamsMetrics, Thread.currentThread().getName(), taskName, storeName);
+        totalCacheSizeSensor = TaskMetrics.totalCacheSizeBytesSensor(Thread.currentThread().getName(), taskName, streamsMetrics);
+    }
 
     synchronized final String name() {
         return name;
@@ -238,8 +186,8 @@
 
             return null;
         } else {
-			numReadHits++;
-			hitRatioSensor.record((double) numReadHits / (double) (numReadHits + numReadMisses));
+            numReadHits++;
+            hitRatioSensor.record((double) numReadHits / (double) (numReadHits + numReadMisses));
         }
         return node;
     }
@@ -315,50 +263,6 @@
         currentSizeBytes -= node.size();
         totalCacheSizeSensor.record(currentSizeBytes);
         return node.entry();
-<<<<<<< HEAD
-	}
-
-	public long size() {
-		return cache.size();
-	}
-
-	public boolean isEmpty() {
-		return cache.isEmpty();
-	}
-
-	synchronized Iterator<Bytes> keyRange(final Bytes from, final Bytes to, final boolean toInclusive) {
-		return keySetIterator(cache.navigableKeySet().subSet(from, true, to, toInclusive), true);
-	}
-
-	synchronized Iterator<Bytes> reverseKeyRange(final Bytes from, final Bytes to) {
-		return keySetIterator(cache.navigableKeySet().subSet(from, true, to, true), false);
-	}
-
-	private Iterator<Bytes> keySetIterator(final Set<Bytes> keySet, final boolean forward) {
-		if (forward) {
-			return new TreeSet<>(keySet).iterator();
-		} else {
-			return new TreeSet<>(keySet).descendingIterator();
-		}
-	}
-
-	synchronized Iterator<Bytes> allKeys() {
-		return keySetIterator(cache.navigableKeySet(), true);
-	}
-
-	synchronized Iterator<Bytes> reverseAllKeys() {
-		return keySetIterator(cache.navigableKeySet(), false);
-	}
-
-	synchronized LRUCacheEntry first() {
-		if (head == null) {
-			return null;
-		}
-		return head.entry;
-	}
-
-	synchronized LRUCacheEntry last() {
-=======
     }
 
     public long size() {
@@ -417,7 +321,6 @@
     }
 
     synchronized LRUCacheEntry last() {
->>>>>>> 15418db6
         if (tail == null) {
             return null;
         }
@@ -437,8 +340,8 @@
         listener = null;
         currentSizeBytes = 0;
         dirtyKeys.clear();
-		cache.clear();
-		streamsMetrics.removeAllCacheLevelSensors(Thread.currentThread().getName(), taskName, storeName);
+        cache.clear();
+        streamsMetrics.removeAllCacheLevelSensors(Thread.currentThread().getName(), taskName, storeName);
     }
 
     synchronized void clear() {
