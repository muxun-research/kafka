/*
 * Licensed to the Apache Software Foundation (ASF) under one or more
 * contributor license agreements. See the NOTICE file distributed with
 * this work for additional information regarding copyright ownership.
 * The ASF licenses this file to You under the Apache License, Version 2.0
 * (the "License"); you may not use this file except in compliance with
 * the License. You may obtain a copy of the License at
 *
 *    http://www.apache.org/licenses/LICENSE-2.0
 *
 * Unless required by applicable law or agreed to in writing, software
 * distributed under the License is distributed on an "AS IS" BASIS,
 * WITHOUT WARRANTIES OR CONDITIONS OF ANY KIND, either express or implied.
 * See the License for the specific language governing permissions and
 * limitations under the License.
 */
package org.apache.kafka.streams.kstream;

import java.util.Objects;
import java.util.function.Consumer;
import java.util.function.Function;

/**
 * The {@code Branched} class is used to define the optional parameters when building branches with
 * {@link BranchedKStream}.
 * @param <K> type of record key
 * @param <V> type of record value
 */
public class Branched<K, V> implements NamedOperation<Branched<K, V>> {

    protected final String name;
    protected final Function<? super KStream<K, V>, ? extends KStream<K, V>> chainFunction;
    protected final Consumer<? super KStream<K, V>> chainConsumer;

    protected Branched(final String name, final Function<? super KStream<K, V>, ? extends KStream<K, V>> chainFunction, final Consumer<? super KStream<K, V>> chainConsumer) {
        this.name = name;
        this.chainFunction = chainFunction;
        this.chainConsumer = chainConsumer;
    }

    protected Branched(final Branched<K, V> branched) {
        this(branched.name, branched.chainFunction, branched.chainConsumer);
    }

    /**
     * Create an instance of {@code Branched} with provided branch name suffix.
<<<<<<< HEAD
     * @param name the branch name suffix to be used (see {@link BranchedKStream} description for details)
     * @param <K>  key type
     * @param <V>  value type
=======
     *
     * @param name
     *        the branch name suffix to be used (see {@link BranchedKStream} description for details)
     *
     * @param <K> key type
     * @param <V> value type
     *
>>>>>>> 9494bebe
     * @return a new instance of {@code Branched}
     */
    public static <K, V> Branched<K, V> as(final String name) {
        Objects.requireNonNull(name, "name cannot be null");
        return new Branched<>(name, null, null);
    }

    /**
     * Create an instance of {@code Branched} with provided chain function.
<<<<<<< HEAD
     * @param chain A function that will be applied to the branch. If the provided function returns
     *              {@code null}, its result is ignored, otherwise it is added to the {@code Map} returned
     *              by {@link BranchedKStream#defaultBranch()} or {@link BranchedKStream#noDefaultBranch()} (see
     *              {@link BranchedKStream} description for details).
     * @param <K>   key type
     * @param <V>   value type
     * @return a new instance of {@code Branched}
     */
    public static <K, V> Branched<K, V> withFunction(final Function<? super KStream<K, V>, ? extends KStream<K, V>> chain) {
=======
     *
     * @param chain
     *        A function that will be applied to the branch. If the provided function returns
     *        {@code null}, its result is ignored, otherwise it is added to the {@code Map} returned
     *        by {@link BranchedKStream#defaultBranch()} or {@link BranchedKStream#noDefaultBranch()} (see
     *        {@link BranchedKStream} description for details).
     *
     * @param <K> key type
     * @param <V> value type
     *
     * @return a new instance of {@code Branched}
     */
    public static <K, V> Branched<K, V> withFunction(
            final Function<? super KStream<K, V>, ? extends KStream<K, V>> chain
    ) {
>>>>>>> 9494bebe
        Objects.requireNonNull(chain, "chain function cannot be null");
        return new Branched<>(null, chain, null);
    }

    /**
     * Create an instance of {@code Branched} with provided chain consumer.
<<<<<<< HEAD
     * @param chain A consumer to which the branch will be sent. If a consumer is provided,
     *              the respective branch will not be added to the resulting {@code Map} returned
     *              by {@link BranchedKStream#defaultBranch()} or {@link BranchedKStream#noDefaultBranch()} (see
     *              {@link BranchedKStream} description for details).
     * @param <K>   key type
     * @param <V>   value type
=======
     *
     * @param chain
     *        A consumer to which the branch will be sent. If a consumer is provided,
     *        the respective branch will not be added to the resulting {@code Map} returned
     *        by {@link BranchedKStream#defaultBranch()} or {@link BranchedKStream#noDefaultBranch()} (see
     *        {@link BranchedKStream} description for details).
     *
     * @param <K> key type
     * @param <V> value type
     *
>>>>>>> 9494bebe
     * @return a new instance of {@code Branched}
     */
    public static <K, V> Branched<K, V> withConsumer(final Consumer<KStream<K, V>> chain) {
        Objects.requireNonNull(chain, "chain consumer cannot be null");
        return new Branched<>(null, null, chain);
    }

    /**
     * Create an instance of {@code Branched} with provided chain function and branch name suffix.
<<<<<<< HEAD
     * @param chain A function that will be applied to the branch. If the provided function returns
     *              {@code null}, its result is ignored, otherwise it is added to the {@code Map} returned
     *              by {@link BranchedKStream#defaultBranch()} or {@link BranchedKStream#noDefaultBranch()} (see
     *              {@link BranchedKStream} description for details).
     * @param name  the branch name suffix to be used. If {@code null}, a default branch name suffix will be generated
     *              (see {@link BranchedKStream} description for details)
     * @param <K>   key type
     * @param <V>   value type
     * @return a new instance of {@code Branched}
     */
    public static <K, V> Branched<K, V> withFunction(final Function<? super KStream<K, V>, ? extends KStream<K, V>> chain, final String name) {
=======
     *
     * @param chain
     *        A function that will be applied to the branch. If the provided function returns
     *        {@code null}, its result is ignored, otherwise it is added to the {@code Map} returned
     *        by {@link BranchedKStream#defaultBranch()} or {@link BranchedKStream#noDefaultBranch()} (see
     *        {@link BranchedKStream} description for details).
     * @param name
     *        the branch name suffix to be used. If {@code null}, a default branch name suffix will be generated
     *        (see {@link BranchedKStream} description for details)
     *
     * @param <K> key type
     * @param <V> value type
     *
     * @return a new instance of {@code Branched}
     */
    public static <K, V> Branched<K, V> withFunction(
        final Function<? super KStream<K, V>, ? extends KStream<K, V>> chain,
        final String name
    ) {
>>>>>>> 9494bebe
        Objects.requireNonNull(chain, "chain function cannot be null");
        return new Branched<>(name, chain, null);
    }

    /**
     * Create an instance of {@code Branched} with provided chain consumer and branch name suffix.
<<<<<<< HEAD
     * @param chain A consumer to which the branch will be sent. If a non-null consumer is provided,
     *              the respective branch will not be added to the resulting {@code Map} returned
     *              by {@link BranchedKStream#defaultBranch()} or {@link BranchedKStream#noDefaultBranch()} (see
     *              {@link BranchedKStream} description for details).
     * @param name  the branch name suffix to be used. If {@code null}, a default branch name suffix will be generated
     *              (see {@link BranchedKStream} description for details)
     * @param <K>   key type
     * @param <V>   value type
=======
     *
     * @param chain
     *        A consumer to which the branch will be sent. If a non-null consumer is provided,
     *        the respective branch will not be added to the resulting {@code Map} returned
     *        by {@link BranchedKStream#defaultBranch()} or {@link BranchedKStream#noDefaultBranch()} (see
     *        {@link BranchedKStream} description for details).
     * @param name
     *        the branch name suffix to be used. If {@code null}, a default branch name suffix will be generated
     *        (see {@link BranchedKStream} description for details)
     *
     * @param <K> key type
     * @param <V> value type
     *
>>>>>>> 9494bebe
     * @return a new instance of {@code Branched}
     */
    public static <K, V> Branched<K, V> withConsumer(final Consumer<? super KStream<K, V>> chain, final String name) {
        Objects.requireNonNull(chain, "chain consumer cannot be null");
        return new Branched<>(name, null, chain);
    }

    /**
<<<<<<< HEAD
     * Create an instance of {@code Branched} from an existing instance.
     * @param branched the instance of {@code Branched} to copy
     */
    protected Branched(final Branched<K, V> branched) {
        this(branched.name, branched.chainFunction, branched.chainConsumer);
    }

    /**
     * Configure the instance of {@code Branched} with a branch name suffix.
     * @param name the branch name suffix to be used. If {@code null} a default branch name suffix will be generated (see
     *             {@link BranchedKStream} description for details)
     * @return {@code this}
=======
     * Configure the instance of {@code Branched} with a branch name suffix.
     *
     * @param name
     *        the branch name suffix to be used. If {@code null} a default branch name suffix will be generated (see
     *        {@link BranchedKStream} description for details)
     *
     * @return {@code this} to facilitate method chaining
>>>>>>> 9494bebe
     */
    @Override
    public Branched<K, V> withName(final String name) {
        Objects.requireNonNull(name, "name cannot be null");
        return new Branched<>(name, chainFunction, chainConsumer);
    }
}<|MERGE_RESOLUTION|>--- conflicted
+++ resolved
@@ -23,6 +23,7 @@
 /**
  * The {@code Branched} class is used to define the optional parameters when building branches with
  * {@link BranchedKStream}.
+ *
  * @param <K> type of record key
  * @param <V> type of record value
  */
@@ -32,7 +33,9 @@
     protected final Function<? super KStream<K, V>, ? extends KStream<K, V>> chainFunction;
     protected final Consumer<? super KStream<K, V>> chainConsumer;
 
-    protected Branched(final String name, final Function<? super KStream<K, V>, ? extends KStream<K, V>> chainFunction, final Consumer<? super KStream<K, V>> chainConsumer) {
+    protected Branched(final String name,
+                       final Function<? super KStream<K, V>, ? extends KStream<K, V>> chainFunction,
+                       final Consumer<? super KStream<K, V>> chainConsumer) {
         this.name = name;
         this.chainFunction = chainFunction;
         this.chainConsumer = chainConsumer;
@@ -44,11 +47,6 @@
 
     /**
      * Create an instance of {@code Branched} with provided branch name suffix.
-<<<<<<< HEAD
-     * @param name the branch name suffix to be used (see {@link BranchedKStream} description for details)
-     * @param <K>  key type
-     * @param <V>  value type
-=======
      *
      * @param name
      *        the branch name suffix to be used (see {@link BranchedKStream} description for details)
@@ -56,7 +54,6 @@
      * @param <K> key type
      * @param <V> value type
      *
->>>>>>> 9494bebe
      * @return a new instance of {@code Branched}
      */
     public static <K, V> Branched<K, V> as(final String name) {
@@ -66,17 +63,6 @@
 
     /**
      * Create an instance of {@code Branched} with provided chain function.
-<<<<<<< HEAD
-     * @param chain A function that will be applied to the branch. If the provided function returns
-     *              {@code null}, its result is ignored, otherwise it is added to the {@code Map} returned
-     *              by {@link BranchedKStream#defaultBranch()} or {@link BranchedKStream#noDefaultBranch()} (see
-     *              {@link BranchedKStream} description for details).
-     * @param <K>   key type
-     * @param <V>   value type
-     * @return a new instance of {@code Branched}
-     */
-    public static <K, V> Branched<K, V> withFunction(final Function<? super KStream<K, V>, ? extends KStream<K, V>> chain) {
-=======
      *
      * @param chain
      *        A function that will be applied to the branch. If the provided function returns
@@ -92,21 +78,12 @@
     public static <K, V> Branched<K, V> withFunction(
             final Function<? super KStream<K, V>, ? extends KStream<K, V>> chain
     ) {
->>>>>>> 9494bebe
         Objects.requireNonNull(chain, "chain function cannot be null");
         return new Branched<>(null, chain, null);
     }
 
     /**
      * Create an instance of {@code Branched} with provided chain consumer.
-<<<<<<< HEAD
-     * @param chain A consumer to which the branch will be sent. If a consumer is provided,
-     *              the respective branch will not be added to the resulting {@code Map} returned
-     *              by {@link BranchedKStream#defaultBranch()} or {@link BranchedKStream#noDefaultBranch()} (see
-     *              {@link BranchedKStream} description for details).
-     * @param <K>   key type
-     * @param <V>   value type
-=======
      *
      * @param chain
      *        A consumer to which the branch will be sent. If a consumer is provided,
@@ -117,7 +94,6 @@
      * @param <K> key type
      * @param <V> value type
      *
->>>>>>> 9494bebe
      * @return a new instance of {@code Branched}
      */
     public static <K, V> Branched<K, V> withConsumer(final Consumer<KStream<K, V>> chain) {
@@ -127,19 +103,6 @@
 
     /**
      * Create an instance of {@code Branched} with provided chain function and branch name suffix.
-<<<<<<< HEAD
-     * @param chain A function that will be applied to the branch. If the provided function returns
-     *              {@code null}, its result is ignored, otherwise it is added to the {@code Map} returned
-     *              by {@link BranchedKStream#defaultBranch()} or {@link BranchedKStream#noDefaultBranch()} (see
-     *              {@link BranchedKStream} description for details).
-     * @param name  the branch name suffix to be used. If {@code null}, a default branch name suffix will be generated
-     *              (see {@link BranchedKStream} description for details)
-     * @param <K>   key type
-     * @param <V>   value type
-     * @return a new instance of {@code Branched}
-     */
-    public static <K, V> Branched<K, V> withFunction(final Function<? super KStream<K, V>, ? extends KStream<K, V>> chain, final String name) {
-=======
      *
      * @param chain
      *        A function that will be applied to the branch. If the provided function returns
@@ -159,23 +122,12 @@
         final Function<? super KStream<K, V>, ? extends KStream<K, V>> chain,
         final String name
     ) {
->>>>>>> 9494bebe
         Objects.requireNonNull(chain, "chain function cannot be null");
         return new Branched<>(name, chain, null);
     }
 
     /**
      * Create an instance of {@code Branched} with provided chain consumer and branch name suffix.
-<<<<<<< HEAD
-     * @param chain A consumer to which the branch will be sent. If a non-null consumer is provided,
-     *              the respective branch will not be added to the resulting {@code Map} returned
-     *              by {@link BranchedKStream#defaultBranch()} or {@link BranchedKStream#noDefaultBranch()} (see
-     *              {@link BranchedKStream} description for details).
-     * @param name  the branch name suffix to be used. If {@code null}, a default branch name suffix will be generated
-     *              (see {@link BranchedKStream} description for details)
-     * @param <K>   key type
-     * @param <V>   value type
-=======
      *
      * @param chain
      *        A consumer to which the branch will be sent. If a non-null consumer is provided,
@@ -189,29 +141,15 @@
      * @param <K> key type
      * @param <V> value type
      *
->>>>>>> 9494bebe
      * @return a new instance of {@code Branched}
      */
-    public static <K, V> Branched<K, V> withConsumer(final Consumer<? super KStream<K, V>> chain, final String name) {
+    public static <K, V> Branched<K, V> withConsumer(final Consumer<? super KStream<K, V>> chain,
+                                                     final String name) {
         Objects.requireNonNull(chain, "chain consumer cannot be null");
         return new Branched<>(name, null, chain);
     }
 
     /**
-<<<<<<< HEAD
-     * Create an instance of {@code Branched} from an existing instance.
-     * @param branched the instance of {@code Branched} to copy
-     */
-    protected Branched(final Branched<K, V> branched) {
-        this(branched.name, branched.chainFunction, branched.chainConsumer);
-    }
-
-    /**
-     * Configure the instance of {@code Branched} with a branch name suffix.
-     * @param name the branch name suffix to be used. If {@code null} a default branch name suffix will be generated (see
-     *             {@link BranchedKStream} description for details)
-     * @return {@code this}
-=======
      * Configure the instance of {@code Branched} with a branch name suffix.
      *
      * @param name
@@ -219,7 +157,6 @@
      *        {@link BranchedKStream} description for details)
      *
      * @return {@code this} to facilitate method chaining
->>>>>>> 9494bebe
      */
     @Override
     public Branched<K, V> withName(final String name) {
