--- conflicted
+++ resolved
@@ -28,29 +28,14 @@
 import org.apache.kafka.streams.state.SessionStore;
 
 
-public class RocksDBSessionStore
-    extends WrappedStateStore<SegmentedBytesStore, Object, Object>
-    implements SessionStore<Bytes, byte[]> {
+public class RocksDBSessionStore extends WrappedStateStore<SegmentedBytesStore, Object, Object> implements SessionStore<Bytes, byte[]> {
 
     private StateStoreContext stateStoreContext;
 
     RocksDBSessionStore(final SegmentedBytesStore bytesStore) {
         super(bytesStore);
-	}
+    }
 
-<<<<<<< HEAD
-	@Override
-	public KeyValueIterator<Windowed<Bytes>, byte[]> findSessions(final Bytes key,
-																  final long earliestSessionEndTime,
-																  final long latestSessionStartTime) {
-		final KeyValueIterator<Bytes, byte[]> bytesIterator = wrapped().fetch(
-				key,
-				earliestSessionEndTime,
-				latestSessionStartTime
-		);
-		return new WrappedSessionStoreIterator(bytesIterator);
-	}
-=======
     @Override
     public void init(final StateStoreContext context, final StateStore root) {
         wrapped().init(context, root);
@@ -58,112 +43,50 @@
     }
 
     @Override
-    public <R> QueryResult<R> query(final Query<R> query,
-                                    final PositionBound positionBound,
-                                    final QueryConfig config) {
+    public <R> QueryResult<R> query(final Query<R> query, final PositionBound positionBound, final QueryConfig config) {
 
-        return StoreQueryUtils.handleBasicQueries(
-            query,
-            positionBound,
-            config,
-            this,
-            getPosition(),
-            stateStoreContext
-        );
+        return StoreQueryUtils.handleBasicQueries(query, positionBound, config, this, getPosition(), stateStoreContext);
     }
 
     @Override
-    public KeyValueIterator<Windowed<Bytes>, byte[]> findSessions(final Bytes key,
-                                                                  final long earliestSessionEndTime,
-                                                                  final long latestSessionStartTime) {
-        final KeyValueIterator<Bytes, byte[]> bytesIterator = wrapped().fetch(
-            key,
-            earliestSessionEndTime,
-            latestSessionStartTime
-        );
+    public KeyValueIterator<Windowed<Bytes>, byte[]> findSessions(final Bytes key, final long earliestSessionEndTime, final long latestSessionStartTime) {
+        final KeyValueIterator<Bytes, byte[]> bytesIterator = wrapped().fetch(key, earliestSessionEndTime, latestSessionStartTime);
         return new WrappedSessionStoreIterator(bytesIterator);
     }
->>>>>>> 15418db6
 
-	@Override
-	public KeyValueIterator<Windowed<Bytes>, byte[]> backwardFindSessions(final Bytes key,
-																		  final long earliestSessionEndTime,
-																		  final long latestSessionStartTime) {
-		final KeyValueIterator<Bytes, byte[]> bytesIterator = wrapped().backwardFetch(
-				key,
-				earliestSessionEndTime,
-				latestSessionStartTime
-		);
-		return new WrappedSessionStoreIterator(bytesIterator);
-	}
+    @Override
+    public KeyValueIterator<Windowed<Bytes>, byte[]> backwardFindSessions(final Bytes key, final long earliestSessionEndTime, final long latestSessionStartTime) {
+        final KeyValueIterator<Bytes, byte[]> bytesIterator = wrapped().backwardFetch(key, earliestSessionEndTime, latestSessionStartTime);
+        return new WrappedSessionStoreIterator(bytesIterator);
+    }
 
-	@Override
-	public KeyValueIterator<Windowed<Bytes>, byte[]> findSessions(final Bytes keyFrom,
-																  final Bytes keyTo,
-																  final long earliestSessionEndTime,
-																  final long latestSessionStartTime) {
-		final KeyValueIterator<Bytes, byte[]> bytesIterator = wrapped().fetch(
-				keyFrom,
-				keyTo,
-				earliestSessionEndTime,
-				latestSessionStartTime
-		);
-		return new WrappedSessionStoreIterator(bytesIterator);
-	}
+    @Override
+    public KeyValueIterator<Windowed<Bytes>, byte[]> findSessions(final Bytes keyFrom, final Bytes keyTo, final long earliestSessionEndTime, final long latestSessionStartTime) {
+        final KeyValueIterator<Bytes, byte[]> bytesIterator = wrapped().fetch(keyFrom, keyTo, earliestSessionEndTime, latestSessionStartTime);
+        return new WrappedSessionStoreIterator(bytesIterator);
+    }
 
-	@Override
-	public KeyValueIterator<Windowed<Bytes>, byte[]> backwardFindSessions(final Bytes keyFrom,
-																		  final Bytes keyTo,
-																		  final long earliestSessionEndTime,
-																		  final long latestSessionStartTime) {
-		final KeyValueIterator<Bytes, byte[]> bytesIterator = wrapped().backwardFetch(
-				keyFrom,
-				keyTo,
-				earliestSessionEndTime,
-				latestSessionStartTime
-		);
-		return new WrappedSessionStoreIterator(bytesIterator);
-	}
+    @Override
+    public KeyValueIterator<Windowed<Bytes>, byte[]> backwardFindSessions(final Bytes keyFrom, final Bytes keyTo, final long earliestSessionEndTime, final long latestSessionStartTime) {
+        final KeyValueIterator<Bytes, byte[]> bytesIterator = wrapped().backwardFetch(keyFrom, keyTo, earliestSessionEndTime, latestSessionStartTime);
+        return new WrappedSessionStoreIterator(bytesIterator);
+    }
 
-<<<<<<< HEAD
-	@Override
-	public byte[] fetchSession(final Bytes key, final long startTime, final long endTime) {
-		return wrapped().get(SessionKeySchema.toBinary(key, startTime, endTime));
-	}
-=======
     @Override
-    public byte[] fetchSession(final Bytes key,
-                               final long earliestSessionEndTime,
-                               final long latestSessionStartTime) {
-        return wrapped().get(SessionKeySchema.toBinary(
-            key,
-            earliestSessionEndTime,
-            latestSessionStartTime
-        ));
+    public byte[] fetchSession(final Bytes key, final long earliestSessionEndTime, final long latestSessionStartTime) {
+        return wrapped().get(SessionKeySchema.toBinary(key, earliestSessionEndTime, latestSessionStartTime));
     }
->>>>>>> 15418db6
 
-	@Override
-	public KeyValueIterator<Windowed<Bytes>, byte[]> fetch(final Bytes key) {
-		return findSessions(key, 0, Long.MAX_VALUE);
-	}
+    @Override
+    public KeyValueIterator<Windowed<Bytes>, byte[]> fetch(final Bytes key) {
+        return findSessions(key, 0, Long.MAX_VALUE);
+    }
 
-	@Override
-	public KeyValueIterator<Windowed<Bytes>, byte[]> backwardFetch(final Bytes key) {
-		return backwardFindSessions(key, 0, Long.MAX_VALUE);
-	}
+    @Override
+    public KeyValueIterator<Windowed<Bytes>, byte[]> backwardFetch(final Bytes key) {
+        return backwardFindSessions(key, 0, Long.MAX_VALUE);
+    }
 
-<<<<<<< HEAD
-	@Override
-	public KeyValueIterator<Windowed<Bytes>, byte[]> fetch(final Bytes from, final Bytes to) {
-		return findSessions(from, to, 0, Long.MAX_VALUE);
-	}
-
-	@Override
-	public KeyValueIterator<Windowed<Bytes>, byte[]> backwardFetch(final Bytes from, final Bytes to) {
-		return backwardFindSessions(from, to, 0, Long.MAX_VALUE);
-	}
-=======
     @Override
     public KeyValueIterator<Windowed<Bytes>, byte[]> fetch(final Bytes keyFrom, final Bytes keyTo) {
         return findSessions(keyFrom, keyTo, 0, Long.MAX_VALUE);
@@ -173,15 +96,14 @@
     public KeyValueIterator<Windowed<Bytes>, byte[]> backwardFetch(final Bytes keyFrom, final Bytes keyTo) {
         return backwardFindSessions(keyFrom, keyTo, 0, Long.MAX_VALUE);
     }
->>>>>>> 15418db6
 
-	@Override
-	public void remove(final Windowed<Bytes> key) {
-		wrapped().remove(SessionKeySchema.toBinary(key));
-	}
+    @Override
+    public void remove(final Windowed<Bytes> key) {
+        wrapped().remove(SessionKeySchema.toBinary(key));
+    }
 
-	@Override
-	public void put(final Windowed<Bytes> sessionKey, final byte[] aggregate) {
-		wrapped().put(SessionKeySchema.toBinary(sessionKey), aggregate);
-	}
+    @Override
+    public void put(final Windowed<Bytes> sessionKey, final byte[] aggregate) {
+        wrapped().put(SessionKeySchema.toBinary(sessionKey), aggregate);
+    }
 }