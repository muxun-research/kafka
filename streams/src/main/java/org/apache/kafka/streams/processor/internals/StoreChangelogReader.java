--- conflicted
+++ resolved
@@ -16,11 +16,7 @@
  */
 package org.apache.kafka.streams.processor.internals;
 
-import org.apache.kafka.clients.admin.Admin;
-import org.apache.kafka.clients.admin.ListConsumerGroupOffsetsOptions;
-import org.apache.kafka.clients.admin.ListConsumerGroupOffsetsSpec;
-import org.apache.kafka.clients.admin.ListOffsetsOptions;
-import org.apache.kafka.clients.admin.OffsetSpec;
+import org.apache.kafka.clients.admin.*;
 import org.apache.kafka.clients.consumer.Consumer;
 import org.apache.kafka.clients.consumer.ConsumerRecord;
 import org.apache.kafka.clients.consumer.ConsumerRecords;
@@ -43,15 +39,7 @@
 import org.slf4j.Logger;
 
 import java.time.Duration;
-import java.util.ArrayList;
-import java.util.Arrays;
-import java.util.Collection;
-import java.util.Collections;
-import java.util.HashMap;
-import java.util.HashSet;
-import java.util.List;
-import java.util.Map;
-import java.util.Set;
+import java.util.*;
 import java.util.concurrent.ExecutionException;
 import java.util.function.Function;
 import java.util.stream.Collectors;
@@ -65,898 +53,6 @@
  * be completed, while standby tasks updating changelog would always be in restoring state after being initialized.
  */
 public class StoreChangelogReader implements ChangelogReader {
-<<<<<<< HEAD
-	private static final long RESTORE_LOG_INTERVAL_MS = 10_000L;
-	private long lastRestoreLogTime = 0L;
-
-	enum ChangelogState {
-		// registered but need to be initialized (i.e. set its starting, end, limit offsets)
-		REGISTERED("REGISTERED"),
-
-		// initialized and restoring
-		RESTORING("RESTORING", 0),
-
-		// completed restoring (only for active restoring task, standby task should never be completed)
-		COMPLETED("COMPLETED", 1);
-
-		public final String name;
-		private final List<Integer> prevStates;
-
-		ChangelogState(final String name, final Integer... prevStates) {
-			this.name = name;
-			this.prevStates = Arrays.asList(prevStates);
-		}
-	}
-
-	// NOTE we assume that the changelog reader is used only for either
-	//   1) restoring active task or
-	//   2) updating standby task at a given time,
-	// but never doing both
-	enum ChangelogReaderState {
-		ACTIVE_RESTORING("ACTIVE_RESTORING"),
-
-		STANDBY_UPDATING("STANDBY_UPDATING");
-
-		public final String name;
-
-		ChangelogReaderState(final String name) {
-			this.name = name;
-		}
-	}
-
-	static class ChangelogMetadata {
-
-		private final StateStoreMetadata storeMetadata;
-
-		private final ProcessorStateManager stateManager;
-
-		private ChangelogState changelogState;
-
-		private long totalRestored;
-
-		// the end offset beyond which records should not be applied (yet) to restore the states
-		//
-		// for both active restoring tasks and standby updating tasks, it is defined as:
-		//    * log-end-offset if the changelog is not piggy-backed with source topic
-		//    * min(log-end-offset, committed-offset) if the changelog is piggy-backed with source topic
-		//
-		// the log-end-offset only needs to be updated once and only need to be for active tasks since for standby
-		// tasks it would never "complete" based on the end-offset;
-		//
-		// the committed-offset needs to be updated periodically for those standby tasks
-		//
-		// NOTE we do not book keep the current offset since we leverage state manager as its source of truth
-		private Long restoreEndOffset;
-
-		// buffer records polled by the restore consumer;
-		private final List<ConsumerRecord<byte[], byte[]>> bufferedRecords;
-
-		// the limit index (exclusive) inside the buffered records beyond which should not be used to restore
-		// either due to limit offset (standby) or committed end offset (active)
-		private int bufferedLimitIndex;
-
-		private ChangelogMetadata(final StateStoreMetadata storeMetadata, final ProcessorStateManager stateManager) {
-			this.changelogState = ChangelogState.REGISTERED;
-			this.storeMetadata = storeMetadata;
-			this.stateManager = stateManager;
-			this.restoreEndOffset = null;
-			this.totalRestored = 0L;
-
-			this.bufferedRecords = new ArrayList<>();
-			this.bufferedLimitIndex = 0;
-		}
-
-		private void clear() {
-			this.bufferedRecords.clear();
-		}
-
-		private void transitTo(final ChangelogState newState) {
-			if (newState.prevStates.contains(changelogState.ordinal())) {
-				changelogState = newState;
-			} else {
-				throw new IllegalStateException("Invalid transition from " + changelogState + " to " + newState);
-			}
-		}
-
-		@Override
-		public String toString() {
-			final Long currentOffset = storeMetadata.offset();
-			return changelogState + " " + stateManager.taskType() +
-					" (currentOffset " + currentOffset + ", endOffset " + restoreEndOffset + ")";
-		}
-
-		// for testing only below
-		ChangelogState state() {
-			return changelogState;
-		}
-
-		long totalRestored() {
-			return totalRestored;
-		}
-
-		Long endOffset() {
-			return restoreEndOffset;
-		}
-
-		List<ConsumerRecord<byte[], byte[]>> bufferedRecords() {
-			return bufferedRecords;
-		}
-
-		int bufferedLimitIndex() {
-			return bufferedLimitIndex;
-		}
-	}
-
-	private final static long DEFAULT_OFFSET_UPDATE_MS = Duration.ofMinutes(5L).toMillis();
-
-	private ChangelogReaderState state;
-
-	private final Time time;
-	private final Logger log;
-	private final Duration pollTime;
-	private final long updateOffsetIntervalMs;
-
-	// 1) we keep adding partitions to restore consumer whenever new tasks are registered with the state manager;
-	// 2) we do not unassign partitions when we switch between standbys and actives, we just pause / resume them;
-	// 3) we only remove an assigned partition when the corresponding task is being removed from the thread.
-	private final Consumer<byte[], byte[]> restoreConsumer;
-	private final StateRestoreListener stateRestoreListener;
-
-	// source of the truth of the current registered changelogs;
-	// NOTE a changelog would only be removed when its corresponding task
-	// is being removed from the thread; otherwise it would stay in this map even after completed
-	private final Map<TopicPartition, ChangelogMetadata> changelogs;
-
-	// the changelog reader only need the main consumer to get committed offsets for source changelog partitions
-	// to update offset limit for standby tasks;
-	private Consumer<byte[], byte[]> mainConsumer;
-
-	// the changelog reader needs the admin client to list end offsets
-	private final Admin adminClient;
-
-	private long lastUpdateOffsetTime;
-
-	void setMainConsumer(final Consumer<byte[], byte[]> consumer) {
-		this.mainConsumer = consumer;
-	}
-
-	public StoreChangelogReader(final Time time,
-								final StreamsConfig config,
-								final LogContext logContext,
-								final Admin adminClient,
-								final Consumer<byte[], byte[]> restoreConsumer,
-								final StateRestoreListener stateRestoreListener) {
-		this.time = time;
-		this.log = logContext.logger(StoreChangelogReader.class);
-		this.state = ChangelogReaderState.ACTIVE_RESTORING;
-		this.adminClient = adminClient;
-		this.restoreConsumer = restoreConsumer;
-		this.stateRestoreListener = stateRestoreListener;
-
-		this.pollTime = Duration.ofMillis(config.getLong(StreamsConfig.POLL_MS_CONFIG));
-		this.updateOffsetIntervalMs = config.getLong(StreamsConfig.COMMIT_INTERVAL_MS_CONFIG) == Long.MAX_VALUE ?
-				DEFAULT_OFFSET_UPDATE_MS : config.getLong(StreamsConfig.COMMIT_INTERVAL_MS_CONFIG);
-		this.lastUpdateOffsetTime = 0L;
-
-		this.changelogs = new HashMap<>();
-	}
-
-	private static String recordEndOffset(final Long endOffset) {
-		return endOffset == null ? "UNKNOWN (since it is for standby task)" : endOffset.toString();
-	}
-
-	private boolean hasRestoredToEnd(final ChangelogMetadata metadata) {
-		final Long endOffset = metadata.restoreEndOffset;
-		if (endOffset == null) {
-			// end offset is not initialized meaning that it is from a standby task,
-			// this should never happen since we only call this function for active task in restoring phase
-			throw new IllegalStateException("End offset for changelog " + metadata + " is unknown when deciding " +
-					"if it has completed restoration, this should never happen.");
-		} else if (endOffset == 0) {
-			// this is a special case, meaning there's nothing to be restored since the changelog has no data
-			// OR the changelog is a source topic and there's no committed offset
-			return true;
-		} else if (metadata.bufferedRecords.isEmpty()) {
-			// NOTE there are several corner cases that we need to consider:
-			//  1) the end / committed offset returned from the consumer is the last offset + 1
-			//  2) there could be txn markers as the last record if EOS is enabled at the producer
-			//
-			// It is possible that: the last record's offset == last txn marker offset - 1 == end / committed offset - 2
-			//
-			// So we make the following decision:
-			//  1) if all the buffered records have been applied, then we compare the end offset with the
-			//     current consumer's position, which is the "next" record to fetch, bypassing the txn marker already
-			//  2) if not all the buffered records have been applied, then it means we are restricted by the end offset,
-			//     and the consumer's position is likely already ahead of that end offset. Then we just need to check
-			//     the first record in the remaining buffer and see if that record is no smaller than the end offset.
-			final TopicPartition partition = metadata.storeMetadata.changelogPartition();
-			try {
-				return restoreConsumer.position(partition) >= endOffset;
-			} catch (final TimeoutException timeoutException) {
-				// re-throw to trigger `task.timeout.ms`
-				throw timeoutException;
-			} catch (final KafkaException e) {
-				// this also includes InvalidOffsetException, which should not happen under normal
-				// execution, hence it is also okay to wrap it as fatal StreamsException
-				throw new StreamsException("Restore consumer get unexpected error trying to get the position " +
-						" of " + partition, e);
-			}
-		} else {
-			return metadata.bufferedRecords.get(0).offset() >= endOffset;
-		}
-	}
-
-	// Once some new tasks are created, we transit to restore them and pause on the existing standby tasks. It is
-	// possible that when newly created tasks are created the changelog reader are still restoring existing
-	// active tasks, and hence this function is idempotent and can be called multiple times.
-	//
-	// NOTE: even if the newly created tasks do not need any restoring, we still first transit to this state and then
-	// immediately transit back -- there's no overhead of transiting back and forth but simplifies the logic a lot.
-	@Override
-	public void enforceRestoreActive() {
-		if (state != ChangelogReaderState.ACTIVE_RESTORING) {
-			log.debug("Transiting to restore active tasks: {}", changelogs);
-			lastRestoreLogTime = 0L;
-
-			// pause all partitions that are for standby tasks from the restore consumer
-			pauseChangelogsFromRestoreConsumer(standbyRestoringChangelogs());
-
-			state = ChangelogReaderState.ACTIVE_RESTORING;
-		}
-	}
-
-	// Only after we've completed restoring all active tasks we'll then move back to resume updating standby tasks.
-	// This function is NOT idempotent: if it is already in updating standby tasks mode, we should not call it again.
-	//
-	// NOTE: we do not clear completed active restoring changelogs or remove partitions from restore consumer either
-	// upon completing them but only pause the corresponding partitions; the changelog metadata / partitions would only
-	// be cleared when the corresponding task is being removed from the thread. In other words, the restore consumer
-	// should contain all changelogs that are RESTORING or COMPLETED
-	@Override
-	public void transitToUpdateStandby() {
-		if (state != ChangelogReaderState.ACTIVE_RESTORING) {
-			throw new IllegalStateException(
-					"The changelog reader is not restoring active tasks (is " + state + ") while trying to " +
-							"transit to update standby tasks: " + changelogs
-			);
-		}
-
-		log.debug("Transiting to update standby tasks: {}", changelogs);
-
-		// resume all standby restoring changelogs from the restore consumer
-		resumeChangelogsFromRestoreConsumer(standbyRestoringChangelogs());
-
-		state = ChangelogReaderState.STANDBY_UPDATING;
-	}
-
-	/**
-	 * Since it is shared for multiple tasks and hence multiple state managers, the registration would take its
-	 * corresponding state manager as well for restoring.
-	 */
-	@Override
-	public void register(final TopicPartition partition, final ProcessorStateManager stateManager) {
-		final StateStoreMetadata storeMetadata = stateManager.storeMetadata(partition);
-		if (storeMetadata == null) {
-			throw new IllegalStateException("Cannot find the corresponding state store metadata for changelog " +
-					partition);
-		}
-
-		final ChangelogMetadata changelogMetadata = new ChangelogMetadata(storeMetadata, stateManager);
-
-		// initializing limit offset to 0L for standby changelog to effectively disable any restoration until it is updated
-		if (stateManager.taskType() == Task.TaskType.STANDBY && stateManager.changelogAsSource(partition)) {
-			changelogMetadata.restoreEndOffset = 0L;
-		}
-
-		if (changelogs.putIfAbsent(partition, changelogMetadata) != null) {
-			throw new IllegalStateException("There is already a changelog registered for " + partition +
-					", this should not happen: " + changelogs);
-		}
-	}
-
-	private ChangelogMetadata restoringChangelogByPartition(final TopicPartition partition) {
-		final ChangelogMetadata changelogMetadata = changelogs.get(partition);
-		if (changelogMetadata == null) {
-			throw new IllegalStateException("The corresponding changelog restorer for " + partition +
-					" does not exist, this should not happen.");
-		}
-		if (changelogMetadata.changelogState != ChangelogState.RESTORING) {
-			throw new IllegalStateException("The corresponding changelog restorer for " + partition +
-					" has already transited to completed state, this should not happen.");
-		}
-
-		return changelogMetadata;
-	}
-
-	private Set<ChangelogMetadata> registeredChangelogs() {
-		return changelogs.values().stream()
-				.filter(metadata -> metadata.changelogState == ChangelogState.REGISTERED)
-				.collect(Collectors.toSet());
-	}
-
-	private Set<TopicPartition> restoringChangelogs() {
-		return changelogs.values().stream()
-				.filter(metadata -> metadata.changelogState == ChangelogState.RESTORING)
-				.map(metadata -> metadata.storeMetadata.changelogPartition())
-				.collect(Collectors.toSet());
-	}
-
-	private Set<TopicPartition> activeRestoringChangelogs() {
-		return changelogs.values().stream()
-				.filter(metadata -> metadata.changelogState == ChangelogState.RESTORING &&
-						metadata.stateManager.taskType() == Task.TaskType.ACTIVE)
-				.map(metadata -> metadata.storeMetadata.changelogPartition())
-				.collect(Collectors.toSet());
-	}
-
-	private Set<TopicPartition> standbyRestoringChangelogs() {
-		return changelogs.values().stream()
-				.filter(metadata -> metadata.changelogState == ChangelogState.RESTORING &&
-						metadata.stateManager.taskType() == Task.TaskType.STANDBY)
-				.map(metadata -> metadata.storeMetadata.changelogPartition())
-				.collect(Collectors.toSet());
-	}
-
-	private boolean allChangelogsCompleted() {
-		return changelogs.values().stream()
-				.allMatch(metadata -> metadata.changelogState == ChangelogState.COMPLETED);
-	}
-
-	@Override
-	public Set<TopicPartition> completedChangelogs() {
-		return changelogs.values().stream()
-				.filter(metadata -> metadata.changelogState == ChangelogState.COMPLETED)
-				.map(metadata -> metadata.storeMetadata.changelogPartition())
-				.collect(Collectors.toSet());
-	}
-
-	// 1. if there are any registered changelogs that needs initialization, try to initialize them first;
-	// 2. if all changelogs have finished, return early;
-	// 3. if there are any restoring changelogs, try to read from the restore consumer and process them.
-	@Override
-	public void restore(final Map<TaskId, Task> tasks) {
-		initializeChangelogs(tasks, registeredChangelogs());
-
-		if (!activeRestoringChangelogs().isEmpty() && state == ChangelogReaderState.STANDBY_UPDATING) {
-			throw new IllegalStateException("Should not be in standby updating state if there are still un-completed active changelogs");
-		}
-
-		if (allChangelogsCompleted()) {
-			log.debug("Finished restoring all changelogs {}", changelogs.keySet());
-			return;
-		}
-
-		final Set<TopicPartition> restoringChangelogs = restoringChangelogs();
-		if (!restoringChangelogs.isEmpty()) {
-			final ConsumerRecords<byte[], byte[]> polledRecords;
-
-			try {
-				// for restoring active and updating standby we may prefer different poll time
-				// in order to make sure we call the main consumer#poll in time.
-				// TODO: once we move ChangelogReader to a separate thread this may no longer be a concern
-				polledRecords = restoreConsumer.poll(state == ChangelogReaderState.STANDBY_UPDATING ? Duration.ZERO : pollTime);
-
-				// TODO (?) If we cannot fetch records during restore, should we trigger `task.timeout.ms` ?
-				// TODO (?) If we cannot fetch records for standby task, should we trigger `task.timeout.ms` ?
-			} catch (final InvalidOffsetException e) {
-				log.warn("Encountered " + e.getClass().getName() +
-						" fetching records from restore consumer for partitions " + e.partitions() + ", it is likely that " +
-						"the consumer's position has fallen out of the topic partition offset range because the topic was " +
-						"truncated or compacted on the broker, marking the corresponding tasks as corrupted and re-initializing" +
-						" it later.", e);
-
-				final Set<TaskId> corruptedTasks = new HashSet<>();
-				e.partitions().forEach(partition -> corruptedTasks.add(changelogs.get(partition).stateManager.taskId()));
-				throw new TaskCorruptedException(corruptedTasks, e);
-			} catch (final KafkaException e) {
-				throw new StreamsException("Restore consumer get unexpected error polling records.", e);
-			}
-
-			for (final TopicPartition partition : polledRecords.partitions()) {
-				bufferChangelogRecords(restoringChangelogByPartition(partition), polledRecords.records(partition));
-			}
-
-			for (final TopicPartition partition : restoringChangelogs) {
-				// even if some partition do not have any accumulated data, we still trigger
-				// restoring since some changelog may not need to restore any at all, and the
-				// restore to end check needs to be executed still.
-				// TODO: we always try to restore as a batch when some records are accumulated, which may result in
-				//       small batches; this can be optimized in the future, e.g. wait longer for larger batches.
-				final TaskId taskId = changelogs.get(partition).stateManager.taskId();
-				try {
-					if (restoreChangelog(changelogs.get(partition))) {
-						tasks.get(taskId).clearTaskTimeout();
-					}
-				} catch (final TimeoutException timeoutException) {
-					tasks.get(taskId).maybeInitTaskTimeoutOrThrow(
-							time.milliseconds(),
-							timeoutException
-					);
-				}
-			}
-
-			maybeUpdateLimitOffsetsForStandbyChangelogs(tasks);
-
-			maybeLogRestorationProgress();
-		}
-	}
-
-	private void maybeLogRestorationProgress() {
-		if (state == ChangelogReaderState.ACTIVE_RESTORING) {
-			if (time.milliseconds() - lastRestoreLogTime > RESTORE_LOG_INTERVAL_MS) {
-				final Set<TopicPartition> topicPartitions = activeRestoringChangelogs();
-				if (!topicPartitions.isEmpty()) {
-					final StringBuilder builder = new StringBuilder().append("Restoration in progress for ")
-							.append(topicPartitions.size())
-							.append(" partitions.");
-					for (final TopicPartition partition : topicPartitions) {
-						final ChangelogMetadata changelogMetadata = restoringChangelogByPartition(partition);
-						builder.append(" {")
-								.append(partition)
-								.append(": ")
-								.append("position=")
-								.append(getPositionString(partition, changelogMetadata))
-								.append(", end=")
-								.append(changelogMetadata.restoreEndOffset)
-								.append(", totalRestored=")
-								.append(changelogMetadata.totalRestored)
-								.append("}");
-					}
-					log.info(builder.toString());
-					lastRestoreLogTime = time.milliseconds();
-				}
-			}
-		} else {
-			lastRestoreLogTime = 0L;
-		}
-	}
-
-	private static String getPositionString(final TopicPartition partition,
-											final ChangelogMetadata changelogMetadata) {
-		final ProcessorStateManager stateManager = changelogMetadata.stateManager;
-		final Long offsets = stateManager.changelogOffsets().get(partition);
-		return offsets == null ? "unknown" : String.valueOf(offsets);
-	}
-
-	private void maybeUpdateLimitOffsetsForStandbyChangelogs(final Map<TaskId, Task> tasks) {
-		// we only consider updating the limit offset for standbys if we are not restoring active tasks
-		if (state == ChangelogReaderState.STANDBY_UPDATING &&
-				updateOffsetIntervalMs < time.milliseconds() - lastUpdateOffsetTime) {
-
-			// when the interval has elapsed we should try to update the limit offset for standbys reading from
-			// a source changelog with the new committed offset, unless there are no buffered records since
-			// we only need the limit when processing new records
-			// for other changelog partitions we do not need to update limit offset at all since we never need to
-			// check when it completes based on limit offset anyways: the end offset would keep increasing and the
-			// standby never need to stop
-			final Set<TopicPartition> changelogsWithLimitOffsets = changelogs.entrySet().stream()
-					.filter(entry -> entry.getValue().stateManager.taskType() == Task.TaskType.STANDBY &&
-							entry.getValue().stateManager.changelogAsSource(entry.getKey()))
-					.map(Map.Entry::getKey).collect(Collectors.toSet());
-
-			for (final TopicPartition partition : changelogsWithLimitOffsets) {
-				if (!changelogs.get(partition).bufferedRecords().isEmpty()) {
-					updateLimitOffsetsForStandbyChangelogs(committedOffsetForChangelogs(tasks, changelogsWithLimitOffsets));
-					break;
-				}
-			}
-		}
-	}
-
-	private void bufferChangelogRecords(final ChangelogMetadata changelogMetadata, final List<ConsumerRecord<byte[], byte[]>> records) {
-		// update the buffered records and limit index with the fetched records
-		for (final ConsumerRecord<byte[], byte[]> record : records) {
-			// filter polled records for null-keys and also possibly update buffer limit index
-			if (record.key() == null) {
-				log.warn("Read changelog record with null key from changelog {} at offset {}, " +
-						"skipping it for restoration", changelogMetadata.storeMetadata.changelogPartition(), record.offset());
-			} else {
-				changelogMetadata.bufferedRecords.add(record);
-				final long offset = record.offset();
-				if (changelogMetadata.restoreEndOffset == null || offset < changelogMetadata.restoreEndOffset) {
-					changelogMetadata.bufferedLimitIndex = changelogMetadata.bufferedRecords.size();
-				}
-			}
-		}
-	}
-
-	/**
-	 * restore a changelog with its buffered records if there's any; for active changelogs also check if
-	 * it has completed the restoration and can transit to COMPLETED state and trigger restore callbacks
-	 */
-	private boolean restoreChangelog(final ChangelogMetadata changelogMetadata) {
-		final ProcessorStateManager stateManager = changelogMetadata.stateManager;
-		final StateStoreMetadata storeMetadata = changelogMetadata.storeMetadata;
-		final TopicPartition partition = storeMetadata.changelogPartition();
-		final String storeName = storeMetadata.store().name();
-		final int numRecords = changelogMetadata.bufferedLimitIndex;
-
-		boolean madeProgress = false;
-
-		if (numRecords != 0) {
-			madeProgress = true;
-
-			final List<ConsumerRecord<byte[], byte[]>> records = changelogMetadata.bufferedRecords.subList(0, numRecords);
-			stateManager.restore(storeMetadata, records);
-
-			// NOTE here we use removeRange of ArrayList in order to achieve efficiency with range shifting,
-			// otherwise one-at-a-time removal or addition would be very costly; if all records are restored
-			// then we can further optimize to save the array-shift but just set array elements to null
-			if (numRecords < changelogMetadata.bufferedRecords.size()) {
-				records.clear();
-			} else {
-				changelogMetadata.bufferedRecords.clear();
-			}
-
-			final Long currentOffset = storeMetadata.offset();
-			log.trace("Restored {} records from changelog {} to store {}, end offset is {}, current offset is {}",
-					partition, storeName, numRecords, recordEndOffset(changelogMetadata.restoreEndOffset), currentOffset);
-
-			changelogMetadata.bufferedLimitIndex = 0;
-			changelogMetadata.totalRestored += numRecords;
-
-			// do not trigger restore listener if we are processing standby tasks
-			if (changelogMetadata.stateManager.taskType() == Task.TaskType.ACTIVE) {
-				try {
-					stateRestoreListener.onBatchRestored(partition, storeName, currentOffset, numRecords);
-				} catch (final Exception e) {
-					throw new StreamsException("State restore listener failed on batch restored", e);
-				}
-			}
-		}
-
-		// we should check even if there's nothing restored, but do not check completed if we are processing standby tasks
-		if (changelogMetadata.stateManager.taskType() == Task.TaskType.ACTIVE && hasRestoredToEnd(changelogMetadata)) {
-			madeProgress = true;
-
-			log.info("Finished restoring changelog {} to store {} with a total number of {} records",
-					partition, storeName, changelogMetadata.totalRestored);
-
-			changelogMetadata.transitTo(ChangelogState.COMPLETED);
-			pauseChangelogsFromRestoreConsumer(Collections.singleton(partition));
-
-			try {
-				stateRestoreListener.onRestoreEnd(partition, storeName, changelogMetadata.totalRestored);
-			} catch (final Exception e) {
-				throw new StreamsException("State restore listener failed on restore completed", e);
-			}
-		}
-
-		return madeProgress;
-	}
-
-	private Set<Task> getTasksFromPartitions(final Map<TaskId, Task> tasks,
-											 final Set<TopicPartition> partitions) {
-		final Set<Task> result = new HashSet<>();
-		for (final TopicPartition partition : partitions) {
-			result.add(tasks.get(changelogs.get(partition).stateManager.taskId()));
-		}
-		return result;
-	}
-
-	private void clearTaskTimeout(final Set<Task> tasks) {
-		tasks.forEach(Task::clearTaskTimeout);
-	}
-
-	private void maybeInitTaskTimeoutOrThrow(final Set<Task> tasks,
-											 final Exception cause) {
-		final long now = time.milliseconds();
-		tasks.forEach(t -> t.maybeInitTaskTimeoutOrThrow(now, cause));
-	}
-
-	private Map<TopicPartition, Long> committedOffsetForChangelogs(final Map<TaskId, Task> tasks,
-																   final Set<TopicPartition> partitions) {
-		final Map<TopicPartition, Long> committedOffsets;
-		try {
-			committedOffsets = fetchCommittedOffsets(partitions, mainConsumer);
-			clearTaskTimeout(getTasksFromPartitions(tasks, partitions));
-		} catch (final TimeoutException timeoutException) {
-			log.debug("Could not fetch all committed offsets for {}, will retry in the next run loop", partitions);
-			maybeInitTaskTimeoutOrThrow(getTasksFromPartitions(tasks, partitions), timeoutException);
-			return Collections.emptyMap();
-		}
-		lastUpdateOffsetTime = time.milliseconds();
-		return committedOffsets;
-	}
-
-	private Map<TopicPartition, Long> endOffsetForChangelogs(final Map<TaskId, Task> tasks,
-															 final Set<TopicPartition> partitions) {
-		if (partitions.isEmpty()) {
-			return Collections.emptyMap();
-		}
-
-		try {
-			final ListOffsetsResult result = adminClient.listOffsets(
-					partitions.stream().collect(Collectors.toMap(Function.identity(), tp -> OffsetSpec.latest())),
-					new ListOffsetsOptions(IsolationLevel.READ_UNCOMMITTED)
-			);
-
-			final Map<TopicPartition, ListOffsetsResult.ListOffsetsResultInfo> resultPerPartition = result.all().get();
-			clearTaskTimeout(getTasksFromPartitions(tasks, partitions));
-
-			return resultPerPartition.entrySet().stream().collect(
-					Collectors.toMap(Map.Entry::getKey, entry -> entry.getValue().offset())
-			);
-		} catch (final TimeoutException | InterruptedException | ExecutionException retriableException) {
-			log.debug("Could not fetch all end offsets for {}, will retry in the next run loop", partitions);
-			maybeInitTaskTimeoutOrThrow(getTasksFromPartitions(tasks, partitions), retriableException);
-			return Collections.emptyMap();
-		} catch (final KafkaException e) {
-			throw new StreamsException(String.format("Failed to retrieve end offsets for %s", partitions), e);
-		}
-	}
-
-	private void updateLimitOffsetsForStandbyChangelogs(final Map<TopicPartition, Long> committedOffsets) {
-		for (final ChangelogMetadata metadata : changelogs.values()) {
-			final TopicPartition partition = metadata.storeMetadata.changelogPartition();
-			if (metadata.stateManager.taskType() == Task.TaskType.STANDBY &&
-					metadata.stateManager.changelogAsSource(partition) &&
-					committedOffsets.containsKey(partition)) {
-
-				final Long newLimit = committedOffsets.get(partition);
-				final Long previousLimit = metadata.restoreEndOffset;
-
-				if (previousLimit != null && previousLimit > newLimit) {
-					throw new IllegalStateException("Offset limit should monotonically increase, but was reduced for partition " +
-							partition + ". New limit: " + newLimit + ". Previous limit: " + previousLimit);
-				}
-
-				metadata.restoreEndOffset = newLimit;
-
-				// update the limit index for buffered records
-				while (metadata.bufferedLimitIndex < metadata.bufferedRecords.size() &&
-						metadata.bufferedRecords.get(metadata.bufferedLimitIndex).offset() < metadata.restoreEndOffset)
-					metadata.bufferedLimitIndex++;
-			}
-		}
-	}
-
-	private void initializeChangelogs(final Map<TaskId, Task> tasks,
-									  final Set<ChangelogMetadata> newPartitionsToRestore) {
-		if (newPartitionsToRestore.isEmpty()) {
-			return;
-		}
-
-		// for active changelogs, we need to find their end offset before transit to restoring
-		// if the changelog is on source topic, then its end offset should be the minimum of
-		// its committed offset and its end offset; for standby tasks that use source topics
-		// as changelogs, we want to initialize their limit offsets as committed offsets as well
-		final Set<TopicPartition> newPartitionsToFindEndOffset = new HashSet<>();
-		final Set<TopicPartition> newPartitionsToFindCommittedOffset = new HashSet<>();
-
-		for (final ChangelogMetadata metadata : newPartitionsToRestore) {
-			final TopicPartition partition = metadata.storeMetadata.changelogPartition();
-
-			// TODO K9113: when TaskType.GLOBAL is added we need to modify this
-			if (metadata.stateManager.taskType() == Task.TaskType.ACTIVE) {
-				newPartitionsToFindEndOffset.add(partition);
-			}
-
-			if (metadata.stateManager.changelogAsSource(partition)) {
-				newPartitionsToFindCommittedOffset.add(partition);
-			}
-		}
-
-		// NOTE we assume that all requested partitions will be included in the returned map for both end/committed
-		// offsets, i.e., it would not return partial result and would timeout if some of the results cannot be found
-		final Map<TopicPartition, Long> endOffsets = endOffsetForChangelogs(tasks, newPartitionsToFindEndOffset);
-		final Map<TopicPartition, Long> committedOffsets = committedOffsetForChangelogs(tasks, newPartitionsToFindCommittedOffset);
-
-		for (final TopicPartition partition : newPartitionsToFindEndOffset) {
-			final ChangelogMetadata changelogMetadata = changelogs.get(partition);
-			final Long endOffset = endOffsets.get(partition);
-			final Long committedOffset = newPartitionsToFindCommittedOffset.contains(partition) ?
-					committedOffsets.get(partition) : Long.valueOf(Long.MAX_VALUE);
-
-			if (endOffset != null && committedOffset != null) {
-				if (changelogMetadata.restoreEndOffset != null) {
-					throw new IllegalStateException("End offset for " + partition +
-							" should only be initialized once. Existing value: " + changelogMetadata.restoreEndOffset +
-							", new value: (" + endOffset + ", " + committedOffset + ")");
-				}
-
-				changelogMetadata.restoreEndOffset = Math.min(endOffset, committedOffset);
-
-				log.debug("End offset for changelog {} initialized as {}.", partition, changelogMetadata.restoreEndOffset);
-			} else {
-				if (!newPartitionsToRestore.remove(changelogMetadata)) {
-					throw new IllegalStateException("New changelogs to restore " + newPartitionsToRestore +
-							" does not contain the one looking for end offset: " + partition + ", this should not happen.");
-				}
-
-				log.info("End offset for changelog {} cannot be found; will retry in the next time.", partition);
-			}
-		}
-
-		// try initialize limit offsets for standby tasks for the first time
-		if (!committedOffsets.isEmpty()) {
-			updateLimitOffsetsForStandbyChangelogs(committedOffsets);
-		}
-
-		// add new partitions to the restore consumer and transit them to restoring state
-		addChangelogsToRestoreConsumer(newPartitionsToRestore.stream().map(metadata -> metadata.storeMetadata.changelogPartition())
-				.collect(Collectors.toSet()));
-
-		newPartitionsToRestore.forEach(metadata -> metadata.transitTo(ChangelogState.RESTORING));
-
-		// if it is in the active restoring mode, we immediately pause those standby changelogs
-		// here we just blindly pause all (including the existing and newly added)
-		if (state == ChangelogReaderState.ACTIVE_RESTORING) {
-			pauseChangelogsFromRestoreConsumer(standbyRestoringChangelogs());
-		}
-
-		// prepare newly added partitions of the restore consumer by setting their starting position
-		prepareChangelogs(newPartitionsToRestore);
-	}
-
-	private void addChangelogsToRestoreConsumer(final Set<TopicPartition> partitions) {
-		final Set<TopicPartition> assignment = new HashSet<>(restoreConsumer.assignment());
-
-		// the current assignment should not contain any of the new partitions
-		if (assignment.removeAll(partitions)) {
-			throw new IllegalStateException("The current assignment " + restoreConsumer.assignment() + " " +
-					"already contains some of the new partitions " + partitions);
-		}
-		assignment.addAll(partitions);
-		restoreConsumer.assign(assignment);
-
-		log.debug("Added partitions {} to the restore consumer, current assignment is {}", partitions, assignment);
-	}
-
-	private void pauseChangelogsFromRestoreConsumer(final Collection<TopicPartition> partitions) {
-		final Set<TopicPartition> assignment = new HashSet<>(restoreConsumer.assignment());
-
-		// the current assignment should contain all the partitions to pause
-		if (!assignment.containsAll(partitions)) {
-			throw new IllegalStateException("The current assignment " + assignment + " " +
-					"does not contain some of the partitions " + partitions + " for pausing.");
-		}
-		restoreConsumer.pause(partitions);
-
-		log.debug("Paused partitions {} from the restore consumer", partitions);
-	}
-
-	private void removeChangelogsFromRestoreConsumer(final Collection<TopicPartition> partitions) {
-		final Set<TopicPartition> assignment = new HashSet<>(restoreConsumer.assignment());
-
-		// the current assignment should contain all the partitions to remove
-		if (!assignment.containsAll(partitions)) {
-			throw new IllegalStateException("The current assignment " + assignment + " " +
-					"does not contain some of the partitions " + partitions + " for removing.");
-		}
-		assignment.removeAll(partitions);
-		restoreConsumer.assign(assignment);
-	}
-
-	private void resumeChangelogsFromRestoreConsumer(final Collection<TopicPartition> partitions) {
-		final Set<TopicPartition> assignment = new HashSet<>(restoreConsumer.assignment());
-
-		// the current assignment should contain all the partitions to resume
-		if (!assignment.containsAll(partitions)) {
-			throw new IllegalStateException("The current assignment " + assignment + " " +
-					"does not contain some of the partitions " + partitions + " for resuming.");
-		}
-		restoreConsumer.resume(partitions);
-
-		log.debug("Resumed partitions {} from the restore consumer", partitions);
-	}
-
-	private void prepareChangelogs(final Set<ChangelogMetadata> newPartitionsToRestore) {
-		// separate those who do not have the current offset loaded from checkpoint
-		final Set<TopicPartition> newPartitionsWithoutStartOffset = new HashSet<>();
-
-		for (final ChangelogMetadata changelogMetadata : newPartitionsToRestore) {
-			final StateStoreMetadata storeMetadata = changelogMetadata.storeMetadata;
-			final TopicPartition partition = storeMetadata.changelogPartition();
-			final Long currentOffset = storeMetadata.offset();
-			final Long endOffset = changelogs.get(partition).restoreEndOffset;
-
-			if (currentOffset != null) {
-				// the current offset is the offset of the last record, so we should set the position
-				// as that offset + 1 as the "next" record to fetch; seek is not a blocking call so
-				// there's nothing to capture
-				restoreConsumer.seek(partition, currentOffset + 1);
-
-				log.debug("Start restoring changelog partition {} from current offset {} to end offset {}.",
-						partition, currentOffset, recordEndOffset(endOffset));
-			} else {
-				log.debug("Start restoring changelog partition {} from the beginning offset to end offset {} " +
-						"since we cannot find current offset.", partition, recordEndOffset(endOffset));
-
-				newPartitionsWithoutStartOffset.add(partition);
-			}
-		}
-
-		// optimization: batch all seek-to-beginning offsets in a single request
-		//               seek is not a blocking call so there's nothing to capture
-		if (!newPartitionsWithoutStartOffset.isEmpty()) {
-			restoreConsumer.seekToBeginning(newPartitionsWithoutStartOffset);
-		}
-
-		// do not trigger restore listener if we are processing standby tasks
-		for (final ChangelogMetadata changelogMetadata : newPartitionsToRestore) {
-			if (changelogMetadata.stateManager.taskType() == Task.TaskType.ACTIVE) {
-				final StateStoreMetadata storeMetadata = changelogMetadata.storeMetadata;
-				final TopicPartition partition = storeMetadata.changelogPartition();
-				final String storeName = storeMetadata.store().name();
-
-				long startOffset = 0L;
-				try {
-					startOffset = restoreConsumer.position(partition);
-				} catch (final TimeoutException swallow) {
-					// if we cannot find the starting position at the beginning, just use the default 0L
-				} catch (final KafkaException e) {
-					// this also includes InvalidOffsetException, which should not happen under normal
-					// execution, hence it is also okay to wrap it as fatal StreamsException
-					throw new StreamsException("Restore consumer get unexpected error trying to get the position " +
-							" of " + partition, e);
-				}
-
-				try {
-					stateRestoreListener.onRestoreStart(partition, storeName, startOffset, changelogMetadata.restoreEndOffset);
-				} catch (final Exception e) {
-					throw new StreamsException("State restore listener failed on batch restored", e);
-				}
-			}
-		}
-	}
-
-	@Override
-	public void unregister(final Collection<TopicPartition> revokedChangelogs) {
-		// Only changelogs that are initialized have been added to the restore consumer's assignment
-		final List<TopicPartition> revokedInitializedChangelogs = new ArrayList<>();
-
-		for (final TopicPartition partition : revokedChangelogs) {
-			final ChangelogMetadata changelogMetadata = changelogs.remove(partition);
-			if (changelogMetadata != null) {
-				if (!changelogMetadata.state().equals(ChangelogState.REGISTERED)) {
-					revokedInitializedChangelogs.add(partition);
-				}
-
-				changelogMetadata.clear();
-			} else {
-				log.debug("Changelog partition {} could not be found," +
-						" it could be already cleaned up during the handling" +
-						" of task corruption and never restore again", partition);
-			}
-		}
-
-		removeChangelogsFromRestoreConsumer(revokedInitializedChangelogs);
-	}
-
-	@Override
-	public void clear() {
-		for (final ChangelogMetadata changelogMetadata : changelogs.values()) {
-			changelogMetadata.clear();
-		}
-		changelogs.clear();
-
-		try {
-			restoreConsumer.unsubscribe();
-		} catch (final KafkaException e) {
-			throw new StreamsException("Restore consumer get unexpected error unsubscribing", e);
-		}
-	}
-
-	@Override
-	public boolean isEmpty() {
-		return changelogs.isEmpty();
-	}
-
-	@Override
-	public String toString() {
-		return "StoreChangelogReader: " + changelogs + "\n";
-	}
-
-	// for testing only
-	ChangelogMetadata changelogMetadata(final TopicPartition partition) {
-		return changelogs.get(partition);
-	}
-
-	ChangelogReaderState state() {
-		return state;
-	}
-=======
     private static final long RESTORE_LOG_INTERVAL_MS = 10_000L;
     private long lastRestoreLogTime = 0L;
 
@@ -1053,8 +149,7 @@
         @Override
         public String toString() {
             final Long currentOffset = storeMetadata.offset();
-            return changelogState + " " + stateManager.taskType() +
-                " (currentOffset " + currentOffset + ", endOffset " + restoreEndOffset + ")";
+            return changelogState + " " + stateManager.taskType() + " (currentOffset " + currentOffset + ", endOffset " + restoreEndOffset + ")";
         }
 
         // for testing only below
@@ -1109,12 +204,7 @@
 
     private long lastUpdateOffsetTime;
 
-    public StoreChangelogReader(final Time time,
-                                final StreamsConfig config,
-                                final LogContext logContext,
-                                final Admin adminClient,
-                                final Consumer<byte[], byte[]> restoreConsumer,
-                                final StateRestoreListener stateRestoreListener) {
+    public StoreChangelogReader(final Time time, final StreamsConfig config, final LogContext logContext, final Admin adminClient, final Consumer<byte[], byte[]> restoreConsumer, final StateRestoreListener stateRestoreListener) {
         this.time = time;
         this.log = logContext.logger(StoreChangelogReader.class);
         this.state = ChangelogReaderState.ACTIVE_RESTORING;
@@ -1122,13 +212,11 @@
         this.restoreConsumer = restoreConsumer;
         this.stateRestoreListener = stateRestoreListener;
 
-        this.stateUpdaterEnabled =
-            InternalConfig.getBoolean(config.originals(), InternalConfig.STATE_UPDATER_ENABLED, false);
+        this.stateUpdaterEnabled = InternalConfig.getBoolean(config.originals(), InternalConfig.STATE_UPDATER_ENABLED, false);
 
         this.groupId = config.getString(StreamsConfig.APPLICATION_ID_CONFIG);
         this.pollTime = Duration.ofMillis(config.getLong(StreamsConfig.POLL_MS_CONFIG));
-        this.updateOffsetIntervalMs = config.getLong(StreamsConfig.COMMIT_INTERVAL_MS_CONFIG) == Long.MAX_VALUE ?
-            DEFAULT_OFFSET_UPDATE_MS : config.getLong(StreamsConfig.COMMIT_INTERVAL_MS_CONFIG);
+        this.updateOffsetIntervalMs = config.getLong(StreamsConfig.COMMIT_INTERVAL_MS_CONFIG) == Long.MAX_VALUE ? DEFAULT_OFFSET_UPDATE_MS : config.getLong(StreamsConfig.COMMIT_INTERVAL_MS_CONFIG);
         this.lastUpdateOffsetTime = 0L;
 
         this.changelogs = new HashMap<>();
@@ -1143,8 +231,7 @@
         if (endOffset == null) {
             // end offset is not initialized meaning that it is from a standby task,
             // this should never happen since we only call this function for active task in restoring phase
-            throw new IllegalStateException("End offset for changelog " + metadata + " is unknown when deciding " +
-                "if it has completed restoration, this should never happen.");
+            throw new IllegalStateException("End offset for changelog " + metadata + " is unknown when deciding " + "if it has completed restoration, this should never happen.");
         } else if (endOffset == 0) {
             // this is a special case, meaning there's nothing to be restored since the changelog has no data
             // OR the changelog is a source topic and there's no committed offset
@@ -1171,8 +258,7 @@
             } catch (final KafkaException e) {
                 // this also includes InvalidOffsetException, which should not happen under normal
                 // execution, hence it is also okay to wrap it as fatal StreamsException
-                throw new StreamsException("Restore consumer get unexpected error trying to get the position " +
-                    " of " + partition, e);
+                throw new StreamsException("Restore consumer get unexpected error trying to get the position " + " of " + partition, e);
             }
         } else {
             return metadata.bufferedRecords.get(0).offset() >= endOffset;
@@ -1208,10 +294,7 @@
     @Override
     public void transitToUpdateStandby() {
         if (state != ChangelogReaderState.ACTIVE_RESTORING) {
-            throw new IllegalStateException(
-                "The changelog reader is not restoring active tasks (is " + state + ") while trying to " +
-                    "transit to update standby tasks: " + changelogs
-            );
+            throw new IllegalStateException("The changelog reader is not restoring active tasks (is " + state + ") while trying to " + "transit to update standby tasks: " + changelogs);
         }
 
         log.debug("Transiting to update standby tasks: {}", changelogs);
@@ -1235,8 +318,7 @@
     public void register(final TopicPartition partition, final ProcessorStateManager stateManager) {
         final StateStoreMetadata storeMetadata = stateManager.storeMetadata(partition);
         if (storeMetadata == null) {
-            throw new IllegalStateException("Cannot find the corresponding state store metadata for changelog " +
-                partition);
+            throw new IllegalStateException("Cannot find the corresponding state store metadata for changelog " + partition);
         }
 
         final ChangelogMetadata changelogMetadata = new ChangelogMetadata(storeMetadata, stateManager);
@@ -1247,8 +329,7 @@
         }
 
         if (changelogs.putIfAbsent(partition, changelogMetadata) != null) {
-            throw new IllegalStateException("There is already a changelog registered for " + partition +
-                ", this should not happen: " + changelogs);
+            throw new IllegalStateException("There is already a changelog registered for " + partition + ", this should not happen: " + changelogs);
         }
     }
 
@@ -1262,58 +343,39 @@
     private ChangelogMetadata restoringChangelogByPartition(final TopicPartition partition) {
         final ChangelogMetadata changelogMetadata = changelogs.get(partition);
         if (changelogMetadata == null) {
-            throw new IllegalStateException("The corresponding changelog restorer for " + partition +
-                " does not exist, this should not happen.");
+            throw new IllegalStateException("The corresponding changelog restorer for " + partition + " does not exist, this should not happen.");
         }
         if (changelogMetadata.changelogState != ChangelogState.RESTORING) {
-            throw new IllegalStateException("The corresponding changelog restorer for " + partition +
-                " has already transited to completed state, this should not happen.");
+            throw new IllegalStateException("The corresponding changelog restorer for " + partition + " has already transited to completed state, this should not happen.");
         }
 
         return changelogMetadata;
     }
 
     private Set<ChangelogMetadata> registeredChangelogs() {
-        return changelogs.values().stream()
-            .filter(metadata -> metadata.changelogState == ChangelogState.REGISTERED)
-            .collect(Collectors.toSet());
+        return changelogs.values().stream().filter(metadata -> metadata.changelogState == ChangelogState.REGISTERED).collect(Collectors.toSet());
     }
 
     private Set<TopicPartition> restoringChangelogs() {
-        return changelogs.values().stream()
-            .filter(metadata -> metadata.changelogState == ChangelogState.RESTORING)
-            .map(metadata -> metadata.storeMetadata.changelogPartition())
-            .collect(Collectors.toSet());
+        return changelogs.values().stream().filter(metadata -> metadata.changelogState == ChangelogState.RESTORING).map(metadata -> metadata.storeMetadata.changelogPartition()).collect(Collectors.toSet());
     }
 
     private Set<TopicPartition> activeRestoringChangelogs() {
-        return changelogs.values().stream()
-            .filter(metadata -> metadata.changelogState == ChangelogState.RESTORING &&
-                metadata.stateManager.taskType() == Task.TaskType.ACTIVE)
-            .map(metadata -> metadata.storeMetadata.changelogPartition())
-            .collect(Collectors.toSet());
+        return changelogs.values().stream().filter(metadata -> metadata.changelogState == ChangelogState.RESTORING && metadata.stateManager.taskType() == Task.TaskType.ACTIVE).map(metadata -> metadata.storeMetadata.changelogPartition()).collect(Collectors.toSet());
     }
 
     private Set<TopicPartition> standbyRestoringChangelogs() {
-        return changelogs.values().stream()
-            .filter(metadata -> metadata.changelogState == ChangelogState.RESTORING &&
-                metadata.stateManager.taskType() == Task.TaskType.STANDBY)
-            .map(metadata -> metadata.storeMetadata.changelogPartition())
-            .collect(Collectors.toSet());
+        return changelogs.values().stream().filter(metadata -> metadata.changelogState == ChangelogState.RESTORING && metadata.stateManager.taskType() == Task.TaskType.STANDBY).map(metadata -> metadata.storeMetadata.changelogPartition()).collect(Collectors.toSet());
     }
 
     @Override
     public boolean allChangelogsCompleted() {
-        return changelogs.values().stream()
-            .allMatch(metadata -> metadata.changelogState == ChangelogState.COMPLETED);
+        return changelogs.values().stream().allMatch(metadata -> metadata.changelogState == ChangelogState.COMPLETED);
     }
 
     @Override
     public Set<TopicPartition> completedChangelogs() {
-        return changelogs.values().stream()
-            .filter(metadata -> metadata.changelogState == ChangelogState.COMPLETED)
-            .map(metadata -> metadata.storeMetadata.changelogPartition())
-            .collect(Collectors.toSet());
+        return changelogs.values().stream().filter(metadata -> metadata.changelogState == ChangelogState.COMPLETED).map(metadata -> metadata.storeMetadata.changelogPartition()).collect(Collectors.toSet());
     }
 
     // 1. if there are any registered changelogs that needs initialization, try to initialize them first;
@@ -1354,10 +416,7 @@
                     final ChangelogMetadata changelogMetadata = changelogs.get(partition);
                     totalRestored += restoreChangelog(task, changelogMetadata);
                 } catch (final TimeoutException timeoutException) {
-                    tasks.get(taskId).maybeInitTaskTimeoutOrThrow(
-                        time.milliseconds(),
-                        timeoutException
-                    );
+                    tasks.get(taskId).maybeInitTaskTimeoutOrThrow(time.milliseconds(), timeoutException);
                 }
             }
 
@@ -1369,8 +428,7 @@
         return totalRestored;
     }
 
-    private ConsumerRecords<byte[], byte[]> pollRecordsFromRestoreConsumer(final Map<TaskId, Task> tasks,
-                                                                           final Set<TopicPartition> restoringChangelogs) {
+    private ConsumerRecords<byte[], byte[]> pollRecordsFromRestoreConsumer(final Map<TaskId, Task> tasks, final Set<TopicPartition> restoringChangelogs) {
         // If we are updating only standby tasks, and are not using a separate thread, we should
         // use a non-blocking poll to unblock the processing as soon as possible.
         final boolean useNonBlockingPoll = state == ChangelogReaderState.STANDBY_UPDATING && !stateUpdaterEnabled;
@@ -1384,11 +442,7 @@
             // TODO (?) If we cannot fetch records during restore, should we trigger `task.timeout.ms` ?
             // TODO (?) If we cannot fetch records for standby task, should we trigger `task.timeout.ms` ?
         } catch (final InvalidOffsetException e) {
-            log.warn("Encountered " + e.getClass().getName() +
-                " fetching records from restore consumer for partitions " + e.partitions() + ", it is likely that " +
-                "the consumer's position has fallen out of the topic partition offset range because the topic was " +
-                "truncated or compacted on the broker, marking the corresponding tasks as corrupted and re-initializing " +
-                "it later.", e);
+            log.warn("Encountered " + e.getClass().getName() + " fetching records from restore consumer for partitions " + e.partitions() + ", it is likely that " + "the consumer's position has fallen out of the topic partition offset range because the topic was " + "truncated or compacted on the broker, marking the corresponding tasks as corrupted and re-initializing " + "it later.", e);
 
             final Set<TaskId> corruptedTasks = new HashSet<>();
             e.partitions().forEach(partition -> corruptedTasks.add(changelogs.get(partition).stateManager.taskId()));
@@ -1402,8 +456,7 @@
         return polledRecords;
     }
 
-    private void pauseResumePartitions(final Map<TaskId, Task> tasks,
-                                       final Set<TopicPartition> restoringChangelogs) {
+    private void pauseResumePartitions(final Map<TaskId, Task> tasks, final Set<TopicPartition> restoringChangelogs) {
         if (state == ChangelogReaderState.ACTIVE_RESTORING) {
             updatePartitionsByType(tasks, restoringChangelogs, TaskType.ACTIVE);
         }
@@ -1412,13 +465,9 @@
         }
     }
 
-    private void updatePartitionsByType(final Map<TaskId, Task> tasks,
-                                        final Set<TopicPartition> restoringChangelogs,
-                                        final TaskType taskType) {
-        final Collection<TopicPartition> toResume =
-            restoringChangelogs.stream().filter(t -> shouldResume(tasks, t, taskType)).collect(Collectors.toList());
-        final Collection<TopicPartition> toPause =
-            restoringChangelogs.stream().filter(t -> shouldPause(tasks, t, taskType)).collect(Collectors.toList());
+    private void updatePartitionsByType(final Map<TaskId, Task> tasks, final Set<TopicPartition> restoringChangelogs, final TaskType taskType) {
+        final Collection<TopicPartition> toResume = restoringChangelogs.stream().filter(t -> shouldResume(tasks, t, taskType)).collect(Collectors.toList());
+        final Collection<TopicPartition> toPause = restoringChangelogs.stream().filter(t -> shouldPause(tasks, t, taskType)).collect(Collectors.toList());
         restoreConsumer.resume(toResume);
         restoreConsumer.pause(toPause);
     }
@@ -1448,21 +497,10 @@
             if (time.milliseconds() - lastRestoreLogTime > RESTORE_LOG_INTERVAL_MS) {
                 final Set<TopicPartition> topicPartitions = activeRestoringChangelogs();
                 if (!topicPartitions.isEmpty()) {
-                    final StringBuilder builder = new StringBuilder().append("Restoration in progress for ")
-                                                                     .append(topicPartitions.size())
-                                                                     .append(" partitions.");
+                    final StringBuilder builder = new StringBuilder().append("Restoration in progress for ").append(topicPartitions.size()).append(" partitions.");
                     for (final TopicPartition partition : topicPartitions) {
                         final ChangelogMetadata changelogMetadata = restoringChangelogByPartition(partition);
-                        builder.append(" {")
-                               .append(partition)
-                               .append(": ")
-                               .append("position=")
-                               .append(getPositionString(partition, changelogMetadata))
-                               .append(", end=")
-                               .append(changelogMetadata.restoreEndOffset)
-                               .append(", totalRestored=")
-                               .append(changelogMetadata.totalRestored)
-                               .append("}");
+                        builder.append(" {").append(partition).append(": ").append("position=").append(getPositionString(partition, changelogMetadata)).append(", end=").append(changelogMetadata.restoreEndOffset).append(", totalRestored=").append(changelogMetadata.totalRestored).append("}");
                     }
                     log.info(builder.toString());
                     lastRestoreLogTime = time.milliseconds();
@@ -1473,8 +511,7 @@
         }
     }
 
-    private static String getPositionString(final TopicPartition partition,
-                                            final ChangelogMetadata changelogMetadata) {
+    private static String getPositionString(final TopicPartition partition, final ChangelogMetadata changelogMetadata) {
         final ProcessorStateManager stateManager = changelogMetadata.stateManager;
         final Long offsets = stateManager.changelogOffsets().get(partition);
         return offsets == null ? "unknown" : String.valueOf(offsets);
@@ -1482,8 +519,7 @@
 
     private void maybeUpdateLimitOffsetsForStandbyChangelogs(final Map<TaskId, Task> tasks) {
         // we only consider updating the limit offset for standbys if we are not restoring active tasks
-        if (state == ChangelogReaderState.STANDBY_UPDATING &&
-            updateOffsetIntervalMs < time.milliseconds() - lastUpdateOffsetTime) {
+        if (state == ChangelogReaderState.STANDBY_UPDATING && updateOffsetIntervalMs < time.milliseconds() - lastUpdateOffsetTime) {
 
             // when the interval has elapsed we should try to update the limit offset for standbys reading from
             // a source changelog with the new committed offset, unless there are no buffered records since 
@@ -1491,10 +527,7 @@
             // for other changelog partitions we do not need to update limit offset at all since we never need to
             // check when it completes based on limit offset anyways: the end offset would keep increasing and the
             // standby never need to stop
-            final Set<TopicPartition> changelogsWithLimitOffsets = changelogs.entrySet().stream()
-                .filter(entry -> entry.getValue().stateManager.taskType() == Task.TaskType.STANDBY &&
-                    entry.getValue().stateManager.changelogAsSource(entry.getKey()))
-                .map(Map.Entry::getKey).collect(Collectors.toSet());
+            final Set<TopicPartition> changelogsWithLimitOffsets = changelogs.entrySet().stream().filter(entry -> entry.getValue().stateManager.taskType() == Task.TaskType.STANDBY && entry.getValue().stateManager.changelogAsSource(entry.getKey())).map(Map.Entry::getKey).collect(Collectors.toSet());
 
             for (final TopicPartition partition : changelogsWithLimitOffsets) {
                 if (!changelogs.get(partition).bufferedRecords().isEmpty()) {
@@ -1511,8 +544,7 @@
         for (final ConsumerRecord<byte[], byte[]> record : records) {
             // filter polled records for null-keys and also possibly update buffer limit index
             if (record.key() == null) {
-                log.warn("Read changelog record with null key from changelog {} at offset {}, " +
-                    "skipping it for restoration", changelogMetadata.storeMetadata.changelogPartition(), record.offset());
+                log.warn("Read changelog record with null key from changelog {} at offset {}, " + "skipping it for restoration", changelogMetadata.storeMetadata.changelogPartition(), record.offset());
             } else {
                 changelogMetadata.bufferedRecords.add(record);
                 final long offset = record.offset();
@@ -1526,7 +558,6 @@
     /**
      * restore a changelog with its buffered records if there's any; for active changelogs also check if
      * it has completed the restoration and can transit to COMPLETED state and trigger restore callbacks
-     *
      * @return number of records restored
      */
     private int restoreChangelog(final Task task, final ChangelogMetadata changelogMetadata) {
@@ -1552,8 +583,7 @@
             task.recordRestoration(time, numRecords, false);
 
             final Long currentOffset = storeMetadata.offset();
-            log.trace("Restored {} records from changelog {} to store {}, end offset is {}, current offset is {}",
-                numRecords, partition, storeName, recordEndOffset(changelogMetadata.restoreEndOffset), currentOffset);
+            log.trace("Restored {} records from changelog {} to store {}, end offset is {}, current offset is {}", numRecords, partition, storeName, recordEndOffset(changelogMetadata.restoreEndOffset), currentOffset);
 
             changelogMetadata.bufferedLimitIndex = 0;
             changelogMetadata.totalRestored += numRecords;
@@ -1570,8 +600,7 @@
 
         // we should check even if there's nothing restored, but do not check completed if we are processing standby tasks
         if (changelogMetadata.stateManager.taskType() == Task.TaskType.ACTIVE && hasRestoredToEnd(changelogMetadata)) {
-            log.info("Finished restoring changelog {} to store {} with a total number of {} records",
-                partition, storeName, changelogMetadata.totalRestored);
+            log.info("Finished restoring changelog {} to store {} with a total number of {} records", partition, storeName, changelogMetadata.totalRestored);
 
             changelogMetadata.transitTo(ChangelogState.COMPLETED);
             pauseChangelogsFromRestoreConsumer(Collections.singleton(partition));
@@ -1590,8 +619,7 @@
         return numRecords;
     }
 
-    private Set<Task> getTasksFromPartitions(final Map<TaskId, Task> tasks,
-                                             final Set<TopicPartition> partitions) {
+    private Set<Task> getTasksFromPartitions(final Map<TaskId, Task> tasks, final Set<TopicPartition> partitions) {
         final Set<Task> result = new HashSet<>();
         for (final TopicPartition partition : partitions) {
             result.add(tasks.get(changelogs.get(partition).stateManager.taskId()));
@@ -1607,8 +635,7 @@
         });
     }
 
-    private void maybeInitTaskTimeoutOrThrow(final Set<Task> tasks,
-                                             final Exception cause) {
+    private void maybeInitTaskTimeoutOrThrow(final Set<Task> tasks, final Exception cause) {
         final long now = time.milliseconds();
         tasks.forEach(t -> t.maybeInitTaskTimeoutOrThrow(now, cause));
     }
@@ -1620,20 +647,14 @@
 
         try {
             // those which do not have a committed offset would default to 0
-            final ListConsumerGroupOffsetsOptions options = new ListConsumerGroupOffsetsOptions()
-                    .requireStable(true);
-            final ListConsumerGroupOffsetsSpec spec = new ListConsumerGroupOffsetsSpec()
-                    .topicPartitions(new ArrayList<>(partitions));
-            final Map<TopicPartition, Long> committedOffsets = adminClient.listConsumerGroupOffsets(Collections.singletonMap(groupId, spec))
-                    .partitionsToOffsetAndMetadata(groupId).get().entrySet()
-                    .stream()
-                    .collect(Collectors.toMap(Map.Entry::getKey, e -> e.getValue() == null ? 0L : e.getValue().offset()));
+            final ListConsumerGroupOffsetsOptions options = new ListConsumerGroupOffsetsOptions().requireStable(true);
+            final ListConsumerGroupOffsetsSpec spec = new ListConsumerGroupOffsetsSpec().topicPartitions(new ArrayList<>(partitions));
+            final Map<TopicPartition, Long> committedOffsets = adminClient.listConsumerGroupOffsets(Collections.singletonMap(groupId, spec)).partitionsToOffsetAndMetadata(groupId).get().entrySet().stream().collect(Collectors.toMap(Map.Entry::getKey, e -> e.getValue() == null ? 0L : e.getValue().offset()));
 
             clearTaskTimeout(getTasksFromPartitions(tasks, partitions));
             return committedOffsets;
         } catch (final TimeoutException | InterruptedException | ExecutionException retriableException) {
-            log.debug("Could not retrieve the committed offsets for partitions {} due to {}, will retry in the next run loop",
-                partitions, retriableException.toString());
+            log.debug("Could not retrieve the committed offsets for partitions {} due to {}, will retry in the next run loop", partitions, retriableException.toString());
             maybeInitTaskTimeoutOrThrow(getTasksFromPartitions(tasks, partitions), retriableException);
             return Collections.emptyMap();
         } catch (final KafkaException e) {
@@ -1642,8 +663,7 @@
     }
 
     private void filterNewPartitionsToRestore(final Map<TaskId, Task> tasks, final Set<ChangelogMetadata> newPartitionsToRestore) {
-        newPartitionsToRestore.removeIf(changelogMetadata ->
-            !tasks.containsKey(changelogs.get(changelogMetadata.storeMetadata.changelogPartition()).stateManager.taskId()));
+        newPartitionsToRestore.removeIf(changelogMetadata -> !tasks.containsKey(changelogs.get(changelogMetadata.storeMetadata.changelogPartition()).stateManager.taskId()));
     }
 
     private Map<TopicPartition, Long> endOffsetForChangelogs(final Map<TaskId, Task> tasks, final Set<TopicPartition> partitions) {
@@ -1655,17 +675,13 @@
             // we always use read_uncommitted to get log end offset since the last committed txn may have not advanced the LSO for EOS,
             // see KAFKA-10167 for more details
             final ListOffsetsOptions options = new ListOffsetsOptions(IsolationLevel.READ_UNCOMMITTED);
-            final Map<TopicPartition, OffsetSpec> offsetSpecs =
-                partitions.stream().collect(Collectors.toMap(Function.identity(), tp -> OffsetSpec.latest()));
-            final Map<TopicPartition, Long> logEndOffsets = adminClient.listOffsets(offsetSpecs, options)
-                .all().get().entrySet()
-                .stream().collect(Collectors.toMap(Map.Entry::getKey, entry -> entry.getValue().offset()));
+            final Map<TopicPartition, OffsetSpec> offsetSpecs = partitions.stream().collect(Collectors.toMap(Function.identity(), tp -> OffsetSpec.latest()));
+            final Map<TopicPartition, Long> logEndOffsets = adminClient.listOffsets(offsetSpecs, options).all().get().entrySet().stream().collect(Collectors.toMap(Map.Entry::getKey, entry -> entry.getValue().offset()));
 
             clearTaskTimeout(getTasksFromPartitions(tasks, partitions));
             return logEndOffsets;
         } catch (final TimeoutException | InterruptedException | ExecutionException retriableException) {
-            log.debug("Could not fetch all end offsets for {} due to {}, will retry in the next run loop",
-                partitions, retriableException.toString());
+            log.debug("Could not fetch all end offsets for {} due to {}, will retry in the next run loop", partitions, retriableException.toString());
             maybeInitTaskTimeoutOrThrow(getTasksFromPartitions(tasks, partitions), retriableException);
             return Collections.emptyMap();
         } catch (final KafkaException e) {
@@ -1676,30 +692,25 @@
     private void updateLimitOffsetsForStandbyChangelogs(final Map<TopicPartition, Long> committedOffsets) {
         for (final ChangelogMetadata metadata : changelogs.values()) {
             final TopicPartition partition = metadata.storeMetadata.changelogPartition();
-            if (metadata.stateManager.taskType() == Task.TaskType.STANDBY &&
-                metadata.stateManager.changelogAsSource(partition) &&
-                committedOffsets.containsKey(partition)) {
+            if (metadata.stateManager.taskType() == Task.TaskType.STANDBY && metadata.stateManager.changelogAsSource(partition) && committedOffsets.containsKey(partition)) {
 
                 final Long newLimit = committedOffsets.get(partition);
                 final Long previousLimit = metadata.restoreEndOffset;
 
                 if (previousLimit != null && previousLimit > newLimit) {
-                    throw new IllegalStateException("Offset limit should monotonically increase, but was reduced for partition " +
-                        partition + ". New limit: " + newLimit + ". Previous limit: " + previousLimit);
+                    throw new IllegalStateException("Offset limit should monotonically increase, but was reduced for partition " + partition + ". New limit: " + newLimit + ". Previous limit: " + previousLimit);
                 }
 
                 metadata.restoreEndOffset = newLimit;
 
                 // update the limit index for buffered records
-                while (metadata.bufferedLimitIndex < metadata.bufferedRecords.size() &&
-                    metadata.bufferedRecords.get(metadata.bufferedLimitIndex).offset() < metadata.restoreEndOffset)
+                while (metadata.bufferedLimitIndex < metadata.bufferedRecords.size() && metadata.bufferedRecords.get(metadata.bufferedLimitIndex).offset() < metadata.restoreEndOffset)
                     metadata.bufferedLimitIndex++;
             }
         }
     }
 
-    private void initializeChangelogs(final Map<TaskId, Task> tasks,
-                                      final Set<ChangelogMetadata> newPartitionsToRestore) {
+    private void initializeChangelogs(final Map<TaskId, Task> tasks, final Set<ChangelogMetadata> newPartitionsToRestore) {
         if (newPartitionsToRestore.isEmpty()) {
             return;
         }
@@ -1737,14 +748,11 @@
         for (final TopicPartition partition : newPartitionsToFindEndOffset) {
             final ChangelogMetadata changelogMetadata = changelogs.get(partition);
             final Long endOffset = endOffsets.get(partition);
-            final Long committedOffset = newPartitionsToFindCommittedOffset.contains(partition) ?
-                committedOffsets.get(partition) : Long.valueOf(Long.MAX_VALUE);
+            final Long committedOffset = newPartitionsToFindCommittedOffset.contains(partition) ? committedOffsets.get(partition) : Long.valueOf(Long.MAX_VALUE);
 
             if (endOffset != null && committedOffset != null) {
                 if (changelogMetadata.restoreEndOffset != null) {
-                    throw new IllegalStateException("End offset for " + partition +
-                        " should only be initialized once. Existing value: " + changelogMetadata.restoreEndOffset +
-                        ", new value: (" + endOffset + ", " + committedOffset + ")");
+                    throw new IllegalStateException("End offset for " + partition + " should only be initialized once. Existing value: " + changelogMetadata.restoreEndOffset + ", new value: (" + endOffset + ", " + committedOffset + ")");
                 }
 
                 changelogMetadata.restoreEndOffset = Math.min(endOffset, committedOffset);
@@ -1752,8 +760,7 @@
                 log.info("End offset for changelog {} initialized as {}.", partition, changelogMetadata.restoreEndOffset);
             } else {
                 if (!newPartitionsToRestore.remove(changelogMetadata)) {
-                    throw new IllegalStateException("New changelogs to restore " + newPartitionsToRestore +
-                        " does not contain the one looking for end offset: " + partition + ", this should not happen.");
+                    throw new IllegalStateException("New changelogs to restore " + newPartitionsToRestore + " does not contain the one looking for end offset: " + partition + ", this should not happen.");
                 }
 
                 log.info("End offset for changelog {} cannot be found; will retry in the next time.", partition);
@@ -1766,8 +773,7 @@
         }
 
         // add new partitions to the restore consumer and transit them to restoring state
-        addChangelogsToRestoreConsumer(newPartitionsToRestore.stream().map(metadata -> metadata.storeMetadata.changelogPartition())
-            .collect(Collectors.toSet()));
+        addChangelogsToRestoreConsumer(newPartitionsToRestore.stream().map(metadata -> metadata.storeMetadata.changelogPartition()).collect(Collectors.toSet()));
 
         newPartitionsToRestore.forEach(metadata -> metadata.transitTo(ChangelogState.RESTORING));
 
@@ -1789,8 +795,7 @@
 
         // the current assignment should not contain any of the new partitions
         if (assignment.removeAll(partitions)) {
-            throw new IllegalStateException("The current assignment " + restoreConsumer.assignment() + " " +
-                "already contains some of the new partitions " + partitions);
+            throw new IllegalStateException("The current assignment " + restoreConsumer.assignment() + " " + "already contains some of the new partitions " + partitions);
         }
         assignment.addAll(partitions);
         restoreConsumer.assign(assignment);
@@ -1803,8 +808,7 @@
 
         // the current assignment should contain all the partitions to pause
         if (!assignment.containsAll(partitions)) {
-            throw new IllegalStateException("The current assignment " + assignment + " " +
-                "does not contain some of the partitions " + partitions + " for pausing.");
+            throw new IllegalStateException("The current assignment " + assignment + " " + "does not contain some of the partitions " + partitions + " for pausing.");
         }
         restoreConsumer.pause(partitions);
 
@@ -1820,8 +824,7 @@
 
         // the current assignment should contain all the partitions to remove
         if (!assignment.containsAll(partitions)) {
-            throw new IllegalStateException("The current assignment " + assignment + " " +
-                "does not contain some of the partitions " + partitions + " for removing.");
+            throw new IllegalStateException("The current assignment " + assignment + " " + "does not contain some of the partitions " + partitions + " for removing.");
         }
         assignment.removeAll(partitions);
         restoreConsumer.assign(assignment);
@@ -1832,16 +835,14 @@
 
         // the current assignment should contain all the partitions to resume
         if (!assignment.containsAll(partitions)) {
-            throw new IllegalStateException("The current assignment " + assignment + " " +
-                "does not contain some of the partitions " + partitions + " for resuming.");
+            throw new IllegalStateException("The current assignment " + assignment + " " + "does not contain some of the partitions " + partitions + " for resuming.");
         }
         restoreConsumer.resume(partitions);
 
         log.debug("Resumed partitions {} from the restore consumer", partitions);
     }
 
-    private void prepareChangelogs(final Map<TaskId, Task> tasks,
-                                   final Set<ChangelogMetadata> newPartitionsToRestore) {
+    private void prepareChangelogs(final Map<TaskId, Task> tasks, final Set<ChangelogMetadata> newPartitionsToRestore) {
         // separate those who do not have the current offset loaded from checkpoint
         final Set<TopicPartition> newPartitionsWithoutStartOffset = new HashSet<>();
 
@@ -1857,11 +858,9 @@
                 // there's nothing to capture
                 restoreConsumer.seek(partition, currentOffset + 1);
 
-                log.debug("Start restoring changelog partition {} from current offset {} to end offset {}.",
-                    partition, currentOffset, recordEndOffset(endOffset));
+                log.debug("Start restoring changelog partition {} from current offset {} to end offset {}.", partition, currentOffset, recordEndOffset(endOffset));
             } else {
-                log.debug("Start restoring changelog partition {} from the beginning offset to end offset {} " +
-                    "since we cannot find current offset.", partition, recordEndOffset(endOffset));
+                log.debug("Start restoring changelog partition {} from the beginning offset to end offset {} " + "since we cannot find current offset.", partition, recordEndOffset(endOffset));
 
                 newPartitionsWithoutStartOffset.add(partition);
             }
@@ -1888,8 +887,7 @@
                 } catch (final KafkaException e) {
                     // this also includes InvalidOffsetException, which should not happen under normal
                     // execution, hence it is also okay to wrap it as fatal StreamsException
-                    throw new StreamsException("Restore consumer get unexpected error trying to get the position " +
-                        " of " + partition, e);
+                    throw new StreamsException("Restore consumer get unexpected error trying to get the position " + " of " + partition, e);
                 }
 
                 try {
@@ -1925,8 +923,7 @@
                     // if the changelog is not in RESTORING, it means
                     // the corresponding onRestoreStart was not called; in this case
                     // we should not call onRestoreSuspended either
-                    if (changelogMetadata.stateManager.taskType() == Task.TaskType.ACTIVE &&
-                        changelogMetadata.state().equals(ChangelogState.RESTORING)) {
+                    if (changelogMetadata.stateManager.taskType() == Task.TaskType.ACTIVE && changelogMetadata.state().equals(ChangelogState.RESTORING)) {
                         try {
                             final String storeName = changelogMetadata.storeMetadata.store().name();
                             stateRestoreListener.onRestoreSuspended(partition, storeName, changelogMetadata.totalRestored);
@@ -1938,9 +935,7 @@
 
                 changelogMetadata.clear();
             } else {
-                log.debug("Changelog partition {} could not be found," +
-                    " it could be already cleaned up during the handling" +
-                    " of task corruption and never restore again", partition);
+                log.debug("Changelog partition {} could not be found," + " it could be already cleaned up during the handling" + " of task corruption and never restore again", partition);
             }
         }
 
@@ -1985,5 +980,4 @@
     ChangelogReaderState state() {
         return state;
     }
->>>>>>> 15418db6
 }