/*
 * Licensed to the Apache Software Foundation (ASF) under one or more
 * contributor license agreements. See the NOTICE file distributed with
 * this work for additional information regarding copyright ownership.
 * The ASF licenses this file to You under the Apache License, Version 2.0
 * (the "License"); you may not use this file except in compliance with
 * the License. You may obtain a copy of the License at
 *
 *    http://www.apache.org/licenses/LICENSE-2.0
 *
 * Unless required by applicable law or agreed to in writing, software
 * distributed under the License is distributed on an "AS IS" BASIS,
 * WITHOUT WARRANTIES OR CONDITIONS OF ANY KIND, either express or implied.
 * See the License for the specific language governing permissions and
 * limitations under the License.
 */
package org.apache.kafka.streams;

import org.apache.kafka.common.Metric;
import org.apache.kafka.common.MetricName;
import org.apache.kafka.common.metrics.Sensor;

import java.util.Map;

/**
 * The Kafka Streams metrics interface for adding metric sensors and collecting metric values.
 */
public interface StreamsMetrics {

    /**
     * Get read-only handle on global metrics registry.
     * @return Map of all metrics.
     */
    Map<MetricName, ? extends Metric> metrics();

    /**
     * Add a latency, rate and total sensor for a specific operation, which will include the following metrics:
     * <ol>
     * <li>average latency</li>
     * <li>max latency</li>
     * <li>invocation rate (num.operations / seconds)</li>
     * <li>total invocation count</li>
     * </ol>
     * Whenever a user records this sensor via {@link Sensor#record(double)} etc., it will be counted as one invocation
     * of the operation, and hence the rate / count metrics will be updated accordingly; and the recorded latency value
     * will be used to update the average / max latency as well.
<<<<<<< HEAD
     * <p>
     * Note that you can add more metrics to this sensor after you created it, which can then be updated upon
     * {@link Sensor#record(double)} calls.
     * <p>
     * The added sensor and its metrics can be removed with {@link #removeSensor(Sensor) removeSensor()}.
     * @param scopeName      name of the scope, which will be used as part of the metric type, e.g.: "stream-[scope]-metrics".
     * @param entityName     name of the entity, which will be used as part of the metric tags, e.g.: "[scope]-id" = "[entity]".
     * @param operationName  name of the operation, which will be used as the name of the metric, e.g.: "[operation]-latency-avg".
     * @param recordingLevel the recording level (e.g., INFO or DEBUG) for this sensor.
     * @param tags           additional tags of the sensor
=======
     *
     * <p>Note that you can add more metrics to this sensor after you created it, which can then be updated upon
     * {@link Sensor#record(double)} calls.
     *
     * <p>The added sensor and its metrics can be removed with {@link #removeSensor(Sensor) removeSensor()}.
     *
     * @param scopeName          name of the scope, which will be used as part of the metric type, e.g.: "stream-[scope]-metrics".
     * @param entityName         name of the entity, which will be used as part of the metric tags, e.g.: "[scope]-id" = "[entity]".
     * @param operationName      name of the operation, which will be used as the name of the metric, e.g.: "[operation]-latency-avg".
     * @param recordingLevel     the recording level (e.g., INFO or DEBUG) for this sensor.
     * @param tags               additional tags of the sensor
>>>>>>> 9494bebe
     * @return The added sensor.
     * @see #addRateTotalSensor(String, String, String, Sensor.RecordingLevel, String...)
     * @see #removeSensor(Sensor)
     * @see #addSensor(String, Sensor.RecordingLevel, Sensor...)
     */
    Sensor addLatencyRateTotalSensor(final String scopeName, final String entityName, final String operationName, final Sensor.RecordingLevel recordingLevel, final String... tags);

    /**
     * Add a rate and a total sensor for a specific operation, which will include the following metrics:
     * <ol>
     * <li>invocation rate (num.operations / time unit)</li>
     * <li>total invocation count</li>
     * </ol>
     * Whenever a user records this sensor via {@link Sensor#record(double)} etc.,
     * it will be counted as one invocation of the operation, and hence the rate / count metrics will be updated accordingly.
<<<<<<< HEAD
     * <p>
     * Note that you can add more metrics to this sensor after you created it, which can then be updated upon
     * {@link Sensor#record(double)} calls.
     * <p>
     * The added sensor and its metrics can be removed with {@link #removeSensor(Sensor) removeSensor()}.
     * @param scopeName      name of the scope, which will be used as part of the metrics type, e.g.: "stream-[scope]-metrics".
     * @param entityName     name of the entity, which will be used as part of the metric tags, e.g.: "[scope]-id" = "[entity]".
     * @param operationName  name of the operation, which will be used as the name of the metric, e.g.: "[operation]-total".
     * @param recordingLevel the recording level (e.g., INFO or DEBUG) for this sensor.
     * @param tags           additional tags of the sensor
=======
     *
     * <p>Note that you can add more metrics to this sensor after you created it, which can then be updated upon
     * {@link Sensor#record(double)} calls.
     *
     * <p>The added sensor and its metrics can be removed with {@link #removeSensor(Sensor) removeSensor()}.
     *
     * @param scopeName          name of the scope, which will be used as part of the metrics type, e.g.: "stream-[scope]-metrics".
     * @param entityName         name of the entity, which will be used as part of the metric tags, e.g.: "[scope]-id" = "[entity]".
     * @param operationName      name of the operation, which will be used as the name of the metric, e.g.: "[operation]-total".
     * @param recordingLevel     the recording level (e.g., INFO or DEBUG) for this sensor.
     * @param tags               additional tags of the sensor
>>>>>>> 9494bebe
     * @return The added sensor.
     * @see #addLatencyRateTotalSensor(String, String, String, Sensor.RecordingLevel, String...)
     * @see #removeSensor(Sensor)
     * @see #addSensor(String, Sensor.RecordingLevel, Sensor...)
     */
    Sensor addRateTotalSensor(final String scopeName, final String entityName, final String operationName, final Sensor.RecordingLevel recordingLevel, final String... tags);

    /**
     * Generic method to create a sensor.
     * Note that for most cases it is advisable to use
     * {@link #addRateTotalSensor(String, String, String, Sensor.RecordingLevel, String...) addRateTotalSensor()}
     * or {@link #addLatencyRateTotalSensor(String, String, String, Sensor.RecordingLevel, String...) addLatencyRateTotalSensor()}
     * to ensure metric name well-formedness and conformity with the rest of the Kafka Streams code base.
     * However, if the above two methods are not sufficient, this method can also be used.
     * @param name           name of the sensor.
     * @param recordingLevel the recording level (e.g., INFO or DEBUG) for this sensor
     * @return The added sensor.
     * @see #addRateTotalSensor(String, String, String, Sensor.RecordingLevel, String...)
     * @see #addLatencyRateTotalSensor(String, String, String, Sensor.RecordingLevel, String...)
     * @see #removeSensor(Sensor)
     */
    Sensor addSensor(final String name, final Sensor.RecordingLevel recordingLevel);

    /**
     * Generic method to create a sensor with parent sensors.
     * Note that for most cases it is advisable to use
     * {@link #addRateTotalSensor(String, String, String, Sensor.RecordingLevel, String...) addRateTotalSensor()}
     * or {@link #addLatencyRateTotalSensor(String, String, String, Sensor.RecordingLevel, String...) addLatencyRateTotalSensor()}
     * to ensure metric name well-formedness and conformity with the rest of the Kafka Streams code base.
     * However, if the above two methods are not sufficient, this method can also be used.
     * @param name           name of the sensor
     * @param recordingLevel the recording level (e.g., INFO or DEBUG) for this sensor
     * @return The added sensor.
     * @see #addRateTotalSensor(String, String, String, Sensor.RecordingLevel, String...)
     * @see #addLatencyRateTotalSensor(String, String, String, Sensor.RecordingLevel, String...)
     * @see #removeSensor(Sensor)
     */
    Sensor addSensor(final String name, final Sensor.RecordingLevel recordingLevel, final Sensor... parents);

    /**
     * Remove a sensor.
     * @param sensor sensor to be removed
     */
    void removeSensor(final Sensor sensor);
}<|MERGE_RESOLUTION|>--- conflicted
+++ resolved
@@ -29,6 +29,7 @@
 
     /**
      * Get read-only handle on global metrics registry.
+     *
      * @return Map of all metrics.
      */
     Map<MetricName, ? extends Metric> metrics();
@@ -44,18 +45,6 @@
      * Whenever a user records this sensor via {@link Sensor#record(double)} etc., it will be counted as one invocation
      * of the operation, and hence the rate / count metrics will be updated accordingly; and the recorded latency value
      * will be used to update the average / max latency as well.
-<<<<<<< HEAD
-     * <p>
-     * Note that you can add more metrics to this sensor after you created it, which can then be updated upon
-     * {@link Sensor#record(double)} calls.
-     * <p>
-     * The added sensor and its metrics can be removed with {@link #removeSensor(Sensor) removeSensor()}.
-     * @param scopeName      name of the scope, which will be used as part of the metric type, e.g.: "stream-[scope]-metrics".
-     * @param entityName     name of the entity, which will be used as part of the metric tags, e.g.: "[scope]-id" = "[entity]".
-     * @param operationName  name of the operation, which will be used as the name of the metric, e.g.: "[operation]-latency-avg".
-     * @param recordingLevel the recording level (e.g., INFO or DEBUG) for this sensor.
-     * @param tags           additional tags of the sensor
-=======
      *
      * <p>Note that you can add more metrics to this sensor after you created it, which can then be updated upon
      * {@link Sensor#record(double)} calls.
@@ -67,13 +56,16 @@
      * @param operationName      name of the operation, which will be used as the name of the metric, e.g.: "[operation]-latency-avg".
      * @param recordingLevel     the recording level (e.g., INFO or DEBUG) for this sensor.
      * @param tags               additional tags of the sensor
->>>>>>> 9494bebe
      * @return The added sensor.
      * @see #addRateTotalSensor(String, String, String, Sensor.RecordingLevel, String...)
      * @see #removeSensor(Sensor)
      * @see #addSensor(String, Sensor.RecordingLevel, Sensor...)
      */
-    Sensor addLatencyRateTotalSensor(final String scopeName, final String entityName, final String operationName, final Sensor.RecordingLevel recordingLevel, final String... tags);
+    Sensor addLatencyRateTotalSensor(final String scopeName,
+                                     final String entityName,
+                                     final String operationName,
+                                     final Sensor.RecordingLevel recordingLevel,
+                                     final String... tags);
 
     /**
      * Add a rate and a total sensor for a specific operation, which will include the following metrics:
@@ -83,18 +75,6 @@
      * </ol>
      * Whenever a user records this sensor via {@link Sensor#record(double)} etc.,
      * it will be counted as one invocation of the operation, and hence the rate / count metrics will be updated accordingly.
-<<<<<<< HEAD
-     * <p>
-     * Note that you can add more metrics to this sensor after you created it, which can then be updated upon
-     * {@link Sensor#record(double)} calls.
-     * <p>
-     * The added sensor and its metrics can be removed with {@link #removeSensor(Sensor) removeSensor()}.
-     * @param scopeName      name of the scope, which will be used as part of the metrics type, e.g.: "stream-[scope]-metrics".
-     * @param entityName     name of the entity, which will be used as part of the metric tags, e.g.: "[scope]-id" = "[entity]".
-     * @param operationName  name of the operation, which will be used as the name of the metric, e.g.: "[operation]-total".
-     * @param recordingLevel the recording level (e.g., INFO or DEBUG) for this sensor.
-     * @param tags           additional tags of the sensor
-=======
      *
      * <p>Note that you can add more metrics to this sensor after you created it, which can then be updated upon
      * {@link Sensor#record(double)} calls.
@@ -106,13 +86,16 @@
      * @param operationName      name of the operation, which will be used as the name of the metric, e.g.: "[operation]-total".
      * @param recordingLevel     the recording level (e.g., INFO or DEBUG) for this sensor.
      * @param tags               additional tags of the sensor
->>>>>>> 9494bebe
      * @return The added sensor.
      * @see #addLatencyRateTotalSensor(String, String, String, Sensor.RecordingLevel, String...)
      * @see #removeSensor(Sensor)
      * @see #addSensor(String, Sensor.RecordingLevel, Sensor...)
      */
-    Sensor addRateTotalSensor(final String scopeName, final String entityName, final String operationName, final Sensor.RecordingLevel recordingLevel, final String... tags);
+    Sensor addRateTotalSensor(final String scopeName,
+                              final String entityName,
+                              final String operationName,
+                              final Sensor.RecordingLevel recordingLevel,
+                              final String... tags);
 
     /**
      * Generic method to create a sensor.
@@ -121,6 +104,7 @@
      * or {@link #addLatencyRateTotalSensor(String, String, String, Sensor.RecordingLevel, String...) addLatencyRateTotalSensor()}
      * to ensure metric name well-formedness and conformity with the rest of the Kafka Streams code base.
      * However, if the above two methods are not sufficient, this method can also be used.
+     *
      * @param name           name of the sensor.
      * @param recordingLevel the recording level (e.g., INFO or DEBUG) for this sensor
      * @return The added sensor.
@@ -128,7 +112,8 @@
      * @see #addLatencyRateTotalSensor(String, String, String, Sensor.RecordingLevel, String...)
      * @see #removeSensor(Sensor)
      */
-    Sensor addSensor(final String name, final Sensor.RecordingLevel recordingLevel);
+    Sensor addSensor(final String name,
+                     final Sensor.RecordingLevel recordingLevel);
 
     /**
      * Generic method to create a sensor with parent sensors.
@@ -137,6 +122,7 @@
      * or {@link #addLatencyRateTotalSensor(String, String, String, Sensor.RecordingLevel, String...) addLatencyRateTotalSensor()}
      * to ensure metric name well-formedness and conformity with the rest of the Kafka Streams code base.
      * However, if the above two methods are not sufficient, this method can also be used.
+     *
      * @param name           name of the sensor
      * @param recordingLevel the recording level (e.g., INFO or DEBUG) for this sensor
      * @return The added sensor.
@@ -144,7 +130,9 @@
      * @see #addLatencyRateTotalSensor(String, String, String, Sensor.RecordingLevel, String...)
      * @see #removeSensor(Sensor)
      */
-    Sensor addSensor(final String name, final Sensor.RecordingLevel recordingLevel, final Sensor... parents);
+    Sensor addSensor(final String name,
+                     final Sensor.RecordingLevel recordingLevel,
+                     final Sensor... parents);
 
     /**
      * Remove a sensor.
