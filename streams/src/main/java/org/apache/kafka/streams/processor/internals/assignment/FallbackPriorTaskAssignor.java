/*
 * Licensed to the Apache Software Foundation (ASF) under one or more
 * contributor license agreements. See the NOTICE file distributed with
 * this work for additional information regarding copyright ownership.
 * The ASF licenses this file to You under the Apache License, Version 2.0
 * (the "License"); you may not use this file except in compliance with
 * the License. You may obtain a copy of the License at
 *
 *    http://www.apache.org/licenses/LICENSE-2.0
 *
 * Unless required by applicable law or agreed to in writing, software
 * distributed under the License is distributed on an "AS IS" BASIS,
 * WITHOUT WARRANTIES OR CONDITIONS OF ANY KIND, either express or implied.
 * See the License for the specific language governing permissions and
 * limitations under the License.
 */
package org.apache.kafka.streams.processor.internals.assignment;

import org.apache.kafka.streams.processor.TaskId;
import org.apache.kafka.streams.processor.assignment.AssignmentConfigs;
import org.apache.kafka.streams.processor.assignment.ProcessId;

import java.util.Map;
import java.util.Set;

/**
 * A special task assignor implementation to be used as a fallback in case the
 * configured assignor couldn't be invoked.
 * <p>
 * Specifically, this assignor must:
 * 1. ignore the task lags in the ClientState map
 * 2. always return true, indicating that a follow-up rebalance is needed
 */
<<<<<<< HEAD
public class FallbackPriorTaskAssignor implements TaskAssignor {
	private final StickyTaskAssignor delegate;

	public FallbackPriorTaskAssignor() {
		delegate = new StickyTaskAssignor(true);
	}

	@Override
	public boolean assign(final Map<UUID, ClientState> clients,
						  final Set<TaskId> allTaskIds,
						  final Set<TaskId> statefulTaskIds,
						  final AssignmentConfigs configs) {
		delegate.assign(clients, allTaskIds, statefulTaskIds, configs);
		return true;
	}
=======
public class FallbackPriorTaskAssignor implements LegacyTaskAssignor {
    private final LegacyStickyTaskAssignor delegate;

    public FallbackPriorTaskAssignor() {
        delegate = new LegacyStickyTaskAssignor(true);
    }

    @Override
    public boolean assign(final Map<ProcessId, ClientState> clients,
                          final Set<TaskId> allTaskIds,
                          final Set<TaskId> statefulTaskIds,
                          final RackAwareTaskAssignor rackAwareTaskAssignor,
                          final AssignmentConfigs configs) {
        // Pass null for RackAwareTaskAssignor to disable it if we fallback
        delegate.assign(clients, allTaskIds, statefulTaskIds, null, configs);
        return true;
    }
>>>>>>> 9494bebe
}<|MERGE_RESOLUTION|>--- conflicted
+++ resolved
@@ -26,28 +26,11 @@
 /**
  * A special task assignor implementation to be used as a fallback in case the
  * configured assignor couldn't be invoked.
- * <p>
+ *
  * Specifically, this assignor must:
  * 1. ignore the task lags in the ClientState map
  * 2. always return true, indicating that a follow-up rebalance is needed
  */
-<<<<<<< HEAD
-public class FallbackPriorTaskAssignor implements TaskAssignor {
-	private final StickyTaskAssignor delegate;
-
-	public FallbackPriorTaskAssignor() {
-		delegate = new StickyTaskAssignor(true);
-	}
-
-	@Override
-	public boolean assign(final Map<UUID, ClientState> clients,
-						  final Set<TaskId> allTaskIds,
-						  final Set<TaskId> statefulTaskIds,
-						  final AssignmentConfigs configs) {
-		delegate.assign(clients, allTaskIds, statefulTaskIds, configs);
-		return true;
-	}
-=======
 public class FallbackPriorTaskAssignor implements LegacyTaskAssignor {
     private final LegacyStickyTaskAssignor delegate;
 
@@ -65,5 +48,4 @@
         delegate.assign(clients, allTaskIds, statefulTaskIds, null, configs);
         return true;
     }
->>>>>>> 9494bebe
 }