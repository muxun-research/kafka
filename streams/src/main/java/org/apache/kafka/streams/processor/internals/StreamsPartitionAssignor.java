--- conflicted
+++ resolved
@@ -22,12 +22,7 @@
 import org.apache.kafka.clients.consumer.Consumer;
 import org.apache.kafka.clients.consumer.ConsumerGroupMetadata;
 import org.apache.kafka.clients.consumer.ConsumerPartitionAssignor;
-import org.apache.kafka.common.Cluster;
-import org.apache.kafka.common.Configurable;
-import org.apache.kafka.common.KafkaException;
-import org.apache.kafka.common.Node;
-import org.apache.kafka.common.PartitionInfo;
-import org.apache.kafka.common.TopicPartition;
+import org.apache.kafka.common.*;
 import org.apache.kafka.common.errors.TimeoutException;
 import org.apache.kafka.common.utils.LogContext;
 import org.apache.kafka.common.utils.Time;
@@ -38,39 +33,14 @@
 import org.apache.kafka.streams.processor.TaskId;
 import org.apache.kafka.streams.processor.internals.InternalTopologyBuilder.TopicsInfo;
 import org.apache.kafka.streams.processor.internals.TopologyMetadata.Subtopology;
-import org.apache.kafka.streams.processor.internals.assignment.AssignmentInfo;
-import org.apache.kafka.streams.processor.internals.assignment.AssignorConfiguration;
+import org.apache.kafka.streams.processor.internals.assignment.*;
 import org.apache.kafka.streams.processor.internals.assignment.AssignorConfiguration.AssignmentConfigs;
 import org.apache.kafka.streams.processor.internals.assignment.AssignorConfiguration.AssignmentListener;
-import org.apache.kafka.streams.processor.internals.assignment.AssignorError;
-import org.apache.kafka.streams.processor.internals.assignment.ClientState;
-import org.apache.kafka.streams.processor.internals.assignment.CopartitionedTopicsEnforcer;
-import org.apache.kafka.streams.processor.internals.assignment.FallbackPriorTaskAssignor;
-import org.apache.kafka.streams.processor.internals.assignment.ReferenceContainer;
-import org.apache.kafka.streams.processor.internals.assignment.StickyTaskAssignor;
-import org.apache.kafka.streams.processor.internals.assignment.SubscriptionInfo;
-import org.apache.kafka.streams.processor.internals.assignment.TaskAssignor;
 import org.apache.kafka.streams.state.HostInfo;
 import org.slf4j.Logger;
 
 import java.nio.ByteBuffer;
-import java.util.ArrayList;
-import java.util.Collection;
-import java.util.Collections;
-import java.util.Comparator;
-import java.util.HashMap;
-import java.util.HashSet;
-import java.util.LinkedList;
-import java.util.List;
-import java.util.Map;
-import java.util.Objects;
-import java.util.PriorityQueue;
-import java.util.Queue;
-import java.util.Set;
-import java.util.SortedSet;
-import java.util.TreeMap;
-import java.util.TreeSet;
-import java.util.UUID;
+import java.util.*;
 import java.util.concurrent.atomic.AtomicInteger;
 import java.util.concurrent.atomic.AtomicLong;
 import java.util.function.Supplier;
@@ -81,1345 +51,11 @@
 import static org.apache.kafka.common.utils.Utils.filterMap;
 import static org.apache.kafka.streams.processor.internals.ClientUtils.fetchCommittedOffsets;
 import static org.apache.kafka.streams.processor.internals.ClientUtils.fetchEndOffsetsResult;
-import static org.apache.kafka.streams.processor.internals.assignment.StreamsAssignmentProtocolVersions.EARLIEST_PROBEABLE_VERSION;
-import static org.apache.kafka.streams.processor.internals.assignment.StreamsAssignmentProtocolVersions.LATEST_SUPPORTED_VERSION;
-import static org.apache.kafka.streams.processor.internals.assignment.StreamsAssignmentProtocolVersions.UNKNOWN;
+import static org.apache.kafka.streams.processor.internals.assignment.StreamsAssignmentProtocolVersions.*;
 import static org.apache.kafka.streams.processor.internals.assignment.SubscriptionInfo.UNKNOWN_OFFSET_SUM;
 
 public class StreamsPartitionAssignor implements ConsumerPartitionAssignor, Configurable {
 
-<<<<<<< HEAD
-	private Logger log;
-	private String logPrefix;
-
-	private static class AssignedPartition implements Comparable<AssignedPartition> {
-
-		private final TaskId taskId;
-		private final TopicPartition partition;
-
-		AssignedPartition(final TaskId taskId, final TopicPartition partition) {
-			this.taskId = taskId;
-			this.partition = partition;
-		}
-
-		@Override
-		public int compareTo(final AssignedPartition that) {
-			return PARTITION_COMPARATOR.compare(partition, that.partition);
-		}
-
-		@Override
-		public boolean equals(final Object o) {
-			if (!(o instanceof AssignedPartition)) {
-				return false;
-			}
-			final AssignedPartition other = (AssignedPartition) o;
-			return compareTo(other) == 0;
-		}
-
-		@Override
-		public int hashCode() {
-			// Only partition is important for compareTo, equals and hashCode.
-			return partition.hashCode();
-		}
-	}
-
-	private static class ClientMetadata {
-
-		private final HostInfo hostInfo;
-		private final ClientState state;
-		private final SortedSet<String> consumers;
-
-		ClientMetadata(final String endPoint) {
-
-			// get the host info, or null if no endpoint is configured (ie endPoint == null)
-			hostInfo = HostInfo.buildFromEndpoint(endPoint);
-
-			// initialize the consumer memberIds
-			consumers = new TreeSet<>();
-
-			// initialize the client state
-			state = new ClientState();
-		}
-
-		void addConsumer(final String consumerMemberId, final List<TopicPartition> ownedPartitions) {
-			consumers.add(consumerMemberId);
-			state.incrementCapacity();
-			state.addOwnedPartitions(ownedPartitions, consumerMemberId);
-		}
-
-		void addPreviousTasksAndOffsetSums(final String consumerId, final Map<TaskId, Long> taskOffsetSums) {
-			state.addPreviousTasksAndOffsetSums(consumerId, taskOffsetSums);
-		}
-
-		@Override
-		public String toString() {
-			return "ClientMetadata{" +
-					"hostInfo=" + hostInfo +
-					", consumers=" + consumers +
-					", state=" + state +
-					'}';
-		}
-	}
-
-	// keep track of any future consumers in a "dummy" Client since we can't decipher their subscription
-	private static final UUID FUTURE_ID = randomUUID();
-
-	protected static final Comparator<TopicPartition> PARTITION_COMPARATOR =
-			Comparator.comparing(TopicPartition::topic).thenComparingInt(TopicPartition::partition);
-
-	private String userEndPoint;
-	private AssignmentConfigs assignmentConfigs;
-
-	// for the main consumer, we need to use a supplier to break a cyclic setup dependency
-	private Supplier<Consumer<byte[], byte[]>> mainConsumerSupplier;
-	private Admin adminClient;
-	private TaskManager taskManager;
-	private StreamsMetadataState streamsMetadataState;
-	private PartitionGrouper partitionGrouper;
-	private AtomicInteger assignmentErrorCode;
-	private AtomicLong nextScheduledRebalanceMs;
-	private Time time;
-
-	protected int usedSubscriptionMetadataVersion = LATEST_SUPPORTED_VERSION;
-
-	private InternalTopicManager internalTopicManager;
-	private CopartitionedTopicsEnforcer copartitionedTopicsEnforcer;
-	private RebalanceProtocol rebalanceProtocol;
-	private AssignmentListener assignmentListener;
-
-	private Supplier<TaskAssignor> taskAssignorSupplier;
-	private byte uniqueField;
-
-	/**
-	 * We need to have the PartitionAssignor and its StreamThread to be mutually accessible since the former needs
-	 * latter's cached metadata while sending subscriptions, and the latter needs former's returned assignment when
-	 * adding tasks.
-	 * @throws KafkaException if the stream thread is not specified
-	 */
-	@Override
-	public void configure(final Map<String, ?> configs) {
-		final AssignorConfiguration assignorConfiguration = new AssignorConfiguration(configs);
-
-		logPrefix = assignorConfiguration.logPrefix();
-		log = new LogContext(logPrefix).logger(getClass());
-		usedSubscriptionMetadataVersion = assignorConfiguration.configuredMetadataVersion(usedSubscriptionMetadataVersion);
-
-		final ReferenceContainer referenceContainer = assignorConfiguration.referenceContainer();
-		mainConsumerSupplier = () -> Objects.requireNonNull(referenceContainer.mainConsumer, "Main consumer was not specified");
-		adminClient = Objects.requireNonNull(referenceContainer.adminClient, "Admin client was not specified");
-		taskManager = Objects.requireNonNull(referenceContainer.taskManager, "TaskManager was not specified");
-		streamsMetadataState = Objects.requireNonNull(referenceContainer.streamsMetadataState, "StreamsMetadataState was not specified");
-		assignmentErrorCode = referenceContainer.assignmentErrorCode;
-		nextScheduledRebalanceMs = referenceContainer.nextScheduledRebalanceMs;
-		time = Objects.requireNonNull(referenceContainer.time, "Time was not specified");
-		assignmentConfigs = assignorConfiguration.assignmentConfigs();
-		partitionGrouper = new PartitionGrouper();
-		userEndPoint = assignorConfiguration.userEndPoint();
-		internalTopicManager = assignorConfiguration.internalTopicManager();
-		copartitionedTopicsEnforcer = assignorConfiguration.copartitionedTopicsEnforcer();
-		rebalanceProtocol = assignorConfiguration.rebalanceProtocol();
-		taskAssignorSupplier = assignorConfiguration::taskAssignor;
-		assignmentListener = assignorConfiguration.assignmentListener();
-		uniqueField = 0;
-	}
-
-	@Override
-	public String name() {
-		return "stream";
-	}
-
-	@Override
-	public List<RebalanceProtocol> supportedProtocols() {
-		final List<RebalanceProtocol> supportedProtocols = new ArrayList<>();
-		supportedProtocols.add(RebalanceProtocol.EAGER);
-		if (rebalanceProtocol == RebalanceProtocol.COOPERATIVE) {
-			supportedProtocols.add(rebalanceProtocol);
-		}
-		return supportedProtocols;
-	}
-
-	@Override
-	public ByteBuffer subscriptionUserData(final Set<String> topics) {
-		// Adds the following information to subscription
-		// 1. Client UUID (a unique id assigned to an instance of KafkaStreams)
-		// 2. Map from task id to its overall lag
-		// 3. Unique Field to ensure a rebalance when a thread rejoins by forcing the user data to be different
-
-		handleRebalanceStart(topics);
-		uniqueField++;
-
-		return new SubscriptionInfo(
-				usedSubscriptionMetadataVersion,
-				LATEST_SUPPORTED_VERSION,
-				taskManager.processId(),
-				userEndPoint,
-				taskManager.getTaskOffsetSums(),
-				uniqueField,
-				assignmentErrorCode.get()
-		).encode();
-	}
-
-	private Map<String, Assignment> errorAssignment(final Map<UUID, ClientMetadata> clientsMetadata,
-													final int errorCode) {
-		final Map<String, Assignment> assignment = new HashMap<>();
-		for (final ClientMetadata clientMetadata : clientsMetadata.values()) {
-			for (final String consumerId : clientMetadata.consumers) {
-				assignment.put(consumerId, new Assignment(
-						Collections.emptyList(),
-						new AssignmentInfo(LATEST_SUPPORTED_VERSION,
-								Collections.emptyList(),
-								Collections.emptyMap(),
-								Collections.emptyMap(),
-								Collections.emptyMap(),
-								errorCode).encode()
-				));
-			}
-		}
-		return assignment;
-	}
-
-	/*
-	 * This assigns tasks to consumer clients in the following steps.
-	 *
-	 * 0. decode the subscriptions to assemble the metadata for each client and check for version probing
-	 *
-	 * 1. check all repartition source topics and use internal topic manager to make sure
-	 *    they have been created with the right number of partitions. Also verify and/or create
-	 *    any changelog topics with the correct number of partitions.
-	 *
-	 * 2. use the partition grouper to generate tasks along with their assigned partitions, then use
-	 *    the configured TaskAssignor to construct the mapping of tasks to clients.
-	 *
-	 * 3. construct the global mapping of host to partitions to enable query routing.
-	 *
-	 * 4. within each client, assign tasks to consumer clients.
-	 */
-	@Override
-	public GroupAssignment assign(final Cluster metadata, final GroupSubscription groupSubscription) {
-		final Map<String, Subscription> subscriptions = groupSubscription.groupSubscription();
-
-		// ---------------- Step Zero ---------------- //
-
-		// construct the client metadata from the decoded subscription info
-
-		final Map<UUID, ClientMetadata> clientMetadataMap = new HashMap<>();
-		final Set<TopicPartition> allOwnedPartitions = new HashSet<>();
-
-		int minReceivedMetadataVersion = LATEST_SUPPORTED_VERSION;
-		int minSupportedMetadataVersion = LATEST_SUPPORTED_VERSION;
-
-		boolean shutdownRequested = false;
-		int futureMetadataVersion = UNKNOWN;
-		for (final Map.Entry<String, Subscription> entry : subscriptions.entrySet()) {
-			final String consumerId = entry.getKey();
-			final Subscription subscription = entry.getValue();
-			final SubscriptionInfo info = SubscriptionInfo.decode(subscription.userData());
-			final int usedVersion = info.version();
-			if (info.errorCode() == AssignorError.SHUTDOWN_REQUESTED.code()) {
-				shutdownRequested = true;
-			}
-
-			minReceivedMetadataVersion = updateMinReceivedVersion(usedVersion, minReceivedMetadataVersion);
-			minSupportedMetadataVersion = updateMinSupportedVersion(info.latestSupportedVersion(), minSupportedMetadataVersion);
-
-			final UUID processId;
-			if (usedVersion > LATEST_SUPPORTED_VERSION) {
-				futureMetadataVersion = usedVersion;
-				processId = FUTURE_ID;
-				if (!clientMetadataMap.containsKey(FUTURE_ID)) {
-					clientMetadataMap.put(FUTURE_ID, new ClientMetadata(null));
-				}
-			} else {
-				processId = info.processId();
-			}
-
-			ClientMetadata clientMetadata = clientMetadataMap.get(processId);
-
-			// create the new client metadata if necessary
-			if (clientMetadata == null) {
-				clientMetadata = new ClientMetadata(info.userEndPoint());
-				clientMetadataMap.put(info.processId(), clientMetadata);
-			}
-
-			// add the consumer and any info in its subscription to the client
-			clientMetadata.addConsumer(consumerId, subscription.ownedPartitions());
-			allOwnedPartitions.addAll(subscription.ownedPartitions());
-			clientMetadata.addPreviousTasksAndOffsetSums(consumerId, info.taskOffsetSums());
-		}
-
-		try {
-			final boolean versionProbing =
-					checkMetadataVersions(minReceivedMetadataVersion, minSupportedMetadataVersion, futureMetadataVersion);
-
-			log.debug("Constructed client metadata {} from the member subscriptions.", clientMetadataMap);
-
-			// ---------------- Step One ---------------- //
-
-			if (shutdownRequested) {
-				return new GroupAssignment(errorAssignment(clientMetadataMap, AssignorError.SHUTDOWN_REQUESTED.code()));
-			}
-
-			// parse the topology to determine the repartition source topics,
-			// making sure they are created with the number of partitions as
-			// the maximum of the depending sub-topologies source topics' number of partitions
-			final Map<TopicPartition, PartitionInfo> allRepartitionTopicPartitions = prepareRepartitionTopics(metadata);
-			final Cluster fullMetadata = metadata.withPartitions(allRepartitionTopicPartitions);
-			log.debug("Created repartition topics {} from the parsed topology.", allRepartitionTopicPartitions.values());
-
-			// ---------------- Step Two ---------------- //
-
-			// construct the assignment of tasks to clients
-
-			final Map<Integer, TopicsInfo> topicGroups = taskManager.builder().topicGroups();
-			final Set<String> allSourceTopics = new HashSet<>();
-			final Map<Integer, Set<String>> sourceTopicsByGroup = new HashMap<>();
-			for (final Map.Entry<Integer, TopicsInfo> entry : topicGroups.entrySet()) {
-				allSourceTopics.addAll(entry.getValue().sourceTopics);
-				sourceTopicsByGroup.put(entry.getKey(), entry.getValue().sourceTopics);
-			}
-
-			// get the tasks as partition groups from the partition grouper
-			final Map<TaskId, Set<TopicPartition>> partitionsForTask =
-					partitionGrouper.partitionGroups(sourceTopicsByGroup, fullMetadata);
-
-			final Set<TaskId> statefulTasks = new HashSet<>();
-
-			final boolean probingRebalanceNeeded = assignTasksToClients(fullMetadata, allSourceTopics, topicGroups, clientMetadataMap, partitionsForTask, statefulTasks);
-
-
-			// ---------------- Step Three ---------------- //
-
-			// construct the global partition assignment per host map
-
-			final Map<HostInfo, Set<TopicPartition>> partitionsByHost = new HashMap<>();
-			final Map<HostInfo, Set<TopicPartition>> standbyPartitionsByHost = new HashMap<>();
-			if (minReceivedMetadataVersion >= 2) {
-				populatePartitionsByHostMaps(partitionsByHost, standbyPartitionsByHost, partitionsForTask, clientMetadataMap);
-			}
-			streamsMetadataState.onChange(partitionsByHost, standbyPartitionsByHost, fullMetadata);
-
-			// ---------------- Step Four ---------------- //
-
-			// compute the assignment of tasks to threads within each client and build the final group assignment
-
-			final Map<String, Assignment> assignment = computeNewAssignment(
-					statefulTasks,
-					clientMetadataMap,
-					partitionsForTask,
-					partitionsByHost,
-					standbyPartitionsByHost,
-					allOwnedPartitions,
-					minReceivedMetadataVersion,
-					minSupportedMetadataVersion,
-					versionProbing,
-					probingRebalanceNeeded
-			);
-
-			return new GroupAssignment(assignment);
-		} catch (final MissingSourceTopicException e) {
-			log.error("Caught an error in the task assignment. Returning an error assignment.", e);
-			return new GroupAssignment(
-					errorAssignment(clientMetadataMap, AssignorError.INCOMPLETE_SOURCE_TOPIC_METADATA.code())
-			);
-		} catch (final TaskAssignmentException e) {
-			log.error("Caught an error in the task assignment. Returning an error assignment.", e);
-			return new GroupAssignment(
-					errorAssignment(clientMetadataMap, AssignorError.ASSIGNMENT_ERROR.code())
-			);
-		}
-	}
-
-	/**
-	 * Verify the subscription versions are within the expected bounds and check for version probing.
-	 * @return whether this was a version probing rebalance
-	 */
-	private boolean checkMetadataVersions(final int minReceivedMetadataVersion,
-										  final int minSupportedMetadataVersion,
-										  final int futureMetadataVersion) {
-		final boolean versionProbing;
-
-		if (futureMetadataVersion == UNKNOWN) {
-			versionProbing = false;
-		} else if (minReceivedMetadataVersion >= EARLIEST_PROBEABLE_VERSION) {
-			versionProbing = true;
-			log.info("Received a future (version probing) subscription (version: {})."
-							+ " Sending assignment back (with supported version {}).",
-					futureMetadataVersion,
-					minSupportedMetadataVersion);
-
-		} else {
-			throw new TaskAssignmentException(
-					"Received a future (version probing) subscription (version: " + futureMetadataVersion
-							+ ") and an incompatible pre Kafka 2.0 subscription (version: " + minReceivedMetadataVersion
-							+ ") at the same time."
-			);
-		}
-
-		if (minReceivedMetadataVersion < LATEST_SUPPORTED_VERSION) {
-			log.info("Downgrade metadata to version {}. Latest supported version is {}.",
-					minReceivedMetadataVersion,
-					LATEST_SUPPORTED_VERSION);
-		}
-		if (minSupportedMetadataVersion < LATEST_SUPPORTED_VERSION) {
-			log.info("Downgrade latest supported metadata to version {}. Latest supported version is {}.",
-					minSupportedMetadataVersion,
-					LATEST_SUPPORTED_VERSION);
-		}
-		return versionProbing;
-	}
-
-	/**
-	 * Computes and assembles all repartition topic metadata then creates the topics if necessary.
-	 * @return map from repartition topic to its partition info
-	 */
-	private Map<TopicPartition, PartitionInfo> prepareRepartitionTopics(final Cluster metadata) {
-
-		final RepartitionTopics repartitionTopics = new RepartitionTopics(
-				taskManager.builder(),
-				internalTopicManager,
-				copartitionedTopicsEnforcer,
-				metadata,
-				logPrefix
-		);
-		repartitionTopics.setup();
-		return repartitionTopics.topicPartitionsInfo();
-	}
-
-	/**
-	 * Populates the taskForPartition and tasksForTopicGroup maps, and checks that partitions are assigned to exactly
-	 * one task.
-	 * @param taskForPartition   a map from partition to the corresponding task. Populated here.
-	 * @param tasksForTopicGroup a map from the topicGroupId to the set of corresponding tasks. Populated here.
-	 * @param allSourceTopics    a set of all source topics in the topology
-	 * @param partitionsForTask  a map from task to the set of input partitions
-	 * @param fullMetadata       the cluster metadata
-	 */
-	private void populateTasksForMaps(final Map<TopicPartition, TaskId> taskForPartition,
-									  final Map<Integer, Set<TaskId>> tasksForTopicGroup,
-									  final Set<String> allSourceTopics,
-									  final Map<TaskId, Set<TopicPartition>> partitionsForTask,
-									  final Cluster fullMetadata) {
-		// check if all partitions are assigned, and there are no duplicates of partitions in multiple tasks
-		final Set<TopicPartition> allAssignedPartitions = new HashSet<>();
-		for (final Map.Entry<TaskId, Set<TopicPartition>> entry : partitionsForTask.entrySet()) {
-			final TaskId id = entry.getKey();
-			final Set<TopicPartition> partitions = entry.getValue();
-
-			for (final TopicPartition partition : partitions) {
-				taskForPartition.put(partition, id);
-				if (allAssignedPartitions.contains(partition)) {
-					log.warn("Partition {} is assigned to more than one tasks: {}", partition, partitionsForTask);
-				}
-			}
-			allAssignedPartitions.addAll(partitions);
-
-			tasksForTopicGroup.computeIfAbsent(id.topicGroupId, k -> new HashSet<>()).add(id);
-		}
-
-		checkAllPartitions(allSourceTopics, partitionsForTask, allAssignedPartitions, fullMetadata);
-	}
-
-	// Logs a warning if any partitions are not assigned to a task, or a task has no assigned partitions
-	private void checkAllPartitions(final Set<String> allSourceTopics,
-									final Map<TaskId, Set<TopicPartition>> partitionsForTask,
-									final Set<TopicPartition> allAssignedPartitions,
-									final Cluster fullMetadata) {
-		for (final String topic : allSourceTopics) {
-			final List<PartitionInfo> partitionInfoList = fullMetadata.partitionsForTopic(topic);
-			if (partitionInfoList.isEmpty()) {
-				log.warn("No partitions found for topic {}", topic);
-			} else {
-				for (final PartitionInfo partitionInfo : partitionInfoList) {
-					final TopicPartition partition = new TopicPartition(partitionInfo.topic(),
-							partitionInfo.partition());
-					if (!allAssignedPartitions.contains(partition)) {
-						log.warn("Partition {} is not assigned to any tasks: {}"
-										+ " Possible causes of a partition not getting assigned"
-										+ " is that another topic defined in the topology has not been"
-										+ " created when starting your streams application,"
-										+ " resulting in no tasks created for this topology at all.", partition,
-								partitionsForTask);
-					}
-				}
-			}
-		}
-	}
-
-	/**
-	 * Assigns a set of tasks to each client (Streams instance) using the configured task assignor, and also
-	 * populate the stateful tasks that have been assigned to the clients
-	 * @return true if a probing rebalance should be triggered
-	 */
-	private boolean assignTasksToClients(final Cluster fullMetadata,
-										 final Set<String> allSourceTopics,
-										 final Map<Integer, TopicsInfo> topicGroups,
-										 final Map<UUID, ClientMetadata> clientMetadataMap,
-										 final Map<TaskId, Set<TopicPartition>> partitionsForTask,
-										 final Set<TaskId> statefulTasks) {
-		if (!statefulTasks.isEmpty()) {
-			throw new TaskAssignmentException("The stateful tasks should not be populated before assigning tasks to clients");
-		}
-
-		final Map<TopicPartition, TaskId> taskForPartition = new HashMap<>();
-		final Map<Integer, Set<TaskId>> tasksForTopicGroup = new HashMap<>();
-		populateTasksForMaps(taskForPartition, tasksForTopicGroup, allSourceTopics, partitionsForTask, fullMetadata);
-
-		final ChangelogTopics changelogTopics = new ChangelogTopics(
-				internalTopicManager,
-				topicGroups,
-				tasksForTopicGroup,
-				logPrefix
-		);
-		changelogTopics.setup();
-
-		final Map<UUID, ClientState> clientStates = new HashMap<>();
-		final boolean lagComputationSuccessful =
-				populateClientStatesMap(clientStates, clientMetadataMap, taskForPartition, changelogTopics);
-
-		final Set<TaskId> allTasks = partitionsForTask.keySet();
-		statefulTasks.addAll(changelogTopics.statefulTaskIds());
-
-		log.debug("Assigning tasks {} to clients {} with number of replicas {}",
-				allTasks, clientStates, numStandbyReplicas());
-
-		final TaskAssignor taskAssignor = createTaskAssignor(lagComputationSuccessful);
-
-		final boolean probingRebalanceNeeded = taskAssignor.assign(clientStates,
-				allTasks,
-				statefulTasks,
-				assignmentConfigs);
-
-		log.info("Assigned tasks {} including stateful {} to clients as: \n{}.",
-				allTasks, statefulTasks, clientStates.entrySet().stream()
-						.map(entry -> entry.getKey() + "=" + entry.getValue().currentAssignment())
-						.collect(Collectors.joining(Utils.NL)));
-
-		return probingRebalanceNeeded;
-	}
-
-	private TaskAssignor createTaskAssignor(final boolean lagComputationSuccessful) {
-		final TaskAssignor taskAssignor = taskAssignorSupplier.get();
-		if (taskAssignor instanceof StickyTaskAssignor) {
-			// special case: to preserve pre-existing behavior, we invoke the StickyTaskAssignor
-			// whether or not lag computation failed.
-			return taskAssignor;
-		} else if (lagComputationSuccessful) {
-			return taskAssignor;
-		} else {
-			log.info("Failed to fetch end offsets for changelogs, will return previous assignment to clients and "
-					+ "trigger another rebalance to retry.");
-			return new FallbackPriorTaskAssignor();
-		}
-	}
-
-	/**
-	 * Builds a map from client to state, and readies each ClientState for assignment by adding any missing prev tasks
-	 * and computing the per-task overall lag based on the fetched end offsets for each changelog.
-	 * @param clientStates      a map from each client to its state, including offset lags. Populated by this method.
-	 * @param clientMetadataMap a map from each client to its full metadata
-	 * @param taskForPartition  map from topic partition to its corresponding task
-	 * @param changelogTopics   object that manages changelog topics
-	 * @return whether we were able to successfully fetch the changelog end offsets and compute each client's lag
-	 */
-	private boolean populateClientStatesMap(final Map<UUID, ClientState> clientStates,
-											final Map<UUID, ClientMetadata> clientMetadataMap,
-											final Map<TopicPartition, TaskId> taskForPartition,
-											final ChangelogTopics changelogTopics) {
-		boolean fetchEndOffsetsSuccessful;
-		Map<TaskId, Long> allTaskEndOffsetSums;
-		try {
-			// Make the listOffsets request first so it can  fetch the offsets for non-source changelogs
-			// asynchronously while we use the blocking Consumer#committed call to fetch source-changelog offsets
-			final KafkaFuture<Map<TopicPartition, ListOffsetsResultInfo>> endOffsetsFuture =
-					fetchEndOffsetsFuture(changelogTopics.preExistingNonSourceTopicBasedPartitions(), adminClient);
-
-			final Map<TopicPartition, Long> sourceChangelogEndOffsets =
-					fetchCommittedOffsets(changelogTopics.preExistingSourceTopicBasedPartitions(), mainConsumerSupplier.get());
-
-			final Map<TopicPartition, ListOffsetsResultInfo> endOffsets = ClientUtils.getEndOffsets(endOffsetsFuture);
-
-			allTaskEndOffsetSums = computeEndOffsetSumsByTask(
-					endOffsets,
-					sourceChangelogEndOffsets,
-					changelogTopics
-			);
-			fetchEndOffsetsSuccessful = true;
-		} catch (final StreamsException | TimeoutException e) {
-			allTaskEndOffsetSums = changelogTopics.statefulTaskIds().stream().collect(Collectors.toMap(t -> t, t -> UNKNOWN_OFFSET_SUM));
-			fetchEndOffsetsSuccessful = false;
-		}
-
-		for (final Map.Entry<UUID, ClientMetadata> entry : clientMetadataMap.entrySet()) {
-			final UUID uuid = entry.getKey();
-			final ClientState state = entry.getValue().state;
-			state.initializePrevTasks(taskForPartition);
-
-			state.computeTaskLags(uuid, allTaskEndOffsetSums);
-			clientStates.put(uuid, state);
-		}
-		return fetchEndOffsetsSuccessful;
-	}
-
-	/**
-	 * @param endOffsets                the listOffsets result from the adminClient
-	 * @param sourceChangelogEndOffsets the end (committed) offsets of optimized source changelogs
-	 * @param changelogTopics           object that manages changelog topics
-	 * @return Map from stateful task to its total end offset summed across all changelog partitions
-	 */
-	private Map<TaskId, Long> computeEndOffsetSumsByTask(final Map<TopicPartition, ListOffsetsResultInfo> endOffsets,
-														 final Map<TopicPartition, Long> sourceChangelogEndOffsets,
-														 final ChangelogTopics changelogTopics) {
-
-		final Map<TaskId, Long> taskEndOffsetSums = new HashMap<>();
-		for (final TaskId taskId : changelogTopics.statefulTaskIds()) {
-			taskEndOffsetSums.put(taskId, 0L);
-			for (final TopicPartition changelogPartition : changelogTopics.preExistingPartitionsFor(taskId)) {
-				final long changelogPartitionEndOffset;
-				if (sourceChangelogEndOffsets.containsKey(changelogPartition)) {
-					changelogPartitionEndOffset = sourceChangelogEndOffsets.get(changelogPartition);
-				} else if (endOffsets.containsKey(changelogPartition)) {
-					changelogPartitionEndOffset = endOffsets.get(changelogPartition).offset();
-				} else {
-					log.debug("Fetched offsets did not contain the changelog {} of task {}", changelogPartition, taskId);
-					throw new IllegalStateException("Could not get end offset for " + changelogPartition);
-				}
-				final long newEndOffsetSum = taskEndOffsetSums.get(taskId) + changelogPartitionEndOffset;
-				if (newEndOffsetSum < 0) {
-					taskEndOffsetSums.put(taskId, Long.MAX_VALUE);
-					break;
-				} else {
-					taskEndOffsetSums.put(taskId, newEndOffsetSum);
-				}
-			}
-		}
-		return taskEndOffsetSums;
-	}
-
-	/**
-	 * Populates the global partitionsByHost and standbyPartitionsByHost maps that are sent to each member
-	 * @param partitionsByHost        a map from host to the set of partitions hosted there. Populated here.
-	 * @param standbyPartitionsByHost a map from host to the set of standby partitions hosted there. Populated here.
-	 * @param partitionsForTask       a map from task to its set of assigned partitions
-	 * @param clientMetadataMap       a map from client to its metadata and state
-	 */
-	private void populatePartitionsByHostMaps(final Map<HostInfo, Set<TopicPartition>> partitionsByHost,
-											  final Map<HostInfo, Set<TopicPartition>> standbyPartitionsByHost,
-											  final Map<TaskId, Set<TopicPartition>> partitionsForTask,
-											  final Map<UUID, ClientMetadata> clientMetadataMap) {
-		for (final Map.Entry<UUID, ClientMetadata> entry : clientMetadataMap.entrySet()) {
-			final HostInfo hostInfo = entry.getValue().hostInfo;
-
-			// if application server is configured, also include host state map
-			if (hostInfo != null) {
-				final Set<TopicPartition> topicPartitions = new HashSet<>();
-				final Set<TopicPartition> standbyPartitions = new HashSet<>();
-				final ClientState state = entry.getValue().state;
-
-				for (final TaskId id : state.activeTasks()) {
-					topicPartitions.addAll(partitionsForTask.get(id));
-				}
-
-				for (final TaskId id : state.standbyTasks()) {
-					standbyPartitions.addAll(partitionsForTask.get(id));
-				}
-
-				partitionsByHost.put(hostInfo, topicPartitions);
-				standbyPartitionsByHost.put(hostInfo, standbyPartitions);
-			}
-		}
-	}
-
-	/**
-	 * Computes the assignment of tasks to threads within each client and assembles the final assignment to send out.
-	 * @return the final assignment for each StreamThread consumer
-	 */
-	private Map<String, Assignment> computeNewAssignment(final Set<TaskId> statefulTasks,
-														 final Map<UUID, ClientMetadata> clientsMetadata,
-														 final Map<TaskId, Set<TopicPartition>> partitionsForTask,
-														 final Map<HostInfo, Set<TopicPartition>> partitionsByHostState,
-														 final Map<HostInfo, Set<TopicPartition>> standbyPartitionsByHost,
-														 final Set<TopicPartition> allOwnedPartitions,
-														 final int minUserMetadataVersion,
-														 final int minSupportedMetadataVersion,
-														 final boolean versionProbing,
-														 final boolean shouldTriggerProbingRebalance) {
-		boolean rebalanceRequired = shouldTriggerProbingRebalance || versionProbing;
-		final Map<String, Assignment> assignment = new HashMap<>();
-
-		// within the client, distribute tasks to its owned consumers
-		for (final Map.Entry<UUID, ClientMetadata> clientEntry : clientsMetadata.entrySet()) {
-			final UUID clientId = clientEntry.getKey();
-			final ClientMetadata clientMetadata = clientEntry.getValue();
-			final ClientState state = clientMetadata.state;
-			final SortedSet<String> consumers = clientMetadata.consumers;
-
-			final Map<String, List<TaskId>> activeTaskAssignment = assignTasksToThreads(
-					state.statefulActiveTasks(),
-					state.statelessActiveTasks(),
-					consumers,
-					state
-			);
-
-			final Map<String, List<TaskId>> standbyTaskAssignment = assignTasksToThreads(
-					state.standbyTasks(),
-					Collections.emptySet(),
-					consumers,
-					state
-			);
-
-			// Arbitrarily choose the leader's client to be responsible for triggering the probing rebalance,
-			// note once we pick the first consumer within the process to trigger probing rebalance, other consumer
-			// would not set to trigger any more.
-			final boolean encodeNextProbingRebalanceTime = shouldTriggerProbingRebalance && clientId.equals(taskManager.processId());
-
-			final boolean tasksRevoked = addClientAssignments(
-					statefulTasks,
-					assignment,
-					clientMetadata,
-					partitionsForTask,
-					partitionsByHostState,
-					standbyPartitionsByHost,
-					allOwnedPartitions,
-					activeTaskAssignment,
-					standbyTaskAssignment,
-					minUserMetadataVersion,
-					minSupportedMetadataVersion,
-					encodeNextProbingRebalanceTime
-			);
-
-			if (tasksRevoked || encodeNextProbingRebalanceTime) {
-				rebalanceRequired = true;
-				log.debug("Requested client {} to schedule a followup rebalance", clientId);
-			}
-
-			log.info("Client {} per-consumer assignment:\n" +
-							"\tprev owned active {}\n" +
-							"\tprev owned standby {}\n" +
-							"\tassigned active {}\n" +
-							"\trevoking active {}\n" +
-							"\tassigned standby {}\n",
-					clientId,
-					clientMetadata.state.prevOwnedActiveTasksByConsumer(),
-					clientMetadata.state.prevOwnedStandbyByConsumer(),
-					clientMetadata.state.assignedActiveTasksByConsumer(),
-					clientMetadata.state.revokingActiveTasksByConsumer(),
-					clientMetadata.state.assignedStandbyTasksByConsumer());
-		}
-
-		if (rebalanceRequired) {
-			assignmentListener.onAssignmentComplete(false);
-			log.info("Finished unstable assignment of tasks, a followup rebalance will be scheduled.");
-		} else {
-			assignmentListener.onAssignmentComplete(true);
-			log.info("Finished stable assignment of tasks, no followup rebalances required.");
-		}
-
-		return assignment;
-	}
-
-	/**
-	 * Adds the encoded assignment for each StreamThread consumer in the client to the overall assignment map
-	 * @return true if a followup rebalance will be required due to revoked tasks
-	 */
-	private boolean addClientAssignments(final Set<TaskId> statefulTasks,
-										 final Map<String, Assignment> assignment,
-										 final ClientMetadata clientMetadata,
-										 final Map<TaskId, Set<TopicPartition>> partitionsForTask,
-										 final Map<HostInfo, Set<TopicPartition>> partitionsByHostState,
-										 final Map<HostInfo, Set<TopicPartition>> standbyPartitionsByHost,
-										 final Set<TopicPartition> allOwnedPartitions,
-										 final Map<String, List<TaskId>> activeTaskAssignments,
-										 final Map<String, List<TaskId>> standbyTaskAssignments,
-										 final int minUserMetadataVersion,
-										 final int minSupportedMetadataVersion,
-										 final boolean probingRebalanceNeeded) {
-		boolean followupRebalanceRequiredForRevokedTasks = false;
-
-		// We only want to encode a scheduled probing rebalance for a single member in this client
-		boolean shouldEncodeProbingRebalance = probingRebalanceNeeded;
-
-		// Loop through the consumers and build their assignment
-		for (final String consumer : clientMetadata.consumers) {
-			final List<TaskId> activeTasksForConsumer = activeTaskAssignments.get(consumer);
-
-			// These will be filled in by populateActiveTaskAndPartitionsLists below
-			final List<TopicPartition> activePartitionsList = new ArrayList<>();
-			final List<TaskId> assignedActiveList = new ArrayList<>();
-
-			final Set<TaskId> activeTasksRemovedPendingRevokation = populateActiveTaskAndPartitionsLists(
-					activePartitionsList,
-					assignedActiveList,
-					consumer,
-					clientMetadata.state,
-					activeTasksForConsumer,
-					partitionsForTask,
-					allOwnedPartitions
-			);
-
-			final Map<TaskId, Set<TopicPartition>> standbyTaskMap = buildStandbyTaskMap(
-					consumer,
-					standbyTaskAssignments.get(consumer),
-					activeTasksRemovedPendingRevokation,
-					statefulTasks,
-					partitionsForTask,
-					clientMetadata.state
-			);
-
-			final AssignmentInfo info = new AssignmentInfo(
-					minUserMetadataVersion,
-					minSupportedMetadataVersion,
-					assignedActiveList,
-					standbyTaskMap,
-					partitionsByHostState,
-					standbyPartitionsByHost,
-					AssignorError.NONE.code()
-			);
-
-			if (!activeTasksRemovedPendingRevokation.isEmpty()) {
-				// TODO: once KAFKA-10078 is resolved we can leave it to the client to trigger this rebalance
-				log.info("Requesting followup rebalance be scheduled immediately by {} due to tasks changing ownership.", consumer);
-				info.setNextRebalanceTime(0L);
-				followupRebalanceRequiredForRevokedTasks = true;
-				// Don't bother to schedule a probing rebalance if an immediate one is already scheduled
-				shouldEncodeProbingRebalance = false;
-			} else if (shouldEncodeProbingRebalance) {
-				final long nextRebalanceTimeMs = time.milliseconds() + probingRebalanceIntervalMs();
-				log.info("Requesting followup rebalance be scheduled by {} for {} ms to probe for caught-up replica tasks.",
-						consumer, nextRebalanceTimeMs);
-				info.setNextRebalanceTime(nextRebalanceTimeMs);
-				shouldEncodeProbingRebalance = false;
-			}
-
-			assignment.put(
-					consumer,
-					new Assignment(
-							activePartitionsList,
-							info.encode()
-					)
-			);
-		}
-		return followupRebalanceRequiredForRevokedTasks;
-	}
-
-	/**
-	 * Populates the lists of active tasks and active task partitions for the consumer with a 1:1 mapping between them
-	 * such that the nth task corresponds to the nth partition in the list. This means tasks with multiple partitions
-	 * will be repeated in the list.
-	 */
-	private Set<TaskId> populateActiveTaskAndPartitionsLists(final List<TopicPartition> activePartitionsList,
-															 final List<TaskId> assignedActiveList,
-															 final String consumer,
-															 final ClientState clientState,
-															 final List<TaskId> activeTasksForConsumer,
-															 final Map<TaskId, Set<TopicPartition>> partitionsForTask,
-															 final Set<TopicPartition> allOwnedPartitions) {
-		final List<AssignedPartition> assignedPartitions = new ArrayList<>();
-		final Set<TaskId> removedActiveTasks = new TreeSet<>();
-
-		for (final TaskId taskId : activeTasksForConsumer) {
-			// Populate the consumer for assigned tasks without considering revocation,
-			// this is for debugging purposes only
-			clientState.assignActiveToConsumer(taskId, consumer);
-
-			final List<AssignedPartition> assignedPartitionsForTask = new ArrayList<>();
-			for (final TopicPartition partition : partitionsForTask.get(taskId)) {
-				final String oldOwner = clientState.previousOwnerForPartition(partition);
-				final boolean newPartitionForConsumer = oldOwner == null || !oldOwner.equals(consumer);
-
-				// If the partition is new to this consumer but is still owned by another, remove from the assignment
-				// until it has been revoked and can safely be reassigned according to the COOPERATIVE protocol
-				if (newPartitionForConsumer && allOwnedPartitions.contains(partition)) {
-					log.info(
-							"Removing task {} from {} active assignment until it is safely revoked in followup rebalance",
-							taskId,
-							consumer
-					);
-					removedActiveTasks.add(taskId);
-
-					clientState.revokeActiveFromConsumer(taskId, consumer);
-
-					// Clear the assigned partitions list for this task if any partition can not safely be assigned,
-					// so as not to encode a partial task
-					assignedPartitionsForTask.clear();
-
-					// This has no effect on the assignment, as we'll never consult the ClientState again, but
-					// it does perform a useful assertion that the task was actually assigned.
-					clientState.unassignActive(taskId);
-					break;
-				} else {
-					assignedPartitionsForTask.add(new AssignedPartition(taskId, partition));
-				}
-			}
-			// assignedPartitionsForTask will either contain all partitions for the task or be empty, so just add all
-			assignedPartitions.addAll(assignedPartitionsForTask);
-		}
-
-		// Add one copy of a task for each corresponding partition, so the receiver can determine the task <-> tp mapping
-		Collections.sort(assignedPartitions);
-		for (final AssignedPartition partition : assignedPartitions) {
-			assignedActiveList.add(partition.taskId);
-			activePartitionsList.add(partition.partition);
-		}
-		return removedActiveTasks;
-	}
-
-	/**
-	 * @return map from task id to its assigned partitions for all standby tasks
-	 */
-	private Map<TaskId, Set<TopicPartition>> buildStandbyTaskMap(final String consumer,
-																 final Iterable<TaskId> standbyTasks,
-																 final Iterable<TaskId> revokedTasks,
-																 final Set<TaskId> allStatefulTasks,
-																 final Map<TaskId, Set<TopicPartition>> partitionsForTask,
-																 final ClientState clientState) {
-		final Map<TaskId, Set<TopicPartition>> standbyTaskMap = new HashMap<>();
-
-		for (final TaskId task : standbyTasks) {
-			clientState.assignStandbyToConsumer(task, consumer);
-			standbyTaskMap.put(task, partitionsForTask.get(task));
-		}
-
-		for (final TaskId task : revokedTasks) {
-			if (allStatefulTasks.contains(task)) {
-				log.info("Adding removed stateful active task {} as a standby for {} before it is revoked in followup rebalance",
-						task, consumer);
-
-				// This has no effect on the assignment, as we'll never consult the ClientState again, but
-				// it does perform a useful assertion that the it's legal to assign this task as a standby to this instance
-				clientState.assignStandbyToConsumer(task, consumer);
-				clientState.assignStandby(task);
-
-				standbyTaskMap.put(task, partitionsForTask.get(task));
-			}
-		}
-		return standbyTaskMap;
-	}
-
-	/**
-	 * Generate an assignment that tries to preserve thread-level stickiness of stateful tasks without violating
-	 * balance. The stateful and total task load are both balanced across threads. Tasks without previous owners
-	 * will be interleaved by group id to spread subtopologies across threads and further balance the workload.
-	 */
-	static Map<String, List<TaskId>> assignTasksToThreads(final Collection<TaskId> statefulTasksToAssign,
-														  final Collection<TaskId> statelessTasksToAssign,
-														  final SortedSet<String> consumers,
-														  final ClientState state) {
-		final Map<String, List<TaskId>> assignment = new HashMap<>();
-		for (final String consumer : consumers) {
-			assignment.put(consumer, new ArrayList<>());
-		}
-
-		final List<TaskId> unassignedStatelessTasks = new ArrayList<>(statelessTasksToAssign);
-		Collections.sort(unassignedStatelessTasks);
-
-		final Iterator<TaskId> unassignedStatelessTasksIter = unassignedStatelessTasks.iterator();
-
-		final int minStatefulTasksPerThread = (int) Math.floor(((double) statefulTasksToAssign.size()) / consumers.size());
-		final PriorityQueue<TaskId> unassignedStatefulTasks = new PriorityQueue<>(statefulTasksToAssign);
-
-		final Queue<String> consumersToFill = new LinkedList<>();
-		// keep track of tasks that we have to skip during the first pass in case we can reassign them later
-		// using tree-map to make sure the iteration ordering over keys are preserved
-		final Map<TaskId, String> unassignedTaskToPreviousOwner = new TreeMap<>();
-
-		if (!unassignedStatefulTasks.isEmpty()) {
-			// First assign stateful tasks to previous owner, up to the min expected tasks/thread
-			for (final String consumer : consumers) {
-				final List<TaskId> threadAssignment = assignment.get(consumer);
-
-				for (final TaskId task : getPreviousTasksByLag(state, consumer)) {
-					if (unassignedStatefulTasks.contains(task)) {
-						if (threadAssignment.size() < minStatefulTasksPerThread) {
-							threadAssignment.add(task);
-							unassignedStatefulTasks.remove(task);
-						} else {
-							unassignedTaskToPreviousOwner.put(task, consumer);
-						}
-					}
-				}
-
-				if (threadAssignment.size() < minStatefulTasksPerThread) {
-					consumersToFill.offer(consumer);
-				}
-			}
-
-			// Next interleave remaining unassigned tasks amongst unfilled consumers
-			while (!consumersToFill.isEmpty()) {
-				final TaskId task = unassignedStatefulTasks.poll();
-				if (task != null) {
-					final String consumer = consumersToFill.poll();
-					final List<TaskId> threadAssignment = assignment.get(consumer);
-					threadAssignment.add(task);
-					if (threadAssignment.size() < minStatefulTasksPerThread) {
-						consumersToFill.offer(consumer);
-					}
-				} else {
-					throw new TaskAssignmentException("Ran out of unassigned stateful tasks but some members were not at capacity");
-				}
-			}
-
-			// At this point all consumers are at the min capacity, so there may be up to N - 1 unassigned
-			// stateful tasks still remaining that should now be distributed over the consumers
-			if (!unassignedStatefulTasks.isEmpty()) {
-				consumersToFill.addAll(consumers);
-
-				// Go over the tasks we skipped earlier and assign them to their previous owner when possible
-				for (final Map.Entry<TaskId, String> taskEntry : unassignedTaskToPreviousOwner.entrySet()) {
-					final TaskId task = taskEntry.getKey();
-					final String consumer = taskEntry.getValue();
-					if (consumersToFill.contains(consumer) && unassignedStatefulTasks.contains(task)) {
-						assignment.get(consumer).add(task);
-						unassignedStatefulTasks.remove(task);
-						// Remove this consumer since we know it is now at minCapacity + 1
-						consumersToFill.remove(consumer);
-					}
-				}
-
-				// Now just distribute the remaining unassigned stateful tasks over the consumers still at min capacity
-				for (final TaskId task : unassignedStatefulTasks) {
-					final String consumer = consumersToFill.poll();
-					final List<TaskId> threadAssignment = assignment.get(consumer);
-					threadAssignment.add(task);
-				}
-
-
-				// There must be at least one consumer still at min capacity while all the others are at min
-				// capacity + 1, so start distributing stateless tasks to get all consumers back to the same count
-				while (unassignedStatelessTasksIter.hasNext()) {
-					final String consumer = consumersToFill.poll();
-					if (consumer != null) {
-						final TaskId task = unassignedStatelessTasksIter.next();
-						unassignedStatelessTasksIter.remove();
-						assignment.get(consumer).add(task);
-					} else {
-						break;
-					}
-				}
-			}
-		}
-
-		// Now just distribute tasks while circling through all the consumers
-		consumersToFill.addAll(consumers);
-
-		while (unassignedStatelessTasksIter.hasNext()) {
-			final TaskId task = unassignedStatelessTasksIter.next();
-			final String consumer = consumersToFill.poll();
-			assignment.get(consumer).add(task);
-			consumersToFill.offer(consumer);
-		}
-
-		return assignment;
-	}
-
-	private static SortedSet<TaskId> getPreviousTasksByLag(final ClientState state, final String consumer) {
-		final SortedSet<TaskId> prevTasksByLag = new TreeSet<>(comparingLong(state::lagFor).thenComparing(TaskId::compareTo));
-		prevTasksByLag.addAll(state.prevOwnedStatefulTasksByConsumer(consumer));
-		return prevTasksByLag;
-	}
-
-	private void validateMetadataVersions(final int receivedAssignmentMetadataVersion,
-										  final int latestCommonlySupportedVersion) {
-
-		if (receivedAssignmentMetadataVersion > usedSubscriptionMetadataVersion) {
-			log.error("Leader sent back an assignment with version {} which was greater than our used version {}",
-					receivedAssignmentMetadataVersion, usedSubscriptionMetadataVersion);
-			throw new TaskAssignmentException(
-					"Sent a version " + usedSubscriptionMetadataVersion
-							+ " subscription but got an assignment with higher version "
-							+ receivedAssignmentMetadataVersion + "."
-			);
-		}
-
-		if (latestCommonlySupportedVersion > LATEST_SUPPORTED_VERSION) {
-			log.error("Leader sent back assignment with commonly supported version {} that is greater than our "
-					+ "actual latest supported version {}", latestCommonlySupportedVersion, LATEST_SUPPORTED_VERSION);
-			throw new TaskAssignmentException("Can't upgrade to metadata version greater than we support");
-		}
-	}
-
-	// Returns true if subscription version was changed, indicating version probing and need to rebalance again
-	protected boolean maybeUpdateSubscriptionVersion(final int receivedAssignmentMetadataVersion,
-													 final int latestCommonlySupportedVersion) {
-		if (receivedAssignmentMetadataVersion >= EARLIEST_PROBEABLE_VERSION) {
-			// If the latest commonly supported version is now greater than our used version, this indicates we have just
-			// completed the rolling upgrade and can now update our subscription version for the final rebalance
-			if (latestCommonlySupportedVersion > usedSubscriptionMetadataVersion) {
-				log.info(
-						"Sent a version {} subscription and group's latest commonly supported version is {} (successful "
-								+
-								"version probing and end of rolling upgrade). Upgrading subscription metadata version to " +
-								"{} for next rebalance.",
-						usedSubscriptionMetadataVersion,
-						latestCommonlySupportedVersion,
-						latestCommonlySupportedVersion
-				);
-				usedSubscriptionMetadataVersion = latestCommonlySupportedVersion;
-				return true;
-			}
-
-			// If we received a lower version than we sent, someone else in the group still hasn't upgraded. We
-			// should downgrade our subscription until everyone is on the latest version
-			if (receivedAssignmentMetadataVersion < usedSubscriptionMetadataVersion) {
-				log.info(
-						"Sent a version {} subscription and got version {} assignment back (successful version probing). "
-								+
-								"Downgrade subscription metadata to commonly supported version {} and trigger new rebalance.",
-						usedSubscriptionMetadataVersion,
-						receivedAssignmentMetadataVersion,
-						latestCommonlySupportedVersion
-				);
-				usedSubscriptionMetadataVersion = latestCommonlySupportedVersion;
-				return true;
-			}
-		} else {
-			log.debug("Received an assignment version {} that is less than the earliest version that allows version " +
-							"probing {}. If this is not during a rolling upgrade from version 2.0 or below, this is an error.",
-					receivedAssignmentMetadataVersion, EARLIEST_PROBEABLE_VERSION);
-		}
-
-		return false;
-	}
-
-	@Override
-	public void onAssignment(final Assignment assignment, final ConsumerGroupMetadata metadata) {
-		final List<TopicPartition> partitions = new ArrayList<>(assignment.partitions());
-		partitions.sort(PARTITION_COMPARATOR);
-
-		final AssignmentInfo info = AssignmentInfo.decode(assignment.userData());
-		if (info.errCode() != AssignorError.NONE.code()) {
-			// set flag to shutdown streams app
-			assignmentErrorCode.set(info.errCode());
-			return;
-		}
-		/*
-		 * latestCommonlySupportedVersion belongs to [usedSubscriptionMetadataVersion, LATEST_SUPPORTED_VERSION]
-		 * receivedAssignmentMetadataVersion belongs to [EARLIEST_PROBEABLE_VERSION, usedSubscriptionMetadataVersion]
-		 *
-		 * usedSubscriptionMetadataVersion will be downgraded to receivedAssignmentMetadataVersion during a rolling
-		 * bounce upgrade with version probing.
-		 *
-		 * usedSubscriptionMetadataVersion will be upgraded to latestCommonlySupportedVersion when all members have
-		 * been bounced and it is safe to use the latest version.
-		 */
-		final int receivedAssignmentMetadataVersion = info.version();
-		final int latestCommonlySupportedVersion = info.commonlySupportedVersion();
-
-		validateMetadataVersions(receivedAssignmentMetadataVersion, latestCommonlySupportedVersion);
-
-		// version 1 field
-		final Map<TaskId, Set<TopicPartition>> activeTasks;
-		// version 2 fields
-		final Map<TopicPartition, PartitionInfo> topicToPartitionInfo;
-		final Map<HostInfo, Set<TopicPartition>> partitionsByHost;
-		final Map<HostInfo, Set<TopicPartition>> standbyPartitionsByHost;
-		final long encodedNextScheduledRebalanceMs;
-
-		switch (receivedAssignmentMetadataVersion) {
-			case 1:
-				validateActiveTaskEncoding(partitions, info, logPrefix);
-
-				activeTasks = getActiveTasks(partitions, info);
-				partitionsByHost = Collections.emptyMap();
-				standbyPartitionsByHost = Collections.emptyMap();
-				topicToPartitionInfo = Collections.emptyMap();
-				encodedNextScheduledRebalanceMs = Long.MAX_VALUE;
-				break;
-			case 2:
-			case 3:
-			case 4:
-			case 5:
-				validateActiveTaskEncoding(partitions, info, logPrefix);
-
-				activeTasks = getActiveTasks(partitions, info);
-				partitionsByHost = info.partitionsByHost();
-				standbyPartitionsByHost = Collections.emptyMap();
-				topicToPartitionInfo = getTopicPartitionInfo(partitionsByHost);
-				encodedNextScheduledRebalanceMs = Long.MAX_VALUE;
-				break;
-			case 6:
-				validateActiveTaskEncoding(partitions, info, logPrefix);
-
-				activeTasks = getActiveTasks(partitions, info);
-				partitionsByHost = info.partitionsByHost();
-				standbyPartitionsByHost = info.standbyPartitionByHost();
-				topicToPartitionInfo = getTopicPartitionInfo(partitionsByHost);
-				encodedNextScheduledRebalanceMs = Long.MAX_VALUE;
-				break;
-			case 7:
-			case 8:
-			case 9:
-				validateActiveTaskEncoding(partitions, info, logPrefix);
-
-				activeTasks = getActiveTasks(partitions, info);
-				partitionsByHost = info.partitionsByHost();
-				standbyPartitionsByHost = info.standbyPartitionByHost();
-				topicToPartitionInfo = getTopicPartitionInfo(partitionsByHost);
-				encodedNextScheduledRebalanceMs = info.nextRebalanceMs();
-				break;
-			default:
-				throw new IllegalStateException(
-						"This code should never be reached."
-								+ " Please file a bug report at https://issues.apache.org/jira/projects/KAFKA/"
-				);
-		}
-
-		maybeScheduleFollowupRebalance(
-				encodedNextScheduledRebalanceMs,
-				receivedAssignmentMetadataVersion,
-				latestCommonlySupportedVersion,
-				partitionsByHost.keySet()
-		);
-
-		final Cluster fakeCluster = Cluster.empty().withPartitions(topicToPartitionInfo);
-		streamsMetadataState.onChange(partitionsByHost, standbyPartitionsByHost, fakeCluster);
-
-		// we do not capture any exceptions but just let the exception thrown from consumer.poll directly
-		// since when stream thread captures it, either we close all tasks as dirty or we close thread
-		taskManager.handleAssignment(activeTasks, info.standbyTasks());
-	}
-
-	private void maybeScheduleFollowupRebalance(final long encodedNextScheduledRebalanceMs,
-												final int receivedAssignmentMetadataVersion,
-												final int latestCommonlySupportedVersion,
-												final Set<HostInfo> groupHostInfo) {
-		if (maybeUpdateSubscriptionVersion(receivedAssignmentMetadataVersion, latestCommonlySupportedVersion)) {
-			log.info("Requested to schedule immediate rebalance due to version probing.");
-			nextScheduledRebalanceMs.set(0L);
-		} else if (!verifyHostInfo(groupHostInfo)) {
-			log.info("Requested to schedule immediate rebalance to update group with new host endpoint = {}.", userEndPoint);
-			nextScheduledRebalanceMs.set(0L);
-		} else if (encodedNextScheduledRebalanceMs == 0L) {
-			log.info("Requested to schedule immediate rebalance for new tasks to be safely revoked from current owner.");
-			nextScheduledRebalanceMs.set(0L);
-		} else if (encodedNextScheduledRebalanceMs < Long.MAX_VALUE) {
-			log.info("Requested to schedule probing rebalance for {} ms.", encodedNextScheduledRebalanceMs);
-			nextScheduledRebalanceMs.set(encodedNextScheduledRebalanceMs);
-		} else {
-			log.info("No followup rebalance was requested, resetting the rebalance schedule.");
-			nextScheduledRebalanceMs.set(Long.MAX_VALUE);
-		}
-	}
-
-	/**
-	 * Verify that this client's host info was included in the map returned in the assignment, and trigger a
-	 * rebalance if not. This may be necessary when using static membership, as a rejoining client will be handed
-	 * back its original assignment to avoid an unnecessary rebalance. If the client's endpoint has changed, we need
-	 * to force a rebalance for the other members in the group to get the updated host info for this client.
-	 * @param groupHostInfo the HostInfo of all clients in the group
-	 * @return false if the current host info does not match that in the group assignment
-	 */
-	private boolean verifyHostInfo(final Set<HostInfo> groupHostInfo) {
-		if (userEndPoint != null && !groupHostInfo.isEmpty()) {
-			final HostInfo myHostInfo = HostInfo.buildFromEndpoint(userEndPoint);
-
-			return groupHostInfo.contains(myHostInfo);
-		} else {
-			return true;
-		}
-	}
-
-	// protected for upgrade test
-	protected static Map<TaskId, Set<TopicPartition>> getActiveTasks(final List<TopicPartition> partitions, final AssignmentInfo info) {
-		final Map<TaskId, Set<TopicPartition>> activeTasks = new HashMap<>();
-		for (int i = 0; i < partitions.size(); i++) {
-			final TopicPartition partition = partitions.get(i);
-			final TaskId id = info.activeTasks().get(i);
-			activeTasks.computeIfAbsent(id, k1 -> new HashSet<>()).add(partition);
-		}
-		return activeTasks;
-	}
-
-	static Map<TopicPartition, PartitionInfo> getTopicPartitionInfo(final Map<HostInfo, Set<TopicPartition>> partitionsByHost) {
-		final Map<TopicPartition, PartitionInfo> topicToPartitionInfo = new HashMap<>();
-		for (final Set<TopicPartition> value : partitionsByHost.values()) {
-			for (final TopicPartition topicPartition : value) {
-				topicToPartitionInfo.put(
-						topicPartition,
-						new PartitionInfo(
-								topicPartition.topic(),
-								topicPartition.partition(),
-								null,
-								new Node[0],
-								new Node[0]
-						)
-				);
-			}
-		}
-		return topicToPartitionInfo;
-	}
-
-	private static void validateActiveTaskEncoding(final List<TopicPartition> partitions, final AssignmentInfo info, final String logPrefix) {
-		// the number of assigned partitions should be the same as number of active tasks, which
-		// could be duplicated if one task has more than one assigned partitions
-		if (partitions.size() != info.activeTasks().size()) {
-			throw new TaskAssignmentException(
-					String.format(
-							"%sNumber of assigned partitions %d is not equal to "
-									+ "the number of active taskIds %d, assignmentInfo=%s",
-							logPrefix, partitions.size(),
-							info.activeTasks().size(), info.toString()
-					)
-			);
-		}
-	}
-
-	private int updateMinReceivedVersion(final int usedVersion, final int minReceivedMetadataVersion) {
-		return Math.min(usedVersion, minReceivedMetadataVersion);
-	}
-
-	private int updateMinSupportedVersion(final int supportedVersion, final int minSupportedMetadataVersion) {
-		if (supportedVersion < minSupportedMetadataVersion) {
-			log.debug("Downgrade the current minimum supported version {} to the smaller seen supported version {}",
-					minSupportedMetadataVersion, supportedVersion);
-			return supportedVersion;
-		} else {
-			log.debug("Current minimum supported version remains at {}, last seen supported version was {}",
-					minSupportedMetadataVersion, supportedVersion);
-			return minSupportedMetadataVersion;
-		}
-	}
-
-	// following functions are for test only
-	void setInternalTopicManager(final InternalTopicManager internalTopicManager) {
-		this.internalTopicManager = internalTopicManager;
-	}
-
-	RebalanceProtocol rebalanceProtocol() {
-		return rebalanceProtocol;
-	}
-
-	protected String userEndPoint() {
-		return userEndPoint;
-	}
-
-	protected TaskManager taskManager() {
-		return taskManager;
-	}
-
-	protected byte uniqueField() {
-		return uniqueField;
-	}
-
-	protected void handleRebalanceStart(final Set<String> topics) {
-		taskManager.handleRebalanceStart(topics);
-	}
-
-	long acceptableRecoveryLag() {
-		return assignmentConfigs.acceptableRecoveryLag;
-	}
-
-	int maxWarmupReplicas() {
-		return assignmentConfigs.maxWarmupReplicas;
-	}
-
-	int numStandbyReplicas() {
-		return assignmentConfigs.numStandbyReplicas;
-	}
-
-	long probingRebalanceIntervalMs() {
-		return assignmentConfigs.probingRebalanceIntervalMs;
-	}
-=======
     private Logger log;
     private String logPrefix;
 
@@ -1484,19 +120,14 @@
 
         @Override
         public String toString() {
-            return "ClientMetadata{" +
-                "hostInfo=" + hostInfo +
-                ", consumers=" + consumers +
-                ", state=" + state +
-                '}';
+            return "ClientMetadata{" + "hostInfo=" + hostInfo + ", consumers=" + consumers + ", state=" + state + '}';
         }
     }
 
     // keep track of any future consumers in a "dummy" Client since we can't decipher their subscription
     private static final UUID FUTURE_ID = randomUUID();
 
-    protected static final Comparator<TopicPartition> PARTITION_COMPARATOR =
-        Comparator.comparing(TopicPartition::topic).thenComparingInt(TopicPartition::partition);
+    protected static final Comparator<TopicPartition> PARTITION_COMPARATOR = Comparator.comparing(TopicPartition::topic).thenComparingInt(TopicPartition::partition);
 
     private String userEndPoint;
     private AssignmentConfigs assignmentConfigs;
@@ -1527,7 +158,6 @@
      * We need to have the PartitionAssignor and its StreamThread to be mutually accessible since the former needs
      * latter's cached metadata while sending subscriptions, and the latter needs former's returned assignment when
      * adding tasks.
-     *
      * @throws KafkaException if the stream thread is not specified
      */
     @Override
@@ -1587,36 +217,16 @@
         final Set<String> currentNamedTopologies = taskManager.topologyMetadata().namedTopologiesView();
 
         // If using NamedTopologies, filter out any that are no longer recognized/have been removed
-        final Map<TaskId, Long> taskOffsetSums = taskManager.topologyMetadata().hasNamedTopologies() ?
-            filterMap(taskManager.getTaskOffsetSums(), t -> currentNamedTopologies.contains(t.getKey().topologyName())) :
-            taskManager.getTaskOffsetSums();
-
-        return new SubscriptionInfo(
-            usedSubscriptionMetadataVersion,
-            LATEST_SUPPORTED_VERSION,
-            taskManager.processId(),
-            userEndPoint,
-            taskOffsetSums,
-            uniqueField,
-            assignmentErrorCode.get(),
-            clientTags
-        ).encode();
-    }
-
-    private Map<String, Assignment> errorAssignment(final Map<UUID, ClientMetadata> clientsMetadata,
-                                                    final int errorCode) {
+        final Map<TaskId, Long> taskOffsetSums = taskManager.topologyMetadata().hasNamedTopologies() ? filterMap(taskManager.getTaskOffsetSums(), t -> currentNamedTopologies.contains(t.getKey().topologyName())) : taskManager.getTaskOffsetSums();
+
+        return new SubscriptionInfo(usedSubscriptionMetadataVersion, LATEST_SUPPORTED_VERSION, taskManager.processId(), userEndPoint, taskOffsetSums, uniqueField, assignmentErrorCode.get(), clientTags).encode();
+    }
+
+    private Map<String, Assignment> errorAssignment(final Map<UUID, ClientMetadata> clientsMetadata, final int errorCode) {
         final Map<String, Assignment> assignment = new HashMap<>();
         for (final ClientMetadata clientMetadata : clientsMetadata.values()) {
             for (final String consumerId : clientMetadata.consumers) {
-                assignment.put(consumerId, new Assignment(
-                    Collections.emptyList(),
-                    new AssignmentInfo(LATEST_SUPPORTED_VERSION,
-                        Collections.emptyList(),
-                        Collections.emptyMap(),
-                        Collections.emptyMap(),
-                        Collections.emptyMap(),
-                        errorCode).encode()
-                ));
+                assignment.put(consumerId, new Assignment(Collections.emptyList(), new AssignmentInfo(LATEST_SUPPORTED_VERSION, Collections.emptyList(), Collections.emptyMap(), Collections.emptyMap(), Collections.emptyMap(), errorCode).encode()));
             }
         }
         return assignment;
@@ -1697,13 +307,11 @@
         }
 
         if (assignmentErrorFound) {
-            log.warn("The previous assignment contains a partition more than once. " +
-                "\t Mapping: {}", subscriptions);
+            log.warn("The previous assignment contains a partition more than once. " + "\t Mapping: {}", subscriptions);
         }
 
         try {
-            final boolean versionProbing =
-                checkMetadataVersions(minReceivedMetadataVersion, minSupportedMetadataVersion, futureMetadataVersion);
+            final boolean versionProbing = checkMetadataVersions(minReceivedMetadataVersion, minSupportedMetadataVersion, futureMetadataVersion);
 
             log.debug("Constructed client metadata {} from the member subscriptions.", clientMetadataMap);
 
@@ -1726,8 +334,7 @@
 
             // construct the assignment of tasks to clients
 
-            final Map<Subtopology, TopicsInfo> topicGroups =
-                taskManager.topologyMetadata().subtopologyTopicsInfoMapExcluding(repartitionTopics.topologiesWithMissingInputTopics());
+            final Map<Subtopology, TopicsInfo> topicGroups = taskManager.topologyMetadata().subtopologyTopicsInfoMapExcluding(repartitionTopics.topologiesWithMissingInputTopics());
 
             final Set<String> allSourceTopics = new HashSet<>();
             final Map<Subtopology, Set<String>> sourceTopicsByGroup = new HashMap<>();
@@ -1737,8 +344,7 @@
             }
 
             // get the tasks as partition groups from the partition grouper
-            final Map<TaskId, Set<TopicPartition>> partitionsForTask =
-                partitionGrouper.partitionGroups(sourceTopicsByGroup, fullMetadata);
+            final Map<TaskId, Set<TopicPartition>> partitionsForTask = partitionGrouper.partitionGroups(sourceTopicsByGroup, fullMetadata);
 
             final Set<TaskId> statefulTasks = new HashSet<>();
 
@@ -1758,69 +364,40 @@
 
             // compute the assignment of tasks to threads within each client and build the final group assignment
 
-            final Map<String, Assignment> assignment = computeNewAssignment(
-                statefulTasks,
-                clientMetadataMap,
-                partitionsForTask,
-                partitionsByHost,
-                standbyPartitionsByHost,
-                allOwnedPartitions,
-                minReceivedMetadataVersion,
-                minSupportedMetadataVersion,
-                versionProbing,
-                probingRebalanceNeeded
-            );
+            final Map<String, Assignment> assignment = computeNewAssignment(statefulTasks, clientMetadataMap, partitionsForTask, partitionsByHost, standbyPartitionsByHost, allOwnedPartitions, minReceivedMetadataVersion, minSupportedMetadataVersion, versionProbing, probingRebalanceNeeded);
 
             return new GroupAssignment(assignment);
         } catch (final MissingSourceTopicException e) {
             log.error("Caught an error in the task assignment. Returning an error assignment.", e);
-            return new GroupAssignment(
-                errorAssignment(clientMetadataMap, AssignorError.INCOMPLETE_SOURCE_TOPIC_METADATA.code())
-            );
+            return new GroupAssignment(errorAssignment(clientMetadataMap, AssignorError.INCOMPLETE_SOURCE_TOPIC_METADATA.code()));
         } catch (final TaskAssignmentException e) {
             log.error("Caught an error in the task assignment. Returning an error assignment.", e);
-            return new GroupAssignment(
-                errorAssignment(clientMetadataMap, AssignorError.ASSIGNMENT_ERROR.code())
-            );
+            return new GroupAssignment(errorAssignment(clientMetadataMap, AssignorError.ASSIGNMENT_ERROR.code()));
         }
     }
 
     /**
      * Verify the subscription versions are within the expected bounds and check for version probing.
-     *
      * @return whether this was a version probing rebalance
      */
-    private boolean checkMetadataVersions(final int minReceivedMetadataVersion,
-                                          final int minSupportedMetadataVersion,
-                                          final int futureMetadataVersion) {
+    private boolean checkMetadataVersions(final int minReceivedMetadataVersion, final int minSupportedMetadataVersion, final int futureMetadataVersion) {
         final boolean versionProbing;
 
         if (futureMetadataVersion == UNKNOWN) {
             versionProbing = false;
         } else if (minReceivedMetadataVersion >= EARLIEST_PROBEABLE_VERSION) {
             versionProbing = true;
-            log.info("Received a future (version probing) subscription (version: {})."
-                         + " Sending assignment back (with supported version {}).",
-                futureMetadataVersion,
-                minSupportedMetadataVersion);
+            log.info("Received a future (version probing) subscription (version: {})." + " Sending assignment back (with supported version {}).", futureMetadataVersion, minSupportedMetadataVersion);
 
         } else {
-            throw new TaskAssignmentException(
-                "Received a future (version probing) subscription (version: " + futureMetadataVersion
-                    + ") and an incompatible pre Kafka 2.0 subscription (version: " + minReceivedMetadataVersion
-                    + ") at the same time."
-            );
+            throw new TaskAssignmentException("Received a future (version probing) subscription (version: " + futureMetadataVersion + ") and an incompatible pre Kafka 2.0 subscription (version: " + minReceivedMetadataVersion + ") at the same time.");
         }
 
         if (minReceivedMetadataVersion < LATEST_SUPPORTED_VERSION) {
-            log.info("Downgrade metadata to version {}. Latest supported version is {}.",
-                minReceivedMetadataVersion,
-                LATEST_SUPPORTED_VERSION);
+            log.info("Downgrade metadata to version {}. Latest supported version is {}.", minReceivedMetadataVersion, LATEST_SUPPORTED_VERSION);
         }
         if (minSupportedMetadataVersion < LATEST_SUPPORTED_VERSION) {
-            log.info("Downgrade latest supported metadata to version {}. Latest supported version is {}.",
-                minSupportedMetadataVersion,
-                LATEST_SUPPORTED_VERSION);
+            log.info("Downgrade latest supported metadata to version {}. Latest supported version is {}.", minSupportedMetadataVersion, LATEST_SUPPORTED_VERSION);
         }
         return versionProbing;
     }
@@ -1834,17 +411,10 @@
      * <p>
      * For regular applications without named topologies, the assignor will instead send a shutdown signal to
      * all clients so the user can identify and resolve the problem.
-     *
      * @return application metadata such as partition info of repartition topics, missing external topics, etc
      */
     private RepartitionTopics prepareRepartitionTopics(final Cluster metadata) {
-        final RepartitionTopics repartitionTopics = new RepartitionTopics(
-            taskManager.topologyMetadata(),
-            internalTopicManager,
-            copartitionedTopicsEnforcer,
-            metadata,
-            logPrefix
-        );
+        final RepartitionTopics repartitionTopics = new RepartitionTopics(taskManager.topologyMetadata(), internalTopicManager, copartitionedTopicsEnforcer, metadata, logPrefix);
         repartitionTopics.setup();
         final boolean isMissingInputTopics = !repartitionTopics.missingSourceTopicExceptions().isEmpty();
         if (isMissingInputTopics) {
@@ -1861,18 +431,13 @@
     /**
      * Populates the taskForPartition and tasksForTopicGroup maps, and checks that partitions are assigned to exactly
      * one task.
-     *
-     * @param taskForPartition a map from partition to the corresponding task. Populated here.
+     * @param taskForPartition   a map from partition to the corresponding task. Populated here.
      * @param tasksForTopicGroup a map from the topicGroupId to the set of corresponding tasks. Populated here.
-     * @param allSourceTopics a set of all source topics in the topology
-     * @param partitionsForTask a map from task to the set of input partitions
-     * @param fullMetadata the cluster metadata
-     */
-    private void populateTasksForMaps(final Map<TopicPartition, TaskId> taskForPartition,
-                                      final Map<Subtopology, Set<TaskId>> tasksForTopicGroup,
-                                      final Set<String> allSourceTopics,
-                                      final Map<TaskId, Set<TopicPartition>> partitionsForTask,
-                                      final Cluster fullMetadata) {
+     * @param allSourceTopics    a set of all source topics in the topology
+     * @param partitionsForTask  a map from task to the set of input partitions
+     * @param fullMetadata       the cluster metadata
+     */
+    private void populateTasksForMaps(final Map<TopicPartition, TaskId> taskForPartition, final Map<Subtopology, Set<TaskId>> tasksForTopicGroup, final Set<String> allSourceTopics, final Map<TaskId, Set<TopicPartition>> partitionsForTask, final Cluster fullMetadata) {
         // check if all partitions are assigned, and there are no duplicates of partitions in multiple tasks
         final Set<TopicPartition> allAssignedPartitions = new HashSet<>();
         for (final Map.Entry<TaskId, Set<TopicPartition>> entry : partitionsForTask.entrySet()) {
@@ -1894,25 +459,16 @@
     }
 
     // Logs a warning if any partitions are not assigned to a task, or a task has no assigned partitions
-    private void checkAllPartitions(final Set<String> allSourceTopics,
-                                    final Map<TaskId, Set<TopicPartition>> partitionsForTask,
-                                    final Set<TopicPartition> allAssignedPartitions,
-                                    final Cluster fullMetadata) {
+    private void checkAllPartitions(final Set<String> allSourceTopics, final Map<TaskId, Set<TopicPartition>> partitionsForTask, final Set<TopicPartition> allAssignedPartitions, final Cluster fullMetadata) {
         for (final String topic : allSourceTopics) {
             final List<PartitionInfo> partitionInfoList = fullMetadata.partitionsForTopic(topic);
             if (partitionInfoList.isEmpty()) {
                 log.warn("No partitions found for topic {}", topic);
             } else {
                 for (final PartitionInfo partitionInfo : partitionInfoList) {
-                    final TopicPartition partition = new TopicPartition(partitionInfo.topic(),
-                        partitionInfo.partition());
+                    final TopicPartition partition = new TopicPartition(partitionInfo.topic(), partitionInfo.partition());
                     if (!allAssignedPartitions.contains(partition)) {
-                        log.warn("Partition {} is not assigned to any tasks: {}"
-                                     + " Possible causes of a partition not getting assigned"
-                                     + " is that another topic defined in the topology has not been"
-                                     + " created when starting your streams application,"
-                                     + " resulting in no tasks created for this topology at all.", partition,
-                            partitionsForTask);
+                        log.warn("Partition {} is not assigned to any tasks: {}" + " Possible causes of a partition not getting assigned" + " is that another topic defined in the topology has not been" + " created when starting your streams application," + " resulting in no tasks created for this topology at all.", partition, partitionsForTask);
                     }
                 }
             }
@@ -1924,12 +480,7 @@
      * populate the stateful tasks that have been assigned to the clients
      * @return true if a probing rebalance should be triggered
      */
-    private boolean assignTasksToClients(final Cluster fullMetadata,
-                                         final Set<String> allSourceTopics,
-                                         final Map<Subtopology, TopicsInfo> topicGroups,
-                                         final Map<UUID, ClientMetadata> clientMetadataMap,
-                                         final Map<TaskId, Set<TopicPartition>> partitionsForTask,
-                                         final Set<TaskId> statefulTasks) {
+    private boolean assignTasksToClients(final Cluster fullMetadata, final Set<String> allSourceTopics, final Map<Subtopology, TopicsInfo> topicGroups, final Map<UUID, ClientMetadata> clientMetadataMap, final Map<TaskId, Set<TopicPartition>> partitionsForTask, final Set<TaskId> statefulTasks) {
         if (!statefulTasks.isEmpty()) {
             throw new TaskAssignmentException("The stateful tasks should not be populated before assigning tasks to clients");
         }
@@ -1938,47 +489,24 @@
         final Map<Subtopology, Set<TaskId>> tasksForTopicGroup = new HashMap<>();
         populateTasksForMaps(taskForPartition, tasksForTopicGroup, allSourceTopics, partitionsForTask, fullMetadata);
 
-        final ChangelogTopics changelogTopics = new ChangelogTopics(
-            internalTopicManager,
-            topicGroups,
-            tasksForTopicGroup,
-            logPrefix
-        );
+        final ChangelogTopics changelogTopics = new ChangelogTopics(internalTopicManager, topicGroups, tasksForTopicGroup, logPrefix);
         changelogTopics.setup();
 
         final Map<UUID, ClientState> clientStates = new HashMap<>();
-        final boolean lagComputationSuccessful =
-            populateClientStatesMap(clientStates, clientMetadataMap, taskForPartition, changelogTopics);
-
-        log.info("{} members participating in this rebalance: \n{}.",
-                clientStates.size(),
-                clientStates.entrySet().stream()
-                        .sorted(comparingByKey())
-                        .map(entry -> entry.getKey() + ": " + entry.getValue().consumers())
-                        .collect(Collectors.joining(Utils.NL)));
+        final boolean lagComputationSuccessful = populateClientStatesMap(clientStates, clientMetadataMap, taskForPartition, changelogTopics);
+
+        log.info("{} members participating in this rebalance: \n{}.", clientStates.size(), clientStates.entrySet().stream().sorted(comparingByKey()).map(entry -> entry.getKey() + ": " + entry.getValue().consumers()).collect(Collectors.joining(Utils.NL)));
 
         final Set<TaskId> allTasks = partitionsForTask.keySet();
         statefulTasks.addAll(changelogTopics.statefulTaskIds());
 
-        log.debug("Assigning tasks {} including stateful {} to clients {} with number of replicas {}",
-            allTasks, statefulTasks, clientStates, numStandbyReplicas());
+        log.debug("Assigning tasks {} including stateful {} to clients {} with number of replicas {}", allTasks, statefulTasks, clientStates, numStandbyReplicas());
 
         final TaskAssignor taskAssignor = createTaskAssignor(lagComputationSuccessful);
 
-        final boolean probingRebalanceNeeded = taskAssignor.assign(clientStates,
-                                                                   allTasks,
-                                                                   statefulTasks,
-                                                                   assignmentConfigs);
-
-        log.info("{} assigned tasks {} including stateful {} to {} clients as: \n{}.",
-                allTasks.size(),
-                allTasks,
-                statefulTasks,
-                clientStates.size(),
-                clientStates.entrySet().stream()
-                        .sorted(comparingByKey())
-                        .map(entry -> entry.getKey() + "=" + entry.getValue().currentAssignment())
-                        .collect(Collectors.joining(Utils.NL)));
+        final boolean probingRebalanceNeeded = taskAssignor.assign(clientStates, allTasks, statefulTasks, assignmentConfigs);
+
+        log.info("{} assigned tasks {} including stateful {} to {} clients as: \n{}.", allTasks.size(), allTasks, statefulTasks, clientStates.size(), clientStates.entrySet().stream().sorted(comparingByKey()).map(entry -> entry.getKey() + "=" + entry.getValue().currentAssignment()).collect(Collectors.joining(Utils.NL)));
 
         return probingRebalanceNeeded;
     }
@@ -1992,8 +520,7 @@
         } else if (lagComputationSuccessful) {
             return taskAssignor;
         } else {
-            log.info("Failed to fetch end offsets for changelogs, will return previous assignment to clients and "
-                         + "trigger another rebalance to retry.");
+            log.info("Failed to fetch end offsets for changelogs, will return previous assignment to clients and " + "trigger another rebalance to retry.");
             return new FallbackPriorTaskAssignor();
         }
     }
@@ -2001,18 +528,13 @@
     /**
      * Builds a map from client to state, and readies each ClientState for assignment by adding any missing prev tasks
      * and computing the per-task overall lag based on the fetched end offsets for each changelog.
-     *
-     * @param clientStates a map from each client to its state, including offset lags. Populated by this method.
+     * @param clientStates      a map from each client to its state, including offset lags. Populated by this method.
      * @param clientMetadataMap a map from each client to its full metadata
-     * @param taskForPartition map from topic partition to its corresponding task
-     * @param changelogTopics object that manages changelog topics
-     *
+     * @param taskForPartition  map from topic partition to its corresponding task
+     * @param changelogTopics   object that manages changelog topics
      * @return whether we were able to successfully fetch the changelog end offsets and compute each client's lag
      */
-    private boolean populateClientStatesMap(final Map<UUID, ClientState> clientStates,
-                                            final Map<UUID, ClientMetadata> clientMetadataMap,
-                                            final Map<TopicPartition, TaskId> taskForPartition,
-                                            final ChangelogTopics changelogTopics) {
+    private boolean populateClientStatesMap(final Map<UUID, ClientState> clientStates, final Map<UUID, ClientMetadata> clientMetadataMap, final Map<TopicPartition, TaskId> taskForPartition, final ChangelogTopics changelogTopics) {
         boolean fetchEndOffsetsSuccessful;
         Map<TaskId, Long> allTaskEndOffsetSums;
         try {
@@ -2020,24 +542,16 @@
             // asynchronously while we use the blocking Consumer#committed call to fetch source-changelog offsets;
             // note that we would need to wrap all exceptions as Streams exception with partition-level fine-grained
             // error messages
-            final ListOffsetsResult endOffsetsResult =
-                fetchEndOffsetsResult(changelogTopics.preExistingNonSourceTopicBasedPartitions(), adminClient);
-
-            final Map<TopicPartition, Long> sourceChangelogEndOffsets =
-                fetchCommittedOffsets(changelogTopics.preExistingSourceTopicBasedPartitions(), mainConsumerSupplier.get());
-
-            final Map<TopicPartition, ListOffsetsResultInfo> endOffsets = ClientUtils.getEndOffsets(
-                endOffsetsResult, changelogTopics.preExistingNonSourceTopicBasedPartitions());
-
-            allTaskEndOffsetSums = computeEndOffsetSumsByTask(
-                endOffsets,
-                sourceChangelogEndOffsets,
-                changelogTopics
-            );
+            final ListOffsetsResult endOffsetsResult = fetchEndOffsetsResult(changelogTopics.preExistingNonSourceTopicBasedPartitions(), adminClient);
+
+            final Map<TopicPartition, Long> sourceChangelogEndOffsets = fetchCommittedOffsets(changelogTopics.preExistingSourceTopicBasedPartitions(), mainConsumerSupplier.get());
+
+            final Map<TopicPartition, ListOffsetsResultInfo> endOffsets = ClientUtils.getEndOffsets(endOffsetsResult, changelogTopics.preExistingNonSourceTopicBasedPartitions());
+
+            allTaskEndOffsetSums = computeEndOffsetSumsByTask(endOffsets, sourceChangelogEndOffsets, changelogTopics);
             fetchEndOffsetsSuccessful = true;
         } catch (final StreamsException | TimeoutException e) {
-            log.info("Failed to retrieve all end offsets for changelogs, and hence could not calculate the per-task lag; " +
-                "this is not a fatal error but would cause the assignor to fallback to a naive algorithm", e);
+            log.info("Failed to retrieve all end offsets for changelogs, and hence could not calculate the per-task lag; " + "this is not a fatal error but would cause the assignor to fallback to a naive algorithm", e);
             allTaskEndOffsetSums = changelogTopics.statefulTaskIds().stream().collect(Collectors.toMap(t -> t, t -> UNKNOWN_OFFSET_SUM));
             fetchEndOffsetsSuccessful = false;
         }
@@ -2055,15 +569,12 @@
     }
 
     /**
-     * @param endOffsets the listOffsets result from the adminClient
+     * @param endOffsets                the listOffsets result from the adminClient
      * @param sourceChangelogEndOffsets the end (committed) offsets of optimized source changelogs
-     * @param changelogTopics object that manages changelog topics
-     *
+     * @param changelogTopics           object that manages changelog topics
      * @return Map from stateful task to its total end offset summed across all changelog partitions
      */
-    private Map<TaskId, Long> computeEndOffsetSumsByTask(final Map<TopicPartition, ListOffsetsResultInfo> endOffsets,
-                                                         final Map<TopicPartition, Long> sourceChangelogEndOffsets,
-                                                         final ChangelogTopics changelogTopics) {
+    private Map<TaskId, Long> computeEndOffsetSumsByTask(final Map<TopicPartition, ListOffsetsResultInfo> endOffsets, final Map<TopicPartition, Long> sourceChangelogEndOffsets, final ChangelogTopics changelogTopics) {
 
         final Map<TaskId, Long> taskEndOffsetSums = new HashMap<>();
         for (final TaskId taskId : changelogTopics.statefulTaskIds()) {
@@ -2092,16 +603,12 @@
 
     /**
      * Populates the global partitionsByHost and standbyPartitionsByHost maps that are sent to each member
-     *
-     * @param partitionsByHost a map from host to the set of partitions hosted there. Populated here.
+     * @param partitionsByHost        a map from host to the set of partitions hosted there. Populated here.
      * @param standbyPartitionsByHost a map from host to the set of standby partitions hosted there. Populated here.
-     * @param partitionsForTask a map from task to its set of assigned partitions
-     * @param clientMetadataMap a map from client to its metadata and state
-     */
-    private void populatePartitionsByHostMaps(final Map<HostInfo, Set<TopicPartition>> partitionsByHost,
-                                              final Map<HostInfo, Set<TopicPartition>> standbyPartitionsByHost,
-                                              final Map<TaskId, Set<TopicPartition>> partitionsForTask,
-                                              final Map<UUID, ClientMetadata> clientMetadataMap) {
+     * @param partitionsForTask       a map from task to its set of assigned partitions
+     * @param clientMetadataMap       a map from client to its metadata and state
+     */
+    private void populatePartitionsByHostMaps(final Map<HostInfo, Set<TopicPartition>> partitionsByHost, final Map<HostInfo, Set<TopicPartition>> standbyPartitionsByHost, final Map<TaskId, Set<TopicPartition>> partitionsForTask, final Map<UUID, ClientMetadata> clientMetadataMap) {
         for (final Map.Entry<UUID, ClientMetadata> entry : clientMetadataMap.entrySet()) {
             final HostInfo hostInfo = entry.getValue().hostInfo;
 
@@ -2127,19 +634,9 @@
 
     /**
      * Computes the assignment of tasks to threads within each client and assembles the final assignment to send out.
-     *
      * @return the final assignment for each StreamThread consumer
      */
-    private Map<String, Assignment> computeNewAssignment(final Set<TaskId> statefulTasks,
-                                                         final Map<UUID, ClientMetadata> clientsMetadata,
-                                                         final Map<TaskId, Set<TopicPartition>> partitionsForTask,
-                                                         final Map<HostInfo, Set<TopicPartition>> partitionsByHostState,
-                                                         final Map<HostInfo, Set<TopicPartition>> standbyPartitionsByHost,
-                                                         final Set<TopicPartition> allOwnedPartitions,
-                                                         final int minUserMetadataVersion,
-                                                         final int minSupportedMetadataVersion,
-                                                         final boolean versionProbing,
-                                                         final boolean shouldTriggerProbingRebalance) {
+    private Map<String, Assignment> computeNewAssignment(final Set<TaskId> statefulTasks, final Map<UUID, ClientMetadata> clientsMetadata, final Map<TaskId, Set<TopicPartition>> partitionsForTask, final Map<HostInfo, Set<TopicPartition>> partitionsByHostState, final Map<HostInfo, Set<TopicPartition>> standbyPartitionsByHost, final Set<TopicPartition> allOwnedPartitions, final int minUserMetadataVersion, final int minSupportedMetadataVersion, final boolean versionProbing, final boolean shouldTriggerProbingRebalance) {
         boolean rebalanceRequired = shouldTriggerProbingRebalance || versionProbing;
         final Map<String, Assignment> assignment = new HashMap<>();
 
@@ -2151,29 +648,11 @@
             final SortedSet<String> consumers = clientMetadata.consumers;
             final Map<String, Integer> threadTaskCounts = new HashMap<>();
 
-            final Map<String, List<TaskId>> activeTaskStatefulAssignment = assignTasksToThreads(
-                state.statefulActiveTasks(),
-                true,
-                consumers,
-                state,
-                threadTaskCounts
-            );
-
-            final Map<String, List<TaskId>> standbyTaskAssignment = assignTasksToThreads(
-                state.standbyTasks(),
-                true,
-                consumers,
-                state,
-                threadTaskCounts
-            );
-
-            final Map<String, List<TaskId>> activeTaskStatelessAssignment = assignTasksToThreads(
-                state.statelessActiveTasks(),
-                false,
-                consumers,
-                state,
-                threadTaskCounts
-            );
+            final Map<String, List<TaskId>> activeTaskStatefulAssignment = assignTasksToThreads(state.statefulActiveTasks(), true, consumers, state, threadTaskCounts);
+
+            final Map<String, List<TaskId>> standbyTaskAssignment = assignTasksToThreads(state.standbyTasks(), true, consumers, state, threadTaskCounts);
+
+            final Map<String, List<TaskId>> activeTaskStatelessAssignment = assignTasksToThreads(state.statelessActiveTasks(), false, consumers, state, threadTaskCounts);
 
             // Combine activeTaskStatefulAssignment and activeTaskStatelessAssignment together into
             // activeTaskStatelessAssignment
@@ -2187,38 +666,14 @@
             // would not set to trigger any more.
             final boolean encodeNextProbingRebalanceTime = shouldTriggerProbingRebalance && clientId.equals(taskManager.processId());
 
-            final boolean tasksRevoked = addClientAssignments(
-                statefulTasks,
-                assignment,
-                clientMetadata,
-                partitionsForTask,
-                partitionsByHostState,
-                standbyPartitionsByHost,
-                allOwnedPartitions,
-                activeTaskAssignment,
-                standbyTaskAssignment,
-                minUserMetadataVersion,
-                minSupportedMetadataVersion,
-                encodeNextProbingRebalanceTime
-            );
+            final boolean tasksRevoked = addClientAssignments(statefulTasks, assignment, clientMetadata, partitionsForTask, partitionsByHostState, standbyPartitionsByHost, allOwnedPartitions, activeTaskAssignment, standbyTaskAssignment, minUserMetadataVersion, minSupportedMetadataVersion, encodeNextProbingRebalanceTime);
 
             if (tasksRevoked || encodeNextProbingRebalanceTime) {
                 rebalanceRequired = true;
                 log.debug("Requested client {} to schedule a followup rebalance", clientId);
             }
 
-            log.info("Client {} per-consumer assignment:\n" +
-                "\tprev owned active {}\n" +
-                "\tprev owned standby {}\n" +
-                "\tassigned active {}\n" +
-                "\trevoking active {}\n" +
-                "\tassigned standby {}\n",
-                clientId,
-                clientMetadata.state.prevOwnedActiveTasksByConsumer(),
-                clientMetadata.state.prevOwnedStandbyByConsumer(),
-                clientMetadata.state.assignedActiveTasksByConsumer(),
-                clientMetadata.state.revokingActiveTasksByConsumer(),
-                clientMetadata.state.assignedStandbyTasksByConsumer());
+            log.info("Client {} per-consumer assignment:\n" + "\tprev owned active {}\n" + "\tprev owned standby {}\n" + "\tassigned active {}\n" + "\trevoking active {}\n" + "\tassigned standby {}\n", clientId, clientMetadata.state.prevOwnedActiveTasksByConsumer(), clientMetadata.state.prevOwnedStandbyByConsumer(), clientMetadata.state.assignedActiveTasksByConsumer(), clientMetadata.state.revokingActiveTasksByConsumer(), clientMetadata.state.assignedStandbyTasksByConsumer());
         }
 
         if (rebalanceRequired) {
@@ -2236,18 +691,7 @@
      * Adds the encoded assignment for each StreamThread consumer in the client to the overall assignment map
      * @return true if a followup rebalance will be required due to revoked tasks
      */
-    private boolean addClientAssignments(final Set<TaskId> statefulTasks,
-                                         final Map<String, Assignment> assignment,
-                                         final ClientMetadata clientMetadata,
-                                         final Map<TaskId, Set<TopicPartition>> partitionsForTask,
-                                         final Map<HostInfo, Set<TopicPartition>> partitionsByHostState,
-                                         final Map<HostInfo, Set<TopicPartition>> standbyPartitionsByHost,
-                                         final Set<TopicPartition> allOwnedPartitions,
-                                         final Map<String, List<TaskId>> activeTaskAssignments,
-                                         final Map<String, List<TaskId>> standbyTaskAssignments,
-                                         final int minUserMetadataVersion,
-                                         final int minSupportedMetadataVersion,
-                                         final boolean probingRebalanceNeeded) {
+    private boolean addClientAssignments(final Set<TaskId> statefulTasks, final Map<String, Assignment> assignment, final ClientMetadata clientMetadata, final Map<TaskId, Set<TopicPartition>> partitionsForTask, final Map<HostInfo, Set<TopicPartition>> partitionsByHostState, final Map<HostInfo, Set<TopicPartition>> standbyPartitionsByHost, final Set<TopicPartition> allOwnedPartitions, final Map<String, List<TaskId>> activeTaskAssignments, final Map<String, List<TaskId>> standbyTaskAssignments, final int minUserMetadataVersion, final int minSupportedMetadataVersion, final boolean probingRebalanceNeeded) {
         boolean followupRebalanceRequiredForRevokedTasks = false;
 
         // We only want to encode a scheduled probing rebalance for a single member in this client
@@ -2261,34 +705,11 @@
             final List<TopicPartition> activePartitionsList = new ArrayList<>();
             final List<TaskId> assignedActiveList = new ArrayList<>();
 
-            final Set<TaskId> activeTasksRemovedPendingRevokation = populateActiveTaskAndPartitionsLists(
-                activePartitionsList,
-                assignedActiveList,
-                consumer,
-                clientMetadata.state,
-                activeTasksForConsumer,
-                partitionsForTask,
-                allOwnedPartitions
-            );
-
-            final Map<TaskId, Set<TopicPartition>> standbyTaskMap = buildStandbyTaskMap(
-                    consumer,
-                    standbyTaskAssignments.get(consumer),
-                    activeTasksRemovedPendingRevokation,
-                    statefulTasks,
-                    partitionsForTask,
-                    clientMetadata.state
-                );
-
-            final AssignmentInfo info = new AssignmentInfo(
-                minUserMetadataVersion,
-                minSupportedMetadataVersion,
-                assignedActiveList,
-                standbyTaskMap,
-                partitionsByHostState,
-                standbyPartitionsByHost,
-                AssignorError.NONE.code()
-            );
+            final Set<TaskId> activeTasksRemovedPendingRevokation = populateActiveTaskAndPartitionsLists(activePartitionsList, assignedActiveList, consumer, clientMetadata.state, activeTasksForConsumer, partitionsForTask, allOwnedPartitions);
+
+            final Map<TaskId, Set<TopicPartition>> standbyTaskMap = buildStandbyTaskMap(consumer, standbyTaskAssignments.get(consumer), activeTasksRemovedPendingRevokation, statefulTasks, partitionsForTask, clientMetadata.state);
+
+            final AssignmentInfo info = new AssignmentInfo(minUserMetadataVersion, minSupportedMetadataVersion, assignedActiveList, standbyTaskMap, partitionsByHostState, standbyPartitionsByHost, AssignorError.NONE.code());
 
             if (!activeTasksRemovedPendingRevokation.isEmpty()) {
                 // TODO: once KAFKA-10078 is resolved we can leave it to the client to trigger this rebalance
@@ -2299,19 +720,12 @@
                 shouldEncodeProbingRebalance = false;
             } else if (shouldEncodeProbingRebalance) {
                 final long nextRebalanceTimeMs = time.milliseconds() + probingRebalanceIntervalMs();
-                log.info("Requesting followup rebalance be scheduled by {} for {} to probe for caught-up replica tasks.",
-                        consumer, Utils.toLogDateTimeFormat(nextRebalanceTimeMs));
+                log.info("Requesting followup rebalance be scheduled by {} for {} to probe for caught-up replica tasks.", consumer, Utils.toLogDateTimeFormat(nextRebalanceTimeMs));
                 info.setNextRebalanceTime(nextRebalanceTimeMs);
                 shouldEncodeProbingRebalance = false;
             }
 
-            assignment.put(
-                consumer,
-                new Assignment(
-                    activePartitionsList,
-                    info.encode()
-                )
-            );
+            assignment.put(consumer, new Assignment(activePartitionsList, info.encode()));
         }
         return followupRebalanceRequiredForRevokedTasks;
     }
@@ -2321,13 +735,7 @@
      * such that the nth task corresponds to the nth partition in the list. This means tasks with multiple partitions
      * will be repeated in the list.
      */
-    private Set<TaskId> populateActiveTaskAndPartitionsLists(final List<TopicPartition> activePartitionsList,
-                                                             final List<TaskId> assignedActiveList,
-                                                             final String consumer,
-                                                             final ClientState clientState,
-                                                             final List<TaskId> activeTasksForConsumer,
-                                                             final Map<TaskId, Set<TopicPartition>> partitionsForTask,
-                                                             final Set<TopicPartition> allOwnedPartitions) {
+    private Set<TaskId> populateActiveTaskAndPartitionsLists(final List<TopicPartition> activePartitionsList, final List<TaskId> assignedActiveList, final String consumer, final ClientState clientState, final List<TaskId> activeTasksForConsumer, final Map<TaskId, Set<TopicPartition>> partitionsForTask, final Set<TopicPartition> allOwnedPartitions) {
         final List<AssignedPartition> assignedPartitions = new ArrayList<>();
         final Set<TaskId> removedActiveTasks = new TreeSet<>();
 
@@ -2344,11 +752,7 @@
                 // If the partition is new to this consumer but is still owned by another, remove from the assignment
                 // until it has been revoked and can safely be reassigned according to the COOPERATIVE protocol
                 if (newPartitionForConsumer && allOwnedPartitions.contains(partition)) {
-                    log.info(
-                        "Removing task {} from {} active assignment until it is safely revoked in followup rebalance",
-                        taskId,
-                        consumer
-                    );
+                    log.info("Removing task {} from {} active assignment until it is safely revoked in followup rebalance", taskId, consumer);
                     removedActiveTasks.add(taskId);
 
                     clientState.revokeActiveFromConsumer(taskId, consumer);
@@ -2381,12 +785,7 @@
     /**
      * @return map from task id to its assigned partitions for all standby tasks
      */
-    private Map<TaskId, Set<TopicPartition>> buildStandbyTaskMap(final String consumer,
-                                                                 final Iterable<TaskId> standbyTasks,
-                                                                 final Iterable<TaskId> revokedTasks,
-                                                                 final Set<TaskId> allStatefulTasks,
-                                                                 final Map<TaskId, Set<TopicPartition>> partitionsForTask,
-                                                                 final ClientState clientState) {
+    private Map<TaskId, Set<TopicPartition>> buildStandbyTaskMap(final String consumer, final Iterable<TaskId> standbyTasks, final Iterable<TaskId> revokedTasks, final Set<TaskId> allStatefulTasks, final Map<TaskId, Set<TopicPartition>> partitionsForTask, final ClientState clientState) {
         final Map<TaskId, Set<TopicPartition>> standbyTaskMap = new HashMap<>();
 
         for (final TaskId task : standbyTasks) {
@@ -2396,8 +795,7 @@
 
         for (final TaskId task : revokedTasks) {
             if (allStatefulTasks.contains(task)) {
-                log.info("Adding removed stateful active task {} as a standby for {} before it is revoked in followup rebalance",
-                        task, consumer);
+                log.info("Adding removed stateful active task {} as a standby for {} before it is revoked in followup rebalance", task, consumer);
 
                 // This has no effect on the assignment, as we'll never consult the ClientState again, but
                 // it does perform a useful assertion that the it's legal to assign this task as a standby to this instance
@@ -2418,11 +816,7 @@
      * threadLoad is a map that keeps track of task load per thread across multiple calls so active and standby
      * tasks are evenly distributed
      */
-    static Map<String, List<TaskId>> assignTasksToThreads(final Collection<TaskId> tasksToAssign,
-                                                          final boolean isStateful,
-                                                          final SortedSet<String> consumers,
-                                                          final ClientState state,
-                                                          final Map<String, Integer> threadLoad) {
+    static Map<String, List<TaskId>> assignTasksToThreads(final Collection<TaskId> tasksToAssign, final boolean isStateful, final SortedSet<String> consumers, final ClientState state, final Map<String, Integer> threadLoad) {
         final Map<String, List<TaskId>> assignment = new HashMap<>();
         for (final String consumer : consumers) {
             assignment.put(consumer, new ArrayList<>());
@@ -2521,42 +915,26 @@
         return assignment;
     }
 
-    private void validateMetadataVersions(final int receivedAssignmentMetadataVersion,
-                                          final int latestCommonlySupportedVersion) {
+    private void validateMetadataVersions(final int receivedAssignmentMetadataVersion, final int latestCommonlySupportedVersion) {
 
         if (receivedAssignmentMetadataVersion > usedSubscriptionMetadataVersion) {
-            log.error("Leader sent back an assignment with version {} which was greater than our used version {}",
-                receivedAssignmentMetadataVersion, usedSubscriptionMetadataVersion);
-            throw new TaskAssignmentException(
-                "Sent a version " + usedSubscriptionMetadataVersion
-                    + " subscription but got an assignment with higher version "
-                    + receivedAssignmentMetadataVersion + "."
-            );
+            log.error("Leader sent back an assignment with version {} which was greater than our used version {}", receivedAssignmentMetadataVersion, usedSubscriptionMetadataVersion);
+            throw new TaskAssignmentException("Sent a version " + usedSubscriptionMetadataVersion + " subscription but got an assignment with higher version " + receivedAssignmentMetadataVersion + ".");
         }
 
         if (latestCommonlySupportedVersion > LATEST_SUPPORTED_VERSION) {
-            log.error("Leader sent back assignment with commonly supported version {} that is greater than our "
-                + "actual latest supported version {}", latestCommonlySupportedVersion, LATEST_SUPPORTED_VERSION);
+            log.error("Leader sent back assignment with commonly supported version {} that is greater than our " + "actual latest supported version {}", latestCommonlySupportedVersion, LATEST_SUPPORTED_VERSION);
             throw new TaskAssignmentException("Can't upgrade to metadata version greater than we support");
         }
     }
 
     // Returns true if subscription version was changed, indicating version probing and need to rebalance again
-    protected boolean maybeUpdateSubscriptionVersion(final int receivedAssignmentMetadataVersion,
-                                                     final int latestCommonlySupportedVersion) {
+    protected boolean maybeUpdateSubscriptionVersion(final int receivedAssignmentMetadataVersion, final int latestCommonlySupportedVersion) {
         if (receivedAssignmentMetadataVersion >= EARLIEST_PROBEABLE_VERSION) {
             // If the latest commonly supported version is now greater than our used version, this indicates we have just
             // completed the rolling upgrade and can now update our subscription version for the final rebalance
             if (latestCommonlySupportedVersion > usedSubscriptionMetadataVersion) {
-                log.info(
-                    "Sent a version {} subscription and group's latest commonly supported version is {} (successful "
-                        +
-                        "version probing and end of rolling upgrade). Upgrading subscription metadata version to " +
-                        "{} for next rebalance.",
-                    usedSubscriptionMetadataVersion,
-                    latestCommonlySupportedVersion,
-                    latestCommonlySupportedVersion
-                );
+                log.info("Sent a version {} subscription and group's latest commonly supported version is {} (successful " + "version probing and end of rolling upgrade). Upgrading subscription metadata version to " + "{} for next rebalance.", usedSubscriptionMetadataVersion, latestCommonlySupportedVersion, latestCommonlySupportedVersion);
                 usedSubscriptionMetadataVersion = latestCommonlySupportedVersion;
                 return true;
             }
@@ -2564,21 +942,12 @@
             // If we received a lower version than we sent, someone else in the group still hasn't upgraded. We
             // should downgrade our subscription until everyone is on the latest version
             if (receivedAssignmentMetadataVersion < usedSubscriptionMetadataVersion) {
-                log.info(
-                    "Sent a version {} subscription and got version {} assignment back (successful version probing). "
-                        +
-                        "Downgrade subscription metadata to commonly supported version {} and trigger new rebalance.",
-                    usedSubscriptionMetadataVersion,
-                    receivedAssignmentMetadataVersion,
-                    latestCommonlySupportedVersion
-                );
+                log.info("Sent a version {} subscription and got version {} assignment back (successful version probing). " + "Downgrade subscription metadata to commonly supported version {} and trigger new rebalance.", usedSubscriptionMetadataVersion, receivedAssignmentMetadataVersion, latestCommonlySupportedVersion);
                 usedSubscriptionMetadataVersion = latestCommonlySupportedVersion;
                 return true;
             }
         } else {
-            log.debug("Received an assignment version {} that is less than the earliest version that allows version " +
-                "probing {}. If this is not during a rolling upgrade from version 2.0 or below, this is an error.",
-                receivedAssignmentMetadataVersion, EARLIEST_PROBEABLE_VERSION);
+            log.debug("Received an assignment version {} that is less than the earliest version that allows version " + "probing {}. If this is not during a rolling upgrade from version 2.0 or below, this is an error.", receivedAssignmentMetadataVersion, EARLIEST_PROBEABLE_VERSION);
         }
 
         return false;
@@ -2663,18 +1032,10 @@
                 encodedNextScheduledRebalanceMs = info.nextRebalanceMs();
                 break;
             default:
-                throw new IllegalStateException(
-                    "This code should never be reached."
-                        + " Please file a bug report at https://issues.apache.org/jira/projects/KAFKA/"
-                );
-        }
-
-        maybeScheduleFollowupRebalance(
-            encodedNextScheduledRebalanceMs,
-            receivedAssignmentMetadataVersion,
-            latestCommonlySupportedVersion,
-            partitionsByHost.keySet()
-        );
+                throw new IllegalStateException("This code should never be reached." + " Please file a bug report at https://issues.apache.org/jira/projects/KAFKA/");
+        }
+
+        maybeScheduleFollowupRebalance(encodedNextScheduledRebalanceMs, receivedAssignmentMetadataVersion, latestCommonlySupportedVersion, partitionsByHost.keySet());
 
         streamsMetadataState.onChange(partitionsByHost, standbyPartitionsByHost, topicToPartitionInfo);
 
@@ -2683,10 +1044,7 @@
         taskManager.handleAssignment(activeTasks, info.standbyTasks());
     }
 
-    private void maybeScheduleFollowupRebalance(final long encodedNextScheduledRebalanceMs,
-                                                final int receivedAssignmentMetadataVersion,
-                                                final int latestCommonlySupportedVersion,
-                                                final Set<HostInfo> groupHostInfo) {
+    private void maybeScheduleFollowupRebalance(final long encodedNextScheduledRebalanceMs, final int receivedAssignmentMetadataVersion, final int latestCommonlySupportedVersion, final Set<HostInfo> groupHostInfo) {
         if (maybeUpdateSubscriptionVersion(receivedAssignmentMetadataVersion, latestCommonlySupportedVersion)) {
             log.info("Requested to schedule immediate rebalance due to version probing.");
             nextScheduledRebalanceMs.set(0L);
@@ -2697,10 +1055,7 @@
             log.info("Requested to schedule immediate rebalance for new tasks to be safely revoked from current owner.");
             nextScheduledRebalanceMs.set(0L);
         } else if (encodedNextScheduledRebalanceMs < Long.MAX_VALUE) {
-            log.info(
-                "Requested to schedule next probing rebalance at {} to try for a more balanced assignment.",
-                Utils.toLogDateTimeFormat(encodedNextScheduledRebalanceMs)
-            );
+            log.info("Requested to schedule next probing rebalance at {} to try for a more balanced assignment.", Utils.toLogDateTimeFormat(encodedNextScheduledRebalanceMs));
             nextScheduledRebalanceMs.set(encodedNextScheduledRebalanceMs);
         } else {
             log.info("No followup rebalance was requested, resetting the rebalance schedule.");
@@ -2713,7 +1068,6 @@
      * rebalance if not. This may be necessary when using static membership, as a rejoining client will be handed
      * back its original assignment to avoid an unnecessary rebalance. If the client's endpoint has changed, we need
      * to force a rebalance for the other members in the group to get the updated host info for this client.
-     *
      * @param groupHostInfo the HostInfo of all clients in the group
      * @return false if the current host info does not match that in the group assignment
      */
@@ -2742,16 +1096,7 @@
         final Map<TopicPartition, PartitionInfo> topicToPartitionInfo = new HashMap<>();
         for (final Set<TopicPartition> value : partitionsByHost.values()) {
             for (final TopicPartition topicPartition : value) {
-                topicToPartitionInfo.put(
-                    topicPartition,
-                    new PartitionInfo(
-                        topicPartition.topic(),
-                        topicPartition.partition(),
-                        null,
-                        new Node[0],
-                        new Node[0]
-                    )
-                );
+                topicToPartitionInfo.put(topicPartition, new PartitionInfo(topicPartition.topic(), topicPartition.partition(), null, new Node[0], new Node[0]));
             }
         }
         return topicToPartitionInfo;
@@ -2761,14 +1106,7 @@
         // the number of assigned partitions should be the same as number of active tasks, which
         // could be duplicated if one task has more than one assigned partitions
         if (partitions.size() != info.activeTasks().size()) {
-            throw new TaskAssignmentException(
-                String.format(
-                    "%sNumber of assigned partitions %d is not equal to "
-                        + "the number of active taskIds %d, assignmentInfo=%s",
-                    logPrefix, partitions.size(),
-                    info.activeTasks().size(), info
-                )
-            );
+            throw new TaskAssignmentException(String.format("%sNumber of assigned partitions %d is not equal to " + "the number of active taskIds %d, assignmentInfo=%s", logPrefix, partitions.size(), info.activeTasks().size(), info));
         }
     }
 
@@ -2778,12 +1116,10 @@
 
     private int updateMinSupportedVersion(final int supportedVersion, final int minSupportedMetadataVersion) {
         if (supportedVersion < minSupportedMetadataVersion) {
-            log.debug("Downgrade the current minimum supported version {} to the smaller seen supported version {}",
-                minSupportedMetadataVersion, supportedVersion);
+            log.debug("Downgrade the current minimum supported version {} to the smaller seen supported version {}", minSupportedMetadataVersion, supportedVersion);
             return supportedVersion;
         } else {
-            log.debug("Current minimum supported version remains at {}, last seen supported version was {}",
-                minSupportedMetadataVersion, supportedVersion);
+            log.debug("Current minimum supported version remains at {}, last seen supported version was {}", minSupportedMetadataVersion, supportedVersion);
             return minSupportedMetadataVersion;
         }
     }
@@ -2832,6 +1168,5 @@
     long probingRebalanceIntervalMs() {
         return assignmentConfigs.probingRebalanceIntervalMs;
     }
->>>>>>> 15418db6
 
 }