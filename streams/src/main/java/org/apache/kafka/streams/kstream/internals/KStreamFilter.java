/*
 * Licensed to the Apache Software Foundation (ASF) under one or more
 * contributor license agreements. See the NOTICE file distributed with
 * this work for additional information regarding copyright ownership.
 * The ASF licenses this file to You under the Apache License, Version 2.0
 * (the "License"); you may not use this file except in compliance with
 * the License. You may obtain a copy of the License at
 *
 *    http://www.apache.org/licenses/LICENSE-2.0
 *
 * Unless required by applicable law or agreed to in writing, software
 * distributed under the License is distributed on an "AS IS" BASIS,
 * WITHOUT WARRANTIES OR CONDITIONS OF ANY KIND, either express or implied.
 * See the License for the specific language governing permissions and
 * limitations under the License.
 */
package org.apache.kafka.streams.kstream.internals;

import org.apache.kafka.streams.kstream.Predicate;
import org.apache.kafka.streams.processor.api.ContextualFixedKeyProcessor;
import org.apache.kafka.streams.processor.api.FixedKeyProcessor;
import org.apache.kafka.streams.processor.api.FixedKeyProcessorSupplier;
import org.apache.kafka.streams.processor.api.FixedKeyRecord;

class KStreamFilter<K, V> implements FixedKeyProcessorSupplier<K, V, V> {

	private final Predicate<K, V> predicate;
	private final boolean filterNot;

	public KStreamFilter(final Predicate<K, V> predicate, final boolean filterNot) {
		this.predicate = predicate;
		this.filterNot = filterNot;
	}

<<<<<<< HEAD
	@Override
	public Processor<K, V, K, V> get() {
		return new KStreamFilterProcessor();
	}

	private class KStreamFilterProcessor extends ContextualProcessor<K, V, K, V> {
		@Override
		public void process(final Record<K, V> record) {
			if (filterNot ^ predicate.test(record.key(), record.value())) {
				context().forward(record);
			}
		}
	}
=======
    @Override
    public FixedKeyProcessor<K, V, V> get() {
        return new KStreamFilterProcessor();
    }

    private class KStreamFilterProcessor extends ContextualFixedKeyProcessor<K, V, V> {
        @Override
        public void process(final FixedKeyRecord<K, V> record) {
            if (filterNot ^ predicate.test(record.key(), record.value())) {
                context().forward(record);
            }
        }
    }
>>>>>>> 15418db6
}<|MERGE_RESOLUTION|>--- conflicted
+++ resolved
@@ -24,29 +24,14 @@
 
 class KStreamFilter<K, V> implements FixedKeyProcessorSupplier<K, V, V> {
 
-	private final Predicate<K, V> predicate;
-	private final boolean filterNot;
+    private final Predicate<K, V> predicate;
+    private final boolean filterNot;
 
-	public KStreamFilter(final Predicate<K, V> predicate, final boolean filterNot) {
-		this.predicate = predicate;
-		this.filterNot = filterNot;
-	}
+    public KStreamFilter(final Predicate<K, V> predicate, final boolean filterNot) {
+        this.predicate = predicate;
+        this.filterNot = filterNot;
+    }
 
-<<<<<<< HEAD
-	@Override
-	public Processor<K, V, K, V> get() {
-		return new KStreamFilterProcessor();
-	}
-
-	private class KStreamFilterProcessor extends ContextualProcessor<K, V, K, V> {
-		@Override
-		public void process(final Record<K, V> record) {
-			if (filterNot ^ predicate.test(record.key(), record.value())) {
-				context().forward(record);
-			}
-		}
-	}
-=======
     @Override
     public FixedKeyProcessor<K, V, V> get() {
         return new KStreamFilterProcessor();
@@ -60,5 +45,4 @@
             }
         }
     }
->>>>>>> 15418db6
 }