/*
 * Licensed to the Apache Software Foundation (ASF) under one or more
 * contributor license agreements. See the NOTICE file distributed with
 * this work for additional information regarding copyright ownership.
 * The ASF licenses this file to You under the Apache License, Version 2.0
 * (the "License"); you may not use this file except in compliance with
 * the License. You may obtain a copy of the License at
 *
 *    http://www.apache.org/licenses/LICENSE-2.0
 *
 * Unless required by applicable law or agreed to in writing, software
 * distributed under the License is distributed on an "AS IS" BASIS,
 * WITHOUT WARRANTIES OR CONDITIONS OF ANY KIND, either express or implied.
 * See the License for the specific language governing permissions and
 * limitations under the License.
 */
package org.apache.kafka.streams.state.internals;

import java.util.function.Function;
import org.apache.kafka.common.utils.Bytes;
import org.apache.kafka.streams.KeyValue;
import org.apache.kafka.streams.state.KeyValueIterator;
import org.apache.kafka.streams.state.WindowStoreIterator;

import static org.apache.kafka.streams.state.internals.SegmentedCacheFunction.bytesFromCacheKey;

/**
 * Merges two iterators. Assumes each of them is sorted by key
 *
 */
class MergedSortedCacheWindowStoreIterator extends AbstractMergedSortedCacheStoreIterator<Long, Long, byte[], byte[]> implements WindowStoreIterator<byte[]> {

    private final Function<byte[], Long> timestampExtractor;

    MergedSortedCacheWindowStoreIterator(final PeekingKeyValueIterator<Bytes, LRUCacheEntry> cacheIterator,
<<<<<<< HEAD
										 final KeyValueIterator<Long, byte[]> storeIterator,
										 final boolean forward) {
		super(cacheIterator, storeIterator, forward);
	}
=======
                                         final KeyValueIterator<Long, byte[]> storeIterator,
                                         final boolean forward) {
        this(cacheIterator, storeIterator, forward, WindowKeySchema::extractStoreTimestamp);
    }

    MergedSortedCacheWindowStoreIterator(final PeekingKeyValueIterator<Bytes, LRUCacheEntry> cacheIterator,
                                         final KeyValueIterator<Long, byte[]> storeIterator,
                                         final boolean forward,
                                         final Function<byte[], Long> tsExtractor) {
        super(cacheIterator, storeIterator, forward);
        this.timestampExtractor = tsExtractor;
    }
>>>>>>> 15418db6

    @Override
    public KeyValue<Long, byte[]> deserializeStorePair(final KeyValue<Long, byte[]> pair) {
        return pair;
    }

    @Override
    Long deserializeCacheKey(final Bytes cacheKey) {
        final byte[] binaryKey = bytesFromCacheKey(cacheKey);
        return timestampExtractor.apply(binaryKey);
    }

    @Override
    byte[] deserializeCacheValue(final LRUCacheEntry cacheEntry) {
        return cacheEntry.value();
    }

    @Override
    public Long deserializeStoreKey(final Long key) {
        return key;
    }

    @Override
    public int compare(final Bytes cacheKey, final Long storeKey) {
        final byte[] binaryKey = bytesFromCacheKey(cacheKey);

        final Long cacheTimestamp = timestampExtractor.apply(binaryKey);
        return cacheTimestamp.compareTo(storeKey);
    }
}<|MERGE_RESOLUTION|>--- conflicted
+++ resolved
@@ -16,42 +16,30 @@
  */
 package org.apache.kafka.streams.state.internals;
 
-import java.util.function.Function;
 import org.apache.kafka.common.utils.Bytes;
 import org.apache.kafka.streams.KeyValue;
 import org.apache.kafka.streams.state.KeyValueIterator;
 import org.apache.kafka.streams.state.WindowStoreIterator;
 
+import java.util.function.Function;
+
 import static org.apache.kafka.streams.state.internals.SegmentedCacheFunction.bytesFromCacheKey;
 
 /**
  * Merges two iterators. Assumes each of them is sorted by key
- *
  */
 class MergedSortedCacheWindowStoreIterator extends AbstractMergedSortedCacheStoreIterator<Long, Long, byte[], byte[]> implements WindowStoreIterator<byte[]> {
 
     private final Function<byte[], Long> timestampExtractor;
 
-    MergedSortedCacheWindowStoreIterator(final PeekingKeyValueIterator<Bytes, LRUCacheEntry> cacheIterator,
-<<<<<<< HEAD
-										 final KeyValueIterator<Long, byte[]> storeIterator,
-										 final boolean forward) {
-		super(cacheIterator, storeIterator, forward);
-	}
-=======
-                                         final KeyValueIterator<Long, byte[]> storeIterator,
-                                         final boolean forward) {
+    MergedSortedCacheWindowStoreIterator(final PeekingKeyValueIterator<Bytes, LRUCacheEntry> cacheIterator, final KeyValueIterator<Long, byte[]> storeIterator, final boolean forward) {
         this(cacheIterator, storeIterator, forward, WindowKeySchema::extractStoreTimestamp);
     }
 
-    MergedSortedCacheWindowStoreIterator(final PeekingKeyValueIterator<Bytes, LRUCacheEntry> cacheIterator,
-                                         final KeyValueIterator<Long, byte[]> storeIterator,
-                                         final boolean forward,
-                                         final Function<byte[], Long> tsExtractor) {
+    MergedSortedCacheWindowStoreIterator(final PeekingKeyValueIterator<Bytes, LRUCacheEntry> cacheIterator, final KeyValueIterator<Long, byte[]> storeIterator, final boolean forward, final Function<byte[], Long> tsExtractor) {
         super(cacheIterator, storeIterator, forward);
         this.timestampExtractor = tsExtractor;
     }
->>>>>>> 15418db6
 
     @Override
     public KeyValue<Long, byte[]> deserializeStorePair(final KeyValue<Long, byte[]> pair) {
