--- conflicted
+++ resolved
@@ -20,12 +20,6 @@
 import org.apache.kafka.streams.errors.ErrorHandlerContext;
 import org.apache.kafka.streams.errors.ProcessingExceptionHandler;
 import org.apache.kafka.streams.errors.StreamsException;
-<<<<<<< HEAD
-import org.apache.kafka.streams.processor.Punctuator;
-import org.apache.kafka.streams.processor.api.*;
-
-import java.util.*;
-=======
 import org.apache.kafka.streams.errors.TaskCorruptedException;
 import org.apache.kafka.streams.errors.TaskMigratedException;
 import org.apache.kafka.streams.errors.internals.DefaultErrorHandlerContext;
@@ -46,7 +40,6 @@
 import java.util.Map;
 import java.util.Objects;
 import java.util.Set;
->>>>>>> 9494bebe
 
 import static org.apache.kafka.streams.StreamsConfig.PROCESSING_EXCEPTION_HANDLER_CLASS_CONFIG;
 
@@ -74,7 +67,9 @@
         this(name, (Processor<KIn, VIn, KOut, VOut>) null, null);
     }
 
-    public ProcessorNode(final String name, final Processor<KIn, VIn, KOut, VOut> processor, final Set<String> stateStores) {
+    public ProcessorNode(final String name,
+                         final Processor<KIn, VIn, KOut, VOut> processor,
+                         final Set<String> stateStores) {
 
         this.name = name;
         this.processor = processor;
@@ -84,7 +79,9 @@
         this.stateStores = stateStores;
     }
 
-    public ProcessorNode(final String name, final FixedKeyProcessor<KIn, VIn, VOut> processor, final Set<String> stateStores) {
+    public ProcessorNode(final String name,
+                         final FixedKeyProcessor<KIn, VIn, VOut> processor,
+                         final Set<String> stateStores) {
 
         this.name = name;
         this.processor = null;
@@ -126,7 +123,8 @@
                 processor.init(context);
             }
             if (fixedKeyProcessor != null) {
-                @SuppressWarnings("unchecked") final FixedKeyProcessorContext<KIn, VOut> fixedKeyProcessorContext = (FixedKeyProcessorContext<KIn, VOut>) context;
+                @SuppressWarnings("unchecked") final FixedKeyProcessorContext<KIn, VOut> fixedKeyProcessorContext =
+                    (FixedKeyProcessorContext<KIn, VOut>) context;
                 fixedKeyProcessor.init(fixedKeyProcessorContext);
             }
         } catch (final Exception e) {
@@ -153,7 +151,11 @@
             if (fixedKeyProcessor != null) {
                 fixedKeyProcessor.close();
             }
-            internalProcessorContext.metrics().removeAllNodeLevelSensors(threadId, internalProcessorContext.taskId().toString(), name);
+            internalProcessorContext.metrics().removeAllNodeLevelSensors(
+                threadId,
+                internalProcessorContext.taskId().toString(),
+                name
+            );
         } catch (final Exception e) {
             throw new StreamsException(String.format("failed to close processor %s", name), e);
         }
@@ -175,18 +177,17 @@
             if (processor != null) {
                 processor.process(record);
             } else if (fixedKeyProcessor != null) {
-                fixedKeyProcessor.process(InternalFixedKeyRecordFactory.create(record));
+                fixedKeyProcessor.process(
+                    InternalFixedKeyRecordFactory.create(record)
+                );
             } else {
-                throw new IllegalStateException("neither the processor nor the fixed key processor were set.");
+                throw new IllegalStateException(
+                    "neither the processor nor the fixed key processor were set."
+                );
             }
         } catch (final ClassCastException e) {
             final String keyClass = record.key() == null ? "unknown because key is null" : record.key().getClass().getName();
             final String valueClass = record.value() == null ? "unknown because value is null" : record.value().getClass().getName();
-<<<<<<< HEAD
-            throw new StreamsException(String.format("ClassCastException invoking processor: %s. Do the Processor's " + "input types match the deserialized types? Check the Serde setup and change the default Serdes in " + "StreamConfig or provide correct Serdes via method parameters. Make sure the Processor can accept " + "the deserialized input of type key: %s, and value: %s.%n" + "Note that although incorrect Serdes are a common cause of error, the cast exception might have " + "another cause (in user code, for example). For example, if a processor wires in a store, but casts " + "the generics incorrectly, a class cast exception could be raised during processing, but the " + "cause would not be wrong Serdes.", this.name(), keyClass, valueClass), e);
-        }
-    }
-=======
             throw new StreamsException(String.format("ClassCastException invoking processor: %s. Do the Processor's "
                     + "input types match the deserialized types? Check the Serde setup and change the default Serdes in "
                     + "StreamConfig or provide correct Serdes via method parameters. Make sure the Processor can accept "
@@ -216,7 +217,6 @@
                 internalProcessorContext.taskId(),
                 internalProcessorContext.recordContext().timestamp()
             );
->>>>>>> 9494bebe
 
             final ProcessingExceptionHandler.ProcessingHandlerResponse response;
             try {
