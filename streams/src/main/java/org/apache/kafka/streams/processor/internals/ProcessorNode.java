/*
 * Licensed to the Apache Software Foundation (ASF) under one or more
 * contributor license agreements. See the NOTICE file distributed with
 * this work for additional information regarding copyright ownership.
 * The ASF licenses this file to You under the Apache License, Version 2.0
 * (the "License"); you may not use this file except in compliance with
 * the License. You may obtain a copy of the License at
 *
 *    http://www.apache.org/licenses/LICENSE-2.0
 *
 * Unless required by applicable law or agreed to in writing, software
 * distributed under the License is distributed on an "AS IS" BASIS,
 * WITHOUT WARRANTIES OR CONDITIONS OF ANY KIND, either express or implied.
 * See the License for the specific language governing permissions and
 * limitations under the License.
 */
package org.apache.kafka.streams.processor.internals;

import org.apache.kafka.streams.errors.StreamsException;
import org.apache.kafka.streams.processor.Punctuator;
import org.apache.kafka.streams.processor.api.FixedKeyProcessor;
import org.apache.kafka.streams.processor.api.FixedKeyProcessorContext;
import org.apache.kafka.streams.processor.api.InternalFixedKeyRecordFactory;
import org.apache.kafka.streams.processor.api.Processor;
import org.apache.kafka.streams.processor.api.Record;

import java.util.ArrayList;
import java.util.HashMap;
import java.util.List;
import java.util.Map;
import java.util.Set;

public class ProcessorNode<KIn, VIn, KOut, VOut> {

<<<<<<< HEAD
	private final List<ProcessorNode<KOut, VOut, ?, ?>> children;
	private final Map<String, ProcessorNode<KOut, VOut, ?, ?>> childByName;

	private final Processor<KIn, VIn, KOut, VOut> processor;
	private final String name;
	private final Time time;

	public final Set<String> stateStores;

	private InternalProcessorContext internalProcessorContext;
	private String threadId;

	private Sensor processSensor;
	private Sensor punctuateSensor;
	private Sensor destroySensor;
	private Sensor createSensor;

	private boolean closed = true;

	public ProcessorNode(final String name) {
		this(name, (Processor<KIn, VIn, KOut, VOut>) null, null);
	}

	public ProcessorNode(final String name,
						 final Processor<KIn, VIn, KOut, VOut> processor,
						 final Set<String> stateStores) {

		this.name = name;
		this.processor = processor;
		this.children = new ArrayList<>();
		this.childByName = new HashMap<>();
		this.stateStores = stateStores;
		this.time = new SystemTime();
	}

	public ProcessorNode(final String name,
						 final org.apache.kafka.streams.processor.Processor<KIn, VIn> processor,
						 final Set<String> stateStores) {

		this.name = name;
		this.processor = ProcessorAdapter.adapt(processor);
		this.children = new ArrayList<>();
		this.childByName = new HashMap<>();
		this.stateStores = stateStores;
		this.time = new SystemTime();
	}

	public final String name() {
		return name;
	}

	public final Processor<KIn, VIn, KOut, VOut> processor() {
		return processor;
	}

	public List<ProcessorNode<KOut, VOut, ?, ?>> children() {
		return children;
	}

	ProcessorNode<KOut, VOut, ?, ?> getChild(final String childName) {
		return childByName.get(childName);
	}

	public void addChild(final ProcessorNode<KOut, VOut, ?, ?> child) {
		children.add(child);
		childByName.put(child.name, child);
	}

	@SuppressWarnings("unchecked")
	public void init(final InternalProcessorContext context) {
		if (!closed)
			throw new IllegalStateException("The processor is not closed");

		try {
			internalProcessorContext = context;
			initSensors();
			maybeMeasureLatency(
					() -> {
						if (processor != null) {
							processor.init((ProcessorContext<KOut, VOut>) context);
						}
					},
					time,
					createSensor
			);
		} catch (final Exception e) {
			throw new StreamsException(String.format("failed to initialize processor %s", name), e);
		}

		// revived tasks could re-initialize the topology,
		// in which case we should reset the flag
		closed = false;
	}

	private void initSensors() {
		threadId = Thread.currentThread().getName();
		final String taskId = internalProcessorContext.taskId().toString();
		final StreamsMetricsImpl streamsMetrics = internalProcessorContext.metrics();
		processSensor = ProcessorNodeMetrics.processSensor(threadId, taskId, name, streamsMetrics);
		punctuateSensor = ProcessorNodeMetrics.punctuateSensor(threadId, taskId, name, streamsMetrics);
		createSensor = ProcessorNodeMetrics.createSensor(threadId, taskId, name, streamsMetrics);
		destroySensor = ProcessorNodeMetrics.destroySensor(threadId, taskId, name, streamsMetrics);
	}

	public void close() {
		throwIfClosed();

		try {
			maybeMeasureLatency(
					() -> {
						if (processor != null) {
							processor.close();
						}
					},
					time,
					destroySensor
			);
			internalProcessorContext.metrics().removeAllNodeLevelSensors(
					threadId,
					internalProcessorContext.taskId().toString(),
					name
			);
		} catch (final Exception e) {
			throw new StreamsException(String.format("failed to close processor %s", name), e);
		}

		closed = true;
	}

	protected void throwIfClosed() {
		if (closed) {
			throw new IllegalStateException("The processor is already closed");
		}
	}


	public void process(final Record<KIn, VIn> record) {
		throwIfClosed();

		try {
			maybeMeasureLatency(() -> processor.process(record), time, processSensor);
		} catch (final ClassCastException e) {
			final String keyClass = record.key() == null ? "unknown because key is null" : record.key().getClass().getName();
			final String valueClass = record.value() == null ? "unknown because value is null" : record.value().getClass().getName();
			throw new StreamsException(String.format("ClassCastException invoking Processor. Do the Processor's "
							+ "input types match the deserialized types? Check the Serde setup and change the default Serdes in "
							+ "StreamConfig or provide correct Serdes via method parameters. Make sure the Processor can accept "
							+ "the deserialized input of type key: %s, and value: %s.%n"
							+ "Note that although incorrect Serdes are a common cause of error, the cast exception might have "
							+ "another cause (in user code, for example). For example, if a processor wires in a store, but casts "
							+ "the generics incorrectly, a class cast exception could be raised during processing, but the "
							+ "cause would not be wrong Serdes.",
					keyClass,
					valueClass),
					e);
		}
	}

	public void punctuate(final long timestamp, final Punctuator punctuator) {
		maybeMeasureLatency(() -> punctuator.punctuate(timestamp), time, punctuateSensor);
	}

	public boolean isTerminalNode() {
		return children.isEmpty();
	}

	/**
	 * @return a string representation of this node, useful for debugging.
	 */
	@Override
	public String toString() {
		return toString("");
	}
=======
    private final List<ProcessorNode<KOut, VOut, ?, ?>> children;
    private final Map<String, ProcessorNode<KOut, VOut, ?, ?>> childByName;

    private final Processor<KIn, VIn, KOut, VOut> processor;
    private final FixedKeyProcessor<KIn, VIn, VOut> fixedKeyProcessor;
    private final String name;

    public final Set<String> stateStores;

    private InternalProcessorContext<KOut, VOut> internalProcessorContext;
    private String threadId;

    private boolean closed = true;

    public ProcessorNode(final String name) {
        this(name, (Processor<KIn, VIn, KOut, VOut>) null, null);
    }

    public ProcessorNode(final String name,
                         final Processor<KIn, VIn, KOut, VOut> processor,
                         final Set<String> stateStores) {

        this.name = name;
        this.processor = processor;
        this.fixedKeyProcessor = null;
        this.children = new ArrayList<>();
        this.childByName = new HashMap<>();
        this.stateStores = stateStores;
    }

    public ProcessorNode(final String name,
                         final FixedKeyProcessor<KIn, VIn, VOut> processor,
                         final Set<String> stateStores) {

        this.name = name;
        this.processor = null;
        this.fixedKeyProcessor = processor;
        this.children = new ArrayList<>();
        this.childByName = new HashMap<>();
        this.stateStores = stateStores;
    }

    public final String name() {
        return name;
    }

    public List<ProcessorNode<KOut, VOut, ?, ?>> children() {
        return children;
    }

    ProcessorNode<KOut, VOut, ?, ?> getChild(final String childName) {
        return childByName.get(childName);
    }

    public void addChild(final ProcessorNode<KOut, VOut, ?, ?> child) {
        children.add(child);
        childByName.put(child.name, child);
    }

    public void init(final InternalProcessorContext<KOut, VOut> context) {
        if (!closed)
            throw new IllegalStateException("The processor is not closed");

        try {
            threadId = Thread.currentThread().getName();
            internalProcessorContext = context;
            if (processor != null) {
                processor.init(context);
            }
            if (fixedKeyProcessor != null) {
                @SuppressWarnings("unchecked") final FixedKeyProcessorContext<KIn, VOut> fixedKeyProcessorContext =
                    (FixedKeyProcessorContext<KIn, VOut>) context;
                fixedKeyProcessor.init(fixedKeyProcessorContext);
            }
        } catch (final Exception e) {
            throw new StreamsException(String.format("failed to initialize processor %s", name), e);
        }

        // revived tasks could re-initialize the topology,
        // in which case we should reset the flag
        closed = false;
    }

    public void close() {
        throwIfClosed();

        try {
            if (processor != null) {
                processor.close();
            }
            if (fixedKeyProcessor != null) {
                fixedKeyProcessor.close();
            }
            internalProcessorContext.metrics().removeAllNodeLevelSensors(
                threadId,
                internalProcessorContext.taskId().toString(),
                name
            );
        } catch (final Exception e) {
            throw new StreamsException(String.format("failed to close processor %s", name), e);
        }

        closed = true;
    }

    protected void throwIfClosed() {
        if (closed) {
            throw new IllegalStateException("The processor is already closed");
        }
    }


    public void process(final Record<KIn, VIn> record) {
        throwIfClosed();

        try {
            if (processor != null) {
                processor.process(record);
            } else if (fixedKeyProcessor != null) {
                fixedKeyProcessor.process(
                    InternalFixedKeyRecordFactory.create(record)
                );
            } else {
                throw new IllegalStateException(
                    "neither the processor nor the fixed key processor were set."
                );
            }
        } catch (final ClassCastException e) {
            final String keyClass = record.key() == null ? "unknown because key is null" : record.key().getClass().getName();
            final String valueClass = record.value() == null ? "unknown because value is null" : record.value().getClass().getName();
            throw new StreamsException(String.format("ClassCastException invoking processor: %s. Do the Processor's "
                    + "input types match the deserialized types? Check the Serde setup and change the default Serdes in "
                    + "StreamConfig or provide correct Serdes via method parameters. Make sure the Processor can accept "
                    + "the deserialized input of type key: %s, and value: %s.%n"
                    + "Note that although incorrect Serdes are a common cause of error, the cast exception might have "
                    + "another cause (in user code, for example). For example, if a processor wires in a store, but casts "
                    + "the generics incorrectly, a class cast exception could be raised during processing, but the "
                    + "cause would not be wrong Serdes.",
                    this.name(),
                    keyClass,
                    valueClass),
                e);
        }
    }

    public void punctuate(final long timestamp, final Punctuator punctuator) {
        punctuator.punctuate(timestamp);
    }

    public boolean isTerminalNode() {
        return children.isEmpty();
    }

    /**
     * @return a string representation of this node, useful for debugging.
     */
    @Override
    public String toString() {
        return toString("");
    }
>>>>>>> 15418db6

    /**
     * @return a string representation of this node starting with the given indent, useful for debugging.
     */
    public String toString(final String indent) {
        final StringBuilder sb = new StringBuilder(indent + name + ":\n");
        if (stateStores != null && !stateStores.isEmpty()) {
            sb.append(indent).append("\tstates:\t\t[");
            for (final String store : stateStores) {
                sb.append(store);
                sb.append(", ");
            }
            sb.setLength(sb.length() - 2);  // remove the last comma
            sb.append("]\n");
        }
        return sb.toString();
    }
}<|MERGE_RESOLUTION|>--- conflicted
+++ resolved
@@ -18,195 +18,12 @@
 
 import org.apache.kafka.streams.errors.StreamsException;
 import org.apache.kafka.streams.processor.Punctuator;
-import org.apache.kafka.streams.processor.api.FixedKeyProcessor;
-import org.apache.kafka.streams.processor.api.FixedKeyProcessorContext;
-import org.apache.kafka.streams.processor.api.InternalFixedKeyRecordFactory;
-import org.apache.kafka.streams.processor.api.Processor;
-import org.apache.kafka.streams.processor.api.Record;
+import org.apache.kafka.streams.processor.api.*;
 
-import java.util.ArrayList;
-import java.util.HashMap;
-import java.util.List;
-import java.util.Map;
-import java.util.Set;
+import java.util.*;
 
 public class ProcessorNode<KIn, VIn, KOut, VOut> {
 
-<<<<<<< HEAD
-	private final List<ProcessorNode<KOut, VOut, ?, ?>> children;
-	private final Map<String, ProcessorNode<KOut, VOut, ?, ?>> childByName;
-
-	private final Processor<KIn, VIn, KOut, VOut> processor;
-	private final String name;
-	private final Time time;
-
-	public final Set<String> stateStores;
-
-	private InternalProcessorContext internalProcessorContext;
-	private String threadId;
-
-	private Sensor processSensor;
-	private Sensor punctuateSensor;
-	private Sensor destroySensor;
-	private Sensor createSensor;
-
-	private boolean closed = true;
-
-	public ProcessorNode(final String name) {
-		this(name, (Processor<KIn, VIn, KOut, VOut>) null, null);
-	}
-
-	public ProcessorNode(final String name,
-						 final Processor<KIn, VIn, KOut, VOut> processor,
-						 final Set<String> stateStores) {
-
-		this.name = name;
-		this.processor = processor;
-		this.children = new ArrayList<>();
-		this.childByName = new HashMap<>();
-		this.stateStores = stateStores;
-		this.time = new SystemTime();
-	}
-
-	public ProcessorNode(final String name,
-						 final org.apache.kafka.streams.processor.Processor<KIn, VIn> processor,
-						 final Set<String> stateStores) {
-
-		this.name = name;
-		this.processor = ProcessorAdapter.adapt(processor);
-		this.children = new ArrayList<>();
-		this.childByName = new HashMap<>();
-		this.stateStores = stateStores;
-		this.time = new SystemTime();
-	}
-
-	public final String name() {
-		return name;
-	}
-
-	public final Processor<KIn, VIn, KOut, VOut> processor() {
-		return processor;
-	}
-
-	public List<ProcessorNode<KOut, VOut, ?, ?>> children() {
-		return children;
-	}
-
-	ProcessorNode<KOut, VOut, ?, ?> getChild(final String childName) {
-		return childByName.get(childName);
-	}
-
-	public void addChild(final ProcessorNode<KOut, VOut, ?, ?> child) {
-		children.add(child);
-		childByName.put(child.name, child);
-	}
-
-	@SuppressWarnings("unchecked")
-	public void init(final InternalProcessorContext context) {
-		if (!closed)
-			throw new IllegalStateException("The processor is not closed");
-
-		try {
-			internalProcessorContext = context;
-			initSensors();
-			maybeMeasureLatency(
-					() -> {
-						if (processor != null) {
-							processor.init((ProcessorContext<KOut, VOut>) context);
-						}
-					},
-					time,
-					createSensor
-			);
-		} catch (final Exception e) {
-			throw new StreamsException(String.format("failed to initialize processor %s", name), e);
-		}
-
-		// revived tasks could re-initialize the topology,
-		// in which case we should reset the flag
-		closed = false;
-	}
-
-	private void initSensors() {
-		threadId = Thread.currentThread().getName();
-		final String taskId = internalProcessorContext.taskId().toString();
-		final StreamsMetricsImpl streamsMetrics = internalProcessorContext.metrics();
-		processSensor = ProcessorNodeMetrics.processSensor(threadId, taskId, name, streamsMetrics);
-		punctuateSensor = ProcessorNodeMetrics.punctuateSensor(threadId, taskId, name, streamsMetrics);
-		createSensor = ProcessorNodeMetrics.createSensor(threadId, taskId, name, streamsMetrics);
-		destroySensor = ProcessorNodeMetrics.destroySensor(threadId, taskId, name, streamsMetrics);
-	}
-
-	public void close() {
-		throwIfClosed();
-
-		try {
-			maybeMeasureLatency(
-					() -> {
-						if (processor != null) {
-							processor.close();
-						}
-					},
-					time,
-					destroySensor
-			);
-			internalProcessorContext.metrics().removeAllNodeLevelSensors(
-					threadId,
-					internalProcessorContext.taskId().toString(),
-					name
-			);
-		} catch (final Exception e) {
-			throw new StreamsException(String.format("failed to close processor %s", name), e);
-		}
-
-		closed = true;
-	}
-
-	protected void throwIfClosed() {
-		if (closed) {
-			throw new IllegalStateException("The processor is already closed");
-		}
-	}
-
-
-	public void process(final Record<KIn, VIn> record) {
-		throwIfClosed();
-
-		try {
-			maybeMeasureLatency(() -> processor.process(record), time, processSensor);
-		} catch (final ClassCastException e) {
-			final String keyClass = record.key() == null ? "unknown because key is null" : record.key().getClass().getName();
-			final String valueClass = record.value() == null ? "unknown because value is null" : record.value().getClass().getName();
-			throw new StreamsException(String.format("ClassCastException invoking Processor. Do the Processor's "
-							+ "input types match the deserialized types? Check the Serde setup and change the default Serdes in "
-							+ "StreamConfig or provide correct Serdes via method parameters. Make sure the Processor can accept "
-							+ "the deserialized input of type key: %s, and value: %s.%n"
-							+ "Note that although incorrect Serdes are a common cause of error, the cast exception might have "
-							+ "another cause (in user code, for example). For example, if a processor wires in a store, but casts "
-							+ "the generics incorrectly, a class cast exception could be raised during processing, but the "
-							+ "cause would not be wrong Serdes.",
-					keyClass,
-					valueClass),
-					e);
-		}
-	}
-
-	public void punctuate(final long timestamp, final Punctuator punctuator) {
-		maybeMeasureLatency(() -> punctuator.punctuate(timestamp), time, punctuateSensor);
-	}
-
-	public boolean isTerminalNode() {
-		return children.isEmpty();
-	}
-
-	/**
-	 * @return a string representation of this node, useful for debugging.
-	 */
-	@Override
-	public String toString() {
-		return toString("");
-	}
-=======
     private final List<ProcessorNode<KOut, VOut, ?, ?>> children;
     private final Map<String, ProcessorNode<KOut, VOut, ?, ?>> childByName;
 
@@ -225,9 +42,7 @@
         this(name, (Processor<KIn, VIn, KOut, VOut>) null, null);
     }
 
-    public ProcessorNode(final String name,
-                         final Processor<KIn, VIn, KOut, VOut> processor,
-                         final Set<String> stateStores) {
+    public ProcessorNode(final String name, final Processor<KIn, VIn, KOut, VOut> processor, final Set<String> stateStores) {
 
         this.name = name;
         this.processor = processor;
@@ -237,9 +52,7 @@
         this.stateStores = stateStores;
     }
 
-    public ProcessorNode(final String name,
-                         final FixedKeyProcessor<KIn, VIn, VOut> processor,
-                         final Set<String> stateStores) {
+    public ProcessorNode(final String name, final FixedKeyProcessor<KIn, VIn, VOut> processor, final Set<String> stateStores) {
 
         this.name = name;
         this.processor = null;
@@ -277,8 +90,7 @@
                 processor.init(context);
             }
             if (fixedKeyProcessor != null) {
-                @SuppressWarnings("unchecked") final FixedKeyProcessorContext<KIn, VOut> fixedKeyProcessorContext =
-                    (FixedKeyProcessorContext<KIn, VOut>) context;
+                @SuppressWarnings("unchecked") final FixedKeyProcessorContext<KIn, VOut> fixedKeyProcessorContext = (FixedKeyProcessorContext<KIn, VOut>) context;
                 fixedKeyProcessor.init(fixedKeyProcessorContext);
             }
         } catch (final Exception e) {
@@ -300,11 +112,7 @@
             if (fixedKeyProcessor != null) {
                 fixedKeyProcessor.close();
             }
-            internalProcessorContext.metrics().removeAllNodeLevelSensors(
-                threadId,
-                internalProcessorContext.taskId().toString(),
-                name
-            );
+            internalProcessorContext.metrics().removeAllNodeLevelSensors(threadId, internalProcessorContext.taskId().toString(), name);
         } catch (final Exception e) {
             throw new StreamsException(String.format("failed to close processor %s", name), e);
         }
@@ -326,29 +134,14 @@
             if (processor != null) {
                 processor.process(record);
             } else if (fixedKeyProcessor != null) {
-                fixedKeyProcessor.process(
-                    InternalFixedKeyRecordFactory.create(record)
-                );
+                fixedKeyProcessor.process(InternalFixedKeyRecordFactory.create(record));
             } else {
-                throw new IllegalStateException(
-                    "neither the processor nor the fixed key processor were set."
-                );
+                throw new IllegalStateException("neither the processor nor the fixed key processor were set.");
             }
         } catch (final ClassCastException e) {
             final String keyClass = record.key() == null ? "unknown because key is null" : record.key().getClass().getName();
             final String valueClass = record.value() == null ? "unknown because value is null" : record.value().getClass().getName();
-            throw new StreamsException(String.format("ClassCastException invoking processor: %s. Do the Processor's "
-                    + "input types match the deserialized types? Check the Serde setup and change the default Serdes in "
-                    + "StreamConfig or provide correct Serdes via method parameters. Make sure the Processor can accept "
-                    + "the deserialized input of type key: %s, and value: %s.%n"
-                    + "Note that although incorrect Serdes are a common cause of error, the cast exception might have "
-                    + "another cause (in user code, for example). For example, if a processor wires in a store, but casts "
-                    + "the generics incorrectly, a class cast exception could be raised during processing, but the "
-                    + "cause would not be wrong Serdes.",
-                    this.name(),
-                    keyClass,
-                    valueClass),
-                e);
+            throw new StreamsException(String.format("ClassCastException invoking processor: %s. Do the Processor's " + "input types match the deserialized types? Check the Serde setup and change the default Serdes in " + "StreamConfig or provide correct Serdes via method parameters. Make sure the Processor can accept " + "the deserialized input of type key: %s, and value: %s.%n" + "Note that although incorrect Serdes are a common cause of error, the cast exception might have " + "another cause (in user code, for example). For example, if a processor wires in a store, but casts " + "the generics incorrectly, a class cast exception could be raised during processing, but the " + "cause would not be wrong Serdes.", this.name(), keyClass, valueClass), e);
         }
     }
 
@@ -367,7 +160,6 @@
     public String toString() {
         return toString("");
     }
->>>>>>> 15418db6
 
     /**
      * @return a string representation of this node starting with the given indent, useful for debugging.
