/*
 * Licensed to the Apache Software Foundation (ASF) under one or more
 * contributor license agreements. See the NOTICE file distributed with
 * this work for additional information regarding copyright ownership.
 * The ASF licenses this file to You under the Apache License, Version 2.0
 * (the "License"); you may not use this file except in compliance with
 * the License. You may obtain a copy of the License at
 *
 *    http://www.apache.org/licenses/LICENSE-2.0
 *
 * Unless required by applicable law or agreed to in writing, software
 * distributed under the License is distributed on an "AS IS" BASIS,
 * WITHOUT WARRANTIES OR CONDITIONS OF ANY KIND, either express or implied.
 * See the License for the specific language governing permissions and
 * limitations under the License.
 */

package org.apache.kafka.streams.kstream.internals.graph;

import org.apache.kafka.common.serialization.Serde;
import org.apache.kafka.streams.kstream.internals.Change;
import org.apache.kafka.streams.kstream.internals.KTableKTableAbstractJoin;
import org.apache.kafka.streams.kstream.internals.KTableKTableJoinMerger;
import org.apache.kafka.streams.processor.api.ProcessorSupplier;
import org.apache.kafka.streams.processor.internals.InternalTopologyBuilder;

import java.util.Arrays;

/**
 * Too much specific information to generalize so the KTable-KTable join requires a specific node.
 */
public class KTableKTableJoinNode<K, V1, V2, VR> extends BaseJoinProcessorNode<K, Change<V1>, Change<V2>, Change<VR>> implements VersionedSemanticsGraphNode {

    private final Serde<K> keySerde;
    private final Serde<VR> valueSerde;
    private final String[] joinThisStoreNames;
    private final String[] joinOtherStoreNames;

<<<<<<< HEAD
    KTableKTableJoinNode(final String nodeName, final ProcessorParameters<K, Change<V1>, ?, ?> joinThisProcessorParameters, final ProcessorParameters<K, Change<V2>, ?, ?> joinOtherProcessorParameters, final ProcessorParameters<K, Change<VR>, ?, ?> joinMergeProcessorParameters, final String thisJoinSide, final String otherJoinSide, final Serde<K> keySerde, final Serde<VR> valueSerde, final String[] joinThisStoreNames, final String[] joinOtherStoreNames, final StoreBuilder<?> storeBuilder) {

        super(nodeName, null, joinThisProcessorParameters, joinOtherProcessorParameters, joinMergeProcessorParameters, thisJoinSide, otherJoinSide);
=======
    KTableKTableJoinNode(final String nodeName,
                         final ProcessorParameters<K, Change<V1>, ?, ?> joinThisProcessorParameters,
                         final ProcessorParameters<K, Change<V2>, ?, ?> joinOtherProcessorParameters,
                         final ProcessorParameters<K, Change<VR>, ?, ?> joinMergeProcessorParameters,
                         final String thisJoinSide,
                         final String otherJoinSide,
                         final Serde<K> keySerde,
                         final Serde<VR> valueSerde,
                         final String[] joinThisStoreNames,
                         final String[] joinOtherStoreNames) {

        super(nodeName,
            null,
            joinThisProcessorParameters,
            joinOtherProcessorParameters,
            joinMergeProcessorParameters,
            thisJoinSide,
            otherJoinSide);
>>>>>>> 9494bebe

        this.keySerde = keySerde;
        this.valueSerde = valueSerde;
        this.joinThisStoreNames = joinThisStoreNames;
        this.joinOtherStoreNames = joinOtherStoreNames;
    }

    public Serde<K> keySerde() {
        return keySerde;
    }

    public Serde<VR> valueSerde() {
        return valueSerde;
    }

    public String[] joinThisStoreNames() {
        return joinThisStoreNames;
    }

    public String[] joinOtherStoreNames() {
        return joinOtherStoreNames;
    }

    public String queryableStoreName() {
        return joinMerger().queryableName();
    }

    /**
     * The supplier which provides processor with KTable-KTable join merge functionality.
     */
    @SuppressWarnings("unchecked")
    public KTableKTableJoinMerger<K, VR> joinMerger() {
        final ProcessorSupplier<K, Change<VR>, K, Change<VR>> kChangeProcessorSupplier = (ProcessorSupplier<K, Change<VR>, K, Change<VR>>) mergeProcessorParameters().processorSupplier();
        return (KTableKTableJoinMerger<K, VR>) kChangeProcessorSupplier;
    }

    @Override
    public void enableVersionedSemantics(final boolean useVersionedSemantics, final String parentNodeName) {
        enableVersionedSemantics(thisProcessorParameters(), useVersionedSemantics, parentNodeName);
        enableVersionedSemantics(otherProcessorParameters(), useVersionedSemantics, parentNodeName);
    }

    @SuppressWarnings("unchecked")
    private void enableVersionedSemantics(final ProcessorParameters<K, ?, ?, ?> processorParameters, final boolean useVersionedSemantics, final String parentNodeName) {
        final ProcessorSupplier<K, ?, ?, ?> processorSupplier = processorParameters.processorSupplier();
        if (!(processorSupplier instanceof KTableKTableAbstractJoin)) {
            throw new IllegalStateException("Unexpected processor type for table-table join: " + processorSupplier.getClass().getName());
        }
        final KTableKTableAbstractJoin<K, ?, ?, ?> tableJoin = (KTableKTableAbstractJoin<K, ?, ?, ?>) processorSupplier;

        if (parentNodeName.equals(tableJoin.joinThisParentNodeName())) {
            tableJoin.setUseVersionedSemantics(useVersionedSemantics);
        }
    }

    @Override
    public void writeToTopology(final InternalTopologyBuilder topologyBuilder) {
        final String thisProcessorName = thisProcessorParameters().processorName();
        final String otherProcessorName = otherProcessorParameters().processorName();

<<<<<<< HEAD
        topologyBuilder.addProcessor(thisProcessorName, thisProcessorParameters().processorSupplier(),
            thisJoinSideNodeName());

        topologyBuilder.addProcessor(
            otherProcessorName,
            otherProcessorParameters().processorSupplier(),
            otherJoinSideNodeName());

        topologyBuilder.addProcessor(
            mergeProcessorName,
            mergeProcessorParameters().processorSupplier(),
            thisProcessorName,
            otherProcessorName);
=======
        thisProcessorParameters().addProcessorTo(topologyBuilder, thisJoinSideNodeName());
        otherProcessorParameters().addProcessorTo(topologyBuilder, otherJoinSideNodeName());
        mergeProcessorParameters().addProcessorTo(topologyBuilder, thisProcessorName, otherProcessorName);
>>>>>>> 9494bebe

        topologyBuilder.connectProcessorAndStateStores(thisProcessorName, joinOtherStoreNames);
        topologyBuilder.connectProcessorAndStateStores(otherProcessorName, joinThisStoreNames);
    }

    @Override
    public String toString() {
        return "KTableKTableJoinNode{" + "joinThisStoreNames=" + Arrays.toString(joinThisStoreNames()) + ", joinOtherStoreNames=" + Arrays.toString(joinOtherStoreNames()) + "} " + super.toString();
    }

    public static <K, V1, V2, VR> KTableKTableJoinNodeBuilder<K, V1, V2, VR> kTableKTableJoinNodeBuilder() {
        return new KTableKTableJoinNodeBuilder<>();
    }

    public static final class KTableKTableJoinNodeBuilder<K, V1, V2, VR> {
        private String nodeName;
        private ProcessorParameters<K, Change<V1>, ?, ?> joinThisProcessorParameters;
        private ProcessorParameters<K, Change<V2>, ?, ?> joinOtherProcessorParameters;
        private String thisJoinSide;
        private String otherJoinSide;
        private Serde<K> keySerde;
        private Serde<VR> valueSerde;
        private String[] joinThisStoreNames;
        private String[] joinOtherStoreNames;
        private ProcessorParameters<K, Change<VR>, ?, ?>
                joinMergeProcessorParameters;

        private KTableKTableJoinNodeBuilder() {
        }

        public KTableKTableJoinNodeBuilder<K, V1, V2, VR> withNodeName(final String nodeName) {
            this.nodeName = nodeName;
            return this;
        }

        public KTableKTableJoinNodeBuilder<K, V1, V2, VR> withJoinThisProcessorParameters(final ProcessorParameters<K, Change<V1>, ?, ?> joinThisProcessorParameters) {
            this.joinThisProcessorParameters = joinThisProcessorParameters;
            return this;
        }

        public KTableKTableJoinNodeBuilder<K, V1, V2, VR> withJoinOtherProcessorParameters(final ProcessorParameters<K, Change<V2>, ?, ?> joinOtherProcessorParameters) {
            this.joinOtherProcessorParameters = joinOtherProcessorParameters;
            return this;
        }

        public KTableKTableJoinNodeBuilder<K, V1, V2, VR> withThisJoinSideNodeName(final String thisJoinSide) {
            this.thisJoinSide = thisJoinSide;
            return this;
        }

        public KTableKTableJoinNodeBuilder<K, V1, V2, VR> withOtherJoinSideNodeName(final String otherJoinSide) {
            this.otherJoinSide = otherJoinSide;
            return this;
        }

        public KTableKTableJoinNodeBuilder<K, V1, V2, VR> withKeySerde(final Serde<K> keySerde) {
            this.keySerde = keySerde;
            return this;
        }

        public KTableKTableJoinNodeBuilder<K, V1, V2, VR> withValueSerde(final Serde<VR> valueSerde) {
            this.valueSerde = valueSerde;
            return this;
        }

        public KTableKTableJoinNodeBuilder<K, V1, V2, VR> withJoinThisStoreNames(final String[] joinThisStoreNames) {
            this.joinThisStoreNames = joinThisStoreNames;
            return this;
        }

        public KTableKTableJoinNodeBuilder<K, V1, V2, VR> withJoinOtherStoreNames(final String[] joinOtherStoreNames) {
            this.joinOtherStoreNames = joinOtherStoreNames;
            return this;
        }

        public KTableKTableJoinNodeBuilder<K, V1, V2, VR> withMergeProcessorParameters(final ProcessorParameters<K, Change<VR>, ?, ?> joinMergeProcessorParameters) {
            this.joinMergeProcessorParameters = joinMergeProcessorParameters;
            return this;
        }

        public KTableKTableJoinNode<K, V1, V2, VR> build() {
<<<<<<< HEAD
            return new KTableKTableJoinNode<>(nodeName, joinThisProcessorParameters, joinOtherProcessorParameters, new ProcessorParameters<>(KTableKTableJoinMerger.of((KTableProcessorSupplier<K, V1, K, VR>) joinThisProcessorParameters.processorSupplier(), (KTableProcessorSupplier<K, V2, K, VR>) joinOtherProcessorParameters.processorSupplier(), queryableStoreName), nodeName), thisJoinSide, otherJoinSide, keySerde, valueSerde, joinThisStoreNames, joinOtherStoreNames, storeBuilder);
=======
            return new KTableKTableJoinNode<>(
                nodeName,
                joinThisProcessorParameters,
                joinOtherProcessorParameters,
                joinMergeProcessorParameters,
                thisJoinSide,
                otherJoinSide,
                keySerde,
                valueSerde,
                joinThisStoreNames,
                joinOtherStoreNames
            );
>>>>>>> 9494bebe
        }
    }
}<|MERGE_RESOLUTION|>--- conflicted
+++ resolved
@@ -36,11 +36,6 @@
     private final String[] joinThisStoreNames;
     private final String[] joinOtherStoreNames;
 
-<<<<<<< HEAD
-    KTableKTableJoinNode(final String nodeName, final ProcessorParameters<K, Change<V1>, ?, ?> joinThisProcessorParameters, final ProcessorParameters<K, Change<V2>, ?, ?> joinOtherProcessorParameters, final ProcessorParameters<K, Change<VR>, ?, ?> joinMergeProcessorParameters, final String thisJoinSide, final String otherJoinSide, final Serde<K> keySerde, final Serde<VR> valueSerde, final String[] joinThisStoreNames, final String[] joinOtherStoreNames, final StoreBuilder<?> storeBuilder) {
-
-        super(nodeName, null, joinThisProcessorParameters, joinOtherProcessorParameters, joinMergeProcessorParameters, thisJoinSide, otherJoinSide);
-=======
     KTableKTableJoinNode(final String nodeName,
                          final ProcessorParameters<K, Change<V1>, ?, ?> joinThisProcessorParameters,
                          final ProcessorParameters<K, Change<V2>, ?, ?> joinOtherProcessorParameters,
@@ -59,7 +54,6 @@
             joinMergeProcessorParameters,
             thisJoinSide,
             otherJoinSide);
->>>>>>> 9494bebe
 
         this.keySerde = keySerde;
         this.valueSerde = valueSerde;
@@ -103,7 +97,9 @@
     }
 
     @SuppressWarnings("unchecked")
-    private void enableVersionedSemantics(final ProcessorParameters<K, ?, ?, ?> processorParameters, final boolean useVersionedSemantics, final String parentNodeName) {
+    private void enableVersionedSemantics(final ProcessorParameters<K, ?, ?, ?> processorParameters,
+                                          final boolean useVersionedSemantics,
+                                          final String parentNodeName) {
         final ProcessorSupplier<K, ?, ?, ?> processorSupplier = processorParameters.processorSupplier();
         if (!(processorSupplier instanceof KTableKTableAbstractJoin)) {
             throw new IllegalStateException("Unexpected processor type for table-table join: " + processorSupplier.getClass().getName());
@@ -120,25 +116,9 @@
         final String thisProcessorName = thisProcessorParameters().processorName();
         final String otherProcessorName = otherProcessorParameters().processorName();
 
-<<<<<<< HEAD
-        topologyBuilder.addProcessor(thisProcessorName, thisProcessorParameters().processorSupplier(),
-            thisJoinSideNodeName());
-
-        topologyBuilder.addProcessor(
-            otherProcessorName,
-            otherProcessorParameters().processorSupplier(),
-            otherJoinSideNodeName());
-
-        topologyBuilder.addProcessor(
-            mergeProcessorName,
-            mergeProcessorParameters().processorSupplier(),
-            thisProcessorName,
-            otherProcessorName);
-=======
         thisProcessorParameters().addProcessorTo(topologyBuilder, thisJoinSideNodeName());
         otherProcessorParameters().addProcessorTo(topologyBuilder, otherJoinSideNodeName());
         mergeProcessorParameters().addProcessorTo(topologyBuilder, thisProcessorName, otherProcessorName);
->>>>>>> 9494bebe
 
         topologyBuilder.connectProcessorAndStateStores(thisProcessorName, joinOtherStoreNames);
         topologyBuilder.connectProcessorAndStateStores(otherProcessorName, joinThisStoreNames);
@@ -146,7 +126,10 @@
 
     @Override
     public String toString() {
-        return "KTableKTableJoinNode{" + "joinThisStoreNames=" + Arrays.toString(joinThisStoreNames()) + ", joinOtherStoreNames=" + Arrays.toString(joinOtherStoreNames()) + "} " + super.toString();
+        return "KTableKTableJoinNode{" +
+            "joinThisStoreNames=" + Arrays.toString(joinThisStoreNames()) +
+            ", joinOtherStoreNames=" + Arrays.toString(joinOtherStoreNames()) +
+            "} " + super.toString();
     }
 
     public static <K, V1, V2, VR> KTableKTableJoinNodeBuilder<K, V1, V2, VR> kTableKTableJoinNodeBuilder() {
@@ -220,9 +203,6 @@
         }
 
         public KTableKTableJoinNode<K, V1, V2, VR> build() {
-<<<<<<< HEAD
-            return new KTableKTableJoinNode<>(nodeName, joinThisProcessorParameters, joinOtherProcessorParameters, new ProcessorParameters<>(KTableKTableJoinMerger.of((KTableProcessorSupplier<K, V1, K, VR>) joinThisProcessorParameters.processorSupplier(), (KTableProcessorSupplier<K, V2, K, VR>) joinOtherProcessorParameters.processorSupplier(), queryableStoreName), nodeName), thisJoinSide, otherJoinSide, keySerde, valueSerde, joinThisStoreNames, joinOtherStoreNames, storeBuilder);
-=======
             return new KTableKTableJoinNode<>(
                 nodeName,
                 joinThisProcessorParameters,
@@ -235,7 +215,6 @@
                 joinThisStoreNames,
                 joinOtherStoreNames
             );
->>>>>>> 9494bebe
         }
     }
 }