--- conflicted
+++ resolved
@@ -39,38 +39,9 @@
     private final String[] joinOtherStoreNames;
     private final StoreBuilder<?> storeBuilder;
 
-    KTableKTableJoinNode(final String nodeName,
-<<<<<<< HEAD
-						 final ProcessorParameters<K, Change<V1>, ?, ?> joinThisProcessorParameters,
-						 final ProcessorParameters<K, Change<V2>, ?, ?> joinOtherProcessorParameters,
-						 final ProcessorParameters<K, Change<VR>, ?, ?> joinMergeProcessorParameters,
-						 final String thisJoinSide,
-						 final String otherJoinSide,
-						 final Serde<K> keySerde,
-						 final Serde<VR> valueSerde,
-						 final String[] joinThisStoreNames,
-						 final String[] joinOtherStoreNames,
-						 final StoreBuilder<TimestampedKeyValueStore<K, VR>> storeBuilder) {
-=======
-                         final ProcessorParameters<K, Change<V1>, ?, ?> joinThisProcessorParameters,
-                         final ProcessorParameters<K, Change<V2>, ?, ?> joinOtherProcessorParameters,
-                         final ProcessorParameters<K, Change<VR>, ?, ?> joinMergeProcessorParameters,
-                         final String thisJoinSide,
-                         final String otherJoinSide,
-                         final Serde<K> keySerde,
-                         final Serde<VR> valueSerde,
-                         final String[] joinThisStoreNames,
-                         final String[] joinOtherStoreNames,
-                         final StoreBuilder<?> storeBuilder) {
->>>>>>> 15418db6
-
-        super(nodeName,
-            null,
-            joinThisProcessorParameters,
-            joinOtherProcessorParameters,
-            joinMergeProcessorParameters,
-            thisJoinSide,
-            otherJoinSide);
+    KTableKTableJoinNode(final String nodeName, final ProcessorParameters<K, Change<V1>, ?, ?> joinThisProcessorParameters, final ProcessorParameters<K, Change<V2>, ?, ?> joinOtherProcessorParameters, final ProcessorParameters<K, Change<VR>, ?, ?> joinMergeProcessorParameters, final String thisJoinSide, final String otherJoinSide, final Serde<K> keySerde, final Serde<VR> valueSerde, final String[] joinThisStoreNames, final String[] joinOtherStoreNames, final StoreBuilder<?> storeBuilder) {
+
+        super(nodeName, null, joinThisProcessorParameters, joinOtherProcessorParameters, joinMergeProcessorParameters, thisJoinSide, otherJoinSide);
 
         this.keySerde = keySerde;
         this.valueSerde = valueSerde;
@@ -96,25 +67,12 @@
     }
 
     public String queryableStoreName() {
-<<<<<<< HEAD
-		return mergeProcessorParameters().kTableKTableJoinMergerProcessorSupplier().getQueryableName();
-=======
         return joinMerger().getQueryableName();
->>>>>>> 15418db6
     }
 
     /**
      * The supplier which provides processor with KTable-KTable join merge functionality.
      */
-<<<<<<< HEAD
-	@SuppressWarnings("unchecked")
-	public KTableKTableJoinMerger<K, VR> joinMerger() {
-		final KTableKTableJoinMerger<K, Change<VR>> merger =
-				mergeProcessorParameters().kTableKTableJoinMergerProcessorSupplier();
-		// this incorrect cast should be corrected by the end of the KIP-478 implementation
-		return (KTableKTableJoinMerger<K, VR>) merger;
-	}
-=======
     @SuppressWarnings("unchecked")
     public KTableKTableJoinMerger<K, VR> joinMerger() {
         final ProcessorSupplier<K, Change<VR>, K, Change<VR>> kChangeProcessorSupplier = (ProcessorSupplier<K, Change<VR>, K, Change<VR>>) mergeProcessorParameters().processorSupplier();
@@ -128,9 +86,7 @@
     }
 
     @SuppressWarnings("unchecked")
-    private void enableVersionedSemantics(final ProcessorParameters<K, ?, ?, ?> processorParameters,
-                                          final boolean useVersionedSemantics,
-                                          final String parentNodeName) {
+    private void enableVersionedSemantics(final ProcessorParameters<K, ?, ?, ?> processorParameters, final boolean useVersionedSemantics, final String parentNodeName) {
         final ProcessorSupplier<K, ?, ?, ?> processorSupplier = processorParameters.processorSupplier();
         if (!(processorSupplier instanceof KTableKTableAbstractJoin)) {
             throw new IllegalStateException("Unexpected processor type for table-table join: " + processorSupplier.getClass().getName());
@@ -141,7 +97,6 @@
             tableJoin.setUseVersionedSemantics(useVersionedSemantics);
         }
     }
->>>>>>> 15418db6
 
     @Override
     public void writeToTopology(final InternalTopologyBuilder topologyBuilder) {
@@ -149,9 +104,7 @@
         final String otherProcessorName = otherProcessorParameters().processorName();
         final String mergeProcessorName = mergeProcessorParameters().processorName();
 
-        topologyBuilder.addProcessor(
-            thisProcessorName,
-            thisProcessorParameters().processorSupplier(),
+        topologyBuilder.addProcessor(thisProcessorName, thisProcessorParameters().processorSupplier(),
             thisJoinSideNodeName());
 
         topologyBuilder.addProcessor(
@@ -175,32 +128,13 @@
 
     @Override
     public String toString() {
-        return "KTableKTableJoinNode{" +
-            "joinThisStoreNames=" + Arrays.toString(joinThisStoreNames()) +
-            ", joinOtherStoreNames=" + Arrays.toString(joinOtherStoreNames()) +
-            "} " + super.toString();
+        return "KTableKTableJoinNode{" + "joinThisStoreNames=" + Arrays.toString(joinThisStoreNames()) + ", joinOtherStoreNames=" + Arrays.toString(joinOtherStoreNames()) + "} " + super.toString();
     }
 
     public static <K, V1, V2, VR> KTableKTableJoinNodeBuilder<K, V1, V2, VR> kTableKTableJoinNodeBuilder() {
         return new KTableKTableJoinNodeBuilder<>();
     }
 
-<<<<<<< HEAD
-	public static final class KTableKTableJoinNodeBuilder<K, V1, V2, VR> {
-		private String nodeName;
-		private ProcessorParameters<K, Change<V1>, ?, ?> joinThisProcessorParameters;
-		private ProcessorParameters<K, Change<V2>, ?, ?> joinOtherProcessorParameters;
-		private String thisJoinSide;
-		private String otherJoinSide;
-		private Serde<K> keySerde;
-		private Serde<VR> valueSerde;
-		private String[] joinThisStoreNames;
-		private String[] joinOtherStoreNames;
-		private String queryableStoreName;
-		private StoreBuilder<TimestampedKeyValueStore<K, VR>> storeBuilder;
-
-		private KTableKTableJoinNodeBuilder() {
-=======
     public static final class KTableKTableJoinNodeBuilder<K, V1, V2, VR> {
         private String nodeName;
         private ProcessorParameters<K, Change<V1>, ?, ?> joinThisProcessorParameters;
@@ -215,7 +149,6 @@
         private StoreBuilder<?> storeBuilder;
 
         private KTableKTableJoinNodeBuilder() {
->>>>>>> 15418db6
         }
 
         public KTableKTableJoinNodeBuilder<K, V1, V2, VR> withNodeName(final String nodeName) {
@@ -223,15 +156,15 @@
             return this;
         }
 
-		public KTableKTableJoinNodeBuilder<K, V1, V2, VR> withJoinThisProcessorParameters(final ProcessorParameters<K, Change<V1>, ?, ?> joinThisProcessorParameters) {
-			this.joinThisProcessorParameters = joinThisProcessorParameters;
-			return this;
-		}
-
-		public KTableKTableJoinNodeBuilder<K, V1, V2, VR> withJoinOtherProcessorParameters(final ProcessorParameters<K, Change<V2>, ?, ?> joinOtherProcessorParameters) {
-			this.joinOtherProcessorParameters = joinOtherProcessorParameters;
-			return this;
-		}
+        public KTableKTableJoinNodeBuilder<K, V1, V2, VR> withJoinThisProcessorParameters(final ProcessorParameters<K, Change<V1>, ?, ?> joinThisProcessorParameters) {
+            this.joinThisProcessorParameters = joinThisProcessorParameters;
+            return this;
+        }
+
+        public KTableKTableJoinNodeBuilder<K, V1, V2, VR> withJoinOtherProcessorParameters(final ProcessorParameters<K, Change<V2>, ?, ?> joinOtherProcessorParameters) {
+            this.joinOtherProcessorParameters = joinOtherProcessorParameters;
+            return this;
+        }
 
         public KTableKTableJoinNodeBuilder<K, V1, V2, VR> withThisJoinSideNodeName(final String thisJoinSide) {
             this.thisJoinSide = thisJoinSide;
@@ -275,45 +208,7 @@
 
         @SuppressWarnings("unchecked")
         public KTableKTableJoinNode<K, V1, V2, VR> build() {
-<<<<<<< HEAD
-			return new KTableKTableJoinNode<>(
-					nodeName,
-					joinThisProcessorParameters,
-					joinOtherProcessorParameters,
-					new ProcessorParameters<>(
-							KTableKTableJoinMerger.of(
-									joinThisProcessorParameters.kTableProcessorSupplier(),
-									joinOtherProcessorParameters.kTableProcessorSupplier(),
-									queryableStoreName),
-							nodeName),
-					thisJoinSide,
-					otherJoinSide,
-					keySerde,
-					valueSerde,
-					joinThisStoreNames,
-					joinOtherStoreNames,
-					storeBuilder
-			);
-=======
-            return new KTableKTableJoinNode<>(
-                nodeName,
-                joinThisProcessorParameters,
-                joinOtherProcessorParameters,
-                new ProcessorParameters<>(
-                    KTableKTableJoinMerger.of(
-                        (KTableProcessorSupplier<K, V1, K, VR>) joinThisProcessorParameters.processorSupplier(),
-                        (KTableProcessorSupplier<K, V2, K, VR>) joinOtherProcessorParameters.processorSupplier(),
-                        queryableStoreName),
-                    nodeName),
-                thisJoinSide,
-                otherJoinSide,
-                keySerde,
-                valueSerde,
-                joinThisStoreNames,
-                joinOtherStoreNames,
-                storeBuilder
-            );
->>>>>>> 15418db6
+            return new KTableKTableJoinNode<>(nodeName, joinThisProcessorParameters, joinOtherProcessorParameters, new ProcessorParameters<>(KTableKTableJoinMerger.of((KTableProcessorSupplier<K, V1, K, VR>) joinThisProcessorParameters.processorSupplier(), (KTableProcessorSupplier<K, V2, K, VR>) joinOtherProcessorParameters.processorSupplier(), queryableStoreName), nodeName), thisJoinSide, otherJoinSide, keySerde, valueSerde, joinThisStoreNames, joinOtherStoreNames, storeBuilder);
         }
     }
 }