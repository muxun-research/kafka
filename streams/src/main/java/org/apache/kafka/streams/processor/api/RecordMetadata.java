--- conflicted
+++ resolved
@@ -19,22 +19,6 @@
 import org.apache.kafka.streams.kstream.ValueTransformerWithKeySupplier;
 
 public interface RecordMetadata {
-<<<<<<< HEAD
-	/**
-	 * @return The topic of the original record received from Kafka
-	 */
-	String topic();
-
-	/**
-	 * @return The partition of the original record received from Kafka
-	 */
-	int partition();
-
-	/**
-	 * @return The offset of the original record received from Kafka
-	 */
-	long offset();
-=======
     /**
      * Return the topic name of the current input record; could be {@code null} if it is not
      * available.
@@ -46,7 +30,6 @@
      * {@link org.apache.kafka.streams.kstream.KTable#transformValues(ValueTransformerWithKeySupplier, String...)}
      * (and siblings), that do not always guarantee to provide a valid topic name, as they might be
      * executed "out-of-band" due to some internal optimizations applied by the Kafka Streams DSL.
-     *
      * @return the topic name
      */
     String topic();
@@ -62,7 +45,6 @@
      * {@link org.apache.kafka.streams.kstream.KTable#transformValues(ValueTransformerWithKeySupplier, String...)}
      * (and siblings), that do not always guarantee to provide a valid partition id, as they might be
      * executed "out-of-band" due to some internal optimizations applied by the Kafka Streams DSL.
-     *
      * @return the partition id
      */
     int partition();
@@ -78,9 +60,7 @@
      * {@link org.apache.kafka.streams.kstream.KTable#transformValues(ValueTransformerWithKeySupplier, String...)}
      * (and siblings), that do not always guarantee to provide a valid offset, as they might be
      * executed "out-of-band" due to some internal optimizations applied by the Kafka Streams DSL.
-     *
      * @return the offset
      */
     long offset();
->>>>>>> 15418db6
 }