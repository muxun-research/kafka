--- conflicted
+++ resolved
@@ -21,25 +21,16 @@
 
 /**
  * Class for listening to various states of the restoration process of a StateStore.
-<<<<<<< HEAD
-=======
  *
->>>>>>> 15418db6
  * <p>
  * When calling {@link org.apache.kafka.streams.KafkaStreams#setGlobalStateRestoreListener(StateRestoreListener)}
  * the passed instance is expected to be stateless since the {@code StateRestoreListener} is shared
  * across all {@link org.apache.kafka.streams.processor.internals.StreamThread} instances.
-<<<<<<< HEAD
- * <p>
- * Users desiring stateful operations will need to provide synchronization internally in
- * the {@code StateRestorerListener} implementation.
-=======
  *
  * <p>
  * Users desiring stateful operations will need to provide synchronization internally in
  * the {@code StateRestorerListener} implementation.
  *
->>>>>>> 15418db6
  * <p>
  * Note that this listener is only registered at the per-client level and users can base on the {@code storeName}
  * parameter to define specific monitoring for different {@link StateStore}s. There is another
@@ -48,15 +39,12 @@
  * function per-store, and it is used to apply the fetched changelog records into the local state store during restoration.
  * These two interfaces serve different restoration purposes and users should not try to implement both of them in a single
  * class during state store registration.
-<<<<<<< HEAD
-=======
  *
  * <p>
  * Also note that the update process of standby tasks is not monitored via this interface, since a standby task does
  * note actually <it>restore</it> state, but keeps updating its state from the changelogs written by the active task
  * which does not ever finish.
  *
->>>>>>> 15418db6
  * <p>
  * Incremental updates are exposed so users can estimate how much progress has been made.
  */
@@ -102,21 +90,16 @@
      * @param storeName the name of the store just restored
      * @param totalRestored the total number of records restored for this TopicPartition
      */
-    void onRestoreEnd(final TopicPartition topicPartition,
-                      final String storeName,
-                      final long totalRestored);
+    void onRestoreEnd(final TopicPartition topicPartition, final String storeName, final long totalRestored);
 
     /**
      * Method called when restoring the {@link StateStore} is suspended due to the task being migrated out of the host.
      * If the migrated task is recycled or re-assigned back to the current host, another
      * {@link #onRestoreStart(TopicPartition, String, long, long)} would be called.
-     *
      * @param topicPartition the {@link TopicPartition} containing the values to restore
-     * @param storeName the name of the store just restored
-     * @param totalRestored the total number of records restored for this TopicPartition before being paused
+     * @param storeName      the name of the store just restored
+     * @param totalRestored  the total number of records restored for this TopicPartition before being paused
      */
-    default void onRestoreSuspended(final TopicPartition topicPartition,
-                                    final String storeName,
-                                    final long totalRestored) {
+    default void onRestoreSuspended(final TopicPartition topicPartition, final String storeName, final long totalRestored) {
     }
 }