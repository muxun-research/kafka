--- conflicted
+++ resolved
@@ -32,23 +32,13 @@
     }
 
     @Override
-<<<<<<< HEAD
-    void log(final Bytes key,
-             final byte[] valueAndTimestamp) {
-        if (valueAndTimestamp != null) {
-            context.logChange(name(), key, rawValue(valueAndTimestamp), timestamp(valueAndTimestamp));
-        } else {
-			context.logChange(name(), key, null, context.timestamp());
-=======
-    public void put(final Bytes key,
-                    final byte[] valueAndTimestamp) {
+    public void put(final Bytes key, final byte[] valueAndTimestamp) {
         wrapped().put(key, valueAndTimestamp);
         log(key, rawValue(valueAndTimestamp), valueAndTimestamp == null ? context.timestamp() : timestamp(valueAndTimestamp));
     }
 
     @Override
-    public byte[] putIfAbsent(final Bytes key,
-                              final byte[] valueAndTimestamp) {
+    public byte[] putIfAbsent(final Bytes key, final byte[] valueAndTimestamp) {
         final byte[] previous = wrapped().putIfAbsent(key, valueAndTimestamp);
         if (previous == null) {
             // then it was absent
@@ -63,7 +53,6 @@
         for (final KeyValue<Bytes, byte[]> entry : entries) {
             final byte[] valueAndTimestamp = entry.value;
             log(entry.key, rawValue(valueAndTimestamp), valueAndTimestamp == null ? context.timestamp() : timestamp(valueAndTimestamp));
->>>>>>> 15418db6
         }
     }
 }