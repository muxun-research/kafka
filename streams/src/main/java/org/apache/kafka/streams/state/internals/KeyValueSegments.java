/*
 * Licensed to the Apache Software Foundation (ASF) under one or more
 * contributor license agreements. See the NOTICE file distributed with
 * this work for additional information regarding copyright ownership.
 * The ASF licenses this file to You under the Apache License, Version 2.0
 * (the "License"); you may not use this file except in compliance with
 * the License. You may obtain a copy of the License at
 *
 *    http://www.apache.org/licenses/LICENSE-2.0
 *
 * Unless required by applicable law or agreed to in writing, software
 * distributed under the License is distributed on an "AS IS" BASIS,
 * WITHOUT WARRANTIES OR CONDITIONS OF ANY KIND, either express or implied.
 * See the License for the specific language governing permissions and
 * limitations under the License.
 */
package org.apache.kafka.streams.state.internals;

import org.apache.kafka.streams.processor.StateStoreContext;
import org.apache.kafka.streams.processor.internals.ProcessorContextUtils;
import org.apache.kafka.streams.state.internals.metrics.RocksDBMetricsRecorder;

/**
 * Manages the {@link KeyValueSegment}s that are used by the {@link RocksDBSegmentedBytesStore}
 */
class KeyValueSegments extends AbstractSegments<KeyValueSegment> {

    private final RocksDBMetricsRecorder metricsRecorder;

    KeyValueSegments(final String name, final String metricsScope, final long retentionPeriod, final long segmentInterval) {
        super(name, retentionPeriod, segmentInterval);
        metricsRecorder = new RocksDBMetricsRecorder(metricsScope, name);
    }

    @Override
<<<<<<< HEAD
    public KeyValueSegment getOrCreateSegment(final long segmentId, final ProcessorContext context) {
        if (segments.containsKey(segmentId)) {
            return segments.get(segmentId);
        } else {
            final KeyValueSegment newSegment = new KeyValueSegment(segmentName(segmentId), name, segmentId, metricsRecorder);
=======
    public KeyValueSegment getOrCreateSegment(final long segmentId,
                                              final StateStoreContext context) {
        if (segments.containsKey(segmentId)) {
            return segments.get(segmentId);
        } else {
            final KeyValueSegment newSegment =
                new KeyValueSegment(segmentName(segmentId), name, segmentId, position, metricsRecorder);
>>>>>>> 9494bebe

            if (segments.put(segmentId, newSegment) != null) {
                throw new IllegalStateException("KeyValueSegment already exists. Possible concurrent access.");
            }

            newSegment.openDB(context.appConfigs(), context.stateDir());
            return newSegment;
        }
    }

    @Override
<<<<<<< HEAD
    public KeyValueSegment getOrCreateSegmentIfLive(final long segmentId, final ProcessorContext context, final long streamTime) {
=======
    public KeyValueSegment getOrCreateSegmentIfLive(final long segmentId,
                                                    final StateStoreContext context,
                                                    final long streamTime) {
>>>>>>> 9494bebe
        final KeyValueSegment segment = super.getOrCreateSegmentIfLive(segmentId, context, streamTime);
        cleanupExpiredSegments(streamTime);
        return segment;
    }

    @Override
    public void openExisting(final StateStoreContext context, final long streamTime) {
        metricsRecorder.init(ProcessorContextUtils.metricsImpl(context), context.taskId());
        super.openExisting(context, streamTime);
    }
}<|MERGE_RESOLUTION|>--- conflicted
+++ resolved
@@ -27,19 +27,15 @@
 
     private final RocksDBMetricsRecorder metricsRecorder;
 
-    KeyValueSegments(final String name, final String metricsScope, final long retentionPeriod, final long segmentInterval) {
+    KeyValueSegments(final String name,
+                     final String metricsScope,
+                     final long retentionPeriod,
+                     final long segmentInterval) {
         super(name, retentionPeriod, segmentInterval);
         metricsRecorder = new RocksDBMetricsRecorder(metricsScope, name);
     }
 
     @Override
-<<<<<<< HEAD
-    public KeyValueSegment getOrCreateSegment(final long segmentId, final ProcessorContext context) {
-        if (segments.containsKey(segmentId)) {
-            return segments.get(segmentId);
-        } else {
-            final KeyValueSegment newSegment = new KeyValueSegment(segmentName(segmentId), name, segmentId, metricsRecorder);
-=======
     public KeyValueSegment getOrCreateSegment(final long segmentId,
                                               final StateStoreContext context) {
         if (segments.containsKey(segmentId)) {
@@ -47,7 +43,6 @@
         } else {
             final KeyValueSegment newSegment =
                 new KeyValueSegment(segmentName(segmentId), name, segmentId, position, metricsRecorder);
->>>>>>> 9494bebe
 
             if (segments.put(segmentId, newSegment) != null) {
                 throw new IllegalStateException("KeyValueSegment already exists. Possible concurrent access.");
@@ -59,13 +54,9 @@
     }
 
     @Override
-<<<<<<< HEAD
-    public KeyValueSegment getOrCreateSegmentIfLive(final long segmentId, final ProcessorContext context, final long streamTime) {
-=======
     public KeyValueSegment getOrCreateSegmentIfLive(final long segmentId,
                                                     final StateStoreContext context,
                                                     final long streamTime) {
->>>>>>> 9494bebe
         final KeyValueSegment segment = super.getOrCreateSegmentIfLive(segmentId, context, streamTime);
         cleanupExpiredSegments(streamTime);
         return segment;
