--- conflicted
+++ resolved
@@ -25,59 +25,19 @@
  */
 class KeyValueSegments extends AbstractSegments<KeyValueSegment> {
 
-<<<<<<< HEAD
-	private final RocksDBMetricsRecorder metricsRecorder;
-
-	KeyValueSegments(final String name,
-					 final String metricsScope,
-					 final long retentionPeriod,
-					 final long segmentInterval) {
-		super(name, retentionPeriod, segmentInterval);
-		metricsRecorder = new RocksDBMetricsRecorder(metricsScope, name);
-	}
-
-	@Override
-	public KeyValueSegment getOrCreateSegment(final long segmentId,
-											  final ProcessorContext context) {
-		if (segments.containsKey(segmentId)) {
-			return segments.get(segmentId);
-		} else {
-			final KeyValueSegment newSegment =
-					new KeyValueSegment(segmentName(segmentId), name, segmentId, metricsRecorder);
-
-			if (segments.put(segmentId, newSegment) != null) {
-				throw new IllegalStateException("KeyValueSegment already exists. Possible concurrent access.");
-			}
-
-			newSegment.openDB(context.appConfigs(), context.stateDir());
-			return newSegment;
-		}
-	}
-
-	@Override
-	public void openExisting(final ProcessorContext context, final long streamTime) {
-		metricsRecorder.init(ProcessorContextUtils.getMetricsImpl(context), context.taskId());
-		super.openExisting(context, streamTime);
-	}
-=======
     private final RocksDBMetricsRecorder metricsRecorder;
 
-    KeyValueSegments(final String name,
-                     final String metricsScope,
-                     final long retentionPeriod,
-                     final long segmentInterval) {
+    KeyValueSegments(final String name, final String metricsScope, final long retentionPeriod, final long segmentInterval) {
         super(name, retentionPeriod, segmentInterval);
         metricsRecorder = new RocksDBMetricsRecorder(metricsScope, name);
     }
 
     @Override
-    public KeyValueSegment getOrCreateSegment(final long segmentId,
-                                              final ProcessorContext context) {
+    public KeyValueSegment getOrCreateSegment(final long segmentId, final ProcessorContext context) {
         if (segments.containsKey(segmentId)) {
             return segments.get(segmentId);
         } else {
-            final KeyValueSegment newSegment =
-                new KeyValueSegment(segmentName(segmentId), name, segmentId, metricsRecorder);
+            final KeyValueSegment newSegment = new KeyValueSegment(segmentName(segmentId), name, segmentId, metricsRecorder);
 
             if (segments.put(segmentId, newSegment) != null) {
                 throw new IllegalStateException("KeyValueSegment already exists. Possible concurrent access.");
@@ -89,9 +49,7 @@
     }
 
     @Override
-    public KeyValueSegment getOrCreateSegmentIfLive(final long segmentId,
-                                                    final ProcessorContext context,
-                                                    final long streamTime) {
+    public KeyValueSegment getOrCreateSegmentIfLive(final long segmentId, final ProcessorContext context, final long streamTime) {
         final KeyValueSegment segment = super.getOrCreateSegmentIfLive(segmentId, context, streamTime);
         cleanupExpiredSegments(streamTime);
         return segment;
@@ -102,5 +60,4 @@
         metricsRecorder.init(ProcessorContextUtils.getMetricsImpl(context), context.taskId());
         super.openExisting(context, streamTime);
     }
->>>>>>> 15418db6
 }