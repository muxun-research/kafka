--- conflicted
+++ resolved
@@ -18,11 +18,7 @@
 
 import org.apache.kafka.common.metrics.Sensor;
 import org.apache.kafka.streams.kstream.ValueJoiner;
-import org.apache.kafka.streams.processor.api.ContextualProcessor;
-import org.apache.kafka.streams.processor.api.Processor;
-import org.apache.kafka.streams.processor.api.ProcessorContext;
-import org.apache.kafka.streams.processor.api.Record;
-import org.apache.kafka.streams.processor.api.RecordMetadata;
+import org.apache.kafka.streams.processor.api.*;
 import org.apache.kafka.streams.processor.internals.metrics.StreamsMetricsImpl;
 import org.apache.kafka.streams.state.ValueAndTimestamp;
 import org.slf4j.Logger;
@@ -34,9 +30,7 @@
 class KTableKTableInnerJoin<K, V1, V2, VOut> extends KTableKTableAbstractJoin<K, V1, V2, VOut> {
     private static final Logger LOG = LoggerFactory.getLogger(KTableKTableInnerJoin.class);
 
-    KTableKTableInnerJoin(final KTableImpl<K, ?, V1> table1,
-                          final KTableImpl<K, ?, V2> table2,
-                          final ValueJoiner<? super V1, ? super V2, ? extends VOut> joiner) {
+    KTableKTableInnerJoin(final KTableImpl<K, ?, V1> table1, final KTableImpl<K, ?, V2> table2, final ValueJoiner<? super V1, ? super V2, ? extends VOut> joiner) {
         super(table1, table2, joiner);
     }
 
@@ -52,8 +46,7 @@
 
     private class KTableKTableInnerJoinValueGetterSupplier extends KTableKTableAbstractJoinValueGetterSupplier<K, VOut, V1, V2> {
 
-        KTableKTableInnerJoinValueGetterSupplier(final KTableValueGetterSupplier<K, V1> valueGetterSupplier1,
-                                                 final KTableValueGetterSupplier<K, V2> valueGetterSupplier2) {
+        KTableKTableInnerJoinValueGetterSupplier(final KTableValueGetterSupplier<K, V1> valueGetterSupplier1, final KTableValueGetterSupplier<K, V2> valueGetterSupplier2) {
             super(valueGetterSupplier1, valueGetterSupplier2);
         }
 
@@ -65,12 +58,7 @@
     private class KTableKTableJoinProcessor extends ContextualProcessor<K, Change<V1>, K, Change<VOut>> {
 
         private final KTableValueGetter<K, V2> valueGetter;
-<<<<<<< HEAD
-		private StreamsMetricsImpl metrics;
-		private Sensor droppedRecordsSensor;
-=======
         private Sensor droppedRecordsSensor;
->>>>>>> 15418db6
 
         KTableKTableJoinProcessor(final KTableValueGetter<K, V2> valueGetter) {
             this.valueGetter = valueGetter;
@@ -79,43 +67,19 @@
         @Override
         public void init(final ProcessorContext<K, Change<VOut>> context) {
             super.init(context);
-<<<<<<< HEAD
-			metrics = (StreamsMetricsImpl) context.metrics();
-			droppedRecordsSensor = droppedRecordsSensorOrSkippedRecordsSensor(Thread.currentThread().getName(), context.taskId().toString(), metrics);
-			valueGetter.init(context);
-=======
-            droppedRecordsSensor = droppedRecordsSensor(
-                Thread.currentThread().getName(),
-                context.taskId().toString(),
-                (StreamsMetricsImpl) context.metrics()
-            );
+            droppedRecordsSensor = droppedRecordsSensor(Thread.currentThread().getName(), context.taskId().toString(), (StreamsMetricsImpl) context.metrics());
             valueGetter.init(context);
->>>>>>> 15418db6
         }
 
         @Override
         public void process(final Record<K, Change<V1>> record) {
             // we do join iff keys are equal, thus, if key is null we cannot join and just ignore the record
-<<<<<<< HEAD
-            if (key == null) {
-				LOG.warn(
-						"Skipping record due to null key. change=[{}] topic=[{}] partition=[{}] offset=[{}]",
-						change, context().topic(), context().partition(), context().offset()
-				);
-				droppedRecordsSensor.record();
-=======
             if (record.key() == null) {
                 if (context().recordMetadata().isPresent()) {
                     final RecordMetadata recordMetadata = context().recordMetadata().get();
-                    LOG.warn(
-                        "Skipping record due to null key. "
-                            + "topic=[{}] partition=[{}] offset=[{}]",
-                        recordMetadata.topic(), recordMetadata.partition(), recordMetadata.offset()
-                    );
+                    LOG.warn("Skipping record due to null key. " + "topic=[{}] partition=[{}] offset=[{}]", recordMetadata.topic(), recordMetadata.partition(), recordMetadata.offset());
                 } else {
-                    LOG.warn(
-                        "Skipping record due to null key. Topic, partition, and offset not known."
-                    );
+                    LOG.warn("Skipping record due to null key. Topic, partition, and offset not known.");
                 }
                 droppedRecordsSensor.record();
                 return;
@@ -125,7 +89,6 @@
             if (useVersionedSemantics && !record.value().isLatest) {
                 LOG.info("Skipping out-of-order record from versioned table while performing table-table join.");
                 droppedRecordsSensor.record();
->>>>>>> 15418db6
                 return;
             }
 
@@ -163,8 +126,7 @@
         private final KTableValueGetter<K, V1> valueGetter1;
         private final KTableValueGetter<K, V2> valueGetter2;
 
-        KTableKTableInnerJoinValueGetter(final KTableValueGetter<K, V1> valueGetter1,
-                                         final KTableValueGetter<K, V2> valueGetter2) {
+        KTableKTableInnerJoinValueGetter(final KTableValueGetter<K, V1> valueGetter1, final KTableValueGetter<K, V2> valueGetter2) {
             this.valueGetter1 = valueGetter1;
             this.valueGetter2 = valueGetter2;
         }
@@ -185,9 +147,7 @@
                 final V2 value2 = getValueOrNull(valueAndTimestamp2);
 
                 if (value2 != null) {
-                    return ValueAndTimestamp.make(
-                        joiner.apply(value1, value2),
-                        Math.max(valueAndTimestamp1.timestamp(), valueAndTimestamp2.timestamp()));
+                    return ValueAndTimestamp.make(joiner.apply(value1, value2), Math.max(valueAndTimestamp1.timestamp(), valueAndTimestamp2.timestamp()));
                 } else {
                     return null;
                 }
