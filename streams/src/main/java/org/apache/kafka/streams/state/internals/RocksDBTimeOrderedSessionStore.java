/*
 * Licensed to the Apache Software Foundation (ASF) under one or more
 * contributor license agreements. See the NOTICE file distributed with
 * this work for additional information regarding copyright ownership.
 * The ASF licenses this file to You under the Apache License, Version 2.0
 * (the "License"); you may not use this file except in compliance with
 * the License. You may obtain a copy of the License at
 *
 *    http://www.apache.org/licenses/LICENSE-2.0
 *
 * Unless required by applicable law or agreed to in writing, software
 * distributed under the License is distributed on an "AS IS" BASIS,
 * WITHOUT WARRANTIES OR CONDITIONS OF ANY KIND, either express or implied.
 * See the License for the specific language governing permissions and
 * limitations under the License.
 */
package org.apache.kafka.streams.state.internals;

import org.apache.kafka.common.utils.Bytes;
import org.apache.kafka.streams.kstream.Windowed;
import org.apache.kafka.streams.processor.StateStore;
import org.apache.kafka.streams.processor.StateStoreContext;
import org.apache.kafka.streams.query.PositionBound;
import org.apache.kafka.streams.query.Query;
import org.apache.kafka.streams.query.QueryConfig;
import org.apache.kafka.streams.query.QueryResult;
import org.apache.kafka.streams.state.KeyValueIterator;
import org.apache.kafka.streams.state.SessionStore;
import org.apache.kafka.streams.state.internals.PrefixedSessionKeySchemas.TimeFirstSessionKeySchema;

import java.util.Objects;

<<<<<<< HEAD
public class RocksDBTimeOrderedSessionStore extends WrappedStateStore<RocksDBTimeOrderedSessionSegmentedBytesStore, Object, Object> implements SessionStore<Bytes, byte[]> {
=======
public class RocksDBTimeOrderedSessionStore
    extends WrappedStateStore<RocksDBTimeOrderedSessionSegmentedBytesStore, Object, Object>
    implements SessionStore<Bytes, byte[]> {
>>>>>>> 9494bebe

    private StateStoreContext stateStoreContext;

    RocksDBTimeOrderedSessionStore(final RocksDBTimeOrderedSessionSegmentedBytesStore store) {
        super(store);
        Objects.requireNonNull(store, "store is null");
    }

    @Override
    public void init(final StateStoreContext stateStoreContext, final StateStore root) {
        wrapped().init(stateStoreContext, root);
        this.stateStoreContext = stateStoreContext;
    }

    @Override
    public <R> QueryResult<R> query(final Query<R> query, final PositionBound positionBound, final QueryConfig config) {

        return StoreQueryUtils.handleBasicQueries(query, positionBound, config, this, getPosition(), stateStoreContext);
    }

    @Override
    public KeyValueIterator<Windowed<Bytes>, byte[]> findSessions(final long earliestSessionEndTime, final long latestSessionEndTime) {
        final KeyValueIterator<Bytes, byte[]> bytesIterator = wrapped().fetchSessions(earliestSessionEndTime, latestSessionEndTime);
        return new WrappedSessionStoreIterator(bytesIterator, TimeFirstSessionKeySchema::from);
    }

    @Override
    public KeyValueIterator<Windowed<Bytes>, byte[]> findSessions(final Bytes key, final long earliestSessionEndTime, final long latestSessionStartTime) {
        final KeyValueIterator<Bytes, byte[]> bytesIterator = wrapped().fetch(key, earliestSessionEndTime, latestSessionStartTime);
        return new WrappedSessionStoreIterator(bytesIterator, TimeFirstSessionKeySchema::from);
    }

    @Override
    public KeyValueIterator<Windowed<Bytes>, byte[]> backwardFindSessions(final Bytes key, final long earliestSessionEndTime, final long latestSessionStartTime) {
        final KeyValueIterator<Bytes, byte[]> bytesIterator = wrapped().backwardFetch(key, earliestSessionEndTime, latestSessionStartTime);
        return new WrappedSessionStoreIterator(bytesIterator, TimeFirstSessionKeySchema::from);
    }

    @Override
    public KeyValueIterator<Windowed<Bytes>, byte[]> findSessions(final Bytes keyFrom, final Bytes keyTo, final long earliestSessionEndTime, final long latestSessionStartTime) {
        final KeyValueIterator<Bytes, byte[]> bytesIterator = wrapped().fetch(keyFrom, keyTo, earliestSessionEndTime, latestSessionStartTime);
        return new WrappedSessionStoreIterator(bytesIterator, TimeFirstSessionKeySchema::from);
    }

    @Override
    public KeyValueIterator<Windowed<Bytes>, byte[]> backwardFindSessions(final Bytes keyFrom, final Bytes keyTo, final long earliestSessionEndTime, final long latestSessionStartTime) {
        final KeyValueIterator<Bytes, byte[]> bytesIterator = wrapped().backwardFetch(keyFrom, keyTo, earliestSessionEndTime, latestSessionStartTime);
        return new WrappedSessionStoreIterator(bytesIterator, TimeFirstSessionKeySchema::from);
    }

    @Override
    public byte[] fetchSession(final Bytes key, final long sessionStartTime, final long sessiontEndTime) {
        return wrapped().fetchSession(key, sessionStartTime, sessiontEndTime);
    }

    @Override
    public KeyValueIterator<Windowed<Bytes>, byte[]> fetch(final Bytes key) {
        return findSessions(key, 0, Long.MAX_VALUE);
    }

    @Override
    public KeyValueIterator<Windowed<Bytes>, byte[]> backwardFetch(final Bytes key) {
        return backwardFindSessions(key, 0, Long.MAX_VALUE);
    }

    @Override
    public KeyValueIterator<Windowed<Bytes>, byte[]> fetch(final Bytes keyFrom, final Bytes keyTo) {
        return findSessions(keyFrom, keyTo, 0, Long.MAX_VALUE);
    }

    @Override
    public KeyValueIterator<Windowed<Bytes>, byte[]> backwardFetch(final Bytes keyFrom, final Bytes keyTo) {
        return backwardFindSessions(keyFrom, keyTo, 0, Long.MAX_VALUE);
    }

    @Override
    public void remove(final Windowed<Bytes> sessionKey) {
        wrapped().remove(sessionKey);
    }

    @Override
    public void put(final Windowed<Bytes> sessionKey, final byte[] aggregate) {
        wrapped().put(sessionKey, aggregate);
    }
}<|MERGE_RESOLUTION|>--- conflicted
+++ resolved
@@ -30,13 +30,9 @@
 
 import java.util.Objects;
 
-<<<<<<< HEAD
-public class RocksDBTimeOrderedSessionStore extends WrappedStateStore<RocksDBTimeOrderedSessionSegmentedBytesStore, Object, Object> implements SessionStore<Bytes, byte[]> {
-=======
 public class RocksDBTimeOrderedSessionStore
     extends WrappedStateStore<RocksDBTimeOrderedSessionSegmentedBytesStore, Object, Object>
     implements SessionStore<Bytes, byte[]> {
->>>>>>> 9494bebe
 
     private StateStoreContext stateStoreContext;
 
@@ -52,44 +48,88 @@
     }
 
     @Override
-    public <R> QueryResult<R> query(final Query<R> query, final PositionBound positionBound, final QueryConfig config) {
+    public <R> QueryResult<R> query(final Query<R> query,
+                                    final PositionBound positionBound,
+                                    final QueryConfig config) {
 
-        return StoreQueryUtils.handleBasicQueries(query, positionBound, config, this, getPosition(), stateStoreContext);
+        return StoreQueryUtils.handleBasicQueries(
+            query,
+            positionBound,
+            config,
+            this,
+            getPosition(),
+            stateStoreContext
+        );
     }
 
     @Override
-    public KeyValueIterator<Windowed<Bytes>, byte[]> findSessions(final long earliestSessionEndTime, final long latestSessionEndTime) {
+    public KeyValueIterator<Windowed<Bytes>, byte[]> findSessions(final long earliestSessionEndTime,
+                                                                  final long latestSessionEndTime) {
         final KeyValueIterator<Bytes, byte[]> bytesIterator = wrapped().fetchSessions(earliestSessionEndTime, latestSessionEndTime);
         return new WrappedSessionStoreIterator(bytesIterator, TimeFirstSessionKeySchema::from);
     }
 
     @Override
-    public KeyValueIterator<Windowed<Bytes>, byte[]> findSessions(final Bytes key, final long earliestSessionEndTime, final long latestSessionStartTime) {
-        final KeyValueIterator<Bytes, byte[]> bytesIterator = wrapped().fetch(key, earliestSessionEndTime, latestSessionStartTime);
+    public KeyValueIterator<Windowed<Bytes>, byte[]> findSessions(final Bytes key,
+                                                                  final long earliestSessionEndTime,
+                                                                  final long latestSessionStartTime) {
+        final KeyValueIterator<Bytes, byte[]> bytesIterator = wrapped().fetch(
+            key,
+            earliestSessionEndTime,
+            latestSessionStartTime
+        );
         return new WrappedSessionStoreIterator(bytesIterator, TimeFirstSessionKeySchema::from);
     }
 
     @Override
-    public KeyValueIterator<Windowed<Bytes>, byte[]> backwardFindSessions(final Bytes key, final long earliestSessionEndTime, final long latestSessionStartTime) {
-        final KeyValueIterator<Bytes, byte[]> bytesIterator = wrapped().backwardFetch(key, earliestSessionEndTime, latestSessionStartTime);
+    public KeyValueIterator<Windowed<Bytes>, byte[]> backwardFindSessions(final Bytes key,
+                                                                          final long earliestSessionEndTime,
+                                                                          final long latestSessionStartTime) {
+        final KeyValueIterator<Bytes, byte[]> bytesIterator = wrapped().backwardFetch(
+            key,
+            earliestSessionEndTime,
+            latestSessionStartTime
+        );
         return new WrappedSessionStoreIterator(bytesIterator, TimeFirstSessionKeySchema::from);
     }
 
     @Override
-    public KeyValueIterator<Windowed<Bytes>, byte[]> findSessions(final Bytes keyFrom, final Bytes keyTo, final long earliestSessionEndTime, final long latestSessionStartTime) {
-        final KeyValueIterator<Bytes, byte[]> bytesIterator = wrapped().fetch(keyFrom, keyTo, earliestSessionEndTime, latestSessionStartTime);
+    public KeyValueIterator<Windowed<Bytes>, byte[]> findSessions(final Bytes keyFrom,
+                                                                  final Bytes keyTo,
+                                                                  final long earliestSessionEndTime,
+                                                                  final long latestSessionStartTime) {
+        final KeyValueIterator<Bytes, byte[]> bytesIterator = wrapped().fetch(
+            keyFrom,
+            keyTo,
+            earliestSessionEndTime,
+            latestSessionStartTime
+        );
         return new WrappedSessionStoreIterator(bytesIterator, TimeFirstSessionKeySchema::from);
     }
 
     @Override
-    public KeyValueIterator<Windowed<Bytes>, byte[]> backwardFindSessions(final Bytes keyFrom, final Bytes keyTo, final long earliestSessionEndTime, final long latestSessionStartTime) {
-        final KeyValueIterator<Bytes, byte[]> bytesIterator = wrapped().backwardFetch(keyFrom, keyTo, earliestSessionEndTime, latestSessionStartTime);
+    public KeyValueIterator<Windowed<Bytes>, byte[]> backwardFindSessions(final Bytes keyFrom,
+                                                                          final Bytes keyTo,
+                                                                          final long earliestSessionEndTime,
+                                                                          final long latestSessionStartTime) {
+        final KeyValueIterator<Bytes, byte[]> bytesIterator = wrapped().backwardFetch(
+            keyFrom,
+            keyTo,
+            earliestSessionEndTime,
+            latestSessionStartTime
+        );
         return new WrappedSessionStoreIterator(bytesIterator, TimeFirstSessionKeySchema::from);
     }
 
     @Override
-    public byte[] fetchSession(final Bytes key, final long sessionStartTime, final long sessiontEndTime) {
-        return wrapped().fetchSession(key, sessionStartTime, sessiontEndTime);
+    public byte[] fetchSession(final Bytes key,
+                               final long sessionStartTime,
+                               final long sessiontEndTime) {
+        return wrapped().fetchSession(
+            key,
+            sessionStartTime,
+            sessiontEndTime
+        );
     }
 
     @Override
