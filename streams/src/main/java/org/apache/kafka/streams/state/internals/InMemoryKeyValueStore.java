/*
 * Licensed to the Apache Software Foundation (ASF) under one or more
 * contributor license agreements. See the NOTICE file distributed with
 * this work for additional information regarding copyright ownership.
 * The ASF licenses this file to You under the Apache License, Version 2.0
 * (the "License"); you may not use this file except in compliance with
 * the License. You may obtain a copy of the License at
 *
 *    http://www.apache.org/licenses/LICENSE-2.0
 *
 * Unless required by applicable law or agreed to in writing, software
 * distributed under the License is distributed on an "AS IS" BASIS,
 * WITHOUT WARRANTIES OR CONDITIONS OF ANY KIND, either express or implied.
 * See the License for the specific language governing permissions and
 * limitations under the License.
 */
package org.apache.kafka.streams.state.internals;

import org.apache.kafka.clients.consumer.ConsumerRecord;
import org.apache.kafka.common.serialization.Serializer;
import org.apache.kafka.common.utils.Bytes;
import org.apache.kafka.streams.KeyValue;
import org.apache.kafka.streams.StreamsConfig;
import org.apache.kafka.streams.processor.ProcessorContext;
import org.apache.kafka.streams.processor.StateStore;
import org.apache.kafka.streams.processor.StateStoreContext;
import org.apache.kafka.streams.processor.internals.ChangelogRecordDeserializationHelper;
import org.apache.kafka.streams.processor.internals.RecordBatchingStateRestoreCallback;
import org.apache.kafka.streams.processor.internals.StoreToProcessorContextAdapter;
import org.apache.kafka.streams.query.Position;
import org.apache.kafka.streams.query.PositionBound;
import org.apache.kafka.streams.query.Query;
import org.apache.kafka.streams.query.QueryConfig;
import org.apache.kafka.streams.query.QueryResult;
import org.apache.kafka.streams.state.KeyValueIterator;
import org.apache.kafka.streams.state.KeyValueStore;
import org.slf4j.Logger;
import org.slf4j.LoggerFactory;

import java.util.Iterator;
import java.util.List;
import java.util.NavigableMap;
import java.util.Set;
import java.util.TreeMap;
import java.util.TreeSet;

import static org.apache.kafka.streams.StreamsConfig.InternalConfig.IQ_CONSISTENCY_OFFSET_VECTOR_ENABLED;

public class InMemoryKeyValueStore implements KeyValueStore<Bytes, byte[]> {

	private static final Logger LOG = LoggerFactory.getLogger(InMemoryKeyValueStore.class);

<<<<<<< HEAD
	private final String name;
	private final NavigableMap<Bytes, byte[]> map = new TreeMap<>();
	private volatile boolean open = false;
	private long size = 0L; // SkipListMap#size is O(N) so we just do our best to track it
=======
    private final String name;
    private final NavigableMap<Bytes, byte[]> map = new TreeMap<>();
    private final Position position = Position.emptyPosition();
    private volatile boolean open = false;
    private StateStoreContext context;
>>>>>>> 15418db6

	public InMemoryKeyValueStore(final String name) {
		this.name = name;
	}

    @Override
    public String name() {
        return name;
    }

<<<<<<< HEAD
	@Deprecated
	@Override
	public void init(final ProcessorContext context,
					 final StateStore root) {
		size = 0;
		if (root != null) {
			// register the store
			context.register(root, (key, value) -> put(Bytes.wrap(key), value));
		}
=======
    @Deprecated
    @Override
    public void init(final ProcessorContext context,
                     final StateStore root) {
        if (root != null) {
            final boolean consistencyEnabled = StreamsConfig.InternalConfig.getBoolean(
                context.appConfigs(),
                IQ_CONSISTENCY_OFFSET_VECTOR_ENABLED,
                false
            );
            // register the store
            context.register(
                root,
                (RecordBatchingStateRestoreCallback) records -> {
                    for (final ConsumerRecord<byte[], byte[]> record : records) {
                        put(Bytes.wrap(record.key()), record.value());
                        ChangelogRecordDeserializationHelper.applyChecksAndUpdatePosition(
                            record,
                            consistencyEnabled,
                            position
                        );
                    }
                }
            );
        }
>>>>>>> 15418db6

		open = true;
	}

    @Override
    public void init(final StateStoreContext context,
                     final StateStore root) {
        init(StoreToProcessorContextAdapter.adapt(context), root);
        this.context = context;
    }

    @Override
    public boolean persistent() {
        return false;
    }

    @Override
    public boolean isOpen() {
        return open;
    }

    @Override
    public Position getPosition() {
        return position;
    }

    @Override
    public <R> QueryResult<R> query(final Query<R> query,
                                    final PositionBound positionBound,
                                    final QueryConfig config) {

        return StoreQueryUtils.handleBasicQueries(
            query,
            positionBound,
            config,
            this,
            position,
            context
        );
    }

    @Override
    public synchronized byte[] get(final Bytes key) {
        return map.get(key);
    }

    @Override
    public synchronized void put(final Bytes key, final byte[] value) {
        putInternal(key, value);
    }

    @Override
    public synchronized byte[] putIfAbsent(final Bytes key, final byte[] value) {
        final byte[] originalValue = get(key);
        if (originalValue == null) {
            put(key, value);
        }
<<<<<<< HEAD
		return originalValue;
	}

	@Override
	public void putAll(final List<KeyValue<Bytes, byte[]>> entries) {
		for (final KeyValue<Bytes, byte[]> entry : entries) {
			put(entry.key, entry.value);
		}
	}

	@Override
	public <PS extends Serializer<P>, P> KeyValueIterator<Bytes, byte[]> prefixScan(final P prefix, final PS prefixKeySerializer) {
		Objects.requireNonNull(prefix, "prefix cannot be null");
		Objects.requireNonNull(prefixKeySerializer, "prefixKeySerializer cannot be null");

		final Bytes from = Bytes.wrap(prefixKeySerializer.serialize(null, prefix));
		final Bytes to = Bytes.increment(from);

		return new DelegatingPeekingKeyValueIterator<>(
				name,
				new InMemoryKeyValueIterator(map.subMap(from, true, to, false).keySet(), true)
		);
	}

	@Override
	public synchronized byte[] delete(final Bytes key) {
		final byte[] oldValue = map.remove(key);
		size -= oldValue == null ? 0 : 1;
		return oldValue;
	}

	@Override
	public synchronized KeyValueIterator<Bytes, byte[]> range(final Bytes from, final Bytes to) {
		return range(from, to, true);
	}

	@Override
	public synchronized KeyValueIterator<Bytes, byte[]> reverseRange(final Bytes from, final Bytes to) {
		return range(from, to, false);
	}

	private KeyValueIterator<Bytes, byte[]> range(final Bytes from, final Bytes to, final boolean forward) {
		if (from.compareTo(to) > 0) {
			LOG.warn("Returning empty iterator for fetch with invalid key range: from > to. " +
					"This may be due to range arguments set in the wrong order, " +
					"or serdes that don't preserve ordering when lexicographically comparing the serialized bytes. " +
					"Note that the built-in numerical serdes do not follow this for negative numbers");
			return KeyValueIterators.emptyIterator();
		}

		return new DelegatingPeekingKeyValueIterator<>(
				name,
				new InMemoryKeyValueIterator(map.subMap(from, true, to, true).keySet(), forward));
	}

	@Override
	public synchronized KeyValueIterator<Bytes, byte[]> all() {
		return new DelegatingPeekingKeyValueIterator<>(
				name,
				new InMemoryKeyValueIterator(map.keySet(), true));
	}

	@Override
	public synchronized KeyValueIterator<Bytes, byte[]> reverseAll() {
		return new DelegatingPeekingKeyValueIterator<>(
				name,
				new InMemoryKeyValueIterator(map.keySet(), false));
	}

	@Override
	public long approximateNumEntries() {
		return size;
	}

	@Override
	public void flush() {
		// do-nothing since it is in-memory
=======
        return originalValue;
    }

    // the unlocked implementation of put method, to avoid multiple lock/unlock cost in `putAll` method
    private void putInternal(final Bytes key, final byte[] value) {
        if (value == null) {
            map.remove(key);
        } else {
            map.put(key, value);
        }

        StoreQueryUtils.updatePosition(position, context);
    }

    @Override
    public synchronized void putAll(final List<KeyValue<Bytes, byte[]>> entries) {
        for (final KeyValue<Bytes, byte[]> entry : entries) {
            putInternal(entry.key, entry.value);
        }
    }

    @Override
    public synchronized <PS extends Serializer<P>, P> KeyValueIterator<Bytes, byte[]> prefixScan(final P prefix, final PS prefixKeySerializer) {

        final Bytes from = Bytes.wrap(prefixKeySerializer.serialize(null, prefix));
        final Bytes to = Bytes.increment(from);

        return new DelegatingPeekingKeyValueIterator<>(
            name,
            new InMemoryKeyValueIterator(map.subMap(from, true, to, false).keySet(), true)
        );
    }

    @Override
    public synchronized byte[] delete(final Bytes key) {
        return map.remove(key);
    }

    @Override
    public synchronized KeyValueIterator<Bytes, byte[]> range(final Bytes from, final Bytes to) {
        return range(from, to, true);
    }

    @Override
    public synchronized KeyValueIterator<Bytes, byte[]> reverseRange(final Bytes from, final Bytes to) {
        return range(from, to, false);
    }

    private KeyValueIterator<Bytes, byte[]> range(final Bytes from, final Bytes to, final boolean forward) {
        if (from == null && to == null) {
            return getKeyValueIterator(map.keySet(), forward);
        } else if (from == null) {
            return getKeyValueIterator(map.headMap(to, true).keySet(), forward);
        } else if (to == null) {
            return getKeyValueIterator(map.tailMap(from, true).keySet(), forward);
        } else if (from.compareTo(to) > 0) {
            LOG.warn("Returning empty iterator for fetch with invalid key range: from > to. " +
                    "This may be due to range arguments set in the wrong order, " +
                    "or serdes that don't preserve ordering when lexicographically comparing the serialized bytes. " +
                    "Note that the built-in numerical serdes do not follow this for negative numbers");
            return KeyValueIterators.emptyIterator();
        } else {
            return getKeyValueIterator(map.subMap(from, true, to, true).keySet(), forward);
        }
    }

    private KeyValueIterator<Bytes, byte[]> getKeyValueIterator(final Set<Bytes> rangeSet, final boolean forward) {
        return new DelegatingPeekingKeyValueIterator<>(name, new InMemoryKeyValueIterator(rangeSet, forward));
    }

    @Override
    public synchronized KeyValueIterator<Bytes, byte[]> all() {
        return range(null, null);
    }

    @Override
    public synchronized KeyValueIterator<Bytes, byte[]> reverseAll() {
        return new DelegatingPeekingKeyValueIterator<>(
            name,
            new InMemoryKeyValueIterator(map.keySet(), false));
    }

    @Override
    public long approximateNumEntries() {
        return map.size();
    }

    @Override
    public void flush() {
        // do-nothing since it is in-memory
>>>>>>> 15418db6
    }

    @Override
    public void close() {
        map.clear();
        open = false;
    }

	private class InMemoryKeyValueIterator implements KeyValueIterator<Bytes, byte[]> {
		private final Iterator<Bytes> iter;

		private InMemoryKeyValueIterator(final Set<Bytes> keySet, final boolean forward) {
			if (forward) {
				this.iter = new TreeSet<>(keySet).iterator();
			} else {
				this.iter = new TreeSet<>(keySet).descendingIterator();
			}
		}

		@Override
		public boolean hasNext() {
			return iter.hasNext();
		}

		@Override
		public KeyValue<Bytes, byte[]> next() {
			final Bytes key = iter.next();
            return new KeyValue<>(key, map.get(key));
        }

        @Override
        public void close() {
            // do nothing
        }

        @Override
        public Bytes peekNextKey() {
            throw new UnsupportedOperationException("peekNextKey() not supported in " + getClass().getName());
        }
    }
}<|MERGE_RESOLUTION|>--- conflicted
+++ resolved
@@ -27,95 +27,54 @@
 import org.apache.kafka.streams.processor.internals.ChangelogRecordDeserializationHelper;
 import org.apache.kafka.streams.processor.internals.RecordBatchingStateRestoreCallback;
 import org.apache.kafka.streams.processor.internals.StoreToProcessorContextAdapter;
-import org.apache.kafka.streams.query.Position;
-import org.apache.kafka.streams.query.PositionBound;
-import org.apache.kafka.streams.query.Query;
-import org.apache.kafka.streams.query.QueryConfig;
-import org.apache.kafka.streams.query.QueryResult;
+import org.apache.kafka.streams.query.*;
 import org.apache.kafka.streams.state.KeyValueIterator;
 import org.apache.kafka.streams.state.KeyValueStore;
 import org.slf4j.Logger;
 import org.slf4j.LoggerFactory;
 
-import java.util.Iterator;
-import java.util.List;
-import java.util.NavigableMap;
-import java.util.Set;
-import java.util.TreeMap;
-import java.util.TreeSet;
+import java.util.*;
 
 import static org.apache.kafka.streams.StreamsConfig.InternalConfig.IQ_CONSISTENCY_OFFSET_VECTOR_ENABLED;
 
 public class InMemoryKeyValueStore implements KeyValueStore<Bytes, byte[]> {
 
-	private static final Logger LOG = LoggerFactory.getLogger(InMemoryKeyValueStore.class);
-
-<<<<<<< HEAD
-	private final String name;
-	private final NavigableMap<Bytes, byte[]> map = new TreeMap<>();
-	private volatile boolean open = false;
-	private long size = 0L; // SkipListMap#size is O(N) so we just do our best to track it
-=======
+    private static final Logger LOG = LoggerFactory.getLogger(InMemoryKeyValueStore.class);
+
     private final String name;
     private final NavigableMap<Bytes, byte[]> map = new TreeMap<>();
     private final Position position = Position.emptyPosition();
     private volatile boolean open = false;
     private StateStoreContext context;
->>>>>>> 15418db6
-
-	public InMemoryKeyValueStore(final String name) {
-		this.name = name;
-	}
+
+    public InMemoryKeyValueStore(final String name) {
+        this.name = name;
+    }
 
     @Override
     public String name() {
         return name;
     }
 
-<<<<<<< HEAD
-	@Deprecated
-	@Override
-	public void init(final ProcessorContext context,
-					 final StateStore root) {
-		size = 0;
-		if (root != null) {
-			// register the store
-			context.register(root, (key, value) -> put(Bytes.wrap(key), value));
-		}
-=======
     @Deprecated
     @Override
-    public void init(final ProcessorContext context,
-                     final StateStore root) {
+    public void init(final ProcessorContext context, final StateStore root) {
         if (root != null) {
-            final boolean consistencyEnabled = StreamsConfig.InternalConfig.getBoolean(
-                context.appConfigs(),
-                IQ_CONSISTENCY_OFFSET_VECTOR_ENABLED,
-                false
-            );
+            final boolean consistencyEnabled = StreamsConfig.InternalConfig.getBoolean(context.appConfigs(), IQ_CONSISTENCY_OFFSET_VECTOR_ENABLED, false);
             // register the store
-            context.register(
-                root,
-                (RecordBatchingStateRestoreCallback) records -> {
-                    for (final ConsumerRecord<byte[], byte[]> record : records) {
-                        put(Bytes.wrap(record.key()), record.value());
-                        ChangelogRecordDeserializationHelper.applyChecksAndUpdatePosition(
-                            record,
-                            consistencyEnabled,
-                            position
-                        );
-                    }
+            context.register(root, (RecordBatchingStateRestoreCallback) records -> {
+                for (final ConsumerRecord<byte[], byte[]> record : records) {
+                    put(Bytes.wrap(record.key()), record.value());
+                    ChangelogRecordDeserializationHelper.applyChecksAndUpdatePosition(record, consistencyEnabled, position);
                 }
-            );
-        }
->>>>>>> 15418db6
-
-		open = true;
-	}
-
-    @Override
-    public void init(final StateStoreContext context,
-                     final StateStore root) {
+            });
+        }
+
+        open = true;
+    }
+
+    @Override
+    public void init(final StateStoreContext context, final StateStore root) {
         init(StoreToProcessorContextAdapter.adapt(context), root);
         this.context = context;
     }
@@ -136,18 +95,9 @@
     }
 
     @Override
-    public <R> QueryResult<R> query(final Query<R> query,
-                                    final PositionBound positionBound,
-                                    final QueryConfig config) {
-
-        return StoreQueryUtils.handleBasicQueries(
-            query,
-            positionBound,
-            config,
-            this,
-            position,
-            context
-        );
+    public <R> QueryResult<R> query(final Query<R> query, final PositionBound positionBound, final QueryConfig config) {
+
+        return StoreQueryUtils.handleBasicQueries(query, positionBound, config, this, position, context);
     }
 
     @Override
@@ -166,85 +116,6 @@
         if (originalValue == null) {
             put(key, value);
         }
-<<<<<<< HEAD
-		return originalValue;
-	}
-
-	@Override
-	public void putAll(final List<KeyValue<Bytes, byte[]>> entries) {
-		for (final KeyValue<Bytes, byte[]> entry : entries) {
-			put(entry.key, entry.value);
-		}
-	}
-
-	@Override
-	public <PS extends Serializer<P>, P> KeyValueIterator<Bytes, byte[]> prefixScan(final P prefix, final PS prefixKeySerializer) {
-		Objects.requireNonNull(prefix, "prefix cannot be null");
-		Objects.requireNonNull(prefixKeySerializer, "prefixKeySerializer cannot be null");
-
-		final Bytes from = Bytes.wrap(prefixKeySerializer.serialize(null, prefix));
-		final Bytes to = Bytes.increment(from);
-
-		return new DelegatingPeekingKeyValueIterator<>(
-				name,
-				new InMemoryKeyValueIterator(map.subMap(from, true, to, false).keySet(), true)
-		);
-	}
-
-	@Override
-	public synchronized byte[] delete(final Bytes key) {
-		final byte[] oldValue = map.remove(key);
-		size -= oldValue == null ? 0 : 1;
-		return oldValue;
-	}
-
-	@Override
-	public synchronized KeyValueIterator<Bytes, byte[]> range(final Bytes from, final Bytes to) {
-		return range(from, to, true);
-	}
-
-	@Override
-	public synchronized KeyValueIterator<Bytes, byte[]> reverseRange(final Bytes from, final Bytes to) {
-		return range(from, to, false);
-	}
-
-	private KeyValueIterator<Bytes, byte[]> range(final Bytes from, final Bytes to, final boolean forward) {
-		if (from.compareTo(to) > 0) {
-			LOG.warn("Returning empty iterator for fetch with invalid key range: from > to. " +
-					"This may be due to range arguments set in the wrong order, " +
-					"or serdes that don't preserve ordering when lexicographically comparing the serialized bytes. " +
-					"Note that the built-in numerical serdes do not follow this for negative numbers");
-			return KeyValueIterators.emptyIterator();
-		}
-
-		return new DelegatingPeekingKeyValueIterator<>(
-				name,
-				new InMemoryKeyValueIterator(map.subMap(from, true, to, true).keySet(), forward));
-	}
-
-	@Override
-	public synchronized KeyValueIterator<Bytes, byte[]> all() {
-		return new DelegatingPeekingKeyValueIterator<>(
-				name,
-				new InMemoryKeyValueIterator(map.keySet(), true));
-	}
-
-	@Override
-	public synchronized KeyValueIterator<Bytes, byte[]> reverseAll() {
-		return new DelegatingPeekingKeyValueIterator<>(
-				name,
-				new InMemoryKeyValueIterator(map.keySet(), false));
-	}
-
-	@Override
-	public long approximateNumEntries() {
-		return size;
-	}
-
-	@Override
-	public void flush() {
-		// do-nothing since it is in-memory
-=======
         return originalValue;
     }
 
@@ -272,10 +143,7 @@
         final Bytes from = Bytes.wrap(prefixKeySerializer.serialize(null, prefix));
         final Bytes to = Bytes.increment(from);
 
-        return new DelegatingPeekingKeyValueIterator<>(
-            name,
-            new InMemoryKeyValueIterator(map.subMap(from, true, to, false).keySet(), true)
-        );
+        return new DelegatingPeekingKeyValueIterator<>(name, new InMemoryKeyValueIterator(map.subMap(from, true, to, false).keySet(), true));
     }
 
     @Override
@@ -301,10 +169,7 @@
         } else if (to == null) {
             return getKeyValueIterator(map.tailMap(from, true).keySet(), forward);
         } else if (from.compareTo(to) > 0) {
-            LOG.warn("Returning empty iterator for fetch with invalid key range: from > to. " +
-                    "This may be due to range arguments set in the wrong order, " +
-                    "or serdes that don't preserve ordering when lexicographically comparing the serialized bytes. " +
-                    "Note that the built-in numerical serdes do not follow this for negative numbers");
+            LOG.warn("Returning empty iterator for fetch with invalid key range: from > to. " + "This may be due to range arguments set in the wrong order, " + "or serdes that don't preserve ordering when lexicographically comparing the serialized bytes. " + "Note that the built-in numerical serdes do not follow this for negative numbers");
             return KeyValueIterators.emptyIterator();
         } else {
             return getKeyValueIterator(map.subMap(from, true, to, true).keySet(), forward);
@@ -322,9 +187,7 @@
 
     @Override
     public synchronized KeyValueIterator<Bytes, byte[]> reverseAll() {
-        return new DelegatingPeekingKeyValueIterator<>(
-            name,
-            new InMemoryKeyValueIterator(map.keySet(), false));
+        return new DelegatingPeekingKeyValueIterator<>(name, new InMemoryKeyValueIterator(map.keySet(), false));
     }
 
     @Override
@@ -335,7 +198,6 @@
     @Override
     public void flush() {
         // do-nothing since it is in-memory
->>>>>>> 15418db6
     }
 
     @Override
@@ -344,25 +206,25 @@
         open = false;
     }
 
-	private class InMemoryKeyValueIterator implements KeyValueIterator<Bytes, byte[]> {
-		private final Iterator<Bytes> iter;
-
-		private InMemoryKeyValueIterator(final Set<Bytes> keySet, final boolean forward) {
-			if (forward) {
-				this.iter = new TreeSet<>(keySet).iterator();
-			} else {
-				this.iter = new TreeSet<>(keySet).descendingIterator();
-			}
-		}
-
-		@Override
-		public boolean hasNext() {
-			return iter.hasNext();
-		}
-
-		@Override
-		public KeyValue<Bytes, byte[]> next() {
-			final Bytes key = iter.next();
+    private class InMemoryKeyValueIterator implements KeyValueIterator<Bytes, byte[]> {
+        private final Iterator<Bytes> iter;
+
+        private InMemoryKeyValueIterator(final Set<Bytes> keySet, final boolean forward) {
+            if (forward) {
+                this.iter = new TreeSet<>(keySet).iterator();
+            } else {
+                this.iter = new TreeSet<>(keySet).descendingIterator();
+            }
+        }
+
+        @Override
+        public boolean hasNext() {
+            return iter.hasNext();
+        }
+
+        @Override
+        public KeyValue<Bytes, byte[]> next() {
+            final Bytes key = iter.next();
             return new KeyValue<>(key, map.get(key));
         }
 
