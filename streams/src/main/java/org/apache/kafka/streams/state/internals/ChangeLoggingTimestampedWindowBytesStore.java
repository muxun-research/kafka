/*
 * Licensed to the Apache Software Foundation (ASF) under one or more
 * contributor license agreements. See the NOTICE file distributed with
 * this work for additional information regarding copyright ownership.
 * The ASF licenses this file to You under the Apache License, Version 2.0
 * (the "License"); you may not use this file except in compliance with
 * the License. You may obtain a copy of the License at
 *
 *    http://www.apache.org/licenses/LICENSE-2.0
 *
 * Unless required by applicable law or agreed to in writing, software
 * distributed under the License is distributed on an "AS IS" BASIS,
 * WITHOUT WARRANTIES OR CONDITIONS OF ANY KIND, either express or implied.
 * See the License for the specific language governing permissions and
 * limitations under the License.
 */
package org.apache.kafka.streams.state.internals;

import org.apache.kafka.common.utils.Bytes;
import org.apache.kafka.streams.state.WindowStore;

import static org.apache.kafka.streams.state.internals.ValueAndTimestampDeserializer.rawValue;
import static org.apache.kafka.streams.state.internals.ValueAndTimestampDeserializer.timestamp;

class ChangeLoggingTimestampedWindowBytesStore extends ChangeLoggingWindowBytesStore {

    ChangeLoggingTimestampedWindowBytesStore(final WindowStore<Bytes, byte[]> bytesStore,
                                             final boolean retainDuplicates) {
        super(bytesStore, retainDuplicates, WindowKeySchema::toStoreKeyBinary);
    }

    @Override
    void log(final Bytes key,
             final byte[] valueAndTimestamp) {
<<<<<<< HEAD
        context.logChange(name(), key, rawValue(valueAndTimestamp), valueAndTimestamp != null ? timestamp(valueAndTimestamp) : context.timestamp(), wrapped().getPosition());
=======
        internalContext.logChange(
            name(),
            key,
            rawValue(valueAndTimestamp),
            valueAndTimestamp != null ? timestamp(valueAndTimestamp) : internalContext.recordContext().timestamp(),
            wrapped().getPosition()
        );
>>>>>>> 9494bebe
    }
}<|MERGE_RESOLUTION|>--- conflicted
+++ resolved
@@ -32,9 +32,6 @@
     @Override
     void log(final Bytes key,
              final byte[] valueAndTimestamp) {
-<<<<<<< HEAD
-        context.logChange(name(), key, rawValue(valueAndTimestamp), valueAndTimestamp != null ? timestamp(valueAndTimestamp) : context.timestamp(), wrapped().getPosition());
-=======
         internalContext.logChange(
             name(),
             key,
@@ -42,6 +39,5 @@
             valueAndTimestamp != null ? timestamp(valueAndTimestamp) : internalContext.recordContext().timestamp(),
             wrapped().getPosition()
         );
->>>>>>> 9494bebe
     }
 }