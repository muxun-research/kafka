/*
 * Licensed to the Apache Software Foundation (ASF) under one or more
 * contributor license agreements. See the NOTICE file distributed with
 * this work for additional information regarding copyright ownership.
 * The ASF licenses this file to You under the Apache License, Version 2.0
 * (the "License"); you may not use this file except in compliance with
 * the License. You may obtain a copy of the License at
 *
 *    http://www.apache.org/licenses/LICENSE-2.0
 *
 * Unless required by applicable law or agreed to in writing, software
 * distributed under the License is distributed on an "AS IS" BASIS,
 * WITHOUT WARRANTIES OR CONDITIONS OF ANY KIND, either express or implied.
 * See the License for the specific language governing permissions and
 * limitations under the License.
 */
package org.apache.kafka.streams.kstream.internals.graph;

<<<<<<< HEAD
import org.apache.kafka.streams.kstream.internals.KTableValueGetterSupplier;
=======
>>>>>>> 9494bebe
import org.apache.kafka.streams.kstream.internals.foreignkeyjoin.ForeignTableJoinProcessorSupplier;
import org.apache.kafka.streams.processor.api.ProcessorSupplier;

<<<<<<< HEAD
import java.util.Set;

public class ForeignTableJoinNode<K, V> extends StatefulProcessorNode<K, V> implements VersionedSemanticsGraphNode {

    public ForeignTableJoinNode(final ProcessorParameters<K, V, ?, ?> processorParameters, final Set<StoreBuilder<?>> preRegisteredStores, final Set<KTableValueGetterSupplier<?, ?>> valueGetterSuppliers) {
        super(processorParameters, preRegisteredStores, valueGetterSuppliers);
=======
public class ForeignTableJoinNode<K, V> extends ProcessorGraphNode<K, V> implements VersionedSemanticsGraphNode {

    public ForeignTableJoinNode(final ProcessorParameters<K, V, ?, ?> processorParameters) {
        super(processorParameters.processorName(), processorParameters);
>>>>>>> 9494bebe
    }

    @Override
    public void enableVersionedSemantics(final boolean useVersionedSemantics, final String parentNodeName) {
        final ProcessorSupplier<?, ?, ?, ?> processorSupplier = processorParameters().processorSupplier();
        if (!(processorSupplier instanceof ForeignTableJoinProcessorSupplier)) {
            throw new IllegalStateException("Unexpected processor type for foreign-key table-table join subscription processor: " + processorSupplier.getClass().getName());
        }

        final ForeignTableJoinProcessorSupplier<?, ?, ?> subscriptionProcessor = (ForeignTableJoinProcessorSupplier<?, ?, ?>) processorSupplier;
        subscriptionProcessor.setUseVersionedSemantics(useVersionedSemantics);
    }
}<|MERGE_RESOLUTION|>--- conflicted
+++ resolved
@@ -16,26 +16,13 @@
  */
 package org.apache.kafka.streams.kstream.internals.graph;
 
-<<<<<<< HEAD
-import org.apache.kafka.streams.kstream.internals.KTableValueGetterSupplier;
-=======
->>>>>>> 9494bebe
 import org.apache.kafka.streams.kstream.internals.foreignkeyjoin.ForeignTableJoinProcessorSupplier;
 import org.apache.kafka.streams.processor.api.ProcessorSupplier;
 
-<<<<<<< HEAD
-import java.util.Set;
-
-public class ForeignTableJoinNode<K, V> extends StatefulProcessorNode<K, V> implements VersionedSemanticsGraphNode {
-
-    public ForeignTableJoinNode(final ProcessorParameters<K, V, ?, ?> processorParameters, final Set<StoreBuilder<?>> preRegisteredStores, final Set<KTableValueGetterSupplier<?, ?>> valueGetterSuppliers) {
-        super(processorParameters, preRegisteredStores, valueGetterSuppliers);
-=======
 public class ForeignTableJoinNode<K, V> extends ProcessorGraphNode<K, V> implements VersionedSemanticsGraphNode {
 
     public ForeignTableJoinNode(final ProcessorParameters<K, V, ?, ?> processorParameters) {
         super(processorParameters.processorName(), processorParameters);
->>>>>>> 9494bebe
     }
 
     @Override
@@ -45,7 +32,8 @@
             throw new IllegalStateException("Unexpected processor type for foreign-key table-table join subscription processor: " + processorSupplier.getClass().getName());
         }
 
-        final ForeignTableJoinProcessorSupplier<?, ?, ?> subscriptionProcessor = (ForeignTableJoinProcessorSupplier<?, ?, ?>) processorSupplier;
+        final ForeignTableJoinProcessorSupplier<?, ?, ?> subscriptionProcessor
+            = (ForeignTableJoinProcessorSupplier<?, ?, ?>) processorSupplier;
         subscriptionProcessor.setUseVersionedSemantics(useVersionedSemantics);
     }
 }